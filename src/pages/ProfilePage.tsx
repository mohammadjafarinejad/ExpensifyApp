import type {StackScreenProps} from '@react-navigation/stack';
import Str from 'expensify-common/lib/str';
import React, {useEffect, useMemo} from 'react';
import {View} from 'react-native';
import type {OnyxEntry} from 'react-native-onyx';
import {useOnyx} from 'react-native-onyx';
import AutoUpdateTime from '@components/AutoUpdateTime';
import Avatar from '@components/Avatar';
import FullPageNotFoundView from '@components/BlockingViews/FullPageNotFoundView';
import CommunicationsLink from '@components/CommunicationsLink';
import FullScreenLoadingIndicator from '@components/FullscreenLoadingIndicator';
import HeaderWithBackButton from '@components/HeaderWithBackButton';
import * as Expensicons from '@components/Icon/Expensicons';
import MenuItem from '@components/MenuItem';
import MenuItemWithTopDescription from '@components/MenuItemWithTopDescription';
import OfflineWithFeedback from '@components/OfflineWithFeedback';
import PressableWithoutFocus from '@components/Pressable/PressableWithoutFocus';
import type {PromotedAction} from '@components/PromotedActionsBar';
import PromotedActionsBar, {PromotedActions} from '@components/PromotedActionsBar';
import ScreenWrapper from '@components/ScreenWrapper';
import ScrollView from '@components/ScrollView';
import Text from '@components/Text';
import UserDetailsTooltip from '@components/UserDetailsTooltip';
import useLocalize from '@hooks/useLocalize';
import useThemeStyles from '@hooks/useThemeStyles';
import Navigation from '@libs/Navigation/Navigation';
import * as PersonalDetailsUtils from '@libs/PersonalDetailsUtils';
import {parsePhoneNumber} from '@libs/PhoneNumber';
import * as ReportUtils from '@libs/ReportUtils';
import * as ValidationUtils from '@libs/ValidationUtils';
import type {ProfileNavigatorParamList} from '@navigation/types';
import * as PersonalDetailsActions from '@userActions/PersonalDetails';
import * as ReportActions from '@userActions/Report';
import * as SessionActions from '@userActions/Session';
import CONST from '@src/CONST';
import type {TranslationPaths} from '@src/languages/types';
import ONYXKEYS from '@src/ONYXKEYS';
import ROUTES from '@src/ROUTES';
import type SCREENS from '@src/SCREENS';
import type {PersonalDetails, Report} from '@src/types/onyx';
import type {EmptyObject} from '@src/types/utils/EmptyObject';
import {isEmptyObject} from '@src/types/utils/EmptyObject';

type ProfilePageProps = StackScreenProps<ProfileNavigatorParamList, typeof SCREENS.PROFILE_ROOT>;

/**
 * Gets the phone number to display for SMS logins
 */
const getPhoneNumber = ({login = '', displayName = ''}: PersonalDetails | EmptyObject): string | undefined => {
    // If the user hasn't set a displayName, it is set to their phone number
    const parsedPhoneNumber = parsePhoneNumber(displayName);

    if (parsedPhoneNumber.possible) {
        return parsedPhoneNumber?.number?.e164;
    }

    // If the user has set a displayName, get the phone number from the SMS login
    return login ? Str.removeSMSDomain(login) : '';
};

/**
 * This function narrows down the data from Onyx to just the properties that we want to trigger a re-render of the component. This helps minimize re-rendering
 * and makes the entire component more performant because it's not re-rendering when a bunch of properties change which aren't ever used in the UI.
 */
const chatReportSelector = (report: OnyxEntry<Report>): OnyxEntry<Report> =>
    report && {
        reportID: report.reportID,
        participants: report.participants,
        parentReportID: report.parentReportID,
        parentReportActionID: report.parentReportActionID,
        type: report.type,
        chatType: report.chatType,
        isPolicyExpenseChat: report.isPolicyExpenseChat,
    };

function ProfilePage({route}: ProfilePageProps) {
    const [reports] = useOnyx(ONYXKEYS.COLLECTION.REPORT, {selector: chatReportSelector});
    const [personalDetails] = useOnyx(ONYXKEYS.PERSONAL_DETAILS_LIST);
    const [personalDetailsMetadata] = useOnyx(ONYXKEYS.PERSONAL_DETAILS_METADATA);
    const [session] = useOnyx(ONYXKEYS.SESSION);

    const reportKey = useMemo(() => {
        const accountID = Number(route.params?.accountID ?? 0);
        const reportID = ReportUtils.getChatByParticipants(session?.accountID ? [accountID, session.accountID] : [], reports)?.reportID ?? '';

        if ((Boolean(session) && Number(session?.accountID) === accountID) || SessionActions.isAnonymousUser() || !reportID) {
            return `${ONYXKEYS.COLLECTION.REPORT}0` as const;
        }
        return `${ONYXKEYS.COLLECTION.REPORT}${reportID}` as const;
    }, [reports, route.params?.accountID, session]);
    const [report] = useOnyx(reportKey);

    const styles = useThemeStyles();
    const {translate, formatPhoneNumber} = useLocalize();
    const accountID = Number(route.params?.accountID ?? 0);
    const isCurrentUser = session?.accountID === accountID;
    const details: PersonalDetails | EmptyObject = personalDetails?.[accountID] ?? (ValidationUtils.isValidAccountRoute(accountID) ? {} : {accountID: 0});

    const displayName = PersonalDetailsUtils.getDisplayNameOrDefault(details, undefined, undefined, isCurrentUser);
    const fallbackIcon = details?.fallbackIcon ?? '';
    const login = details?.login ?? '';
    const timezone = details?.timezone;
    const reportRecipient = personalDetails?.[accountID];
    const isParticipantValidated = reportRecipient?.validated ?? false;

    // If we have a reportID param this means that we
    // arrived here via the ParticipantsPage and should be allowed to navigate back to it
    const shouldShowLocalTime = !ReportUtils.hasAutomatedExpensifyAccountIDs([accountID]) && !isEmptyObject(timezone) && isParticipantValidated;
    let pronouns = details?.pronouns ?? '';
    if (pronouns?.startsWith(CONST.PRONOUNS.PREFIX)) {
        const localeKey = pronouns.replace(CONST.PRONOUNS.PREFIX, '');
        pronouns = translate(`pronouns.${localeKey}` as TranslationPaths);
    }

    const isSMSLogin = Str.isSMSLogin(login);
    const phoneNumber = getPhoneNumber(details);
    const phoneOrEmail = isSMSLogin ? getPhoneNumber(details) : login;

    const hasAvatar = Boolean(details.avatar);
    const isLoading = Boolean(personalDetailsMetadata?.[accountID]?.isLoading) || isEmptyObject(details);

    const statusEmojiCode = details?.status?.emojiCode ?? '';
    const statusText = details?.status?.text ?? '';
    const hasStatus = !!statusEmojiCode;
    const statusContent = `${statusEmojiCode}  ${statusText}`;

    const navigateBackTo = route?.params?.backTo;

    const shouldShowNotificationPreference =
        !isEmptyObject(report) && !isCurrentUser && !!report.notificationPreference && report.notificationPreference !== CONST.REPORT.NOTIFICATION_PREFERENCE.HIDDEN;
    const notificationPreference = shouldShowNotificationPreference
        ? translate(`notificationPreferencesPage.notificationPreferences.${report.notificationPreference}` as TranslationPaths)
        : '';

    // eslint-disable-next-line rulesdir/prefer-early-return
    useEffect(() => {
        if (ValidationUtils.isValidAccountRoute(accountID)) {
            PersonalDetailsActions.openPublicProfilePage(accountID);
        }
    }, [accountID]);

    const promotedActions = useMemo(() => {
        const result: PromotedAction[] = [];
        if (report) {
            result.push(PromotedActions.pin(report));
        }

        if (!isCurrentUser && !SessionActions.isAnonymousUser()) {
            result.push(PromotedActions.message(accountID));
        }
        return result;
    }, [accountID, isCurrentUser, report]);

    return (
        <ScreenWrapper testID={ProfilePage.displayName}>
            <FullPageNotFoundView shouldShow={CONST.RESTRICTED_ACCOUNT_IDS.includes(accountID)}>
                <HeaderWithBackButton
                    title={translate('common.profile')}
                    onBackButtonPress={() => Navigation.goBack(navigateBackTo)}
                />
                <View style={[styles.containerWithSpaceBetween, styles.pointerEventsBoxNone]}>
<<<<<<< HEAD
                    {hasMinimumDetails && (
                        <ScrollView>
                            <View style={[styles.avatarSectionWrapper, styles.pb0]}>
                                <PressableWithoutFocus
                                    style={[styles.noOutline, styles.mb4]}
                                    onPress={() => Navigation.navigate(ROUTES.PROFILE_AVATAR.getRoute(String(accountID)))}
                                    accessibilityLabel={translate('common.profile')}
                                    accessibilityRole={CONST.ACCESSIBILITY_ROLE.IMAGEBUTTON}
                                >
                                    <OfflineWithFeedback pendingAction={details?.pendingFields?.avatar}>
                                        <Avatar
                                            containerStyles={[styles.avatarXLarge]}
                                            imageStyles={[styles.avatarXLarge]}
                                            source={UserUtils.getAvatar(avatar, accountID)}
                                            size={CONST.AVATAR_SIZE.XLARGE}
                                            fallbackIcon={fallbackIcon}
                                        />
                                    </OfflineWithFeedback>
                                </PressableWithoutFocus>
                                {Boolean(displayName) && (
                                    <Text
                                        style={[styles.textHeadline, styles.pre, styles.mb8, styles.w100, styles.textAlignCenter]}
=======
                    <ScrollView>
                        <View style={styles.avatarSectionWrapper}>
                            <PressableWithoutFocus
                                style={[styles.noOutline]}
                                onPress={() => Navigation.navigate(ROUTES.PROFILE_AVATAR.getRoute(String(accountID)))}
                                accessibilityLabel={translate('common.profile')}
                                accessibilityRole={CONST.ACCESSIBILITY_ROLE.IMAGEBUTTON}
                                disabled={!hasAvatar}
                            >
                                <OfflineWithFeedback pendingAction={details?.pendingFields?.avatar}>
                                    <Avatar
                                        containerStyles={[styles.avatarXLarge, styles.mb3]}
                                        imageStyles={[styles.avatarXLarge]}
                                        source={details.avatar}
                                        avatarID={accountID}
                                        size={CONST.AVATAR_SIZE.XLARGE}
                                        fallbackIcon={fallbackIcon}
                                    />
                                </OfflineWithFeedback>
                            </PressableWithoutFocus>
                            {Boolean(displayName) && (
                                <Text
                                    style={[styles.textHeadline, styles.pre, styles.mb6, styles.w100, styles.textAlignCenter]}
                                    numberOfLines={1}
                                >
                                    {displayName}
                                </Text>
                            )}
                            {hasStatus && (
                                <View style={[styles.mb6, styles.detailsPageSectionContainer, styles.mw100]}>
                                    <Text
                                        style={[styles.textLabelSupporting, styles.mb1]}
>>>>>>> f701c3e0
                                        numberOfLines={1}
                                    >
                                        {translate('statusPage.status')}
                                    </Text>
<<<<<<< HEAD
                                )}
                                <PromotedActionsBar
                                    promotedActions={promotedActions}
                                    containerStyle={[styles.ph0, styles.mb8]}
                                />
                                {hasStatus && (
                                    <View style={[styles.mb6, styles.detailsPageSectionContainer, styles.mw100]}>
                                        <Text
                                            style={[styles.textLabelSupporting, styles.mb1]}
                                            numberOfLines={1}
                                        >
                                            {translate('statusPage.status')}
                                        </Text>
                                        <Text>{statusContent}</Text>
                                    </View>
                                )}

                                {/* Don't display email if current user is anonymous */}
                                {!(isCurrentUser && SessionActions.isAnonymousUser()) && login ? (
                                    <View style={[styles.mb6, styles.detailsPageSectionContainer, styles.w100]}>
                                        <Text
                                            style={[styles.textLabelSupporting, styles.mb1]}
                                            numberOfLines={1}
                                        >
                                            {translate(isSMSLogin ? 'common.phoneNumber' : 'common.email')}
                                        </Text>
                                        <CommunicationsLink value={phoneOrEmail ?? ''}>
                                            <UserDetailsTooltip accountID={details.accountID}>
                                                <Text numberOfLines={1}>{isSMSLogin ? formatPhoneNumber(phoneNumber ?? '') : login}</Text>
                                            </UserDetailsTooltip>
                                        </CommunicationsLink>
                                    </View>
                                ) : null}
                                {pronouns ? (
                                    <View style={[styles.mb6, styles.detailsPageSectionContainer]}>
                                        <Text
                                            style={[styles.textLabelSupporting, styles.mb1]}
                                            numberOfLines={1}
                                        >
                                            {translate('profilePage.preferredPronouns')}
                                        </Text>
                                        <Text numberOfLines={1}>{pronouns}</Text>
                                    </View>
                                ) : null}
                                {shouldShowLocalTime && <AutoUpdateTime timezone={timezone} />}
                            </View>
                            {shouldShowNotificationPreference && (
                                <MenuItemWithTopDescription
                                    shouldShowRightIcon
                                    title={notificationPreference}
                                    description={translate('notificationPreferencesPage.label')}
                                    onPress={() => Navigation.navigate(ROUTES.REPORT_SETTINGS_NOTIFICATION_PREFERENCES.getRoute(report.reportID))}
                                />
=======
                                    <Text>{statusContent}</Text>
                                </View>
>>>>>>> f701c3e0
                            )}

                            {/* Don't display email if current user is anonymous */}
                            {!(isCurrentUser && SessionActions.isAnonymousUser()) && login ? (
                                <View style={[styles.mb6, styles.detailsPageSectionContainer, styles.w100]}>
                                    <Text
                                        style={[styles.textLabelSupporting, styles.mb1]}
                                        numberOfLines={1}
                                    >
                                        {translate(isSMSLogin ? 'common.phoneNumber' : 'common.email')}
                                    </Text>
                                    <CommunicationsLink value={phoneOrEmail ?? ''}>
                                        <UserDetailsTooltip accountID={details.accountID}>
                                            <Text numberOfLines={1}>{isSMSLogin ? formatPhoneNumber(phoneNumber ?? '') : login}</Text>
                                        </UserDetailsTooltip>
                                    </CommunicationsLink>
                                </View>
                            ) : null}
                            {pronouns ? (
                                <View style={[styles.mb6, styles.detailsPageSectionContainer]}>
                                    <Text
                                        style={[styles.textLabelSupporting, styles.mb1]}
                                        numberOfLines={1}
                                    >
                                        {translate('profilePage.preferredPronouns')}
                                    </Text>
                                    <Text numberOfLines={1}>{pronouns}</Text>
                                </View>
                            ) : null}
                            {shouldShowLocalTime && <AutoUpdateTime timezone={timezone} />}
                        </View>
                        {shouldShowNotificationPreference && (
                            <MenuItemWithTopDescription
                                shouldShowRightIcon
                                title={notificationPreference}
                                description={translate('notificationPreferencesPage.label')}
                                onPress={() => Navigation.navigate(ROUTES.REPORT_SETTINGS_NOTIFICATION_PREFERENCES.getRoute(report.reportID))}
                                wrapperStyle={[styles.mtn6, styles.mb5]}
                            />
                        )}
                        {!isCurrentUser && !SessionActions.isAnonymousUser() && (
                            <MenuItem
                                title={`${translate('common.message')}${displayName}`}
                                titleStyle={styles.flex1}
                                icon={Expensicons.ChatBubble}
                                onPress={() => ReportActions.navigateToAndOpenReportWithAccountIDs([accountID])}
                                wrapperStyle={styles.breakAll}
                                shouldShowRightIcon
                            />
                        )}
                        {!isEmptyObject(report) && report.reportID && !isCurrentUser && (
                            <MenuItem
                                title={`${translate('privateNotes.title')}`}
                                titleStyle={styles.flex1}
                                icon={Expensicons.Pencil}
                                onPress={() => ReportUtils.navigateToPrivateNotes(report, session)}
                                wrapperStyle={styles.breakAll}
                                shouldShowRightIcon
                                brickRoadIndicator={ReportActions.hasErrorInPrivateNotes(report) ? CONST.BRICK_ROAD_INDICATOR_STATUS.ERROR : undefined}
                            />
                        )}
                    </ScrollView>
                    {!hasAvatar && isLoading && <FullScreenLoadingIndicator style={styles.flex1} />}
                </View>
            </FullPageNotFoundView>
        </ScreenWrapper>
    );
}

ProfilePage.displayName = 'ProfilePage';

export default ProfilePage;<|MERGE_RESOLUTION|>--- conflicted
+++ resolved
@@ -159,34 +159,10 @@
                     onBackButtonPress={() => Navigation.goBack(navigateBackTo)}
                 />
                 <View style={[styles.containerWithSpaceBetween, styles.pointerEventsBoxNone]}>
-<<<<<<< HEAD
-                    {hasMinimumDetails && (
-                        <ScrollView>
-                            <View style={[styles.avatarSectionWrapper, styles.pb0]}>
-                                <PressableWithoutFocus
-                                    style={[styles.noOutline, styles.mb4]}
-                                    onPress={() => Navigation.navigate(ROUTES.PROFILE_AVATAR.getRoute(String(accountID)))}
-                                    accessibilityLabel={translate('common.profile')}
-                                    accessibilityRole={CONST.ACCESSIBILITY_ROLE.IMAGEBUTTON}
-                                >
-                                    <OfflineWithFeedback pendingAction={details?.pendingFields?.avatar}>
-                                        <Avatar
-                                            containerStyles={[styles.avatarXLarge]}
-                                            imageStyles={[styles.avatarXLarge]}
-                                            source={UserUtils.getAvatar(avatar, accountID)}
-                                            size={CONST.AVATAR_SIZE.XLARGE}
-                                            fallbackIcon={fallbackIcon}
-                                        />
-                                    </OfflineWithFeedback>
-                                </PressableWithoutFocus>
-                                {Boolean(displayName) && (
-                                    <Text
-                                        style={[styles.textHeadline, styles.pre, styles.mb8, styles.w100, styles.textAlignCenter]}
-=======
                     <ScrollView>
-                        <View style={styles.avatarSectionWrapper}>
+                        <View style={[styles.avatarSectionWrapper, styles.pb0]}>
                             <PressableWithoutFocus
-                                style={[styles.noOutline]}
+                                style={[styles.noOutline, styles.mb4]}
                                 onPress={() => Navigation.navigate(ROUTES.PROFILE_AVATAR.getRoute(String(accountID)))}
                                 accessibilityLabel={translate('common.profile')}
                                 accessibilityRole={CONST.ACCESSIBILITY_ROLE.IMAGEBUTTON}
@@ -194,7 +170,7 @@
                             >
                                 <OfflineWithFeedback pendingAction={details?.pendingFields?.avatar}>
                                     <Avatar
-                                        containerStyles={[styles.avatarXLarge, styles.mb3]}
+                                        containerStyles={[styles.avatarXLarge]}
                                         imageStyles={[styles.avatarXLarge]}
                                         source={details.avatar}
                                         avatarID={accountID}
@@ -205,79 +181,26 @@
                             </PressableWithoutFocus>
                             {Boolean(displayName) && (
                                 <Text
-                                    style={[styles.textHeadline, styles.pre, styles.mb6, styles.w100, styles.textAlignCenter]}
+                                    style={[styles.textHeadline, styles.pre, styles.mb8, styles.w100, styles.textAlignCenter]}
                                     numberOfLines={1}
                                 >
                                     {displayName}
                                 </Text>
                             )}
+                            <PromotedActionsBar
+                                promotedActions={promotedActions}
+                                containerStyle={[styles.ph0, styles.mb8]}
+                            />
                             {hasStatus && (
                                 <View style={[styles.mb6, styles.detailsPageSectionContainer, styles.mw100]}>
                                     <Text
                                         style={[styles.textLabelSupporting, styles.mb1]}
->>>>>>> f701c3e0
                                         numberOfLines={1}
                                     >
                                         {translate('statusPage.status')}
                                     </Text>
-<<<<<<< HEAD
-                                )}
-                                <PromotedActionsBar
-                                    promotedActions={promotedActions}
-                                    containerStyle={[styles.ph0, styles.mb8]}
-                                />
-                                {hasStatus && (
-                                    <View style={[styles.mb6, styles.detailsPageSectionContainer, styles.mw100]}>
-                                        <Text
-                                            style={[styles.textLabelSupporting, styles.mb1]}
-                                            numberOfLines={1}
-                                        >
-                                            {translate('statusPage.status')}
-                                        </Text>
-                                        <Text>{statusContent}</Text>
-                                    </View>
-                                )}
-
-                                {/* Don't display email if current user is anonymous */}
-                                {!(isCurrentUser && SessionActions.isAnonymousUser()) && login ? (
-                                    <View style={[styles.mb6, styles.detailsPageSectionContainer, styles.w100]}>
-                                        <Text
-                                            style={[styles.textLabelSupporting, styles.mb1]}
-                                            numberOfLines={1}
-                                        >
-                                            {translate(isSMSLogin ? 'common.phoneNumber' : 'common.email')}
-                                        </Text>
-                                        <CommunicationsLink value={phoneOrEmail ?? ''}>
-                                            <UserDetailsTooltip accountID={details.accountID}>
-                                                <Text numberOfLines={1}>{isSMSLogin ? formatPhoneNumber(phoneNumber ?? '') : login}</Text>
-                                            </UserDetailsTooltip>
-                                        </CommunicationsLink>
-                                    </View>
-                                ) : null}
-                                {pronouns ? (
-                                    <View style={[styles.mb6, styles.detailsPageSectionContainer]}>
-                                        <Text
-                                            style={[styles.textLabelSupporting, styles.mb1]}
-                                            numberOfLines={1}
-                                        >
-                                            {translate('profilePage.preferredPronouns')}
-                                        </Text>
-                                        <Text numberOfLines={1}>{pronouns}</Text>
-                                    </View>
-                                ) : null}
-                                {shouldShowLocalTime && <AutoUpdateTime timezone={timezone} />}
-                            </View>
-                            {shouldShowNotificationPreference && (
-                                <MenuItemWithTopDescription
-                                    shouldShowRightIcon
-                                    title={notificationPreference}
-                                    description={translate('notificationPreferencesPage.label')}
-                                    onPress={() => Navigation.navigate(ROUTES.REPORT_SETTINGS_NOTIFICATION_PREFERENCES.getRoute(report.reportID))}
-                                />
-=======
                                     <Text>{statusContent}</Text>
                                 </View>
->>>>>>> f701c3e0
                             )}
 
                             {/* Don't display email if current user is anonymous */}
@@ -315,17 +238,6 @@
                                 title={notificationPreference}
                                 description={translate('notificationPreferencesPage.label')}
                                 onPress={() => Navigation.navigate(ROUTES.REPORT_SETTINGS_NOTIFICATION_PREFERENCES.getRoute(report.reportID))}
-                                wrapperStyle={[styles.mtn6, styles.mb5]}
-                            />
-                        )}
-                        {!isCurrentUser && !SessionActions.isAnonymousUser() && (
-                            <MenuItem
-                                title={`${translate('common.message')}${displayName}`}
-                                titleStyle={styles.flex1}
-                                icon={Expensicons.ChatBubble}
-                                onPress={() => ReportActions.navigateToAndOpenReportWithAccountIDs([accountID])}
-                                wrapperStyle={styles.breakAll}
-                                shouldShowRightIcon
                             />
                         )}
                         {!isEmptyObject(report) && report.reportID && !isCurrentUser && (
