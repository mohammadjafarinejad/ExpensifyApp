--- conflicted
+++ resolved
@@ -95,7 +95,8 @@
     const {translate, formatPhoneNumber} = useLocalize();
     const accountID = Number(route.params?.accountID ?? 0);
     const isCurrentUser = session?.accountID === accountID;
-<<<<<<< HEAD
+
+    const isValidAccountID = ValidationUtils.isValidAccountRoute(accountID);
     const loginParams = route.params?.login;
 
     const details = useMemo((): PersonalDetails | EmptyObject => {
@@ -105,7 +106,7 @@
         }
         // Check if we have the login param
         if (!loginParams) {
-            return {};
+            return isValidAccountID ? {} : {accountID: 0};
         }
         // Look up the personal details by login
         const foundDetails = Object.values(personalDetails ?? {}).find((personalDetail) => personalDetail?.login === loginParams?.toLowerCase());
@@ -115,11 +116,7 @@
         // If we don't have the personal details in Onyx, we can create an optimistic account
         const optimisticAccountID = UserUtils.generateAccountID(loginParams);
         return {accountID: optimisticAccountID, login: loginParams, displayName: loginParams};
-    }, [accountID, personalDetails, loginParams]);
-=======
-    const isValidAccountID = ValidationUtils.isValidAccountRoute(accountID);
-    const details: PersonalDetails | EmptyObject = personalDetails?.[accountID] ?? (isValidAccountID ? {} : {accountID: 0});
->>>>>>> 4e4715fe
+    }, [personalDetails, accountID, loginParams, isValidAccountID]);
 
     const displayName = PersonalDetailsUtils.getDisplayNameOrDefault(details, undefined, undefined, isCurrentUser);
     // eslint-disable-next-line @typescript-eslint/prefer-nullish-coalescing
