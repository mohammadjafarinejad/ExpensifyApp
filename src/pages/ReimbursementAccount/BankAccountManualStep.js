import React from 'react';
import {Image, View} from 'react-native';
import HeaderWithCloseButton from '../../components/HeaderWithCloseButton';
import CONST from '../../CONST';
import * as BankAccounts from '../../libs/actions/BankAccounts';
import Navigation from '../../libs/Navigation/Navigation';
import Text from '../../components/Text';
import TextInput from '../../components/TextInput';
import styles from '../../styles/styles';
import CheckboxWithLabel from '../../components/CheckboxWithLabel';
import TextLink from '../../components/TextLink';
import withLocalize from '../../components/withLocalize';
import * as ValidationUtils from '../../libs/ValidationUtils';
import ONYXKEYS from '../../ONYXKEYS';
import exampleCheckImage from './exampleCheckImage';
import Form from '../../components/Form';
import shouldDelayFocus from '../../libs/shouldDelayFocus';
import ScreenWrapper from '../../components/ScreenWrapper';
import * as ReimbursementAccountUtils from '../../libs/ReimbursementAccountUtils';
import StepPropTypes from './StepPropTypes';

const propTypes = {
    ...StepPropTypes,
};

class BankAccountManualStep extends React.Component {
    constructor(props) {
        super(props);
        this.submit = this.submit.bind(this);
        this.validate = this.validate.bind(this);
        this.getDefaultStateForField = this.getDefaultStateForField.bind(this);
    }

    /**
     * @param {String} fieldName
     * @param {*} defaultValue
     *
     * @returns {*}
     */
    getDefaultStateForField(fieldName, defaultValue = '') {
        return ReimbursementAccountUtils.getDefaultStateForField(this.props.reimbursementAccountDraft, this.props.reimbursementAccount, fieldName, defaultValue);
    }

    /**
     * @param {Object} values - form input values passed by the Form component
     * @returns {Object}
     */
    validate(values) {
        const errorFields = {};
        const routingNumber = values.routingNumber && values.routingNumber.trim();

        if (
            !values.accountNumber
            || (!CONST.BANK_ACCOUNT.REGEX.US_ACCOUNT_NUMBER.test(values.accountNumber.trim()) && !CONST.BANK_ACCOUNT.REGEX.MASKED_US_ACCOUNT_NUMBER.test(values.accountNumber.trim()))
        ) {
            errorFields.accountNumber = this.props.translate('bankAccount.error.accountNumber');
        }
        if (!routingNumber || !CONST.BANK_ACCOUNT.REGEX.SWIFT_BIC.test(routingNumber) || !ValidationUtils.isValidRoutingNumber(routingNumber)) {
            errorFields.routingNumber = this.props.translate('bankAccount.error.routingNumber');
        }
        if (!values.acceptedTerms) {
            errorFields.acceptedTerms = this.props.translate('common.error.acceptedTerms');
        }

        return errorFields;
    }

    submit(values) {
        BankAccounts.connectBankAccountManually(
            this.getDefaultStateForField('bankAccountID', 0),
            values.accountNumber,
            values.routingNumber,
            this.getDefaultStateForField('plaidMask'),
        );
    }

    render() {
        const shouldDisableInputs = Boolean(this.getDefaultStateForField('bankAccountID'));

        return (
            <ScreenWrapper includeSafeAreaPaddingBottom={false}>
                <HeaderWithCloseButton
                    title={this.props.translate('workspace.common.bankAccount')}
                    stepCounter={{step: 1, total: 5}}
                    shouldShowGetAssistanceButton
                    guidesCallTaskID={CONST.GUIDES_CALL_TASK_IDS.WORKSPACE_BANK_ACCOUNT}
                    shouldShowBackButton
                    onBackButtonPress={this.props.onBackButtonPress}
                    onCloseButtonPress={Navigation.dismissModal}
                />
                <Form
                    formID={ONYXKEYS.FORMS.REIMBURSEMENT_ACCOUNT_FORM}
                    onSubmit={this.submit}
                    validate={this.validate}
                    submitButtonText={this.props.translate('common.continue')}
                    style={[styles.mh5, styles.flexGrow1]}
                >
                    <Text style={[styles.mb5]}>
                        {this.props.translate('bankAccount.checkHelpLine')}
                    </Text>
                    <Image
                        resizeMode="contain"
                        style={[styles.exampleCheckImage, styles.mb5]}
                        source={exampleCheckImage(this.props.preferredLocale)}
                    />
                    <TextInput
                        autoFocus
                        shouldDelayFocus={shouldDelayFocus}
                        inputID="routingNumber"
                        label={this.props.translate('bankAccount.routingNumber')}
                        defaultValue={this.getDefaultStateForField('routingNumber', '')}
                        keyboardType={CONST.KEYBOARD_TYPE.NUMBER_PAD}
                        disabled={shouldDisableInputs}
                        shouldSaveDraft
                    />
                    <TextInput
                        inputID="accountNumber"
                        containerStyles={[styles.mt4]}
                        label={this.props.translate('bankAccount.accountNumber')}
                        defaultValue={this.getDefaultStateForField('accountNumber', '')}
                        keyboardType={CONST.KEYBOARD_TYPE.NUMBER_PAD}
                        disabled={shouldDisableInputs}
                        shouldSaveDraft
                    />
                    <CheckboxWithLabel
                        style={styles.mt4}
                        inputID="acceptedTerms"
                        LabelComponent={() => (
                            <View style={[styles.flexRow, styles.alignItemsCenter]}>
                                <Text>
                                    {this.props.translate('common.iAcceptThe')}
                                </Text>
                                <TextLink
                                    href="https://use.expensify.com/terms"

                                    // to call the onPress in the TextLink before the input blur is fired and shift the link element
                                    onMouseDown={e => e.preventDefault()}
                                >
                                    {`Expensify ${this.props.translate('common.termsOfService')}`}
                                </TextLink>
                            </View>
                        )}
<<<<<<< HEAD
                        defaultValue={this.getDefaultStateForField('acceptTerms', false)}
=======
                        defaultValue={ReimbursementAccountUtils.getDefaultStateForField(this.props, 'acceptTerms', false)}
>>>>>>> 35ac83e1
                        shouldSaveDraft
                    />
                </Form>
            </ScreenWrapper>
        );
    }
}

BankAccountManualStep.propTypes = propTypes;
export default withLocalize(BankAccountManualStep);<|MERGE_RESOLUTION|>--- conflicted
+++ resolved
@@ -140,11 +140,7 @@
                                 </TextLink>
                             </View>
                         )}
-<<<<<<< HEAD
                         defaultValue={this.getDefaultStateForField('acceptTerms', false)}
-=======
-                        defaultValue={ReimbursementAccountUtils.getDefaultStateForField(this.props, 'acceptTerms', false)}
->>>>>>> 35ac83e1
                         shouldSaveDraft
                     />
                 </Form>
