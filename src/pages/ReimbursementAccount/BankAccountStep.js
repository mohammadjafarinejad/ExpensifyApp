import React from 'react';
import {View, ScrollView} from 'react-native';
import {withOnyx} from 'react-native-onyx';
import PropTypes from 'prop-types';
import BankAccountManualStep from './BankAccountManualStep';
import BankAccountPlaidStep from './BankAccountPlaidStep';
import HeaderWithCloseButton from '../../components/HeaderWithCloseButton';
import MenuItem from '../../components/MenuItem';
import * as Expensicons from '../../components/Icon/Expensicons';
import styles from '../../styles/styles';
import TextLink from '../../components/TextLink';
import Icon from '../../components/Icon';
import colors from '../../styles/colors';
import Navigation from '../../libs/Navigation/Navigation';
import CONST from '../../CONST';
import withLocalize, {withLocalizePropTypes} from '../../components/withLocalize';
import Text from '../../components/Text';
import * as BankAccounts from '../../libs/actions/BankAccounts';
import ONYXKEYS from '../../ONYXKEYS';
import compose from '../../libs/compose';
import Section from '../../components/Section';
import * as Illustrations from '../../components/Icon/Illustrations';
import getPlaidDesktopMessage from '../../libs/getPlaidDesktopMessage';
import CONFIG from '../../CONFIG';
import ROUTES from '../../ROUTES';
import Button from '../../components/Button';
<<<<<<< HEAD
import Form from '../../components/Form';
=======
>>>>>>> 7c4da3cd

const propTypes = {
    /** The OAuth URI + stateID needed to re-initialize the PlaidLink after the user logs into their bank */
    receivedRedirectURI: PropTypes.string,

    /** During the OAuth flow we need to use the plaidLink token that we initially connected with */
    plaidLinkOAuthToken: PropTypes.string,

    /** Object with various information about the user */
    user: PropTypes.shape({
        /** Is the user account validated? */
        validated: PropTypes.bool,
    }),

    ...withLocalizePropTypes,
};

const defaultProps = {
    receivedRedirectURI: null,
    plaidLinkOAuthToken: '',
    user: {},
};

<<<<<<< HEAD
class BankAccountStep extends React.Component {
    constructor(props) {
        super(props);

        this.addManualAccount = this.addManualAccount.bind(this);
        this.addPlaidAccount = this.addPlaidAccount.bind(this);
        this.validate = this.validate.bind(this);
        this.state = {
            selectedPlaidBankAccount: undefined,
        };
    }

    /**
     * @param {Object} values - form input values passed by the Form component
     * @returns {Object}
     */
    validate(values) {
        const errors = {};

        if (!values.accountNumber || !CONST.BANK_ACCOUNT.REGEX.US_ACCOUNT_NUMBER.test(values.accountNumber.trim())) {
            errors.accountNumber = this.props.translate('bankAccount.error.accountNumber');
        }
        if (!values.routingNumber || !CONST.BANK_ACCOUNT.REGEX.SWIFT_BIC.test(values.routingNumber.trim()) || !ValidationUtils.isValidRoutingNumber(values.routingNumber.trim())) {
            errors.routingNumber = this.props.translate('bankAccount.error.routingNumber');
        }
        if (!values.acceptedTerms) {
            errors.acceptedTerms = this.props.translate('common.error.acceptedTerms');
        }

        return errors;
    }

    addManualAccount(values) {
        BankAccounts.setupWithdrawalAccount({
            acceptTerms: values.acceptedTerms,
            accountNumber: values.accountNumber,
            routingNumber: values.routingNumber,
            setupType: CONST.BANK_ACCOUNT.SETUP_TYPE.MANUAL,
=======
const BankAccountStep = (props) => {
    const shouldReinitializePlaidLink = props.plaidLinkOAuthToken && props.receivedRedirectURI && props.achData.subStep !== CONST.BANK_ACCOUNT.SUBSTEP.MANUAL;
    const subStep = shouldReinitializePlaidLink ? CONST.BANK_ACCOUNT.SETUP_TYPE.PLAID : props.achData.subStep;
    const plaidDesktopMessage = getPlaidDesktopMessage();
    const bankAccountRoute = `${CONFIG.EXPENSIFY.NEW_EXPENSIFY_URL}${ROUTES.BANK_ACCOUNT}`;
>>>>>>> 7c4da3cd

    if (subStep === CONST.BANK_ACCOUNT.SETUP_TYPE.MANUAL) {
        return <BankAccountManualStep achData={props.achData} />;
    }

<<<<<<< HEAD
    /**
     * Add the Bank account retrieved via Plaid in db
     * @param {Object} values - form input values passed by the Form component
     */
    addPlaidAccount() {
        const selectedPlaidBankAccount = this.state.selectedPlaidBankAccount;
        if (!this.state.selectedPlaidBankAccount) {
            return;
        }
        BankAccounts.setupWithdrawalAccount({
            acceptTerms: true,
            setupType: CONST.BANK_ACCOUNT.SETUP_TYPE.PLAID,

            // Params passed via the Plaid callback when an account is selected
            plaidAccessToken: selectedPlaidBankAccount.plaidAccessToken,
            accountNumber: selectedPlaidBankAccount.accountNumber,
            routingNumber: selectedPlaidBankAccount.routingNumber,
            plaidAccountID: selectedPlaidBankAccount.plaidAccountID,
            ownershipType: selectedPlaidBankAccount.ownershipType,
            isSavings: selectedPlaidBankAccount.isSavings,
            bankName: selectedPlaidBankAccount.bankName,
            addressName: selectedPlaidBankAccount.addressName,
            mask: selectedPlaidBankAccount.mask,

            // Note: These are hardcoded as we're not supporting AU bank accounts for the free plan
            country: CONST.COUNTRY.US,
            currency: CONST.CURRENCY.USD,
            fieldsType: CONST.BANK_ACCOUNT.FIELDS_TYPE.LOCAL,
        });
    }

    render() {
        // Disable bank account fields once they've been added in db so they can't be changed
        const isFromPlaid = this.props.achData.setupType === CONST.BANK_ACCOUNT.SETUP_TYPE.PLAID;
        const shouldDisableInputs = Boolean(this.props.achData.bankAccountID) || isFromPlaid;
        const shouldReinitializePlaidLink = this.props.plaidLinkOAuthToken && this.props.receivedRedirectURI && this.props.achData.subStep !== CONST.BANK_ACCOUNT.SUBSTEP.MANUAL;
        const subStep = shouldReinitializePlaidLink ? CONST.BANK_ACCOUNT.SETUP_TYPE.PLAID : this.props.achData.subStep;
        const plaidDesktopMessage = getPlaidDesktopMessage();
        const bankAccountRoute = `${CONFIG.EXPENSIFY.NEW_EXPENSIFY_URL}${ROUTES.BANK_ACCOUNT}`;
        const validated = lodashGet(this.props, 'user.validated', false);
        return (
            <View style={[styles.flex1, styles.justifyContentBetween]}>
                <HeaderWithCloseButton
                    title={this.props.translate('workspace.common.bankAccount')}
                    stepCounter={subStep ? {step: 1, total: 5} : undefined}
                    onCloseButtonPress={Navigation.dismissModal}
                    onBackButtonPress={() => {
                        // If we have a subStep then we will remove otherwise we will go back
                        if (subStep) {
                            BankAccounts.setBankAccountSubStep(null);
                            return;
                        }
                        Navigation.goBack();
                    }}
                    shouldShowGetAssistanceButton
                    guidesCallTaskID={CONST.GUIDES_CALL_TASK_IDS.WORKSPACE_BANK_ACCOUNT}
                    shouldShowBackButton
=======
    if (subStep === CONST.BANK_ACCOUNT.SETUP_TYPE.PLAID) {
        return <BankAccountPlaidStep achData={props.achData} />;
    }

    return (
        <View style={[styles.flex1, styles.justifyContentBetween]}>
            <HeaderWithCloseButton
                title={props.translate('workspace.common.bankAccount')}
                stepCounter={subStep ? {step: 1, total: 5} : undefined}
                onCloseButtonPress={Navigation.dismissModal}
                onBackButtonPress={() => {
                    // If we have a subStep then we will remove otherwise we will go back
                    if (subStep) {
                        BankAccounts.setBankAccountSubStep(null);
                        return;
                    }
                    Navigation.goBack();
                }}
                shouldShowGetAssistanceButton
                guidesCallTaskID={CONST.GUIDES_CALL_TASK_IDS.WORKSPACE_BANK_ACCOUNT}
                shouldShowBackButton
            />
            <ScrollView style={[styles.flex1]}>
                <Section
                    icon={Illustrations.BankMouseGreen}
                    title={props.translate('workspace.bankAccount.streamlinePayments')}
>>>>>>> 7c4da3cd
                />
                <Text style={[styles.mh5, styles.mb1]}>
                    {props.translate('bankAccount.toGetStarted')}
                </Text>
                {plaidDesktopMessage && (
                    <View style={[styles.m5, styles.flexRow, styles.justifyContentBetween]}>
                        <TextLink href={bankAccountRoute}>
                            {props.translate(plaidDesktopMessage)}
                        </TextLink>
                    </View>
                )}
<<<<<<< HEAD
                {subStep === CONST.BANK_ACCOUNT.SETUP_TYPE.PLAID && (
                    <Form
                        formID={ONYXKEYS.FORMS.BANK_FORM}
                        validate={() => ({})}
                        onSubmit={this.addPlaidAccount}
                        submitButtonText={this.props.translate('common.saveAndContinue')}
                        style={[styles.mh5, styles.flexGrow1]}
                        isSubmitButtonVisible={!_.isUndefined(this.state.selectedPlaidBankAccount)}
                    >
                        <AddPlaidBankAccount
                            onSelect={(params) => {
                                this.setState({
                                    selectedPlaidBankAccount: params.selectedPlaidBankAccount,
                                });
                            }}
                            onExitPlaid={() => BankAccounts.setBankAccountSubStep(null)}
                            receivedRedirectURI={this.props.receivedRedirectURI}
                            plaidLinkOAuthToken={this.props.plaidLinkOAuthToken}
                            allowDebit
                        />
                    </Form>
                )}
                {subStep === CONST.BANK_ACCOUNT.SETUP_TYPE.MANUAL && (
                    <Form
                        formID={ONYXKEYS.FORMS.BANK_FORM}
                        validate={this.validate}
                        onSubmit={this.addManualAccount}
                        submitButtonText={this.props.translate('common.saveAndContinue')}
                        style={[styles.mh5, styles.flexGrow1]}
                    >
                        <Text style={[styles.mb5]}>
                            {this.props.translate('bankAccount.checkHelpLine')}
                        </Text>
                        <Image
                            resizeMode="contain"
                            style={[styles.exampleCheckImage, styles.mb5]}
                            source={exampleCheckImage(this.props.preferredLocale)}
                        />
                        <TextInput
                            inputID="routingNumber"
                            label={this.props.translate('bankAccount.routingNumber')}
                            keyboardType={CONST.KEYBOARD_TYPE.NUMBER_PAD}
                            disabled={shouldDisableInputs}
                            shouldSaveDraft
                        />
                        <TextInput
                            inputID="accountNumber"
                            containerStyles={[styles.mt4]}
                            label={this.props.translate('bankAccount.accountNumber')}
                            keyboardType={CONST.KEYBOARD_TYPE.NUMBER_PAD}
                            disabled={shouldDisableInputs}
                            shouldSaveDraft
                        />
                        <CheckboxWithLabel
                            style={styles.mt4}
                            inputID="acceptedTerms"
                            LabelComponent={() => (
                                <View style={[styles.flexRow, styles.alignItemsCenter]}>
                                    <Text>
                                        {this.props.translate('common.iAcceptThe')}
                                    </Text>
                                    <TextLink href="https://use.expensify.com/terms">
                                        {`Expensify ${this.props.translate('common.termsOfService')}`}
                                    </TextLink>
                                </View>
                            )}
                            shouldSaveDraft
                        />
                    </Form>
=======
                <Button
                    icon={Expensicons.Bank}
                    text={props.translate('bankAccount.connectOnlineWithPlaid')}
                    onPress={() => {
                        BankAccounts.clearPlaid();
                        BankAccounts.setBankAccountSubStep(CONST.BANK_ACCOUNT.SETUP_TYPE.PLAID);
                    }}
                    disabled={props.isPlaidDisabled || !props.user.validated}
                    style={[styles.mt5, styles.buttonCTA]}
                    iconStyles={[styles.buttonCTAIcon]}
                    shouldShowRightIcon
                    success
                    large
                />
                {props.error && (
                    <Text style={[styles.formError, styles.mh5]}>
                        {props.error}
                    </Text>
                )}
                <MenuItem
                    icon={Expensicons.Connect}
                    title={props.translate('bankAccount.connectManually')}
                    disabled={!props.user.validated}
                    onPress={() => BankAccounts.setBankAccountSubStep(CONST.BANK_ACCOUNT.SETUP_TYPE.MANUAL)}
                    shouldShowRightIcon
                />
                {!props.user.validated && (
                    <View style={[styles.flexRow, styles.alignItemsCenter, styles.m4]}>
                        <Text style={[styles.mutedTextLabel, styles.mr4]}>
                            <Icon src={Expensicons.Exclamation} fill={colors.red} />
                        </Text>
                        <Text style={styles.mutedTextLabel}>
                            {props.translate('bankAccount.validateAccountError')}
                        </Text>
                    </View>
>>>>>>> 7c4da3cd
                )}
                <View style={[styles.m5, styles.flexRow, styles.justifyContentBetween]}>
                    <TextLink href="https://use.expensify.com/privacy">
                        {props.translate('common.privacy')}
                    </TextLink>
                    <View style={[styles.flexRow, styles.alignItemsCenter]}>
                        <TextLink
                            // eslint-disable-next-line max-len
                            href="https://community.expensify.com/discussion/5677/deep-dive-how-expensify-protects-your-information/"
                        >
                            {props.translate('bankAccount.yourDataIsSecure')}
                        </TextLink>
                        <View style={[styles.ml1]}>
                            <Icon src={Expensicons.Lock} fill={colors.blue} />
                        </View>
                    </View>
                </View>
            </ScrollView>
        </View>
    );
};

BankAccountStep.propTypes = propTypes;
BankAccountStep.defaultProps = defaultProps;
BankAccountStep.displayName = 'BankAccountStep';

export default compose(
    withLocalize,
    withOnyx({
        user: {
            key: ONYXKEYS.USER,
        },
    }),
)(BankAccountStep);<|MERGE_RESOLUTION|>--- conflicted
+++ resolved
@@ -24,10 +24,7 @@
 import CONFIG from '../../CONFIG';
 import ROUTES from '../../ROUTES';
 import Button from '../../components/Button';
-<<<<<<< HEAD
 import Form from '../../components/Form';
-=======
->>>>>>> 7c4da3cd
 
 const propTypes = {
     /** The OAuth URI + stateID needed to re-initialize the PlaidLink after the user logs into their bank */
@@ -51,116 +48,16 @@
     user: {},
 };
 
-<<<<<<< HEAD
-class BankAccountStep extends React.Component {
-    constructor(props) {
-        super(props);
-
-        this.addManualAccount = this.addManualAccount.bind(this);
-        this.addPlaidAccount = this.addPlaidAccount.bind(this);
-        this.validate = this.validate.bind(this);
-        this.state = {
-            selectedPlaidBankAccount: undefined,
-        };
-    }
-
-    /**
-     * @param {Object} values - form input values passed by the Form component
-     * @returns {Object}
-     */
-    validate(values) {
-        const errors = {};
-
-        if (!values.accountNumber || !CONST.BANK_ACCOUNT.REGEX.US_ACCOUNT_NUMBER.test(values.accountNumber.trim())) {
-            errors.accountNumber = this.props.translate('bankAccount.error.accountNumber');
-        }
-        if (!values.routingNumber || !CONST.BANK_ACCOUNT.REGEX.SWIFT_BIC.test(values.routingNumber.trim()) || !ValidationUtils.isValidRoutingNumber(values.routingNumber.trim())) {
-            errors.routingNumber = this.props.translate('bankAccount.error.routingNumber');
-        }
-        if (!values.acceptedTerms) {
-            errors.acceptedTerms = this.props.translate('common.error.acceptedTerms');
-        }
-
-        return errors;
-    }
-
-    addManualAccount(values) {
-        BankAccounts.setupWithdrawalAccount({
-            acceptTerms: values.acceptedTerms,
-            accountNumber: values.accountNumber,
-            routingNumber: values.routingNumber,
-            setupType: CONST.BANK_ACCOUNT.SETUP_TYPE.MANUAL,
-=======
 const BankAccountStep = (props) => {
     const shouldReinitializePlaidLink = props.plaidLinkOAuthToken && props.receivedRedirectURI && props.achData.subStep !== CONST.BANK_ACCOUNT.SUBSTEP.MANUAL;
     const subStep = shouldReinitializePlaidLink ? CONST.BANK_ACCOUNT.SETUP_TYPE.PLAID : props.achData.subStep;
     const plaidDesktopMessage = getPlaidDesktopMessage();
     const bankAccountRoute = `${CONFIG.EXPENSIFY.NEW_EXPENSIFY_URL}${ROUTES.BANK_ACCOUNT}`;
->>>>>>> 7c4da3cd
 
     if (subStep === CONST.BANK_ACCOUNT.SETUP_TYPE.MANUAL) {
         return <BankAccountManualStep achData={props.achData} />;
     }
 
-<<<<<<< HEAD
-    /**
-     * Add the Bank account retrieved via Plaid in db
-     * @param {Object} values - form input values passed by the Form component
-     */
-    addPlaidAccount() {
-        const selectedPlaidBankAccount = this.state.selectedPlaidBankAccount;
-        if (!this.state.selectedPlaidBankAccount) {
-            return;
-        }
-        BankAccounts.setupWithdrawalAccount({
-            acceptTerms: true,
-            setupType: CONST.BANK_ACCOUNT.SETUP_TYPE.PLAID,
-
-            // Params passed via the Plaid callback when an account is selected
-            plaidAccessToken: selectedPlaidBankAccount.plaidAccessToken,
-            accountNumber: selectedPlaidBankAccount.accountNumber,
-            routingNumber: selectedPlaidBankAccount.routingNumber,
-            plaidAccountID: selectedPlaidBankAccount.plaidAccountID,
-            ownershipType: selectedPlaidBankAccount.ownershipType,
-            isSavings: selectedPlaidBankAccount.isSavings,
-            bankName: selectedPlaidBankAccount.bankName,
-            addressName: selectedPlaidBankAccount.addressName,
-            mask: selectedPlaidBankAccount.mask,
-
-            // Note: These are hardcoded as we're not supporting AU bank accounts for the free plan
-            country: CONST.COUNTRY.US,
-            currency: CONST.CURRENCY.USD,
-            fieldsType: CONST.BANK_ACCOUNT.FIELDS_TYPE.LOCAL,
-        });
-    }
-
-    render() {
-        // Disable bank account fields once they've been added in db so they can't be changed
-        const isFromPlaid = this.props.achData.setupType === CONST.BANK_ACCOUNT.SETUP_TYPE.PLAID;
-        const shouldDisableInputs = Boolean(this.props.achData.bankAccountID) || isFromPlaid;
-        const shouldReinitializePlaidLink = this.props.plaidLinkOAuthToken && this.props.receivedRedirectURI && this.props.achData.subStep !== CONST.BANK_ACCOUNT.SUBSTEP.MANUAL;
-        const subStep = shouldReinitializePlaidLink ? CONST.BANK_ACCOUNT.SETUP_TYPE.PLAID : this.props.achData.subStep;
-        const plaidDesktopMessage = getPlaidDesktopMessage();
-        const bankAccountRoute = `${CONFIG.EXPENSIFY.NEW_EXPENSIFY_URL}${ROUTES.BANK_ACCOUNT}`;
-        const validated = lodashGet(this.props, 'user.validated', false);
-        return (
-            <View style={[styles.flex1, styles.justifyContentBetween]}>
-                <HeaderWithCloseButton
-                    title={this.props.translate('workspace.common.bankAccount')}
-                    stepCounter={subStep ? {step: 1, total: 5} : undefined}
-                    onCloseButtonPress={Navigation.dismissModal}
-                    onBackButtonPress={() => {
-                        // If we have a subStep then we will remove otherwise we will go back
-                        if (subStep) {
-                            BankAccounts.setBankAccountSubStep(null);
-                            return;
-                        }
-                        Navigation.goBack();
-                    }}
-                    shouldShowGetAssistanceButton
-                    guidesCallTaskID={CONST.GUIDES_CALL_TASK_IDS.WORKSPACE_BANK_ACCOUNT}
-                    shouldShowBackButton
-=======
     if (subStep === CONST.BANK_ACCOUNT.SETUP_TYPE.PLAID) {
         return <BankAccountPlaidStep achData={props.achData} />;
     }
@@ -187,7 +84,6 @@
                 <Section
                     icon={Illustrations.BankMouseGreen}
                     title={props.translate('workspace.bankAccount.streamlinePayments')}
->>>>>>> 7c4da3cd
                 />
                 <Text style={[styles.mh5, styles.mb1]}>
                     {props.translate('bankAccount.toGetStarted')}
@@ -199,77 +95,6 @@
                         </TextLink>
                     </View>
                 )}
-<<<<<<< HEAD
-                {subStep === CONST.BANK_ACCOUNT.SETUP_TYPE.PLAID && (
-                    <Form
-                        formID={ONYXKEYS.FORMS.BANK_FORM}
-                        validate={() => ({})}
-                        onSubmit={this.addPlaidAccount}
-                        submitButtonText={this.props.translate('common.saveAndContinue')}
-                        style={[styles.mh5, styles.flexGrow1]}
-                        isSubmitButtonVisible={!_.isUndefined(this.state.selectedPlaidBankAccount)}
-                    >
-                        <AddPlaidBankAccount
-                            onSelect={(params) => {
-                                this.setState({
-                                    selectedPlaidBankAccount: params.selectedPlaidBankAccount,
-                                });
-                            }}
-                            onExitPlaid={() => BankAccounts.setBankAccountSubStep(null)}
-                            receivedRedirectURI={this.props.receivedRedirectURI}
-                            plaidLinkOAuthToken={this.props.plaidLinkOAuthToken}
-                            allowDebit
-                        />
-                    </Form>
-                )}
-                {subStep === CONST.BANK_ACCOUNT.SETUP_TYPE.MANUAL && (
-                    <Form
-                        formID={ONYXKEYS.FORMS.BANK_FORM}
-                        validate={this.validate}
-                        onSubmit={this.addManualAccount}
-                        submitButtonText={this.props.translate('common.saveAndContinue')}
-                        style={[styles.mh5, styles.flexGrow1]}
-                    >
-                        <Text style={[styles.mb5]}>
-                            {this.props.translate('bankAccount.checkHelpLine')}
-                        </Text>
-                        <Image
-                            resizeMode="contain"
-                            style={[styles.exampleCheckImage, styles.mb5]}
-                            source={exampleCheckImage(this.props.preferredLocale)}
-                        />
-                        <TextInput
-                            inputID="routingNumber"
-                            label={this.props.translate('bankAccount.routingNumber')}
-                            keyboardType={CONST.KEYBOARD_TYPE.NUMBER_PAD}
-                            disabled={shouldDisableInputs}
-                            shouldSaveDraft
-                        />
-                        <TextInput
-                            inputID="accountNumber"
-                            containerStyles={[styles.mt4]}
-                            label={this.props.translate('bankAccount.accountNumber')}
-                            keyboardType={CONST.KEYBOARD_TYPE.NUMBER_PAD}
-                            disabled={shouldDisableInputs}
-                            shouldSaveDraft
-                        />
-                        <CheckboxWithLabel
-                            style={styles.mt4}
-                            inputID="acceptedTerms"
-                            LabelComponent={() => (
-                                <View style={[styles.flexRow, styles.alignItemsCenter]}>
-                                    <Text>
-                                        {this.props.translate('common.iAcceptThe')}
-                                    </Text>
-                                    <TextLink href="https://use.expensify.com/terms">
-                                        {`Expensify ${this.props.translate('common.termsOfService')}`}
-                                    </TextLink>
-                                </View>
-                            )}
-                            shouldSaveDraft
-                        />
-                    </Form>
-=======
                 <Button
                     icon={Expensicons.Bank}
                     text={props.translate('bankAccount.connectOnlineWithPlaid')}
@@ -305,7 +130,6 @@
                             {props.translate('bankAccount.validateAccountError')}
                         </Text>
                     </View>
->>>>>>> 7c4da3cd
                 )}
                 <View style={[styles.m5, styles.flexRow, styles.justifyContentBetween]}>
                     <TextLink href="https://use.expensify.com/privacy">
