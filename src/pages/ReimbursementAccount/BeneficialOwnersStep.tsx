import {Str} from 'expensify-common';
import React, {useState} from 'react';
import {useOnyx} from 'react-native-onyx';
import InteractiveStepWrapper from '@components/InteractiveStepWrapper';
import YesNoStep from '@components/SubStepForms/YesNoStep';
import useLocalize from '@hooks/useLocalize';
import useSubStep from '@hooks/useSubStep';
import type {SubStepProps} from '@hooks/useSubStep/types';
import useThemeStyles from '@hooks/useThemeStyles';
import {updateBeneficialOwnersForBankAccount} from '@userActions/BankAccounts';
import {setDraftValues} from '@userActions/FormActions';
import CONST from '@src/CONST';
import ONYXKEYS from '@src/ONYXKEYS';
import AddressUBO from './BeneficialOwnerInfo/substeps/BeneficialOwnerDetailsFormSubsteps/AddressUBO';
import ConfirmationUBO from './BeneficialOwnerInfo/substeps/BeneficialOwnerDetailsFormSubsteps/ConfirmationUBO';
import DateOfBirthUBO from './BeneficialOwnerInfo/substeps/BeneficialOwnerDetailsFormSubsteps/DateOfBirthUBO';
import LegalNameUBO from './BeneficialOwnerInfo/substeps/BeneficialOwnerDetailsFormSubsteps/LegalNameUBO';
import SocialSecurityNumberUBO from './BeneficialOwnerInfo/substeps/BeneficialOwnerDetailsFormSubsteps/SocialSecurityNumberUBO';
import CompanyOwnersListUBO from './BeneficialOwnerInfo/substeps/CompanyOwnersListUBO';

type BeneficialOwnersStepProps = {
    /** Goes to the previous step */
    onBackButtonPress: () => void;
};

type BeneficialOwnerSubStepProps = SubStepProps & {beneficialOwnerBeingModifiedID: string; setBeneficialOwnerBeingModifiedID?: (id: string) => void};

const SUBSTEP = CONST.BANK_ACCOUNT.BENEFICIAL_OWNER_INFO_STEP.SUBSTEP;
const MAX_NUMBER_OF_UBOS = 4;
const bodyContent: Array<React.ComponentType<BeneficialOwnerSubStepProps>> = [LegalNameUBO, DateOfBirthUBO, SocialSecurityNumberUBO, AddressUBO, ConfirmationUBO];

function BeneficialOwnersStep({onBackButtonPress}: BeneficialOwnersStepProps) {
    const {translate} = useLocalize();
    const styles = useThemeStyles();

    const [reimbursementAccount] = useOnyx(ONYXKEYS.REIMBURSEMENT_ACCOUNT);
    const [reimbursementAccountDraft] = useOnyx(ONYXKEYS.FORMS.REIMBURSEMENT_ACCOUNT_FORM_DRAFT);

    const companyName = reimbursementAccount?.achData?.companyName ?? '';
<<<<<<< HEAD
    const policyID = String(reimbursementAccount?.achData?.policyID);
=======
    const policyID = reimbursementAccount?.achData?.policyID;
>>>>>>> fb3f0ee7
    const defaultValues = {
        ownsMoreThan25Percent: reimbursementAccount?.achData?.ownsMoreThan25Percent ?? reimbursementAccountDraft?.ownsMoreThan25Percent ?? false,
        hasOtherBeneficialOwners: reimbursementAccount?.achData?.hasOtherBeneficialOwners ?? reimbursementAccountDraft?.hasOtherBeneficialOwners ?? false,
        beneficialOwnerKeys: reimbursementAccount?.achData?.beneficialOwnerKeys ?? reimbursementAccountDraft?.beneficialOwnerKeys ?? [],
    };

    // We're only reading beneficialOwnerKeys from draft values because there is not option to remove UBO
    // if we were to set them based on values saved in BE then there would be no option to enter different UBOs
    // user would always see the same UBOs that was saved in BE when returning to this step and trying to change something
    const [beneficialOwnerKeys, setBeneficialOwnerKeys] = useState<string[]>(defaultValues.beneficialOwnerKeys);
    const [beneficialOwnerBeingModifiedID, setBeneficialOwnerBeingModifiedID] = useState('');
    const [isEditingCreatedBeneficialOwner, setIsEditingCreatedBeneficialOwner] = useState(false);
    const [isUserUBO, setIsUserUBO] = useState(defaultValues.ownsMoreThan25Percent);
    const [isAnyoneElseUBO, setIsAnyoneElseUBO] = useState(defaultValues.hasOtherBeneficialOwners);
    const [currentUBOSubstep, setCurrentUBOSubstep] = useState(1);
    const canAddMoreUBOS = beneficialOwnerKeys.length < (isUserUBO ? MAX_NUMBER_OF_UBOS - 1 : MAX_NUMBER_OF_UBOS);

    const submit = () => {
        const beneficialOwnerFields = ['firstName', 'lastName', 'dob', 'ssnLast4', 'street', 'city', 'state', 'zipCode'];
        const beneficialOwners = beneficialOwnerKeys.map((ownerKey) =>
            beneficialOwnerFields.reduce((acc, fieldName) => {
                acc[fieldName] = reimbursementAccountDraft ? String(reimbursementAccountDraft[`beneficialOwner_${ownerKey}_${fieldName}`]) : undefined;
                return acc;
            }, {} as Record<string, string | undefined>),
        );

        updateBeneficialOwnersForBankAccount(
            Number(reimbursementAccount?.achData?.bankAccountID ?? CONST.DEFAULT_NUMBER_ID),
            {
                ownsMoreThan25Percent: isUserUBO,
                beneficialOwners: JSON.stringify(beneficialOwners),
                beneficialOwnerKeys,
            },
            policyID,
        );
    };

    const addBeneficialOwner = (beneficialOwnerID: string) => {
        // Each beneficial owner is assigned a unique key that will connect it to values in saved ONYX.
        // That way we can dynamically render each Identity Form based on which keys are present in the beneficial owners array.
        const newBeneficialOwners = [...beneficialOwnerKeys, beneficialOwnerID];

        setBeneficialOwnerKeys(newBeneficialOwners);
        setDraftValues(ONYXKEYS.FORMS.REIMBURSEMENT_ACCOUNT_FORM, {beneficialOwners: JSON.stringify(newBeneficialOwners)});
    };
    const handleBeneficialOwnerDetailsFormSubmit = () => {
        const shouldAddBeneficialOwner = !beneficialOwnerKeys.find((beneficialOwnerID) => beneficialOwnerID === beneficialOwnerBeingModifiedID) && canAddMoreUBOS;

        if (shouldAddBeneficialOwner) {
            addBeneficialOwner(beneficialOwnerBeingModifiedID);
        }

        // Because beneficialOwnerKeys array is not yet updated at this point we need to check against lower MAX_NUMBER_OF_UBOS (account for the one that is being added)
        const isLastUBOThatCanBeAdded = beneficialOwnerKeys.length === (isUserUBO ? MAX_NUMBER_OF_UBOS - 2 : MAX_NUMBER_OF_UBOS - 1);
        setCurrentUBOSubstep(isEditingCreatedBeneficialOwner || isLastUBOThatCanBeAdded ? SUBSTEP.UBOS_LIST : SUBSTEP.ARE_THERE_MORE_UBOS);
        setIsEditingCreatedBeneficialOwner(false);
    };

    const {
        componentToRender: BeneficialOwnerDetailsForm,
        isEditing,
        screenIndex,
        nextScreen,
        prevScreen,
        moveTo,
        resetScreenIndex,
        goToTheLastStep,
    } = useSubStep<BeneficialOwnerSubStepProps>({
        bodyContent,
        startFrom: 0,
        onFinished: handleBeneficialOwnerDetailsFormSubmit,
    });

    const prepareBeneficialOwnerDetailsForm = () => {
        const beneficialOwnerID = Str.guid();
        setBeneficialOwnerBeingModifiedID(beneficialOwnerID);
        // Reset Beneficial Owner Details Form to first substep
        resetScreenIndex();
        setCurrentUBOSubstep(SUBSTEP.UBO_DETAILS_FORM);
    };

    const handleNextUBOSubstep = (value: boolean) => {
        if (currentUBOSubstep === SUBSTEP.IS_USER_UBO) {
            setIsUserUBO(value);

            // User is an owner but there are 4 other owners already added, so we remove last one
            if (value && beneficialOwnerKeys.length === 4) {
                setBeneficialOwnerKeys((previousBeneficialOwners) => previousBeneficialOwners.slice(0, 3));
            }

            setCurrentUBOSubstep(SUBSTEP.IS_ANYONE_ELSE_UBO);
            return;
        }

        if (currentUBOSubstep === SUBSTEP.IS_ANYONE_ELSE_UBO) {
            setIsAnyoneElseUBO(value);

            if (!canAddMoreUBOS && value) {
                setCurrentUBOSubstep(SUBSTEP.UBOS_LIST);
                return;
            }

            if (canAddMoreUBOS && value) {
                prepareBeneficialOwnerDetailsForm();
                return;
            }

            // User is not an owner and no one else is an owner
            if (!isUserUBO && !value) {
                submit();
                return;
            }

            // User is an owner and no one else is an owner
            if (isUserUBO && !value) {
                setCurrentUBOSubstep(SUBSTEP.UBOS_LIST);
                return;
            }
        }

        // Are there more UBOs
        if (currentUBOSubstep === SUBSTEP.ARE_THERE_MORE_UBOS) {
            if (value) {
                prepareBeneficialOwnerDetailsForm();
                return;
            }
            setCurrentUBOSubstep(SUBSTEP.UBOS_LIST);
            return;
        }

        // User reached the limit of UBOs
        if (currentUBOSubstep === SUBSTEP.UBO_DETAILS_FORM && !canAddMoreUBOS) {
            setCurrentUBOSubstep(SUBSTEP.UBOS_LIST);
        }
    };

    const handleBackButtonPress = () => {
        if (isEditing) {
            goToTheLastStep();
            return;
        }

        // User goes back to previous step
        if (currentUBOSubstep === SUBSTEP.IS_USER_UBO) {
            onBackButtonPress();
            // User reached limit of UBOs and goes back to initial question about additional UBOs
        } else if (currentUBOSubstep === SUBSTEP.UBOS_LIST && !canAddMoreUBOS) {
            setCurrentUBOSubstep(SUBSTEP.IS_ANYONE_ELSE_UBO);
            // User goes back to last radio button
        } else if (currentUBOSubstep === SUBSTEP.UBOS_LIST && isAnyoneElseUBO) {
            setCurrentUBOSubstep(SUBSTEP.ARE_THERE_MORE_UBOS);
        } else if (currentUBOSubstep === SUBSTEP.UBOS_LIST && isUserUBO && !isAnyoneElseUBO) {
            setCurrentUBOSubstep(SUBSTEP.IS_ANYONE_ELSE_UBO);
            // User moves between substeps of beneficial owner details form
        } else if (currentUBOSubstep === SUBSTEP.UBO_DETAILS_FORM && screenIndex > 0) {
            prevScreen();
        } else {
            setCurrentUBOSubstep((currentSubstep) => currentSubstep - 1);
        }
    };

    const handleUBOEdit = (beneficialOwnerID: string) => {
        setBeneficialOwnerBeingModifiedID(beneficialOwnerID);
        setIsEditingCreatedBeneficialOwner(true);
        setCurrentUBOSubstep(SUBSTEP.UBO_DETAILS_FORM);
    };

    return (
        <InteractiveStepWrapper
            wrapperID={BeneficialOwnersStep.displayName}
            shouldEnablePickerAvoiding={false}
            shouldEnableMaxHeight
            headerTitle={translate('beneficialOwnerInfoStep.companyOwner')}
            handleBackButtonPress={handleBackButtonPress}
            startStepIndex={4}
            stepNames={CONST.BANK_ACCOUNT.STEP_NAMES}
        >
            {currentUBOSubstep === SUBSTEP.IS_USER_UBO && (
                <YesNoStep
                    title={`${translate('beneficialOwnerInfoStep.doYouOwn25percent')} ${companyName}?`}
                    description={translate('beneficialOwnerInfoStep.regulationRequiresUsToVerifyTheIdentity')}
                    submitButtonStyles={[styles.mb0]}
                    defaultValue={isUserUBO}
                    onSelectedValue={handleNextUBOSubstep}
                />
            )}

            {currentUBOSubstep === SUBSTEP.IS_ANYONE_ELSE_UBO && (
                <YesNoStep
                    title={`${translate('beneficialOwnerInfoStep.doAnyIndividualOwn25percent')} ${companyName}?`}
                    description={translate('beneficialOwnerInfoStep.regulationRequiresUsToVerifyTheIdentity')}
                    submitButtonStyles={[styles.mb0]}
                    defaultValue={isAnyoneElseUBO}
                    onSelectedValue={handleNextUBOSubstep}
                />
            )}

            {currentUBOSubstep === SUBSTEP.UBO_DETAILS_FORM && (
                <BeneficialOwnerDetailsForm
                    isEditing={isEditing}
                    beneficialOwnerBeingModifiedID={beneficialOwnerBeingModifiedID}
                    setBeneficialOwnerBeingModifiedID={setBeneficialOwnerBeingModifiedID}
                    onNext={nextScreen}
                    onMove={moveTo}
                />
            )}

            {currentUBOSubstep === SUBSTEP.ARE_THERE_MORE_UBOS && (
                <YesNoStep
                    title={`${translate('beneficialOwnerInfoStep.areThereMoreIndividualsWhoOwn25percent')} ${companyName}?`}
                    description={translate('beneficialOwnerInfoStep.regulationRequiresUsToVerifyTheIdentity')}
                    submitButtonStyles={[styles.mb0]}
                    onSelectedValue={handleNextUBOSubstep}
                    defaultValue={false}
                />
            )}

            {currentUBOSubstep === SUBSTEP.UBOS_LIST && (
                <CompanyOwnersListUBO
                    beneficialOwnerKeys={beneficialOwnerKeys}
                    handleUBOsConfirmation={submit}
                    handleUBOEdit={handleUBOEdit}
                    isUserUBO={isUserUBO}
                    isAnyoneElseUBO={isAnyoneElseUBO}
                />
            )}
        </InteractiveStepWrapper>
    );
}

BeneficialOwnersStep.displayName = 'BeneficialOwnersStep';

export default BeneficialOwnersStep;<|MERGE_RESOLUTION|>--- conflicted
+++ resolved
@@ -37,11 +37,7 @@
     const [reimbursementAccountDraft] = useOnyx(ONYXKEYS.FORMS.REIMBURSEMENT_ACCOUNT_FORM_DRAFT);
 
     const companyName = reimbursementAccount?.achData?.companyName ?? '';
-<<<<<<< HEAD
-    const policyID = String(reimbursementAccount?.achData?.policyID);
-=======
     const policyID = reimbursementAccount?.achData?.policyID;
->>>>>>> fb3f0ee7
     const defaultValues = {
         ownsMoreThan25Percent: reimbursementAccount?.achData?.ownsMoreThan25Percent ?? reimbursementAccountDraft?.ownsMoreThan25Percent ?? false,
         hasOtherBeneficialOwners: reimbursementAccount?.achData?.hasOtherBeneficialOwners ?? reimbursementAccountDraft?.hasOtherBeneficialOwners ?? false,
