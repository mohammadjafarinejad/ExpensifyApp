import _ from 'underscore';
import lodashGet from 'lodash/get';
import React from 'react';
import {View} from 'react-native';
import Str from 'expensify-common/lib/str';
import moment from 'moment';
import {withOnyx} from 'react-native-onyx';
import HeaderWithCloseButton from '../../components/HeaderWithCloseButton';
import CONST from '../../CONST';
import * as BankAccounts from '../../libs/actions/BankAccounts';
import Navigation from '../../libs/Navigation/Navigation';
import Text from '../../components/Text';
import DatePicker from '../../components/DatePicker';
import TextInput from '../../components/TextInput';
import styles from '../../styles/styles';
import CheckboxWithLabel from '../../components/CheckboxWithLabel';
import TextLink from '../../components/TextLink';
import StatePicker from '../../components/StatePicker';
import withLocalize, {withLocalizePropTypes} from '../../components/withLocalize';
import * as ValidationUtils from '../../libs/ValidationUtils';
import compose from '../../libs/compose';
import ONYXKEYS from '../../ONYXKEYS';
import Picker from '../../components/Picker';
import * as ReimbursementAccountUtils from '../../libs/ReimbursementAccountUtils';
import reimbursementAccountPropTypes from './reimbursementAccountPropTypes';
import ReimbursementAccountForm from './ReimbursementAccountForm';
import AddressForm from './AddressForm';

const propTypes = {
    /** Bank account currently in setup */
    // eslint-disable-next-line react/no-unused-prop-types
    reimbursementAccount: reimbursementAccountPropTypes.isRequired,

    ...withLocalizePropTypes,
};

class CompanyStep extends React.Component {
    constructor(props) {
        super(props);

        this.submit = this.submit.bind(this);

        this.defaultWebsite = lodashGet(props, 'user.isFromPublicDomain', false)
            ? 'https://'
            : `https://www.${Str.extractEmailDomain(props.session.email, '')}`;

        this.state = {
            companyName: ReimbursementAccountUtils.getDefaultStateForField(props, 'companyName'),
            addressStreet: ReimbursementAccountUtils.getDefaultStateForField(props, 'addressStreet'),
            addressCity: ReimbursementAccountUtils.getDefaultStateForField(props, 'addressCity'),
            addressState: ReimbursementAccountUtils.getDefaultStateForField(props, 'addressState'),
            addressZipCode: ReimbursementAccountUtils.getDefaultStateForField(props, 'addressZipCode'),
            companyPhone: ReimbursementAccountUtils.getDefaultStateForField(props, 'companyPhone'),
            website: ReimbursementAccountUtils.getDefaultStateForField(props, 'website', this.defaultWebsite),
            companyTaxID: ReimbursementAccountUtils.getDefaultStateForField(props, 'companyTaxID'),
            incorporationType: ReimbursementAccountUtils.getDefaultStateForField(props, 'incorporationType'),
            incorporationDate: ReimbursementAccountUtils.getDefaultStateForField(props, 'incorporationDate'),
            incorporationState: ReimbursementAccountUtils.getDefaultStateForField(props, 'incorporationState'),
            hasNoConnectionToCannabis: ReimbursementAccountUtils.getDefaultStateForField(props, 'hasNoConnectionToCannabis', false),
        };

        // These fields need to be filled out in order to submit the form
        this.requiredFields = [
            'companyName',
            'addressStreet',
            'addressCity',
            'addressState',
            'addressZipCode',
            'website',
            'companyTaxID',
            'incorporationDate',
            'incorporationState',
            'incorporationType',
            'companyPhone',
            'hasNoConnectionToCannabis',
        ];

        // Map a field to the key of the error's translation
        this.errorTranslationKeys = {
            companyName: 'bankAccount.error.companyName',
            companyPhone: 'bankAccount.error.phoneNumber',
            website: 'bankAccount.error.website',
            companyTaxID: 'bankAccount.error.taxID',
            incorporationDate: 'bankAccount.error.incorporationDate',
            incorporationDateFuture: 'bankAccount.error.incorporationDateFuture',
            incorporationType: 'bankAccount.error.companyType',
            hasNoConnectionToCannabis: 'bankAccount.error.restrictedBusiness',
            incorporationState: 'bankAccount.error.incorporationState',
        };

        this.getErrorText = inputKey => ReimbursementAccountUtils.getErrorText(this.props, this.errorTranslationKeys, inputKey);
        this.clearError = inputKey => ReimbursementAccountUtils.clearError(this.props, inputKey);
        this.clearErrors = inputKeys => ReimbursementAccountUtils.clearErrors(this.props, inputKeys);
        this.getErrors = () => ReimbursementAccountUtils.getErrors(this.props);
        this.clearDateErrorsAndSetValue = this.clearDateErrorsAndSetValue.bind(this);
    }

    /**
     * @param {String} value
     */
    setValue(value) {
        this.setState(value);
        BankAccounts.updateReimbursementAccountDraft(value);
    }

    /**
     * Clear the error associated to inputKey if found and store the inputKey new value in the state.
     *
     * @param {String} inputKey
     * @param {String} value
     */
    clearErrorAndSetValue(inputKey, value) {
        this.setValue({[inputKey]: value});
        this.clearError(inputKey);
    }

    /**
     * Clear both errors associated with incorporation date, and set the new value.
     *
     * @param {String} value
     */
    clearDateErrorsAndSetValue(value) {
        this.clearErrors(['incorporationDate', 'incorporationDateFuture']);
        this.setValue({incorporationDate: value});
    }

    /**
     * @returns {Boolean}
     */
    validate() {
        const errors = {};

        if (!ValidationUtils.isValidAddress(this.state.addressStreet)) {
            errors.addressStreet = true;
        }

        if (!ValidationUtils.isValidZipCode(this.state.addressZipCode)) {
            errors.addressZipCode = true;
        }

        if (!ValidationUtils.isValidURL(this.state.website)) {
            errors.website = true;
        }

        if (!ValidationUtils.isValidTaxID(this.state.companyTaxID)) {
            errors.companyTaxID = true;
        }

        if (!ValidationUtils.isValidDate(this.state.incorporationDate)) {
            errors.incorporationDate = true;
        }

        if (!ValidationUtils.isValidPastDate(this.state.incorporationDate)) {
            errors.incorporationDateFuture = true;
        }

        if (!ValidationUtils.isValidPhoneWithSpecialChars(this.state.companyPhone)) {
            errors.companyPhone = true;
        }

        _.each(this.requiredFields, (inputKey) => {
            if (ValidationUtils.isRequiredFulfilled(this.state[inputKey])) {
                return;
            }

            errors[inputKey] = true;
        });
        BankAccounts.setBankAccountFormValidationErrors(errors);
        return _.size(errors) === 0;
    }

    submit() {
        if (!this.validate()) {
            BankAccounts.showBankAccountErrorModal();
            return;
        }

        const incorporationDate = moment(this.state.incorporationDate).format(CONST.DATE.MOMENT_FORMAT_STRING);
        BankAccounts.setupWithdrawalAccount({...this.state, incorporationDate, companyTaxID: this.state.companyTaxID.replace(CONST.REGEX.NON_NUMERIC, '')});
    }

    render() {
        const shouldDisableCompanyName = Boolean(this.props.achData.bankAccountID && this.props.achData.companyName);
        const shouldDisableCompanyTaxID = Boolean(this.props.achData.bankAccountID && this.props.achData.companyTaxID);

        return (
            <>
                <HeaderWithCloseButton
                    title={this.props.translate('companyStep.headerTitle')}
                    stepCounter={{step: 2, total: 5}}
                    shouldShowGetAssistanceButton
                    guidesCallTaskID={CONST.GUIDES_CALL_TASK_IDS.WORKSPACE_BANK_ACCOUNT}
                    shouldShowBackButton
                    onBackButtonPress={() => BankAccounts.goToWithdrawalAccountSetupStep(CONST.BANK_ACCOUNT.STEP.BANK_ACCOUNT)}
                    onCloseButtonPress={Navigation.dismissModal}
                />
                <ReimbursementAccountForm
                    onSubmit={this.submit}
                >
                    <Text>{this.props.translate('companyStep.subtitle')}</Text>
                    <TextInput
                        label={this.props.translate('companyStep.legalBusinessName')}
                        containerStyles={[styles.mt4]}
                        onChangeText={value => this.clearErrorAndSetValue('companyName', value)}
                        value={this.state.companyName}
                        disabled={shouldDisableCompanyName}
                        errorText={this.getErrorText('companyName')}
                    />
                    <AddressForm
                        streetTranslationKey="common.companyAddress"
                        values={{
                            street: this.state.addressStreet,
                            city: this.state.addressCity,
                            zipCode: this.state.addressZipCode,
                            state: this.state.addressState,
                        }}
                        errors={{
                            street: this.getErrors().addressStreet,
                            city: this.getErrors().addressCity,
                            zipCode: this.getErrors().addressZipCode,
                            state: this.getErrors().addressState,
                        }}
                        onFieldChange={(values) => {
                            const renamedFields = {
                                street: 'addressStreet',
                                state: 'addressState',
                                city: 'addressCity',
                                zipCode: 'addressZipCode',
                            };
                            const renamedValues = {};
                            _.each(values, (value, inputKey) => {
                                const renamedInputKey = lodashGet(renamedFields, inputKey, inputKey);
                                renamedValues[renamedInputKey] = value;
                            });
                            this.setValue(renamedValues);
                            this.clearErrors(_.keys(renamedValues));
                        }}
                    />
                    <TextInput
                        label={this.props.translate('common.phoneNumber')}
                        containerStyles={[styles.mt4]}
                        keyboardType={CONST.KEYBOARD_TYPE.PHONE_PAD}
                        onChangeText={value => this.clearErrorAndSetValue('companyPhone', value)}
                        value={this.state.companyPhone}
                        placeholder={this.props.translate('companyStep.companyPhonePlaceholder')}
                        errorText={this.getErrorText('companyPhone')}
                        maxLength={CONST.PHONE_MAX_LENGTH}
                    />
                    <TextInput
                        label={this.props.translate('companyStep.companyWebsite')}
                        containerStyles={[styles.mt4]}
                        onChangeText={value => this.clearErrorAndSetValue('website', value)}
                        value={this.state.website}
                        errorText={this.getErrorText('website')}
                    />
                    <TextInput
                        label={this.props.translate('companyStep.taxIDNumber')}
                        containerStyles={[styles.mt4]}
                        keyboardType={CONST.KEYBOARD_TYPE.NUMBER_PAD}
                        onChangeText={value => this.clearErrorAndSetValue('companyTaxID', value)}
                        value={this.state.companyTaxID}
                        disabled={shouldDisableCompanyTaxID}
                        placeholder={this.props.translate('companyStep.taxIDNumberPlaceholder')}
                        errorText={this.getErrorText('companyTaxID')}
                    />
                    <View style={styles.mt4}>
                        <Picker
                            label={this.props.translate('companyStep.companyType')}
                            items={_.map(this.props.translate('companyStep.incorporationTypes'), (label, value) => ({value, label}))}
                            onInputChange={value => this.clearErrorAndSetValue('incorporationType', value)}
                            value={this.state.incorporationType}
                            placeholder={{value: '', label: '-'}}
                            errorText={this.getErrors().incorporationType}
                        />
                    </View>
                    <View style={styles.mt4}>
                        <DatePicker
                            label={this.props.translate('companyStep.incorporationDate')}
                            onInputChange={this.clearDateErrorsAndSetValue}
                            defaultValue={this.state.incorporationDate}
                            placeholder={this.props.translate('companyStep.incorporationDatePlaceholder')}
                            errorText={this.getErrorText('incorporationDate') || this.getErrorText('incorporationDateFuture')}
                            maximumDate={new Date()}
                        />
                    </View>
                    <View style={styles.mt4}>
                        <StatePicker
                            label={this.props.translate('companyStep.incorporationState')}
                            onInputChange={value => this.clearErrorAndSetValue('incorporationState', value)}
                            value={this.state.incorporationState}
<<<<<<< HEAD
                            errorText={this.getErrors().incorporationState}
=======
                            errorText={this.getErrorText('incorporationState')}
>>>>>>> 334b989f
                        />
                    </View>
                    <CheckboxWithLabel
                        isChecked={this.state.hasNoConnectionToCannabis}
                        onInputChange={() => {
                            this.setState((prevState) => {
                                const newState = {hasNoConnectionToCannabis: !prevState.hasNoConnectionToCannabis};
                                BankAccounts.updateReimbursementAccountDraft(newState);
                                return newState;
                            });
                            this.clearError('hasNoConnectionToCannabis');
                        }}
                        LabelComponent={() => (
                            <>
                                <Text>{`${this.props.translate('companyStep.confirmCompanyIsNot')} `}</Text>
                                <TextLink
                                    // eslint-disable-next-line max-len
                                    href="https://community.expensify.com/discussion/6191/list-of-restricted-businesses"
                                >
                                    {`${this.props.translate('companyStep.listOfRestrictedBusinesses')}.`}
                                </TextLink>
                            </>
                        )}
                        style={[styles.mt4]}
                        errorText={this.getErrorText('hasNoConnectionToCannabis')}
                    />
                </ReimbursementAccountForm>
            </>
        );
    }
}

CompanyStep.propTypes = propTypes;
export default compose(
    withLocalize,
    withOnyx({
        reimbursementAccount: {
            key: ONYXKEYS.REIMBURSEMENT_ACCOUNT,
        },
        reimbursementAccountDraft: {
            key: ONYXKEYS.REIMBURSEMENT_ACCOUNT_DRAFT,
        },
        session: {
            key: ONYXKEYS.SESSION,
        },
        user: {
            key: ONYXKEYS.USER,
        },
    }),
)(CompanyStep);<|MERGE_RESOLUTION|>--- conflicted
+++ resolved
@@ -288,11 +288,7 @@
                             label={this.props.translate('companyStep.incorporationState')}
                             onInputChange={value => this.clearErrorAndSetValue('incorporationState', value)}
                             value={this.state.incorporationState}
-<<<<<<< HEAD
-                            errorText={this.getErrors().incorporationState}
-=======
                             errorText={this.getErrorText('incorporationState')}
->>>>>>> 334b989f
                         />
                     </View>
                     <CheckboxWithLabel
