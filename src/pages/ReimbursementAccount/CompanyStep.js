import PropTypes from 'prop-types';
<<<<<<< HEAD
import React, {useMemo} from 'react';
import {View} from 'react-native';
import {withOnyx} from 'react-native-onyx';
import _ from 'underscore';
import CheckboxWithLabel from '@components/CheckboxWithLabel';
import DatePicker from '@components/DatePicker';
import FormProvider from '@components/Form/FormProvider';
import InputWrapper from '@components/Form/InputWrapper';
import HeaderWithBackButton from '@components/HeaderWithBackButton';
import Picker from '@components/Picker';
import ScreenWrapper from '@components/ScreenWrapper';
import StatePicker from '@components/StatePicker';
import Text from '@components/Text';
import TextInput from '@components/TextInput';
import TextLink from '@components/TextLink';
import withLocalize from '@components/withLocalize';
import useThemeStyles from '@hooks/useThemeStyles';
import compose from '@libs/compose';
import {parsePhoneNumber} from '@libs/PhoneNumber';
import * as ValidationUtils from '@libs/ValidationUtils';
import * as BankAccounts from '@userActions/BankAccounts';
import CONST from '@src/CONST';
import ONYXKEYS from '@src/ONYXKEYS';
import INPUT_IDS from '@src/types/form/ReimbursementAccountForm';
import AddressForm from './AddressForm';
import StepPropTypes from './StepPropTypes';
=======
import React from 'react';
import BusinessInfo from './BusinessInfo/BusinessInfo';
>>>>>>> a3943ace

const propTypes = {
    /** Goes to the previous step */
    onBackButtonPress: PropTypes.func.isRequired,
};

<<<<<<< HEAD
const defaultProps = {
    session: {
        email: null,
    },
    user: {},
    policyID: '',
};

function CompanyStep({reimbursementAccount, reimbursementAccountDraft, getDefaultStateForField, onBackButtonPress, translate, session, user, policyID}) {
    const styles = useThemeStyles();
    /**
     * @param {Array} fieldNames
     *
     * @returns {*}
     */
    const getBankAccountFields = (fieldNames) => ({
        ..._.pick(lodashGet(reimbursementAccount, 'achData'), ...fieldNames),
        ..._.pick(reimbursementAccountDraft, ...fieldNames),
    });

    const defaultWebsite = useMemo(() => (lodashGet(user, 'isFromPublicDomain', false) ? 'https://' : `https://www.${Str.extractEmailDomain(session.email, '')}`), [user, session]);

    /**
     * @param {Object} values - form input values passed by the Form component
     * @returns {Object} - Object containing the errors for each inputID, e.g. {inputID1: error1, inputID2: error2}
     */
    const validate = (values) => {
        const requiredFields = [
            'companyName',
            'addressStreet',
            'addressZipCode',
            'addressCity',
            'addressState',
            'companyPhone',
            'website',
            'companyTaxID',
            'incorporationType',
            'incorporationDate',
            'incorporationState',
        ];
        const errors = ValidationUtils.getFieldRequiredErrors(values, requiredFields);

        if (values.companyName && !ValidationUtils.isValidCompanyName(values.companyName)) {
            errors.companyName = 'bankAccount.error.companyName';
        }

        if (values.addressStreet && !ValidationUtils.isValidAddress(values.addressStreet)) {
            errors.addressStreet = 'bankAccount.error.addressStreet';
        }

        if (values.addressCity && !ValidationUtils.isValidAddress(values.addressCity)) {
            errors.addressCity = 'bankAccount.error.addressCity';
        }

        if (values.addressZipCode && !ValidationUtils.isValidZipCode(values.addressZipCode)) {
            errors.addressZipCode = 'bankAccount.error.zipCode';
        }

        if (values.companyPhone && !ValidationUtils.isValidUSPhone(values.companyPhone, true)) {
            errors.companyPhone = 'bankAccount.error.phoneNumber';
        }

        if (values.website && !ValidationUtils.isValidWebsite(values.website)) {
            errors.website = 'bankAccount.error.website';
        }

        if (values.companyTaxID && !ValidationUtils.isValidTaxID(values.companyTaxID)) {
            errors.companyTaxID = 'bankAccount.error.taxID';
        }

        if (values.incorporationDate && !ValidationUtils.isValidDate(values.incorporationDate)) {
            errors.incorporationDate = 'common.error.dateInvalid';
        } else if (values.incorporationDate && !ValidationUtils.isValidPastDate(values.incorporationDate)) {
            errors.incorporationDate = 'bankAccount.error.incorporationDateFuture';
        }

        if (!values.hasNoConnectionToCannabis) {
            errors.hasNoConnectionToCannabis = 'bankAccount.error.restrictedBusiness';
        }

        return errors;
    };

    const submit = (values) => {
        const bankAccount = {
            bankAccountID: lodashGet(reimbursementAccount, 'achData.bankAccountID') || 0,

            // Fields from BankAccount step
            ...getBankAccountFields(['routingNumber', 'accountNumber', 'bankName', 'plaidAccountID', 'plaidAccessToken', 'isSavings']),

            // Fields from Company step
            ...values,
            companyTaxID: values.companyTaxID.replace(CONST.REGEX.NON_NUMERIC, ''),
            companyPhone: parsePhoneNumber(values.companyPhone, {regionCode: CONST.COUNTRY.US}).number.significant,
        };

        BankAccounts.updateCompanyInformationForBankAccount(bankAccount, policyID);
    };

    const bankAccountID = lodashGet(reimbursementAccount, 'achData.bankAccountID', 0);
    const shouldDisableCompanyName = Boolean(bankAccountID && getDefaultStateForField('companyName'));
    const shouldDisableCompanyTaxID = Boolean(bankAccountID && getDefaultStateForField('companyTaxID'));

    return (
        <ScreenWrapper
            includeSafeAreaPaddingBottom={false}
            testID={CompanyStep.displayName}
        >
            <HeaderWithBackButton
                title={translate('companyStep.headerTitle')}
                stepCounter={{step: 2, total: 5}}
                shouldShowGetAssistanceButton
                guidesCallTaskID={CONST.GUIDES_CALL_TASK_IDS.WORKSPACE_BANK_ACCOUNT}
                onBackButtonPress={onBackButtonPress}
            />
            <FormProvider
                formID={ONYXKEYS.FORMS.REIMBURSEMENT_ACCOUNT_FORM}
                validate={validate}
                onSubmit={submit}
                scrollContextEnabled
                submitButtonText={translate('common.saveAndContinue')}
                style={[styles.mh5, styles.mt3, styles.flexGrow1]}
            >
                <Text>{translate('companyStep.subtitle')}</Text>
                <InputWrapper
                    InputComponent={TextInput}
                    label={translate('companyStep.legalBusinessName')}
                    accessibilityLabel={translate('companyStep.legalBusinessName')}
                    role={CONST.ROLE.PRESENTATION}
                    inputID={INPUT_IDS.COMPANY_NAME}
                    containerStyles={[styles.mt4]}
                    disabled={shouldDisableCompanyName}
                    defaultValue={getDefaultStateForField('companyName')}
                    shouldSaveDraft
                    shouldUseDefaultValue={shouldDisableCompanyName}
                />
                <AddressForm
                    translate={translate}
                    defaultValues={{
                        street: getDefaultStateForField('addressStreet'),
                        city: getDefaultStateForField('addressCity'),
                        state: getDefaultStateForField('addressState'),
                        zipCode: getDefaultStateForField('addressZipCode'),
                    }}
                    inputKeys={{
                        street: 'addressStreet',
                        city: 'addressCity',
                        state: 'addressState',
                        zipCode: 'addressZipCode',
                    }}
                    shouldSaveDraft
                    streetTranslationKey="common.companyAddress"
                />
                <InputWrapper
                    InputComponent={TextInput}
                    inputID={INPUT_IDS.COMPANY_PHONE}
                    label={translate('common.phoneNumber')}
                    accessibilityLabel={translate('common.phoneNumber')}
                    role={CONST.ROLE.PRESENTATION}
                    containerStyles={[styles.mt4]}
                    inputMode={CONST.INPUT_MODE.TEL}
                    placeholder={translate('common.phoneNumberPlaceholder')}
                    defaultValue={getDefaultStateForField('companyPhone')}
                    shouldSaveDraft
                />
                <InputWrapper
                    InputComponent={TextInput}
                    inputID={INPUT_IDS.WEBSITE}
                    label={translate('companyStep.companyWebsite')}
                    accessibilityLabel={translate('companyStep.companyWebsite')}
                    role={CONST.ROLE.PRESENTATION}
                    containerStyles={[styles.mt4]}
                    defaultValue={getDefaultStateForField('website', defaultWebsite)}
                    shouldSaveDraft
                    hint="common.websiteExample"
                    inputMode={CONST.INPUT_MODE.URL}
                />
                <InputWrapper
                    InputComponent={TextInput}
                    inputID={INPUT_IDS.COMPANY_TAX_ID}
                    label={translate('companyStep.taxIDNumber')}
                    accessibilityLabel={translate('companyStep.taxIDNumber')}
                    role={CONST.ROLE.PRESENTATION}
                    containerStyles={[styles.mt4]}
                    inputMode={CONST.INPUT_MODE.NUMERIC}
                    disabled={shouldDisableCompanyTaxID}
                    placeholder={translate('companyStep.taxIDNumberPlaceholder')}
                    defaultValue={getDefaultStateForField('companyTaxID')}
                    shouldSaveDraft
                    shouldUseDefaultValue={shouldDisableCompanyTaxID}
                />
                <View style={styles.mt4}>
                    <InputWrapper
                        InputComponent={Picker}
                        inputID={INPUT_IDS.INCORPORATION_TYPE}
                        label={translate('companyStep.companyType')}
                        items={_.map(_.keys(CONST.INCORPORATION_TYPES), (key) => ({
                            value: key,
                            label: translate(`companyStep.incorporationTypes.${key}`),
                        }))}
                        placeholder={{value: '', label: '-'}}
                        defaultValue={getDefaultStateForField('incorporationType')}
                        shouldSaveDraft
                    />
                </View>
                <View style={styles.mt4}>
                    <InputWrapper
                        InputComponent={DatePicker}
                        inputID={INPUT_IDS.INCORPORATION_DATE}
                        label={translate('companyStep.incorporationDate')}
                        placeholder={translate('companyStep.incorporationDatePlaceholder')}
                        defaultValue={getDefaultStateForField('incorporationDate')}
                        shouldSaveDraft
                    />
                </View>
                <View style={[styles.mt4, styles.mhn5]}>
                    <InputWrapper
                        InputComponent={StatePicker}
                        inputID={INPUT_IDS.INCORPORATION_STATE}
                        label={translate('companyStep.incorporationState')}
                        defaultValue={getDefaultStateForField('incorporationState')}
                        shouldSaveDraft
                    />
                </View>
                <InputWrapper
                    InputComponent={CheckboxWithLabel}
                    accessibilityLabel={`${translate('companyStep.confirmCompanyIsNot')} ${translate('companyStep.listOfRestrictedBusinesses')}`}
                    inputID={INPUT_IDS.HAS_NO_CONNECTION_TO_CANNABIS}
                    defaultValue={getDefaultStateForField('hasNoConnectionToCannabis', false)}
                    LabelComponent={() => (
                        <Text>
                            {`${translate('companyStep.confirmCompanyIsNot')} `}
                            <TextLink
                                // eslint-disable-next-line max-len
                                href="https://community.expensify.com/discussion/6191/list-of-restricted-businesses"
                            >
                                {`${translate('companyStep.listOfRestrictedBusinesses')}.`}
                            </TextLink>
                        </Text>
                    )}
                    style={[styles.mt4]}
                    shouldSaveDraft
                />
            </FormProvider>
        </ScreenWrapper>
    );
=======
function CompanyStep({onBackButtonPress}) {
    return <BusinessInfo onBackButtonPress={onBackButtonPress} />;
>>>>>>> a3943ace
}

CompanyStep.propTypes = propTypes;
CompanyStep.displayName = 'CompanyStep';

export default CompanyStep;<|MERGE_RESOLUTION|>--- conflicted
+++ resolved
@@ -1,292 +1,14 @@
 import PropTypes from 'prop-types';
-<<<<<<< HEAD
-import React, {useMemo} from 'react';
-import {View} from 'react-native';
-import {withOnyx} from 'react-native-onyx';
-import _ from 'underscore';
-import CheckboxWithLabel from '@components/CheckboxWithLabel';
-import DatePicker from '@components/DatePicker';
-import FormProvider from '@components/Form/FormProvider';
-import InputWrapper from '@components/Form/InputWrapper';
-import HeaderWithBackButton from '@components/HeaderWithBackButton';
-import Picker from '@components/Picker';
-import ScreenWrapper from '@components/ScreenWrapper';
-import StatePicker from '@components/StatePicker';
-import Text from '@components/Text';
-import TextInput from '@components/TextInput';
-import TextLink from '@components/TextLink';
-import withLocalize from '@components/withLocalize';
-import useThemeStyles from '@hooks/useThemeStyles';
-import compose from '@libs/compose';
-import {parsePhoneNumber} from '@libs/PhoneNumber';
-import * as ValidationUtils from '@libs/ValidationUtils';
-import * as BankAccounts from '@userActions/BankAccounts';
-import CONST from '@src/CONST';
-import ONYXKEYS from '@src/ONYXKEYS';
-import INPUT_IDS from '@src/types/form/ReimbursementAccountForm';
-import AddressForm from './AddressForm';
-import StepPropTypes from './StepPropTypes';
-=======
 import React from 'react';
 import BusinessInfo from './BusinessInfo/BusinessInfo';
->>>>>>> a3943ace
 
 const propTypes = {
     /** Goes to the previous step */
     onBackButtonPress: PropTypes.func.isRequired,
 };
 
-<<<<<<< HEAD
-const defaultProps = {
-    session: {
-        email: null,
-    },
-    user: {},
-    policyID: '',
-};
-
-function CompanyStep({reimbursementAccount, reimbursementAccountDraft, getDefaultStateForField, onBackButtonPress, translate, session, user, policyID}) {
-    const styles = useThemeStyles();
-    /**
-     * @param {Array} fieldNames
-     *
-     * @returns {*}
-     */
-    const getBankAccountFields = (fieldNames) => ({
-        ..._.pick(lodashGet(reimbursementAccount, 'achData'), ...fieldNames),
-        ..._.pick(reimbursementAccountDraft, ...fieldNames),
-    });
-
-    const defaultWebsite = useMemo(() => (lodashGet(user, 'isFromPublicDomain', false) ? 'https://' : `https://www.${Str.extractEmailDomain(session.email, '')}`), [user, session]);
-
-    /**
-     * @param {Object} values - form input values passed by the Form component
-     * @returns {Object} - Object containing the errors for each inputID, e.g. {inputID1: error1, inputID2: error2}
-     */
-    const validate = (values) => {
-        const requiredFields = [
-            'companyName',
-            'addressStreet',
-            'addressZipCode',
-            'addressCity',
-            'addressState',
-            'companyPhone',
-            'website',
-            'companyTaxID',
-            'incorporationType',
-            'incorporationDate',
-            'incorporationState',
-        ];
-        const errors = ValidationUtils.getFieldRequiredErrors(values, requiredFields);
-
-        if (values.companyName && !ValidationUtils.isValidCompanyName(values.companyName)) {
-            errors.companyName = 'bankAccount.error.companyName';
-        }
-
-        if (values.addressStreet && !ValidationUtils.isValidAddress(values.addressStreet)) {
-            errors.addressStreet = 'bankAccount.error.addressStreet';
-        }
-
-        if (values.addressCity && !ValidationUtils.isValidAddress(values.addressCity)) {
-            errors.addressCity = 'bankAccount.error.addressCity';
-        }
-
-        if (values.addressZipCode && !ValidationUtils.isValidZipCode(values.addressZipCode)) {
-            errors.addressZipCode = 'bankAccount.error.zipCode';
-        }
-
-        if (values.companyPhone && !ValidationUtils.isValidUSPhone(values.companyPhone, true)) {
-            errors.companyPhone = 'bankAccount.error.phoneNumber';
-        }
-
-        if (values.website && !ValidationUtils.isValidWebsite(values.website)) {
-            errors.website = 'bankAccount.error.website';
-        }
-
-        if (values.companyTaxID && !ValidationUtils.isValidTaxID(values.companyTaxID)) {
-            errors.companyTaxID = 'bankAccount.error.taxID';
-        }
-
-        if (values.incorporationDate && !ValidationUtils.isValidDate(values.incorporationDate)) {
-            errors.incorporationDate = 'common.error.dateInvalid';
-        } else if (values.incorporationDate && !ValidationUtils.isValidPastDate(values.incorporationDate)) {
-            errors.incorporationDate = 'bankAccount.error.incorporationDateFuture';
-        }
-
-        if (!values.hasNoConnectionToCannabis) {
-            errors.hasNoConnectionToCannabis = 'bankAccount.error.restrictedBusiness';
-        }
-
-        return errors;
-    };
-
-    const submit = (values) => {
-        const bankAccount = {
-            bankAccountID: lodashGet(reimbursementAccount, 'achData.bankAccountID') || 0,
-
-            // Fields from BankAccount step
-            ...getBankAccountFields(['routingNumber', 'accountNumber', 'bankName', 'plaidAccountID', 'plaidAccessToken', 'isSavings']),
-
-            // Fields from Company step
-            ...values,
-            companyTaxID: values.companyTaxID.replace(CONST.REGEX.NON_NUMERIC, ''),
-            companyPhone: parsePhoneNumber(values.companyPhone, {regionCode: CONST.COUNTRY.US}).number.significant,
-        };
-
-        BankAccounts.updateCompanyInformationForBankAccount(bankAccount, policyID);
-    };
-
-    const bankAccountID = lodashGet(reimbursementAccount, 'achData.bankAccountID', 0);
-    const shouldDisableCompanyName = Boolean(bankAccountID && getDefaultStateForField('companyName'));
-    const shouldDisableCompanyTaxID = Boolean(bankAccountID && getDefaultStateForField('companyTaxID'));
-
-    return (
-        <ScreenWrapper
-            includeSafeAreaPaddingBottom={false}
-            testID={CompanyStep.displayName}
-        >
-            <HeaderWithBackButton
-                title={translate('companyStep.headerTitle')}
-                stepCounter={{step: 2, total: 5}}
-                shouldShowGetAssistanceButton
-                guidesCallTaskID={CONST.GUIDES_CALL_TASK_IDS.WORKSPACE_BANK_ACCOUNT}
-                onBackButtonPress={onBackButtonPress}
-            />
-            <FormProvider
-                formID={ONYXKEYS.FORMS.REIMBURSEMENT_ACCOUNT_FORM}
-                validate={validate}
-                onSubmit={submit}
-                scrollContextEnabled
-                submitButtonText={translate('common.saveAndContinue')}
-                style={[styles.mh5, styles.mt3, styles.flexGrow1]}
-            >
-                <Text>{translate('companyStep.subtitle')}</Text>
-                <InputWrapper
-                    InputComponent={TextInput}
-                    label={translate('companyStep.legalBusinessName')}
-                    accessibilityLabel={translate('companyStep.legalBusinessName')}
-                    role={CONST.ROLE.PRESENTATION}
-                    inputID={INPUT_IDS.COMPANY_NAME}
-                    containerStyles={[styles.mt4]}
-                    disabled={shouldDisableCompanyName}
-                    defaultValue={getDefaultStateForField('companyName')}
-                    shouldSaveDraft
-                    shouldUseDefaultValue={shouldDisableCompanyName}
-                />
-                <AddressForm
-                    translate={translate}
-                    defaultValues={{
-                        street: getDefaultStateForField('addressStreet'),
-                        city: getDefaultStateForField('addressCity'),
-                        state: getDefaultStateForField('addressState'),
-                        zipCode: getDefaultStateForField('addressZipCode'),
-                    }}
-                    inputKeys={{
-                        street: 'addressStreet',
-                        city: 'addressCity',
-                        state: 'addressState',
-                        zipCode: 'addressZipCode',
-                    }}
-                    shouldSaveDraft
-                    streetTranslationKey="common.companyAddress"
-                />
-                <InputWrapper
-                    InputComponent={TextInput}
-                    inputID={INPUT_IDS.COMPANY_PHONE}
-                    label={translate('common.phoneNumber')}
-                    accessibilityLabel={translate('common.phoneNumber')}
-                    role={CONST.ROLE.PRESENTATION}
-                    containerStyles={[styles.mt4]}
-                    inputMode={CONST.INPUT_MODE.TEL}
-                    placeholder={translate('common.phoneNumberPlaceholder')}
-                    defaultValue={getDefaultStateForField('companyPhone')}
-                    shouldSaveDraft
-                />
-                <InputWrapper
-                    InputComponent={TextInput}
-                    inputID={INPUT_IDS.WEBSITE}
-                    label={translate('companyStep.companyWebsite')}
-                    accessibilityLabel={translate('companyStep.companyWebsite')}
-                    role={CONST.ROLE.PRESENTATION}
-                    containerStyles={[styles.mt4]}
-                    defaultValue={getDefaultStateForField('website', defaultWebsite)}
-                    shouldSaveDraft
-                    hint="common.websiteExample"
-                    inputMode={CONST.INPUT_MODE.URL}
-                />
-                <InputWrapper
-                    InputComponent={TextInput}
-                    inputID={INPUT_IDS.COMPANY_TAX_ID}
-                    label={translate('companyStep.taxIDNumber')}
-                    accessibilityLabel={translate('companyStep.taxIDNumber')}
-                    role={CONST.ROLE.PRESENTATION}
-                    containerStyles={[styles.mt4]}
-                    inputMode={CONST.INPUT_MODE.NUMERIC}
-                    disabled={shouldDisableCompanyTaxID}
-                    placeholder={translate('companyStep.taxIDNumberPlaceholder')}
-                    defaultValue={getDefaultStateForField('companyTaxID')}
-                    shouldSaveDraft
-                    shouldUseDefaultValue={shouldDisableCompanyTaxID}
-                />
-                <View style={styles.mt4}>
-                    <InputWrapper
-                        InputComponent={Picker}
-                        inputID={INPUT_IDS.INCORPORATION_TYPE}
-                        label={translate('companyStep.companyType')}
-                        items={_.map(_.keys(CONST.INCORPORATION_TYPES), (key) => ({
-                            value: key,
-                            label: translate(`companyStep.incorporationTypes.${key}`),
-                        }))}
-                        placeholder={{value: '', label: '-'}}
-                        defaultValue={getDefaultStateForField('incorporationType')}
-                        shouldSaveDraft
-                    />
-                </View>
-                <View style={styles.mt4}>
-                    <InputWrapper
-                        InputComponent={DatePicker}
-                        inputID={INPUT_IDS.INCORPORATION_DATE}
-                        label={translate('companyStep.incorporationDate')}
-                        placeholder={translate('companyStep.incorporationDatePlaceholder')}
-                        defaultValue={getDefaultStateForField('incorporationDate')}
-                        shouldSaveDraft
-                    />
-                </View>
-                <View style={[styles.mt4, styles.mhn5]}>
-                    <InputWrapper
-                        InputComponent={StatePicker}
-                        inputID={INPUT_IDS.INCORPORATION_STATE}
-                        label={translate('companyStep.incorporationState')}
-                        defaultValue={getDefaultStateForField('incorporationState')}
-                        shouldSaveDraft
-                    />
-                </View>
-                <InputWrapper
-                    InputComponent={CheckboxWithLabel}
-                    accessibilityLabel={`${translate('companyStep.confirmCompanyIsNot')} ${translate('companyStep.listOfRestrictedBusinesses')}`}
-                    inputID={INPUT_IDS.HAS_NO_CONNECTION_TO_CANNABIS}
-                    defaultValue={getDefaultStateForField('hasNoConnectionToCannabis', false)}
-                    LabelComponent={() => (
-                        <Text>
-                            {`${translate('companyStep.confirmCompanyIsNot')} `}
-                            <TextLink
-                                // eslint-disable-next-line max-len
-                                href="https://community.expensify.com/discussion/6191/list-of-restricted-businesses"
-                            >
-                                {`${translate('companyStep.listOfRestrictedBusinesses')}.`}
-                            </TextLink>
-                        </Text>
-                    )}
-                    style={[styles.mt4]}
-                    shouldSaveDraft
-                />
-            </FormProvider>
-        </ScreenWrapper>
-    );
-=======
 function CompanyStep({onBackButtonPress}) {
     return <BusinessInfo onBackButtonPress={onBackButtonPress} />;
->>>>>>> a3943ace
 }
 
 CompanyStep.propTypes = propTypes;
