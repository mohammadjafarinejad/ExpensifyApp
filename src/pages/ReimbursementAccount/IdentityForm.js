import React from 'react';
import {View} from 'react-native';
import PropTypes from 'prop-types';
import StatePicker from '../../components/StatePicker';
import ExpensiTextInput from '../../components/ExpensiTextInput';
import styles from '../../styles/styles';
import withLocalize, {withLocalizePropTypes} from '../../components/withLocalize';
import Text from '../../components/Text';
import CONST from '../../CONST';
import DatePicker from '../../components/DatePicker';


const propTypes = {
    /** Style for wrapping View */
    style: PropTypes.oneOfType([PropTypes.arrayOf(PropTypes.object), PropTypes.object]),

    /** Callback fired when a field changes. Passes args as fieldName, val */
    onFieldChange: PropTypes.func.isRequired,

    /** Form values */
    values: PropTypes.shape({
        /** First name field */
        firstName: PropTypes.string,

        /** Last name field */
        lastName: PropTypes.string,

        /** Address street field */
        street: PropTypes.string,

        /** Address city field */
        city: PropTypes.string,

        /** Address state field */
        state: PropTypes.string,

        /** Address zip code field */
        zipCode: PropTypes.string,

        /** Date of birth field */
        dob: PropTypes.oneOfType([PropTypes.string, PropTypes.instanceOf(Date)]),

        /** Last 4 digits of SSN */
        ssnLast4: PropTypes.string,
    }),

    /** Any errors that can arise from form validation */
    errors: PropTypes.objectOf(PropTypes.bool),

    ...withLocalizePropTypes,
};

const defaultProps = {
    style: {},
    values: {
        firstName: '',
        lastName: '',
        street: '',
        city: '',
        state: '',
        zipCode: '',
        dob: '',
        ssnLast4: '',
    },
    errors: {},
};


const IdentityForm = ({
    translate, values, onFieldChange, style, errors,
}) => {
    const {
        firstName, lastName, street, city, state, zipCode, dob, ssnLast4,
    } = values;

    const dobErrorText = (errors.dob ? translate('bankAccount.error.dob') : '')
        || (errors.dobAge ? translate('bankAccount.error.age') : '');

    return (
        <View style={style}>
            <View style={[styles.flexRow]}>
                <View style={[styles.flex2, styles.mr2]}>
                    <ExpensiTextInput
                        label={`${translate('common.firstName')}`}
                        value={firstName}
                        onChangeText={value => onFieldChange('firstName', value)}
                        errorText={errors.firstName ? translate('bankAccount.error.firstName') : ''}
                        translateX={-10}
                    />
                </View>
                <View style={[styles.flex2]}>
                    <ExpensiTextInput
                        label={`${translate('common.lastName')}`}
                        value={lastName}
                        onChangeText={value => onFieldChange('lastName', value)}
                        errorText={errors.lastName ? translate('bankAccount.error.lastName') : ''}
                        translateX={-10}
                    />
                </View>
            </View>
            <DatePicker
                label={`${translate('common.dob')}`}
                containerStyles={[styles.mt4]}
                placeholder={translate('common.dateFormat')}
                value={dob}
<<<<<<< HEAD
                onChangeText={value => onFieldChange('dob', value)}
                errorText={dobErrorText}
=======
                onChange={(val) => {
                    if (error === translateLocal('bankAccount.error.dob') || error === translateLocal('bankAccount.error.age')) {
                        hideBankAccountErrors();
                    }
                    onFieldChange('dob', val);
                }}
                errorText={error === translateLocal('bankAccount.error.dob') || error === translateLocal('bankAccount.error.age') ? error : ''}
>>>>>>> a35fac44
            />
            <ExpensiTextInput
                label={`${translate('common.ssnLast4')}`}
                containerStyles={[styles.mt4]}
                keyboardType={CONST.KEYBOARD_TYPE.PHONE_PAD}
                value={ssnLast4}
                onChangeText={value => onFieldChange('ssnLast4', value)}
                errorText={errors.ssnLast4 ? translate('bankAccount.error.ssnLast4') : ''}
            />
            <ExpensiTextInput
                label={translate('common.personalAddress')}
                containerStyles={[styles.mt4]}
                value={street}
                onChangeText={value => onFieldChange('street', value)}
                errorText={errors.street ? translate('bankAccount.error.address') : ''}
            />
            <Text style={[styles.mutedTextLabel, styles.mt1]}>{translate('common.noPO')}</Text>
            <View style={[styles.flexRow, styles.mt4]}>
                <View style={[styles.flex2, styles.mr2]}>
                    <ExpensiTextInput
                        label={translate('common.city')}
                        value={city}
                        onChangeText={value => onFieldChange('city', value)}
                        errorText={errors.city ? translate('bankAccount.error.addressCity') : ''}
                        translateX={-14}
                    />
                </View>
                <View style={[styles.flex1]}>
                    <StatePicker
                        value={state}
                        onChange={value => onFieldChange('state', value)}
                        errorText={errors.state ? translate('bankAccount.error.addressState') : ''}
                        hasError={Boolean(errors.state)}
                    />
                </View>
            </View>
            <ExpensiTextInput
                label={translate('common.zip')}
                containerStyles={[styles.mt4]}
                keyboardType={CONST.KEYBOARD_TYPE.PHONE_PAD}
                value={zipCode}
                onChangeText={value => onFieldChange('zipCode', value)}
                errorText={errors.zipCode ? translate('bankAccount.error.zipCode') : ''}
            />
        </View>
    );
};

IdentityForm.propTypes = propTypes;
IdentityForm.defaultProps = defaultProps;
export default withLocalize(IdentityForm);<|MERGE_RESOLUTION|>--- conflicted
+++ resolved
@@ -103,18 +103,8 @@
                 containerStyles={[styles.mt4]}
                 placeholder={translate('common.dateFormat')}
                 value={dob}
-<<<<<<< HEAD
-                onChangeText={value => onFieldChange('dob', value)}
+                onChange={value => onFieldChange('dob', value)}
                 errorText={dobErrorText}
-=======
-                onChange={(val) => {
-                    if (error === translateLocal('bankAccount.error.dob') || error === translateLocal('bankAccount.error.age')) {
-                        hideBankAccountErrors();
-                    }
-                    onFieldChange('dob', val);
-                }}
-                errorText={error === translateLocal('bankAccount.error.dob') || error === translateLocal('bankAccount.error.age') ? error : ''}
->>>>>>> a35fac44
             />
             <ExpensiTextInput
                 label={`${translate('common.ssnLast4')}`}
