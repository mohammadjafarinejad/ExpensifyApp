import React from 'react';
import {View} from 'react-native';
import {useOnyx} from 'react-native-onyx';
import Button from '@components/Button';
import MenuItemWithTopDescription from '@components/MenuItemWithTopDescription';
import SafeAreaConsumer from '@components/SafeAreaConsumer';
import ScrollView from '@components/ScrollView';
import Text from '@components/Text';
import useLocalize from '@hooks/useLocalize';
import type {SubStepProps} from '@hooks/useSubStep/types';
import useThemeStyles from '@hooks/useThemeStyles';
import getNeededDocumentsStatusForBeneficialOwner from '@pages/ReimbursementAccount/NonUSD/utils/getNeededDocumentsStatusForBeneficialOwner';
import getValuesForBeneficialOwner from '@pages/ReimbursementAccount/NonUSD/utils/getValuesForBeneficialOwner';
import CONST from '@src/CONST';
import ONYXKEYS from '@src/ONYXKEYS';
import INPUT_IDS from '@src/types/form/ReimbursementAccountForm';

type ConfirmationProps = SubStepProps & {ownerBeingModifiedID: string};

const {PREFIX, COUNTRY} = CONST.NON_USD_BANK_ACCOUNT.BENEFICIAL_OWNER_INFO_STEP.BENEFICIAL_OWNER_DATA;

function Confirmation({onNext, onMove, ownerBeingModifiedID}: ConfirmationProps) {
    const {translate} = useLocalize();
    const styles = useThemeStyles();
    const [reimbursementAccount] = useOnyx(ONYXKEYS.REIMBURSEMENT_ACCOUNT);
    const [reimbursementAccountDraft] = useOnyx(ONYXKEYS.FORMS.REIMBURSEMENT_ACCOUNT_FORM_DRAFT);
    const values = getValuesForBeneficialOwner(ownerBeingModifiedID, reimbursementAccountDraft);
    const beneficialOwnerCountryInputID = `${PREFIX}_${ownerBeingModifiedID}_${COUNTRY}` as const;
    const beneficialOwnerCountry = String(reimbursementAccountDraft?.[beneficialOwnerCountryInputID] ?? '');
<<<<<<< HEAD
    const policyID = reimbursementAccount?.achData?.policyID ?? '-1';
    const [policy] = useOnyx(`${ONYXKEYS.COLLECTION.POLICY}${policyID}`);
    const currency = policy?.outputCurrency ?? '';
    const countryStepCountryValue = reimbursementAccountDraft?.[INPUT_IDS.ADDITIONAL_DATA.DESTINATION_COUNTRY] ?? '';
=======
    const policyID = reimbursementAccount?.achData?.policyID;
    const [policy] = useOnyx(`${ONYXKEYS.COLLECTION.POLICY}${policyID}`);
    const currency = policy?.outputCurrency ?? '';
    const countryStepCountryValue = reimbursementAccountDraft?.[INPUT_IDS.ADDITIONAL_DATA.COUNTRY] ?? '';
>>>>>>> c1651047
    const isDocumentNeededStatus = getNeededDocumentsStatusForBeneficialOwner(currency, countryStepCountryValue, beneficialOwnerCountry);

    return (
        <SafeAreaConsumer>
            {({safeAreaPaddingBottomStyle}) => (
                <ScrollView
                    style={styles.pt0}
                    contentContainerStyle={[styles.flexGrow1, safeAreaPaddingBottomStyle]}
                >
                    <Text style={[styles.textHeadlineLineHeightXXL, styles.ph5, styles.mb3]}>{translate('ownershipInfoStep.letsDoubleCheck')}</Text>
                    <MenuItemWithTopDescription
                        description={translate('ownershipInfoStep.legalName')}
                        title={`${values.firstName} ${values.lastName}`}
                        shouldShowRightIcon
                        onPress={() => {
                            onMove(0);
                        }}
                    />
                    <MenuItemWithTopDescription
                        description={translate('ownershipInfoStep.ownershipPercentage')}
                        title={values.ownershipPercentage}
                        shouldShowRightIcon
                        onPress={() => {
                            onMove(1);
                        }}
                    />
                    <MenuItemWithTopDescription
                        description={translate('common.dob')}
                        title={values.dob}
                        shouldShowRightIcon
                        onPress={() => {
                            onMove(2);
                        }}
                    />
                    {beneficialOwnerCountry === CONST.COUNTRY.US && (
                        <MenuItemWithTopDescription
                            description={translate('ownershipInfoStep.last4')}
                            title={values.ssnLast4}
                            shouldShowRightIcon
                            onPress={() => {
                                onMove(4);
                            }}
                        />
                    )}
                    <MenuItemWithTopDescription
                        description={translate('ownershipInfoStep.address')}
                        title={`${values.street}, ${values.city}, ${values.state} ${values.zipCode}`}
                        shouldShowRightIcon
                        onPress={() => {
                            onMove(3);
                        }}
                    />
                    {isDocumentNeededStatus.isProofOfOwnershipNeeded && values.proofOfOwnership.length > 0 && (
                        <MenuItemWithTopDescription
                            description={translate('ownershipInfoStep.proofOfBeneficialOwner')}
                            title={values.proofOfOwnership.map((file) => file.name).join(', ')}
                            shouldShowRightIcon
                            onPress={() => {
                                onMove(5);
                            }}
                        />
                    )}
                    {isDocumentNeededStatus.isCopyOfIDNeeded && values.copyOfID.length > 0 && (
                        <MenuItemWithTopDescription
                            description={translate('ownershipInfoStep.copyOfID')}
                            title={values.copyOfID.map((file) => file.name).join(', ')}
                            shouldShowRightIcon
                            onPress={() => {
                                onMove(5);
                            }}
                        />
                    )}
                    {isDocumentNeededStatus.isProofOfAddressNeeded && values.addressProof.length > 0 && (
                        <MenuItemWithTopDescription
                            description={translate('ownershipInfoStep.proofOfAddress')}
                            title={values.addressProof.map((file) => file.name).join(', ')}
                            shouldShowRightIcon
                            onPress={() => {
                                onMove(5);
                            }}
                        />
                    )}
                    {isDocumentNeededStatus.isCodiceFiscaleNeeded && values.codiceFisacle.length > 0 && (
                        <MenuItemWithTopDescription
                            description={translate('ownershipInfoStep.codiceFiscale')}
                            title={values.codiceFisacle.map((file) => file.name).join(', ')}
                            shouldShowRightIcon
                            onPress={() => {
                                onMove(5);
                            }}
                        />
                    )}
                    <View style={[styles.ph5, styles.pb5, styles.flexGrow1, styles.justifyContentEnd]}>
                        <Button
                            success
                            style={[styles.w100]}
                            onPress={onNext}
                            large
                            text={translate('common.confirm')}
                        />
                    </View>
                </ScrollView>
            )}
        </SafeAreaConsumer>
    );
}

Confirmation.displayName = 'Confirmation';

export default Confirmation;<|MERGE_RESOLUTION|>--- conflicted
+++ resolved
@@ -27,17 +27,10 @@
     const values = getValuesForBeneficialOwner(ownerBeingModifiedID, reimbursementAccountDraft);
     const beneficialOwnerCountryInputID = `${PREFIX}_${ownerBeingModifiedID}_${COUNTRY}` as const;
     const beneficialOwnerCountry = String(reimbursementAccountDraft?.[beneficialOwnerCountryInputID] ?? '');
-<<<<<<< HEAD
-    const policyID = reimbursementAccount?.achData?.policyID ?? '-1';
-    const [policy] = useOnyx(`${ONYXKEYS.COLLECTION.POLICY}${policyID}`);
-    const currency = policy?.outputCurrency ?? '';
-    const countryStepCountryValue = reimbursementAccountDraft?.[INPUT_IDS.ADDITIONAL_DATA.DESTINATION_COUNTRY] ?? '';
-=======
     const policyID = reimbursementAccount?.achData?.policyID;
     const [policy] = useOnyx(`${ONYXKEYS.COLLECTION.POLICY}${policyID}`);
     const currency = policy?.outputCurrency ?? '';
     const countryStepCountryValue = reimbursementAccountDraft?.[INPUT_IDS.ADDITIONAL_DATA.COUNTRY] ?? '';
->>>>>>> c1651047
     const isDocumentNeededStatus = getNeededDocumentsStatusForBeneficialOwner(currency, countryStepCountryValue, beneficialOwnerCountry);
 
     return (
