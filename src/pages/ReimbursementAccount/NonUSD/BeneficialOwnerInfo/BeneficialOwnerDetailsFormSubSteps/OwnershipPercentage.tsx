import React, {useCallback} from 'react';
import {useOnyx} from 'react-native-onyx';
import type {FormInputErrors, FormOnyxValues} from '@components/Form/types';
import SingleFieldStep from '@components/SubStepForms/SingleFieldStep';
import useLocalize from '@hooks/useLocalize';
import useReimbursementAccountStepFormSubmit from '@hooks/useReimbursementAccountStepFormSubmit';
import type {SubStepProps} from '@hooks/useSubStep/types';
import {getFieldRequiredErrors, isValidOwnershipPercentage} from '@libs/ValidationUtils';
import CONST from '@src/CONST';
import ONYXKEYS from '@src/ONYXKEYS';

type OwnershipPercentageProps = SubStepProps & {
    isUserEnteringHisOwnData: boolean;
    ownerBeingModifiedID: string;
    totalOwnedPercentage: Record<string, number>;
    setTotalOwnedPercentage: (ownedPercentage: Record<string, number>) => void;
};

const {OWNERSHIP_PERCENTAGE, PREFIX} = CONST.NON_USD_BANK_ACCOUNT.BENEFICIAL_OWNER_INFO_STEP.BENEFICIAL_OWNER_DATA;

function OwnershipPercentage({onNext, isEditing, onMove, isUserEnteringHisOwnData, ownerBeingModifiedID, totalOwnedPercentage, setTotalOwnedPercentage}: OwnershipPercentageProps) {
    const {translate} = useLocalize();
    const [reimbursementAccountDraft] = useOnyx(ONYXKEYS.FORMS.REIMBURSEMENT_ACCOUNT_FORM_DRAFT);

    const ownershipPercentageInputID = `${PREFIX}_${ownerBeingModifiedID}_${OWNERSHIP_PERCENTAGE}` as const;
    const defaultOwnershipPercentage = String(reimbursementAccountDraft?.[ownershipPercentageInputID] ?? '');
    const formTitle = translate(isUserEnteringHisOwnData ? 'ownershipInfoStep.whatsYoursPercentage' : 'ownershipInfoStep.whatPercentage');

    const validate = useCallback(
        (values: FormOnyxValues<typeof ONYXKEYS.FORMS.REIMBURSEMENT_ACCOUNT_FORM>): FormInputErrors<typeof ONYXKEYS.FORMS.REIMBURSEMENT_ACCOUNT_FORM> => {
            const errors = getFieldRequiredErrors(values, [ownershipPercentageInputID]);

<<<<<<< HEAD
            if (values[ownershipPercentageInputID] && !ValidationUtils.isValidOwnershipPercentage(String(values[ownershipPercentageInputID]), totalOwnedPercentage, ownerBeingModifiedID)) {
=======
            if (values[ownershipPercentageInputID] && !isValidOwnershipPercentage(String(values[ownershipPercentageInputID]), totalOwnedPercentage, ownerBeingModifiedID)) {
>>>>>>> 4e8db04f
                errors[ownershipPercentageInputID] = translate('bankAccount.error.ownershipPercentage');
            }

            setTotalOwnedPercentage({
                ...totalOwnedPercentage,
                [ownerBeingModifiedID]: Number(values[ownershipPercentageInputID]),
            });

            return errors;
        },
        [ownerBeingModifiedID, ownershipPercentageInputID, setTotalOwnedPercentage, totalOwnedPercentage, translate],
    );

    const handleSubmit = useReimbursementAccountStepFormSubmit({
        fieldIds: [ownershipPercentageInputID],
        onNext,
        shouldSaveDraft: isEditing,
    });

    return (
        <SingleFieldStep<typeof ONYXKEYS.FORMS.REIMBURSEMENT_ACCOUNT_FORM>
            isEditing={isEditing}
            onNext={onNext}
            onMove={onMove}
            formID={ONYXKEYS.FORMS.REIMBURSEMENT_ACCOUNT_FORM}
            formTitle={formTitle}
            validate={validate}
            onSubmit={handleSubmit}
            inputId={ownershipPercentageInputID}
            inputLabel={translate('ownershipInfoStep.ownership')}
            inputMode={CONST.INPUT_MODE.NUMERIC}
            defaultValue={defaultOwnershipPercentage}
            shouldShowHelpLinks={false}
        />
    );
}

OwnershipPercentage.displayName = 'OwnershipPercentage';

export default OwnershipPercentage;<|MERGE_RESOLUTION|>--- conflicted
+++ resolved
@@ -30,11 +30,7 @@
         (values: FormOnyxValues<typeof ONYXKEYS.FORMS.REIMBURSEMENT_ACCOUNT_FORM>): FormInputErrors<typeof ONYXKEYS.FORMS.REIMBURSEMENT_ACCOUNT_FORM> => {
             const errors = getFieldRequiredErrors(values, [ownershipPercentageInputID]);
 
-<<<<<<< HEAD
-            if (values[ownershipPercentageInputID] && !ValidationUtils.isValidOwnershipPercentage(String(values[ownershipPercentageInputID]), totalOwnedPercentage, ownerBeingModifiedID)) {
-=======
             if (values[ownershipPercentageInputID] && !isValidOwnershipPercentage(String(values[ownershipPercentageInputID]), totalOwnedPercentage, ownerBeingModifiedID)) {
->>>>>>> 4e8db04f
                 errors[ownershipPercentageInputID] = translate('bankAccount.error.ownershipPercentage');
             }
 
