import React from 'react';
import RegistrationNumberStep from '@components/SubStepForms/RegistrationNumberStep';
import useOnyx from '@hooks/useOnyx';
import useReimbursementAccountStepFormSubmit from '@hooks/useReimbursementAccountStepFormSubmit';
import type {SubStepProps} from '@hooks/useSubStep/types';
import ONYXKEYS from '@src/ONYXKEYS';
import INPUT_IDS from '@src/types/form/ReimbursementAccountForm';

type RegistrationNumberProps = SubStepProps;

const {BUSINESS_REGISTRATION_INCORPORATION_NUMBER, COMPANY_COUNTRY_CODE} = INPUT_IDS.ADDITIONAL_DATA.CORPAY;
const STEP_FIELDS = [BUSINESS_REGISTRATION_INCORPORATION_NUMBER];

<<<<<<< HEAD
function RegistrationNumber({onNext, isEditing}: RegistrationNumberProps) {
    const {translate} = useLocalize();
    const styles = useThemeStyles();
    const theme = useTheme();

=======
function RegistrationNumber({onNext, onMove, isEditing}: RegistrationNumberProps) {
>>>>>>> dfb14fdd
    const [reimbursementAccount] = useOnyx(ONYXKEYS.REIMBURSEMENT_ACCOUNT, {canBeMissing: false});
    const [reimbursementAccountDraft] = useOnyx(ONYXKEYS.FORMS.REIMBURSEMENT_ACCOUNT_FORM_DRAFT, {canBeMissing: true});
    const defaultValue = reimbursementAccount?.achData?.corpay?.[BUSINESS_REGISTRATION_INCORPORATION_NUMBER] ?? '';
    const businessStepCountryDraftValue = reimbursementAccount?.achData?.corpay?.[COMPANY_COUNTRY_CODE] ?? reimbursementAccountDraft?.[COMPANY_COUNTRY_CODE] ?? '';

    const handleSubmit = useReimbursementAccountStepFormSubmit({
        fieldIds: STEP_FIELDS,
        onNext,
        shouldSaveDraft: isEditing,
    });

    return (
        <RegistrationNumberStep
            isEditing={isEditing}
            onNext={onNext}
            onMove={onMove}
            formID={ONYXKEYS.FORMS.REIMBURSEMENT_ACCOUNT_FORM}
            onSubmit={handleSubmit}
<<<<<<< HEAD
            validate={validate}
            style={[styles.mh5, styles.flexGrow1]}
            shouldHideFixErrorsAlert
        >
            <Text style={[styles.textHeadlineLineHeightXXL]}>{translate('businessInfoStep.whatsTheBusinessRegistrationNumber')}</Text>
            <InputWrapper
                InputComponent={TextInput}
                label={translate('businessInfoStep.registrationNumber')}
                aria-label={translate('businessInfoStep.registrationNumber')}
                role={CONST.ROLE.PRESENTATION}
                inputID={BUSINESS_REGISTRATION_INCORPORATION_NUMBER}
                containerStyles={[styles.mt6]}
                defaultValue={defaultValue}
                shouldSaveDraft={!isEditing}
                autoFocus
            />
            <View style={[styles.flexRow, styles.alignItemsCenter, styles.mt6]}>
                <Icon
                    src={Expensicons.QuestionMark}
                    width={12}
                    height={12}
                    fill={theme.icon}
                />
                <View style={[styles.ml2, styles.dFlex, styles.flexRow]}>
                    <TextLink
                        style={[styles.textMicro]}
                        // TODO replace link
                        href={CONST.HELP_LINK_URL}
                    >
                        {translate('businessInfoStep.whatsThisNumber')}
                    </TextLink>
                </View>
            </View>
        </FormProvider>
=======
            inputID={BUSINESS_REGISTRATION_INCORPORATION_NUMBER}
            defaultValue={defaultValue}
            country={businessStepCountryDraftValue}
            shouldDelayAutoFocus
        />
>>>>>>> dfb14fdd
    );
}

RegistrationNumber.displayName = 'RegistrationNumber';

export default RegistrationNumber;<|MERGE_RESOLUTION|>--- conflicted
+++ resolved
@@ -11,15 +11,7 @@
 const {BUSINESS_REGISTRATION_INCORPORATION_NUMBER, COMPANY_COUNTRY_CODE} = INPUT_IDS.ADDITIONAL_DATA.CORPAY;
 const STEP_FIELDS = [BUSINESS_REGISTRATION_INCORPORATION_NUMBER];
 
-<<<<<<< HEAD
-function RegistrationNumber({onNext, isEditing}: RegistrationNumberProps) {
-    const {translate} = useLocalize();
-    const styles = useThemeStyles();
-    const theme = useTheme();
-
-=======
 function RegistrationNumber({onNext, onMove, isEditing}: RegistrationNumberProps) {
->>>>>>> dfb14fdd
     const [reimbursementAccount] = useOnyx(ONYXKEYS.REIMBURSEMENT_ACCOUNT, {canBeMissing: false});
     const [reimbursementAccountDraft] = useOnyx(ONYXKEYS.FORMS.REIMBURSEMENT_ACCOUNT_FORM_DRAFT, {canBeMissing: true});
     const defaultValue = reimbursementAccount?.achData?.corpay?.[BUSINESS_REGISTRATION_INCORPORATION_NUMBER] ?? '';
@@ -38,48 +30,11 @@
             onMove={onMove}
             formID={ONYXKEYS.FORMS.REIMBURSEMENT_ACCOUNT_FORM}
             onSubmit={handleSubmit}
-<<<<<<< HEAD
-            validate={validate}
-            style={[styles.mh5, styles.flexGrow1]}
-            shouldHideFixErrorsAlert
-        >
-            <Text style={[styles.textHeadlineLineHeightXXL]}>{translate('businessInfoStep.whatsTheBusinessRegistrationNumber')}</Text>
-            <InputWrapper
-                InputComponent={TextInput}
-                label={translate('businessInfoStep.registrationNumber')}
-                aria-label={translate('businessInfoStep.registrationNumber')}
-                role={CONST.ROLE.PRESENTATION}
-                inputID={BUSINESS_REGISTRATION_INCORPORATION_NUMBER}
-                containerStyles={[styles.mt6]}
-                defaultValue={defaultValue}
-                shouldSaveDraft={!isEditing}
-                autoFocus
-            />
-            <View style={[styles.flexRow, styles.alignItemsCenter, styles.mt6]}>
-                <Icon
-                    src={Expensicons.QuestionMark}
-                    width={12}
-                    height={12}
-                    fill={theme.icon}
-                />
-                <View style={[styles.ml2, styles.dFlex, styles.flexRow]}>
-                    <TextLink
-                        style={[styles.textMicro]}
-                        // TODO replace link
-                        href={CONST.HELP_LINK_URL}
-                    >
-                        {translate('businessInfoStep.whatsThisNumber')}
-                    </TextLink>
-                </View>
-            </View>
-        </FormProvider>
-=======
             inputID={BUSINESS_REGISTRATION_INCORPORATION_NUMBER}
             defaultValue={defaultValue}
             country={businessStepCountryDraftValue}
             shouldDelayAutoFocus
         />
->>>>>>> dfb14fdd
     );
 }
 
