import _ from 'underscore';
import lodashGet from 'lodash/get';
import React from 'react';
import {withOnyx} from 'react-native-onyx';
import Str from 'expensify-common/lib/str';
import {View} from 'react-native';
import PropTypes from 'prop-types';
import ScreenWrapper from '../../components/ScreenWrapper';
import * as BankAccounts from '../../libs/actions/BankAccounts';
import ONYXKEYS from '../../ONYXKEYS';
import ReimbursementAccountLoadingIndicator from '../../components/ReimbursementAccountLoadingIndicator';
import Navigation from '../../libs/Navigation/Navigation';
import CONST from '../../CONST';
import BankAccount from '../../libs/models/BankAccount';
import withLocalize, {withLocalizePropTypes} from '../../components/withLocalize';
import compose from '../../libs/compose';
import styles from '../../styles/styles';
import getPlaidOAuthReceivedRedirectURI from '../../libs/getPlaidOAuthReceivedRedirectURI';
import Text from '../../components/Text';
import {withNetwork} from '../../components/OnyxProvider';
import networkPropTypes from '../../components/networkPropTypes';
import BankAccountStep from './BankAccountStep';
import CompanyStep from './CompanyStep';
import ContinueBankAccountSetup from './ContinueBankAccountSetup';
import RequestorStep from './RequestorStep';
import ValidationStep from './ValidationStep';
import ACHContractStep from './ACHContractStep';
import EnableStep from './EnableStep';
import ROUTES from '../../ROUTES';
import HeaderWithBackButton from '../../components/HeaderWithBackButton';
import * as ReimbursementAccountProps from './reimbursementAccountPropTypes';
import reimbursementAccountDraftPropTypes from './ReimbursementAccountDraftPropTypes';
import withPolicy from '../workspace/withPolicy';
import FullPageNotFoundView from '../../components/BlockingViews/FullPageNotFoundView';
import * as PolicyUtils from '../../libs/PolicyUtils';
import shouldReopenOnfido from '../../libs/shouldReopenOnfido';

const propTypes = {
    /** Plaid SDK token to use to initialize the widget */
    plaidLinkToken: PropTypes.string,

    /** ACH data for the withdrawal account actively being set up */
    reimbursementAccount: ReimbursementAccountProps.reimbursementAccountPropTypes,

    /** The draft values of the bank account being setup */
    reimbursementAccountDraft: reimbursementAccountDraftPropTypes,

    /** The token required to initialize the Onfido SDK */
    onfidoToken: PropTypes.string,

    /** Indicated whether the report data is loading */
    isLoadingReportData: PropTypes.bool,

    /** Holds information about the users account that is logging in */
    account: PropTypes.shape({
        /** Whether a sign on form is loading (being submitted) */
        isLoading: PropTypes.bool,
    }),

    /** Information about the network  */
    network: networkPropTypes.isRequired,

    /** Current session for the user */
    session: PropTypes.shape({
        /** User login */
        email: PropTypes.string,
    }),

    /** Route object from navigation */
    route: PropTypes.shape({
        /** Params that are passed into the route */
        params: PropTypes.shape({
            /** A step to navigate to if we need to drop the user into a specific point in the flow */
            stepToOpen: PropTypes.string,
            policyID: PropTypes.string,
        }),
    }),

    ...withLocalizePropTypes,
};

const defaultProps = {
    reimbursementAccount: ReimbursementAccountProps.reimbursementAccountDefaultProps,
    reimbursementAccountDraft: {},
    onfidoToken: '',
    plaidLinkToken: '',
    isLoadingReportData: false,
    account: {},
    session: {
        email: null,
    },
    route: {
        params: {
            stepToOpen: '',
            policyID: '',
        },
    },
};

class ReimbursementAccountPage extends React.Component {
    constructor(props) {
        super(props);
        this.continue = this.continue.bind(this);
        this.getDefaultStateForField = this.getDefaultStateForField.bind(this);
        this.goBack = this.goBack.bind(this);
        this.requestorStepRef = React.createRef();

        // The first time we open this page, props.reimbursementAccount is either not available in Onyx
        // or only partial data loaded where props.reimbursementAccount.achData.currentStep is not available
        // Calculating shouldShowContinueSetupButton on first page open doesn't make sense, and we should recalculate
        // it once we get the response from the server the first time in componentDidUpdate.
        const hasACHDataBeenLoaded =
            this.props.reimbursementAccount !== ReimbursementAccountProps.reimbursementAccountDefaultProps && _.has(this.props.reimbursementAccount, 'achData.currentStep');
        this.state = {
            hasACHDataBeenLoaded,
            shouldShowContinueSetupButton: hasACHDataBeenLoaded ? this.getShouldShowContinueSetupButtonInitialValue() : false,
        };
    }

    componentDidMount() {
        this.fetchData();
    }

    componentDidUpdate(prevProps) {
        if (prevProps.network.isOffline && !this.props.network.isOffline && prevProps.reimbursementAccount.pendingAction !== CONST.RED_BRICK_ROAD_PENDING_ACTION.DELETE) {
            this.fetchData();
        }
        if (!this.state.hasACHDataBeenLoaded) {
            // If the ACHData has not been loaded yet, and we are seeing the default data for props.reimbursementAccount
            // We don't need to do anything yet
            if (this.props.reimbursementAccount !== ReimbursementAccountProps.reimbursementAccountDefaultProps && !this.props.reimbursementAccount.isLoading) {
                // If we are here, it is because this is the first time we load the ACHData from the server and
                // this.props.reimbursementAccount.isLoading just changed to false. From now on, it makes sense to run the code
                // below updating states and the route, and this will happen in the next react lifecycle.
                this.setState({
                    shouldShowContinueSetupButton: this.getShouldShowContinueSetupButtonInitialValue(),
                    hasACHDataBeenLoaded: true,
                });
            }
            return;
        }

        if (
            prevProps.reimbursementAccount.pendingAction === CONST.RED_BRICK_ROAD_PENDING_ACTION.DELETE &&
            this.props.reimbursementAccount.pendingAction !== prevProps.reimbursementAccount.pendingAction
        ) {
            // We are here after the user tried to delete the bank account. We will want to set
            // this.state.shouldShowContinueSetupButton to `false` if the bank account was deleted.
            this.setState({shouldShowContinueSetupButton: this.hasInProgressVBBA()});
        }

        const currentStep = lodashGet(this.props.reimbursementAccount, 'achData.currentStep') || CONST.BANK_ACCOUNT.STEP.BANK_ACCOUNT;

        if (this.state.shouldShowContinueSetupButton) {
            // If we are showing the "Continue with setup" / "Start over" buttons:
            // - We don't want to update the route in case the user reloads the page. If we update the route and the user reloads, we will
            //   take the user to the step set in the route and skip chosing the options.
            // - We don't want to clear possible errors because we want to allow the user to clear them clicking the X
            return;
        }

        // Update the data that is returned from back-end to draft value
        const draftStep = this.props.reimbursementAccount.draftStep;
        if (draftStep) {
            BankAccounts.updateReimbursementAccountDraft(this.getBankAccountFields(this.getFieldsForStep(draftStep)));
        }

        const currentStepRouteParam = this.getStepToOpenFromRouteParams();
        if (currentStepRouteParam === currentStep) {
            // The route is showing the correct step, no need to update the route param or clear errors.
            return;
        }
        if (currentStepRouteParam !== '') {
            // When we click "Connect bank account", we load the page without the current step param, if there
            // was an error when we tried to disconnect or start over, we want the user to be able to see the error,
            // so we don't clear it. We only want to clear the errors if we are moving between steps.
            BankAccounts.hideBankAccountErrors();
        }

        // When the step changes we will navigate to update the route params. This is mostly cosmetic as we only use
        // the route params when the component first mounts to jump to a specific route instead of picking up where the
        // user left off in the flow.
        const backTo = lodashGet(this.props.route.params, 'backTo');
        const policyId = lodashGet(this.props.route.params, 'policyID');
        Navigation.navigate(ROUTES.BANK_ACCOUNT_WITH_STEP_TO_OPEN.getRoute(this.getRouteForCurrentStep(currentStep), policyId, backTo));
    }

<<<<<<< HEAD
    componentWillUnmount() {
        BankAccounts.clearReimbursementAccount();
=======
    getFieldsForStep(step) {
        switch (step) {
            case CONST.BANK_ACCOUNT.STEP.BANK_ACCOUNT:
                return ['routingNumber', 'accountNumber', 'bankName', 'plaidAccountID', 'plaidAccessToken', 'isSavings'];
            case CONST.BANK_ACCOUNT.STEP.COMPANY:
                return [
                    'companyName',
                    'addressStreet',
                    'addressZipCode',
                    'addressCity',
                    'addressState',
                    'companyPhone',
                    'website',
                    'companyTaxID',
                    'incorporationType',
                    'incorporationDate',
                    'incorporationState',
                ];
            case CONST.BANK_ACCOUNT.STEP.REQUESTOR:
                return ['firstName', 'lastName', 'dob', 'ssnLast4', 'requestorAddressStreet', 'requestorAddressCity', 'requestorAddressState', 'requestorAddressZipCode'];
            default:
                return [];
        }
    }

    /**
     * @param {Array} fieldNames
     *
     * @returns {*}
     */
    getBankAccountFields(fieldNames) {
        return {
            ..._.pick(lodashGet(this.props.reimbursementAccount, 'achData'), ...fieldNames),
        };
>>>>>>> d7bedabf
    }

    /*
     * Calculates the state used to show the "Continue with setup" view. If a bank account setup is already in progress and
     * no specific further step was passed in the url we'll show the workspace bank account reset modal if the user wishes to start over
     */
    getShouldShowContinueSetupButtonInitialValue() {
        if (!this.hasInProgressVBBA()) {
            // Since there is no VBBA in progress, we won't need to show the component ContinueBankAccountSetup
            return false;
        }
        const achData = lodashGet(this.props.reimbursementAccount, 'achData', {});
        return achData.state === BankAccount.STATE.PENDING || _.contains([CONST.BANK_ACCOUNT.STEP.BANK_ACCOUNT, ''], this.getStepToOpenFromRouteParams());
    }

    /**
     * @param {String} fieldName
     * @param {*} defaultValue
     *
     * @returns {*}
     */
    getDefaultStateForField(fieldName, defaultValue = '') {
        return lodashGet(this.props.reimbursementAccount, ['achData', fieldName], defaultValue);
    }

    /**
     * We can pass stepToOpen in the URL to force which step to show.
     * Mainly needed when user finished the flow in verifying state, and Ops ask them to modify some fields from a specific step.
     * @returns {String}
     */
    getStepToOpenFromRouteParams() {
        switch (lodashGet(this.props.route, ['params', 'stepToOpen'], '')) {
            case 'new':
                return CONST.BANK_ACCOUNT.STEP.BANK_ACCOUNT;
            case 'company':
                return CONST.BANK_ACCOUNT.STEP.COMPANY;
            case 'personal-information':
                return CONST.BANK_ACCOUNT.STEP.REQUESTOR;
            case 'contract':
                return CONST.BANK_ACCOUNT.STEP.ACH_CONTRACT;
            case 'validate':
                return CONST.BANK_ACCOUNT.STEP.VALIDATION;
            case 'enable':
                return CONST.BANK_ACCOUNT.STEP.ENABLE;
            default:
                return '';
        }
    }

    /**
     * @param {String} currentStep
     * @returns {String}
     */
    getRouteForCurrentStep(currentStep) {
        switch (currentStep) {
            case CONST.BANK_ACCOUNT.STEP.COMPANY:
                return 'company';
            case CONST.BANK_ACCOUNT.STEP.REQUESTOR:
                return 'personal-information';
            case CONST.BANK_ACCOUNT.STEP.ACH_CONTRACT:
                return 'contract';
            case CONST.BANK_ACCOUNT.STEP.VALIDATION:
                return 'validate';
            case CONST.BANK_ACCOUNT.STEP.ENABLE:
                return 'enable';
            case CONST.BANK_ACCOUNT.STEP.BANK_ACCOUNT:
            default:
                return 'new';
        }
    }

    /**
     * Returns true if a VBBA exists in any state other than OPEN or LOCKED
     * @returns {Boolean}
     */
    hasInProgressVBBA() {
        const achData = lodashGet(this.props.reimbursementAccount, 'achData', {});
        return achData.bankAccountID && achData.state !== BankAccount.STATE.OPEN && achData.state !== BankAccount.STATE.LOCKED;
    }

    /**
     * Retrieve verified business bank account currently being set up.
     * @param {boolean} ignoreLocalCurrentStep Pass true if you want the last "updated" view (from db), not the last "viewed" view (from onyx).
     */
    fetchData(ignoreLocalCurrentStep) {
        // Show loader right away, as optimisticData might be set only later in case multiple calls are in the queue
        BankAccounts.setReimbursementAccountLoading(true);

        // We can specify a step to navigate to by using route params when the component mounts.
        // We want to use the same stepToOpen variable when the network state changes because we can be redirected to a different step when the account refreshes.
        const stepToOpen = this.getStepToOpenFromRouteParams();
        const achData = lodashGet(this.props.reimbursementAccount, 'achData', {});
        const subStep = achData.subStep || '';
        const localCurrentStep = achData.currentStep || '';
        BankAccounts.openReimbursementAccountPage(stepToOpen, subStep, ignoreLocalCurrentStep ? '' : localCurrentStep);
    }

    continue() {
        this.setState({
            shouldShowContinueSetupButton: false,
        });
        this.fetchData(true);
    }

    goBack() {
        const achData = lodashGet(this.props.reimbursementAccount, 'achData', {});
        const currentStep = achData.currentStep || CONST.BANK_ACCOUNT.STEP.BANK_ACCOUNT;
        const subStep = achData.subStep;
        const shouldShowOnfido = this.props.onfidoToken && !achData.isOnfidoSetupComplete;
        const backTo = lodashGet(this.props.route.params, 'backTo', ROUTES.HOME);
        switch (currentStep) {
            case CONST.BANK_ACCOUNT.STEP.BANK_ACCOUNT:
                if (this.hasInProgressVBBA()) {
                    this.setState({shouldShowContinueSetupButton: true});
                }
                if (subStep) {
                    BankAccounts.setBankAccountSubStep(null);
                } else {
                    Navigation.goBack(backTo);
                }
                break;
            case CONST.BANK_ACCOUNT.STEP.COMPANY:
                BankAccounts.goToWithdrawalAccountSetupStep(CONST.BANK_ACCOUNT.STEP.BANK_ACCOUNT, {subStep: CONST.BANK_ACCOUNT.SUBSTEP.MANUAL});
                break;
            case CONST.BANK_ACCOUNT.STEP.REQUESTOR:
                if (shouldShowOnfido) {
                    BankAccounts.clearOnfidoToken();
                } else {
                    BankAccounts.goToWithdrawalAccountSetupStep(CONST.BANK_ACCOUNT.STEP.COMPANY);
                }
                break;
            case CONST.BANK_ACCOUNT.STEP.ACH_CONTRACT:
                BankAccounts.clearOnfidoToken();
                BankAccounts.goToWithdrawalAccountSetupStep(CONST.BANK_ACCOUNT.STEP.REQUESTOR);
                break;
            case CONST.BANK_ACCOUNT.STEP.VALIDATION:
                if (_.contains([BankAccount.STATE.VERIFYING, BankAccount.STATE.SETUP], achData.state)) {
                    BankAccounts.goToWithdrawalAccountSetupStep(CONST.BANK_ACCOUNT.STEP.ACH_CONTRACT);
                } else if (!this.props.network.isOffline && achData.state === BankAccount.STATE.PENDING) {
                    this.setState({
                        shouldShowContinueSetupButton: true,
                    });
                } else {
                    Navigation.goBack(backTo);
                }
                break;
            default:
                Navigation.goBack(backTo);
        }
    }

    render() {
        // The SetupWithdrawalAccount flow allows us to continue the flow from various points depending on where the
        // user left off. This view will refer to the achData as the single source of truth to determine which route to
        // display. We can also specify a specific route to navigate to via route params when the component first
        // mounts which will set the achData.currentStep after the account data is fetched and overwrite the logical
        // next step.
        const achData = lodashGet(this.props.reimbursementAccount, 'achData', {});
        const currentStep = achData.currentStep || CONST.BANK_ACCOUNT.STEP.BANK_ACCOUNT;
        const policyName = lodashGet(this.props.policy, 'name');
        const policyID = lodashGet(this.props.route.params, 'policyID');

        if (_.isEmpty(this.props.policy) || !PolicyUtils.isPolicyAdmin(this.props.policy)) {
            return (
                <ScreenWrapper testID={ReimbursementAccountPage.displayName}>
                    <FullPageNotFoundView
                        shouldShow
                        onBackButtonPress={() => Navigation.goBack(ROUTES.SETTINGS_WORKSPACES)}
                        subtitleKey={_.isEmpty(this.props.policy) ? undefined : 'workspace.common.notAuthorized'}
                    />
                </ScreenWrapper>
            );
        }

        const isLoading = this.props.isLoadingReportData || this.props.account.isLoading || this.props.reimbursementAccount.isLoading;

        // Prevent the full-page blocking offline view from being displayed for these steps if the device goes offline.
        const shouldShowOfflineLoader = !(
            this.props.network.isOffline &&
            _.contains([CONST.BANK_ACCOUNT.STEP.BANK_ACCOUNT, CONST.BANK_ACCOUNT.STEP.COMPANY, CONST.BANK_ACCOUNT.STEP.REQUESTOR, CONST.BANK_ACCOUNT.STEP.ACH_CONTRACT], currentStep)
        );

        // Show loading indicator when page is first time being opened and props.reimbursementAccount yet to be loaded from the server
        // or when data is being loaded. Don't show the loading indicator if we're offline and restarted the bank account setup process
        // On Android, when we open the app from the background, Onfido activity gets destroyed, so we need to reopen it.
        if ((!this.state.hasACHDataBeenLoaded || isLoading) && shouldShowOfflineLoader && (shouldReopenOnfido || !this.requestorStepRef.current)) {
            const isSubmittingVerificationsData = _.contains([CONST.BANK_ACCOUNT.STEP.COMPANY, CONST.BANK_ACCOUNT.STEP.REQUESTOR, CONST.BANK_ACCOUNT.STEP.ACH_CONTRACT], currentStep);
            return (
                <ReimbursementAccountLoadingIndicator
                    isSubmittingVerificationsData={isSubmittingVerificationsData}
                    onBackButtonPress={this.goBack}
                />
            );
        }

        let errorText;
        const userHasPhonePrimaryEmail = Str.endsWith(this.props.session.email, CONST.SMS.DOMAIN);
        const throttledDate = lodashGet(this.props.reimbursementAccount, 'throttledDate');
        const hasUnsupportedCurrency = lodashGet(this.props.policy, 'outputCurrency', '') !== CONST.CURRENCY.USD;

        if (userHasPhonePrimaryEmail) {
            errorText = this.props.translate('bankAccount.hasPhoneLoginError');
        } else if (throttledDate) {
            errorText = this.props.translate('bankAccount.hasBeenThrottledError');
        } else if (hasUnsupportedCurrency) {
            errorText = this.props.translate('bankAccount.hasCurrencyError');
        }

        if (errorText) {
            return (
                <ScreenWrapper testID={ReimbursementAccountPage.displayName}>
                    <HeaderWithBackButton
                        title={this.props.translate('workspace.common.connectBankAccount')}
                        subtitle={policyName}
                        onBackButtonPress={() => Navigation.goBack(ROUTES.SETTINGS_WORKSPACES)}
                    />
                    <View style={[styles.m5, styles.flex1]}>
                        <Text>{errorText}</Text>
                    </View>
                </ScreenWrapper>
            );
        }

        if (this.state.shouldShowContinueSetupButton) {
            return (
                <ContinueBankAccountSetup
                    reimbursementAccount={this.props.reimbursementAccount}
                    continue={this.continue}
                    policyName={policyName}
                    onBackButtonPress={() => {
                        Navigation.goBack(lodashGet(this.props.route.params, 'backTo', ROUTES.HOME));
                    }}
                />
            );
        }

        if (currentStep === CONST.BANK_ACCOUNT.STEP.BANK_ACCOUNT) {
            return (
                <BankAccountStep
                    reimbursementAccount={this.props.reimbursementAccount}
                    reimbursementAccountDraft={this.props.reimbursementAccountDraft}
                    onBackButtonPress={this.goBack}
                    receivedRedirectURI={getPlaidOAuthReceivedRedirectURI()}
                    plaidLinkOAuthToken={this.props.plaidLinkToken}
                    getDefaultStateForField={this.getDefaultStateForField}
                    policyName={policyName}
                    policyID={policyID}
                />
            );
        }

        if (currentStep === CONST.BANK_ACCOUNT.STEP.COMPANY) {
            return (
                <CompanyStep
                    reimbursementAccount={this.props.reimbursementAccount}
                    reimbursementAccountDraft={this.props.reimbursementAccountDraft}
                    onBackButtonPress={this.goBack}
                    getDefaultStateForField={this.getDefaultStateForField}
                    policyID={policyID}
                />
            );
        }

        if (currentStep === CONST.BANK_ACCOUNT.STEP.REQUESTOR) {
            const shouldShowOnfido = this.props.onfidoToken && !achData.isOnfidoSetupComplete;
            return (
                <RequestorStep
                    ref={this.requestorStepRef}
                    reimbursementAccount={this.props.reimbursementAccount}
                    reimbursementAccountDraft={this.props.reimbursementAccountDraft}
                    onBackButtonPress={this.goBack}
                    shouldShowOnfido={Boolean(shouldShowOnfido)}
                    getDefaultStateForField={this.getDefaultStateForField}
                />
            );
        }

        if (currentStep === CONST.BANK_ACCOUNT.STEP.ACH_CONTRACT) {
            return (
                <ACHContractStep
                    reimbursementAccount={this.props.reimbursementAccount}
                    reimbursementAccountDraft={this.props.reimbursementAccountDraft}
                    onBackButtonPress={this.goBack}
                    companyName={achData.companyName}
                    getDefaultStateForField={this.getDefaultStateForField}
                />
            );
        }

        if (currentStep === CONST.BANK_ACCOUNT.STEP.VALIDATION) {
            return (
                <ValidationStep
                    reimbursementAccount={this.props.reimbursementAccount}
                    onBackButtonPress={this.goBack}
                />
            );
        }

        if (currentStep === CONST.BANK_ACCOUNT.STEP.ENABLE) {
            return (
                <EnableStep
                    reimbursementAccount={this.props.reimbursementAccount}
                    policyName={policyName}
                    onBackButtonPress={this.goBack}
                />
            );
        }
    }
}

ReimbursementAccountPage.propTypes = propTypes;
ReimbursementAccountPage.defaultProps = defaultProps;

export default compose(
    withNetwork(),
    withOnyx({
        reimbursementAccount: {
            key: ONYXKEYS.REIMBURSEMENT_ACCOUNT,
        },
        reimbursementAccountDraft: {
            key: ONYXKEYS.REIMBURSEMENT_ACCOUNT_DRAFT,
        },
        session: {
            key: ONYXKEYS.SESSION,
        },
        plaidLinkToken: {
            key: ONYXKEYS.PLAID_LINK_TOKEN,
        },
        onfidoToken: {
            key: ONYXKEYS.ONFIDO_TOKEN,
        },
        isLoadingReportData: {
            key: ONYXKEYS.IS_LOADING_REPORT_DATA,
        },
        account: {
            key: ONYXKEYS.ACCOUNT,
        },
    }),
    withLocalize,
    withPolicy,
)(ReimbursementAccountPage);<|MERGE_RESOLUTION|>--- conflicted
+++ resolved
@@ -185,10 +185,10 @@
         Navigation.navigate(ROUTES.BANK_ACCOUNT_WITH_STEP_TO_OPEN.getRoute(this.getRouteForCurrentStep(currentStep), policyId, backTo));
     }
 
-<<<<<<< HEAD
     componentWillUnmount() {
         BankAccounts.clearReimbursementAccount();
-=======
+    }
+
     getFieldsForStep(step) {
         switch (step) {
             case CONST.BANK_ACCOUNT.STEP.BANK_ACCOUNT:
@@ -223,7 +223,6 @@
         return {
             ..._.pick(lodashGet(this.props.reimbursementAccount, 'achData'), ...fieldNames),
         };
->>>>>>> d7bedabf
     }
 
     /*
