import _ from 'underscore';
import lodashGet from 'lodash/get';
import React from 'react';
import {withOnyx} from 'react-native-onyx';
import Str from 'expensify-common/lib/str';
import {View} from 'react-native';
import PropTypes from 'prop-types';
import ScreenWrapper from '../../components/ScreenWrapper';
import * as BankAccounts from '../../libs/actions/BankAccounts';
import ONYXKEYS from '../../ONYXKEYS';
import ReimbursementAccountLoadingIndicator from '../../components/ReimbursementAccountLoadingIndicator';
import Navigation from '../../libs/Navigation/Navigation';
import CONST from '../../CONST';
import BankAccount from '../../libs/models/BankAccount';
import withLocalize, {withLocalizePropTypes} from '../../components/withLocalize';
import compose from '../../libs/compose';
import styles from '../../styles/styles';
import getPlaidOAuthReceivedRedirectURI from '../../libs/getPlaidOAuthReceivedRedirectURI';
import Text from '../../components/Text';
import {withNetwork} from '../../components/OnyxProvider';
import networkPropTypes from '../../components/networkPropTypes';
import BankAccountStep from './BankAccountStep';
import CompanyStep from './CompanyStep';
import ContinueBankAccountSetup from './ContinueBankAccountSetup';
import RequestorStep from './RequestorStep';
import ValidationStep from './ValidationStep';
import ACHContractStep from './ACHContractStep';
import EnableStep from './EnableStep';
import ROUTES from '../../ROUTES';
import HeaderWithBackButton from '../../components/HeaderWithBackButton';
import * as ReimbursementAccountProps from './reimbursementAccountPropTypes';
import reimbursementAccountDraftPropTypes from './ReimbursementAccountDraftPropTypes';
import withPolicy from '../workspace/withPolicy';

const propTypes = {
    /** Plaid SDK token to use to initialize the widget */
    plaidLinkToken: PropTypes.string,

    /** ACH data for the withdrawal account actively being set up */
    reimbursementAccount: ReimbursementAccountProps.reimbursementAccountPropTypes,

    /** The draft values of the bank account being setup */
    reimbursementAccountDraft: reimbursementAccountDraftPropTypes,

    /** The token required to initialize the Onfido SDK */
    onfidoToken: PropTypes.string,

    /** Indicated whether the report data is loading */
    isLoadingReportData: PropTypes.bool,

    /** Holds information about the users account that is logging in */
    account: PropTypes.shape({
        /** Whether a sign on form is loading (being submitted) */
        isLoading: PropTypes.bool,
    }),

    /** Information about the network  */
    network: networkPropTypes.isRequired,

    /** Current session for the user */
    session: PropTypes.shape({
        /** User login */
        email: PropTypes.string,
    }),

    /** Route object from navigation */
    route: PropTypes.shape({
        /** Params that are passed into the route */
        params: PropTypes.shape({
            /** A step to navigate to if we need to drop the user into a specific point in the flow */
            stepToOpen: PropTypes.string,
            policyID: PropTypes.string,
        }),
    }),

    ...withLocalizePropTypes,
};

const defaultProps = {
    reimbursementAccount: ReimbursementAccountProps.reimbursementAccountDefaultProps,
    reimbursementAccountDraft: {},
    onfidoToken: '',
    plaidLinkToken: '',
    isLoadingReportData: false,
    account: {},
    session: {
        email: null,
    },
    route: {
        params: {
            stepToOpen: '',
            policyID: '',
        },
    },
};

class ReimbursementAccountPage extends React.Component {
    constructor(props) {
        super(props);
        this.continue = this.continue.bind(this);
        this.getDefaultStateForField = this.getDefaultStateForField.bind(this);
        this.goBack = this.goBack.bind(this);

        // The first time we open this page, the props.reimbursementAccount has not been loaded from the server.
        // Calculating shouldShowContinueSetupButton on the default data doesn't make sense, and we should recalculate
        // it once we get the response from the server the first time in componentDidUpdate.
        const hasACHDataBeenLoaded = this.props.reimbursementAccount !== ReimbursementAccountProps.reimbursementAccountDefaultProps;
        this.state = {
            hasACHDataBeenLoaded,
            shouldShowContinueSetupButton: hasACHDataBeenLoaded ? this.getShouldShowContinueSetupButtonInitialValue() : false,
        };
    }

    componentDidMount() {
        this.fetchData();
    }

    componentDidUpdate(prevProps) {
        if (prevProps.network.isOffline && !this.props.network.isOffline && prevProps.reimbursementAccount.pendingAction !== CONST.RED_BRICK_ROAD_PENDING_ACTION.DELETE) {
            this.fetchData();
        }
        if (!this.state.hasACHDataBeenLoaded) {
            // If the ACHData has not been loaded yet, and we are seeing the default data for props.reimbursementAccount
            // We don't need to do anything yet
            if (this.props.reimbursementAccount !== ReimbursementAccountProps.reimbursementAccountDefaultProps && !this.props.reimbursementAccount.isLoading) {
                // If we are here, it is because this is the first time we load the ACHData from the server and
                // this.props.reimbursementAccount.isLoading just changed to false. From now on, it makes sense to run the code
                // below updating states and the route, and this will happen in the next react lifecycle.
                this.setState({
                    shouldShowContinueSetupButton: this.getShouldShowContinueSetupButtonInitialValue(),
                    hasACHDataBeenLoaded: true,
                });
            }
            return;
        }

        if (
            prevProps.reimbursementAccount.pendingAction === CONST.RED_BRICK_ROAD_PENDING_ACTION.DELETE &&
            this.props.reimbursementAccount.pendingAction !== prevProps.reimbursementAccount.pendingAction
        ) {
            // We are here after the user tried to delete the bank account. We will want to set
            // this.state.shouldShowContinueSetupButton to `false` if the bank account was deleted.
            this.setState({shouldShowContinueSetupButton: this.hasInProgressVBBA()});
        }

        const currentStep = lodashGet(this.props.reimbursementAccount, 'achData.currentStep') || CONST.BANK_ACCOUNT.STEP.BANK_ACCOUNT;

        if (this.state.shouldShowContinueSetupButton) {
            // If we are showing the "Continue with setup" / "Start over" buttons:
            // - We don't want to update the route in case the user reloads the page. If we update the route and the user reloads, we will
            //   take the user to the step set in the route and skip chosing the options.
            // - We don't want to clear possible errors because we want to allow the user to clear them clicking the X
            return;
        }

        const currentStepRouteParam = this.getStepToOpenFromRouteParams();
        if (currentStepRouteParam === currentStep) {
            // The route is showing the correct step, no need to update the route param or clear errors.
            return;
        }
        if (currentStepRouteParam !== '') {
            // When we click "Connect bank account", we load the page without the current step param, if there
            // was an error when we tried to disconnect or start over, we want the user to be able to see the error,
            // so we don't clear it. We only want to clear the errors if we are moving between steps.
            BankAccounts.hideBankAccountErrors();
        }

        // When the step changes we will navigate to update the route params. This is mostly cosmetic as we only use
        // the route params when the component first mounts to jump to a specific route instead of picking up where the
        // user left off in the flow.
        Navigation.navigate(ROUTES.getBankAccountRoute(this.getRouteForCurrentStep(currentStep), lodashGet(this.props.route.params, 'policyID')));
    }

    /*
     * Calculates the state used to show the "Continue with setup" view. If a bank account setup is already in progress and
     * no specific further step was passed in the url we'll show the workspace bank account reset modal if the user wishes to start over
     */
    getShouldShowContinueSetupButtonInitialValue() {
        if (!this.hasInProgressVBBA()) {
            // Since there is no VBBA in progress, we won't need to show the component ContinueBankAccountSetup
            return false;
        }
        const achData = lodashGet(this.props.reimbursementAccount, 'achData', {});
        return achData.state === BankAccount.STATE.PENDING || _.contains([CONST.BANK_ACCOUNT.STEP.BANK_ACCOUNT, ''], this.getStepToOpenFromRouteParams());
    }

    /**
     * @param {String} fieldName
     * @param {*} defaultValue
     *
     * @returns {*}
     */
    getDefaultStateForField(fieldName, defaultValue = '') {
        return lodashGet(this.props.reimbursementAccount, ['achData', fieldName], defaultValue);
    }

    /**
     * We can pass stepToOpen in the URL to force which step to show.
     * Mainly needed when user finished the flow in verifying state, and Ops ask them to modify some fields from a specific step.
     * @returns {String}
     */
    getStepToOpenFromRouteParams() {
        switch (lodashGet(this.props.route, ['params', 'stepToOpen'])) {
            case 'new':
                return CONST.BANK_ACCOUNT.STEP.BANK_ACCOUNT;
            case 'company':
                return CONST.BANK_ACCOUNT.STEP.COMPANY;
            case 'personal-information':
                return CONST.BANK_ACCOUNT.STEP.REQUESTOR;
            case 'contract':
                return CONST.BANK_ACCOUNT.STEP.ACH_CONTRACT;
            case 'validate':
                return CONST.BANK_ACCOUNT.STEP.VALIDATION;
            case 'enable':
                return CONST.BANK_ACCOUNT.STEP.ENABLE;
            default:
                return '';
        }
    }

    /**
     * @param {String} currentStep
     * @returns {String}
     */
    getRouteForCurrentStep(currentStep) {
        switch (currentStep) {
            case CONST.BANK_ACCOUNT.STEP.COMPANY:
                return 'company';
            case CONST.BANK_ACCOUNT.STEP.REQUESTOR:
                return 'personal-information';
            case CONST.BANK_ACCOUNT.STEP.ACH_CONTRACT:
                return 'contract';
            case CONST.BANK_ACCOUNT.STEP.VALIDATION:
                return 'validate';
            case CONST.BANK_ACCOUNT.STEP.ENABLE:
                return 'enable';
            case CONST.BANK_ACCOUNT.STEP.BANK_ACCOUNT:
            default:
                return 'new';
        }
    }

    /**
     * Returns true if a VBBA exists in any state other than OPEN or LOCKED
     * @returns {Boolean}
     */
    hasInProgressVBBA() {
        const achData = lodashGet(this.props.reimbursementAccount, 'achData', {});
        return achData.bankAccountID && achData.state !== BankAccount.STATE.OPEN && achData.state !== BankAccount.STATE.LOCKED;
    }

    /**
     * Retrieve verified business bank account currently being set up.
     * @param {boolean} ignoreLocalCurrentStep Pass true if you want the last "updated" view (from db), not the last "viewed" view (from onyx).
     */
    fetchData(ignoreLocalCurrentStep) {
        // Show loader right away, as optimisticData might be set only later in case multiple calls are in the queue
        BankAccounts.setReimbursementAccountLoading(true);

        // We can specify a step to navigate to by using route params when the component mounts.
        // We want to use the same stepToOpen variable when the network state changes because we can be redirected to a different step when the account refreshes.
        const stepToOpen = this.getStepToOpenFromRouteParams();
        const achData = lodashGet(this.props.reimbursementAccount, 'achData', {});
        const subStep = achData.subStep || '';
        const localCurrentStep = achData.currentStep || '';
        BankAccounts.openReimbursementAccountPage(stepToOpen, subStep, ignoreLocalCurrentStep ? '' : localCurrentStep);
    }

    continue() {
        this.setState({
            shouldShowContinueSetupButton: false,
        });
        this.fetchData(true);
    }

    goBack() {
        const achData = lodashGet(this.props.reimbursementAccount, 'achData', {});
        const currentStep = achData.currentStep || CONST.BANK_ACCOUNT.STEP.BANK_ACCOUNT;
        const subStep = achData.subStep;
        const shouldShowOnfido = this.props.onfidoToken && !achData.isOnfidoSetupComplete;
        switch (currentStep) {
            case CONST.BANK_ACCOUNT.STEP.BANK_ACCOUNT:
                if (this.hasInProgressVBBA()) {
                    this.setState({shouldShowContinueSetupButton: true});
                }
                if (subStep) {
                    BankAccounts.setBankAccountSubStep(null);
                } else {
                    Navigation.goBack();
                }
                break;
            case CONST.BANK_ACCOUNT.STEP.COMPANY:
                BankAccounts.goToWithdrawalAccountSetupStep(CONST.BANK_ACCOUNT.STEP.BANK_ACCOUNT, {subStep: CONST.BANK_ACCOUNT.SUBSTEP.MANUAL});
                break;
            case CONST.BANK_ACCOUNT.STEP.REQUESTOR:
                if (shouldShowOnfido) {
                    BankAccounts.clearOnfidoToken();
                } else {
                    BankAccounts.goToWithdrawalAccountSetupStep(CONST.BANK_ACCOUNT.STEP.COMPANY);
                }
                break;
            case CONST.BANK_ACCOUNT.STEP.ACH_CONTRACT:
                BankAccounts.clearOnfidoToken();
                BankAccounts.goToWithdrawalAccountSetupStep(CONST.BANK_ACCOUNT.STEP.REQUESTOR);
                break;
            case CONST.BANK_ACCOUNT.STEP.VALIDATION:
                if (_.contains([BankAccount.STATE.VERIFYING, BankAccount.STATE.SETUP], achData.state)) {
                    BankAccounts.goToWithdrawalAccountSetupStep(CONST.BANK_ACCOUNT.STEP.ACH_CONTRACT);
                } else if (achData.state === BankAccount.STATE.PENDING) {
                    this.setState({
                        shouldShowContinueSetupButton: true,
                    });
                } else {
                    Navigation.goBack();
                }
                break;
            default:
                Navigation.goBack();
        }
    }

    render() {
        // The SetupWithdrawalAccount flow allows us to continue the flow from various points depending on where the
        // user left off. This view will refer to the achData as the single source of truth to determine which route to
        // display. We can also specify a specific route to navigate to via route params when the component first
        // mounts which will set the achData.currentStep after the account data is fetched and overwrite the logical
        // next step.
        const achData = lodashGet(this.props.reimbursementAccount, 'achData', {});
        const currentStep = achData.currentStep || CONST.BANK_ACCOUNT.STEP.BANK_ACCOUNT;
        const policyName = lodashGet(this.props.policy, 'name');

        const isLoading = this.props.isLoadingReportData || this.props.account.isLoading || this.props.reimbursementAccount.isLoading;

        // Show loading indicator when page is first time being opened and props.reimbursementAccount yet to be loaded from the server
        // or when data is being loaded. Don't show the loading indicator if we're offline and restarted the bank account setup process
        if ((!this.state.hasACHDataBeenLoaded || isLoading) && !(this.props.network.isOffline && currentStep === CONST.BANK_ACCOUNT.STEP.BANK_ACCOUNT)) {
            const isSubmittingVerificationsData = _.contains([CONST.BANK_ACCOUNT.STEP.COMPANY, CONST.BANK_ACCOUNT.STEP.REQUESTOR, CONST.BANK_ACCOUNT.STEP.ACH_CONTRACT], currentStep);
            return (
                <ReimbursementAccountLoadingIndicator
                    isSubmittingVerificationsData={isSubmittingVerificationsData}
                    onBackButtonPress={this.goBack}
                />
            );
        }

<<<<<<< HEAD
        if (this.state.shouldShowContinueSetupButton) {
            return (
                <ContinueBankAccountSetup
                    reimbursementAccount={this.props.reimbursementAccount}
                    continue={this.continue}
                    policyName={policyName}
                />
            );
        }

        let errorText;
=======
        let errorComponent;
>>>>>>> 81b631b4
        const userHasPhonePrimaryEmail = Str.endsWith(this.props.session.email, CONST.SMS.DOMAIN);
        const throttledDate = lodashGet(this.props.reimbursementAccount, 'throttledDate');
        const hasUnsupportedCurrency = lodashGet(this.props.policy, 'outputCurrency', '') !== CONST.CURRENCY.USD;

        if (userHasPhonePrimaryEmail) {
            errorText = this.props.translate('bankAccount.hasPhoneLoginError');
        } else if (throttledDate) {
            errorText = this.props.translate('bankAccount.hasPhoneLoginError');
        } else if (hasUnsupportedCurrency) {
            errorText = this.props.translate('bankAccount.hasCurrencyError');
        }

        if (errorText) {
            return (
                <ScreenWrapper>
                    <HeaderWithBackButton
                        title={this.props.translate('workspace.common.connectBankAccount')}
                        subtitle={policyName}
                        onBackButtonPress={() => Navigation.goBack(ROUTES.SETTINGS_WORKSPACES)}
                    />
                    <View style={[styles.m5]}>
                        <Text>{errorText}</Text>
                    </View>
                </ScreenWrapper>
            );
        }

        if (this.state.shouldShowContinueSetupButton) {
            return (
                <ContinueBankAccountSetup
                    reimbursementAccount={this.props.reimbursementAccount}
                    continue={this.continue}
                    policyName={policyName}
                />
            );
        }

        if (currentStep === CONST.BANK_ACCOUNT.STEP.BANK_ACCOUNT) {
            return (
                <BankAccountStep
                    reimbursementAccount={this.props.reimbursementAccount}
                    reimbursementAccountDraft={this.props.reimbursementAccountDraft}
                    onBackButtonPress={this.goBack}
                    receivedRedirectURI={getPlaidOAuthReceivedRedirectURI()}
                    plaidLinkOAuthToken={this.props.plaidLinkToken}
                    getDefaultStateForField={this.getDefaultStateForField}
                    policyName={policyName}
                />
            );
        }

        if (currentStep === CONST.BANK_ACCOUNT.STEP.COMPANY) {
            return (
                <CompanyStep
                    reimbursementAccount={this.props.reimbursementAccount}
                    reimbursementAccountDraft={this.props.reimbursementAccountDraft}
                    onBackButtonPress={this.goBack}
                    getDefaultStateForField={this.getDefaultStateForField}
                />
            );
        }

        if (currentStep === CONST.BANK_ACCOUNT.STEP.REQUESTOR) {
            const shouldShowOnfido = this.props.onfidoToken && !achData.isOnfidoSetupComplete;
            return (
                <RequestorStep
                    reimbursementAccount={this.props.reimbursementAccount}
                    reimbursementAccountDraft={this.props.reimbursementAccountDraft}
                    onBackButtonPress={this.goBack}
                    shouldShowOnfido={Boolean(shouldShowOnfido)}
                    getDefaultStateForField={this.getDefaultStateForField}
                />
            );
        }

        if (currentStep === CONST.BANK_ACCOUNT.STEP.ACH_CONTRACT) {
            return (
                <ACHContractStep
                    reimbursementAccount={this.props.reimbursementAccount}
                    reimbursementAccountDraft={this.props.reimbursementAccountDraft}
                    onBackButtonPress={this.goBack}
                    companyName={achData.companyName}
                    getDefaultStateForField={this.getDefaultStateForField}
                />
            );
        }

        if (currentStep === CONST.BANK_ACCOUNT.STEP.VALIDATION) {
            return (
                <ValidationStep
                    reimbursementAccount={this.props.reimbursementAccount}
                    onBackButtonPress={this.goBack}
                />
            );
        }

        if (currentStep === CONST.BANK_ACCOUNT.STEP.ENABLE) {
            return (
                <EnableStep
                    reimbursementAccount={this.props.reimbursementAccount}
                    policyName={policyName}
                />
            );
        }
    }
}

ReimbursementAccountPage.propTypes = propTypes;
ReimbursementAccountPage.defaultProps = defaultProps;

export default compose(
    withNetwork(),
    withOnyx({
        reimbursementAccount: {
            key: ONYXKEYS.REIMBURSEMENT_ACCOUNT,
        },
        reimbursementAccountDraft: {
            key: ONYXKEYS.REIMBURSEMENT_ACCOUNT_DRAFT,
        },
        session: {
            key: ONYXKEYS.SESSION,
        },
        plaidLinkToken: {
            key: ONYXKEYS.PLAID_LINK_TOKEN,
        },
        onfidoToken: {
            key: ONYXKEYS.ONFIDO_TOKEN,
        },
        isLoadingReportData: {
            key: ONYXKEYS.IS_LOADING_REPORT_DATA,
        },
        account: {
            key: ONYXKEYS.ACCOUNT,
        },
    }),
    withLocalize,
    withPolicy,
)(ReimbursementAccountPage);<|MERGE_RESOLUTION|>--- conflicted
+++ resolved
@@ -343,7 +343,6 @@
             );
         }
 
-<<<<<<< HEAD
         if (this.state.shouldShowContinueSetupButton) {
             return (
                 <ContinueBankAccountSetup
@@ -355,9 +354,6 @@
         }
 
         let errorText;
-=======
-        let errorComponent;
->>>>>>> 81b631b4
         const userHasPhonePrimaryEmail = Str.endsWith(this.props.session.email, CONST.SMS.DOMAIN);
         const throttledDate = lodashGet(this.props.reimbursementAccount, 'throttledDate');
         const hasUnsupportedCurrency = lodashGet(this.props.policy, 'outputCurrency', '') !== CONST.CURRENCY.USD;
