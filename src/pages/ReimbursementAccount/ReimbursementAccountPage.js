import Str from 'expensify-common/lib/str';
import lodashGet from 'lodash/get';
import PropTypes from 'prop-types';
import React, {useEffect, useRef, useState} from 'react';
import {View} from 'react-native';
import {withOnyx} from 'react-native-onyx';
import _ from 'underscore';
import FullPageNotFoundView from '@components/BlockingViews/FullPageNotFoundView';
import HeaderWithBackButton from '@components/HeaderWithBackButton';
import ReimbursementAccountLoadingIndicator from '@components/ReimbursementAccountLoadingIndicator';
import ScreenWrapper from '@components/ScreenWrapper';
import Text from '@components/Text';
import useLocalize from '@hooks/useLocalize';
import useNetwork from '@hooks/useNetwork';
import usePrevious from '@hooks/usePrevious';
import compose from '@libs/compose';
import getPlaidOAuthReceivedRedirectURI from '@libs/getPlaidOAuthReceivedRedirectURI';
import BankAccount from '@libs/models/BankAccount';
import Navigation from '@libs/Navigation/Navigation';
import * as PolicyUtils from '@libs/PolicyUtils';
import shouldReopenOnfido from '@libs/shouldReopenOnfido';
import withPolicy from '@pages/workspace/withPolicy';
import useThemeStyles from '@styles/useThemeStyles';
import * as BankAccounts from '@userActions/BankAccounts';
import CONST from '@src/CONST';
import ONYXKEYS from '@src/ONYXKEYS';
import ROUTES from '@src/ROUTES';
import ACHContractStep from './ACHContractStep';
import BankAccountStep from './BankAccountStep';
import CompanyStep from './CompanyStep';
import ContinueBankAccountSetup from './ContinueBankAccountSetup';
import EnableStep from './EnableStep';
import reimbursementAccountDraftPropTypes from './ReimbursementAccountDraftPropTypes';
import * as ReimbursementAccountProps from './reimbursementAccountPropTypes';
import RequestorStep from './RequestorStep';
import ValidationStep from './ValidationStep';

const propTypes = {
    /** Plaid SDK token to use to initialize the widget */
    plaidLinkToken: PropTypes.string,

    /** Plaid SDK current event */
    plaidCurrentEvent: PropTypes.string,

    /** ACH data for the withdrawal account actively being set up */
    reimbursementAccount: ReimbursementAccountProps.reimbursementAccountPropTypes,

    /** The draft values of the bank account being setup */
    reimbursementAccountDraft: reimbursementAccountDraftPropTypes,

    /** The token required to initialize the Onfido SDK */
    onfidoToken: PropTypes.string,

    /** Policy values needed in the component */
    policy: PropTypes.shape({
        name: PropTypes.string,
    }),

    /** Indicated whether the report data is loading */
    isLoadingReportData: PropTypes.bool,

    /** Holds information about the users account that is logging in */
    account: PropTypes.shape({
        /** Whether a sign on form is loading (being submitted) */
        isLoading: PropTypes.bool,
    }),

    /** Current session for the user */
    session: PropTypes.shape({
        /** User login */
        email: PropTypes.string,
    }),

    /** Route object from navigation */
    route: PropTypes.shape({
        /** Params that are passed into the route */
        params: PropTypes.shape({
            /** A step to navigate to if we need to drop the user into a specific point in the flow */
            stepToOpen: PropTypes.string,
            policyID: PropTypes.string,
        }),
    }),
};

const defaultProps = {
    reimbursementAccount: ReimbursementAccountProps.reimbursementAccountDefaultProps,
    reimbursementAccountDraft: {},
    onfidoToken: '',
    policy: {},
    plaidLinkToken: '',
    plaidCurrentEvent: '',
    isLoadingReportData: false,
    account: {},
    session: {
        email: null,
    },
    route: {
        params: {
            stepToOpen: '',
            policyID: '',
        },
    },
};

const ROUTE_NAMES = {
    COMPANY: 'company',
    PERSONAL_INFORMATION: 'personal-information',
    CONTRACT: 'contract',
    VALIDATE: 'validate',
    ENABLE: 'enable',
    NEW: 'new',
};

/**
 * We can pass stepToOpen in the URL to force which step to show.
 * Mainly needed when user finished the flow in verifying state, and Ops ask them to modify some fields from a specific step.
 * @param {Object} route
 * @returns {String}
 */
function getStepToOpenFromRouteParams(route) {
    switch (lodashGet(route, ['params', 'stepToOpen'], '')) {
        case ROUTE_NAMES.NEW:
            return CONST.BANK_ACCOUNT.STEP.BANK_ACCOUNT;
        case ROUTE_NAMES.COMPANY:
            return CONST.BANK_ACCOUNT.STEP.COMPANY;
        case ROUTE_NAMES.PERSONAL_INFORMATION:
            return CONST.BANK_ACCOUNT.STEP.REQUESTOR;
        case ROUTE_NAMES.CONTRACT:
            return CONST.BANK_ACCOUNT.STEP.ACH_CONTRACT;
        case ROUTE_NAMES.VALIDATE:
            return CONST.BANK_ACCOUNT.STEP.VALIDATION;
        case ROUTE_NAMES.ENABLE:
            return CONST.BANK_ACCOUNT.STEP.ENABLE;
        default:
            return '';
    }
}

/**
 * @param {String} currentStep
 * @returns {String}
 */
function getRouteForCurrentStep(currentStep) {
    switch (currentStep) {
        case CONST.BANK_ACCOUNT.STEP.COMPANY:
            return ROUTE_NAMES.COMPANY;
        case CONST.BANK_ACCOUNT.STEP.REQUESTOR:
            return ROUTE_NAMES.PERSONAL_INFORMATION;
        case CONST.BANK_ACCOUNT.STEP.ACH_CONTRACT:
            return ROUTE_NAMES.CONTRACT;
        case CONST.BANK_ACCOUNT.STEP.VALIDATION:
            return ROUTE_NAMES.VALIDATE;
        case CONST.BANK_ACCOUNT.STEP.ENABLE:
            return ROUTE_NAMES.ENABLE;
        case CONST.BANK_ACCOUNT.STEP.BANK_ACCOUNT:
        default:
            return ROUTE_NAMES.NEW;
    }
}

function ReimbursementAccountPage({reimbursementAccount, route, onfidoToken, policy, account, isLoadingReportData, session, plaidLinkToken, plaidCurrentEvent, reimbursementAccountDraft}) {
    /**  
        The SetupWithdrawalAccount flow allows us to continue the flow from various points depending on where the
        user left off. This view will refer to the achData as the single source of truth to determine which route to
        display. We can also specify a specific route to navigate to via route params when the component first
        mounts which will set the achData.currentStep after the account data is fetched and overwrite the logical
        next step.
    */
    const achData = lodashGet(reimbursementAccount, 'achData', {});

    /**
     * @param {Array} fieldNames
     *
     * @returns {Object}
     */
    function getBankAccountFields(fieldNames) {
        return {
            ..._.pick(lodashGet(reimbursementAccount, 'achData'), ...fieldNames),
        };
    }

    /**
     * Returns selected bank account fields based on field names provided.
     *
     * @param {string} step
     * @returns {Array<string>}
     */
    function getFieldsForStep(step) {
        switch (step) {
            case CONST.BANK_ACCOUNT.STEP.BANK_ACCOUNT:
                return ['routingNumber', 'accountNumber', 'bankName', 'plaidAccountID', 'plaidAccessToken', 'isSavings'];
            case CONST.BANK_ACCOUNT.STEP.COMPANY:
                return [
                    'companyName',
                    'addressStreet',
                    'addressZipCode',
                    'addressCity',
                    'addressState',
                    'companyPhone',
                    'website',
                    'companyTaxID',
                    'incorporationType',
                    'incorporationDate',
                    'incorporationState',
                ];
            case CONST.BANK_ACCOUNT.STEP.REQUESTOR:
                return ['firstName', 'lastName', 'dob', 'ssnLast4', 'requestorAddressStreet', 'requestorAddressCity', 'requestorAddressState', 'requestorAddressZipCode'];
            default:
                return [];
        }
    }

    // Update the data that is returned from back-end to draft value
    const draftStep = reimbursementAccount.draftStep;
    if (draftStep) {
        BankAccounts.updateReimbursementAccountDraft(getBankAccountFields(getFieldsForStep(draftStep)));
    }

    /**
     * Returns true if a VBBA exists in any state other than OPEN or LOCKED
     * @returns {Boolean}
     */
    function hasInProgressVBBA() {
        return achData.bankAccountID && achData.state !== BankAccount.STATE.OPEN && achData.state !== BankAccount.STATE.LOCKED;
    }
    /*
     * Calculates the state used to show the "Continue with setup" view. If a bank account setup is already in progress and
     * no specific further step was passed in the url we'll show the workspace bank account reset modal if the user wishes to start over
     */
    function getShouldShowContinueSetupButtonInitialValue() {
        if (!hasInProgressVBBA()) {
            // Since there is no VBBA in progress, we won't need to show the component ContinueBankAccountSetup
            return false;
        }
        return achData.state === BankAccount.STATE.PENDING || _.contains([CONST.BANK_ACCOUNT.STEP.BANK_ACCOUNT, ''], getStepToOpenFromRouteParams(route));
    }

    /** 
        When this page is first opened, `reimbursementAccount` prop might not yet be fully loaded from Onyx
        or could be partially loaded such that `reimbursementAccount.achData.currentStep` is unavailable.
        Calculating `shouldShowContinueSetupButton` immediately on initial render doesn't make sense as
        it relies on complete data. Thus, we should wait to calculate it until we have received
        the full `reimbursementAccount` data from the server. This logic is handled within the useEffect hook,
        which acts similarly to `componentDidUpdate` when the `reimbursementAccount` dependency changes.
     */
    const [hasACHDataBeenLoaded, setHasACHDataBeenLoaded] = useState(
        reimbursementAccount !== ReimbursementAccountProps.reimbursementAccountDefaultProps && _.has(reimbursementAccount, 'achData.currentStep'),
    );

    const [shouldShowContinueSetupButton, setShouldShowContinueSetupButton] = useState(hasACHDataBeenLoaded ? getShouldShowContinueSetupButtonInitialValue() : false);

    const currentStep = achData.currentStep || CONST.BANK_ACCOUNT.STEP.BANK_ACCOUNT;
    const policyName = lodashGet(policy, 'name', '');
    const policyID = lodashGet(route.params, 'policyID', '');
    const styles = useThemeStyles();
    const {translate} = useLocalize();
    const {isOffline} = useNetwork();
    const requestorStepRef = useRef(null);
    const prevReimbursementAccount = usePrevious(reimbursementAccount);
    const prevIsOffline = usePrevious(isOffline);

    /**
     * Retrieve verified business bank account currently being set up.
     * @param {boolean} ignoreLocalCurrentStep Pass true if you want the last "updated" view (from db), not the last "viewed" view (from onyx).
     */
    function fetchData(ignoreLocalCurrentStep) {
        // Show loader right away, as optimisticData might be set only later in case multiple calls are in the queue
        BankAccounts.setReimbursementAccountLoading(true);

        // We can specify a step to navigate to by using route params when the component mounts.
        // We want to use the same stepToOpen variable when the network state changes because we can be redirected to a different step when the account refreshes.
        const stepToOpen = getStepToOpenFromRouteParams(route);
        const subStep = achData.subStep || '';
        const localCurrentStep = achData.currentStep || '';
        BankAccounts.openReimbursementAccountPage(stepToOpen, subStep, ignoreLocalCurrentStep ? '' : localCurrentStep);
    }

    useEffect(
        () => {
            fetchData();
            return () => {
                BankAccounts.clearReimbursementAccount();
            };
        },
        // eslint-disable-next-line react-hooks/exhaustive-deps
        [],
    ); // The empty dependency array ensures this runs only once after the component mounts.

    useEffect(
        () => {
            // Check for network change from offline to online
            if (prevIsOffline && !isOffline && prevReimbursementAccount && prevReimbursementAccount.pendingAction !== CONST.RED_BRICK_ROAD_PENDING_ACTION.DELETE) {
                fetchData();
            }

            if (!hasACHDataBeenLoaded) {
                if (reimbursementAccount !== ReimbursementAccountProps.reimbursementAccountDefaultProps && reimbursementAccount.isLoading === false) {
                    setShouldShowContinueSetupButton(getShouldShowContinueSetupButtonInitialValue());
                    setHasACHDataBeenLoaded(true);
                }
                return;
            }

            if (
                prevReimbursementAccount &&
                prevReimbursementAccount.pendingAction === CONST.RED_BRICK_ROAD_PENDING_ACTION.DELETE &&
                reimbursementAccount.pendingAction !== prevReimbursementAccount.pendingAction
            ) {
                setShouldShowContinueSetupButton(hasInProgressVBBA());
            }

            if (shouldShowContinueSetupButton) {
                return;
            }

            const currentStepRouteParam = getStepToOpenFromRouteParams(route);
            if (currentStepRouteParam === currentStep) {
                // The route is showing the correct step, no need to update the route param or clear errors.
                return;
            }
            if (currentStepRouteParam !== '') {
                // When we click "Connect bank account", we load the page without the current step param, if there
                // was an error when we tried to disconnect or start over, we want the user to be able to see the error,
                // so we don't clear it. We only want to clear the errors if we are moving between steps.
                BankAccounts.hideBankAccountErrors();
            }

            const backTo = lodashGet(route.params, 'backTo');
            const policyId = lodashGet(route.params, 'policyID');

            Navigation.navigate(ROUTES.BANK_ACCOUNT_WITH_STEP_TO_OPEN.getRoute(getRouteForCurrentStep(currentStep), policyId, backTo));
        },
        // eslint-disable-next-line react-hooks/exhaustive-deps
        [isOffline, reimbursementAccount, route, hasACHDataBeenLoaded, shouldShowContinueSetupButton],
    );

    const continueFunction = () => {
        setShouldShowContinueSetupButton(false);
        fetchData(true);
    };

    /**
     * @param {String} fieldName
     * @param {String} defaultValue
     *
     * @returns {String}
     */
    const getDefaultStateForField = (fieldName, defaultValue = '') => lodashGet(reimbursementAccount, ['achData', fieldName], defaultValue);

    const goBack = () => {
        const subStep = achData.subStep;
        const shouldShowOnfido = onfidoToken && !achData.isOnfidoSetupComplete;
        const backTo = lodashGet(route.params, 'backTo', ROUTES.HOME);

        switch (currentStep) {
            case CONST.BANK_ACCOUNT.STEP.BANK_ACCOUNT:
                if (hasInProgressVBBA()) {
                    setShouldShowContinueSetupButton(true);
                }
                if (subStep) {
                    BankAccounts.setBankAccountSubStep(null);
                    BankAccounts.setPlaidEvent(null);
                } else {
                    Navigation.goBack(backTo);
                }
                break;

            case CONST.BANK_ACCOUNT.STEP.COMPANY:
                BankAccounts.goToWithdrawalAccountSetupStep(CONST.BANK_ACCOUNT.STEP.BANK_ACCOUNT);
                break;

            case CONST.BANK_ACCOUNT.STEP.REQUESTOR:
                if (shouldShowOnfido) {
                    BankAccounts.clearOnfidoToken();
                } else {
                    BankAccounts.goToWithdrawalAccountSetupStep(CONST.BANK_ACCOUNT.STEP.COMPANY);
                }
                break;

            case CONST.BANK_ACCOUNT.STEP.ACH_CONTRACT:
                BankAccounts.clearOnfidoToken();
                BankAccounts.goToWithdrawalAccountSetupStep(CONST.BANK_ACCOUNT.STEP.REQUESTOR);
                break;

            case CONST.BANK_ACCOUNT.STEP.VALIDATION:
                if (_.contains([BankAccount.STATE.VERIFYING, BankAccount.STATE.SETUP], achData.state)) {
                    BankAccounts.goToWithdrawalAccountSetupStep(CONST.BANK_ACCOUNT.STEP.ACH_CONTRACT);
                } else if (!isOffline && achData.state === BankAccount.STATE.PENDING) {
                    setShouldShowContinueSetupButton(true);
                } else {
                    Navigation.goBack(backTo);
                }
                break;

            default:
                Navigation.goBack(backTo);
        }
    };

    if (_.isEmpty(policy) || !PolicyUtils.isPolicyAdmin(policy)) {
        return (
            <ScreenWrapper testID={ReimbursementAccountPage.displayName}>
                <FullPageNotFoundView
                    shouldShow
                    onBackButtonPress={() => Navigation.goBack(ROUTES.SETTINGS_WORKSPACES)}
                    subtitleKey={_.isEmpty(policy) ? undefined : 'workspace.common.notAuthorized'}
                />
            </ScreenWrapper>
        );
    }

    const isLoading = (isLoadingReportData || account.isLoading || reimbursementAccount.isLoading) && (!plaidCurrentEvent || plaidCurrentEvent === CONST.BANK_ACCOUNT.PLAID.EVENTS_NAME.EXIT);
    const shouldShowOfflineLoader = !(
        isOffline && _.contains([CONST.BANK_ACCOUNT.STEP.BANK_ACCOUNT, CONST.BANK_ACCOUNT.STEP.COMPANY, CONST.BANK_ACCOUNT.STEP.REQUESTOR, CONST.BANK_ACCOUNT.STEP.ACH_CONTRACT], currentStep)
    );

    // Show loading indicator when page is first time being opened and props.reimbursementAccount yet to be loaded from the server
    // or when data is being loaded. Don't show the loading indicator if we're offline and restarted the bank account setup process
    // On Android, when we open the app from the background, Onfido activity gets destroyed, so we need to reopen it.
    if ((!hasACHDataBeenLoaded || isLoading) && shouldShowOfflineLoader && (shouldReopenOnfido || !requestorStepRef.current)) {
        const isSubmittingVerificationsData = _.contains([CONST.BANK_ACCOUNT.STEP.COMPANY, CONST.BANK_ACCOUNT.STEP.REQUESTOR, CONST.BANK_ACCOUNT.STEP.ACH_CONTRACT], currentStep);
        return (
            <ReimbursementAccountLoadingIndicator
                isSubmittingVerificationsData={isSubmittingVerificationsData}
                onBackButtonPress={goBack}
            />
        );
    }

    let errorText;
    const userHasPhonePrimaryEmail = Str.endsWith(session.email, CONST.SMS.DOMAIN);
    const throttledDate = lodashGet(reimbursementAccount, 'throttledDate', '');
    const hasUnsupportedCurrency = lodashGet(policy, 'outputCurrency', '') !== CONST.CURRENCY.USD;

    if (userHasPhonePrimaryEmail) {
        errorText = translate('bankAccount.hasPhoneLoginError');
    } else if (throttledDate) {
        errorText = translate('bankAccount.hasBeenThrottledError');
    } else if (hasUnsupportedCurrency) {
        errorText = translate('bankAccount.hasCurrencyError');
    }

    if (errorText) {
        return (
            <ScreenWrapper testID={ReimbursementAccountPage.displayName}>
                <HeaderWithBackButton
                    title={translate('workspace.common.connectBankAccount')}
                    subtitle={policyName}
                    onBackButtonPress={() => Navigation.goBack(ROUTES.SETTINGS_WORKSPACES)}
                />
                <View style={[styles.m5, styles.mv3, styles.flex1]}>
                    <Text>{errorText}</Text>
                </View>
            </ScreenWrapper>
        );
    }

    if (shouldShowContinueSetupButton) {
        return (
            <ContinueBankAccountSetup
                reimbursementAccount={reimbursementAccount}
                continue={continueFunction}
                policyName={policyName}
                onBackButtonPress={() => {
                    Navigation.goBack(lodashGet(route.params, 'backTo', ROUTES.HOME));
                }}
            />
        );
    }

    if (currentStep === CONST.BANK_ACCOUNT.STEP.BANK_ACCOUNT) {
        return (
            <BankAccountStep
                reimbursementAccount={reimbursementAccount}
                reimbursementAccountDraft={reimbursementAccountDraft}
                onBackButtonPress={goBack}
                receivedRedirectURI={getPlaidOAuthReceivedRedirectURI()}
                plaidLinkOAuthToken={plaidLinkToken}
                getDefaultStateForField={getDefaultStateForField}
                policyName={policyName}
                policyID={policyID}
            />
        );
    }

<<<<<<< HEAD
        if (currentStep === CONST.BANK_ACCOUNT.STEP.REQUESTOR) {
            const shouldShowOnfido = this.props.onfidoToken && !achData.isOnfidoSetupComplete;
            return (
                <RequestorStep
                    ref={this.requestorStepRef}
                    onBackButtonPress={this.goBack}
                    shouldShowOnfido={Boolean(shouldShowOnfido)}
                />
            );
        }
=======
    if (currentStep === CONST.BANK_ACCOUNT.STEP.COMPANY) {
        return (
            <CompanyStep
                reimbursementAccount={reimbursementAccount}
                reimbursementAccountDraft={reimbursementAccountDraft}
                onBackButtonPress={goBack}
                getDefaultStateForField={getDefaultStateForField}
                policyID={policyID}
            />
        );
    }
>>>>>>> a2cf5916

    if (currentStep === CONST.BANK_ACCOUNT.STEP.REQUESTOR) {
        const shouldShowOnfido = onfidoToken && !achData.isOnfidoSetupComplete;
        return (
            <RequestorStep
                ref={requestorStepRef}
                reimbursementAccount={reimbursementAccount}
                onBackButtonPress={goBack}
                shouldShowOnfido={Boolean(shouldShowOnfido)}
                getDefaultStateForField={getDefaultStateForField}
            />
        );
    }

    if (currentStep === CONST.BANK_ACCOUNT.STEP.ACH_CONTRACT) {
        return (
            <ACHContractStep
                reimbursementAccount={reimbursementAccount}
                reimbursementAccountDraft={reimbursementAccountDraft}
                onBackButtonPress={goBack}
                companyName={achData.companyName}
                getDefaultStateForField={getDefaultStateForField}
            />
        );
    }

    if (currentStep === CONST.BANK_ACCOUNT.STEP.VALIDATION) {
        return (
            <ValidationStep
                reimbursementAccount={reimbursementAccount}
                onBackButtonPress={goBack}
                policyID={policyID}
            />
        );
    }

    if (currentStep === CONST.BANK_ACCOUNT.STEP.ENABLE) {
        return (
            <EnableStep
                reimbursementAccount={reimbursementAccount}
                policyName={policyName}
                onBackButtonPress={goBack}
            />
        );
    }
}

ReimbursementAccountPage.propTypes = propTypes;
ReimbursementAccountPage.defaultProps = defaultProps;
ReimbursementAccountPage.displayName = 'ReimbursementAccountPage';

export default compose(
    withOnyx({
        reimbursementAccount: {
            key: ONYXKEYS.REIMBURSEMENT_ACCOUNT,
        },
        reimbursementAccountDraft: {
            key: ONYXKEYS.REIMBURSEMENT_ACCOUNT_DRAFT,
        },
        session: {
            key: ONYXKEYS.SESSION,
        },
        plaidLinkToken: {
            key: ONYXKEYS.PLAID_LINK_TOKEN,
        },
        plaidCurrentEvent: {
            key: ONYXKEYS.PLAID_CURRENT_EVENT,
        },
        onfidoToken: {
            key: ONYXKEYS.ONFIDO_TOKEN,
        },
        isLoadingReportData: {
            key: ONYXKEYS.IS_LOADING_REPORT_DATA,
        },
        account: {
            key: ONYXKEYS.ACCOUNT,
        },
    }),
    withPolicy,
)(ReimbursementAccountPage);<|MERGE_RESOLUTION|>--- conflicted
+++ resolved
@@ -483,18 +483,6 @@
         );
     }
 
-<<<<<<< HEAD
-        if (currentStep === CONST.BANK_ACCOUNT.STEP.REQUESTOR) {
-            const shouldShowOnfido = this.props.onfidoToken && !achData.isOnfidoSetupComplete;
-            return (
-                <RequestorStep
-                    ref={this.requestorStepRef}
-                    onBackButtonPress={this.goBack}
-                    shouldShowOnfido={Boolean(shouldShowOnfido)}
-                />
-            );
-        }
-=======
     if (currentStep === CONST.BANK_ACCOUNT.STEP.COMPANY) {
         return (
             <CompanyStep
@@ -506,7 +494,6 @@
             />
         );
     }
->>>>>>> a2cf5916
 
     if (currentStep === CONST.BANK_ACCOUNT.STEP.REQUESTOR) {
         const shouldShowOnfido = onfidoToken && !achData.isOnfidoSetupComplete;
