import _ from 'underscore';
import lodashGet from 'lodash/get';
import React from 'react';
import {withOnyx} from 'react-native-onyx';
import Str from 'expensify-common/lib/str';
import {View} from 'react-native';
import PropTypes from 'prop-types';
import ScreenWrapper from '../../components/ScreenWrapper';
import * as BankAccounts from '../../libs/actions/BankAccounts';
import ONYXKEYS from '../../ONYXKEYS';
import ReimbursementAccountLoadingIndicator from '../../components/ReimbursementAccountLoadingIndicator';
import Navigation from '../../libs/Navigation/Navigation';
import CONST from '../../CONST';
import withLocalize, {withLocalizePropTypes} from '../../components/withLocalize';
import compose from '../../libs/compose';
import styles from '../../styles/styles';
import getPlaidOAuthReceivedRedirectURI from '../../libs/getPlaidOAuthReceivedRedirectURI';
import Text from '../../components/Text';
import {withNetwork} from '../../components/OnyxProvider';
import networkPropTypes from '../../components/networkPropTypes';

// Steps
import BankAccountStep from './BankAccountStep';
import CompanyStep from './CompanyStep';
import RequestorStep from './RequestorStep';
import ValidationStep from './ValidationStep';
import ACHContractStep from './ACHContractStep';
import EnableStep from './EnableStep';
import plaidDataPropTypes from './plaidDataPropTypes';
import ROUTES from '../../ROUTES';
import HeaderWithCloseButton from '../../components/HeaderWithCloseButton';
import reimbursementAccountPropTypes from './reimbursementAccountPropTypes';
import WorkspaceResetBankAccountModal from '../workspace/WorkspaceResetBankAccountModal';

const propTypes = {
    /** Contains plaid data */
    plaidData: plaidDataPropTypes,

    /** Plaid SDK token to use to initialize the widget */
    plaidLinkToken: PropTypes.string,

    /** ACH data for the withdrawal account actively being set up */
    reimbursementAccount: reimbursementAccountPropTypes,

    /** Information about the network  */
    network: networkPropTypes.isRequired,

    /** Current session for the user */
    session: PropTypes.shape({
        /** User login */
        email: PropTypes.string,
    }).isRequired,

    /** Route object from navigation */
    route: PropTypes.shape({
        /** Params that are passed into the route */
        params: PropTypes.shape({
            /** A step to navigate to if we need to drop the user into a specific point in the flow */
            stepToOpen: PropTypes.string,
        }),
    }),

    ...withLocalizePropTypes,
};

const defaultProps = {
    reimbursementAccount: {
        loading: true,
    },
    plaidLinkToken: '',
    plaidData: {
        isPlaidDisabled: false,
    },
    route: {
        params: {
            stepToOpen: '',
        },
    },
};

class ReimbursementAccountPage extends React.Component {
    componentDidMount() {
        this.fetchData();
    }

    componentDidUpdate(prevProps) {
        if (prevProps.network.isOffline && !this.props.network.isOffline) {
            this.fetchData();
        }
        const currentStep = lodashGet(
            this.props,
            'reimbursementAccount.achData.currentStep',
            CONST.BANK_ACCOUNT.STEP.BANK_ACCOUNT,
        );
        const previousStep = lodashGet(
            prevProps,
            'reimbursementAccount.achData.currentStep',
            CONST.BANK_ACCOUNT.STEP.BANK_ACCOUNT,
        );

        if (currentStep === previousStep) {
            return;
        }

        // When the step changes we will navigate to update the route params. This is mostly cosmetic as we only use
        // the route params when the component first mounts to jump to a specific route instead of picking up where the
        // user left off in the flow.
        BankAccounts.hideBankAccountErrors();
        Navigation.navigate(ROUTES.getBankAccountRoute(this.getRouteForCurrentStep(currentStep)));
    }

    /**
     * @returns {String}
     */
    getStepToOpenFromRouteParams() {
        switch (lodashGet(this.props.route, ['params', 'stepToOpen'])) {
            case 'new':
                return CONST.BANK_ACCOUNT.STEP.BANK_ACCOUNT;
            case 'company':
                return CONST.BANK_ACCOUNT.STEP.COMPANY;
            case 'personal-information':
                return CONST.BANK_ACCOUNT.STEP.REQUESTOR;
            case 'contract':
                return CONST.BANK_ACCOUNT.STEP.ACH_CONTRACT;
            case 'validate':
                return CONST.BANK_ACCOUNT.STEP.VALIDATION;
            case 'enable':
                return CONST.BANK_ACCOUNT.STEP.ENABLE;
            default:
                return '';
        }
    }

    /**
     * @param {String} currentStep
     * @returns {String}
     */
    getRouteForCurrentStep(currentStep) {
        switch (currentStep) {
            case CONST.BANK_ACCOUNT.STEP.COMPANY:
                return 'company';
            case CONST.BANK_ACCOUNT.STEP.REQUESTOR:
                return 'personal-information';
            case CONST.BANK_ACCOUNT.STEP.ACH_CONTRACT:
                return 'contract';
            case CONST.BANK_ACCOUNT.STEP.VALIDATION:
                return 'validate';
            case CONST.BANK_ACCOUNT.STEP.ENABLE:
                return 'enable';
            case CONST.BANK_ACCOUNT.STEP.BANK_ACCOUNT:
            default:
                return 'new';
        }
    }

    fetchData() {
        // We can specify a step to navigate to by using route params when the component mounts.
        // We want to use the same stepToOpen variable when the network state changes because we can be redirected to a different step when the account refreshes.
        const stepToOpen = this.getStepToOpenFromRouteParams();

        // If we are trying to navigate to `/bank-account/new` and we already have a bank account then don't allow returning to `/new`
        BankAccounts.fetchFreePlanVerifiedBankAccount(stepToOpen !== CONST.BANK_ACCOUNT.STEP.BANK_ACCOUNT ? stepToOpen : '');
    }

    render() {
        // The SetupWithdrawalAccount flow allows us to continue the flow from various points depending on where the
        // user left off. This view will refer to the achData as the single source of truth to determine which route to
        // display. We can also specify a specific route to navigate to via route params when the component first
        // mounts which will set the achData.currentStep after the account data is fetched and overwrite the logical
        // next step.
        const achData = lodashGet(this.props, 'reimbursementAccount.achData', {});
        const currentStep = achData.currentStep || CONST.BANK_ACCOUNT.STEP.BANK_ACCOUNT;
        if (this.props.reimbursementAccount.loading) {
            const isSubmittingVerificationsData = _.contains([
                CONST.BANK_ACCOUNT.STEP.COMPANY,
                CONST.BANK_ACCOUNT.STEP.REQUESTOR,
                CONST.BANK_ACCOUNT.STEP.ACH_CONTRACT,
            ], currentStep);
            return (
                <ReimbursementAccountLoadingIndicator
                    isSubmittingVerificationsData={isSubmittingVerificationsData}
                />
            );
        }

        let errorComponent;
        const userHasPhonePrimaryEmail = Str.endsWith(this.props.session.email, CONST.SMS.DOMAIN);

        if (userHasPhonePrimaryEmail) {
            errorComponent = (
                <View style={[styles.m5]}>
                    <Text>{this.props.translate('bankAccount.hasPhoneLoginError')}</Text>
                </View>
            );
        }

        const throttledDate = lodashGet(this.props, 'reimbursementAccount.throttledDate');
        if (throttledDate) {
            errorComponent = (
                <View style={[styles.m5]}>
                    <Text>
                        {this.props.translate('bankAccount.hasBeenThrottledError')}
                    </Text>
                </View>
            );
        }

        if (errorComponent) {
            return (
                <ScreenWrapper>
                    <HeaderWithCloseButton
                        title={this.props.translate('workspace.common.bankAccount')}
                        onCloseButtonPress={Navigation.dismissModal}
                    />
                    {errorComponent}
                </ScreenWrapper>
            );
        }
        return (
            <ScreenWrapper>
<<<<<<< HEAD
                {currentStep === CONST.BANK_ACCOUNT.STEP.BANK_ACCOUNT && (
                    <BankAccountStep
                        achData={achData}
                        isPlaidDisabled={this.props.reimbursementAccount.isPlaidDisabled}
                        receivedRedirectURI={getPlaidOAuthReceivedRedirectURI()}
                        plaidLinkOAuthToken={this.props.plaidLinkToken}
                    />
                )}
                {currentStep === CONST.BANK_ACCOUNT.STEP.COMPANY && (
                    <CompanyStep achData={achData} />
                )}
                {currentStep === CONST.BANK_ACCOUNT.STEP.REQUESTOR && (
                    <RequestorStep achData={achData} />
                )}
                {currentStep === CONST.BANK_ACCOUNT.STEP.ACH_CONTRACT && (
                    <ACHContractStep companyName={achData.companyName} />
                )}
                {currentStep === CONST.BANK_ACCOUNT.STEP.VALIDATION && (
                    <ValidationStep />
                )}
                {currentStep === CONST.BANK_ACCOUNT.STEP.ENABLE && (
                    <EnableStep
                        achData={this.props.reimbursementAccount.achData}
                    />
                )}
                <WorkspaceResetBankAccountModal />
=======
                <KeyboardAvoidingView>
                    {currentStep === CONST.BANK_ACCOUNT.STEP.BANK_ACCOUNT && (
                        <BankAccountStep
                            achData={achData}
                            isPlaidDisabled={this.props.plaidData.isPlaidDisabled}
                            receivedRedirectURI={getPlaidOAuthReceivedRedirectURI()}
                            plaidLinkOAuthToken={this.props.plaidLinkToken}
                        />
                    )}
                    {currentStep === CONST.BANK_ACCOUNT.STEP.COMPANY && (
                        <CompanyStep achData={achData} />
                    )}
                    {currentStep === CONST.BANK_ACCOUNT.STEP.REQUESTOR && (
                        <RequestorStep achData={achData} />
                    )}
                    {currentStep === CONST.BANK_ACCOUNT.STEP.ACH_CONTRACT && (
                        <ACHContractStep companyName={achData.companyName} />
                    )}
                    {currentStep === CONST.BANK_ACCOUNT.STEP.VALIDATION && (
                        <ValidationStep />
                    )}
                    {currentStep === CONST.BANK_ACCOUNT.STEP.ENABLE && (
                        <EnableStep
                            achData={this.props.reimbursementAccount.achData}
                        />
                    )}
                    <WorkspaceResetBankAccountModal />
                </KeyboardAvoidingView>
>>>>>>> b2a17ee8
            </ScreenWrapper>
        );
    }
}

ReimbursementAccountPage.propTypes = propTypes;
ReimbursementAccountPage.defaultProps = defaultProps;

export default compose(
    withNetwork(),
    withOnyx({
        reimbursementAccount: {
            key: ONYXKEYS.REIMBURSEMENT_ACCOUNT,
        },
        session: {
            key: ONYXKEYS.SESSION,
        },
        plaidData: {
            key: ONYXKEYS.PLAID_DATA,
        },
        plaidLinkToken: {
            key: ONYXKEYS.PLAID_LINK_TOKEN,
        },
    }),
    withLocalize,
)(ReimbursementAccountPage);<|MERGE_RESOLUTION|>--- conflicted
+++ resolved
@@ -218,11 +218,10 @@
         }
         return (
             <ScreenWrapper>
-<<<<<<< HEAD
                 {currentStep === CONST.BANK_ACCOUNT.STEP.BANK_ACCOUNT && (
                     <BankAccountStep
                         achData={achData}
-                        isPlaidDisabled={this.props.reimbursementAccount.isPlaidDisabled}
+                        isPlaidDisabled={this.props.plaidData.isPlaidDisabled}
                         receivedRedirectURI={getPlaidOAuthReceivedRedirectURI()}
                         plaidLinkOAuthToken={this.props.plaidLinkToken}
                     />
@@ -245,36 +244,6 @@
                     />
                 )}
                 <WorkspaceResetBankAccountModal />
-=======
-                <KeyboardAvoidingView>
-                    {currentStep === CONST.BANK_ACCOUNT.STEP.BANK_ACCOUNT && (
-                        <BankAccountStep
-                            achData={achData}
-                            isPlaidDisabled={this.props.plaidData.isPlaidDisabled}
-                            receivedRedirectURI={getPlaidOAuthReceivedRedirectURI()}
-                            plaidLinkOAuthToken={this.props.plaidLinkToken}
-                        />
-                    )}
-                    {currentStep === CONST.BANK_ACCOUNT.STEP.COMPANY && (
-                        <CompanyStep achData={achData} />
-                    )}
-                    {currentStep === CONST.BANK_ACCOUNT.STEP.REQUESTOR && (
-                        <RequestorStep achData={achData} />
-                    )}
-                    {currentStep === CONST.BANK_ACCOUNT.STEP.ACH_CONTRACT && (
-                        <ACHContractStep companyName={achData.companyName} />
-                    )}
-                    {currentStep === CONST.BANK_ACCOUNT.STEP.VALIDATION && (
-                        <ValidationStep />
-                    )}
-                    {currentStep === CONST.BANK_ACCOUNT.STEP.ENABLE && (
-                        <EnableStep
-                            achData={this.props.reimbursementAccount.achData}
-                        />
-                    )}
-                    <WorkspaceResetBankAccountModal />
-                </KeyboardAvoidingView>
->>>>>>> b2a17ee8
             </ScreenWrapper>
         );
     }
