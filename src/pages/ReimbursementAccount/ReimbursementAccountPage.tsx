import {Str} from 'expensify-common';
import lodashPick from 'lodash/pick';
import React, {useCallback, useEffect, useMemo, useRef, useState} from 'react';
import {View} from 'react-native';
import {useOnyx} from 'react-native-onyx';
import type {TupleToUnion} from 'type-fest';
import FullPageNotFoundView from '@components/BlockingViews/FullPageNotFoundView';
import FullScreenLoadingIndicator from '@components/FullscreenLoadingIndicator';
import HeaderWithBackButton from '@components/HeaderWithBackButton';
import {useSession} from '@components/OnyxProvider';
import ReimbursementAccountLoadingIndicator from '@components/ReimbursementAccountLoadingIndicator';
import RenderHTML from '@components/RenderHTML';
import ScreenWrapper from '@components/ScreenWrapper';
import Text from '@components/Text';
import TextLink from '@components/TextLink';
import useBeforeRemove from '@hooks/useBeforeRemove';
import useEnvironment from '@hooks/useEnvironment';
import useLocalize from '@hooks/useLocalize';
import useNetwork from '@hooks/useNetwork';
import usePermissions from '@hooks/usePermissions';
import usePrevious from '@hooks/usePrevious';
import useResponsiveLayout from '@hooks/useResponsiveLayout';
import useThemeStyles from '@hooks/useThemeStyles';
import BankAccount from '@libs/models/BankAccount';
import Navigation from '@libs/Navigation/Navigation';
import type {PlatformStackScreenProps} from '@libs/Navigation/PlatformStackNavigation/types';
import type {ReimbursementAccountNavigatorParamList} from '@libs/Navigation/types';
import {goBackFromInvalidPolicy, isPendingDeletePolicy, isPolicyAdmin} from '@libs/PolicyUtils';
import {getRouteForCurrentStep} from '@libs/ReimbursementAccountUtils';
import shouldReopenOnfido from '@libs/shouldReopenOnfido';
import type {WithPolicyOnyxProps} from '@pages/workspace/withPolicy';
import withPolicy from '@pages/workspace/withPolicy';
import {
    clearOnfidoToken,
    goToWithdrawalAccountSetupStep,
    hideBankAccountErrors,
    openReimbursementAccountPage,
    setBankAccountSubStep,
    setPlaidEvent,
    setReimbursementAccountLoading,
    updateReimbursementAccountDraft,
} from '@userActions/BankAccounts';
import {isCurrencySupportedForGlobalReimbursement} from '@userActions/Policy/Policy';
import {clearReimbursementAccountDraft} from '@userActions/ReimbursementAccount';
import CONST from '@src/CONST';
import ONYXKEYS from '@src/ONYXKEYS';
import ROUTES from '@src/ROUTES';
import type SCREENS from '@src/SCREENS';
import type {InputID} from '@src/types/form/ReimbursementAccountForm';
import type {ACHDataReimbursementAccount} from '@src/types/onyx/ReimbursementAccount';
import {isEmptyObject} from '@src/types/utils/EmptyObject';
import ConnectedVerifiedBankAccount from './ConnectedVerifiedBankAccount';
import NonUSDVerifiedBankAccountFlow from './NonUSD/NonUSDVerifiedBankAccountFlow';
import USDVerifiedBankAccountFlow from './USD/USDVerifiedBankAccountFlow';
import getFieldsForStep from './USD/utils/getFieldsForStep';
import getStepToOpenFromRouteParams from './USD/utils/getStepToOpenFromRouteParams';
import VerifiedBankAccountFlowEntryPoint from './VerifiedBankAccountFlowEntryPoint';

type ReimbursementAccountPageProps = WithPolicyOnyxProps & PlatformStackScreenProps<ReimbursementAccountNavigatorParamList, typeof SCREENS.REIMBURSEMENT_ACCOUNT_ROOT>;
type CurrencyType = TupleToUnion<typeof CONST.DIRECT_REIMBURSEMENT_CURRENCIES>;

function ReimbursementAccountPage({route, policy, isLoadingPolicy}: ReimbursementAccountPageProps) {
    const {environmentURL} = useEnvironment();
    const session = useSession();
    const [reimbursementAccount] = useOnyx(ONYXKEYS.REIMBURSEMENT_ACCOUNT, {canBeMissing: true});
    const [reimbursementAccountDraft] = useOnyx(ONYXKEYS.FORMS.REIMBURSEMENT_ACCOUNT_FORM_DRAFT, {canBeMissing: true});
    const [plaidCurrentEvent = ''] = useOnyx(ONYXKEYS.PLAID_CURRENT_EVENT, {canBeMissing: true});
    const [onfidoToken = ''] = useOnyx(ONYXKEYS.ONFIDO_TOKEN, {canBeMissing: true});
    const [isLoadingApp = false] = useOnyx(ONYXKEYS.IS_LOADING_APP, {canBeMissing: true});
    const [account] = useOnyx(ONYXKEYS.ACCOUNT, {canBeMissing: true});
    const [isValidateCodeActionModalVisible, setIsValidateCodeActionModalVisible] = useState(false);

    const {isBetaEnabled} = usePermissions();
    const policyName = policy?.name ?? '';
    const policyIDParam = route.params?.policyID;
    const backTo = route.params.backTo;
    const styles = useThemeStyles();
    const {translate} = useLocalize();
    const {isOffline} = useNetwork();
    const requestorStepRef = useRef<View>(null);
    const prevReimbursementAccount = usePrevious(reimbursementAccount);
    const prevIsOffline = usePrevious(isOffline);
    const policyCurrency = policy?.outputCurrency ?? '';
    const hasUnsupportedCurrency = !isCurrencySupportedForGlobalReimbursement(policyCurrency as CurrencyType, isBetaEnabled(CONST.BETAS.GLOBAL_REIMBURSEMENTS_ON_ND) ?? false);
    const isNonUSDWorkspace = policyCurrency !== CONST.CURRENCY.USD;
    const nonUSDCountryDraftValue = reimbursementAccountDraft?.country ?? '';
    // shouldUseNarrowLayout cannot be used here because this page is displayed in a RHP
    // eslint-disable-next-line rulesdir/prefer-shouldUseNarrowLayout-instead-of-isSmallScreenWidth
    const {isSmallScreenWidth} = useResponsiveLayout();
<<<<<<< HEAD
    const workspaceRoute = isSmallScreenWidth
        ? `${environmentURL}/${ROUTES.WORKSPACE_OVERVIEW.getRoute(policyIDParam, Navigation.getActiveRoute())}`
        : `${environmentURL}/${ROUTES.WORKSPACE_INITIAL.getRoute(policyIDParam, Navigation.getActiveRoute())}`;
=======
    const contactMethodRoute = `${environmentURL}/${ROUTES.SETTINGS_CONTACT_METHODS.getRoute(backTo)}`;
>>>>>>> a2d987ff

    /**
     The SetupWithdrawalAccount flow allows us to continue the flow from various points depending on where the
     user left off. This view will refer to the achData as the single source of truth to determine which route to
     display. We can also specify a specific route to navigate to via route params when the component first
     mounts which will set the achData.currentStep after the account data is fetched and overwrite the logical
     next step.
     */
    const achData = reimbursementAccount?.achData;
    const isPreviousPolicy = policyIDParam === achData?.policyID;
    // eslint-disable-next-line  @typescript-eslint/prefer-nullish-coalescing

    const currentStep = !isPreviousPolicy ? CONST.BANK_ACCOUNT.STEP.BANK_ACCOUNT : (achData?.currentStep ?? CONST.BANK_ACCOUNT.STEP.BANK_ACCOUNT);
    const [nonUSDBankAccountStep, setNonUSDBankAccountStep] = useState<string | null>(null);
    const [USDBankAccountStep, setUSDBankAccountStep] = useState<string | null>(null);

    function getBankAccountFields(fieldNames: InputID[]): Partial<ACHDataReimbursementAccount> {
        return {
            ...lodashPick(reimbursementAccount?.achData, ...fieldNames),
        };
    }

    /**
     * Returns true if a VBBA exists in any state other than OPEN or LOCKED
     */
    const hasInProgressVBBA = useCallback((): boolean => {
        return !!achData?.bankAccountID && !!achData?.state && achData?.state !== BankAccount.STATE.OPEN && achData?.state !== BankAccount.STATE.LOCKED;
    }, [achData?.bankAccountID, achData?.state]);

    /** Returns true if user passed first step of flow for non USD VBBA */
    const hasInProgressNonUSDVBBA = useCallback((): boolean => {
        return (!!achData?.bankAccountID && !!achData?.created) || nonUSDCountryDraftValue !== '';
    }, [achData?.bankAccountID, achData?.created, nonUSDCountryDraftValue]);

    /** Returns true if VBBA flow is in progress */
    const shouldShowContinueSetupButtonValue = useMemo(() => {
        if (isNonUSDWorkspace) {
            return hasInProgressNonUSDVBBA();
        }

        return hasInProgressVBBA();
    }, [isNonUSDWorkspace, hasInProgressNonUSDVBBA, hasInProgressVBBA]);

    /**
     When this page is first opened, `reimbursementAccount` prop might not yet be fully loaded from Onyx.
     Calculating `shouldShowContinueSetupButton` immediately on initial render doesn't make sense as
     it relies on incomplete data. Thus, we should wait to calculate it until we have received
     the full `reimbursementAccount` data from the server. This logic is handled within the useEffect hook,
     which acts similarly to `componentDidUpdate` when the `reimbursementAccount` dependency changes.
     */
    const [hasACHDataBeenLoaded, setHasACHDataBeenLoaded] = useState(reimbursementAccount !== CONST.REIMBURSEMENT_ACCOUNT.DEFAULT_DATA && isPreviousPolicy);
    const [shouldShowContinueSetupButton, setShouldShowContinueSetupButton] = useState<boolean>(shouldShowContinueSetupButtonValue);
    const [shouldShowConnectedVerifiedBankAccount, setShouldShowConnectedVerifiedBankAccount] = useState<boolean>(false);

    /**
     * Retrieve verified business bank account currently being set up.
     */
    function fetchData() {
        // We can specify a step to navigate to by using route params when the component mounts.
        // We want to use the same stepToOpen variable when the network state changes because we can be redirected to a different step when the account refreshes.
        const stepToOpen = getStepToOpenFromRouteParams(route);
        const subStep = isPreviousPolicy ? (achData?.subStep ?? '') : '';
        const localCurrentStep = isPreviousPolicy ? (achData?.currentStep ?? '') : '';

        if (policyIDParam) {
            openReimbursementAccountPage(stepToOpen, subStep, localCurrentStep, policyIDParam);
        }
    }

    useBeforeRemove(() => setIsValidateCodeActionModalVisible(false));

    useEffect(() => {
        if (isPreviousPolicy) {
            return;
        }

        if (policyIDParam) {
            setReimbursementAccountLoading(true);
        }
        clearReimbursementAccountDraft();

        // If the step to open is empty, we want to clear the sub step, so the connect option view is shown to the user
        const isStepToOpenEmpty = getStepToOpenFromRouteParams(route) === '';
        if (isStepToOpenEmpty) {
            setBankAccountSubStep(null);
            setPlaidEvent(null);
        }
        fetchData();
        // eslint-disable-next-line react-compiler/react-compiler, react-hooks/exhaustive-deps
    }, []); // The empty dependency array ensures this runs only once after the component mounts.

    useEffect(() => {
        if (!isPreviousPolicy) {
            return;
        }

        setShouldShowConnectedVerifiedBankAccount(isNonUSDWorkspace ? achData?.state === CONST.BANK_ACCOUNT.STATE.OPEN : achData?.currentStep === CONST.BANK_ACCOUNT.STEP.ENABLE);
        setShouldShowContinueSetupButton(shouldShowContinueSetupButtonValue);
    }, [achData?.currentStep, shouldShowContinueSetupButtonValue, isNonUSDWorkspace, isPreviousPolicy, achData?.state]);

    useEffect(
        () => {
            // Check for network change from offline to online
            if (prevIsOffline && !isOffline && prevReimbursementAccount && prevReimbursementAccount.pendingAction !== CONST.RED_BRICK_ROAD_PENDING_ACTION.DELETE) {
                fetchData();
            }

            if (!hasACHDataBeenLoaded) {
                if (reimbursementAccount !== CONST.REIMBURSEMENT_ACCOUNT.DEFAULT_DATA && reimbursementAccount?.isLoading === false) {
                    setHasACHDataBeenLoaded(true);
                }
                return;
            }

            if (
                prevReimbursementAccount &&
                prevReimbursementAccount.pendingAction === CONST.RED_BRICK_ROAD_PENDING_ACTION.DELETE &&
                reimbursementAccount?.pendingAction !== prevReimbursementAccount.pendingAction
            ) {
                setShouldShowContinueSetupButton(hasInProgressVBBA());
            }

            if (shouldShowContinueSetupButton) {
                return;
            }

            const currentStepRouteParam = getStepToOpenFromRouteParams(route);
            if (currentStepRouteParam === currentStep) {
                // If the user is connecting online with plaid, reset any bank account errors so we don't persist old data from a potential previous connection
                if (currentStep === CONST.BANK_ACCOUNT.STEP.BANK_ACCOUNT && achData?.subStep === CONST.BANK_ACCOUNT.SETUP_TYPE.PLAID) {
                    hideBankAccountErrors();
                }

                // The route is showing the correct step, no need to update the route param or clear errors.
                return;
            }

            // Update the data that is returned from back-end to draft value
            const draftStep = reimbursementAccount?.draftStep;
            if (draftStep) {
                updateReimbursementAccountDraft(getBankAccountFields(getFieldsForStep(draftStep)));
            }

            if (currentStepRouteParam !== '') {
                // When we click "Connect bank account", we load the page without the current step param, if there
                // was an error when we tried to disconnect or start over, we want the user to be able to see the error,
                // so we don't clear it. We only want to clear the errors if we are moving between steps.
                hideBankAccountErrors();
            }

            Navigation.setParams({stepToOpen: getRouteForCurrentStep(currentStep)});
        },
        // eslint-disable-next-line react-compiler/react-compiler, react-hooks/exhaustive-deps
        [isOffline, reimbursementAccount, route, hasACHDataBeenLoaded, shouldShowContinueSetupButton],
    );

    const continueUSDVBBASetup = () => {
        setBankAccountSubStep(CONST.BANK_ACCOUNT.SETUP_TYPE.MANUAL).then(() => {
            setShouldShowContinueSetupButton(false);
            setUSDBankAccountStep(currentStep);
        });
    };

    const continueNonUSDVBBASetup = () => {
        setShouldShowContinueSetupButton(false);
        if (nonUSDCountryDraftValue !== '' && achData?.created === undefined) {
            setNonUSDBankAccountStep(CONST.NON_USD_BANK_ACCOUNT.STEP.BANK_INFO);
            return;
        }

        if (achData?.created && achData?.corpay?.companyName === undefined) {
            setNonUSDBankAccountStep(CONST.NON_USD_BANK_ACCOUNT.STEP.BUSINESS_INFO);
            return;
        }

        if (achData?.corpay?.companyName && achData?.corpay?.anyIndividualOwn25PercentOrMore === undefined) {
            setNonUSDBankAccountStep(CONST.NON_USD_BANK_ACCOUNT.STEP.BENEFICIAL_OWNER_INFO);
            return;
        }

        if (achData?.corpay?.anyIndividualOwn25PercentOrMore !== undefined && achData?.corpay?.signerFullName === undefined) {
            setNonUSDBankAccountStep(CONST.NON_USD_BANK_ACCOUNT.STEP.SIGNER_INFO);
            return;
        }

        if (achData?.corpay?.signerFullName && achData?.corpay?.authorizedToBindClientToAgreement === undefined) {
            setNonUSDBankAccountStep(CONST.NON_USD_BANK_ACCOUNT.STEP.AGREEMENTS);
        }

        if (achData?.state === CONST.BANK_ACCOUNT.STATE.VERIFYING) {
            setNonUSDBankAccountStep(CONST.NON_USD_BANK_ACCOUNT.STEP.FINISH);
        }
    };

    const goBack = () => {
        const subStep = achData?.subStep;
        const shouldShowOnfido = onfidoToken && !achData?.isOnfidoSetupComplete;

        switch (currentStep) {
            case CONST.BANK_ACCOUNT.STEP.BANK_ACCOUNT:
                if (hasInProgressVBBA()) {
                    setShouldShowContinueSetupButton(true);
                }
                if (subStep) {
                    setUSDBankAccountStep(null);
                    setBankAccountSubStep(null);
                    setPlaidEvent(null);
                } else {
                    Navigation.goBack();
                }
                break;

            case CONST.BANK_ACCOUNT.STEP.COMPANY:
                clearOnfidoToken();
                goToWithdrawalAccountSetupStep(CONST.BANK_ACCOUNT.STEP.REQUESTOR);
                break;

            case CONST.BANK_ACCOUNT.STEP.REQUESTOR:
                if (shouldShowOnfido) {
                    clearOnfidoToken();
                } else {
                    goToWithdrawalAccountSetupStep(CONST.BANK_ACCOUNT.STEP.BANK_ACCOUNT);
                }
                break;

            case CONST.BANK_ACCOUNT.STEP.BENEFICIAL_OWNERS:
                goToWithdrawalAccountSetupStep(CONST.BANK_ACCOUNT.STEP.COMPANY);
                break;

            case CONST.BANK_ACCOUNT.STEP.ACH_CONTRACT:
                goToWithdrawalAccountSetupStep(CONST.BANK_ACCOUNT.STEP.BENEFICIAL_OWNERS);
                break;

            case CONST.BANK_ACCOUNT.STEP.VALIDATION:
                if ([BankAccount.STATE.VERIFYING, BankAccount.STATE.SETUP].some((value) => value === achData?.state)) {
                    goToWithdrawalAccountSetupStep(CONST.BANK_ACCOUNT.STEP.ACH_CONTRACT);
                } else if (!isOffline && achData?.state === BankAccount.STATE.PENDING) {
                    setShouldShowContinueSetupButton(true);
                    setUSDBankAccountStep(null);
                } else {
                    Navigation.goBack();
                }
                break;

            default:
                Navigation.dismissModal();
        }
    };

    const isLoading =
        (isLoadingApp || !!account?.isLoading || (reimbursementAccount?.isLoading && !reimbursementAccount?.isCreateCorpayBankAccount)) &&
        (!plaidCurrentEvent || plaidCurrentEvent === CONST.BANK_ACCOUNT.PLAID.EVENTS_NAME.EXIT);

    const shouldShowOfflineLoader = !(
        isOffline &&
        [
            CONST.BANK_ACCOUNT.STEP.BANK_ACCOUNT,
            CONST.BANK_ACCOUNT.STEP.COMPANY,
            CONST.BANK_ACCOUNT.STEP.REQUESTOR,
            CONST.BANK_ACCOUNT.STEP.BENEFICIAL_OWNERS,
            CONST.BANK_ACCOUNT.STEP.ACH_CONTRACT,
        ].some((value) => value === currentStep)
    );

    if (isLoadingPolicy) {
        return <FullScreenLoadingIndicator />;
    }

    // Show loading indicator when page is first time being opened and props.reimbursementAccount yet to be loaded from the server
    // or when data is being loaded. Don't show the loading indicator if we're offline and restarted the bank account setup process
    // On Android, when we open the app from the background, Onfido activity gets destroyed, so we need to reopen it.
    // eslint-disable-next-line react-compiler/react-compiler
    if (
        (!hasACHDataBeenLoaded || isLoading) &&
        shouldShowOfflineLoader &&
        (shouldReopenOnfido || !requestorStepRef?.current) &&
        !(currentStep === CONST.BANK_ACCOUNT.STEP.BANK_ACCOUNT && isValidateCodeActionModalVisible)
    ) {
        return <ReimbursementAccountLoadingIndicator onBackButtonPress={goBack} />;
    }

    if ((!isLoading && (isEmptyObject(policy) || !isPolicyAdmin(policy))) || isPendingDeletePolicy(policy)) {
        return (
            <ScreenWrapper testID={ReimbursementAccountPage.displayName}>
                <FullPageNotFoundView
                    shouldShow
                    onBackButtonPress={goBackFromInvalidPolicy}
                    onLinkPress={goBackFromInvalidPolicy}
                    subtitleKey={isEmptyObject(policy) || isPendingDeletePolicy(policy) ? undefined : 'workspace.common.notAuthorized'}
                />
            </ScreenWrapper>
        );
    }

    let errorText;
    const userHasPhonePrimaryEmail = Str.endsWith(session?.email ?? '', CONST.SMS.DOMAIN);
    const throttledDate = reimbursementAccount?.throttledDate ?? '';

    if (userHasPhonePrimaryEmail) {
        errorText = (
            <Text style={styles.flexRow}>
                <RenderHTML html={translate('bankAccount.hasPhoneLoginError', {contactMethodRoute})} />
            </Text>
        );
    } else if (throttledDate) {
        errorText = translate('bankAccount.hasBeenThrottledError');
    } else if (hasUnsupportedCurrency) {
        errorText = (
            <Text style={styles.flexRow}>
                <RenderHTML html={translate('bankAccount.hasCurrencyError', {workspaceRoute})} />
            </Text>
        );
    }

    if (errorText) {
        return (
            <ScreenWrapper testID={ReimbursementAccountPage.displayName}>
                <HeaderWithBackButton
                    title={translate('workspace.common.connectBankAccount')}
                    subtitle={policyName}
                    onBackButtonPress={() => Navigation.goBack(backTo)}
                />
                <View style={[styles.m5, styles.mv3, styles.flex1]}>
                    <Text>{errorText}</Text>
                </View>
            </ScreenWrapper>
        );
    }

    if (shouldShowConnectedVerifiedBankAccount) {
        return (
            <ConnectedVerifiedBankAccount
                reimbursementAccount={reimbursementAccount}
                setShouldShowConnectedVerifiedBankAccount={setShouldShowConnectedVerifiedBankAccount}
                setUSDBankAccountStep={setUSDBankAccountStep}
                setNonUSDBankAccountStep={setNonUSDBankAccountStep}
                onBackButtonPress={goBack}
                isNonUSDWorkspace={isNonUSDWorkspace}
            />
        );
    }

    if (isNonUSDWorkspace && nonUSDBankAccountStep !== null) {
        return (
            <NonUSDVerifiedBankAccountFlow
                nonUSDBankAccountStep={nonUSDBankAccountStep}
                setNonUSDBankAccountStep={setNonUSDBankAccountStep}
                setShouldShowContinueSetupButton={setShouldShowContinueSetupButton}
                policyID={policyIDParam}
                shouldShowContinueSetupButtonValue={shouldShowContinueSetupButtonValue}
            />
        );
    }

    if (USDBankAccountStep !== null) {
        return (
            <USDVerifiedBankAccountFlow
                USDBankAccountStep={currentStep}
                policyID={policyIDParam}
                onBackButtonPress={goBack}
                requestorStepRef={requestorStepRef}
                onfidoToken={onfidoToken}
                setUSDBankAccountStep={setUSDBankAccountStep}
                setShouldShowConnectedVerifiedBankAccount={setShouldShowConnectedVerifiedBankAccount}
            />
        );
    }

    return (
        <VerifiedBankAccountFlowEntryPoint
            reimbursementAccount={reimbursementAccount}
            onContinuePress={isNonUSDWorkspace ? continueNonUSDVBBASetup : continueUSDVBBASetup}
            policyName={policyName}
            isValidateCodeActionModalVisible={isValidateCodeActionModalVisible}
            toggleValidateCodeActionModal={setIsValidateCodeActionModalVisible}
            onBackButtonPress={Navigation.goBack}
            shouldShowContinueSetupButton={shouldShowContinueSetupButton}
            isNonUSDWorkspace={isNonUSDWorkspace}
            setNonUSDBankAccountStep={setNonUSDBankAccountStep}
            setUSDBankAccountStep={setUSDBankAccountStep}
            policyID={policyIDParam}
        />
    );
}

ReimbursementAccountPage.displayName = 'ReimbursementAccountPage';

export default withPolicy(ReimbursementAccountPage);<|MERGE_RESOLUTION|>--- conflicted
+++ resolved
@@ -87,13 +87,13 @@
     // shouldUseNarrowLayout cannot be used here because this page is displayed in a RHP
     // eslint-disable-next-line rulesdir/prefer-shouldUseNarrowLayout-instead-of-isSmallScreenWidth
     const {isSmallScreenWidth} = useResponsiveLayout();
-<<<<<<< HEAD
+
     const workspaceRoute = isSmallScreenWidth
         ? `${environmentURL}/${ROUTES.WORKSPACE_OVERVIEW.getRoute(policyIDParam, Navigation.getActiveRoute())}`
         : `${environmentURL}/${ROUTES.WORKSPACE_INITIAL.getRoute(policyIDParam, Navigation.getActiveRoute())}`;
-=======
+
     const contactMethodRoute = `${environmentURL}/${ROUTES.SETTINGS_CONTACT_METHODS.getRoute(backTo)}`;
->>>>>>> a2d987ff
+
 
     /**
      The SetupWithdrawalAccount flow allows us to continue the flow from various points depending on where the
