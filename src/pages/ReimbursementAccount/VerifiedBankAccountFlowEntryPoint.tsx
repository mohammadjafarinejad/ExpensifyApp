--- conflicted
+++ resolved
@@ -24,7 +24,7 @@
 import WorkspaceResetBankAccountModal from '@pages/workspace/WorkspaceResetBankAccountModal';
 import {openPlaidView, updateReimbursementAccountDraft} from '@userActions/BankAccounts';
 import {openExternalLink, openExternalLinkWithToken} from '@userActions/Link';
-import {requestResetBankAccount, resetReimbursementAccount, setBankAccountSubStep} from '@userActions/ReimbursementAccount';
+import {requestResetFreePlanBankAccount, resetReimbursementAccount, setBankAccountSubStep} from '@userActions/ReimbursementAccount';
 import {clearContactMethodErrors, requestValidateCodeAction, validateSecondaryLogin} from '@userActions/User';
 import CONST from '@src/CONST';
 import ONYXKEYS from '@src/ONYXKEYS';
@@ -53,8 +53,8 @@
     /** Should show the continue setup button */
     shouldShowContinueSetupButton: boolean | null;
 
-    /** Whether the workspace currency is set to non USD currency */
-    isNonUSDWorkspace: boolean;
+    /** Whether the bank account has non USD currency */
+    hasForeignCurrency: boolean;
 
     /** Should ValidateCodeActionModal be displayed or not */
     isValidateCodeActionModalVisible?: boolean;
@@ -78,7 +78,7 @@
     reimbursementAccount,
     onContinuePress,
     shouldShowContinueSetupButton,
-    isNonUSDWorkspace,
+    hasForeignCurrency,
     isValidateCodeActionModalVisible,
     toggleValidateCodeActionModal,
     setNonUSDBankAccountStep,
@@ -128,7 +128,7 @@
         }
 
         if (optionPressed.current === CONST.BANK_ACCOUNT.SUBSTEP.MANUAL) {
-            if (isNonUSDWorkspace) {
+            if (hasForeignCurrency) {
                 setNonUSDBankAccountStep(CONST.NON_USD_BANK_ACCOUNT.STEP.COUNTRY);
                 return;
             }
@@ -139,7 +139,7 @@
             setUSDBankAccountStep(CONST.BANK_ACCOUNT.STEP.BANK_ACCOUNT);
             openPlaidView();
         }
-    }, [account?.validated, isNonUSDWorkspace, setNonUSDBankAccountStep, setUSDBankAccountStep]);
+    }, [account?.validated, hasForeignCurrency, setNonUSDBankAccountStep, setUSDBankAccountStep]);
 
     const handleConnectPlaid = () => {
         if (isPlaidDisabled) {
@@ -164,7 +164,7 @@
             return;
         }
 
-        if (isNonUSDWorkspace) {
+        if (hasForeignCurrency) {
             setNonUSDBankAccountStep(CONST.NON_USD_BANK_ACCOUNT.STEP.COUNTRY);
             return;
         }
@@ -219,47 +219,6 @@
                             </Text>
                         </View>
                     )}
-<<<<<<< HEAD
-                    <OfflineWithFeedback
-                        errors={errors}
-                        shouldShowErrorMessages
-                        onClose={resetReimbursementAccount}
-                    >
-                        {shouldShowContinueSetupButton === true ? (
-                            <>
-                                <MenuItem
-                                    title={translate('workspace.bankAccount.continueWithSetup')}
-                                    icon={Connect}
-                                    iconFill={theme.icon}
-                                    onPress={onContinuePress}
-                                    shouldShowRightIcon
-                                    wrapperStyle={[styles.cardMenuItem, styles.mt4]}
-                                    disabled={!!pendingAction || !isEmptyObject(errors)}
-                                />
-                                <MenuItem
-                                    title={translate('workspace.bankAccount.startOver')}
-                                    icon={RotateLeft}
-                                    iconFill={theme.icon}
-                                    onPress={requestResetBankAccount}
-                                    shouldShowRightIcon
-                                    wrapperStyle={[styles.cardMenuItem, styles.mt4]}
-                                    disabled={!!pendingAction || !isEmptyObject(errors)}
-                                />
-                            </>
-                        ) : (
-                            <>
-                                {!isNonUSDWorkspace && !shouldShowContinueSetupButton && (
-                                    <MenuItem
-                                        title={translate('bankAccount.connectOnlineWithPlaid')}
-                                        icon={Bank}
-                                        iconFill={theme.icon}
-                                        disabled={!!isPlaidDisabled}
-                                        onPress={handleConnectPlaid}
-                                        shouldShowRightIcon
-                                        wrapperStyle={[styles.cardMenuItem, styles.mt4]}
-                                    />
-                                )}
-=======
                     {shouldShowContinueSetupButton === true ? (
                         <OfflineWithFeedback
                             errors={getLatestError(errors)}
@@ -289,7 +248,6 @@
                     ) : (
                         <>
                             {!hasForeignCurrency && !shouldShowContinueSetupButton && (
->>>>>>> edaf2125
                                 <MenuItem
                                     title={translate('bankAccount.connectOnlineWithPlaid')}
                                     icon={Bank}
@@ -329,14 +287,7 @@
                 </View>
             </ScrollView>
 
-            {!!reimbursementAccount?.shouldShowResetModal && (
-                <WorkspaceResetBankAccountModal
-                    reimbursementAccount={reimbursementAccount}
-                    isNonUSDWorkspace={isNonUSDWorkspace}
-                    setUSDBankAccountStep={setUSDBankAccountStep}
-                    setNonUSDBankAccountStep={setNonUSDBankAccountStep}
-                />
-            )}
+            {!!reimbursementAccount?.shouldShowResetModal && <WorkspaceResetBankAccountModal reimbursementAccount={reimbursementAccount} />}
 
             <ValidateCodeActionModal
                 title={translate('contacts.validateAccount')}
