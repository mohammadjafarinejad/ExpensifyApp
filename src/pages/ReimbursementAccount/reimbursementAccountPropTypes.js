import PropTypes from 'prop-types';

export default PropTypes.shape({
    /** Whether we are loading the data via the API */
    isLoading: PropTypes.bool,

    /** A date that indicates the user has been throttled */
    throttledDate: PropTypes.string,

    /** Additional data for the account in setup */
    achData: PropTypes.shape({

        /** Step of the setup flow that we are on. Determines which view is presented. */
        currentStep: PropTypes.string,

        /** Bank account state */
        state: PropTypes.string,

        /** Bank account ID of the VBA that we are validating is required */
        bankAccountID: PropTypes.number,

    }),

    /** Disable validation button if max attempts exceeded */
    maxAttemptsReached: PropTypes.bool,

    /** Alert message to display above submit button */
    error: PropTypes.string,

<<<<<<< HEAD
    /** Object containing various errors. We'll remove the bool options after refactoring */
    errors: PropTypes.objectOf(PropTypes.oneOfType([
        PropTypes.string,
        PropTypes.bool,
        PropTypes.arrayOf(PropTypes.objectOf(PropTypes.bool)),

        /**
         * Errors from api calls on the specific user
         * {<timestamp>: 'error message', <timestamp2>: 'error message 2'}
         */
        PropTypes.string,
    ])),
=======
    /** Which field needs attention? */
    errorFields: PropTypes.objectOf(PropTypes.bool),

    /** Any additional error message to show */
    errors: PropTypes.objectOf(PropTypes.string),
>>>>>>> 6bd5304b
});<|MERGE_RESOLUTION|>--- conflicted
+++ resolved
@@ -27,24 +27,9 @@
     /** Alert message to display above submit button */
     error: PropTypes.string,
 
-<<<<<<< HEAD
-    /** Object containing various errors. We'll remove the bool options after refactoring */
-    errors: PropTypes.objectOf(PropTypes.oneOfType([
-        PropTypes.string,
-        PropTypes.bool,
-        PropTypes.arrayOf(PropTypes.objectOf(PropTypes.bool)),
-
-        /**
-         * Errors from api calls on the specific user
-         * {<timestamp>: 'error message', <timestamp2>: 'error message 2'}
-         */
-        PropTypes.string,
-    ])),
-=======
     /** Which field needs attention? */
     errorFields: PropTypes.objectOf(PropTypes.bool),
 
     /** Any additional error message to show */
     errors: PropTypes.objectOf(PropTypes.string),
->>>>>>> 6bd5304b
 });