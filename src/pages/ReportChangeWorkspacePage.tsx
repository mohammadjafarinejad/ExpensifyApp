--- conflicted
+++ resolved
@@ -31,11 +31,7 @@
     const {isOffline} = useNetwork();
     const styles = useThemeStyles();
     const [searchTerm, debouncedSearchTerm, setSearchTerm] = useDebouncedState('');
-<<<<<<< HEAD
-    const {translate, localeCompare} = useLocalize();
-=======
-    const {translate, formatPhoneNumber} = useLocalize();
->>>>>>> e4a66cef
+    const {translate, formatPhoneNumber, localeCompare} = useLocalize();
 
     const [policies, fetchStatus] = useOnyx(ONYXKEYS.COLLECTION.POLICY, {canBeMissing: true});
     const [reportNextStep] = useOnyx(`${ONYXKEYS.COLLECTION.NEXT_STEP}${reportID}`, {canBeMissing: true});
