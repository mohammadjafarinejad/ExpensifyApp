--- conflicted
+++ resolved
@@ -63,11 +63,7 @@
                 changeReportPolicy(report, policy, reportNextStep, isReportLastVisibleArchived);
             }
         },
-<<<<<<< HEAD
-        [route.params, report, reportID, reportNextStep, policies, formatPhoneNumber, isReportArchived],
-=======
-        [session?.email, route.params, report, reportID, reportNextStep, policies, formatPhoneNumber, isReportLastVisibleArchived],
->>>>>>> 6c551985
+        [route.params, report, reportID, reportNextStep, policies, formatPhoneNumber, isReportLastVisibleArchived],
     );
 
     const {sections, shouldShowNoResultsFoundMessage, shouldShowSearchInput} = useWorkspaceList({
