import React, {useCallback} from 'react';
import FullScreenLoadingIndicator from '@components/FullscreenLoadingIndicator';
import HeaderWithBackButton from '@components/HeaderWithBackButton';
import ScreenWrapper from '@components/ScreenWrapper';
import SelectionList from '@components/SelectionListWithSections';
import UserListItem from '@components/SelectionListWithSections/UserListItem';
import useDebouncedState from '@hooks/useDebouncedState';
import useLocalize from '@hooks/useLocalize';
import useNetwork from '@hooks/useNetwork';
import useOnyx from '@hooks/useOnyx';
import useReportIsArchived from '@hooks/useReportIsArchived';
import useThemeStyles from '@hooks/useThemeStyles';
import type {WorkspaceListItem} from '@hooks/useWorkspaceList';
import useWorkspaceList from '@hooks/useWorkspaceList';
import {changeReportPolicy, changeReportPolicyAndInviteSubmitter, moveIOUReportToPolicy, moveIOUReportToPolicyAndInviteSubmitter} from '@libs/actions/Report';
import Navigation from '@libs/Navigation/Navigation';
import type {PlatformStackScreenProps} from '@libs/Navigation/PlatformStackNavigation/types';
import type {ReportChangeWorkspaceNavigatorParamList} from '@libs/Navigation/types';
import {getLoginByAccountID} from '@libs/PersonalDetailsUtils';
import {isPolicyAdmin, isPolicyMember} from '@libs/PolicyUtils';
import {isExpenseReport, isIOUReport, isMoneyRequestReport, isMoneyRequestReportPendingDeletion, isWorkspaceEligibleForReportChange} from '@libs/ReportUtils';
import CONST from '@src/CONST';
import ONYXKEYS from '@src/ONYXKEYS';
import type SCREENS from '@src/SCREENS';
import NotFoundPage from './ErrorPage/NotFoundPage';
import type {WithReportOrNotFoundProps} from './home/report/withReportOrNotFound';
import withReportOrNotFound from './home/report/withReportOrNotFound';

type ReportChangeWorkspacePageProps = WithReportOrNotFoundProps & PlatformStackScreenProps<ReportChangeWorkspaceNavigatorParamList, typeof SCREENS.REPORT_CHANGE_WORKSPACE.ROOT>;

function ReportChangeWorkspacePage({report, route}: ReportChangeWorkspacePageProps) {
    const reportID = report?.reportID;
    const {isOffline} = useNetwork();
    const styles = useThemeStyles();
    const [searchTerm, debouncedSearchTerm, setSearchTerm] = useDebouncedState('');
    const {translate, formatPhoneNumber, localeCompare} = useLocalize();

    const [policies, fetchStatus] = useOnyx(ONYXKEYS.COLLECTION.POLICY, {canBeMissing: false});
    const [reportNextStep] = useOnyx(`${ONYXKEYS.COLLECTION.NEXT_STEP}${reportID}`, {canBeMissing: true});
    const [session] = useOnyx(ONYXKEYS.SESSION, {canBeMissing: false});
    const [isLoadingApp] = useOnyx(ONYXKEYS.IS_LOADING_APP, {canBeMissing: false});
    const isReportLastVisibleArchived = useReportIsArchived(report?.parentReportID);
    const shouldShowLoadingIndicator = isLoadingApp && !isOffline;

    const selectPolicy = useCallback(
        (policyID?: string) => {
            const policy = policies?.[`${ONYXKEYS.COLLECTION.POLICY}${policyID}`];
            if (!policyID || !policy) {
                return;
            }
            const {backTo} = route.params;
            Navigation.goBack(backTo);
<<<<<<< HEAD
            // This will be fixed as part of https://github.com/Expensify/Expensify/issues/507850
            // eslint-disable-next-line deprecation/deprecation
            if (isIOUReport(reportID) && isPolicyAdmin(policy) && report.ownerAccountID && !isPolicyMember(policy, getLoginByAccountID(report.ownerAccountID))) {
                moveIOUReportToPolicyAndInviteSubmitter(reportID, policyID, formatPhoneNumber);
            } else if (isIOUReport(reportID) && isPolicyMember(policy, session?.email)) {
                moveIOUReportToPolicy(reportID, policy);
=======
            if (isIOUReport(reportID)) {
                const invite = moveIOUReportToPolicyAndInviteSubmitter(reportID, policy?.id, formatPhoneNumber);
                if (!invite?.policyExpenseChatReportID) {
                    moveIOUReportToPolicy(reportID, policy?.id);
                }
>>>>>>> e3fb4aa5
                // This will be fixed as part of https://github.com/Expensify/Expensify/issues/507850
                // eslint-disable-next-line deprecation/deprecation
            } else if (isExpenseReport(report) && isPolicyAdmin(policy) && report.ownerAccountID && !isPolicyMember(policy, getLoginByAccountID(report.ownerAccountID))) {
                const employeeList = policy?.employeeList;
                changeReportPolicyAndInviteSubmitter(report, policy, employeeList, formatPhoneNumber, isReportLastVisibleArchived);
            } else {
                changeReportPolicy(report, policy, reportNextStep, isReportLastVisibleArchived);
            }
        },
        [route.params, report, reportID, reportNextStep, policies, formatPhoneNumber, isReportLastVisibleArchived],
    );

    const submitterEmail = getLoginByAccountID(report?.ownerAccountID ?? CONST.DEFAULT_NUMBER_ID);
    const {sections, shouldShowNoResultsFoundMessage, shouldShowSearchInput} = useWorkspaceList({
        policies,
        currentUserLogin: session?.email,
        shouldShowPendingDeletePolicy: false,
        selectedPolicyIDs: report.policyID ? [report.policyID] : undefined,
        searchTerm: debouncedSearchTerm,
        localeCompare,
        additionalFilter: (newPolicy) => isWorkspaceEligibleForReportChange(submitterEmail, newPolicy),
    });

    if (!isMoneyRequestReport(report) || isMoneyRequestReportPendingDeletion(report)) {
        return <NotFoundPage />;
    }

    return (
        <ScreenWrapper
            testID={ReportChangeWorkspacePage.displayName}
            includeSafeAreaPaddingBottom
            shouldEnableMaxHeight
        >
            {({didScreenTransitionEnd}) => (
                <>
                    <HeaderWithBackButton
                        title={translate('iou.changeWorkspace')}
                        onBackButtonPress={() => {
                            const {backTo} = route.params;
                            Navigation.goBack(backTo);
                        }}
                    />
                    {shouldShowLoadingIndicator ? (
                        <FullScreenLoadingIndicator style={[styles.flex1, styles.pRelative]} />
                    ) : (
                        <SelectionList<WorkspaceListItem>
                            ListItem={UserListItem}
                            sections={sections}
                            onSelectRow={(option) => selectPolicy(option.policyID)}
                            textInputLabel={shouldShowSearchInput ? translate('common.search') : undefined}
                            textInputValue={searchTerm}
                            onChangeText={setSearchTerm}
                            headerMessage={shouldShowNoResultsFoundMessage ? translate('common.noResultsFound') : ''}
                            initiallyFocusedOptionKey={report.policyID}
                            showLoadingPlaceholder={fetchStatus.status === 'loading' || !didScreenTransitionEnd}
                        />
                    )}
                </>
            )}
        </ScreenWrapper>
    );
}

ReportChangeWorkspacePage.displayName = 'ReportChangeWorkspacePage';

export default withReportOrNotFound()(ReportChangeWorkspacePage);<|MERGE_RESOLUTION|>--- conflicted
+++ resolved
@@ -50,20 +50,11 @@
             }
             const {backTo} = route.params;
             Navigation.goBack(backTo);
-<<<<<<< HEAD
-            // This will be fixed as part of https://github.com/Expensify/Expensify/issues/507850
-            // eslint-disable-next-line deprecation/deprecation
-            if (isIOUReport(reportID) && isPolicyAdmin(policy) && report.ownerAccountID && !isPolicyMember(policy, getLoginByAccountID(report.ownerAccountID))) {
-                moveIOUReportToPolicyAndInviteSubmitter(reportID, policyID, formatPhoneNumber);
-            } else if (isIOUReport(reportID) && isPolicyMember(policy, session?.email)) {
-                moveIOUReportToPolicy(reportID, policy);
-=======
             if (isIOUReport(reportID)) {
                 const invite = moveIOUReportToPolicyAndInviteSubmitter(reportID, policy?.id, formatPhoneNumber);
                 if (!invite?.policyExpenseChatReportID) {
-                    moveIOUReportToPolicy(reportID, policy?.id);
+                    moveIOUReportToPolicy(reportID, policy);
                 }
->>>>>>> e3fb4aa5
                 // This will be fixed as part of https://github.com/Expensify/Expensify/issues/507850
                 // eslint-disable-next-line deprecation/deprecation
             } else if (isExpenseReport(report) && isPolicyAdmin(policy) && report.ownerAccountID && !isPolicyMember(policy, getLoginByAccountID(report.ownerAccountID))) {
