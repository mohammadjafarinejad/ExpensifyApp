import React, {useMemo} from 'react';
import PropTypes from 'prop-types';
import {withOnyx} from 'react-native-onyx';
import _ from 'underscore';
import {View, ScrollView} from 'react-native';
import RoomHeaderAvatars from '../components/RoomHeaderAvatars';
import compose from '../libs/compose';
import withLocalize, {withLocalizePropTypes} from '../components/withLocalize';
import ONYXKEYS from '../ONYXKEYS';
import ScreenWrapper from '../components/ScreenWrapper';
import Navigation from '../libs/Navigation/Navigation';
import HeaderWithBackButton from '../components/HeaderWithBackButton';
import styles from '../styles/styles';
import DisplayNames from '../components/DisplayNames';
import * as OptionsListUtils from '../libs/OptionsListUtils';
import * as ReportUtils from '../libs/ReportUtils';
import * as PolicyUtils from '../libs/PolicyUtils';
import * as Report from '../libs/actions/Report';
import participantPropTypes from '../components/participantPropTypes';
import * as Expensicons from '../components/Icon/Expensicons';
import ROUTES from '../ROUTES';
import MenuItem from '../components/MenuItem';
import Text from '../components/Text';
import CONST from '../CONST';
import reportPropTypes from './reportPropTypes';
import withReportOrNotFound from './home/report/withReportOrNotFound';
import FullPageNotFoundView from '../components/BlockingViews/FullPageNotFoundView';
import PressableWithoutFeedback from '../components/Pressable/PressableWithoutFeedback';
import ParentNavigationSubtitle from '../components/ParentNavigationSubtitle';
import MultipleAvatars from '../components/MultipleAvatars';

const propTypes = {
    ...withLocalizePropTypes,

    /** The report currently being looked at */
    report: reportPropTypes.isRequired,

    /** The policies which the user has access to and which the report could be tied to */
    policies: PropTypes.shape({
        /** Name of the policy */
        name: PropTypes.string,
    }),

    /** Route params */
    route: PropTypes.shape({
        params: PropTypes.shape({
            /** Report ID passed via route r/:reportID/details */
            reportID: PropTypes.string,
        }),
    }).isRequired,

    /** Personal details of all the users */
    personalDetails: PropTypes.objectOf(participantPropTypes),
};

const defaultProps = {
    policies: {},
    personalDetails: {},
};

function ReportDetailsPage(props) {
    const policy = useMemo(() => props.policies[`${ONYXKEYS.COLLECTION.POLICY}${props.report.policyID}`], [props.policies, props.report.policyID]);
    const isPolicyAdmin = useMemo(() => PolicyUtils.isPolicyAdmin(policy), [policy]);
    const shouldDisableSettings = useMemo(() => ReportUtils.shouldDisableSettings(props.report), [props.report]);
    const shouldUseFullTitle = !shouldDisableSettings || ReportUtils.isTaskReport(props.report);
    const isChatRoom = useMemo(() => ReportUtils.isChatRoom(props.report), [props.report]);
    const isThread = useMemo(() => ReportUtils.isChatThread(props.report), [props.report]);
    const isUserCreatedPolicyRoom = useMemo(() => ReportUtils.isUserCreatedPolicyRoom(props.report), [props.report]);
    const isArchivedRoom = useMemo(() => ReportUtils.isArchivedRoom(props.report), [props.report]);
    const isMoneyRequestReport = useMemo(() => ReportUtils.isMoneyRequestReport(props.report), [props.report]);

    // eslint-disable-next-line react-hooks/exhaustive-deps -- policy is a dependency because `getChatRoomSubtitle` calls `getPolicyName` which in turn retrieves the value from the `policy` value stored in Onyx
    const chatRoomSubtitle = useMemo(() => ReportUtils.getChatRoomSubtitle(props.report), [props.report, policy]);
    const parentNavigationSubtitleData = ReportUtils.getParentNavigationSubtitle(props.report);
    const canLeaveRoom = useMemo(() => ReportUtils.canLeaveRoom(props.report, !_.isEmpty(policy)), [policy, props.report]);
    const participants = useMemo(() => ReportUtils.getParticipantsIDs(props.report), [props.report]);

    const menuItems = useMemo(() => {
        const items = [
            {
                key: CONST.REPORT_DETAILS_MENU_ITEM.SHARE_CODE,
                translationKey: 'common.shareCode',
                icon: Expensicons.QrCode,
                isAnonymousAction: true,
                action: () => Navigation.navigate(ROUTES.REPORT_WITH_ID_DETAILS_SHARE_CODE.getRoute(props.report.reportID)),
            },
        ];

        if (isArchivedRoom) {
            return items;
        }

        if (participants.length) {
            items.push({
                key: CONST.REPORT_DETAILS_MENU_ITEM.MEMBERS,
                translationKey: 'common.members',
                icon: Expensicons.Users,
                subtitle: participants.length,
                isAnonymousAction: false,
                action: () => {
                    Navigation.navigate(ROUTES.REPORT_PARTICIPANTS.getRoute(props.report.reportID));
                },
            });
        }

        if (!shouldDisableSettings) {
            items.push({
                key: CONST.REPORT_DETAILS_MENU_ITEM.SETTINGS,
                translationKey: 'common.settings',
                icon: Expensicons.Gear,
                isAnonymousAction: false,
                action: () => {
                    Navigation.navigate(ROUTES.REPORT_SETTINGS.getRoute(props.report.reportID));
                },
            });
        }

        // Prevent displaying private notes option for threads and task reports
        if (!isThread && !isMoneyRequestReport && !ReportUtils.isTaskReport(props.report)) {
            items.push({
                key: CONST.REPORT_DETAILS_MENU_ITEM.PRIVATE_NOTES,
                translationKey: 'privateNotes.title',
                icon: Expensicons.Pencil,
                isAnonymousAction: false,
                action: () => Navigation.navigate(ROUTES.PRIVATE_NOTES_LIST.getRoute(props.report.reportID)),
                brickRoadIndicator: Report.hasErrorInPrivateNotes(props.report) ? CONST.BRICK_ROAD_INDICATOR_STATUS.ERROR : '',
            });
        }

        return items;
<<<<<<< HEAD
    }, [props.report, participants, isArchivedRoom, shouldDisableSettings, isThread]);
=======
    }, [isArchivedRoom, participants.length, shouldDisableSettings, isThread, isMoneyRequestReport, props.report, isUserCreatedPolicyRoom, canLeaveRoom]);
>>>>>>> aa228cc2

    const displayNamesWithTooltips = useMemo(() => {
        const hasMultipleParticipants = participants.length > 1;
        return ReportUtils.getDisplayNamesWithTooltips(OptionsListUtils.getPersonalDetailsForAccountIDs(participants, props.personalDetails), hasMultipleParticipants);
    }, [participants, props.personalDetails]);

    const icons = useMemo(() => ReportUtils.getIcons(props.report, props.personalDetails, props.policies), [props.report, props.personalDetails, props.policies]);

    const chatRoomSubtitleText = chatRoomSubtitle ? (
        <Text
            style={[styles.sidebarLinkText, styles.textLabelSupporting, styles.pre, styles.mt1]}
            numberOfLines={1}
        >
            {chatRoomSubtitle}
        </Text>
    ) : null;

    return (
        <ScreenWrapper testID={ReportDetailsPage.displayName}>
            <FullPageNotFoundView shouldShow={_.isEmpty(props.report)}>
                <HeaderWithBackButton title={props.translate('common.details')} />
                <ScrollView style={[styles.flex1]}>
                    <View style={styles.reportDetailsTitleContainer}>
                        <View style={styles.mb3}>
                            {isMoneyRequestReport ? (
                                <MultipleAvatars
                                    icons={icons}
                                    size={CONST.AVATAR_SIZE.LARGE}
                                />
                            ) : (
                                <RoomHeaderAvatars icons={icons} />
                            )}
                        </View>
                        <View style={[styles.reportDetailsRoomInfo, styles.mw100]}>
                            <View style={[styles.alignSelfCenter, styles.w100, styles.mt1]}>
                                <DisplayNames
                                    fullTitle={ReportUtils.getReportName(props.report)}
                                    displayNamesWithTooltips={displayNamesWithTooltips}
                                    tooltipEnabled
                                    numberOfLines={isChatRoom && !isThread ? 0 : 1}
                                    textStyles={[styles.textHeadline, styles.textAlignCenter, isChatRoom && !isThread ? undefined : styles.pre]}
                                    shouldUseFullTitle={shouldUseFullTitle}
                                />
                            </View>
                            {isPolicyAdmin ? (
                                <PressableWithoutFeedback
                                    disabled={policy.pendingAction === CONST.RED_BRICK_ROAD_PENDING_ACTION.DELETE}
                                    accessibilityRole={CONST.ACCESSIBILITY_ROLE.BUTTON}
                                    accessibilityLabel={chatRoomSubtitle}
                                    onPress={() => {
                                        Navigation.navigate(ROUTES.WORKSPACE_INITIAL.getRoute(props.report.policyID));
                                    }}
                                >
                                    {chatRoomSubtitleText}
                                </PressableWithoutFeedback>
                            ) : (
                                chatRoomSubtitleText
                            )}
                            {!_.isEmpty(parentNavigationSubtitleData) && isMoneyRequestReport && (
                                <ParentNavigationSubtitle
                                    parentNavigationSubtitleData={parentNavigationSubtitleData}
                                    parentReportID={props.report.parentReportID}
                                    pressableStyles={[styles.mt1, styles.mw100]}
                                />
                            )}
                        </View>
                    </View>
                    {_.map(menuItems, (item) => {
                        const brickRoadIndicator =
                            ReportUtils.hasReportNameError(props.report) && item.key === CONST.REPORT_DETAILS_MENU_ITEM.SETTINGS ? CONST.BRICK_ROAD_INDICATOR_STATUS.ERROR : '';
                        return (
                            <MenuItem
                                key={item.key}
                                title={props.translate(item.translationKey)}
                                subtitle={item.subtitle}
                                icon={item.icon}
                                onPress={item.action}
                                isAnonymousAction={item.isAnonymousAction}
                                shouldShowRightIcon
                                brickRoadIndicator={brickRoadIndicator || item.brickRoadIndicator}
                            />
                        );
                    })}
                </ScrollView>
            </FullPageNotFoundView>
        </ScreenWrapper>
    );
}

ReportDetailsPage.displayName = 'ReportDetailsPage';
ReportDetailsPage.propTypes = propTypes;
ReportDetailsPage.defaultProps = defaultProps;

export default compose(
    withLocalize,
    withReportOrNotFound,
    withOnyx({
        personalDetails: {
            key: ONYXKEYS.PERSONAL_DETAILS_LIST,
        },
        policies: {
            key: ONYXKEYS.COLLECTION.POLICY,
        },
    }),
)(ReportDetailsPage);<|MERGE_RESOLUTION|>--- conflicted
+++ resolved
@@ -65,14 +65,12 @@
     const shouldUseFullTitle = !shouldDisableSettings || ReportUtils.isTaskReport(props.report);
     const isChatRoom = useMemo(() => ReportUtils.isChatRoom(props.report), [props.report]);
     const isThread = useMemo(() => ReportUtils.isChatThread(props.report), [props.report]);
-    const isUserCreatedPolicyRoom = useMemo(() => ReportUtils.isUserCreatedPolicyRoom(props.report), [props.report]);
     const isArchivedRoom = useMemo(() => ReportUtils.isArchivedRoom(props.report), [props.report]);
     const isMoneyRequestReport = useMemo(() => ReportUtils.isMoneyRequestReport(props.report), [props.report]);
 
     // eslint-disable-next-line react-hooks/exhaustive-deps -- policy is a dependency because `getChatRoomSubtitle` calls `getPolicyName` which in turn retrieves the value from the `policy` value stored in Onyx
     const chatRoomSubtitle = useMemo(() => ReportUtils.getChatRoomSubtitle(props.report), [props.report, policy]);
     const parentNavigationSubtitleData = ReportUtils.getParentNavigationSubtitle(props.report);
-    const canLeaveRoom = useMemo(() => ReportUtils.canLeaveRoom(props.report, !_.isEmpty(policy)), [policy, props.report]);
     const participants = useMemo(() => ReportUtils.getParticipantsIDs(props.report), [props.report]);
 
     const menuItems = useMemo(() => {
@@ -128,11 +126,7 @@
         }
 
         return items;
-<<<<<<< HEAD
-    }, [props.report, participants, isArchivedRoom, shouldDisableSettings, isThread]);
-=======
-    }, [isArchivedRoom, participants.length, shouldDisableSettings, isThread, isMoneyRequestReport, props.report, isUserCreatedPolicyRoom, canLeaveRoom]);
->>>>>>> aa228cc2
+    }, [isArchivedRoom, participants.length, shouldDisableSettings, isThread, isMoneyRequestReport, props.report]);
 
     const displayNamesWithTooltips = useMemo(() => {
         const hasMultipleParticipants = participants.length > 1;
