--- conflicted
+++ resolved
@@ -83,10 +83,6 @@
     // The app would crash due to subscribing to the entire report collection if parentReportID is an empty string. So we should have a fallback ID here.
     // eslint-disable-next-line @typescript-eslint/prefer-nullish-coalescing
     const [parentReport] = useOnyx(`${ONYXKEYS.COLLECTION.REPORT}${report.parentReportID || '-1'}`);
-<<<<<<< HEAD
-
-    const {reportActions} = usePaginatedReportActions(report.reportID);
-=======
     const [sortedAllReportActions = []] = useOnyx(`${ONYXKEYS.COLLECTION.REPORT_ACTIONS}${report.reportID ?? '-1'}`, {
         canEvict: false,
         selector: (allReportActions: OnyxEntry<OnyxTypes.ReportActions>) => ReportActionsUtils.getSortedReportActionsForDisplay(allReportActions, true),
@@ -98,7 +94,6 @@
         }
         return ReportActionsUtils.getContinuousReportActionChain(sortedAllReportActions);
     }, [sortedAllReportActions]);
->>>>>>> 21f74e94
 
     const transactionThreadReportID = useMemo(
         () => ReportActionsUtils.getOneTransactionThreadReportID(report.reportID, reportActions ?? [], isOffline),
