--- conflicted
+++ resolved
@@ -824,14 +824,6 @@
         }
     }, [
         caseID,
-<<<<<<< HEAD
-=======
-        iouTransactionID,
-        isSingleTransactionView,
-        moneyRequestReport,
-        removeTransaction,
-        report,
->>>>>>> 825fb54e
         requestParentReportAction,
         report,
         isReportArchived,
@@ -841,14 +833,15 @@
         duplicateTransactions,
         duplicateTransactionViolations,
         isSingleTransactionView,
+        moneyRequestReport,
+        removeTransaction,
+        report,
+        requestParentReportAction,
+        isReportArchived,
         isMoneyRequestReportArchived,
-<<<<<<< HEAD
-        removeTransaction,
-=======
         iouReport,
         chatIOUReport,
         isChatIOUReportArchived,
->>>>>>> 825fb54e
     ]);
 
     // A flag to indicate whether the user chose to delete the transaction or not
