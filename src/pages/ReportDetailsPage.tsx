import type {StackScreenProps} from '@react-navigation/stack';
import React, {useCallback, useEffect, useMemo, useState} from 'react';
import {View} from 'react-native';
import type {OnyxEntry} from 'react-native-onyx';
import {withOnyx} from 'react-native-onyx';
import type {ValueOf} from 'type-fest';
import AvatarWithImagePicker from '@components/AvatarWithImagePicker';
import FullPageNotFoundView from '@components/BlockingViews/FullPageNotFoundView';
import DisplayNames from '@components/DisplayNames';
import HeaderWithBackButton from '@components/HeaderWithBackButton';
import * as Expensicons from '@components/Icon/Expensicons';
import MenuItem from '@components/MenuItem';
import MenuItemWithTopDescription from '@components/MenuItemWithTopDescription';
import MultipleAvatars from '@components/MultipleAvatars';
import OfflineWithFeedback from '@components/OfflineWithFeedback';
import ParentNavigationSubtitle from '@components/ParentNavigationSubtitle';
import PressableWithoutFeedback from '@components/Pressable/PressableWithoutFeedback';
import PromotedActionsBar, {PromotedActions} from '@components/PromotedActionsBar';
import RoomHeaderAvatars from '@components/RoomHeaderAvatars';
import ScreenWrapper from '@components/ScreenWrapper';
import ScrollView from '@components/ScrollView';
import useLocalize from '@hooks/useLocalize';
import useNetwork from '@hooks/useNetwork';
import useThemeStyles from '@hooks/useThemeStyles';
import Navigation from '@libs/Navigation/Navigation';
import type {ReportDetailsNavigatorParamList} from '@libs/Navigation/types';
import * as OptionsListUtils from '@libs/OptionsListUtils';
import * as PolicyUtils from '@libs/PolicyUtils';
import * as ReportUtils from '@libs/ReportUtils';
import * as Report from '@userActions/Report';
import ConfirmModal from '@src/components/ConfirmModal';
import CONST from '@src/CONST';
import type {TranslationPaths} from '@src/languages/types';
import ONYXKEYS from '@src/ONYXKEYS';
import ROUTES from '@src/ROUTES';
import type SCREENS from '@src/SCREENS';
import type * as OnyxTypes from '@src/types/onyx';
import type DeepValueOf from '@src/types/utils/DeepValueOf';
import {isEmptyObject} from '@src/types/utils/EmptyObject';
import type IconAsset from '@src/types/utils/IconAsset';
import type {WithReportOrNotFoundProps} from './home/report/withReportOrNotFound';
import withReportOrNotFound from './home/report/withReportOrNotFound';

type ReportDetailsPageMenuItem = {
    key: DeepValueOf<typeof CONST.REPORT_DETAILS_MENU_ITEM>;
    translationKey: TranslationPaths;
    icon: IconAsset;
    isAnonymousAction: boolean;
    action: () => void;
    brickRoadIndicator?: ValueOf<typeof CONST.BRICK_ROAD_INDICATOR_STATUS>;
    subtitle?: number;
    shouldShowRightIcon?: boolean;
};

type ReportDetailsPageOnyxProps = {
    /** Personal details of all the users */
    personalDetails: OnyxEntry<OnyxTypes.PersonalDetailsList>;

    /** Session info for the currently logged in user. */
    session: OnyxEntry<OnyxTypes.Session>;
};
type ReportDetailsPageProps = ReportDetailsPageOnyxProps & WithReportOrNotFoundProps & StackScreenProps<ReportDetailsNavigatorParamList, typeof SCREENS.REPORT_DETAILS.ROOT>;

function ReportDetailsPage({policies, report, session, personalDetails}: ReportDetailsPageProps) {
    const {translate} = useLocalize();
    const {isOffline} = useNetwork();
    const styles = useThemeStyles();
    const [isLastMemberLeavingGroupModalVisible, setIsLastMemberLeavingGroupModalVisible] = useState(false);
    const policy = useMemo(() => policies?.[`${ONYXKEYS.COLLECTION.POLICY}${report?.policyID ?? '-1'}`], [policies, report?.policyID]);
    const isPolicyAdmin = useMemo(() => PolicyUtils.isPolicyAdmin(policy), [policy]);
    const isPolicyEmployee = useMemo(() => PolicyUtils.isPolicyEmployee(report?.policyID ?? '-1', policies), [report?.policyID, policies]);
    const isPolicyExpenseChat = useMemo(() => ReportUtils.isPolicyExpenseChat(report), [report]);
    const shouldUseFullTitle = useMemo(() => ReportUtils.shouldUseFullTitleToDisplay(report), [report]);
    const isChatRoom = useMemo(() => ReportUtils.isChatRoom(report), [report]);
    const isUserCreatedPolicyRoom = useMemo(() => ReportUtils.isUserCreatedPolicyRoom(report), [report]);
    const isDefaultRoom = useMemo(() => ReportUtils.isDefaultRoom(report), [report]);
    const isChatThread = useMemo(() => ReportUtils.isChatThread(report), [report]);
    const isArchivedRoom = useMemo(() => ReportUtils.isArchivedRoom(report), [report]);
    const isMoneyRequestReport = useMemo(() => ReportUtils.isMoneyRequestReport(report), [report]);
    const isMoneyRequest = useMemo(() => ReportUtils.isMoneyRequest(report), [report]);
    const isInvoiceReport = useMemo(() => ReportUtils.isInvoiceReport(report), [report]);
    const isTaskReport = useMemo(() => ReportUtils.isTaskReport(report), [report]);
    const canEditReportDescription = useMemo(() => ReportUtils.canEditReportDescription(report, policy), [report, policy]);
    const shouldShowReportDescription = isChatRoom && (canEditReportDescription || report.description !== '');

    // eslint-disable-next-line react-hooks/exhaustive-deps -- policy is a dependency because `getChatRoomSubtitle` calls `getPolicyName` which in turn retrieves the value from the `policy` value stored in Onyx
    const chatRoomSubtitle = useMemo(() => ReportUtils.getChatRoomSubtitle(report), [report, policy]);
    const parentNavigationSubtitleData = ReportUtils.getParentNavigationSubtitle(report);
    const isSystemChat = useMemo(() => ReportUtils.isSystemChat(report), [report]);
    const isGroupChat = useMemo(() => ReportUtils.isGroupChat(report), [report]);
    const isThread = useMemo(() => ReportUtils.isThread(report), [report]);
    const participants = useMemo(() => {
        if (isGroupChat) {
            return ReportUtils.getParticipantAccountIDs(report.reportID ?? '-1');
        }
        if (isSystemChat) {
            return ReportUtils.getParticipantAccountIDs(report.reportID ?? '-1').filter((accountID) => accountID !== session?.accountID);
        }
        return ReportUtils.getVisibleChatMemberAccountIDs(report.reportID ?? '-1');
    }, [report, session, isGroupChat, isSystemChat]);

    // Get the active chat members by filtering out the pending members with delete action
    const activeChatMembers = participants.flatMap((accountID) => {
        const pendingMember = report?.pendingChatMembers?.findLast((member) => member.accountID === accountID.toString());
        return !pendingMember || pendingMember.pendingAction !== CONST.RED_BRICK_ROAD_PENDING_ACTION.DELETE ? accountID : [];
    });

    const isGroupDMChat = useMemo(() => ReportUtils.isDM(report) && participants.length > 1, [report, participants.length]);

    const isPrivateNotesFetchTriggered = report?.isLoadingPrivateNotes !== undefined;

    const isSelfDM = useMemo(() => ReportUtils.isSelfDM(report), [report]);

    useEffect(() => {
        // Do not fetch private notes if isLoadingPrivateNotes is already defined, or if the network is offline, or if the report is a self DM.
        if (isPrivateNotesFetchTriggered || isOffline || isSelfDM) {
            return;
        }

        Report.getReportPrivateNote(report?.reportID ?? '-1');
    }, [report?.reportID, isOffline, isPrivateNotesFetchTriggered, isSelfDM]);

    const leaveChat = useCallback(() => {
        if (isChatRoom) {
            const isWorkspaceMemberLeavingWorkspaceRoom = (report.visibility === CONST.REPORT.VISIBILITY.RESTRICTED || isPolicyExpenseChat) && isPolicyEmployee;
            Report.leaveRoom(report.reportID, isWorkspaceMemberLeavingWorkspaceRoom);
            return;
        }
        Report.leaveGroupChat(report.reportID);
    }, [isChatRoom, isPolicyEmployee, isPolicyExpenseChat, report.reportID, report.visibility]);

    const menuItems: ReportDetailsPageMenuItem[] = useMemo(() => {
        const items: ReportDetailsPageMenuItem[] = [];

        if (isSelfDM) {
            return [];
        }

        if (isArchivedRoom) {
            return items;
        }

        // The Members page is only shown when:
        // - The report is a thread in a chat report
        // - The report is not a user created room with participants to show i.e. DM, Group Chat, etc
        // - The report is a user created room and the room and the current user is a workspace member i.e. non-workspace members should not see this option.
        if (
            (isGroupChat ||
                (isDefaultRoom && isChatThread && isPolicyEmployee) ||
                (!isUserCreatedPolicyRoom && participants.length) ||
                (isUserCreatedPolicyRoom && (isPolicyEmployee || (isChatThread && !ReportUtils.isPublicRoom(report))))) &&
            !ReportUtils.isConciergeChatReport(report) &&
            !isSystemChat
        ) {
            items.push({
                key: CONST.REPORT_DETAILS_MENU_ITEM.MEMBERS,
                translationKey: 'common.members',
                icon: Expensicons.Users,
                subtitle: activeChatMembers.length,
                isAnonymousAction: false,
                shouldShowRightIcon: true,
                action: () => {
                    if (isUserCreatedPolicyRoom || isChatThread || (isPolicyExpenseChat && isPolicyAdmin)) {
                        Navigation.navigate(ROUTES.ROOM_MEMBERS.getRoute(report?.reportID ?? '-1'));
                    } else {
                        Navigation.navigate(ROUTES.REPORT_PARTICIPANTS.getRoute(report?.reportID ?? '-1'));
                    }
                },
            });
        } else if ((isUserCreatedPolicyRoom && (!participants.length || !isPolicyEmployee)) || ((isDefaultRoom || isPolicyExpenseChat) && isChatThread && !isPolicyEmployee)) {
            items.push({
                key: CONST.REPORT_DETAILS_MENU_ITEM.INVITE,
                translationKey: 'common.invite',
                icon: Expensicons.Users,
                isAnonymousAction: false,
                shouldShowRightIcon: true,
                action: () => {
                    Navigation.navigate(ROUTES.ROOM_INVITE.getRoute(report?.reportID ?? '-1'));
                },
            });
        }

        items.push({
            key: CONST.REPORT_DETAILS_MENU_ITEM.SETTINGS,
            translationKey: 'common.settings',
            icon: Expensicons.Gear,
            isAnonymousAction: false,
            shouldShowRightIcon: true,
            action: () => {
                Navigation.navigate(ROUTES.REPORT_SETTINGS.getRoute(report?.reportID ?? '-1'));
            },
        });

        // Prevent displaying private notes option for threads and task reports
        if (!isChatThread && !isMoneyRequestReport && !isInvoiceReport && !ReportUtils.isTaskReport(report)) {
            items.push({
                key: CONST.REPORT_DETAILS_MENU_ITEM.PRIVATE_NOTES,
                translationKey: 'privateNotes.title',
                icon: Expensicons.Pencil,
                isAnonymousAction: false,
                shouldShowRightIcon: true,
                action: () => ReportUtils.navigateToPrivateNotes(report, session),
                brickRoadIndicator: Report.hasErrorInPrivateNotes(report) ? CONST.BRICK_ROAD_INDICATOR_STATUS.ERROR : undefined,
            });
        }

<<<<<<< HEAD
        if (isGroupChat || (isChatRoom && ReportUtils.canLeaveChat(report, policy)) || (isPolicyExpenseChat && !isPolicyAdmin)) {
=======
        if (!isThread && (isGroupChat || (isChatRoom && ReportUtils.canLeaveChat(report, policy)))) {
>>>>>>> 595967d1
            items.push({
                key: CONST.REPORT_DETAILS_MENU_ITEM.LEAVE_ROOM,
                translationKey: 'common.leave',
                icon: Expensicons.Exit,
                isAnonymousAction: true,
                action: () => {
                    if (ReportUtils.getParticipantAccountIDs(report.reportID, true).length === 1 && isGroupChat) {
                        setIsLastMemberLeavingGroupModalVisible(true);
                        return;
                    }

                    leaveChat();
                },
            });
        }

        return items;
    }, [
        isSelfDM,
        isSystemChat,
        isArchivedRoom,
        isGroupChat,
        isDefaultRoom,
        isThread,
        isChatThread,
        isPolicyEmployee,
        isPolicyExpenseChat,
        isPolicyAdmin,
        isUserCreatedPolicyRoom,
        participants.length,
        report,
        isMoneyRequestReport,
        isInvoiceReport,
        isChatRoom,
        policy,
        activeChatMembers.length,
        session,
        leaveChat,
    ]);

    const displayNamesWithTooltips = useMemo(() => {
        const hasMultipleParticipants = participants.length > 1;
        return ReportUtils.getDisplayNamesWithTooltips(OptionsListUtils.getPersonalDetailsForAccountIDs(participants, personalDetails), hasMultipleParticipants);
    }, [participants, personalDetails]);

    const icons = useMemo(() => ReportUtils.getIcons(report, personalDetails, null, '', -1, policy), [report, personalDetails, policy]);

    const chatRoomSubtitleText = chatRoomSubtitle ? (
        <DisplayNames
            fullTitle={chatRoomSubtitle}
            tooltipEnabled
            numberOfLines={1}
            textStyles={[styles.sidebarLinkText, styles.textLabelSupporting, styles.pre, styles.mt1, styles.textAlignCenter]}
            shouldUseFullTitle
        />
    ) : null;

    const renderedAvatar = useMemo(() => {
        if (isMoneyRequestReport || isInvoiceReport) {
            return (
                <View style={styles.mb3}>
                    <MultipleAvatars
                        icons={icons}
                        size={CONST.AVATAR_SIZE.LARGE}
                    />
                </View>
            );
        }
        if (isGroupChat && !isThread) {
            return (
                <AvatarWithImagePicker
                    source={icons[0].source}
                    avatarID={icons[0].id}
                    isUsingDefaultAvatar={!report.avatarUrl}
                    size={CONST.AVATAR_SIZE.XLARGE}
                    avatarStyle={styles.avatarXLarge}
                    shouldDisableViewPhoto
                    onImageRemoved={() => {
                        // Calling this without a file will remove the avatar
                        Report.updateGroupChatAvatar(report.reportID ?? '');
                    }}
                    onImageSelected={(file) => Report.updateGroupChatAvatar(report.reportID ?? '-1', file)}
                    editIcon={Expensicons.Camera}
                    editIconStyle={styles.smallEditIconAccount}
                    pendingAction={report.pendingFields?.avatar ?? undefined}
                    errors={report.errorFields?.avatar ?? null}
                    errorRowStyles={styles.mt6}
                    onErrorClose={() => Report.clearAvatarErrors(report.reportID ?? '-1')}
                    shouldUseStyleUtilityForAnchorPosition
                    style={[styles.w100, styles.mb3]}
                />
            );
        }
        return (
            <View style={styles.mb3}>
                <RoomHeaderAvatars
                    icons={icons}
                    reportID={report?.reportID}
                />
            </View>
        );
    }, [report, icons, isMoneyRequestReport, isInvoiceReport, isGroupChat, isThread, styles]);

    const reportName = ReportUtils.isDeprecatedGroupDM(report) || isGroupChat ? ReportUtils.getGroupChatName(undefined, false, report.reportID ?? '-1') : ReportUtils.getReportName(report);
    return (
        <ScreenWrapper testID={ReportDetailsPage.displayName}>
            <FullPageNotFoundView shouldShow={isEmptyObject(report)}>
                <HeaderWithBackButton title={translate('common.details')} />
                <ScrollView style={[styles.flex1]}>
                    <View style={styles.reportDetailsTitleContainer}>
                        {renderedAvatar}
                        <View style={[styles.reportDetailsRoomInfo, styles.mw100]}>
                            <View style={[styles.alignSelfCenter, styles.w100, styles.mt1]}>
                                <DisplayNames
                                    fullTitle={reportName ?? ''}
                                    displayNamesWithTooltips={displayNamesWithTooltips}
                                    tooltipEnabled
                                    numberOfLines={isChatRoom && !isChatThread ? 0 : 1}
                                    textStyles={[styles.textHeadline, styles.textAlignCenter, isChatRoom && !isChatThread ? undefined : styles.pre]}
                                    shouldUseFullTitle={shouldUseFullTitle}
                                />
                            </View>
                            {isPolicyAdmin ? (
                                <PressableWithoutFeedback
                                    style={[styles.w100]}
                                    disabled={policy?.pendingAction === CONST.RED_BRICK_ROAD_PENDING_ACTION.DELETE}
                                    role={CONST.ROLE.BUTTON}
                                    accessibilityLabel={chatRoomSubtitle ?? ''}
                                    accessible
                                    onPress={() => {
                                        Navigation.navigate(ROUTES.WORKSPACE_INITIAL.getRoute(report?.policyID ?? '-1'));
                                    }}
                                >
                                    {chatRoomSubtitleText}
                                </PressableWithoutFeedback>
                            ) : (
                                chatRoomSubtitleText
                            )}
                            {!isEmptyObject(parentNavigationSubtitleData) && (isMoneyRequestReport || isInvoiceReport || isMoneyRequest || isTaskReport) && (
                                <ParentNavigationSubtitle
                                    parentNavigationSubtitleData={parentNavigationSubtitleData}
                                    parentReportID={report?.parentReportID}
                                    parentReportActionID={report?.parentReportActionID}
                                    pressableStyles={[styles.mt1, styles.mw100]}
                                />
                            )}
                        </View>
                    </View>
                    {shouldShowReportDescription && (
                        <OfflineWithFeedback
                            pendingAction={report.pendingFields?.description}
                            style={styles.mb5}
                        >
                            <MenuItemWithTopDescription
                                shouldShowRightIcon={canEditReportDescription}
                                interactive={canEditReportDescription}
                                title={report.description}
                                shouldRenderAsHTML
                                shouldCheckActionAllowedOnPress={false}
                                description={translate('reportDescriptionPage.roomDescription')}
                                onPress={() => Navigation.navigate(ROUTES.REPORT_DESCRIPTION.getRoute(report.reportID))}
                            />
                        </OfflineWithFeedback>
                    )}
                    <PromotedActionsBar promotedActions={[PromotedActions.pin(report), ...(isGroupDMChat ? [] : [PromotedActions.share(report)])]} />
                    {menuItems.map((item) => {
                        const brickRoadIndicator =
                            ReportUtils.hasReportNameError(report) && item.key === CONST.REPORT_DETAILS_MENU_ITEM.SETTINGS ? CONST.BRICK_ROAD_INDICATOR_STATUS.ERROR : undefined;
                        return (
                            <MenuItem
                                key={item.key}
                                title={translate(item.translationKey)}
                                subtitle={item.subtitle}
                                icon={item.icon}
                                onPress={item.action}
                                isAnonymousAction={item.isAnonymousAction}
                                shouldShowRightIcon={item.shouldShowRightIcon}
                                brickRoadIndicator={brickRoadIndicator ?? item.brickRoadIndicator}
                            />
                        );
                    })}
                </ScrollView>
                <ConfirmModal
                    danger
                    title={translate('groupChat.lastMemberTitle')}
                    isVisible={isLastMemberLeavingGroupModalVisible}
                    onConfirm={() => {
                        setIsLastMemberLeavingGroupModalVisible(false);
                        Report.leaveGroupChat(report.reportID);
                    }}
                    onCancel={() => setIsLastMemberLeavingGroupModalVisible(false)}
                    prompt={translate('groupChat.lastMemberWarning')}
                    confirmText={translate('common.leave')}
                    cancelText={translate('common.cancel')}
                />
            </FullPageNotFoundView>
        </ScreenWrapper>
    );
}

ReportDetailsPage.displayName = 'ReportDetailsPage';

export default withReportOrNotFound()(
    withOnyx<ReportDetailsPageProps, ReportDetailsPageOnyxProps>({
        personalDetails: {
            key: ONYXKEYS.PERSONAL_DETAILS_LIST,
        },
        session: {
            key: ONYXKEYS.SESSION,
        },
    })(ReportDetailsPage),
);<|MERGE_RESOLUTION|>--- conflicted
+++ resolved
@@ -204,11 +204,7 @@
             });
         }
 
-<<<<<<< HEAD
-        if (isGroupChat || (isChatRoom && ReportUtils.canLeaveChat(report, policy)) || (isPolicyExpenseChat && !isPolicyAdmin)) {
-=======
         if (!isThread && (isGroupChat || (isChatRoom && ReportUtils.canLeaveChat(report, policy)))) {
->>>>>>> 595967d1
             items.push({
                 key: CONST.REPORT_DETAILS_MENU_ITEM.LEAVE_ROOM,
                 translationKey: 'common.leave',
