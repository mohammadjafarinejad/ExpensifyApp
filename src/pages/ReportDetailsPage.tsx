--- conflicted
+++ resolved
@@ -80,26 +80,10 @@
     const {translate} = useLocalize();
     const {isOffline} = useNetwork();
     const styles = useThemeStyles();
-<<<<<<< HEAD
-    const [parentReport] = useOnyx(`${ONYXKEYS.COLLECTION.REPORT}${report.parentReportID ?? '-1'}`);
-    const {reportActions} = usePaginatedReportActions(report.reportID);
-=======
-
     // The app would crash due to subscribing to the entire report collection if parentReportID is an empty string. So we should have a fallback ID here.
     // eslint-disable-next-line @typescript-eslint/prefer-nullish-coalescing
     const [parentReport] = useOnyx(`${ONYXKEYS.COLLECTION.REPORT}${report.parentReportID || '-1'}`);
-    const [sortedAllReportActions = []] = useOnyx(`${ONYXKEYS.COLLECTION.REPORT_ACTIONS}${report.reportID ?? '-1'}`, {
-        canEvict: false,
-        selector: (allReportActions: OnyxEntry<OnyxTypes.ReportActions>) => ReportActionsUtils.getSortedReportActionsForDisplay(allReportActions, true),
-    });
-
-    const reportActions = useMemo(() => {
-        if (!sortedAllReportActions.length) {
-            return [];
-        }
-        return ReportActionsUtils.getContinuousReportActionChain(sortedAllReportActions);
-    }, [sortedAllReportActions]);
->>>>>>> 40e983a2
+    const {reportActions} = usePaginatedReportActions(report.reportID);
 
     const transactionThreadReportID = useMemo(
         () => ReportActionsUtils.getOneTransactionThreadReportID(report.reportID, reportActions ?? [], isOffline),
