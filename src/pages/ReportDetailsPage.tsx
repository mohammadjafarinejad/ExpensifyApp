import {Str} from 'expensify-common';
import React, {useCallback, useEffect, useMemo, useRef, useState} from 'react';
import {View} from 'react-native';
import type {OnyxEntry} from 'react-native-onyx';
import {useOnyx} from 'react-native-onyx';
import type {ValueOf} from 'type-fest';
import AvatarWithImagePicker from '@components/AvatarWithImagePicker';
import FullPageNotFoundView from '@components/BlockingViews/FullPageNotFoundView';
import DelegateNoAccessModal from '@components/DelegateNoAccessModal';
import DisplayNames from '@components/DisplayNames';
import HeaderWithBackButton from '@components/HeaderWithBackButton';
import * as Expensicons from '@components/Icon/Expensicons';
import MenuItem from '@components/MenuItem';
import MenuItemWithTopDescription from '@components/MenuItemWithTopDescription';
import MultipleAvatars from '@components/MultipleAvatars';
import OfflineWithFeedback from '@components/OfflineWithFeedback';
import ParentNavigationSubtitle from '@components/ParentNavigationSubtitle';
import PressableWithoutFeedback from '@components/Pressable/PressableWithoutFeedback';
import type {PromotedAction} from '@components/PromotedActionsBar';
import PromotedActionsBar, {PromotedActions} from '@components/PromotedActionsBar';
import RoomHeaderAvatars from '@components/RoomHeaderAvatars';
import ScreenWrapper from '@components/ScreenWrapper';
import ScrollView from '@components/ScrollView';
import Text from '@components/Text';
import useDelegateUserDetails from '@hooks/useDelegateUserDetails';
import useLocalize from '@hooks/useLocalize';
import useNetwork from '@hooks/useNetwork';
import usePaginatedReportActions from '@hooks/usePaginatedReportActions';
import useThemeStyles from '@hooks/useThemeStyles';
import Navigation from '@libs/Navigation/Navigation';
import type {PlatformStackScreenProps} from '@libs/Navigation/PlatformStackNavigation/types';
import type {ReportDetailsNavigatorParamList} from '@libs/Navigation/types';
import * as OptionsListUtils from '@libs/OptionsListUtils';
import * as PolicyUtils from '@libs/PolicyUtils';
import * as ReportActionsUtils from '@libs/ReportActionsUtils';
import * as ReportUtils from '@libs/ReportUtils';
import StringUtils from '@libs/StringUtils';
import * as IOU from '@userActions/IOU';
import * as Report from '@userActions/Report';
import * as Session from '@userActions/Session';
import * as Task from '@userActions/Task';
import ConfirmModal from '@src/components/ConfirmModal';
import CONST from '@src/CONST';
import type {TranslationPaths} from '@src/languages/types';
import ONYXKEYS from '@src/ONYXKEYS';
import type {Route} from '@src/ROUTES';
import ROUTES from '@src/ROUTES';
import type SCREENS from '@src/SCREENS';
import type * as OnyxTypes from '@src/types/onyx';
import type DeepValueOf from '@src/types/utils/DeepValueOf';
import {isEmptyObject} from '@src/types/utils/EmptyObject';
import type IconAsset from '@src/types/utils/IconAsset';
import type {WithReportOrNotFoundProps} from './home/report/withReportOrNotFound';
import withReportOrNotFound from './home/report/withReportOrNotFound';

type ReportDetailsPageMenuItem = {
    key: DeepValueOf<typeof CONST.REPORT_DETAILS_MENU_ITEM>;
    translationKey: TranslationPaths;
    icon: IconAsset;
    isAnonymousAction: boolean;
    action: () => void;
    brickRoadIndicator?: ValueOf<typeof CONST.BRICK_ROAD_INDICATOR_STATUS>;
    subtitle?: number;
    shouldShowRightIcon?: boolean;
};

<<<<<<< HEAD
type ReportDetailsPageOnyxProps = {
    /** Personal details of all the users */
    personalDetails: OnyxEntry<OnyxTypes.PersonalDetailsList>;

    /** Session info for the currently logged in user. */
    session: OnyxEntry<OnyxTypes.Session>;
};
type ReportDetailsPageProps = ReportDetailsPageOnyxProps & WithReportOrNotFoundProps & PlatformStackScreenProps<ReportDetailsNavigatorParamList, typeof SCREENS.REPORT_DETAILS.ROOT>;
=======
type ReportDetailsPageProps = WithReportOrNotFoundProps & StackScreenProps<ReportDetailsNavigatorParamList, typeof SCREENS.REPORT_DETAILS.ROOT>;
>>>>>>> dcf1a0ca

const CASES = {
    DEFAULT: 'default',
    MONEY_REQUEST: 'money_request',
    MONEY_REPORT: 'money_report',
};

type CaseID = ValueOf<typeof CASES>;

function ReportDetailsPage({policies, report}: ReportDetailsPageProps) {
    const {translate} = useLocalize();
    const {isOffline} = useNetwork();
    const styles = useThemeStyles();

    // The app would crash due to subscribing to the entire report collection if parentReportID is an empty string. So we should have a fallback ID here.
    /* eslint-disable @typescript-eslint/prefer-nullish-coalescing */
    const [parentReport] = useOnyx(`${ONYXKEYS.COLLECTION.REPORT}${report.parentReportID || '-1'}`);
    const [reportNameValuePairs] = useOnyx(`${ONYXKEYS.COLLECTION.REPORT_NAME_VALUE_PAIRS}${report?.reportID || '-1'}`);
    const [parentReportNameValuePairs] = useOnyx(`${ONYXKEYS.COLLECTION.REPORT_NAME_VALUE_PAIRS}${report?.parentReportID || '-1'}`);
    const {reportActions} = usePaginatedReportActions(report.reportID || '-1');
    /* eslint-enable @typescript-eslint/prefer-nullish-coalescing */

    const transactionThreadReportID = useMemo(
        () => ReportActionsUtils.getOneTransactionThreadReportID(report.reportID, reportActions ?? [], isOffline),
        [report.reportID, reportActions, isOffline],
    );

    const [transactionThreadReport] = useOnyx(`${ONYXKEYS.COLLECTION.REPORT}${transactionThreadReportID}`);
    const [isDebugModeEnabled] = useOnyx(ONYXKEYS.USER, {selector: (user) => !!user?.isDebugModeEnabled});
    const [personalDetails] = useOnyx(ONYXKEYS.PERSONAL_DETAILS_LIST);
    const [session] = useOnyx(ONYXKEYS.SESSION);

    const [isLastMemberLeavingGroupModalVisible, setIsLastMemberLeavingGroupModalVisible] = useState(false);
    const [isDeleteModalVisible, setIsDeleteModalVisible] = useState(false);
    const [isUnapproveModalVisible, setIsUnapproveModalVisible] = useState(false);
    const [isConfirmModalVisible, setIsConfirmModalVisible] = useState(false);
    const policy = useMemo(() => policies?.[`${ONYXKEYS.COLLECTION.POLICY}${report?.policyID ?? '-1'}`], [policies, report?.policyID]);
    const isPolicyAdmin = useMemo(() => PolicyUtils.isPolicyAdmin(policy), [policy]);
    const isPolicyEmployee = useMemo(() => PolicyUtils.isPolicyEmployee(report?.policyID ?? '-1', policies), [report?.policyID, policies]);
    const isPolicyExpenseChat = useMemo(() => ReportUtils.isPolicyExpenseChat(report), [report]);
    const shouldUseFullTitle = useMemo(() => ReportUtils.shouldUseFullTitleToDisplay(report), [report]);
    const isChatRoom = useMemo(() => ReportUtils.isChatRoom(report), [report]);
    const isUserCreatedPolicyRoom = useMemo(() => ReportUtils.isUserCreatedPolicyRoom(report), [report]);
    const isDefaultRoom = useMemo(() => ReportUtils.isDefaultRoom(report), [report]);
    const isChatThread = useMemo(() => ReportUtils.isChatThread(report), [report]);
    const isArchivedRoom = useMemo(() => ReportUtils.isArchivedRoom(report, reportNameValuePairs), [report, reportNameValuePairs]);
    const isMoneyRequestReport = useMemo(() => ReportUtils.isMoneyRequestReport(report), [report]);
    const isMoneyRequest = useMemo(() => ReportUtils.isMoneyRequest(report), [report]);
    const isInvoiceReport = useMemo(() => ReportUtils.isInvoiceReport(report), [report]);
    const isInvoiceRoom = useMemo(() => ReportUtils.isInvoiceRoom(report), [report]);
    const isTaskReport = useMemo(() => ReportUtils.isTaskReport(report), [report]);
    const isSelfDM = useMemo(() => ReportUtils.isSelfDM(report), [report]);
    const isTrackExpenseReport = ReportUtils.isTrackExpenseReport(report);
    const parentReportAction = ReportActionsUtils.getReportAction(report?.parentReportID ?? '', report?.parentReportActionID ?? '');
    const isCanceledTaskReport = ReportUtils.isCanceledTaskReport(report, parentReportAction);
    const canEditReportDescription = useMemo(() => ReportUtils.canEditReportDescription(report, policy), [report, policy]);
    const shouldShowReportDescription = isChatRoom && (canEditReportDescription || report.description !== '');
    const isExpenseReport = isMoneyRequestReport || isInvoiceReport || isMoneyRequest;
    const isSingleTransactionView = isMoneyRequest || isTrackExpenseReport;
    const isSelfDMTrackExpenseReport = isTrackExpenseReport && ReportUtils.isSelfDM(parentReport);
    const shouldDisableRename = useMemo(() => ReportUtils.shouldDisableRename(report), [report]);
    const parentNavigationSubtitleData = ReportUtils.getParentNavigationSubtitle(report);
    // eslint-disable-next-line react-compiler/react-compiler, react-hooks/exhaustive-deps -- policy is a dependency because `getChatRoomSubtitle` calls `getPolicyName` which in turn retrieves the value from the `policy` value stored in Onyx
    const chatRoomSubtitle = useMemo(() => ReportUtils.getChatRoomSubtitle(report), [report, policy]);
    const isSystemChat = useMemo(() => ReportUtils.isSystemChat(report), [report]);
    const isGroupChat = useMemo(() => ReportUtils.isGroupChat(report), [report]);
    const isRootGroupChat = useMemo(() => ReportUtils.isRootGroupChat(report), [report]);
    const isThread = useMemo(() => ReportUtils.isThread(report), [report]);
    const shouldOpenRoomMembersPage = isUserCreatedPolicyRoom || isChatThread || (isPolicyExpenseChat && isPolicyAdmin);
    const participants = useMemo(() => {
        return ReportUtils.getParticipantsList(report, personalDetails, shouldOpenRoomMembersPage);
    }, [report, personalDetails, shouldOpenRoomMembersPage]);
    const connectedIntegration = PolicyUtils.getConnectedIntegration(policy);

    // Get the active chat members by filtering out the pending members with delete action
    const activeChatMembers = participants.flatMap((accountID) => {
        const pendingMember = report?.pendingChatMembers?.findLast((member) => member.accountID === accountID.toString());
        const detail = personalDetails?.[accountID];
        if (!detail) {
            return [];
        }
        return !pendingMember || pendingMember.pendingAction !== CONST.RED_BRICK_ROAD_PENDING_ACTION.DELETE ? accountID : [];
    });

    const caseID = useMemo((): CaseID => {
        // 3. MoneyReportHeader
        if (isMoneyRequestReport || isInvoiceReport) {
            return CASES.MONEY_REPORT;
        }
        // 2. MoneyRequestHeader
        if (isSingleTransactionView) {
            return CASES.MONEY_REQUEST;
        }
        // 1. HeaderView
        return CASES.DEFAULT;
    }, [isInvoiceReport, isMoneyRequestReport, isSingleTransactionView]);
    const isPrivateNotesFetchTriggered = report?.isLoadingPrivateNotes !== undefined;

    const requestParentReportAction = useMemo(() => {
        // 2. MoneyReport case
        if (caseID === CASES.MONEY_REPORT) {
            if (!reportActions || !transactionThreadReport?.parentReportActionID) {
                return undefined;
            }
            return reportActions.find((action) => action.reportActionID === transactionThreadReport.parentReportActionID);
        }
        return parentReportAction;
    }, [caseID, parentReportAction, reportActions, transactionThreadReport?.parentReportActionID]);

    const isActionOwner =
        typeof requestParentReportAction?.actorAccountID === 'number' && typeof session?.accountID === 'number' && requestParentReportAction.actorAccountID === session?.accountID;
    const isDeletedParentAction = ReportActionsUtils.isDeletedAction(requestParentReportAction);

    const moneyRequestReport: OnyxEntry<OnyxTypes.Report> = useMemo(() => {
        if (caseID === CASES.MONEY_REQUEST) {
            return parentReport;
        }
        return report;
    }, [caseID, parentReport, report]);

    const moneyRequestAction = transactionThreadReportID ? requestParentReportAction : parentReportAction;

    const canModifyTask = Task.canModifyTask(report, session?.accountID ?? -1);
    const shouldShowTaskDeleteButton =
        isTaskReport &&
        !isCanceledTaskReport &&
        ReportUtils.canWriteInReport(report) &&
        report.stateNum !== CONST.REPORT.STATE_NUM.APPROVED &&
        !ReportUtils.isClosedReport(report) &&
        canModifyTask;
    const canDeleteRequest = isActionOwner && (ReportUtils.canDeleteTransaction(moneyRequestReport) || isSelfDMTrackExpenseReport) && !isDeletedParentAction;
    const shouldShowDeleteButton = shouldShowTaskDeleteButton || canDeleteRequest;

    const canUnapproveRequest =
        ReportUtils.isExpenseReport(report) && (ReportUtils.isReportManager(report) || isPolicyAdmin) && ReportUtils.isReportApproved(report) && !PolicyUtils.isSubmitAndClose(policy);

    useEffect(() => {
        if (canDeleteRequest) {
            return;
        }

        setIsDeleteModalVisible(false);
    }, [canDeleteRequest]);

    useEffect(() => {
        // Do not fetch private notes if isLoadingPrivateNotes is already defined, or if the network is offline, or if the report is a self DM.
        if (isPrivateNotesFetchTriggered || isOffline || isSelfDM) {
            return;
        }

        Report.getReportPrivateNote(report?.reportID ?? '-1');
    }, [report?.reportID, isOffline, isPrivateNotesFetchTriggered, isSelfDM]);

    const leaveChat = useCallback(() => {
        Navigation.dismissModal();
        Navigation.isNavigationReady().then(() => {
            if (isRootGroupChat) {
                Report.leaveGroupChat(report.reportID);
                return;
            }
            const isWorkspaceMemberLeavingWorkspaceRoom = (report.visibility === CONST.REPORT.VISIBILITY.RESTRICTED || isPolicyExpenseChat) && isPolicyEmployee;
            Report.leaveRoom(report.reportID, isWorkspaceMemberLeavingWorkspaceRoom);
        });
    }, [isPolicyEmployee, isPolicyExpenseChat, isRootGroupChat, report.reportID, report.visibility]);

    const [moneyRequestReportActions] = useOnyx(`${ONYXKEYS.COLLECTION.REPORT_ACTIONS}${moneyRequestReport?.reportID}`);
    const isMoneyRequestExported = ReportUtils.isExported(moneyRequestReportActions);
    const {isDelegateAccessRestricted, delegatorEmail} = useDelegateUserDetails();
    const [isNoDelegateAccessMenuVisible, setIsNoDelegateAccessMenuVisible] = useState(false);

    const unapproveExpenseReportOrShowModal = useCallback(() => {
        if (isDelegateAccessRestricted) {
            setIsNoDelegateAccessMenuVisible(true);
        } else if (isMoneyRequestExported) {
            setIsUnapproveModalVisible(true);
            return;
        }
        Navigation.dismissModal();
        IOU.unapproveExpenseReport(moneyRequestReport);
    }, [isMoneyRequestExported, moneyRequestReport, isDelegateAccessRestricted]);

    const shouldShowLeaveButton = ReportUtils.canLeaveChat(report, policy);

    const reportName = ReportUtils.getReportName(report);

    const additionalRoomDetails =
        (isPolicyExpenseChat && !!report?.isOwnPolicyExpenseChat) || ReportUtils.isExpenseReport(report) || isPolicyExpenseChat || isInvoiceRoom
            ? chatRoomSubtitle
            : `${translate('threads.in')} ${chatRoomSubtitle}`;

    let roomDescription;
    if (caseID === CASES.MONEY_REQUEST) {
        roomDescription = translate('common.name');
    } else if (isGroupChat) {
        roomDescription = translate('groupConfirmPage.groupName');
    } else {
        roomDescription = translate('newRoomPage.roomName');
    }

    const shouldShowNotificationPref = !isMoneyRequestReport && ReportUtils.getReportNotificationPreference(report) !== CONST.REPORT.NOTIFICATION_PREFERENCE.HIDDEN;
    const shouldShowWriteCapability = !isMoneyRequestReport;
    const shouldShowMenuItem = shouldShowNotificationPref || shouldShowWriteCapability || (!!report?.visibility && report.chatType !== CONST.REPORT.CHAT_TYPE.INVOICE);

    const isPayer = ReportUtils.isPayer(session, moneyRequestReport);
    const isSettled = ReportUtils.isSettled(moneyRequestReport?.reportID ?? '-1');

    const shouldShowCancelPaymentButton = caseID === CASES.MONEY_REPORT && isPayer && isSettled && ReportUtils.isExpenseReport(moneyRequestReport);
    const [chatReport] = useOnyx(`${ONYXKEYS.COLLECTION.REPORT}${moneyRequestReport?.chatReportID ?? '-1'}`);

    const cancelPayment = useCallback(() => {
        if (!chatReport) {
            return;
        }

        IOU.cancelPayment(moneyRequestReport, chatReport);
        setIsConfirmModalVisible(false);
    }, [moneyRequestReport, chatReport]);

    const menuItems: ReportDetailsPageMenuItem[] = useMemo(() => {
        const items: ReportDetailsPageMenuItem[] = [];

        if (isSelfDM) {
            return [];
        }

        if (isArchivedRoom) {
            return items;
        }

        // The Members page is only shown when:
        // - The report is a thread in a chat report
        // - The report is not a user created room with participants to show i.e. DM, Group Chat, etc
        // - The report is a user created room and the room and the current user is a workspace member i.e. non-workspace members should not see this option.
        if (
            (isGroupChat ||
                (isDefaultRoom && isChatThread && isPolicyEmployee) ||
                (!isUserCreatedPolicyRoom && participants.length) ||
                (isUserCreatedPolicyRoom && (isPolicyEmployee || (isChatThread && !ReportUtils.isPublicRoom(report))))) &&
            !ReportUtils.isConciergeChatReport(report) &&
            !isSystemChat
        ) {
            items.push({
                key: CONST.REPORT_DETAILS_MENU_ITEM.MEMBERS,
                translationKey: 'common.members',
                icon: Expensicons.Users,
                subtitle: activeChatMembers.length,
                isAnonymousAction: false,
                shouldShowRightIcon: true,
                action: () => {
                    if (shouldOpenRoomMembersPage) {
                        Navigation.navigate(ROUTES.ROOM_MEMBERS.getRoute(report?.reportID ?? '-1'));
                    } else {
                        Navigation.navigate(ROUTES.REPORT_PARTICIPANTS.getRoute(report?.reportID ?? '-1'));
                    }
                },
            });
        } else if ((isUserCreatedPolicyRoom && (!participants.length || !isPolicyEmployee)) || ((isDefaultRoom || isPolicyExpenseChat) && isChatThread && !isPolicyEmployee)) {
            items.push({
                key: CONST.REPORT_DETAILS_MENU_ITEM.INVITE,
                translationKey: 'common.invite',
                icon: Expensicons.Users,
                isAnonymousAction: false,
                shouldShowRightIcon: true,
                action: () => {
                    Navigation.navigate(ROUTES.ROOM_INVITE.getRoute(report?.reportID ?? '-1'));
                },
            });
        }

        if (shouldShowMenuItem) {
            items.push({
                key: CONST.REPORT_DETAILS_MENU_ITEM.SETTINGS,
                translationKey: 'common.settings',
                icon: Expensicons.Gear,
                isAnonymousAction: false,
                shouldShowRightIcon: true,
                action: () => {
                    Navigation.navigate(ROUTES.REPORT_SETTINGS.getRoute(report?.reportID ?? '-1'));
                },
            });
        }

        // Prevent displaying private notes option for threads and task reports
        if (!isChatThread && !isMoneyRequestReport && !isInvoiceReport && !isTaskReport) {
            items.push({
                key: CONST.REPORT_DETAILS_MENU_ITEM.PRIVATE_NOTES,
                translationKey: 'privateNotes.title',
                icon: Expensicons.Pencil,
                isAnonymousAction: false,
                shouldShowRightIcon: true,
                action: () => ReportUtils.navigateToPrivateNotes(report, session),
                brickRoadIndicator: Report.hasErrorInPrivateNotes(report) ? CONST.BRICK_ROAD_INDICATOR_STATUS.ERROR : undefined,
            });
        }

        // Show actions related to Task Reports
        if (isTaskReport && !isCanceledTaskReport) {
            if (ReportUtils.isCompletedTaskReport(report) && canModifyTask) {
                items.push({
                    key: CONST.REPORT_DETAILS_MENU_ITEM.MARK_AS_INCOMPLETE,
                    icon: Expensicons.Checkmark,
                    translationKey: 'task.markAsIncomplete',
                    isAnonymousAction: false,
                    action: Session.checkIfActionIsAllowed(() => {
                        Navigation.dismissModal();
                        Task.reopenTask(report);
                    }),
                });
            }
        }

        if (shouldShowCancelPaymentButton) {
            items.push({
                key: CONST.REPORT_DETAILS_MENU_ITEM.CANCEL_PAYMENT,
                icon: Expensicons.Trashcan,
                translationKey: 'iou.cancelPayment',
                isAnonymousAction: false,
                action: () => setIsConfirmModalVisible(true),
            });
        }

        if (shouldShowLeaveButton) {
            items.push({
                key: CONST.REPORT_DETAILS_MENU_ITEM.LEAVE_ROOM,
                translationKey: 'common.leave',
                icon: Expensicons.Exit,
                isAnonymousAction: true,
                action: () => {
                    if (ReportUtils.getParticipantsAccountIDsForDisplay(report, false, true).length === 1 && isRootGroupChat) {
                        setIsLastMemberLeavingGroupModalVisible(true);
                        return;
                    }

                    leaveChat();
                },
            });
        }

        if (policy && connectedIntegration && isPolicyAdmin && !isSingleTransactionView && isExpenseReport) {
            items.push({
                key: CONST.REPORT_DETAILS_MENU_ITEM.EXPORT,
                translationKey: 'common.export',
                icon: Expensicons.Upload,
                isAnonymousAction: false,
                action: () => {
                    Navigation.navigate(ROUTES.REPORT_WITH_ID_DETAILS_EXPORT.getRoute(report?.reportID ?? '', connectedIntegration));
                },
            });
        }

        if (canUnapproveRequest) {
            items.push({
                key: CONST.REPORT_DETAILS_MENU_ITEM.UNAPPROVE,
                icon: Expensicons.CircularArrowBackwards,
                translationKey: 'iou.unapprove',
                isAnonymousAction: false,
                action: () => unapproveExpenseReportOrShowModal(),
            });
        }

        if (report?.reportID && isDebugModeEnabled) {
            items.push({
                key: CONST.REPORT_DETAILS_MENU_ITEM.DEBUG,
                translationKey: 'debug.debug',
                icon: Expensicons.Bug,
                action: () => Navigation.navigate(ROUTES.DEBUG_REPORT.getRoute(report.reportID)),
                isAnonymousAction: true,
                shouldShowRightIcon: true,
            });
        }

        return items;
    }, [
        isSelfDM,
        isArchivedRoom,
        isGroupChat,
        isRootGroupChat,
        isDefaultRoom,
        isChatThread,
        isPolicyEmployee,
        isUserCreatedPolicyRoom,
        participants.length,
        report,
        isSystemChat,
        isPolicyExpenseChat,
        isMoneyRequestReport,
        isInvoiceReport,
        policy,
        connectedIntegration,
        isPolicyAdmin,
        isSingleTransactionView,
        canModifyTask,
        shouldShowMenuItem,
        isTaskReport,
        isCanceledTaskReport,
        shouldShowLeaveButton,
        activeChatMembers.length,
        shouldOpenRoomMembersPage,
        shouldShowCancelPaymentButton,
        session,
        leaveChat,
        canUnapproveRequest,
        isDebugModeEnabled,
        unapproveExpenseReportOrShowModal,
        isExpenseReport,
    ]);

    const displayNamesWithTooltips = useMemo(() => {
        const hasMultipleParticipants = participants.length > 1;
        return ReportUtils.getDisplayNamesWithTooltips(OptionsListUtils.getPersonalDetailsForAccountIDs(participants, personalDetails), hasMultipleParticipants);
    }, [participants, personalDetails]);

    const icons = useMemo(() => ReportUtils.getIcons(report, personalDetails, null, '', -1, policy), [report, personalDetails, policy]);

    const chatRoomSubtitleText = chatRoomSubtitle ? (
        <DisplayNames
            fullTitle={chatRoomSubtitle}
            tooltipEnabled
            numberOfLines={1}
            textStyles={[styles.sidebarLinkText, styles.textLabelSupporting, styles.pre, styles.mt1, styles.textAlignCenter]}
            shouldUseFullTitle
        />
    ) : null;

    const connectedIntegrationName = connectedIntegration ? translate('workspace.accounting.connectionName', connectedIntegration) : '';
    const unapproveWarningText = (
        <Text>
            <Text style={[styles.textStrong, styles.noWrap]}>{translate('iou.headsUp')}</Text> <Text>{translate('iou.unapproveWithIntegrationWarning', connectedIntegrationName)}</Text>
        </Text>
    );

    const renderedAvatar = useMemo(() => {
        if (isMoneyRequestReport || isInvoiceReport) {
            return (
                <View style={styles.mb3}>
                    <MultipleAvatars
                        icons={icons}
                        size={CONST.AVATAR_SIZE.LARGE}
                    />
                </View>
            );
        }
        if (isGroupChat && !isThread) {
            return (
                <AvatarWithImagePicker
                    source={icons[0].source}
                    avatarID={icons[0].id}
                    isUsingDefaultAvatar={!report.avatarUrl}
                    size={CONST.AVATAR_SIZE.XLARGE}
                    avatarStyle={styles.avatarXLarge}
                    onViewPhotoPress={() => Navigation.navigate(ROUTES.REPORT_AVATAR.getRoute(report.reportID ?? '-1'))}
                    onImageRemoved={() => {
                        // Calling this without a file will remove the avatar
                        Report.updateGroupChatAvatar(report.reportID ?? '');
                    }}
                    onImageSelected={(file) => Report.updateGroupChatAvatar(report.reportID ?? '-1', file)}
                    editIcon={Expensicons.Camera}
                    editIconStyle={styles.smallEditIconAccount}
                    pendingAction={report.pendingFields?.avatar ?? undefined}
                    errors={report.errorFields?.avatar ?? null}
                    errorRowStyles={styles.mt6}
                    onErrorClose={() => Report.clearAvatarErrors(report.reportID ?? '-1')}
                    shouldUseStyleUtilityForAnchorPosition
                    style={[styles.w100, styles.mb3]}
                />
            );
        }
        return (
            <View style={styles.mb3}>
                <RoomHeaderAvatars
                    icons={icons}
                    reportID={report?.reportID}
                />
            </View>
        );
    }, [report, icons, isMoneyRequestReport, isInvoiceReport, isGroupChat, isThread, styles]);

    const iouTransactionID = ReportActionsUtils.isMoneyRequestAction(requestParentReportAction)
        ? ReportActionsUtils.getOriginalMessage(requestParentReportAction)?.IOUTransactionID ?? ''
        : '';

    const canHoldUnholdReportAction = ReportUtils.canHoldUnholdReportAction(moneyRequestAction);
    const shouldShowHoldAction =
        caseID !== CASES.DEFAULT &&
        (canHoldUnholdReportAction.canHoldRequest || canHoldUnholdReportAction.canUnholdRequest) &&
        !ReportUtils.isArchivedRoom(transactionThreadReportID ? report : parentReport, parentReportNameValuePairs);

    const canJoin = ReportUtils.canJoinChat(report, parentReportAction, policy);

    const promotedActions = useMemo(() => {
        const result: PromotedAction[] = [];

        if (canJoin) {
            result.push(PromotedActions.join(report));
        }

        if (isExpenseReport && shouldShowHoldAction) {
            result.push(
                PromotedActions.hold({
                    isTextHold: canHoldUnholdReportAction.canHoldRequest,
                    reportAction: moneyRequestAction,
                    reportID: transactionThreadReportID ? report.reportID : moneyRequestAction?.childReportID ?? '-1',
                    isDelegateAccessRestricted,
                    setIsNoDelegateAccessMenuVisible,
                }),
            );
        }

        if (report) {
            result.push(PromotedActions.pin(report));
        }

        result.push(PromotedActions.share(report));

        return result;
    }, [report, moneyRequestAction, canJoin, isExpenseReport, shouldShowHoldAction, canHoldUnholdReportAction.canHoldRequest, transactionThreadReportID, isDelegateAccessRestricted]);

    const nameSectionExpenseIOU = (
        <View style={[styles.reportDetailsRoomInfo, styles.mw100]}>
            {shouldDisableRename && (
                <>
                    <View style={[styles.alignSelfCenter, styles.w100, styles.mt1]}>
                        <DisplayNames
                            fullTitle={reportName ?? ''}
                            displayNamesWithTooltips={displayNamesWithTooltips}
                            tooltipEnabled
                            numberOfLines={isChatRoom && !isChatThread ? 0 : 1}
                            textStyles={[styles.textHeadline, styles.textAlignCenter, isChatRoom && !isChatThread ? undefined : styles.pre]}
                            shouldUseFullTitle={shouldUseFullTitle}
                        />
                    </View>
                    {isPolicyAdmin ? (
                        <PressableWithoutFeedback
                            style={[styles.w100]}
                            disabled={policy?.pendingAction === CONST.RED_BRICK_ROAD_PENDING_ACTION.DELETE}
                            role={CONST.ROLE.BUTTON}
                            accessibilityLabel={chatRoomSubtitle ?? ''}
                            accessible
                            onPress={() => {
                                Navigation.navigate(ROUTES.WORKSPACE_INITIAL.getRoute(report?.policyID ?? ''));
                            }}
                        >
                            {chatRoomSubtitleText}
                        </PressableWithoutFeedback>
                    ) : (
                        chatRoomSubtitleText
                    )}
                </>
            )}
            {!isEmptyObject(parentNavigationSubtitleData) && (isMoneyRequestReport || isInvoiceReport || isMoneyRequest || isTaskReport) && (
                <ParentNavigationSubtitle
                    parentNavigationSubtitleData={parentNavigationSubtitleData}
                    parentReportID={report?.parentReportID}
                    parentReportActionID={report?.parentReportActionID}
                    pressableStyles={[styles.mt1, styles.mw100]}
                />
            )}
        </View>
    );

    const nameSectionGroupWorkspace = (
        <OfflineWithFeedback
            pendingAction={report?.pendingFields?.reportName}
            errors={report?.errorFields?.reportName}
            errorRowStyles={[styles.ph5]}
            onClose={() => Report.clearPolicyRoomNameErrors(report?.reportID)}
        >
            <View style={[styles.flex1, !shouldDisableRename && styles.mt3]}>
                <MenuItemWithTopDescription
                    shouldShowRightIcon={!shouldDisableRename}
                    interactive={!shouldDisableRename}
                    title={StringUtils.lineBreaksToSpaces(reportName)}
                    titleStyle={styles.newKansasLarge}
                    titleContainerStyle={shouldDisableRename && styles.alignItemsCenter}
                    shouldCheckActionAllowedOnPress={false}
                    description={!shouldDisableRename ? roomDescription : ''}
                    furtherDetails={chatRoomSubtitle && !isGroupChat ? additionalRoomDetails : ''}
                    onPress={() => Navigation.navigate(ROUTES.REPORT_SETTINGS_NAME.getRoute(report.reportID))}
                />
            </View>
        </OfflineWithFeedback>
    );

    const titleField = useMemo<OnyxTypes.PolicyReportField | undefined>((): OnyxTypes.PolicyReportField | undefined => {
        const fields = ReportUtils.getAvailableReportFields(report, Object.values(policy?.fieldList ?? {}));
        return fields.find((reportField) => ReportUtils.isReportFieldOfTypeTitle(reportField));
    }, [report, policy?.fieldList]);
    const fieldKey = ReportUtils.getReportFieldKey(titleField?.fieldID ?? '-1');
    const isFieldDisabled = ReportUtils.isReportFieldDisabled(report, titleField, policy);

    const shouldShowTitleField = caseID !== CASES.MONEY_REQUEST && !isFieldDisabled && ReportUtils.isAdminOwnerApproverOrReportOwner(report, policy);

    const nameSectionFurtherDetailsContent = (
        <ParentNavigationSubtitle
            parentNavigationSubtitleData={parentNavigationSubtitleData}
            parentReportID={report?.parentReportID}
            parentReportActionID={report?.parentReportActionID}
            pressableStyles={[styles.mt1, styles.mw100]}
        />
    );

    const nameSectionTitleField = titleField && (
        <OfflineWithFeedback
            pendingAction={report.pendingFields?.[fieldKey] ?? report.pendingFields?.reportName}
            errors={report.errorFields?.[fieldKey] ?? report.errorFields?.reportName}
            errorRowStyles={styles.ph5}
            key={`menuItem-${fieldKey}`}
            onClose={() => {
                if (report.errorFields?.reportName) {
                    Report.clearPolicyRoomNameErrors(report.reportID);
                }
                Report.clearReportFieldKeyErrors(report.reportID, fieldKey);
            }}
        >
            <View style={[styles.flex1]}>
                <MenuItemWithTopDescription
                    shouldShowRightIcon={!isFieldDisabled}
                    interactive={!isFieldDisabled}
                    title={reportName}
                    titleStyle={styles.newKansasLarge}
                    shouldCheckActionAllowedOnPress={false}
                    description={Str.UCFirst(titleField.name)}
                    onPress={() => Navigation.navigate(ROUTES.EDIT_REPORT_FIELD_REQUEST.getRoute(report.reportID, report.policyID ?? '-1', titleField.fieldID ?? '-1'))}
                    furtherDetailsComponent={nameSectionFurtherDetailsContent}
                />
            </View>
        </OfflineWithFeedback>
    );

    // A flag to indicate whether the user choose to delete the transaction or not
    const isTransactionDeleted = useRef<boolean>(false);
    // Where to go back after deleting the transaction and its report. It's empty if the transaction report isn't deleted.
    const navigateBackToAfterDelete = useRef<Route>();

    const deleteTransaction = useCallback(() => {
        setIsDeleteModalVisible(false);

        if (caseID === CASES.DEFAULT) {
            navigateBackToAfterDelete.current = Task.deleteTask(report);
            return;
        }

        if (!requestParentReportAction) {
            return;
        }

        if (ReportActionsUtils.isTrackExpenseAction(requestParentReportAction)) {
            navigateBackToAfterDelete.current = IOU.deleteTrackExpense(moneyRequestReport?.reportID ?? '', iouTransactionID, requestParentReportAction, isSingleTransactionView);
        } else {
            navigateBackToAfterDelete.current = IOU.deleteMoneyRequest(iouTransactionID, requestParentReportAction, isSingleTransactionView);
        }

        isTransactionDeleted.current = true;
    }, [caseID, iouTransactionID, moneyRequestReport?.reportID, report, requestParentReportAction, isSingleTransactionView]);
    return (
        <ScreenWrapper testID={ReportDetailsPage.displayName}>
            <FullPageNotFoundView shouldShow={isEmptyObject(report)}>
                <HeaderWithBackButton title={translate('common.details')} />
                <ScrollView style={[styles.flex1]}>
                    <View style={[styles.reportDetailsTitleContainer, styles.pb0]}>
                        {renderedAvatar}
                        {isExpenseReport && (!shouldShowTitleField || !titleField) && nameSectionExpenseIOU}
                    </View>

                    {isExpenseReport && shouldShowTitleField && titleField && nameSectionTitleField}

                    {!isExpenseReport && nameSectionGroupWorkspace}

                    {shouldShowReportDescription && (
                        <OfflineWithFeedback pendingAction={report.pendingFields?.description}>
                            <MenuItemWithTopDescription
                                shouldShowRightIcon
                                interactive
                                title={report.description}
                                shouldRenderAsHTML
                                shouldTruncateTitle
                                characterLimit={100}
                                shouldCheckActionAllowedOnPress={false}
                                description={translate('reportDescriptionPage.roomDescription')}
                                onPress={() => Navigation.navigate(ROUTES.REPORT_DESCRIPTION.getRoute(report.reportID))}
                            />
                        </OfflineWithFeedback>
                    )}

                    <PromotedActionsBar
                        containerStyle={styles.mt5}
                        promotedActions={promotedActions}
                    />

                    {menuItems.map((item) => (
                        <MenuItem
                            key={item.key}
                            title={translate(item.translationKey)}
                            subtitle={item.subtitle}
                            icon={item.icon}
                            onPress={item.action}
                            isAnonymousAction={item.isAnonymousAction}
                            shouldShowRightIcon={item.shouldShowRightIcon}
                            brickRoadIndicator={item.brickRoadIndicator}
                        />
                    ))}

                    {shouldShowDeleteButton && (
                        <MenuItem
                            key={CONST.REPORT_DETAILS_MENU_ITEM.DELETE}
                            icon={Expensicons.Trashcan}
                            title={caseID === CASES.DEFAULT ? translate('common.delete') : translate('reportActionContextMenu.deleteAction', {action: requestParentReportAction})}
                            onPress={() => setIsDeleteModalVisible(true)}
                        />
                    )}
                </ScrollView>
                <ConfirmModal
                    danger
                    title={translate('groupChat.lastMemberTitle')}
                    isVisible={isLastMemberLeavingGroupModalVisible}
                    onConfirm={() => {
                        setIsLastMemberLeavingGroupModalVisible(false);
                        leaveChat();
                    }}
                    onCancel={() => setIsLastMemberLeavingGroupModalVisible(false)}
                    prompt={translate('groupChat.lastMemberWarning')}
                    confirmText={translate('common.leave')}
                    cancelText={translate('common.cancel')}
                />
                <ConfirmModal
                    title={translate('iou.cancelPayment')}
                    isVisible={isConfirmModalVisible}
                    onConfirm={cancelPayment}
                    onCancel={() => setIsConfirmModalVisible(false)}
                    prompt={translate('iou.cancelPaymentConfirmation')}
                    confirmText={translate('iou.cancelPayment')}
                    cancelText={translate('common.dismiss')}
                    danger
                    shouldEnableNewFocusManagement
                />
                <ConfirmModal
                    title={caseID === CASES.DEFAULT ? translate('task.deleteTask') : translate('iou.deleteExpense')}
                    isVisible={isDeleteModalVisible}
                    onConfirm={deleteTransaction}
                    onCancel={() => setIsDeleteModalVisible(false)}
                    onModalHide={() => {
                        // We use isTransactionDeleted to know if the modal hides because the user deletes the transaction.
                        if (!isTransactionDeleted.current) {
                            if (caseID === CASES.DEFAULT) {
                                if (navigateBackToAfterDelete.current) {
                                    Navigation.goBack(navigateBackToAfterDelete.current);
                                } else {
                                    Navigation.dismissModal();
                                }
                            }
                            return;
                        }

                        if (!navigateBackToAfterDelete.current) {
                            Navigation.dismissModal();
                        } else {
                            ReportUtils.navigateBackAfterDeleteTransaction(navigateBackToAfterDelete.current, true);
                        }
                    }}
                    prompt={caseID === CASES.DEFAULT ? translate('task.deleteConfirmation') : translate('iou.deleteConfirmation')}
                    confirmText={translate('common.delete')}
                    cancelText={translate('common.cancel')}
                    danger
                    shouldEnableNewFocusManagement
                />
                <DelegateNoAccessModal
                    isNoDelegateAccessMenuVisible={isNoDelegateAccessMenuVisible}
                    onClose={() => setIsNoDelegateAccessMenuVisible(false)}
                    delegatorEmail={delegatorEmail ?? ''}
                />
                <ConfirmModal
                    title={translate('iou.unapproveReport')}
                    isVisible={isUnapproveModalVisible}
                    danger
                    confirmText={translate('iou.unapproveReport')}
                    onConfirm={() => {
                        setIsUnapproveModalVisible(false);
                        Navigation.dismissModal();
                        IOU.unapproveExpenseReport(moneyRequestReport);
                    }}
                    cancelText={translate('common.cancel')}
                    onCancel={() => setIsUnapproveModalVisible(false)}
                    prompt={unapproveWarningText}
                />
            </FullPageNotFoundView>
        </ScreenWrapper>
    );
}

ReportDetailsPage.displayName = 'ReportDetailsPage';

export default withReportOrNotFound()(ReportDetailsPage);<|MERGE_RESOLUTION|>--- conflicted
+++ resolved
@@ -64,18 +64,7 @@
     shouldShowRightIcon?: boolean;
 };
 
-<<<<<<< HEAD
-type ReportDetailsPageOnyxProps = {
-    /** Personal details of all the users */
-    personalDetails: OnyxEntry<OnyxTypes.PersonalDetailsList>;
-
-    /** Session info for the currently logged in user. */
-    session: OnyxEntry<OnyxTypes.Session>;
-};
-type ReportDetailsPageProps = ReportDetailsPageOnyxProps & WithReportOrNotFoundProps & PlatformStackScreenProps<ReportDetailsNavigatorParamList, typeof SCREENS.REPORT_DETAILS.ROOT>;
-=======
-type ReportDetailsPageProps = WithReportOrNotFoundProps & StackScreenProps<ReportDetailsNavigatorParamList, typeof SCREENS.REPORT_DETAILS.ROOT>;
->>>>>>> dcf1a0ca
+type ReportDetailsPageProps = WithReportOrNotFoundProps & PlatformStackScreenProps<ReportDetailsNavigatorParamList, typeof SCREENS.REPORT_DETAILS.ROOT>;
 
 const CASES = {
     DEFAULT: 'default',
