--- conflicted
+++ resolved
@@ -28,12 +28,7 @@
 import useLocalize from '@hooks/useLocalize';
 import useNetwork from '@hooks/useNetwork';
 import usePaginatedReportActions from '@hooks/usePaginatedReportActions';
-<<<<<<< HEAD
-=======
-import usePermissions from '@hooks/usePermissions';
 import useReportIsArchived from '@hooks/useReportIsArchived';
-import useResponsiveLayout from '@hooks/useResponsiveLayout';
->>>>>>> e7eab647
 import useThemeStyles from '@hooks/useThemeStyles';
 import getBase62ReportID from '@libs/getBase62ReportID';
 import Navigation from '@libs/Navigation/Navigation';
@@ -268,12 +263,6 @@
         return report;
     }, [caseID, parentReport, report]);
 
-<<<<<<< HEAD
-    const canActionTask = canActionTaskAction(report, session?.accountID ?? CONST.DEFAULT_NUMBER_ID);
-=======
-    const moneyRequestAction = transactionThreadReportID ? requestParentReportAction : parentReportAction;
-
->>>>>>> e7eab647
     const shouldShowTaskDeleteButton =
         isTaskReport &&
         !isCanceledTaskReport &&
@@ -542,15 +531,7 @@
         iouTransactionID,
         moneyRequestReport?.reportID,
         session,
-<<<<<<< HEAD
-        canModifyTask,
-        canActionTask,
-=======
         isTaskActionable,
-        isOffline,
-        transactionIDList,
-        unapproveExpenseReportOrShowModal,
->>>>>>> e7eab647
         isRootGroupChat,
         leaveChat,
     ]);
