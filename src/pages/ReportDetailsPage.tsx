import {Str} from 'expensify-common';
import React, {useCallback, useEffect, useMemo, useRef, useState} from 'react';
import {View} from 'react-native';
import type {OnyxEntry} from 'react-native-onyx';
import {useOnyx} from 'react-native-onyx';
import type {ValueOf} from 'type-fest';
import AvatarWithImagePicker from '@components/AvatarWithImagePicker';
import FullPageNotFoundView from '@components/BlockingViews/FullPageNotFoundView';
import ConfirmModal from '@components/ConfirmModal';
import DisplayNames from '@components/DisplayNames';
import FixedFooter from '@components/FixedFooter';
import HeaderWithBackButton from '@components/HeaderWithBackButton';
import MentionReportContext from '@components/HTMLEngineProvider/HTMLRenderers/MentionReportRenderer/MentionReportContext';
import * as Expensicons from '@components/Icon/Expensicons';
import MenuItem from '@components/MenuItem';
import MenuItemWithTopDescription from '@components/MenuItemWithTopDescription';
import {useMoneyRequestReportContext} from '@components/MoneyRequestReportView/MoneyRequestReportContext';
import MultipleAvatars from '@components/MultipleAvatars';
import OfflineWithFeedback from '@components/OfflineWithFeedback';
import ParentNavigationSubtitle from '@components/ParentNavigationSubtitle';
import PressableWithoutFeedback from '@components/Pressable/PressableWithoutFeedback';
import type {PromotedAction} from '@components/PromotedActionsBar';
import PromotedActionsBar, {PromotedActions} from '@components/PromotedActionsBar';
import RoomHeaderAvatars from '@components/RoomHeaderAvatars';
import ScreenWrapper from '@components/ScreenWrapper';
import ScrollView from '@components/ScrollView';
import TextWithCopy from '@components/TextWithCopy';
import useLocalize from '@hooks/useLocalize';
import useNetwork from '@hooks/useNetwork';
import usePaginatedReportActions from '@hooks/usePaginatedReportActions';
import usePermissions from '@hooks/usePermissions';
import useReportIsArchived from '@hooks/useReportIsArchived';
import useThemeStyles from '@hooks/useThemeStyles';
import getBase62ReportID from '@libs/getBase62ReportID';
import Navigation from '@libs/Navigation/Navigation';
import type {PlatformStackScreenProps} from '@libs/Navigation/PlatformStackNavigation/types';
import type {ReportDetailsNavigatorParamList} from '@libs/Navigation/types';
import {getPersonalDetailsForAccountIDs} from '@libs/OptionsListUtils';
import Parser from '@libs/Parser';
import {isPolicyAdmin as isPolicyAdminUtil, isPolicyEmployee as isPolicyEmployeeUtil, shouldShowPolicy} from '@libs/PolicyUtils';
import {getOneTransactionThreadReportID, getOriginalMessage, getTrackExpenseActionableWhisper, isDeletedAction, isMoneyRequestAction, isTrackExpenseAction} from '@libs/ReportActionsUtils';
import {
    canDeleteCardTransactionByLiabilityType,
    canDeleteTransaction,
    canEditReportDescription as canEditReportDescriptionUtil,
    canJoinChat,
    canLeaveChat,
    canWriteInReport,
    createDraftTransactionAndNavigateToParticipantSelector,
    getAvailableReportFields,
    getChatRoomSubtitle,
    getDisplayNamesWithTooltips,
    getIcons,
    getOriginalReportID,
    getParentNavigationSubtitle,
    getParticipantsAccountIDsForDisplay,
    getParticipantsList,
    getReportDescription,
    getReportFieldKey,
    getReportName,
    isAdminOwnerApproverOrReportOwner,
    isArchivedNonExpenseReport,
    isCanceledTaskReport as isCanceledTaskReportUtil,
    isChatRoom as isChatRoomUtil,
    isChatThread as isChatThreadUtil,
    isClosedReport,
    isCompletedTaskReport,
    isConciergeChatReport,
    isDefaultRoom as isDefaultRoomUtil,
    isExpenseReport as isExpenseReportUtil,
    isFinancialReportsForBusinesses as isFinancialReportsForBusinessesUtil,
    isGroupChat as isGroupChatUtil,
    isHiddenForCurrentUser,
    isInvoiceReport as isInvoiceReportUtil,
    isInvoiceRoom as isInvoiceRoomUtil,
    isMoneyRequestReport as isMoneyRequestReportUtil,
    isMoneyRequest as isMoneyRequestUtil,
    isPolicyExpenseChat as isPolicyExpenseChatUtil,
    isPublicRoom as isPublicRoomUtil,
    isReportFieldDisabled,
    isReportFieldOfTypeTitle,
    isRootGroupChat as isRootGroupChatUtil,
    isSelfDM as isSelfDMUtil,
    isSystemChat as isSystemChatUtil,
    isTaskReport as isTaskReportUtil,
    isThread as isThreadUtil,
    isTrackExpenseReport as isTrackExpenseReportUtil,
    isUserCreatedPolicyRoom as isUserCreatedPolicyRoomUtil,
    navigateBackOnDeleteTransaction,
    navigateToPrivateNotes,
    shouldDisableRename as shouldDisableRenameUtil,
    shouldUseFullTitleToDisplay,
} from '@libs/ReportUtils';
import StringUtils from '@libs/StringUtils';
import {deleteMoneyRequest, deleteTrackExpense, getNavigationUrlAfterTrackExpenseDelete, getNavigationUrlOnMoneyRequestDelete} from '@userActions/IOU';
import {
    clearAvatarErrors,
    clearPolicyRoomNameErrors,
    getReportPrivateNote,
    hasErrorInPrivateNotes,
    leaveGroupChat,
    leaveRoom,
    setDeleteTransactionNavigateBackUrl,
    updateGroupChatAvatar,
} from '@userActions/Report';
import {callFunctionIfActionIsAllowed} from '@userActions/Session';
import {canActionTask, canModifyTask, deleteTask, reopenTask} from '@userActions/Task';
import CONST from '@src/CONST';
import type {TranslationPaths} from '@src/languages/types';
import ONYXKEYS from '@src/ONYXKEYS';
import type {Route} from '@src/ROUTES';
import ROUTES from '@src/ROUTES';
import type SCREENS from '@src/SCREENS';
import type * as OnyxTypes from '@src/types/onyx';
import type DeepValueOf from '@src/types/utils/DeepValueOf';
import {isEmptyObject} from '@src/types/utils/EmptyObject';
import type IconAsset from '@src/types/utils/IconAsset';
import type {WithReportOrNotFoundProps} from './home/report/withReportOrNotFound';
import withReportOrNotFound from './home/report/withReportOrNotFound';

type ReportDetailsPageMenuItem = {
    key: DeepValueOf<typeof CONST.REPORT_DETAILS_MENU_ITEM>;
    translationKey: TranslationPaths;
    icon: IconAsset;
    isAnonymousAction: boolean;
    action: () => void;
    brickRoadIndicator?: ValueOf<typeof CONST.BRICK_ROAD_INDICATOR_STATUS>;
    subtitle?: number;
    shouldShowRightIcon?: boolean;
};

type ReportDetailsPageProps = WithReportOrNotFoundProps & PlatformStackScreenProps<ReportDetailsNavigatorParamList, typeof SCREENS.REPORT_DETAILS.ROOT>;

const CASES = {
    DEFAULT: 'default',
    MONEY_REQUEST: 'money_request',
    MONEY_REPORT: 'money_report',
};

type CaseID = ValueOf<typeof CASES>;

function ReportDetailsPage({policies, report, route, reportMetadata}: ReportDetailsPageProps) {
    const {translate} = useLocalize();
    const {isOffline} = useNetwork();
<<<<<<< HEAD
    const {isBetaEnabled} = usePermissions();
=======
    const {canUseTrackFlows} = usePermissions();
>>>>>>> 8bb818d7
    const styles = useThemeStyles();
    const backTo = route.params.backTo;

    const [parentReport] = useOnyx(`${ONYXKEYS.COLLECTION.REPORT}${report.parentReportID}`, {canBeMissing: true});

    const [parentReportAction] = useOnyx(`${ONYXKEYS.COLLECTION.REPORT_ACTIONS}${report.parentReportID}`, {
        selector: (actions) => (report?.parentReportActionID ? actions?.[report.parentReportActionID] : undefined),
        canBeMissing: true,
    });

    const [reportNameValuePairs] = useOnyx(`${ONYXKEYS.COLLECTION.REPORT_NAME_VALUE_PAIRS}${report?.reportID}`, {canBeMissing: false});

    const {reportActions} = usePaginatedReportActions(report.reportID);

    const transactionThreadReportID = useMemo(() => getOneTransactionThreadReportID(report.reportID, reportActions ?? [], isOffline), [report.reportID, reportActions, isOffline]);

    /* eslint-disable @typescript-eslint/prefer-nullish-coalescing */
    const [transactionThreadReport] = useOnyx(`${ONYXKEYS.COLLECTION.REPORT}${transactionThreadReportID}`, {canBeMissing: true});
    const [isDebugModeEnabled] = useOnyx(ONYXKEYS.ACCOUNT, {selector: (account) => !!account?.isDebugModeEnabled, canBeMissing: false});
    const [personalDetails] = useOnyx(ONYXKEYS.PERSONAL_DETAILS_LIST, {canBeMissing: false});
    const [session] = useOnyx(ONYXKEYS.SESSION, {canBeMissing: false});

    const {removeTransaction} = useMoneyRequestReportContext();

    const [isLastMemberLeavingGroupModalVisible, setIsLastMemberLeavingGroupModalVisible] = useState(false);
    const [isDeleteModalVisible, setIsDeleteModalVisible] = useState(false);
    const policy = useMemo(() => policies?.[`${ONYXKEYS.COLLECTION.POLICY}${report?.policyID}`], [policies, report?.policyID]);
    const isPolicyAdmin = useMemo(() => isPolicyAdminUtil(policy), [policy]);
    const isPolicyEmployee = useMemo(() => isPolicyEmployeeUtil(report?.policyID, policies), [report?.policyID, policies]);
    const isPolicyExpenseChat = useMemo(() => isPolicyExpenseChatUtil(report), [report]);
    const shouldUseFullTitle = useMemo(() => shouldUseFullTitleToDisplay(report), [report]);
    const isChatRoom = useMemo(() => isChatRoomUtil(report), [report]);
    const isUserCreatedPolicyRoom = useMemo(() => isUserCreatedPolicyRoomUtil(report), [report]);
    const isDefaultRoom = useMemo(() => isDefaultRoomUtil(report), [report]);
    const isChatThread = useMemo(() => isChatThreadUtil(report), [report]);
    const isArchivedRoom = useMemo(() => isArchivedNonExpenseReport(report, reportNameValuePairs), [report, reportNameValuePairs]);
    const isMoneyRequestReport = useMemo(() => isMoneyRequestReportUtil(report), [report]);
    const isMoneyRequest = useMemo(() => isMoneyRequestUtil(report), [report]);
    const isInvoiceReport = useMemo(() => isInvoiceReportUtil(report), [report]);
    const isFinancialReportsForBusinesses = useMemo(() => isFinancialReportsForBusinessesUtil(report), [report]);
    const isInvoiceRoom = useMemo(() => isInvoiceRoomUtil(report), [report]);
    const isTaskReport = useMemo(() => isTaskReportUtil(report), [report]);
    const isSelfDM = useMemo(() => isSelfDMUtil(report), [report]);
    const isTrackExpenseReport = useMemo(() => isTrackExpenseReportUtil(report), [report]);
    const isCanceledTaskReport = isCanceledTaskReportUtil(report, parentReportAction);
    const isParentReportArchived = useReportIsArchived(parentReport?.reportID);
    const isTaskModifiable = canModifyTask(report, session?.accountID, isParentReportArchived);
    const isTaskActionable = canActionTask(report, session?.accountID, parentReport, isParentReportArchived);
    const canEditReportDescription = useMemo(() => canEditReportDescriptionUtil(report, policy), [report, policy]);
    const shouldShowReportDescription = isChatRoom && (canEditReportDescription || report.description !== '') && (isTaskReport ? isTaskModifiable : true);
    const isExpenseReport = isMoneyRequestReport || isInvoiceReport || isMoneyRequest;
    const isSingleTransactionView = isMoneyRequest || isTrackExpenseReport;
    const isSelfDMTrackExpenseReport = isTrackExpenseReport && isSelfDMUtil(parentReport);
    const shouldDisableRename = useMemo(() => shouldDisableRenameUtil(report), [report]);
    const parentNavigationSubtitleData = getParentNavigationSubtitle(report);
    const base62ReportID = getBase62ReportID(Number(report.reportID));
    // eslint-disable-next-line react-compiler/react-compiler, react-hooks/exhaustive-deps -- policy is a dependency because `getChatRoomSubtitle` calls `getPolicyName` which in turn retrieves the value from the `policy` value stored in Onyx
    const chatRoomSubtitle = useMemo(() => {
        const subtitle = getChatRoomSubtitle(report);

        if (subtitle) {
            return subtitle;
        }

        return '';
    }, [report]);

    const isSystemChat = useMemo(() => isSystemChatUtil(report), [report]);
    const isGroupChat = useMemo(() => isGroupChatUtil(report), [report]);
    const isRootGroupChat = useMemo(() => isRootGroupChatUtil(report), [report]);
    const isThread = useMemo(() => isThreadUtil(report), [report]);
    const shouldOpenRoomMembersPage = isUserCreatedPolicyRoom || isChatThread || (isPolicyExpenseChat && isPolicyAdmin);
    const participants = useMemo(() => {
        return getParticipantsList(report, personalDetails, shouldOpenRoomMembersPage);
    }, [report, personalDetails, shouldOpenRoomMembersPage]);

    let caseID: CaseID;
    if (isMoneyRequestReport || isInvoiceReport) {
        // 3. MoneyReportHeader
        caseID = CASES.MONEY_REPORT;
    } else if (isSingleTransactionView) {
        // 2. MoneyRequestHeader
        caseID = CASES.MONEY_REQUEST;
    } else {
        // 1. HeaderView
        caseID = CASES.DEFAULT;
    }

    // Get the active chat members by filtering out the pending members with delete action
    const activeChatMembers = participants.flatMap((accountID) => {
        const pendingMember = reportMetadata?.pendingChatMembers?.findLast((member) => member.accountID === accountID.toString());
        const detail = personalDetails?.[accountID];
        if (!detail) {
            return [];
        }
        return !pendingMember || pendingMember.pendingAction !== CONST.RED_BRICK_ROAD_PENDING_ACTION.DELETE ? accountID : [];
    });

    const isPrivateNotesFetchTriggered = reportMetadata?.isLoadingPrivateNotes !== undefined;

    const requestParentReportAction = useMemo(() => {
        // 2. MoneyReport case
        if (caseID === CASES.MONEY_REPORT) {
            if (!reportActions || !transactionThreadReport?.parentReportActionID) {
                return undefined;
            }
            return reportActions.find((action) => action.reportActionID === transactionThreadReport.parentReportActionID);
        }
        return parentReportAction;
    }, [caseID, parentReportAction, reportActions, transactionThreadReport?.parentReportActionID]);

    const isActionOwner =
        typeof requestParentReportAction?.actorAccountID === 'number' && typeof session?.accountID === 'number' && requestParentReportAction.actorAccountID === session?.accountID;
    const isDeletedParentAction = isDeletedAction(requestParentReportAction);

    const moneyRequestReport: OnyxEntry<OnyxTypes.Report> = useMemo(() => {
        if (caseID === CASES.MONEY_REQUEST) {
            return parentReport;
        }
        return report;
    }, [caseID, parentReport, report]);

    const shouldShowTaskDeleteButton =
        isTaskReport &&
        !isCanceledTaskReport &&
        canWriteInReport(report) &&
        report.stateNum !== CONST.REPORT.STATE_NUM.APPROVED &&
        !isClosedReport(report) &&
        isTaskModifiable &&
        isTaskActionable;
    const canDeleteRequest = isActionOwner && (canDeleteTransaction(moneyRequestReport) || isSelfDMTrackExpenseReport) && !isDeletedParentAction;
    const iouTransactionID = isMoneyRequestAction(requestParentReportAction) ? getOriginalMessage(requestParentReportAction)?.IOUTransactionID : '';
    const isCardTransactionCanBeDeleted = canDeleteCardTransactionByLiabilityType(iouTransactionID);
    const shouldShowDeleteButton = shouldShowTaskDeleteButton || (canDeleteRequest && isCardTransactionCanBeDeleted);
    useEffect(() => {
        if (canDeleteRequest) {
            return;
        }

        setIsDeleteModalVisible(false);
    }, [canDeleteRequest]);

    useEffect(() => {
        // Do not fetch private notes if isLoadingPrivateNotes is already defined, or if the network is offline, or if the report is a self DM.
        if (isPrivateNotesFetchTriggered || isOffline || isSelfDM) {
            return;
        }

        getReportPrivateNote(report?.reportID);
    }, [report?.reportID, isOffline, isPrivateNotesFetchTriggered, isSelfDM]);

    const leaveChat = useCallback(() => {
        Navigation.dismissModal();
        Navigation.isNavigationReady().then(() => {
            if (isRootGroupChat) {
                leaveGroupChat(report.reportID);
                return;
            }
            const isWorkspaceMemberLeavingWorkspaceRoom = (report.visibility === CONST.REPORT.VISIBILITY.RESTRICTED || isPolicyExpenseChat) && isPolicyEmployee;
            leaveRoom(report.reportID, isWorkspaceMemberLeavingWorkspaceRoom);
        });
    }, [isPolicyEmployee, isPolicyExpenseChat, isRootGroupChat, report.reportID, report.visibility]);

    const shouldShowLeaveButton = canLeaveChat(report, policy);
    const shouldShowGoToWorkspace = shouldShowPolicy(policy, false, session?.email) && !policy?.isJoinRequestPending;

    const reportName = Parser.htmlToText(getReportName(report));

    const additionalRoomDetails =
        (isPolicyExpenseChat && !!report?.isOwnPolicyExpenseChat) || isExpenseReportUtil(report) || isPolicyExpenseChat || isInvoiceRoom
            ? chatRoomSubtitle
            : `${translate('threads.in')} ${chatRoomSubtitle}`;

    let roomDescription: string | undefined;
    if (caseID === CASES.MONEY_REQUEST) {
        roomDescription = translate('common.name');
    } else if (isGroupChat) {
        roomDescription = translate('newRoomPage.groupName');
    } else {
        roomDescription = translate('newRoomPage.roomName');
    }

    const shouldShowNotificationPref = !isMoneyRequestReport && !isHiddenForCurrentUser(report);
    const shouldShowWriteCapability = !isMoneyRequestReport;
    const shouldShowMenuItem = shouldShowNotificationPref || shouldShowWriteCapability || (!!report?.visibility && report.chatType !== CONST.REPORT.CHAT_TYPE.INVOICE);

    const menuItems: ReportDetailsPageMenuItem[] = useMemo(() => {
        const items: ReportDetailsPageMenuItem[] = [];

        if (isSelfDM) {
            return [];
        }

        if (isArchivedRoom) {
            return items;
        }

        // The Members page is only shown when:
        // - The report is a thread in a chat report
        // - The report is not a user created room with participants to show i.e. DM, Group Chat, etc
        // - The report is a user created room and the room and the current user is a workspace member i.e. non-workspace members should not see this option.
        if (
            (isGroupChat ||
                (isDefaultRoom && isChatThread && isPolicyEmployee) ||
                (!isUserCreatedPolicyRoom && participants.length) ||
                (isUserCreatedPolicyRoom && (isPolicyEmployee || (isChatThread && !isPublicRoomUtil(report))))) &&
            !isConciergeChatReport(report) &&
            !isSystemChat &&
            activeChatMembers.length > 0
        ) {
            items.push({
                key: CONST.REPORT_DETAILS_MENU_ITEM.MEMBERS,
                translationKey: 'common.members',
                icon: Expensicons.Users,
                subtitle: activeChatMembers.length,
                isAnonymousAction: false,
                shouldShowRightIcon: true,
                action: () => {
                    if (shouldOpenRoomMembersPage) {
                        Navigation.navigate(ROUTES.ROOM_MEMBERS.getRoute(report?.reportID, backTo));
                    } else {
                        Navigation.navigate(ROUTES.REPORT_PARTICIPANTS.getRoute(report?.reportID, backTo));
                    }
                },
            });
        } else if ((isUserCreatedPolicyRoom && (!participants.length || !isPolicyEmployee)) || ((isDefaultRoom || isPolicyExpenseChat) && isChatThread && !isPolicyEmployee)) {
            items.push({
                key: CONST.REPORT_DETAILS_MENU_ITEM.INVITE,
                translationKey: 'common.invite',
                icon: Expensicons.Users,
                isAnonymousAction: false,
                shouldShowRightIcon: true,
                action: () => {
                    Navigation.navigate(ROUTES.ROOM_INVITE.getRoute(report?.reportID));
                },
            });
        }

        if (shouldShowMenuItem) {
            items.push({
                key: CONST.REPORT_DETAILS_MENU_ITEM.SETTINGS,
                translationKey: 'common.settings',
                icon: Expensicons.Gear,
                isAnonymousAction: false,
                shouldShowRightIcon: true,
                action: () => {
                    Navigation.navigate(ROUTES.REPORT_SETTINGS.getRoute(report?.reportID, backTo));
                },
            });
        }

        if (isTrackExpenseReport && !isDeletedParentAction) {
            const actionReportID = getOriginalReportID(report.reportID, parentReportAction);
            const whisperAction = getTrackExpenseActionableWhisper(iouTransactionID, moneyRequestReport?.reportID);
            const actionableWhisperReportActionID = whisperAction?.reportActionID;
            items.push({
                key: CONST.REPORT_DETAILS_MENU_ITEM.TRACK.SUBMIT,
                translationKey: 'actionableMentionTrackExpense.submit',
                icon: Expensicons.Send,
                isAnonymousAction: false,
                shouldShowRightIcon: true,
                action: () => {
                    createDraftTransactionAndNavigateToParticipantSelector(iouTransactionID, actionReportID, CONST.IOU.ACTION.SUBMIT, actionableWhisperReportActionID);
                },
            });
            if (isBetaEnabled(CONST.BETAS.TRACK_FLOWS)) {
                items.push({
                    key: CONST.REPORT_DETAILS_MENU_ITEM.TRACK.CATEGORIZE,
                    translationKey: 'actionableMentionTrackExpense.categorize',
                    icon: Expensicons.Folder,
                    isAnonymousAction: false,
                    shouldShowRightIcon: true,
                    action: () => {
                        createDraftTransactionAndNavigateToParticipantSelector(iouTransactionID, actionReportID, CONST.IOU.ACTION.CATEGORIZE, actionableWhisperReportActionID);
                    },
                });
                items.push({
                    key: CONST.REPORT_DETAILS_MENU_ITEM.TRACK.SHARE,
                    translationKey: 'actionableMentionTrackExpense.share',
                    icon: Expensicons.UserPlus,
                    isAnonymousAction: false,
                    shouldShowRightIcon: true,
                    action: () => {
                        createDraftTransactionAndNavigateToParticipantSelector(iouTransactionID, actionReportID, CONST.IOU.ACTION.SHARE, actionableWhisperReportActionID);
                    },
                });
            }
        }

        // Prevent displaying private notes option for threads and task reports
        if (!isChatThread && !isMoneyRequestReport && !isInvoiceReport && !isTaskReport) {
            items.push({
                key: CONST.REPORT_DETAILS_MENU_ITEM.PRIVATE_NOTES,
                translationKey: 'privateNotes.title',
                icon: Expensicons.Pencil,
                isAnonymousAction: false,
                shouldShowRightIcon: true,
                action: () => navigateToPrivateNotes(report, session, backTo),
                brickRoadIndicator: hasErrorInPrivateNotes(report) ? CONST.BRICK_ROAD_INDICATOR_STATUS.ERROR : undefined,
            });
        }

        // Show actions related to Task Reports
        if (isTaskReport && !isCanceledTaskReport) {
            if (isCompletedTaskReport(report) && isTaskActionable) {
                items.push({
                    key: CONST.REPORT_DETAILS_MENU_ITEM.MARK_AS_INCOMPLETE,
                    icon: Expensicons.Checkmark,
                    translationKey: 'task.markAsIncomplete',
                    isAnonymousAction: false,
                    action: callFunctionIfActionIsAllowed(() => {
                        Navigation.dismissModal();
                        reopenTask(report);
                    }),
                });
            }
        }

<<<<<<< HEAD
        if (!isBetaEnabled(CONST.BETAS.TABLE_REPORT_VIEW) && shouldShowCancelPaymentButton) {
            items.push({
                key: CONST.REPORT_DETAILS_MENU_ITEM.CANCEL_PAYMENT,
                icon: Expensicons.Trashcan,
                translationKey: 'iou.cancelPayment',
                isAnonymousAction: false,
                action: () => setIsConfirmModalVisible(true),
            });
        }

        if (caseID === CASES.MONEY_REPORT) {
            items.push({
                key: CONST.REPORT_DETAILS_MENU_ITEM.DOWNLOAD_CSV,
                translationKey: 'common.downloadAsCSV',
                icon: Expensicons.Table,
                isAnonymousAction: false,
                action: () => {
                    if (isOffline) {
                        setOfflineModalVisible(true);
                        return;
                    }

                    exportReportToCSV({reportID: report.reportID, transactionIDList}, () => {
                        setDownloadErrorModalVisible(true);
                    });
                },
            });
        }

        if (policy && connectedIntegration && isPolicyAdmin && !isSingleTransactionView && isExpenseReport) {
            items.push({
                key: CONST.REPORT_DETAILS_MENU_ITEM.EXPORT,
                translationKey: 'common.export',
                icon: Expensicons.Export,
                isAnonymousAction: false,
                action: () => {
                    Navigation.navigate(ROUTES.REPORT_WITH_ID_DETAILS_EXPORT.getRoute(report?.reportID, connectedIntegration, backTo));
                },
            });
        }

        if (!isBetaEnabled(CONST.BETAS.TABLE_REPORT_VIEW) && canUnapproveIOU(report, policy)) {
            items.push({
                key: CONST.REPORT_DETAILS_MENU_ITEM.UNAPPROVE,
                icon: Expensicons.CircularArrowBackwards,
                translationKey: 'iou.unapprove',
                isAnonymousAction: false,
                action: () => unapproveExpenseReportOrShowModal(),
            });
        }

=======
>>>>>>> 8bb818d7
        if (shouldShowGoToWorkspace) {
            items.push({
                key: CONST.REPORT_DETAILS_MENU_ITEM.GO_TO_WORKSPACE,
                translationKey: 'workspace.common.goToWorkspace',
                icon: Expensicons.Building,
                action: () => {
                    if (!report?.policyID) {
                        return;
                    }
                    Navigation.navigate(ROUTES.WORKSPACE_INITIAL.getRoute(report?.policyID, Navigation.getActiveRoute()));
                },
                isAnonymousAction: false,
                shouldShowRightIcon: true,
            });
        }

        if (shouldShowLeaveButton) {
            items.push({
                key: CONST.REPORT_DETAILS_MENU_ITEM.LEAVE_ROOM,
                translationKey: 'common.leave',
                icon: Expensicons.Exit,
                isAnonymousAction: true,
                action: () => {
                    if (getParticipantsAccountIDsForDisplay(report, false, true).length === 1 && isRootGroupChat) {
                        setIsLastMemberLeavingGroupModalVisible(true);
                        return;
                    }

                    leaveChat();
                },
            });
        }

        if (report?.reportID && isDebugModeEnabled) {
            items.push({
                key: CONST.REPORT_DETAILS_MENU_ITEM.DEBUG,
                translationKey: 'debug.debug',
                icon: Expensicons.Bug,
                action: () => Navigation.navigate(ROUTES.DEBUG_REPORT.getRoute(report.reportID)),
                isAnonymousAction: true,
                shouldShowRightIcon: true,
            });
        }

        return items;
    }, [
        isSelfDM,
        isArchivedRoom,
        isGroupChat,
        isDefaultRoom,
        isChatThread,
        isPolicyEmployee,
        isUserCreatedPolicyRoom,
        participants.length,
        report,
        isSystemChat,
        isPolicyExpenseChat,
        shouldShowMenuItem,
        isTrackExpenseReport,
        isDeletedParentAction,
        isMoneyRequestReport,
        isInvoiceReport,
        isTaskReport,
        isCanceledTaskReport,
<<<<<<< HEAD
        isBetaEnabled,
        shouldShowCancelPaymentButton,
        caseID,
        policy,
        connectedIntegration,
        isPolicyAdmin,
        isSingleTransactionView,
        isExpenseReport,
=======
>>>>>>> 8bb818d7
        shouldShowGoToWorkspace,
        shouldShowLeaveButton,
        isDebugModeEnabled,
        activeChatMembers.length,
        shouldOpenRoomMembersPage,
        backTo,
        parentReportAction,
        iouTransactionID,
        moneyRequestReport?.reportID,
        session,
        isTaskActionable,
        isRootGroupChat,
        leaveChat,
    ]);

    const displayNamesWithTooltips = useMemo(() => {
        const hasMultipleParticipants = participants.length > 1;
        return getDisplayNamesWithTooltips(getPersonalDetailsForAccountIDs(participants, personalDetails), hasMultipleParticipants);
    }, [participants, personalDetails]);

    const icons = useMemo(() => getIcons(report, personalDetails, null, '', -1, policy), [report, personalDetails, policy]);

    const chatRoomSubtitleText = chatRoomSubtitle ? (
        <DisplayNames
            fullTitle={chatRoomSubtitle}
            tooltipEnabled
            numberOfLines={1}
            textStyles={[styles.sidebarLinkText, styles.textLabelSupporting, styles.pre, styles.mt1, styles.textAlignCenter]}
            shouldUseFullTitle
        />
    ) : null;

    const renderedAvatar = useMemo(() => {
        if (isMoneyRequestReport || isInvoiceReport) {
            return (
                <View style={styles.mb3}>
                    <MultipleAvatars
                        icons={icons}
                        size={CONST.AVATAR_SIZE.LARGE}
                    />
                </View>
            );
        }
        if (isGroupChat && !isThread) {
            return (
                <AvatarWithImagePicker
                    source={icons.at(0)?.source}
                    avatarID={icons.at(0)?.id}
                    isUsingDefaultAvatar={!report.avatarUrl}
                    size={CONST.AVATAR_SIZE.X_LARGE}
                    avatarStyle={styles.avatarXLarge}
                    onViewPhotoPress={() => Navigation.navigate(ROUTES.REPORT_AVATAR.getRoute(report.reportID))}
                    onImageRemoved={() => {
                        // Calling this without a file will remove the avatar
                        updateGroupChatAvatar(report.reportID);
                    }}
                    onImageSelected={(file) => updateGroupChatAvatar(report.reportID, file)}
                    editIcon={Expensicons.Camera}
                    editIconStyle={styles.smallEditIconAccount}
                    pendingAction={report.pendingFields?.avatar ?? undefined}
                    errors={report.errorFields?.avatar ?? null}
                    errorRowStyles={styles.mt6}
                    onErrorClose={() => clearAvatarErrors(report.reportID)}
                    shouldUseStyleUtilityForAnchorPosition
                    style={[styles.w100, styles.mb3]}
                />
            );
        }
        return (
            <View style={styles.mb3}>
                <RoomHeaderAvatars
                    icons={icons}
                    reportID={report?.reportID}
                />
            </View>
        );
    }, [report, icons, isMoneyRequestReport, isInvoiceReport, isGroupChat, isThread, styles]);

    const canJoin = canJoinChat(report, parentReportAction, policy, reportNameValuePairs);

    const promotedActions = useMemo(() => {
        const result: PromotedAction[] = [];

        if (canJoin) {
            result.push(PromotedActions.join(report));
        }

<<<<<<< HEAD
        if (!isBetaEnabled(CONST.BETAS.TABLE_REPORT_VIEW) && isExpenseReport && shouldShowHoldAction) {
            result.push(
                PromotedActions.hold({
                    isTextHold: canHoldUnholdReportAction.canHoldRequest,
                    reportAction: moneyRequestAction,
                    reportID: transactionThreadReportID ? report.reportID : moneyRequestAction?.childReportID,
                    isDelegateAccessRestricted,
                    setIsNoDelegateAccessMenuVisible,
                    currentSearchHash,
                }),
            );
        }

=======
>>>>>>> 8bb818d7
        if (report) {
            result.push(PromotedActions.pin(report));
        }

        result.push(PromotedActions.share(report, backTo));

        return result;
<<<<<<< HEAD
    }, [
        canJoin,
        isBetaEnabled,
        isExpenseReport,
        shouldShowHoldAction,
        report,
        backTo,
        canHoldUnholdReportAction.canHoldRequest,
        moneyRequestAction,
        transactionThreadReportID,
        isDelegateAccessRestricted,
        currentSearchHash,
    ]);
=======
    }, [canJoin, report, backTo]);
>>>>>>> 8bb818d7

    const nameSectionExpenseIOU = (
        <View style={[styles.reportDetailsRoomInfo, styles.mw100]}>
            {shouldDisableRename && (
                <>
                    <View style={[styles.alignSelfCenter, styles.w100, styles.mt1]}>
                        <DisplayNames
                            fullTitle={reportName}
                            displayNamesWithTooltips={displayNamesWithTooltips}
                            tooltipEnabled
                            numberOfLines={isChatRoom && !isChatThread ? 0 : 1}
                            textStyles={[styles.textHeadline, styles.textAlignCenter, isChatRoom && !isChatThread ? undefined : styles.pre]}
                            shouldUseFullTitle={shouldUseFullTitle}
                        />
                    </View>
                    {isPolicyAdmin ? (
                        <PressableWithoutFeedback
                            style={[styles.w100]}
                            disabled={policy?.pendingAction === CONST.RED_BRICK_ROAD_PENDING_ACTION.DELETE}
                            role={CONST.ROLE.BUTTON}
                            accessibilityLabel={chatRoomSubtitle}
                            accessible
                            onPress={() => {
                                let policyID = report?.policyID;

                                if (!policyID) {
                                    policyID = '';
                                }

                                Navigation.navigate(ROUTES.WORKSPACE_INITIAL.getRoute(policyID));
                            }}
                        >
                            {chatRoomSubtitleText}
                        </PressableWithoutFeedback>
                    ) : (
                        chatRoomSubtitleText
                    )}
                </>
            )}
            {!isEmptyObject(parentNavigationSubtitleData) && (isMoneyRequestReport || isInvoiceReport || isMoneyRequest || isTaskReport) && (
                <ParentNavigationSubtitle
                    parentNavigationSubtitleData={parentNavigationSubtitleData}
                    parentReportID={report?.parentReportID}
                    parentReportActionID={report?.parentReportActionID}
                    pressableStyles={[styles.mt1, styles.mw100]}
                />
            )}
        </View>
    );

    const nameSectionGroupWorkspace = (
        <OfflineWithFeedback
            pendingAction={report?.pendingFields?.reportName}
            errors={report?.errorFields?.reportName}
            errorRowStyles={[styles.ph5]}
            onClose={() => clearPolicyRoomNameErrors(report?.reportID)}
        >
            <View style={[styles.flex1, !shouldDisableRename && styles.mt3]}>
                <MenuItemWithTopDescription
                    shouldShowRightIcon={!shouldDisableRename}
                    interactive={!shouldDisableRename}
                    title={StringUtils.lineBreaksToSpaces(reportName)}
                    titleStyle={styles.newKansasLarge}
                    titleContainerStyle={shouldDisableRename && styles.alignItemsCenter}
                    shouldCheckActionAllowedOnPress={false}
                    description={!shouldDisableRename ? roomDescription : ''}
                    furtherDetails={chatRoomSubtitle && !isGroupChat ? additionalRoomDetails : ''}
                    furtherDetailsNumberOfLines={isPolicyExpenseChat ? 0 : undefined}
                    furtherDetailsStyle={isPolicyExpenseChat ? styles.textAlignCenter : undefined}
                    onPress={() => Navigation.navigate(ROUTES.REPORT_SETTINGS_NAME.getRoute(report.reportID, backTo))}
                    numberOfLinesTitle={isThread ? 2 : 0}
                    shouldBreakWord
                />
            </View>
        </OfflineWithFeedback>
    );

    const titleField = useMemo<OnyxTypes.PolicyReportField | undefined>((): OnyxTypes.PolicyReportField | undefined => {
        const fields = getAvailableReportFields(report, Object.values(policy?.fieldList ?? {}));
        return fields.find((reportField) => isReportFieldOfTypeTitle(reportField));
    }, [report, policy?.fieldList]);
    const fieldKey = getReportFieldKey(titleField?.fieldID);
    const isFieldDisabled = isReportFieldDisabled(report, titleField, policy);

    const shouldShowTitleField = caseID !== CASES.MONEY_REQUEST && !isFieldDisabled && isAdminOwnerApproverOrReportOwner(report, policy);

    const nameSectionFurtherDetailsContent = (
        <ParentNavigationSubtitle
            parentNavigationSubtitleData={parentNavigationSubtitleData}
            parentReportID={report?.parentReportID}
            parentReportActionID={report?.parentReportActionID}
            pressableStyles={[styles.mt1, styles.mw100]}
        />
    );

    const nameSectionTitleField = !!titleField && (
        <OfflineWithFeedback
            pendingAction={report.pendingFields?.reportName}
            errors={report.errorFields?.reportName}
            errorRowStyles={styles.ph5}
            key={`menuItem-${fieldKey}`}
            onClose={() => clearPolicyRoomNameErrors(report.reportID)}
        >
            <View style={[styles.flex1]}>
                <MenuItemWithTopDescription
                    shouldShowRightIcon={!isFieldDisabled}
                    interactive={!isFieldDisabled}
                    title={reportName}
                    titleStyle={styles.newKansasLarge}
                    shouldCheckActionAllowedOnPress={false}
                    description={Str.UCFirst(titleField.name)}
                    onPress={() => {
                        let policyID = report.policyID;

                        if (!policyID) {
                            policyID = '';
                        }

                        Navigation.navigate(ROUTES.EDIT_REPORT_FIELD_REQUEST.getRoute(report.reportID, policyID, titleField.fieldID, backTo));
                    }}
                    furtherDetailsComponent={nameSectionFurtherDetailsContent}
                />
            </View>
        </OfflineWithFeedback>
    );

    const deleteTransaction = useCallback(() => {
        if (caseID === CASES.DEFAULT) {
            deleteTask(report);
            return;
        }

        if (!requestParentReportAction) {
            return;
        }

        const isTrackExpense = isTrackExpenseAction(requestParentReportAction);

        if (isTrackExpense) {
            deleteTrackExpense(moneyRequestReport?.reportID, iouTransactionID, requestParentReportAction, isSingleTransactionView);
        } else {
            deleteMoneyRequest(iouTransactionID, requestParentReportAction, isSingleTransactionView);
            removeTransaction(iouTransactionID);
        }
    }, [caseID, iouTransactionID, isSingleTransactionView, moneyRequestReport?.reportID, removeTransaction, report, requestParentReportAction]);

    // A flag to indicate whether the user chose to delete the transaction or not
    const isTransactionDeleted = useRef<boolean>(false);

    useEffect(() => {
        return () => {
            // Perform the actual deletion after the details page is unmounted. This prevents the [Deleted ...] text from briefly appearing when dismissing the modal.
            if (!isTransactionDeleted.current) {
                return;
            }

            deleteTransaction();
        };
    }, [deleteTransaction]);

    // Where to navigate back to after deleting the transaction and its report.
    const navigateToTargetUrl = useCallback(() => {
        // If transaction was not deleted (i.e. Cancel was clicked), do nothing
        // which only dismiss the delete confirmation modal
        if (!isTransactionDeleted.current) {
            return;
        }

        let urlToNavigateBack: string | undefined;

        // Only proceed with navigation logic if transaction was actually deleted
        if (!isEmptyObject(requestParentReportAction)) {
            const isTrackExpense = isTrackExpenseAction(requestParentReportAction);
            if (isTrackExpense) {
                urlToNavigateBack = getNavigationUrlAfterTrackExpenseDelete(moneyRequestReport?.reportID, iouTransactionID, requestParentReportAction, isSingleTransactionView);
            } else {
                urlToNavigateBack = getNavigationUrlOnMoneyRequestDelete(iouTransactionID, requestParentReportAction, isSingleTransactionView);
            }
        }

        if (!urlToNavigateBack) {
            Navigation.dismissModal();
        } else {
            setDeleteTransactionNavigateBackUrl(urlToNavigateBack);
            navigateBackOnDeleteTransaction(urlToNavigateBack as Route, true);
        }
    }, [iouTransactionID, requestParentReportAction, isSingleTransactionView, isTransactionDeleted, moneyRequestReport?.reportID]);

    const mentionReportContextValue = useMemo(() => ({currentReportID: report.reportID, exactlyMatch: true}), [report.reportID]);

    return (
        <ScreenWrapper testID={ReportDetailsPage.displayName}>
            <FullPageNotFoundView shouldShow={isEmptyObject(report)}>
                <HeaderWithBackButton
                    title={translate('common.details')}
                    onBackButtonPress={() => Navigation.goBack(backTo)}
                />
                <ScrollView contentContainerStyle={[styles.flexGrow1]}>
                    <View style={[styles.reportDetailsTitleContainer, styles.pb0]}>
                        {renderedAvatar}
                        {isExpenseReport && (!shouldShowTitleField || !titleField) && nameSectionExpenseIOU}
                    </View>

                    {isExpenseReport && shouldShowTitleField && titleField && nameSectionTitleField}

                    {!isExpenseReport && nameSectionGroupWorkspace}

                    {shouldShowReportDescription && (
                        <OfflineWithFeedback pendingAction={report.pendingFields?.description}>
                            <MentionReportContext.Provider value={mentionReportContextValue}>
                                <MenuItemWithTopDescription
                                    shouldShowRightIcon
                                    interactive
                                    title={getReportDescription(report)}
                                    shouldRenderAsHTML
                                    shouldTruncateTitle
                                    characterLimit={100}
                                    shouldCheckActionAllowedOnPress={false}
                                    description={translate('reportDescriptionPage.roomDescription')}
                                    onPress={() => Navigation.navigate(ROUTES.REPORT_DESCRIPTION.getRoute(report.reportID, Navigation.getActiveRoute()))}
                                />
                            </MentionReportContext.Provider>
                        </OfflineWithFeedback>
                    )}

                    <PromotedActionsBar
                        containerStyle={styles.mt5}
                        promotedActions={promotedActions}
                    />

                    {menuItems.map((item) => (
                        <MenuItem
                            key={item.key}
                            title={translate(item.translationKey)}
                            subtitle={item.subtitle}
                            icon={item.icon}
                            onPress={item.action}
                            isAnonymousAction={item.isAnonymousAction}
                            shouldShowRightIcon={item.shouldShowRightIcon}
                            brickRoadIndicator={item.brickRoadIndicator}
                        />
                    ))}

                    {shouldShowDeleteButton && (
                        <MenuItem
                            key={CONST.REPORT_DETAILS_MENU_ITEM.DELETE}
                            icon={Expensicons.Trashcan}
                            title={caseID === CASES.DEFAULT ? translate('common.delete') : translate('reportActionContextMenu.deleteAction', {action: requestParentReportAction})}
                            onPress={() => setIsDeleteModalVisible(true)}
                        />
                    )}

                    {isFinancialReportsForBusinesses && (
                        <FixedFooter style={[styles.alignItemsCenter, styles.flex1, styles.justifyContentEnd, styles.pt5]}>
                            <View style={[styles.flexRow, styles.alignItemsCenter, styles.gap3]}>
                                <TextWithCopy
                                    copyValue={base62ReportID}
                                    style={styles.textMicroSupporting}
                                >
                                    {`${translate('common.reportID')}: ${base62ReportID}`}
                                </TextWithCopy>
                                <TextWithCopy
                                    copyValue={report.reportID}
                                    style={styles.textMicroSupporting}
                                >
                                    {`${translate('common.longID')}: ${report.reportID}`}
                                </TextWithCopy>
                            </View>
                        </FixedFooter>
                    )}
                </ScrollView>
                <ConfirmModal
                    danger
                    title={translate('groupChat.lastMemberTitle')}
                    isVisible={isLastMemberLeavingGroupModalVisible}
                    onConfirm={() => {
                        setIsLastMemberLeavingGroupModalVisible(false);
                        leaveChat();
                    }}
                    onCancel={() => setIsLastMemberLeavingGroupModalVisible(false)}
                    prompt={translate('groupChat.lastMemberWarning')}
                    confirmText={translate('common.leave')}
                    cancelText={translate('common.cancel')}
                />
<<<<<<< HEAD
                {!isBetaEnabled(CONST.BETAS.TABLE_REPORT_VIEW) && (
                    <ConfirmModal
                        title={translate('iou.cancelPayment')}
                        isVisible={isConfirmModalVisible}
                        onConfirm={cancelPayment}
                        onCancel={() => setIsConfirmModalVisible(false)}
                        prompt={translate('iou.cancelPaymentConfirmation')}
                        confirmText={translate('iou.cancelPayment')}
                        cancelText={translate('common.dismiss')}
                        danger
                        shouldEnableNewFocusManagement
                    />
                )}
=======
>>>>>>> 8bb818d7
                <ConfirmModal
                    title={caseID === CASES.DEFAULT ? translate('task.deleteTask') : translate('iou.deleteExpense', {count: 1})}
                    isVisible={isDeleteModalVisible}
                    onConfirm={() => {
                        setIsDeleteModalVisible(false);
                        isTransactionDeleted.current = true;
                    }}
                    onCancel={() => setIsDeleteModalVisible(false)}
                    prompt={caseID === CASES.DEFAULT ? translate('task.deleteConfirmation') : translate('iou.deleteConfirmation', {count: 1})}
                    confirmText={translate('common.delete')}
                    cancelText={translate('common.cancel')}
                    danger
                    shouldEnableNewFocusManagement
                    onModalHide={navigateToTargetUrl}
                />
<<<<<<< HEAD
                {!isBetaEnabled(CONST.BETAS.TABLE_REPORT_VIEW) && (
                    <DelegateNoAccessModal
                        isNoDelegateAccessMenuVisible={isNoDelegateAccessMenuVisible}
                        onClose={() => setIsNoDelegateAccessMenuVisible(false)}
                    />
                )}
                <ConfirmModal
                    title={translate('iou.unapproveReport')}
                    isVisible={isUnapproveModalVisible}
                    danger
                    confirmText={translate('iou.unapproveReport')}
                    onConfirm={() => {
                        setIsUnapproveModalVisible(false);
                        Navigation.goBack(backTo);
                        unapproveExpenseReport(moneyRequestReport);
                    }}
                    cancelText={translate('common.cancel')}
                    onCancel={() => setIsUnapproveModalVisible(false)}
                    prompt={unapproveWarningText}
                />
                <DecisionModal
                    title={translate('common.youAppearToBeOffline')}
                    prompt={translate('common.offlinePrompt')}
                    isSmallScreenWidth={isSmallScreenWidth}
                    onSecondOptionSubmit={() => setOfflineModalVisible(false)}
                    secondOptionText={translate('common.buttonConfirm')}
                    isVisible={offlineModalVisible}
                    onClose={() => setOfflineModalVisible(false)}
                />
                <DecisionModal
                    title={translate('common.downloadFailedTitle')}
                    prompt={translate('common.downloadFailedDescription')}
                    isSmallScreenWidth={isSmallScreenWidth}
                    onSecondOptionSubmit={() => setDownloadErrorModalVisible(false)}
                    secondOptionText={translate('common.buttonConfirm')}
                    isVisible={downloadErrorModalVisible}
                    onClose={() => setDownloadErrorModalVisible(false)}
                />
=======
>>>>>>> 8bb818d7
            </FullPageNotFoundView>
        </ScreenWrapper>
    );
}

ReportDetailsPage.displayName = 'ReportDetailsPage';

export default withReportOrNotFound()(ReportDetailsPage);<|MERGE_RESOLUTION|>--- conflicted
+++ resolved
@@ -142,11 +142,7 @@
 function ReportDetailsPage({policies, report, route, reportMetadata}: ReportDetailsPageProps) {
     const {translate} = useLocalize();
     const {isOffline} = useNetwork();
-<<<<<<< HEAD
     const {isBetaEnabled} = usePermissions();
-=======
-    const {canUseTrackFlows} = usePermissions();
->>>>>>> 8bb818d7
     const styles = useThemeStyles();
     const backTo = route.params.backTo;
 
@@ -465,60 +461,6 @@
             }
         }
 
-<<<<<<< HEAD
-        if (!isBetaEnabled(CONST.BETAS.TABLE_REPORT_VIEW) && shouldShowCancelPaymentButton) {
-            items.push({
-                key: CONST.REPORT_DETAILS_MENU_ITEM.CANCEL_PAYMENT,
-                icon: Expensicons.Trashcan,
-                translationKey: 'iou.cancelPayment',
-                isAnonymousAction: false,
-                action: () => setIsConfirmModalVisible(true),
-            });
-        }
-
-        if (caseID === CASES.MONEY_REPORT) {
-            items.push({
-                key: CONST.REPORT_DETAILS_MENU_ITEM.DOWNLOAD_CSV,
-                translationKey: 'common.downloadAsCSV',
-                icon: Expensicons.Table,
-                isAnonymousAction: false,
-                action: () => {
-                    if (isOffline) {
-                        setOfflineModalVisible(true);
-                        return;
-                    }
-
-                    exportReportToCSV({reportID: report.reportID, transactionIDList}, () => {
-                        setDownloadErrorModalVisible(true);
-                    });
-                },
-            });
-        }
-
-        if (policy && connectedIntegration && isPolicyAdmin && !isSingleTransactionView && isExpenseReport) {
-            items.push({
-                key: CONST.REPORT_DETAILS_MENU_ITEM.EXPORT,
-                translationKey: 'common.export',
-                icon: Expensicons.Export,
-                isAnonymousAction: false,
-                action: () => {
-                    Navigation.navigate(ROUTES.REPORT_WITH_ID_DETAILS_EXPORT.getRoute(report?.reportID, connectedIntegration, backTo));
-                },
-            });
-        }
-
-        if (!isBetaEnabled(CONST.BETAS.TABLE_REPORT_VIEW) && canUnapproveIOU(report, policy)) {
-            items.push({
-                key: CONST.REPORT_DETAILS_MENU_ITEM.UNAPPROVE,
-                icon: Expensicons.CircularArrowBackwards,
-                translationKey: 'iou.unapprove',
-                isAnonymousAction: false,
-                action: () => unapproveExpenseReportOrShowModal(),
-            });
-        }
-
-=======
->>>>>>> 8bb818d7
         if (shouldShowGoToWorkspace) {
             items.push({
                 key: CONST.REPORT_DETAILS_MENU_ITEM.GO_TO_WORKSPACE,
@@ -575,6 +517,7 @@
         participants.length,
         report,
         isSystemChat,
+        activeChatMembers.length,
         isPolicyExpenseChat,
         shouldShowMenuItem,
         isTrackExpenseReport,
@@ -583,26 +526,15 @@
         isInvoiceReport,
         isTaskReport,
         isCanceledTaskReport,
-<<<<<<< HEAD
-        isBetaEnabled,
-        shouldShowCancelPaymentButton,
-        caseID,
-        policy,
-        connectedIntegration,
-        isPolicyAdmin,
-        isSingleTransactionView,
-        isExpenseReport,
-=======
->>>>>>> 8bb818d7
         shouldShowGoToWorkspace,
         shouldShowLeaveButton,
         isDebugModeEnabled,
-        activeChatMembers.length,
         shouldOpenRoomMembersPage,
         backTo,
         parentReportAction,
         iouTransactionID,
         moneyRequestReport?.reportID,
+        isBetaEnabled,
         session,
         isTaskActionable,
         isRootGroupChat,
@@ -681,22 +613,6 @@
             result.push(PromotedActions.join(report));
         }
 
-<<<<<<< HEAD
-        if (!isBetaEnabled(CONST.BETAS.TABLE_REPORT_VIEW) && isExpenseReport && shouldShowHoldAction) {
-            result.push(
-                PromotedActions.hold({
-                    isTextHold: canHoldUnholdReportAction.canHoldRequest,
-                    reportAction: moneyRequestAction,
-                    reportID: transactionThreadReportID ? report.reportID : moneyRequestAction?.childReportID,
-                    isDelegateAccessRestricted,
-                    setIsNoDelegateAccessMenuVisible,
-                    currentSearchHash,
-                }),
-            );
-        }
-
-=======
->>>>>>> 8bb818d7
         if (report) {
             result.push(PromotedActions.pin(report));
         }
@@ -704,23 +620,7 @@
         result.push(PromotedActions.share(report, backTo));
 
         return result;
-<<<<<<< HEAD
-    }, [
-        canJoin,
-        isBetaEnabled,
-        isExpenseReport,
-        shouldShowHoldAction,
-        report,
-        backTo,
-        canHoldUnholdReportAction.canHoldRequest,
-        moneyRequestAction,
-        transactionThreadReportID,
-        isDelegateAccessRestricted,
-        currentSearchHash,
-    ]);
-=======
     }, [canJoin, report, backTo]);
->>>>>>> 8bb818d7
 
     const nameSectionExpenseIOU = (
         <View style={[styles.reportDetailsRoomInfo, styles.mw100]}>
@@ -1005,22 +905,6 @@
                     confirmText={translate('common.leave')}
                     cancelText={translate('common.cancel')}
                 />
-<<<<<<< HEAD
-                {!isBetaEnabled(CONST.BETAS.TABLE_REPORT_VIEW) && (
-                    <ConfirmModal
-                        title={translate('iou.cancelPayment')}
-                        isVisible={isConfirmModalVisible}
-                        onConfirm={cancelPayment}
-                        onCancel={() => setIsConfirmModalVisible(false)}
-                        prompt={translate('iou.cancelPaymentConfirmation')}
-                        confirmText={translate('iou.cancelPayment')}
-                        cancelText={translate('common.dismiss')}
-                        danger
-                        shouldEnableNewFocusManagement
-                    />
-                )}
-=======
->>>>>>> 8bb818d7
                 <ConfirmModal
                     title={caseID === CASES.DEFAULT ? translate('task.deleteTask') : translate('iou.deleteExpense', {count: 1})}
                     isVisible={isDeleteModalVisible}
@@ -1036,47 +920,6 @@
                     shouldEnableNewFocusManagement
                     onModalHide={navigateToTargetUrl}
                 />
-<<<<<<< HEAD
-                {!isBetaEnabled(CONST.BETAS.TABLE_REPORT_VIEW) && (
-                    <DelegateNoAccessModal
-                        isNoDelegateAccessMenuVisible={isNoDelegateAccessMenuVisible}
-                        onClose={() => setIsNoDelegateAccessMenuVisible(false)}
-                    />
-                )}
-                <ConfirmModal
-                    title={translate('iou.unapproveReport')}
-                    isVisible={isUnapproveModalVisible}
-                    danger
-                    confirmText={translate('iou.unapproveReport')}
-                    onConfirm={() => {
-                        setIsUnapproveModalVisible(false);
-                        Navigation.goBack(backTo);
-                        unapproveExpenseReport(moneyRequestReport);
-                    }}
-                    cancelText={translate('common.cancel')}
-                    onCancel={() => setIsUnapproveModalVisible(false)}
-                    prompt={unapproveWarningText}
-                />
-                <DecisionModal
-                    title={translate('common.youAppearToBeOffline')}
-                    prompt={translate('common.offlinePrompt')}
-                    isSmallScreenWidth={isSmallScreenWidth}
-                    onSecondOptionSubmit={() => setOfflineModalVisible(false)}
-                    secondOptionText={translate('common.buttonConfirm')}
-                    isVisible={offlineModalVisible}
-                    onClose={() => setOfflineModalVisible(false)}
-                />
-                <DecisionModal
-                    title={translate('common.downloadFailedTitle')}
-                    prompt={translate('common.downloadFailedDescription')}
-                    isSmallScreenWidth={isSmallScreenWidth}
-                    onSecondOptionSubmit={() => setDownloadErrorModalVisible(false)}
-                    secondOptionText={translate('common.buttonConfirm')}
-                    isVisible={downloadErrorModalVisible}
-                    onClose={() => setDownloadErrorModalVisible(false)}
-                />
-=======
->>>>>>> 8bb818d7
             </FullPageNotFoundView>
         </ScreenWrapper>
     );
