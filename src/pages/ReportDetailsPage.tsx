import {Str} from 'expensify-common';
import React, {useCallback, useEffect, useMemo, useRef, useState} from 'react';
import {View} from 'react-native';
import type {OnyxEntry} from 'react-native-onyx';
import {useOnyx} from 'react-native-onyx';
import type {ValueOf} from 'type-fest';
import AvatarWithImagePicker from '@components/AvatarWithImagePicker';
import FullPageNotFoundView from '@components/BlockingViews/FullPageNotFoundView';
import ConfirmModal from '@components/ConfirmModal';
import DisplayNames from '@components/DisplayNames';
import FixedFooter from '@components/FixedFooter';
import HeaderWithBackButton from '@components/HeaderWithBackButton';
import MentionReportContext from '@components/HTMLEngineProvider/HTMLRenderers/MentionReportRenderer/MentionReportContext';
import * as Expensicons from '@components/Icon/Expensicons';
import MenuItem from '@components/MenuItem';
import MenuItemWithTopDescription from '@components/MenuItemWithTopDescription';
import {useMoneyRequestReportContext} from '@components/MoneyRequestReportView/MoneyRequestReportContext';
import MultipleAvatars from '@components/MultipleAvatars';
import OfflineWithFeedback from '@components/OfflineWithFeedback';
import ParentNavigationSubtitle from '@components/ParentNavigationSubtitle';
import PressableWithoutFeedback from '@components/Pressable/PressableWithoutFeedback';
import type {PromotedAction} from '@components/PromotedActionsBar';
import PromotedActionsBar, {PromotedActions} from '@components/PromotedActionsBar';
import RoomHeaderAvatars from '@components/RoomHeaderAvatars';
import ScreenWrapper from '@components/ScreenWrapper';
import ScrollView from '@components/ScrollView';
import TextWithCopy from '@components/TextWithCopy';
import useLocalize from '@hooks/useLocalize';
import useNetwork from '@hooks/useNetwork';
import usePaginatedReportActions from '@hooks/usePaginatedReportActions';
import usePermissions from '@hooks/usePermissions';
import useReportIsArchived from '@hooks/useReportIsArchived';
import useThemeStyles from '@hooks/useThemeStyles';
import getBase62ReportID from '@libs/getBase62ReportID';
import Navigation from '@libs/Navigation/Navigation';
import type {PlatformStackScreenProps} from '@libs/Navigation/PlatformStackNavigation/types';
import type {ReportDetailsNavigatorParamList} from '@libs/Navigation/types';
import {getPersonalDetailsForAccountIDs} from '@libs/OptionsListUtils';
import Parser from '@libs/Parser';
import {isPolicyAdmin as isPolicyAdminUtil, isPolicyEmployee as isPolicyEmployeeUtil, shouldShowPolicy} from '@libs/PolicyUtils';
import {getOneTransactionThreadReportID, getOriginalMessage, getTrackExpenseActionableWhisper, isDeletedAction, isMoneyRequestAction, isTrackExpenseAction} from '@libs/ReportActionsUtils';
import {
    canDeleteCardTransactionByLiabilityType,
    canDeleteTransaction,
    canEditReportDescription as canEditReportDescriptionUtil,
    canJoinChat,
    canLeaveChat,
    canWriteInReport,
    createDraftTransactionAndNavigateToParticipantSelector,
    getAvailableReportFields,
    getChatRoomSubtitle,
    getDisplayNamesWithTooltips,
    getIcons,
    getOriginalReportID,
    getParentNavigationSubtitle,
    getParticipantsAccountIDsForDisplay,
    getParticipantsList,
    getReportDescription,
    getReportFieldKey,
    getReportName,
    isAdminOwnerApproverOrReportOwner,
    isArchivedNonExpenseReport,
    isCanceledTaskReport as isCanceledTaskReportUtil,
    isChatRoom as isChatRoomUtil,
    isChatThread as isChatThreadUtil,
    isClosedReport,
    isCompletedTaskReport,
    isConciergeChatReport,
    isDefaultRoom as isDefaultRoomUtil,
    isExpenseReport as isExpenseReportUtil,
    isFinancialReportsForBusinesses as isFinancialReportsForBusinessesUtil,
    isGroupChat as isGroupChatUtil,
    isHiddenForCurrentUser,
    isInvoiceReport as isInvoiceReportUtil,
    isInvoiceRoom as isInvoiceRoomUtil,
    isMoneyRequestReport as isMoneyRequestReportUtil,
    isMoneyRequest as isMoneyRequestUtil,
    isPolicyExpenseChat as isPolicyExpenseChatUtil,
    isPublicRoom as isPublicRoomUtil,
    isReportFieldDisabled,
    isReportFieldOfTypeTitle,
    isRootGroupChat as isRootGroupChatUtil,
    isSelfDM as isSelfDMUtil,
    isSystemChat as isSystemChatUtil,
    isTaskReport as isTaskReportUtil,
    isThread as isThreadUtil,
    isTrackExpenseReport as isTrackExpenseReportUtil,
    isUserCreatedPolicyRoom as isUserCreatedPolicyRoomUtil,
    navigateBackOnDeleteTransaction,
    navigateToPrivateNotes,
    shouldDisableRename as shouldDisableRenameUtil,
    shouldUseFullTitleToDisplay,
} from '@libs/ReportUtils';
import StringUtils from '@libs/StringUtils';
import {deleteMoneyRequest, deleteTrackExpense, getNavigationUrlAfterTrackExpenseDelete, getNavigationUrlOnMoneyRequestDelete} from '@userActions/IOU';
import {
    clearAvatarErrors,
    clearPolicyRoomNameErrors,
    getReportPrivateNote,
    hasErrorInPrivateNotes,
    leaveGroupChat,
    leaveRoom,
    setDeleteTransactionNavigateBackUrl,
    updateGroupChatAvatar,
} from '@userActions/Report';
import {callFunctionIfActionIsAllowed} from '@userActions/Session';
import {canActionTask, canModifyTask, deleteTask, reopenTask} from '@userActions/Task';
import CONST from '@src/CONST';
import type {TranslationPaths} from '@src/languages/types';
import ONYXKEYS from '@src/ONYXKEYS';
import type {Route} from '@src/ROUTES';
import ROUTES from '@src/ROUTES';
import type SCREENS from '@src/SCREENS';
import type * as OnyxTypes from '@src/types/onyx';
import type DeepValueOf from '@src/types/utils/DeepValueOf';
import {isEmptyObject} from '@src/types/utils/EmptyObject';
import type IconAsset from '@src/types/utils/IconAsset';
import type {WithReportOrNotFoundProps} from './home/report/withReportOrNotFound';
import withReportOrNotFound from './home/report/withReportOrNotFound';

type ReportDetailsPageMenuItem = {
    key: DeepValueOf<typeof CONST.REPORT_DETAILS_MENU_ITEM>;
    translationKey: TranslationPaths;
    icon: IconAsset;
    isAnonymousAction: boolean;
    action: () => void;
    brickRoadIndicator?: ValueOf<typeof CONST.BRICK_ROAD_INDICATOR_STATUS>;
    subtitle?: number;
    shouldShowRightIcon?: boolean;
};

type ReportDetailsPageProps = WithReportOrNotFoundProps & PlatformStackScreenProps<ReportDetailsNavigatorParamList, typeof SCREENS.REPORT_DETAILS.ROOT>;

const CASES = {
    DEFAULT: 'default',
    MONEY_REQUEST: 'money_request',
    MONEY_REPORT: 'money_report',
};

type CaseID = ValueOf<typeof CASES>;

function ReportDetailsPage({policies, report, route, reportMetadata}: ReportDetailsPageProps) {
    const {translate} = useLocalize();
    const {isOffline} = useNetwork();
    const {isBetaEnabled} = usePermissions();
    const styles = useThemeStyles();
    const backTo = route.params.backTo;

    const [parentReport] = useOnyx(`${ONYXKEYS.COLLECTION.REPORT}${report.parentReportID}`, {canBeMissing: true});

    const [parentReportAction] = useOnyx(`${ONYXKEYS.COLLECTION.REPORT_ACTIONS}${report.parentReportID}`, {
        selector: (actions) => (report?.parentReportActionID ? actions?.[report.parentReportActionID] : undefined),
        canBeMissing: true,
    });

    const [reportNameValuePairs] = useOnyx(`${ONYXKEYS.COLLECTION.REPORT_NAME_VALUE_PAIRS}${report?.reportID}`, {canBeMissing: false});

    const {reportActions} = usePaginatedReportActions(report.reportID);

    const transactionThreadReportID = useMemo(() => getOneTransactionThreadReportID(report.reportID, reportActions ?? [], isOffline), [report.reportID, reportActions, isOffline]);

    /* eslint-disable @typescript-eslint/prefer-nullish-coalescing */
    const [transactionThreadReport] = useOnyx(`${ONYXKEYS.COLLECTION.REPORT}${transactionThreadReportID}`, {canBeMissing: true});
    const [isDebugModeEnabled] = useOnyx(ONYXKEYS.ACCOUNT, {selector: (account) => !!account?.isDebugModeEnabled, canBeMissing: false});
    const [personalDetails] = useOnyx(ONYXKEYS.PERSONAL_DETAILS_LIST, {canBeMissing: false});
    const [session] = useOnyx(ONYXKEYS.SESSION, {canBeMissing: false});

    const {removeTransaction} = useMoneyRequestReportContext();

    const [isLastMemberLeavingGroupModalVisible, setIsLastMemberLeavingGroupModalVisible] = useState(false);
    const [isDeleteModalVisible, setIsDeleteModalVisible] = useState(false);
    const policy = useMemo(() => policies?.[`${ONYXKEYS.COLLECTION.POLICY}${report?.policyID}`], [policies, report?.policyID]);
    const isPolicyAdmin = useMemo(() => isPolicyAdminUtil(policy), [policy]);
    const isPolicyEmployee = useMemo(() => isPolicyEmployeeUtil(report?.policyID, policies), [report?.policyID, policies]);
    const isPolicyExpenseChat = useMemo(() => isPolicyExpenseChatUtil(report), [report]);
    const shouldUseFullTitle = useMemo(() => shouldUseFullTitleToDisplay(report), [report]);
    const isChatRoom = useMemo(() => isChatRoomUtil(report), [report]);
    const isUserCreatedPolicyRoom = useMemo(() => isUserCreatedPolicyRoomUtil(report), [report]);
    const isDefaultRoom = useMemo(() => isDefaultRoomUtil(report), [report]);
    const isChatThread = useMemo(() => isChatThreadUtil(report), [report]);
    const isArchivedRoom = useMemo(() => isArchivedNonExpenseReport(report, reportNameValuePairs), [report, reportNameValuePairs]);
    const isMoneyRequestReport = useMemo(() => isMoneyRequestReportUtil(report), [report]);
    const isMoneyRequest = useMemo(() => isMoneyRequestUtil(report), [report]);
    const isInvoiceReport = useMemo(() => isInvoiceReportUtil(report), [report]);
    const isFinancialReportsForBusinesses = useMemo(() => isFinancialReportsForBusinessesUtil(report), [report]);
    const isInvoiceRoom = useMemo(() => isInvoiceRoomUtil(report), [report]);
    const isTaskReport = useMemo(() => isTaskReportUtil(report), [report]);
    const isSelfDM = useMemo(() => isSelfDMUtil(report), [report]);
    const isTrackExpenseReport = useMemo(() => isTrackExpenseReportUtil(report), [report]);
    const isCanceledTaskReport = isCanceledTaskReportUtil(report, parentReportAction);
    const isParentReportArchived = useReportIsArchived(parentReport?.reportID);
    const isTaskModifiable = canModifyTask(report, session?.accountID, isParentReportArchived);
    const isTaskActionable = canActionTask(report, session?.accountID, parentReport, isParentReportArchived);
    const canEditReportDescription = useMemo(() => canEditReportDescriptionUtil(report, policy), [report, policy]);
    const shouldShowReportDescription = isChatRoom && (canEditReportDescription || report.description !== '') && (isTaskReport ? isTaskModifiable : true);
    const isExpenseReport = isMoneyRequestReport || isInvoiceReport || isMoneyRequest;
    const isSingleTransactionView = isMoneyRequest || isTrackExpenseReport;
    const isSelfDMTrackExpenseReport = isTrackExpenseReport && isSelfDMUtil(parentReport);
    const shouldDisableRename = useMemo(() => shouldDisableRenameUtil(report), [report]);
    const parentNavigationSubtitleData = getParentNavigationSubtitle(report);
    const base62ReportID = getBase62ReportID(Number(report.reportID));
    // eslint-disable-next-line react-compiler/react-compiler, react-hooks/exhaustive-deps -- policy is a dependency because `getChatRoomSubtitle` calls `getPolicyName` which in turn retrieves the value from the `policy` value stored in Onyx
    const chatRoomSubtitle = useMemo(() => {
        const subtitle = getChatRoomSubtitle(report);

        if (subtitle) {
            return subtitle;
        }

        return '';
    }, [report]);

    const isSystemChat = useMemo(() => isSystemChatUtil(report), [report]);
    const isGroupChat = useMemo(() => isGroupChatUtil(report), [report]);
    const isRootGroupChat = useMemo(() => isRootGroupChatUtil(report), [report]);
    const isThread = useMemo(() => isThreadUtil(report), [report]);
    const shouldOpenRoomMembersPage = isUserCreatedPolicyRoom || isChatThread || (isPolicyExpenseChat && isPolicyAdmin);
    const participants = useMemo(() => {
        return getParticipantsList(report, personalDetails, shouldOpenRoomMembersPage);
    }, [report, personalDetails, shouldOpenRoomMembersPage]);

    let caseID: CaseID;
    if (isMoneyRequestReport || isInvoiceReport) {
        // 3. MoneyReportHeader
        caseID = CASES.MONEY_REPORT;
    } else if (isSingleTransactionView) {
        // 2. MoneyRequestHeader
        caseID = CASES.MONEY_REQUEST;
    } else {
        // 1. HeaderView
        caseID = CASES.DEFAULT;
    }

    // Get the active chat members by filtering out the pending members with delete action
    const activeChatMembers = participants.flatMap((accountID) => {
        const pendingMember = reportMetadata?.pendingChatMembers?.findLast((member) => member.accountID === accountID.toString());
        const detail = personalDetails?.[accountID];
        if (!detail) {
            return [];
        }
        return !pendingMember || pendingMember.pendingAction !== CONST.RED_BRICK_ROAD_PENDING_ACTION.DELETE ? accountID : [];
    });

    const isPrivateNotesFetchTriggered = reportMetadata?.isLoadingPrivateNotes !== undefined;

    const requestParentReportAction = useMemo(() => {
        // 2. MoneyReport case
        if (caseID === CASES.MONEY_REPORT) {
            if (!reportActions || !transactionThreadReport?.parentReportActionID) {
                return undefined;
            }
            return reportActions.find((action) => action.reportActionID === transactionThreadReport.parentReportActionID);
        }
        return parentReportAction;
    }, [caseID, parentReportAction, reportActions, transactionThreadReport?.parentReportActionID]);

    const isActionOwner =
        typeof requestParentReportAction?.actorAccountID === 'number' && typeof session?.accountID === 'number' && requestParentReportAction.actorAccountID === session?.accountID;
    const isDeletedParentAction = isDeletedAction(requestParentReportAction);

    const moneyRequestReport: OnyxEntry<OnyxTypes.Report> = useMemo(() => {
        if (caseID === CASES.MONEY_REQUEST) {
            return parentReport;
        }
        return report;
    }, [caseID, parentReport, report]);
    const isMoneyRequestReportArchived = useReportIsArchived(moneyRequestReport?.reportID);

    const shouldShowTaskDeleteButton =
        isTaskReport &&
        !isCanceledTaskReport &&
        canWriteInReport(report) &&
        report.stateNum !== CONST.REPORT.STATE_NUM.APPROVED &&
        !isClosedReport(report) &&
        isTaskModifiable &&
        isTaskActionable;
<<<<<<< HEAD
    const canDeleteRequest = isActionOwner && (canDeleteTransaction(moneyRequestReport) || isSelfDMTrackExpenseReport) && !isDeletedParentAction;
    const iouTransactionID = isMoneyRequestAction(requestParentReportAction) ? getOriginalMessage(requestParentReportAction)?.IOUTransactionID : undefined;
    const [iouTransaction] = useOnyx(`${ONYXKEYS.COLLECTION.TRANSACTION}${iouTransactionID}`, {canBeMissing: true});
    const isCardTransactionCanBeDeleted = canDeleteCardTransactionByLiabilityType(iouTransaction);
=======
    const canDeleteRequest = isActionOwner && (canDeleteTransaction(moneyRequestReport, isMoneyRequestReportArchived) || isSelfDMTrackExpenseReport) && !isDeletedParentAction;
    const iouTransactionID = isMoneyRequestAction(requestParentReportAction) ? getOriginalMessage(requestParentReportAction)?.IOUTransactionID : '';
    const isCardTransactionCanBeDeleted = canDeleteCardTransactionByLiabilityType(iouTransactionID);
>>>>>>> 9e444619
    const shouldShowDeleteButton = shouldShowTaskDeleteButton || (canDeleteRequest && isCardTransactionCanBeDeleted);
    useEffect(() => {
        if (canDeleteRequest) {
            return;
        }

        setIsDeleteModalVisible(false);
    }, [canDeleteRequest]);

    useEffect(() => {
        // Do not fetch private notes if isLoadingPrivateNotes is already defined, or if the network is offline, or if the report is a self DM.
        if (isPrivateNotesFetchTriggered || isOffline || isSelfDM) {
            return;
        }

        getReportPrivateNote(report?.reportID);
    }, [report?.reportID, isOffline, isPrivateNotesFetchTriggered, isSelfDM]);

    const leaveChat = useCallback(() => {
        Navigation.dismissModal();
        Navigation.isNavigationReady().then(() => {
            if (isRootGroupChat) {
                leaveGroupChat(report.reportID);
                return;
            }
            const isWorkspaceMemberLeavingWorkspaceRoom = (report.visibility === CONST.REPORT.VISIBILITY.RESTRICTED || isPolicyExpenseChat) && isPolicyEmployee;
            leaveRoom(report.reportID, isWorkspaceMemberLeavingWorkspaceRoom);
        });
    }, [isPolicyEmployee, isPolicyExpenseChat, isRootGroupChat, report.reportID, report.visibility]);

    const shouldShowLeaveButton = canLeaveChat(report, policy);
    const shouldShowGoToWorkspace = shouldShowPolicy(policy, false, session?.email) && !policy?.isJoinRequestPending;

    const reportName = Parser.htmlToText(getReportName(report));

    const additionalRoomDetails =
        (isPolicyExpenseChat && !!report?.isOwnPolicyExpenseChat) || isExpenseReportUtil(report) || isPolicyExpenseChat || isInvoiceRoom
            ? chatRoomSubtitle
            : `${translate('threads.in')} ${chatRoomSubtitle}`;

    let roomDescription: string | undefined;
    if (caseID === CASES.MONEY_REQUEST) {
        roomDescription = translate('common.name');
    } else if (isGroupChat) {
        roomDescription = translate('newRoomPage.groupName');
    } else {
        roomDescription = translate('newRoomPage.roomName');
    }

    const shouldShowNotificationPref = !isMoneyRequestReport && !isHiddenForCurrentUser(report);
    const shouldShowWriteCapability = !isMoneyRequestReport;
    const shouldShowMenuItem = shouldShowNotificationPref || shouldShowWriteCapability || (!!report?.visibility && report.chatType !== CONST.REPORT.CHAT_TYPE.INVOICE);

    const menuItems: ReportDetailsPageMenuItem[] = useMemo(() => {
        const items: ReportDetailsPageMenuItem[] = [];

        if (isSelfDM) {
            return [];
        }

        if (isArchivedRoom) {
            return items;
        }

        // The Members page is only shown when:
        // - The report is a thread in a chat report
        // - The report is not a user created room with participants to show i.e. DM, Group Chat, etc
        // - The report is a user created room and the room and the current user is a workspace member i.e. non-workspace members should not see this option.
        if (
            (isGroupChat ||
                (isDefaultRoom && isChatThread && isPolicyEmployee) ||
                (!isUserCreatedPolicyRoom && participants.length) ||
                (isUserCreatedPolicyRoom && (isPolicyEmployee || (isChatThread && !isPublicRoomUtil(report))))) &&
            !isConciergeChatReport(report) &&
            !isSystemChat &&
            activeChatMembers.length > 0
        ) {
            items.push({
                key: CONST.REPORT_DETAILS_MENU_ITEM.MEMBERS,
                translationKey: 'common.members',
                icon: Expensicons.Users,
                subtitle: activeChatMembers.length,
                isAnonymousAction: false,
                shouldShowRightIcon: true,
                action: () => {
                    if (shouldOpenRoomMembersPage) {
                        Navigation.navigate(ROUTES.ROOM_MEMBERS.getRoute(report?.reportID, backTo));
                    } else {
                        Navigation.navigate(ROUTES.REPORT_PARTICIPANTS.getRoute(report?.reportID, backTo));
                    }
                },
            });
        } else if ((isUserCreatedPolicyRoom && (!participants.length || !isPolicyEmployee)) || ((isDefaultRoom || isPolicyExpenseChat) && isChatThread && !isPolicyEmployee)) {
            items.push({
                key: CONST.REPORT_DETAILS_MENU_ITEM.INVITE,
                translationKey: 'common.invite',
                icon: Expensicons.Users,
                isAnonymousAction: false,
                shouldShowRightIcon: true,
                action: () => {
                    Navigation.navigate(ROUTES.ROOM_INVITE.getRoute(report?.reportID));
                },
            });
        }

        if (shouldShowMenuItem) {
            items.push({
                key: CONST.REPORT_DETAILS_MENU_ITEM.SETTINGS,
                translationKey: 'common.settings',
                icon: Expensicons.Gear,
                isAnonymousAction: false,
                shouldShowRightIcon: true,
                action: () => {
                    Navigation.navigate(ROUTES.REPORT_SETTINGS.getRoute(report?.reportID, backTo));
                },
            });
        }

        if (isTrackExpenseReport && !isDeletedParentAction) {
            const actionReportID = getOriginalReportID(report.reportID, parentReportAction);
            const whisperAction = getTrackExpenseActionableWhisper(iouTransactionID, moneyRequestReport?.reportID);
            const actionableWhisperReportActionID = whisperAction?.reportActionID;
            items.push({
                key: CONST.REPORT_DETAILS_MENU_ITEM.TRACK.SUBMIT,
                translationKey: 'actionableMentionTrackExpense.submit',
                icon: Expensicons.Send,
                isAnonymousAction: false,
                shouldShowRightIcon: true,
                action: () => {
                    createDraftTransactionAndNavigateToParticipantSelector(iouTransactionID, actionReportID, CONST.IOU.ACTION.SUBMIT, actionableWhisperReportActionID);
                },
            });
            if (isBetaEnabled(CONST.BETAS.TRACK_FLOWS)) {
                items.push({
                    key: CONST.REPORT_DETAILS_MENU_ITEM.TRACK.CATEGORIZE,
                    translationKey: 'actionableMentionTrackExpense.categorize',
                    icon: Expensicons.Folder,
                    isAnonymousAction: false,
                    shouldShowRightIcon: true,
                    action: () => {
                        createDraftTransactionAndNavigateToParticipantSelector(iouTransactionID, actionReportID, CONST.IOU.ACTION.CATEGORIZE, actionableWhisperReportActionID);
                    },
                });
                items.push({
                    key: CONST.REPORT_DETAILS_MENU_ITEM.TRACK.SHARE,
                    translationKey: 'actionableMentionTrackExpense.share',
                    icon: Expensicons.UserPlus,
                    isAnonymousAction: false,
                    shouldShowRightIcon: true,
                    action: () => {
                        createDraftTransactionAndNavigateToParticipantSelector(iouTransactionID, actionReportID, CONST.IOU.ACTION.SHARE, actionableWhisperReportActionID);
                    },
                });
            }
        }

        // Prevent displaying private notes option for threads and task reports
        if (!isChatThread && !isMoneyRequestReport && !isInvoiceReport && !isTaskReport) {
            items.push({
                key: CONST.REPORT_DETAILS_MENU_ITEM.PRIVATE_NOTES,
                translationKey: 'privateNotes.title',
                icon: Expensicons.Pencil,
                isAnonymousAction: false,
                shouldShowRightIcon: true,
                action: () => navigateToPrivateNotes(report, session, backTo),
                brickRoadIndicator: hasErrorInPrivateNotes(report) ? CONST.BRICK_ROAD_INDICATOR_STATUS.ERROR : undefined,
            });
        }

        // Show actions related to Task Reports
        if (isTaskReport && !isCanceledTaskReport) {
            if (isCompletedTaskReport(report) && isTaskActionable) {
                items.push({
                    key: CONST.REPORT_DETAILS_MENU_ITEM.MARK_AS_INCOMPLETE,
                    icon: Expensicons.Checkmark,
                    translationKey: 'task.markAsIncomplete',
                    isAnonymousAction: false,
                    action: callFunctionIfActionIsAllowed(() => {
                        Navigation.dismissModal();
                        reopenTask(report);
                    }),
                });
            }
        }

        if (shouldShowGoToWorkspace) {
            items.push({
                key: CONST.REPORT_DETAILS_MENU_ITEM.GO_TO_WORKSPACE,
                translationKey: 'workspace.common.goToWorkspace',
                icon: Expensicons.Building,
                action: () => {
                    if (!report?.policyID) {
                        return;
                    }
                    Navigation.navigate(ROUTES.WORKSPACE_INITIAL.getRoute(report?.policyID, Navigation.getActiveRoute()));
                },
                isAnonymousAction: false,
                shouldShowRightIcon: true,
            });
        }

        if (shouldShowLeaveButton) {
            items.push({
                key: CONST.REPORT_DETAILS_MENU_ITEM.LEAVE_ROOM,
                translationKey: 'common.leave',
                icon: Expensicons.Exit,
                isAnonymousAction: true,
                action: () => {
                    if (getParticipantsAccountIDsForDisplay(report, false, true).length === 1 && isRootGroupChat) {
                        setIsLastMemberLeavingGroupModalVisible(true);
                        return;
                    }

                    leaveChat();
                },
            });
        }

        if (report?.reportID && isDebugModeEnabled) {
            items.push({
                key: CONST.REPORT_DETAILS_MENU_ITEM.DEBUG,
                translationKey: 'debug.debug',
                icon: Expensicons.Bug,
                action: () => Navigation.navigate(ROUTES.DEBUG_REPORT.getRoute(report.reportID)),
                isAnonymousAction: true,
                shouldShowRightIcon: true,
            });
        }

        return items;
    }, [
        isSelfDM,
        isArchivedRoom,
        isGroupChat,
        isDefaultRoom,
        isChatThread,
        isPolicyEmployee,
        isUserCreatedPolicyRoom,
        participants.length,
        report,
        isSystemChat,
        activeChatMembers.length,
        isPolicyExpenseChat,
        shouldShowMenuItem,
        isTrackExpenseReport,
        isDeletedParentAction,
        isMoneyRequestReport,
        isInvoiceReport,
        isTaskReport,
        isCanceledTaskReport,
        shouldShowGoToWorkspace,
        shouldShowLeaveButton,
        isDebugModeEnabled,
        shouldOpenRoomMembersPage,
        backTo,
        parentReportAction,
        iouTransactionID,
        moneyRequestReport?.reportID,
        isBetaEnabled,
        session,
        isTaskActionable,
        isRootGroupChat,
        leaveChat,
    ]);

    const displayNamesWithTooltips = useMemo(() => {
        const hasMultipleParticipants = participants.length > 1;
        return getDisplayNamesWithTooltips(getPersonalDetailsForAccountIDs(participants, personalDetails), hasMultipleParticipants);
    }, [participants, personalDetails]);

    const icons = useMemo(() => getIcons(report, personalDetails, null, '', -1, policy), [report, personalDetails, policy]);

    const chatRoomSubtitleText = chatRoomSubtitle ? (
        <DisplayNames
            fullTitle={chatRoomSubtitle}
            tooltipEnabled
            numberOfLines={1}
            textStyles={[styles.sidebarLinkText, styles.textLabelSupporting, styles.pre, styles.mt1, styles.textAlignCenter]}
            shouldUseFullTitle
        />
    ) : null;

    const renderedAvatar = useMemo(() => {
        if (isMoneyRequestReport || isInvoiceReport) {
            return (
                <View style={styles.mb3}>
                    <MultipleAvatars
                        icons={icons}
                        size={CONST.AVATAR_SIZE.LARGE}
                    />
                </View>
            );
        }
        if (isGroupChat && !isThread) {
            return (
                <AvatarWithImagePicker
                    source={icons.at(0)?.source}
                    avatarID={icons.at(0)?.id}
                    isUsingDefaultAvatar={!report.avatarUrl}
                    size={CONST.AVATAR_SIZE.X_LARGE}
                    avatarStyle={styles.avatarXLarge}
                    onViewPhotoPress={() => Navigation.navigate(ROUTES.REPORT_AVATAR.getRoute(report.reportID))}
                    onImageRemoved={() => {
                        // Calling this without a file will remove the avatar
                        updateGroupChatAvatar(report.reportID);
                    }}
                    onImageSelected={(file) => updateGroupChatAvatar(report.reportID, file)}
                    editIcon={Expensicons.Camera}
                    editIconStyle={styles.smallEditIconAccount}
                    pendingAction={report.pendingFields?.avatar ?? undefined}
                    errors={report.errorFields?.avatar ?? null}
                    errorRowStyles={styles.mt6}
                    onErrorClose={() => clearAvatarErrors(report.reportID)}
                    shouldUseStyleUtilityForAnchorPosition
                    style={[styles.w100, styles.mb3]}
                />
            );
        }
        return (
            <View style={styles.mb3}>
                <RoomHeaderAvatars
                    icons={icons}
                    reportID={report?.reportID}
                />
            </View>
        );
    }, [report, icons, isMoneyRequestReport, isInvoiceReport, isGroupChat, isThread, styles]);

    const canJoin = canJoinChat(report, parentReportAction, policy, reportNameValuePairs);

    const promotedActions = useMemo(() => {
        const result: PromotedAction[] = [];

        if (canJoin) {
            result.push(PromotedActions.join(report));
        }

        if (report) {
            result.push(PromotedActions.pin(report));
        }

        result.push(PromotedActions.share(report, backTo));

        return result;
    }, [canJoin, report, backTo]);

    const nameSectionExpenseIOU = (
        <View style={[styles.reportDetailsRoomInfo, styles.mw100]}>
            {shouldDisableRename && (
                <>
                    <View style={[styles.alignSelfCenter, styles.w100, styles.mt1]}>
                        <DisplayNames
                            fullTitle={reportName}
                            displayNamesWithTooltips={displayNamesWithTooltips}
                            tooltipEnabled
                            numberOfLines={isChatRoom && !isChatThread ? 0 : 1}
                            textStyles={[styles.textHeadline, styles.textAlignCenter, isChatRoom && !isChatThread ? undefined : styles.pre]}
                            shouldUseFullTitle={shouldUseFullTitle}
                        />
                    </View>
                    {isPolicyAdmin ? (
                        <PressableWithoutFeedback
                            style={[styles.w100]}
                            disabled={policy?.pendingAction === CONST.RED_BRICK_ROAD_PENDING_ACTION.DELETE}
                            role={CONST.ROLE.BUTTON}
                            accessibilityLabel={chatRoomSubtitle}
                            accessible
                            onPress={() => {
                                let policyID = report?.policyID;

                                if (!policyID) {
                                    policyID = '';
                                }

                                Navigation.navigate(ROUTES.WORKSPACE_INITIAL.getRoute(policyID));
                            }}
                        >
                            {chatRoomSubtitleText}
                        </PressableWithoutFeedback>
                    ) : (
                        chatRoomSubtitleText
                    )}
                </>
            )}
            {!isEmptyObject(parentNavigationSubtitleData) && (isMoneyRequestReport || isInvoiceReport || isMoneyRequest || isTaskReport) && (
                <ParentNavigationSubtitle
                    parentNavigationSubtitleData={parentNavigationSubtitleData}
                    parentReportID={report?.parentReportID}
                    parentReportActionID={report?.parentReportActionID}
                    pressableStyles={[styles.mt1, styles.mw100]}
                />
            )}
        </View>
    );

    const nameSectionGroupWorkspace = (
        <OfflineWithFeedback
            pendingAction={report?.pendingFields?.reportName}
            errors={report?.errorFields?.reportName}
            errorRowStyles={[styles.ph5]}
            onClose={() => clearPolicyRoomNameErrors(report?.reportID)}
        >
            <View style={[styles.flex1, !shouldDisableRename && styles.mt3]}>
                <MenuItemWithTopDescription
                    shouldShowRightIcon={!shouldDisableRename}
                    interactive={!shouldDisableRename}
                    title={StringUtils.lineBreaksToSpaces(reportName)}
                    titleStyle={styles.newKansasLarge}
                    titleContainerStyle={shouldDisableRename && styles.alignItemsCenter}
                    shouldCheckActionAllowedOnPress={false}
                    description={!shouldDisableRename ? roomDescription : ''}
                    furtherDetails={chatRoomSubtitle && !isGroupChat ? additionalRoomDetails : ''}
                    furtherDetailsNumberOfLines={isPolicyExpenseChat ? 0 : undefined}
                    furtherDetailsStyle={isPolicyExpenseChat ? styles.textAlignCenter : undefined}
                    onPress={() => Navigation.navigate(ROUTES.REPORT_SETTINGS_NAME.getRoute(report.reportID, backTo))}
                    numberOfLinesTitle={isThread ? 2 : 0}
                    shouldBreakWord
                />
            </View>
        </OfflineWithFeedback>
    );

    const titleField = useMemo<OnyxTypes.PolicyReportField | undefined>((): OnyxTypes.PolicyReportField | undefined => {
        const fields = getAvailableReportFields(report, Object.values(policy?.fieldList ?? {}));
        return fields.find((reportField) => isReportFieldOfTypeTitle(reportField));
    }, [report, policy?.fieldList]);
    const fieldKey = getReportFieldKey(titleField?.fieldID);
    const isFieldDisabled = isReportFieldDisabled(report, titleField, policy);

    const shouldShowTitleField = caseID !== CASES.MONEY_REQUEST && !isFieldDisabled && isAdminOwnerApproverOrReportOwner(report, policy);

    const nameSectionFurtherDetailsContent = (
        <ParentNavigationSubtitle
            parentNavigationSubtitleData={parentNavigationSubtitleData}
            parentReportID={report?.parentReportID}
            parentReportActionID={report?.parentReportActionID}
            pressableStyles={[styles.mt1, styles.mw100]}
        />
    );

    const nameSectionTitleField = !!titleField && (
        <OfflineWithFeedback
            pendingAction={report.pendingFields?.reportName}
            errors={report.errorFields?.reportName}
            errorRowStyles={styles.ph5}
            key={`menuItem-${fieldKey}`}
            onClose={() => clearPolicyRoomNameErrors(report.reportID)}
        >
            <View style={[styles.flex1]}>
                <MenuItemWithTopDescription
                    shouldShowRightIcon={!isFieldDisabled}
                    interactive={!isFieldDisabled}
                    title={reportName}
                    titleStyle={styles.newKansasLarge}
                    shouldCheckActionAllowedOnPress={false}
                    description={Str.UCFirst(titleField.name)}
                    onPress={() => {
                        let policyID = report.policyID;

                        if (!policyID) {
                            policyID = '';
                        }

                        Navigation.navigate(ROUTES.EDIT_REPORT_FIELD_REQUEST.getRoute(report.reportID, policyID, titleField.fieldID, backTo));
                    }}
                    furtherDetailsComponent={nameSectionFurtherDetailsContent}
                />
            </View>
        </OfflineWithFeedback>
    );

    const deleteTransaction = useCallback(() => {
        if (caseID === CASES.DEFAULT) {
            deleteTask(report);
            return;
        }

        if (!requestParentReportAction) {
            return;
        }

        const isTrackExpense = isTrackExpenseAction(requestParentReportAction);

        if (isTrackExpense) {
            deleteTrackExpense(moneyRequestReport?.reportID, iouTransactionID, requestParentReportAction, isSingleTransactionView);
        } else {
            deleteMoneyRequest(iouTransactionID, requestParentReportAction, isSingleTransactionView);
            removeTransaction(iouTransactionID);
        }
    }, [caseID, iouTransactionID, isSingleTransactionView, moneyRequestReport?.reportID, removeTransaction, report, requestParentReportAction]);

    // A flag to indicate whether the user chose to delete the transaction or not
    const isTransactionDeleted = useRef<boolean>(false);

    useEffect(() => {
        return () => {
            // Perform the actual deletion after the details page is unmounted. This prevents the [Deleted ...] text from briefly appearing when dismissing the modal.
            if (!isTransactionDeleted.current) {
                return;
            }

            deleteTransaction();
        };
    }, [deleteTransaction]);

    // Where to navigate back to after deleting the transaction and its report.
    const navigateToTargetUrl = useCallback(() => {
        // If transaction was not deleted (i.e. Cancel was clicked), do nothing
        // which only dismiss the delete confirmation modal
        if (!isTransactionDeleted.current) {
            return;
        }

        let urlToNavigateBack: string | undefined;

        // Only proceed with navigation logic if transaction was actually deleted
        if (!isEmptyObject(requestParentReportAction)) {
            const isTrackExpense = isTrackExpenseAction(requestParentReportAction);
            if (isTrackExpense) {
                urlToNavigateBack = getNavigationUrlAfterTrackExpenseDelete(moneyRequestReport?.reportID, iouTransactionID, requestParentReportAction, isSingleTransactionView);
            } else {
                urlToNavigateBack = getNavigationUrlOnMoneyRequestDelete(iouTransactionID, requestParentReportAction, isSingleTransactionView);
            }
        }

        if (!urlToNavigateBack) {
            Navigation.dismissModal();
        } else {
            setDeleteTransactionNavigateBackUrl(urlToNavigateBack);
            navigateBackOnDeleteTransaction(urlToNavigateBack as Route, true);
        }
    }, [iouTransactionID, requestParentReportAction, isSingleTransactionView, isTransactionDeleted, moneyRequestReport?.reportID]);

    const mentionReportContextValue = useMemo(() => ({currentReportID: report.reportID, exactlyMatch: true}), [report.reportID]);

    return (
        <ScreenWrapper testID={ReportDetailsPage.displayName}>
            <FullPageNotFoundView shouldShow={isEmptyObject(report)}>
                <HeaderWithBackButton
                    title={translate('common.details')}
                    onBackButtonPress={() => Navigation.goBack(backTo)}
                />
                <ScrollView contentContainerStyle={[styles.flexGrow1]}>
                    <View style={[styles.reportDetailsTitleContainer, styles.pb0]}>
                        {renderedAvatar}
                        {isExpenseReport && (!shouldShowTitleField || !titleField) && nameSectionExpenseIOU}
                    </View>

                    {isExpenseReport && shouldShowTitleField && titleField && nameSectionTitleField}

                    {!isExpenseReport && nameSectionGroupWorkspace}

                    {shouldShowReportDescription && (
                        <OfflineWithFeedback pendingAction={report.pendingFields?.description}>
                            <MentionReportContext.Provider value={mentionReportContextValue}>
                                <MenuItemWithTopDescription
                                    shouldShowRightIcon
                                    interactive
                                    title={getReportDescription(report)}
                                    shouldRenderAsHTML
                                    shouldTruncateTitle
                                    characterLimit={100}
                                    shouldCheckActionAllowedOnPress={false}
                                    description={translate('reportDescriptionPage.roomDescription')}
                                    onPress={() => Navigation.navigate(ROUTES.REPORT_DESCRIPTION.getRoute(report.reportID, Navigation.getActiveRoute()))}
                                />
                            </MentionReportContext.Provider>
                        </OfflineWithFeedback>
                    )}

                    <PromotedActionsBar
                        containerStyle={styles.mt5}
                        promotedActions={promotedActions}
                    />

                    {menuItems.map((item) => (
                        <MenuItem
                            key={item.key}
                            title={translate(item.translationKey)}
                            subtitle={item.subtitle}
                            icon={item.icon}
                            onPress={item.action}
                            isAnonymousAction={item.isAnonymousAction}
                            shouldShowRightIcon={item.shouldShowRightIcon}
                            brickRoadIndicator={item.brickRoadIndicator}
                        />
                    ))}

                    {shouldShowDeleteButton && (
                        <MenuItem
                            key={CONST.REPORT_DETAILS_MENU_ITEM.DELETE}
                            icon={Expensicons.Trashcan}
                            title={caseID === CASES.DEFAULT ? translate('common.delete') : translate('reportActionContextMenu.deleteAction', {action: requestParentReportAction})}
                            onPress={() => setIsDeleteModalVisible(true)}
                        />
                    )}

                    {isFinancialReportsForBusinesses && (
                        <FixedFooter style={[styles.alignItemsCenter, styles.flex1, styles.justifyContentEnd, styles.pt5]}>
                            <View style={[styles.flexRow, styles.alignItemsCenter, styles.gap3]}>
                                <TextWithCopy
                                    copyValue={base62ReportID}
                                    style={styles.textMicroSupporting}
                                >
                                    {`${translate('common.reportID')}: ${base62ReportID}`}
                                </TextWithCopy>
                                <TextWithCopy
                                    copyValue={report.reportID}
                                    style={styles.textMicroSupporting}
                                >
                                    {`${translate('common.longID')}: ${report.reportID}`}
                                </TextWithCopy>
                            </View>
                        </FixedFooter>
                    )}
                </ScrollView>
                <ConfirmModal
                    danger
                    title={translate('groupChat.lastMemberTitle')}
                    isVisible={isLastMemberLeavingGroupModalVisible}
                    onConfirm={() => {
                        setIsLastMemberLeavingGroupModalVisible(false);
                        leaveChat();
                    }}
                    onCancel={() => setIsLastMemberLeavingGroupModalVisible(false)}
                    prompt={translate('groupChat.lastMemberWarning')}
                    confirmText={translate('common.leave')}
                    cancelText={translate('common.cancel')}
                />
                <ConfirmModal
                    title={caseID === CASES.DEFAULT ? translate('task.deleteTask') : translate('iou.deleteExpense', {count: 1})}
                    isVisible={isDeleteModalVisible}
                    onConfirm={() => {
                        setIsDeleteModalVisible(false);
                        isTransactionDeleted.current = true;
                    }}
                    onCancel={() => setIsDeleteModalVisible(false)}
                    prompt={caseID === CASES.DEFAULT ? translate('task.deleteConfirmation') : translate('iou.deleteConfirmation', {count: 1})}
                    confirmText={translate('common.delete')}
                    cancelText={translate('common.cancel')}
                    danger
                    shouldEnableNewFocusManagement
                    onModalHide={navigateToTargetUrl}
                />
            </FullPageNotFoundView>
        </ScreenWrapper>
    );
}

ReportDetailsPage.displayName = 'ReportDetailsPage';

export default withReportOrNotFound()(ReportDetailsPage);<|MERGE_RESOLUTION|>--- conflicted
+++ resolved
@@ -274,16 +274,10 @@
         !isClosedReport(report) &&
         isTaskModifiable &&
         isTaskActionable;
-<<<<<<< HEAD
-    const canDeleteRequest = isActionOwner && (canDeleteTransaction(moneyRequestReport) || isSelfDMTrackExpenseReport) && !isDeletedParentAction;
+    const canDeleteRequest = isActionOwner && (canDeleteTransaction(moneyRequestReport, isMoneyRequestReportArchived) || isSelfDMTrackExpenseReport) && !isDeletedParentAction;
     const iouTransactionID = isMoneyRequestAction(requestParentReportAction) ? getOriginalMessage(requestParentReportAction)?.IOUTransactionID : undefined;
     const [iouTransaction] = useOnyx(`${ONYXKEYS.COLLECTION.TRANSACTION}${iouTransactionID}`, {canBeMissing: true});
     const isCardTransactionCanBeDeleted = canDeleteCardTransactionByLiabilityType(iouTransaction);
-=======
-    const canDeleteRequest = isActionOwner && (canDeleteTransaction(moneyRequestReport, isMoneyRequestReportArchived) || isSelfDMTrackExpenseReport) && !isDeletedParentAction;
-    const iouTransactionID = isMoneyRequestAction(requestParentReportAction) ? getOriginalMessage(requestParentReportAction)?.IOUTransactionID : '';
-    const isCardTransactionCanBeDeleted = canDeleteCardTransactionByLiabilityType(iouTransactionID);
->>>>>>> 9e444619
     const shouldShowDeleteButton = shouldShowTaskDeleteButton || (canDeleteRequest && isCardTransactionCanBeDeleted);
     useEffect(() => {
         if (canDeleteRequest) {
