--- conflicted
+++ resolved
@@ -177,11 +177,6 @@
     const isUserCreatedPolicyRoom = useMemo(() => isUserCreatedPolicyRoomUtil(report), [report]);
     const isDefaultRoom = useMemo(() => isDefaultRoomUtil(report), [report]);
     const isChatThread = useMemo(() => isChatThreadUtil(report), [report]);
-<<<<<<< HEAD
-    const isReportArchived = useReportIsArchived(report?.reportID);
-    const isArchivedRoom = useMemo(() => isArchivedNonExpenseReport(report, isReportArchived), [report, isReportArchived]);
-=======
->>>>>>> 7b197876
     const isMoneyRequestReport = useMemo(() => isMoneyRequestReportUtil(report), [report]);
     const isMoneyRequest = useMemo(() => isMoneyRequestUtil(report), [report]);
     const isInvoiceReport = useMemo(() => isInvoiceReportUtil(report), [report]);
@@ -199,11 +194,8 @@
     const isExpenseReport = isMoneyRequestReport || isInvoiceReport || isMoneyRequest;
     const isSingleTransactionView = isMoneyRequest || isTrackExpenseReport;
     const isSelfDMTrackExpenseReport = isTrackExpenseReport && isSelfDMUtil(parentReport);
-<<<<<<< HEAD
-=======
     const isReportArchived = useReportIsArchived(report?.reportID);
     const isArchivedRoom = useMemo(() => isArchivedNonExpenseReport(report, isReportArchived), [report, isReportArchived]);
->>>>>>> 7b197876
     const shouldDisableRename = useMemo(() => shouldDisableRenameUtil(report, isReportArchived), [report, isReportArchived]);
     const parentNavigationSubtitleData = getParentNavigationSubtitle(report);
     const base62ReportID = getBase62ReportID(Number(report.reportID));
