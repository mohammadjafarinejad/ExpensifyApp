import reportsSelector from '@selectors/Attributes';
import {Str} from 'expensify-common';
import React, {useCallback, useEffect, useMemo, useRef, useState} from 'react';
import {View} from 'react-native';
import type {OnyxEntry} from 'react-native-onyx';
import type {ValueOf} from 'type-fest';
import AvatarWithImagePicker from '@components/AvatarWithImagePicker';
import FullPageNotFoundView from '@components/BlockingViews/FullPageNotFoundView';
import ConfirmModal from '@components/ConfirmModal';
import DisplayNames from '@components/DisplayNames';
import HeaderWithBackButton from '@components/HeaderWithBackButton';
import MentionReportContext from '@components/HTMLEngineProvider/HTMLRenderers/MentionReportRenderer/MentionReportContext';
import * as Expensicons from '@components/Icon/Expensicons';
import MenuItem from '@components/MenuItem';
import MenuItemWithTopDescription from '@components/MenuItemWithTopDescription';
import OfflineWithFeedback from '@components/OfflineWithFeedback';
import ParentNavigationSubtitle from '@components/ParentNavigationSubtitle';
import PressableWithoutFeedback from '@components/Pressable/PressableWithoutFeedback';
import type {PromotedAction} from '@components/PromotedActionsBar';
import PromotedActionsBar, {PromotedActions} from '@components/PromotedActionsBar';
import ReportActionAvatars from '@components/ReportActionAvatars';
import ScreenWrapper from '@components/ScreenWrapper';
import ScrollView from '@components/ScrollView';
import {useSearchContext} from '@components/Search/SearchContext';
<<<<<<< HEAD
import useDeleteTransactions from '@hooks/useDeleteTransactions';
=======
import useCurrentUserPersonalDetails from '@hooks/useCurrentUserPersonalDetails';
>>>>>>> 582e7c58
import useDuplicateTransactionsAndViolations from '@hooks/useDuplicateTransactionsAndViolations';
import useGetIOUReportFromReportAction from '@hooks/useGetIOUReportFromReportAction';
import useLocalize from '@hooks/useLocalize';
import useNetwork from '@hooks/useNetwork';
import useOnyx from '@hooks/useOnyx';
import usePaginatedReportActions from '@hooks/usePaginatedReportActions';
import useParentReportAction from '@hooks/useParentReportAction';
import usePreferredPolicy from '@hooks/usePreferredPolicy';
import useReportIsArchived from '@hooks/useReportIsArchived';
import useResponsiveLayout from '@hooks/useResponsiveLayout';
import useThemeStyles from '@hooks/useThemeStyles';
import getBase62ReportID from '@libs/getBase62ReportID';
import Navigation from '@libs/Navigation/Navigation';
import type {PlatformStackScreenProps} from '@libs/Navigation/PlatformStackNavigation/types';
import type {ReportDetailsNavigatorParamList} from '@libs/Navigation/types';
import {getPersonalDetailsForAccountIDs} from '@libs/OptionsListUtils';
import Parser from '@libs/Parser';
import Permissions from '@libs/Permissions';
import {isPolicyAdmin as isPolicyAdminUtil, isPolicyEmployee as isPolicyEmployeeUtil, shouldShowPolicy} from '@libs/PolicyUtils';
import {getOneTransactionThreadReportID, getOriginalMessage, getTrackExpenseActionableWhisper, isDeletedAction, isMoneyRequestAction, isTrackExpenseAction} from '@libs/ReportActionsUtils';
import {
    canDeleteCardTransactionByLiabilityType,
    canDeleteTransaction,
    canEditReportDescription as canEditReportDescriptionUtil,
    canJoinChat,
    canLeaveChat,
    canWriteInReport,
    createDraftTransactionAndNavigateToParticipantSelector,
    getAvailableReportFields,
    getChatRoomSubtitle,
    getDisplayNamesWithTooltips,
    getIcons,
    getOriginalReportID,
    getParentNavigationSubtitle,
    getParticipantsAccountIDsForDisplay,
    getParticipantsList,
    getReportDescription,
    getReportFieldKey,
    getReportName,
    isAdminOwnerApproverOrReportOwner,
    isArchivedNonExpenseReport,
    isCanceledTaskReport as isCanceledTaskReportUtil,
    isChatRoom as isChatRoomUtil,
    isChatThread as isChatThreadUtil,
    isClosedReport,
    isCompletedTaskReport,
    isConciergeChatReport,
    isDefaultRoom as isDefaultRoomUtil,
    isExpenseReport as isExpenseReportUtil,
    isFinancialReportsForBusinesses as isFinancialReportsForBusinessesUtil,
    isGroupChat as isGroupChatUtil,
    isHiddenForCurrentUser,
    isInvoiceReport as isInvoiceReportUtil,
    isInvoiceRoom as isInvoiceRoomUtil,
    isMoneyRequestReport as isMoneyRequestReportUtil,
    isMoneyRequest as isMoneyRequestUtil,
    isPolicyExpenseChat as isPolicyExpenseChatUtil,
    isPublicRoom as isPublicRoomUtil,
    isReportFieldDisabled,
    isReportFieldOfTypeTitle,
    isRootGroupChat as isRootGroupChatUtil,
    isSelfDM as isSelfDMUtil,
    isSystemChat as isSystemChatUtil,
    isTaskReport as isTaskReportUtil,
    isThread as isThreadUtil,
    isTrackExpenseReport as isTrackExpenseReportUtil,
    isUserCreatedPolicyRoom as isUserCreatedPolicyRoomUtil,
    isWorkspaceMemberLeavingWorkspaceRoom as isWorkspaceMemberLeavingWorkspaceRoomUtil,
    navigateBackOnDeleteTransaction,
    navigateToPrivateNotes,
    shouldDisableRename as shouldDisableRenameUtil,
    shouldUseFullTitleToDisplay,
} from '@libs/ReportUtils';
import StringUtils from '@libs/StringUtils';
import {isDemoTransaction} from '@libs/TransactionUtils';
import {deleteTrackExpense, getNavigationUrlAfterTrackExpenseDelete, getNavigationUrlOnMoneyRequestDelete} from '@userActions/IOU';
import {
    clearAvatarErrors,
    clearPolicyRoomNameErrors,
    getReportPrivateNote,
    hasErrorInPrivateNotes,
    leaveGroupChat,
    leaveRoom,
    setDeleteTransactionNavigateBackUrl,
    updateGroupChatAvatar,
} from '@userActions/Report';
import {callFunctionIfActionIsAllowed} from '@userActions/Session';
import {canActionTask, canModifyTask, deleteTask, reopenTask} from '@userActions/Task';
import CONST from '@src/CONST';
import type {TranslationPaths} from '@src/languages/types';
import ONYXKEYS from '@src/ONYXKEYS';
import type {Route} from '@src/ROUTES';
import ROUTES from '@src/ROUTES';
import type SCREENS from '@src/SCREENS';
import type * as OnyxTypes from '@src/types/onyx';
import type DeepValueOf from '@src/types/utils/DeepValueOf';
import {isEmptyObject} from '@src/types/utils/EmptyObject';
import type IconAsset from '@src/types/utils/IconAsset';
import type {WithReportOrNotFoundProps} from './home/report/withReportOrNotFound';
import withReportOrNotFound from './home/report/withReportOrNotFound';

type ReportDetailsPageMenuItem = {
    key: DeepValueOf<typeof CONST.REPORT_DETAILS_MENU_ITEM>;
    translationKey: TranslationPaths;
    icon: IconAsset;
    isAnonymousAction: boolean;
    action: () => void;
    brickRoadIndicator?: ValueOf<typeof CONST.BRICK_ROAD_INDICATOR_STATUS>;
    subtitle?: number;
    shouldShowRightIcon?: boolean;
};

type ReportDetailsPageProps = WithReportOrNotFoundProps & PlatformStackScreenProps<ReportDetailsNavigatorParamList, typeof SCREENS.REPORT_DETAILS.ROOT>;

const CASES = {
    DEFAULT: 'default',
    MONEY_REQUEST: 'money_request',
    MONEY_REPORT: 'money_report',
};

type CaseID = ValueOf<typeof CASES>;

function ReportDetailsPage({policy, report, route, reportMetadata}: ReportDetailsPageProps) {
    const {translate, localeCompare} = useLocalize();
    const {isOffline} = useNetwork();
    const {isRestrictedToPreferredPolicy, preferredPolicyID} = usePreferredPolicy();
    const styles = useThemeStyles();
    const backTo = route.params.backTo;

    const [parentReport] = useOnyx(`${ONYXKEYS.COLLECTION.REPORT}${report.parentReportID}`, {canBeMissing: true});
    const [chatReport] = useOnyx(`${ONYXKEYS.COLLECTION.REPORT}${report.chatReportID}`, {canBeMissing: true});

    const parentReportAction = useParentReportAction(report);

    const [reportNameValuePairs] = useOnyx(`${ONYXKEYS.COLLECTION.REPORT_NAME_VALUE_PAIRS}${report?.reportID}`, {canBeMissing: false});

    const {reportActions} = usePaginatedReportActions(report.reportID);

    const {removeTransaction} = useSearchContext();

    const transactionThreadReportID = useMemo(() => getOneTransactionThreadReportID(report, chatReport, reportActions ?? [], isOffline), [reportActions, isOffline, report, chatReport]);
    // eslint-disable-next-line rulesdir/prefer-shouldUseNarrowLayout-instead-of-isSmallScreenWidth
    const {isSmallScreenWidth} = useResponsiveLayout();

    /* eslint-disable @typescript-eslint/prefer-nullish-coalescing */
    const [transactionThreadReport] = useOnyx(`${ONYXKEYS.COLLECTION.REPORT}${transactionThreadReportID}`, {canBeMissing: true});
    const [isDebugModeEnabled = false] = useOnyx(ONYXKEYS.IS_DEBUG_MODE_ENABLED, {canBeMissing: true});
    const [personalDetails] = useOnyx(ONYXKEYS.PERSONAL_DETAILS_LIST, {canBeMissing: false});
    const currentUserPersonalDetails = useCurrentUserPersonalDetails();
    const [isLastMemberLeavingGroupModalVisible, setIsLastMemberLeavingGroupModalVisible] = useState(false);
    const [isDeleteModalVisible, setIsDeleteModalVisible] = useState(false);
    const isPolicyAdmin = useMemo(() => isPolicyAdminUtil(policy), [policy]);
    const isPolicyEmployee = useMemo(() => isPolicyEmployeeUtil(report?.policyID, policy), [report?.policyID, policy]);
    const isPolicyExpenseChat = useMemo(() => isPolicyExpenseChatUtil(report), [report]);
    const shouldUseFullTitle = useMemo(() => shouldUseFullTitleToDisplay(report), [report]);
    const isChatRoom = useMemo(() => isChatRoomUtil(report), [report]);
    const isUserCreatedPolicyRoom = useMemo(() => isUserCreatedPolicyRoomUtil(report), [report]);
    const isDefaultRoom = useMemo(() => isDefaultRoomUtil(report), [report]);
    const isChatThread = useMemo(() => isChatThreadUtil(report), [report]);
    const isMoneyRequestReport = useMemo(() => isMoneyRequestReportUtil(report), [report]);
    const isMoneyRequest = useMemo(() => isMoneyRequestUtil(report), [report]);
    const isInvoiceReport = useMemo(() => isInvoiceReportUtil(report), [report]);
    const isFinancialReportsForBusinesses = useMemo(() => isFinancialReportsForBusinessesUtil(report), [report]);
    const isInvoiceRoom = useMemo(() => isInvoiceRoomUtil(report), [report]);
    const isTaskReport = useMemo(() => isTaskReportUtil(report), [report]);
    const isSelfDM = useMemo(() => isSelfDMUtil(report), [report]);
    const isTrackExpenseReport = useMemo(() => isTrackExpenseReportUtil(report), [report]);
    const isCanceledTaskReport = isCanceledTaskReportUtil(report, parentReportAction);
    const isParentReportArchived = useReportIsArchived(parentReport?.reportID);
    const isTaskModifiable = canModifyTask(report, currentUserPersonalDetails?.accountID, isParentReportArchived);
    const isTaskActionable = canActionTask(report, currentUserPersonalDetails?.accountID, parentReport, isParentReportArchived);
    const canEditReportDescription = useMemo(() => canEditReportDescriptionUtil(report, policy), [report, policy]);
    const shouldShowReportDescription = isChatRoom && (canEditReportDescription || report.description !== '') && (isTaskReport ? isTaskModifiable : true);
    const isExpenseReport = isMoneyRequestReport || isInvoiceReport || isMoneyRequest;
    const isSingleTransactionView = isMoneyRequest || isTrackExpenseReport;
    const isSelfDMTrackExpenseReport = isTrackExpenseReport && isSelfDMUtil(parentReport);
    const isReportArchived = useReportIsArchived(report?.reportID);
    const isArchivedRoom = useMemo(() => isArchivedNonExpenseReport(report, isReportArchived), [report, isReportArchived]);
    const shouldDisableRename = useMemo(() => shouldDisableRenameUtil(report, isReportArchived), [report, isReportArchived]);
    const parentNavigationSubtitleData = getParentNavigationSubtitle(report, isParentReportArchived);
    const base62ReportID = getBase62ReportID(Number(report.reportID));
    // eslint-disable-next-line react-compiler/react-compiler, react-hooks/exhaustive-deps -- policy is a dependency because `getChatRoomSubtitle` calls `getPolicyName` which in turn retrieves the value from the `policy` value stored in Onyx
    const chatRoomSubtitle = useMemo(() => {
        const subtitle = getChatRoomSubtitle(report, false, isReportArchived);

        if (subtitle) {
            return subtitle;
        }

        return '';
    }, [isReportArchived, report]);

    const isSystemChat = useMemo(() => isSystemChatUtil(report), [report]);
    const isGroupChat = useMemo(() => isGroupChatUtil(report), [report]);
    const isRootGroupChat = useMemo(() => isRootGroupChatUtil(report, isReportArchived), [report, isReportArchived]);
    const isThread = useMemo(() => isThreadUtil(report), [report]);
    const shouldOpenRoomMembersPage = isUserCreatedPolicyRoom || isChatThread || (isPolicyExpenseChat && isPolicyAdmin);
    const participants = useMemo(() => {
        return getParticipantsList(report, personalDetails, shouldOpenRoomMembersPage);
    }, [report, personalDetails, shouldOpenRoomMembersPage]);

    let caseID: CaseID;
    if (isMoneyRequestReport || isInvoiceReport) {
        // 3. MoneyReportHeader
        caseID = CASES.MONEY_REPORT;
    } else if (isSingleTransactionView) {
        // 2. MoneyRequestHeader
        caseID = CASES.MONEY_REQUEST;
    } else {
        // 1. HeaderView
        caseID = CASES.DEFAULT;
    }

    // Get the active chat members by filtering out the pending members with delete action
    const activeChatMembers = participants.flatMap((accountID) => {
        const pendingMember = reportMetadata?.pendingChatMembers?.findLast((member) => member.accountID === accountID.toString());
        const detail = personalDetails?.[accountID];
        if (!detail) {
            return [];
        }
        return !pendingMember || pendingMember.pendingAction !== CONST.RED_BRICK_ROAD_PENDING_ACTION.DELETE ? accountID : [];
    });

    const isPrivateNotesFetchTriggered = reportMetadata?.isLoadingPrivateNotes !== undefined;
    const requestParentReportAction = useMemo(() => {
        // 2. MoneyReport case
        if (caseID === CASES.MONEY_REPORT) {
            if (!reportActions || !transactionThreadReport?.parentReportActionID) {
                return undefined;
            }
            return reportActions.find((action) => action.reportActionID === transactionThreadReport.parentReportActionID);
        }
        return parentReportAction;
    }, [caseID, parentReportAction, reportActions, transactionThreadReport?.parentReportActionID]);
    const {iouReport, chatReport: chatIOUReport, isChatIOUReportArchived} = useGetIOUReportFromReportAction(requestParentReportAction);

    const isActionOwner =
        typeof requestParentReportAction?.actorAccountID === 'number' &&
        typeof currentUserPersonalDetails?.accountID === 'number' &&
        requestParentReportAction.actorAccountID === currentUserPersonalDetails?.accountID;
    const isDeletedParentAction = isDeletedAction(requestParentReportAction);

    const moneyRequestReport: OnyxEntry<OnyxTypes.Report> = useMemo(() => {
        if (caseID === CASES.MONEY_REQUEST) {
            return parentReport;
        }
        return report;
    }, [caseID, parentReport, report]);
    const isMoneyRequestReportArchived = useReportIsArchived(moneyRequestReport?.reportID);

    const shouldShowTaskDeleteButton =
        isTaskReport &&
        !isCanceledTaskReport &&
        canWriteInReport(report) &&
        report.stateNum !== CONST.REPORT.STATE_NUM.APPROVED &&
        !isClosedReport(report) &&
        isTaskModifiable &&
        isTaskActionable;
    const canDeleteRequest = isActionOwner && (canDeleteTransaction(moneyRequestReport, isMoneyRequestReportArchived) || isSelfDMTrackExpenseReport) && !isDeletedParentAction;
    const iouTransactionID = isMoneyRequestAction(requestParentReportAction) ? getOriginalMessage(requestParentReportAction)?.IOUTransactionID : undefined;
    const [iouTransaction] = useOnyx(`${ONYXKEYS.COLLECTION.TRANSACTION}${iouTransactionID}`, {canBeMissing: true});
    const {duplicateTransactions, duplicateTransactionViolations} = useDuplicateTransactionsAndViolations(iouTransactionID ? [iouTransactionID] : []);
    const {deleteTransactions} = useDeleteTransactions({
        report: parentReport,
        reportActions: requestParentReportAction ? [requestParentReportAction] : [],
        policy,
    });
    const {currentSearchHash} = useSearchContext();
    const isCardTransactionCanBeDeleted = canDeleteCardTransactionByLiabilityType(iouTransaction);
    const shouldShowDeleteButton = shouldShowTaskDeleteButton || (canDeleteRequest && isCardTransactionCanBeDeleted) || isDemoTransaction(iouTransaction);
    const [reportAttributes] = useOnyx(ONYXKEYS.DERIVED.REPORT_ATTRIBUTES, {canBeMissing: true, selector: reportsSelector});

    useEffect(() => {
        if (canDeleteRequest) {
            return;
        }

        setIsDeleteModalVisible(false);
    }, [canDeleteRequest]);

    useEffect(() => {
        // Do not fetch private notes if isLoadingPrivateNotes is already defined, or if the network is offline, or if the report is a self DM.
        if (isPrivateNotesFetchTriggered || isOffline || isSelfDM) {
            return;
        }

        getReportPrivateNote(report?.reportID);
    }, [report?.reportID, isOffline, isPrivateNotesFetchTriggered, isSelfDM]);

    const leaveChat = useCallback(() => {
        Navigation.dismissModal();
        Navigation.isNavigationReady().then(() => {
            if (isRootGroupChat) {
                leaveGroupChat(report.reportID);
                return;
            }
            const isWorkspaceMemberLeavingWorkspaceRoom = isWorkspaceMemberLeavingWorkspaceRoomUtil(report, isPolicyEmployee, isPolicyAdmin);
            leaveRoom(report.reportID, isWorkspaceMemberLeavingWorkspaceRoom);
        });
    }, [isPolicyEmployee, isRootGroupChat, report, isPolicyAdmin]);

    const shouldShowLeaveButton = canLeaveChat(report, policy, !!reportNameValuePairs?.private_isArchived);
    const shouldShowGoToWorkspace = shouldShowPolicy(policy, false, currentUserPersonalDetails?.email) && !policy?.isJoinRequestPending;

    const reportName = Parser.htmlToText(getReportName(report, undefined, undefined, undefined, undefined, reportAttributes));

    const additionalRoomDetails =
        (isPolicyExpenseChat && !!report?.isOwnPolicyExpenseChat) || isExpenseReportUtil(report) || isPolicyExpenseChat || isInvoiceRoom
            ? chatRoomSubtitle
            : `${translate('threads.in')} ${chatRoomSubtitle}`;

    let roomDescription: string | undefined;
    if (caseID === CASES.MONEY_REQUEST) {
        roomDescription = translate('common.name');
    } else if (isGroupChat) {
        roomDescription = translate('newRoomPage.groupName');
    } else {
        roomDescription = translate('newRoomPage.roomName');
    }

    const shouldShowNotificationPref = !isMoneyRequestReport && !isHiddenForCurrentUser(report);
    const shouldShowWriteCapability = !isMoneyRequestReport;
    const shouldShowMenuItem = shouldShowNotificationPref || shouldShowWriteCapability || (!!report?.visibility && report.chatType !== CONST.REPORT.CHAT_TYPE.INVOICE);

    const menuItems: ReportDetailsPageMenuItem[] = useMemo(() => {
        const items: ReportDetailsPageMenuItem[] = [];

        if (isSelfDM) {
            return [];
        }

        if (isArchivedRoom) {
            return items;
        }

        // The Members page is only shown when:
        // - The report is a thread in a chat report
        // - The report is not a user created room with participants to show i.e. DM, Group Chat, etc
        // - The report is a user created room and the room and the current user is a workspace member i.e. non-workspace members should not see this option.
        if (
            (isGroupChat ||
                (isDefaultRoom && isChatThread && isPolicyEmployee) ||
                (!isUserCreatedPolicyRoom && participants.length) ||
                (isUserCreatedPolicyRoom && (isPolicyEmployee || (isChatThread && !isPublicRoomUtil(report))))) &&
            !isConciergeChatReport(report) &&
            !isSystemChat &&
            activeChatMembers.length > 0
        ) {
            items.push({
                key: CONST.REPORT_DETAILS_MENU_ITEM.MEMBERS,
                translationKey: 'common.members',
                icon: Expensicons.Users,
                subtitle: activeChatMembers.length,
                isAnonymousAction: false,
                shouldShowRightIcon: true,
                action: () => {
                    if (shouldOpenRoomMembersPage) {
                        Navigation.navigate(ROUTES.ROOM_MEMBERS.getRoute(report?.reportID, backTo));
                    } else {
                        Navigation.navigate(ROUTES.REPORT_PARTICIPANTS.getRoute(report?.reportID, backTo));
                    }
                },
            });
        } else if ((isUserCreatedPolicyRoom && (!participants.length || !isPolicyEmployee)) || ((isDefaultRoom || isPolicyExpenseChat) && isChatThread && !isPolicyEmployee)) {
            items.push({
                key: CONST.REPORT_DETAILS_MENU_ITEM.INVITE,
                translationKey: 'common.invite',
                icon: Expensicons.Users,
                isAnonymousAction: false,
                shouldShowRightIcon: true,
                action: () => {
                    Navigation.navigate(ROUTES.ROOM_INVITE.getRoute(report?.reportID));
                },
            });
        }

        if (shouldShowMenuItem) {
            items.push({
                key: CONST.REPORT_DETAILS_MENU_ITEM.SETTINGS,
                translationKey: 'common.settings',
                icon: Expensicons.Gear,
                isAnonymousAction: false,
                shouldShowRightIcon: true,
                action: () => {
                    Navigation.navigate(ROUTES.REPORT_SETTINGS.getRoute(report?.reportID, backTo));
                },
            });
        }

        if (isTrackExpenseReport && !isDeletedParentAction) {
            const actionReportID = getOriginalReportID(report.reportID, parentReportAction);
            const whisperAction = getTrackExpenseActionableWhisper(iouTransactionID, moneyRequestReport?.reportID);
            const actionableWhisperReportActionID = whisperAction?.reportActionID;
            items.push({
                key: CONST.REPORT_DETAILS_MENU_ITEM.TRACK.SUBMIT,
                translationKey: 'actionableMentionTrackExpense.submit',
                icon: Expensicons.Send,
                isAnonymousAction: false,
                shouldShowRightIcon: true,
                action: () => {
                    createDraftTransactionAndNavigateToParticipantSelector(
                        iouTransactionID,
                        actionReportID,
                        CONST.IOU.ACTION.SUBMIT,
                        actionableWhisperReportActionID,
                        isRestrictedToPreferredPolicy,
                        preferredPolicyID,
                    );
                },
            });
            if (Permissions.canUseTrackFlows()) {
                items.push({
                    key: CONST.REPORT_DETAILS_MENU_ITEM.TRACK.CATEGORIZE,
                    translationKey: 'actionableMentionTrackExpense.categorize',
                    icon: Expensicons.Folder,
                    isAnonymousAction: false,
                    shouldShowRightIcon: true,
                    action: () => {
                        createDraftTransactionAndNavigateToParticipantSelector(iouTransactionID, actionReportID, CONST.IOU.ACTION.CATEGORIZE, actionableWhisperReportActionID);
                    },
                });
                items.push({
                    key: CONST.REPORT_DETAILS_MENU_ITEM.TRACK.SHARE,
                    translationKey: 'actionableMentionTrackExpense.share',
                    icon: Expensicons.UserPlus,
                    isAnonymousAction: false,
                    shouldShowRightIcon: true,
                    action: () => {
                        createDraftTransactionAndNavigateToParticipantSelector(iouTransactionID, actionReportID, CONST.IOU.ACTION.SHARE, actionableWhisperReportActionID);
                    },
                });
            }
        }

        // Prevent displaying private notes option for threads and task reports
        if (!isChatThread && !isMoneyRequestReport && !isInvoiceReport && !isTaskReport) {
            items.push({
                key: CONST.REPORT_DETAILS_MENU_ITEM.PRIVATE_NOTES,
                translationKey: 'privateNotes.title',
                icon: Expensicons.Pencil,
                isAnonymousAction: false,
                shouldShowRightIcon: true,
                action: () => navigateToPrivateNotes(report, currentUserPersonalDetails.accountID, backTo),
                brickRoadIndicator: hasErrorInPrivateNotes(report) ? CONST.BRICK_ROAD_INDICATOR_STATUS.ERROR : undefined,
            });
        }

        // Show actions related to Task Reports
        if (isTaskReport && !isCanceledTaskReport) {
            if (isCompletedTaskReport(report) && isTaskActionable) {
                items.push({
                    key: CONST.REPORT_DETAILS_MENU_ITEM.MARK_AS_INCOMPLETE,
                    icon: Expensicons.Checkmark,
                    translationKey: 'task.markAsIncomplete',
                    isAnonymousAction: false,
                    action: callFunctionIfActionIsAllowed(() => {
                        Navigation.goBack(backTo);
                        reopenTask(report, currentUserPersonalDetails?.accountID);
                    }),
                });
            }
        }

        if (shouldShowGoToWorkspace) {
            items.push({
                key: CONST.REPORT_DETAILS_MENU_ITEM.GO_TO_WORKSPACE,
                translationKey: 'workspace.common.goToWorkspace',
                icon: Expensicons.Building,
                action: () => {
                    if (!report?.policyID) {
                        return;
                    }
                    if (isSmallScreenWidth) {
                        Navigation.navigate(ROUTES.WORKSPACE_INITIAL.getRoute(report?.policyID, Navigation.getActiveRoute()));
                    } else {
                        Navigation.navigate(ROUTES.WORKSPACE_OVERVIEW.getRoute(report?.policyID));
                    }
                },
                isAnonymousAction: false,
                shouldShowRightIcon: true,
            });
        }

        if (shouldShowLeaveButton) {
            items.push({
                key: CONST.REPORT_DETAILS_MENU_ITEM.LEAVE_ROOM,
                translationKey: 'common.leave',
                icon: Expensicons.Exit,
                isAnonymousAction: true,
                action: () => {
                    if (getParticipantsAccountIDsForDisplay(report, false, true).length === 1 && isRootGroupChat) {
                        setIsLastMemberLeavingGroupModalVisible(true);
                        return;
                    }

                    leaveChat();
                },
            });
        }

        if (report?.reportID && isDebugModeEnabled) {
            items.push({
                key: CONST.REPORT_DETAILS_MENU_ITEM.DEBUG,
                translationKey: 'debug.debug',
                icon: Expensicons.Bug,
                action: () => Navigation.navigate(ROUTES.DEBUG_REPORT.getRoute(report.reportID)),
                isAnonymousAction: true,
                shouldShowRightIcon: true,
            });
        }

        return items;
    }, [
        isSelfDM,
        isArchivedRoom,
        isGroupChat,
        isDefaultRoom,
        isChatThread,
        isPolicyEmployee,
        isUserCreatedPolicyRoom,
        participants.length,
        report,
        isSystemChat,
        activeChatMembers.length,
        isPolicyExpenseChat,
        shouldShowMenuItem,
        isTrackExpenseReport,
        isDeletedParentAction,
        isMoneyRequestReport,
        isInvoiceReport,
        isTaskReport,
        isCanceledTaskReport,
        shouldShowGoToWorkspace,
        shouldShowLeaveButton,
        isDebugModeEnabled,
        shouldOpenRoomMembersPage,
        backTo,
        parentReportAction,
        iouTransactionID,
        moneyRequestReport?.reportID,
<<<<<<< HEAD
        session,
=======
        currentUserPersonalDetails?.accountID,
>>>>>>> 582e7c58
        isTaskActionable,
        isRootGroupChat,
        leaveChat,
        isSmallScreenWidth,
        isRestrictedToPreferredPolicy,
        preferredPolicyID,
    ]);

    const displayNamesWithTooltips = useMemo(() => {
        const hasMultipleParticipants = participants.length > 1;
        return getDisplayNamesWithTooltips(getPersonalDetailsForAccountIDs(participants, personalDetails), hasMultipleParticipants, localeCompare);
    }, [participants, personalDetails, localeCompare]);

    const icons = useMemo(() => getIcons(report, personalDetails, null, '', -1, policy, undefined, isReportArchived), [report, personalDetails, policy, isReportArchived]);

    const chatRoomSubtitleText = chatRoomSubtitle ? (
        <DisplayNames
            fullTitle={chatRoomSubtitle}
            tooltipEnabled
            numberOfLines={1}
            textStyles={[styles.sidebarLinkText, styles.textLabelSupporting, styles.pre, styles.mt1, styles.textAlignCenter]}
            shouldUseFullTitle
        />
    ) : null;

    const renderedAvatar = useMemo(() => {
        if (!isGroupChat || isThread) {
            return (
                <View style={styles.mb3}>
                    <ReportActionAvatars
                        noRightMarginOnSubscriptContainer
                        size={CONST.AVATAR_SIZE.X_LARGE}
                        useProfileNavigationWrapper
                        singleAvatarContainerStyle={[]}
                        reportID={report?.reportID ?? moneyRequestReport?.reportID}
                    />
                </View>
            );
        }

        return (
            <AvatarWithImagePicker
                source={icons.at(0)?.source}
                avatarID={icons.at(0)?.id}
                isUsingDefaultAvatar={!report.avatarUrl}
                size={CONST.AVATAR_SIZE.X_LARGE}
                avatarStyle={styles.avatarXLarge}
                onViewPhotoPress={() => Navigation.navigate(ROUTES.REPORT_AVATAR.getRoute(report.reportID))}
                onImageRemoved={() => {
                    // Calling this without a file will remove the avatar
                    updateGroupChatAvatar(report.reportID);
                }}
                onImageSelected={(file) => updateGroupChatAvatar(report.reportID, file)}
                editIcon={Expensicons.Camera}
                editIconStyle={styles.smallEditIconAccount}
                pendingAction={report.pendingFields?.avatar ?? undefined}
                errors={report.errorFields?.avatar ?? null}
                errorRowStyles={styles.mt6}
                onErrorClose={() => clearAvatarErrors(report.reportID)}
                style={[styles.w100, styles.mb3]}
            />
        );
    }, [
        isGroupChat,
        isThread,
        icons,
        report.avatarUrl,
        report.pendingFields?.avatar,
        report.errorFields?.avatar,
        report.reportID,
        styles.avatarXLarge,
        styles.smallEditIconAccount,
        styles.mt6,
        styles.w100,
        styles.mb3,
        moneyRequestReport,
    ]);

    const canJoin = canJoinChat(report, parentReportAction, policy, !!reportNameValuePairs?.private_isArchived);

    const promotedActions = useMemo(() => {
        const result: PromotedAction[] = [];

        if (canJoin) {
            result.push(PromotedActions.join(report));
        }

        if (report) {
            result.push(PromotedActions.pin(report));
        }

        result.push(PromotedActions.share(report, backTo));

        return result;
    }, [canJoin, report, backTo]);

    const nameSectionExpenseIOU = (
        <View style={[styles.reportDetailsRoomInfo, styles.mw100]}>
            {shouldDisableRename && (
                <>
                    <View style={[styles.alignSelfCenter, styles.w100, styles.mt1]}>
                        <DisplayNames
                            fullTitle={reportName}
                            displayNamesWithTooltips={displayNamesWithTooltips}
                            tooltipEnabled
                            numberOfLines={isChatRoom && !isChatThread ? 0 : 1}
                            textStyles={[styles.textHeadline, styles.textAlignCenter, isChatRoom && !isChatThread ? undefined : styles.pre]}
                            shouldUseFullTitle={shouldUseFullTitle}
                        />
                    </View>
                    {isPolicyAdmin ? (
                        <PressableWithoutFeedback
                            style={[styles.w100]}
                            disabled={policy?.pendingAction === CONST.RED_BRICK_ROAD_PENDING_ACTION.DELETE}
                            role={CONST.ROLE.BUTTON}
                            accessibilityLabel={chatRoomSubtitle}
                            accessible
                            onPress={() => {
                                let policyID = report?.policyID;

                                if (!policyID) {
                                    policyID = '';
                                }

                                Navigation.navigate(ROUTES.WORKSPACE_INITIAL.getRoute(policyID));
                            }}
                        >
                            {chatRoomSubtitleText}
                        </PressableWithoutFeedback>
                    ) : (
                        chatRoomSubtitleText
                    )}
                </>
            )}
            {!isEmptyObject(parentNavigationSubtitleData) && (isMoneyRequestReport || isInvoiceReport || isMoneyRequest || isTaskReport) && (
                <ParentNavigationSubtitle
                    parentNavigationSubtitleData={parentNavigationSubtitleData}
                    parentReportID={report?.parentReportID}
                    parentReportActionID={report?.parentReportActionID}
                    pressableStyles={[styles.mt1, styles.mw100]}
                />
            )}
        </View>
    );

    const nameSectionGroupWorkspace = (
        <OfflineWithFeedback
            pendingAction={report?.pendingFields?.reportName}
            errors={report?.errorFields?.reportName}
            errorRowStyles={[styles.ph5]}
            onClose={() => clearPolicyRoomNameErrors(report?.reportID)}
        >
            <View style={[styles.flex1, !shouldDisableRename && styles.mt3]}>
                <MenuItemWithTopDescription
                    shouldShowRightIcon={!shouldDisableRename}
                    interactive={!shouldDisableRename}
                    title={StringUtils.lineBreaksToSpaces(reportName)}
                    titleStyle={styles.newKansasLarge}
                    titleContainerStyle={shouldDisableRename && styles.alignItemsCenter}
                    shouldCheckActionAllowedOnPress={false}
                    description={!shouldDisableRename ? roomDescription : ''}
                    furtherDetails={chatRoomSubtitle && !isGroupChat ? additionalRoomDetails : ''}
                    furtherDetailsNumberOfLines={isPolicyExpenseChat ? 0 : undefined}
                    furtherDetailsStyle={isPolicyExpenseChat ? [styles.textAlignCenter, styles.breakWord] : undefined}
                    onPress={() => Navigation.navigate(ROUTES.REPORT_SETTINGS_NAME.getRoute(report.reportID, backTo))}
                    numberOfLinesTitle={isThread ? 2 : 0}
                    shouldBreakWord
                />
            </View>
        </OfflineWithFeedback>
    );

    const titleField = useMemo<OnyxTypes.PolicyReportField | undefined>((): OnyxTypes.PolicyReportField | undefined => {
        const fields = getAvailableReportFields(report, Object.values(policy?.fieldList ?? {}));
        return fields.find((reportField) => isReportFieldOfTypeTitle(reportField));
    }, [report, policy?.fieldList]);
    const fieldKey = getReportFieldKey(titleField?.fieldID);
    const isFieldDisabled = isReportFieldDisabled(report, titleField, policy);

    const shouldShowTitleField = caseID !== CASES.MONEY_REQUEST && !isFieldDisabled && isAdminOwnerApproverOrReportOwner(report, policy);

    const nameSectionFurtherDetailsContent = (
        <ParentNavigationSubtitle
            parentNavigationSubtitleData={parentNavigationSubtitleData}
            parentReportID={report?.parentReportID}
            parentReportActionID={report?.parentReportActionID}
            pressableStyles={[styles.mt1, styles.mw100]}
        />
    );

    const nameSectionTitleField = !!titleField && (
        <OfflineWithFeedback
            pendingAction={report.pendingFields?.reportName}
            errors={report.errorFields?.reportName}
            errorRowStyles={styles.ph5}
            key={`menuItem-${fieldKey}`}
            onClose={() => clearPolicyRoomNameErrors(report.reportID)}
        >
            <View style={[styles.flex1]}>
                <MenuItemWithTopDescription
                    shouldShowRightIcon={!isFieldDisabled}
                    interactive={!isFieldDisabled}
                    title={reportName}
                    titleStyle={styles.newKansasLarge}
                    shouldCheckActionAllowedOnPress={false}
                    description={Str.UCFirst(titleField.name)}
                    onPress={() => {
                        let policyID = report.policyID;

                        if (!policyID) {
                            policyID = '';
                        }

                        Navigation.navigate(ROUTES.EDIT_REPORT_FIELD_REQUEST.getRoute(report.reportID, policyID, titleField.fieldID, backTo));
                    }}
                    furtherDetailsComponent={nameSectionFurtherDetailsContent}
                />
            </View>
        </OfflineWithFeedback>
    );

    const deleteTransaction = useCallback(() => {
        if (caseID === CASES.DEFAULT) {
            deleteTask(report, isReportArchived, currentUserPersonalDetails.accountID);
            return;
        }

        if (!requestParentReportAction) {
            return;
        }

        const isTrackExpense = isTrackExpenseAction(requestParentReportAction);

        if (isTrackExpense) {
            deleteTrackExpense({
                chatReportID: moneyRequestReport?.reportID,
                chatReport: moneyRequestReport,
                transactionID: iouTransactionID,
                reportAction: requestParentReportAction,
                iouReport,
                chatIOUReport,
                transactions: duplicateTransactions,
                violations: duplicateTransactionViolations,
                isSingleTransactionView,
                isChatReportArchived: isMoneyRequestReportArchived,
                isChatIOUReportArchived,
            });
<<<<<<< HEAD
        } else if (iouTransactionID) {
            deleteTransactions([iouTransactionID], duplicateTransactions, duplicateTransactionViolations, currentSearchHash, isSingleTransactionView);
=======
        } else {
            deleteMoneyRequest(
                iouTransactionID,
                requestParentReportAction,
                duplicateTransactions,
                duplicateTransactionViolations,
                iouReport,
                chatIOUReport,
                isChatIOUReportArchived,
                isSingleTransactionView,
            );
>>>>>>> 582e7c58
            removeTransaction(iouTransactionID);
        }
    }, [
        caseID,
        requestParentReportAction,
        report,
        isReportArchived,
        currentUserPersonalDetails.accountID,
        moneyRequestReport?.reportID,
        iouTransactionID,
        duplicateTransactions,
        duplicateTransactionViolations,
        isSingleTransactionView,
        moneyRequestReport,
        removeTransaction,
        report,
        requestParentReportAction,
        isReportArchived,
        isMoneyRequestReportArchived,
        iouReport,
        chatIOUReport,
        deleteTransactions,
        currentSearchHash,
        isChatIOUReportArchived,
    ]);

    // A flag to indicate whether the user chose to delete the transaction or not
    const isTransactionDeleted = useRef<boolean>(false);

    useEffect(() => {
        return () => {
            // Perform the actual deletion after the details page is unmounted. This prevents the [Deleted ...] text from briefly appearing when dismissing the modal.
            if (!isTransactionDeleted.current) {
                return;
            }
            isTransactionDeleted.current = false;
            deleteTransaction();
        };
    }, [deleteTransaction]);

    // Where to navigate back to after deleting the transaction and its report.
    const navigateToTargetUrl = useCallback(() => {
        // If transaction was not deleted (i.e. Cancel was clicked), do nothing
        // which only dismiss the delete confirmation modal
        if (!isTransactionDeleted.current) {
            return;
        }

        let urlToNavigateBack: string | undefined;

        // Only proceed with navigation logic if transaction was actually deleted
        if (!isEmptyObject(requestParentReportAction)) {
            const isTrackExpense = isTrackExpenseAction(requestParentReportAction);
            if (isTrackExpense) {
                urlToNavigateBack = getNavigationUrlAfterTrackExpenseDelete(
                    moneyRequestReport?.reportID,
                    moneyRequestReport,
                    iouTransactionID,
                    requestParentReportAction,
                    iouReport,
                    chatIOUReport,
                    isChatIOUReportArchived,
                    isSingleTransactionView,
                );
            } else {
                urlToNavigateBack = getNavigationUrlOnMoneyRequestDelete(
                    iouTransactionID,
                    requestParentReportAction,
                    iouReport,
                    chatIOUReport,
                    isChatIOUReportArchived,
                    isSingleTransactionView,
                );
            }
        }

        if (!urlToNavigateBack) {
            Navigation.dismissModal();
        } else {
            setDeleteTransactionNavigateBackUrl(urlToNavigateBack);
            navigateBackOnDeleteTransaction(urlToNavigateBack as Route, true);
        }
    }, [iouTransactionID, requestParentReportAction, isSingleTransactionView, isTransactionDeleted, moneyRequestReport, isChatIOUReportArchived, iouReport, chatIOUReport]);

    const mentionReportContextValue = useMemo(() => ({currentReportID: report.reportID, exactlyMatch: true}), [report.reportID]);

    return (
        <ScreenWrapper testID={ReportDetailsPage.displayName}>
            <FullPageNotFoundView shouldShow={isEmptyObject(report)}>
                <HeaderWithBackButton
                    title={translate('common.details')}
                    onBackButtonPress={() => Navigation.goBack(backTo)}
                />
                <ScrollView contentContainerStyle={[styles.flexGrow1]}>
                    <View style={[styles.reportDetailsTitleContainer, styles.pb0]}>
                        {renderedAvatar}
                        {isExpenseReport && (!shouldShowTitleField || !titleField) && nameSectionExpenseIOU}
                    </View>

                    {isExpenseReport && shouldShowTitleField && titleField && nameSectionTitleField}

                    {!isExpenseReport && nameSectionGroupWorkspace}

                    {shouldShowReportDescription && (
                        <OfflineWithFeedback pendingAction={report.pendingFields?.description}>
                            <MentionReportContext.Provider value={mentionReportContextValue}>
                                <MenuItemWithTopDescription
                                    shouldShowRightIcon
                                    interactive
                                    title={getReportDescription(report)}
                                    shouldRenderAsHTML
                                    shouldTruncateTitle
                                    characterLimit={100}
                                    shouldCheckActionAllowedOnPress={false}
                                    description={translate('reportDescriptionPage.roomDescription')}
                                    onPress={() => Navigation.navigate(ROUTES.REPORT_DESCRIPTION.getRoute(report.reportID, Navigation.getActiveRoute()))}
                                />
                            </MentionReportContext.Provider>
                        </OfflineWithFeedback>
                    )}

                    {isFinancialReportsForBusinesses && (
                        <>
                            <MenuItemWithTopDescription
                                title={base62ReportID}
                                description={translate('common.reportID')}
                                copyValue={base62ReportID}
                                interactive={false}
                                shouldBlockSelection
                                copyable
                            />
                            <MenuItemWithTopDescription
                                title={report.reportID}
                                description={translate('common.longID')}
                                copyValue={report.reportID}
                                interactive={false}
                                shouldBlockSelection
                                copyable
                            />
                        </>
                    )}

                    <PromotedActionsBar
                        containerStyle={styles.mt5}
                        promotedActions={promotedActions}
                    />

                    {menuItems.map((item) => (
                        <MenuItem
                            key={item.key}
                            title={translate(item.translationKey)}
                            subtitle={item.subtitle}
                            icon={item.icon}
                            onPress={item.action}
                            isAnonymousAction={item.isAnonymousAction}
                            shouldShowRightIcon={item.shouldShowRightIcon}
                            brickRoadIndicator={item.brickRoadIndicator}
                        />
                    ))}

                    {shouldShowDeleteButton && (
                        <MenuItem
                            key={CONST.REPORT_DETAILS_MENU_ITEM.DELETE}
                            icon={Expensicons.Trashcan}
                            title={caseID === CASES.DEFAULT ? translate('common.delete') : translate('reportActionContextMenu.deleteAction', {action: requestParentReportAction})}
                            onPress={() => setIsDeleteModalVisible(true)}
                        />
                    )}
                </ScrollView>
                <ConfirmModal
                    danger
                    title={translate('groupChat.lastMemberTitle')}
                    isVisible={isLastMemberLeavingGroupModalVisible}
                    onConfirm={() => {
                        setIsLastMemberLeavingGroupModalVisible(false);
                        leaveChat();
                    }}
                    onCancel={() => setIsLastMemberLeavingGroupModalVisible(false)}
                    prompt={translate('groupChat.lastMemberWarning')}
                    confirmText={translate('common.leave')}
                    cancelText={translate('common.cancel')}
                />
                <ConfirmModal
                    title={caseID === CASES.DEFAULT ? translate('task.deleteTask') : translate('iou.deleteExpense', {count: 1})}
                    isVisible={isDeleteModalVisible}
                    onConfirm={() => {
                        setIsDeleteModalVisible(false);
                        isTransactionDeleted.current = true;
                    }}
                    onCancel={() => setIsDeleteModalVisible(false)}
                    prompt={caseID === CASES.DEFAULT ? translate('task.deleteConfirmation') : translate('iou.deleteConfirmation', {count: 1})}
                    confirmText={translate('common.delete')}
                    cancelText={translate('common.cancel')}
                    danger
                    shouldEnableNewFocusManagement
                    onModalHide={navigateToTargetUrl}
                />
            </FullPageNotFoundView>
        </ScreenWrapper>
    );
}

ReportDetailsPage.displayName = 'ReportDetailsPage';

export default withReportOrNotFound()(ReportDetailsPage);<|MERGE_RESOLUTION|>--- conflicted
+++ resolved
@@ -22,11 +22,8 @@
 import ScreenWrapper from '@components/ScreenWrapper';
 import ScrollView from '@components/ScrollView';
 import {useSearchContext} from '@components/Search/SearchContext';
-<<<<<<< HEAD
+import useCurrentUserPersonalDetails from '@hooks/useCurrentUserPersonalDetails';
 import useDeleteTransactions from '@hooks/useDeleteTransactions';
-=======
-import useCurrentUserPersonalDetails from '@hooks/useCurrentUserPersonalDetails';
->>>>>>> 582e7c58
 import useDuplicateTransactionsAndViolations from '@hooks/useDuplicateTransactionsAndViolations';
 import useGetIOUReportFromReportAction from '@hooks/useGetIOUReportFromReportAction';
 import useLocalize from '@hooks/useLocalize';
@@ -567,11 +564,7 @@
         parentReportAction,
         iouTransactionID,
         moneyRequestReport?.reportID,
-<<<<<<< HEAD
-        session,
-=======
-        currentUserPersonalDetails?.accountID,
->>>>>>> 582e7c58
+        currentUserPersonalDetails.accountID,
         isTaskActionable,
         isRootGroupChat,
         leaveChat,
@@ -819,22 +812,8 @@
                 isChatReportArchived: isMoneyRequestReportArchived,
                 isChatIOUReportArchived,
             });
-<<<<<<< HEAD
         } else if (iouTransactionID) {
             deleteTransactions([iouTransactionID], duplicateTransactions, duplicateTransactionViolations, currentSearchHash, isSingleTransactionView);
-=======
-        } else {
-            deleteMoneyRequest(
-                iouTransactionID,
-                requestParentReportAction,
-                duplicateTransactions,
-                duplicateTransactionViolations,
-                iouReport,
-                chatIOUReport,
-                isChatIOUReportArchived,
-                isSingleTransactionView,
-            );
->>>>>>> 582e7c58
             removeTransaction(iouTransactionID);
         }
     }, [
@@ -843,16 +822,12 @@
         report,
         isReportArchived,
         currentUserPersonalDetails.accountID,
-        moneyRequestReport?.reportID,
         iouTransactionID,
         duplicateTransactions,
         duplicateTransactionViolations,
         isSingleTransactionView,
         moneyRequestReport,
         removeTransaction,
-        report,
-        requestParentReportAction,
-        isReportArchived,
         isMoneyRequestReportArchived,
         iouReport,
         chatIOUReport,
