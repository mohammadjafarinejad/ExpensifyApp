--- conflicted
+++ resolved
@@ -516,11 +516,7 @@
 
         // Show actions related to Task Reports
         if (isTaskReport && !isCanceledTaskReport) {
-<<<<<<< HEAD
-            if (isCompletedTaskReport(report) && isTaskModifiable && isTaskActionable) {
-=======
-            if (isCompletedTaskReport(report) && canActionTask) {
->>>>>>> be602885
+            if (isCompletedTaskReport(report) && isTaskActionable) {
                 items.push({
                     key: CONST.REPORT_DETAILS_MENU_ITEM.MARK_AS_INCOMPLETE,
                     icon: Expensicons.Checkmark,
@@ -667,12 +663,7 @@
         iouTransactionID,
         moneyRequestReport?.reportID,
         session,
-<<<<<<< HEAD
-        isTaskModifiable,
         isTaskActionable,
-=======
-        canActionTask,
->>>>>>> be602885
         isOffline,
         transactionIDList,
         unapproveExpenseReportOrShowModal,
