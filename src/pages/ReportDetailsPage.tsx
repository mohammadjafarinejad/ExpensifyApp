import type {StackScreenProps} from '@react-navigation/stack';
import {Str} from 'expensify-common';
import React, {useCallback, useEffect, useMemo, useRef, useState} from 'react';
import {View} from 'react-native';
import type {OnyxEntry} from 'react-native-onyx';
import {useOnyx, withOnyx} from 'react-native-onyx';
import type {ValueOf} from 'type-fest';
import AvatarWithImagePicker from '@components/AvatarWithImagePicker';
import FullPageNotFoundView from '@components/BlockingViews/FullPageNotFoundView';
import DisplayNames from '@components/DisplayNames';
import HeaderWithBackButton from '@components/HeaderWithBackButton';
import * as Expensicons from '@components/Icon/Expensicons';
import MenuItem from '@components/MenuItem';
import MenuItemWithTopDescription from '@components/MenuItemWithTopDescription';
import MultipleAvatars from '@components/MultipleAvatars';
import OfflineWithFeedback from '@components/OfflineWithFeedback';
import ParentNavigationSubtitle from '@components/ParentNavigationSubtitle';
import PressableWithoutFeedback from '@components/Pressable/PressableWithoutFeedback';
import type {PromotedAction} from '@components/PromotedActionsBar';
import PromotedActionsBar, {PromotedActions} from '@components/PromotedActionsBar';
import RoomHeaderAvatars from '@components/RoomHeaderAvatars';
import ScreenWrapper from '@components/ScreenWrapper';
import ScrollView from '@components/ScrollView';
import Text from '@components/Text';
import useLocalize from '@hooks/useLocalize';
import useNetwork from '@hooks/useNetwork';
import usePaginatedReportActions from '@hooks/usePaginatedReportActions';
import useThemeStyles from '@hooks/useThemeStyles';
import Navigation from '@libs/Navigation/Navigation';
import type {ReportDetailsNavigatorParamList} from '@libs/Navigation/types';
import * as OptionsListUtils from '@libs/OptionsListUtils';
import * as PolicyUtils from '@libs/PolicyUtils';
import * as ReportActionsUtils from '@libs/ReportActionsUtils';
import * as ReportUtils from '@libs/ReportUtils';
import * as IOU from '@userActions/IOU';
import * as Report from '@userActions/Report';
import * as Session from '@userActions/Session';
import * as Task from '@userActions/Task';
import ConfirmModal from '@src/components/ConfirmModal';
import CONST from '@src/CONST';
import type {TranslationPaths} from '@src/languages/types';
import ONYXKEYS from '@src/ONYXKEYS';
import type {Route} from '@src/ROUTES';
import ROUTES from '@src/ROUTES';
import type SCREENS from '@src/SCREENS';
import type * as OnyxTypes from '@src/types/onyx';
import type DeepValueOf from '@src/types/utils/DeepValueOf';
import {isEmptyObject} from '@src/types/utils/EmptyObject';
import type IconAsset from '@src/types/utils/IconAsset';
import type {WithReportOrNotFoundProps} from './home/report/withReportOrNotFound';
import withReportOrNotFound from './home/report/withReportOrNotFound';

type ReportDetailsPageMenuItem = {
    key: DeepValueOf<typeof CONST.REPORT_DETAILS_MENU_ITEM>;
    translationKey: TranslationPaths;
    icon: IconAsset;
    isAnonymousAction: boolean;
    action: () => void;
    brickRoadIndicator?: ValueOf<typeof CONST.BRICK_ROAD_INDICATOR_STATUS>;
    subtitle?: number;
    shouldShowRightIcon?: boolean;
};

type ReportDetailsPageOnyxProps = {
    /** Personal details of all the users */
    personalDetails: OnyxEntry<OnyxTypes.PersonalDetailsList>;

    /** Session info for the currently logged in user. */
    session: OnyxEntry<OnyxTypes.Session>;
};
type ReportDetailsPageProps = ReportDetailsPageOnyxProps & WithReportOrNotFoundProps & StackScreenProps<ReportDetailsNavigatorParamList, typeof SCREENS.REPORT_DETAILS.ROOT>;

const CASES = {
    DEFAULT: 'default',
    MONEY_REQUEST: 'money_request',
    MONEY_REPORT: 'money_report',
};

type CaseID = ValueOf<typeof CASES>;

function ReportDetailsPage({policies, report, session, personalDetails}: ReportDetailsPageProps) {
    const {translate} = useLocalize();
    const {isOffline} = useNetwork();
    const styles = useThemeStyles();

    // The app would crash due to subscribing to the entire report collection if parentReportID is an empty string. So we should have a fallback ID here.
    // eslint-disable-next-line @typescript-eslint/prefer-nullish-coalescing
    const [parentReport] = useOnyx(`${ONYXKEYS.COLLECTION.REPORT}${report.parentReportID || '-1'}`);
    const [reportNameValuePairs] = useOnyx(`${ONYXKEYS.COLLECTION.REPORT_NAME_VALUE_PAIRS}${report?.reportID ?? -1}`);
    const [parentReportNameValuePairs] = useOnyx(`${ONYXKEYS.COLLECTION.REPORT_NAME_VALUE_PAIRS}${report?.parentReportID ?? -1}`);
    const {reportActions} = usePaginatedReportActions(report.reportID || '-1');

    const transactionThreadReportID = useMemo(
        () => ReportActionsUtils.getOneTransactionThreadReportID(report.reportID, reportActions ?? [], isOffline),
        [report.reportID, reportActions, isOffline],
    );

    const [transactionThreadReport] = useOnyx(`${ONYXKEYS.COLLECTION.REPORT}${transactionThreadReportID}`);

    const [isLastMemberLeavingGroupModalVisible, setIsLastMemberLeavingGroupModalVisible] = useState(false);
    const [isDeleteModalVisible, setIsDeleteModalVisible] = useState(false);
    const [isUnapproveModalVisible, setIsUnapproveModalVisible] = useState(false);
    const [isConfirmModalVisible, setIsConfirmModalVisible] = useState(false);
    const policy = useMemo(() => policies?.[`${ONYXKEYS.COLLECTION.POLICY}${report?.policyID ?? '-1'}`], [policies, report?.policyID]);
    const isPolicyAdmin = useMemo(() => PolicyUtils.isPolicyAdmin(policy), [policy]);
    const isPolicyEmployee = useMemo(() => PolicyUtils.isPolicyEmployee(report?.policyID ?? '-1', policies), [report?.policyID, policies]);
    const isPolicyExpenseChat = useMemo(() => ReportUtils.isPolicyExpenseChat(report), [report]);
    const shouldUseFullTitle = useMemo(() => ReportUtils.shouldUseFullTitleToDisplay(report), [report]);
    const isChatRoom = useMemo(() => ReportUtils.isChatRoom(report), [report]);
    const isUserCreatedPolicyRoom = useMemo(() => ReportUtils.isUserCreatedPolicyRoom(report), [report]);
    const isDefaultRoom = useMemo(() => ReportUtils.isDefaultRoom(report), [report]);
    const isChatThread = useMemo(() => ReportUtils.isChatThread(report), [report]);
    const isArchivedRoom = useMemo(() => ReportUtils.isArchivedRoom(report, reportNameValuePairs), [report, reportNameValuePairs]);
    const isMoneyRequestReport = useMemo(() => ReportUtils.isMoneyRequestReport(report), [report]);
    const isMoneyRequest = useMemo(() => ReportUtils.isMoneyRequest(report), [report]);
    const isInvoiceReport = useMemo(() => ReportUtils.isInvoiceReport(report), [report]);
    const isInvoiceRoom = useMemo(() => ReportUtils.isInvoiceRoom(report), [report]);
    const isTaskReport = useMemo(() => ReportUtils.isTaskReport(report), [report]);
    const isSelfDM = useMemo(() => ReportUtils.isSelfDM(report), [report]);
    const isTrackExpenseReport = ReportUtils.isTrackExpenseReport(report);
    const parentReportAction = ReportActionsUtils.getReportAction(report?.parentReportID ?? '', report?.parentReportActionID ?? '');
    const isCanceledTaskReport = ReportUtils.isCanceledTaskReport(report, parentReportAction);
    const canEditReportDescription = useMemo(() => ReportUtils.canEditReportDescription(report, policy), [report, policy]);
    const shouldShowReportDescription = isChatRoom && (canEditReportDescription || report.description !== '');
    const isExpenseReport = isMoneyRequestReport || isInvoiceReport || isMoneyRequest;
    const isSingleTransactionView = isMoneyRequest || isTrackExpenseReport;
    const isSelfDMTrackExpenseReport = isTrackExpenseReport && ReportUtils.isSelfDM(parentReport);

    const shouldDisableRename = useMemo(() => ReportUtils.shouldDisableRename(report), [report]);
    const parentNavigationSubtitleData = ReportUtils.getParentNavigationSubtitle(report);
    // eslint-disable-next-line react-compiler/react-compiler, react-hooks/exhaustive-deps -- policy is a dependency because `getChatRoomSubtitle` calls `getPolicyName` which in turn retrieves the value from the `policy` value stored in Onyx
    const chatRoomSubtitle = useMemo(() => ReportUtils.getChatRoomSubtitle(report), [report, policy]);
    const isSystemChat = useMemo(() => ReportUtils.isSystemChat(report), [report]);
    const isGroupChat = useMemo(() => ReportUtils.isGroupChat(report), [report]);
    const isThread = useMemo(() => ReportUtils.isThread(report), [report]);
    const participants = useMemo(() => {
        const shouldExcludeHiddenParticipants = !isGroupChat && !isSystemChat;
        return ReportUtils.getParticipantsAccountIDsForDisplay(report, shouldExcludeHiddenParticipants);
    }, [report, isGroupChat, isSystemChat]);

    // Get the active chat members by filtering out the pending members with delete action
    const activeChatMembers = participants.flatMap((accountID) => {
        const pendingMember = report?.pendingChatMembers?.findLast((member) => member.accountID === accountID.toString());
        return !pendingMember || pendingMember.pendingAction !== CONST.RED_BRICK_ROAD_PENDING_ACTION.DELETE ? accountID : [];
    });

    const caseID = useMemo((): CaseID => {
        // 3. MoneyReportHeader
        if (isMoneyRequestReport || isInvoiceReport) {
            return CASES.MONEY_REPORT;
        }
        // 2. MoneyRequestHeader
        if (isSingleTransactionView) {
            return CASES.MONEY_REQUEST;
        }
        // 1. HeaderView
        return CASES.DEFAULT;
    }, [isInvoiceReport, isMoneyRequestReport, isSingleTransactionView]);
    const isPrivateNotesFetchTriggered = report?.isLoadingPrivateNotes !== undefined;

    const requestParentReportAction = useMemo(() => {
        // 2. MoneyReport case
        if (caseID === CASES.MONEY_REPORT) {
            if (!reportActions || !transactionThreadReport?.parentReportActionID) {
                return undefined;
            }
            return reportActions.find((action) => action.reportActionID === transactionThreadReport.parentReportActionID);
        }
        return parentReportAction;
    }, [caseID, parentReportAction, reportActions, transactionThreadReport?.parentReportActionID]);

    const isActionOwner =
        typeof requestParentReportAction?.actorAccountID === 'number' && typeof session?.accountID === 'number' && requestParentReportAction.actorAccountID === session?.accountID;
    const isDeletedParentAction = ReportActionsUtils.isDeletedAction(requestParentReportAction);

    const moneyRequestReport: OnyxEntry<OnyxTypes.Report> = useMemo(() => {
        if (caseID === CASES.MONEY_REQUEST) {
            return parentReport;
        }
        return report;
    }, [caseID, parentReport, report]);

    const moneyRequestAction = transactionThreadReportID ? requestParentReportAction : parentReportAction;

    const canModifyTask = Task.canModifyTask(report, session?.accountID ?? -1);
    const shouldShowTaskDeleteButton =
        isTaskReport &&
        !isCanceledTaskReport &&
        ReportUtils.canWriteInReport(report) &&
        report.stateNum !== CONST.REPORT.STATE_NUM.APPROVED &&
        !ReportUtils.isClosedReport(report) &&
        canModifyTask;
    const canDeleteRequest = isActionOwner && (ReportUtils.canAddOrDeleteTransactions(moneyRequestReport) || isSelfDMTrackExpenseReport) && !isDeletedParentAction;
    const shouldShowDeleteButton = shouldShowTaskDeleteButton || canDeleteRequest;

    const canUnapproveRequest =
        ReportUtils.isExpenseReport(report) &&
        (ReportUtils.isReportManager(report) || isPolicyAdmin) &&
        (ReportUtils.isReportApproved(report) || ReportUtils.isReportManuallyReimbursed(report));

    useEffect(() => {
        if (canDeleteRequest) {
            return;
        }

        setIsDeleteModalVisible(false);
    }, [canDeleteRequest]);

    useEffect(() => {
        // Do not fetch private notes if isLoadingPrivateNotes is already defined, or if the network is offline, or if the report is a self DM.
        if (isPrivateNotesFetchTriggered || isOffline || isSelfDM) {
            return;
        }

        Report.getReportPrivateNote(report?.reportID ?? '-1');
    }, [report?.reportID, isOffline, isPrivateNotesFetchTriggered, isSelfDM]);

    const leaveChat = useCallback(() => {
        Navigation.dismissModal();
        if (isChatRoom) {
            const isWorkspaceMemberLeavingWorkspaceRoom = (report.visibility === CONST.REPORT.VISIBILITY.RESTRICTED || isPolicyExpenseChat) && isPolicyEmployee;
            Report.leaveRoom(report.reportID, isWorkspaceMemberLeavingWorkspaceRoom);
            return;
        }
        Report.leaveGroupChat(report.reportID);
    }, [isChatRoom, isPolicyEmployee, isPolicyExpenseChat, report.reportID, report.visibility]);

    const unapproveExpenseReportOrShowModal = useCallback(() => {
        if (PolicyUtils.hasAccountingConnections(policy)) {
            setIsUnapproveModalVisible(true);
            return;
        }
        Navigation.dismissModal();
        IOU.unapproveExpenseReport(moneyRequestReport);
    }, [moneyRequestReport, policy]);

    const shouldShowLeaveButton =
        !isThread && (isGroupChat || (isChatRoom && ReportUtils.canLeaveChat(report, policy)) || (isPolicyExpenseChat && !report.isOwnPolicyExpenseChat && !isPolicyAdmin));

    const reportName = ReportUtils.isDeprecatedGroupDM(report) || isGroupChat ? ReportUtils.getGroupChatName(undefined, false, report) : ReportUtils.getReportName(report);

    const additionalRoomDetails =
        (isPolicyExpenseChat && !!report?.isOwnPolicyExpenseChat) || ReportUtils.isExpenseReport(report) || isPolicyExpenseChat || isInvoiceRoom
            ? chatRoomSubtitle
            : `${translate('threads.in')} ${chatRoomSubtitle}`;

    let roomDescription;
    if (caseID === CASES.MONEY_REQUEST) {
        roomDescription = translate('common.name');
    } else if (isGroupChat) {
        roomDescription = translate('groupConfirmPage.groupName');
    } else {
        roomDescription = translate('newRoomPage.roomName');
    }

    const shouldShowNotificationPref = !isMoneyRequestReport && report?.notificationPreference !== CONST.REPORT.NOTIFICATION_PREFERENCE.HIDDEN;
    const shouldShowWriteCapability = !isMoneyRequestReport;
    const shouldShowMenuItem = shouldShowNotificationPref || shouldShowWriteCapability || (!!report?.visibility && report.chatType !== CONST.REPORT.CHAT_TYPE.INVOICE);

    const isPayer = ReportUtils.isPayer(session, moneyRequestReport);
    const isSettled = ReportUtils.isSettled(moneyRequestReport?.reportID ?? '-1');

    const shouldShowCancelPaymentButton = caseID === CASES.MONEY_REPORT && isPayer && isSettled && ReportUtils.isExpenseReport(moneyRequestReport);
    const [chatReport] = useOnyx(`${ONYXKEYS.COLLECTION.REPORT}${moneyRequestReport?.chatReportID ?? '-1'}`);

    const cancelPayment = useCallback(() => {
        if (!chatReport) {
            return;
        }

        IOU.cancelPayment(moneyRequestReport, chatReport);
        setIsConfirmModalVisible(false);
    }, [moneyRequestReport, chatReport]);

    const menuItems: ReportDetailsPageMenuItem[] = useMemo(() => {
        const items: ReportDetailsPageMenuItem[] = [];

        if (isSelfDM) {
            return [];
        }

        if (isArchivedRoom) {
            return items;
        }

        // The Members page is only shown when:
        // - The report is a thread in a chat report
        // - The report is not a user created room with participants to show i.e. DM, Group Chat, etc
        // - The report is a user created room and the room and the current user is a workspace member i.e. non-workspace members should not see this option.
        if (
            (isGroupChat ||
                (isDefaultRoom && isChatThread && isPolicyEmployee) ||
                (!isUserCreatedPolicyRoom && participants.length) ||
                (isUserCreatedPolicyRoom && (isPolicyEmployee || (isChatThread && !ReportUtils.isPublicRoom(report))))) &&
            !ReportUtils.isConciergeChatReport(report) &&
            !isSystemChat
        ) {
            items.push({
                key: CONST.REPORT_DETAILS_MENU_ITEM.MEMBERS,
                translationKey: 'common.members',
                icon: Expensicons.Users,
                subtitle: activeChatMembers.length,
                isAnonymousAction: false,
                shouldShowRightIcon: true,
                action: () => {
                    if (isUserCreatedPolicyRoom || isChatThread || (isPolicyExpenseChat && isPolicyAdmin)) {
                        Navigation.navigate(ROUTES.ROOM_MEMBERS.getRoute(report?.reportID ?? '-1'));
                    } else {
                        Navigation.navigate(ROUTES.REPORT_PARTICIPANTS.getRoute(report?.reportID ?? '-1'));
                    }
                },
            });
        } else if ((isUserCreatedPolicyRoom && (!participants.length || !isPolicyEmployee)) || ((isDefaultRoom || isPolicyExpenseChat) && isChatThread && !isPolicyEmployee)) {
            items.push({
                key: CONST.REPORT_DETAILS_MENU_ITEM.INVITE,
                translationKey: 'common.invite',
                icon: Expensicons.Users,
                isAnonymousAction: false,
                shouldShowRightIcon: true,
                action: () => {
                    Navigation.navigate(ROUTES.ROOM_INVITE.getRoute(report?.reportID ?? '-1'));
                },
            });
        }

        if (shouldShowMenuItem) {
            items.push({
                key: CONST.REPORT_DETAILS_MENU_ITEM.SETTINGS,
                translationKey: 'common.settings',
                icon: Expensicons.Gear,
                isAnonymousAction: false,
                shouldShowRightIcon: true,
                action: () => {
                    Navigation.navigate(ROUTES.REPORT_SETTINGS.getRoute(report?.reportID ?? '-1'));
                },
            });
        }

        // Prevent displaying private notes option for threads and task reports
        if (!isChatThread && !isMoneyRequestReport && !isInvoiceReport && !isTaskReport) {
            items.push({
                key: CONST.REPORT_DETAILS_MENU_ITEM.PRIVATE_NOTES,
                translationKey: 'privateNotes.title',
                icon: Expensicons.Pencil,
                isAnonymousAction: false,
                shouldShowRightIcon: true,
                action: () => ReportUtils.navigateToPrivateNotes(report, session),
                brickRoadIndicator: Report.hasErrorInPrivateNotes(report) ? CONST.BRICK_ROAD_INDICATOR_STATUS.ERROR : undefined,
            });
        }

        // Show actions related to Task Reports
        if (isTaskReport && !isCanceledTaskReport) {
            if (ReportUtils.isCompletedTaskReport(report) && canModifyTask) {
                items.push({
                    key: CONST.REPORT_DETAILS_MENU_ITEM.MARK_AS_INCOMPLETE,
                    icon: Expensicons.Checkmark,
                    translationKey: 'task.markAsIncomplete',
                    isAnonymousAction: false,
                    action: Session.checkIfActionIsAllowed(() => {
                        Navigation.dismissModal();
                        Task.reopenTask(report);
                    }),
                });
            }
        }

        if (shouldShowCancelPaymentButton) {
            items.push({
                key: CONST.REPORT_DETAILS_MENU_ITEM.CANCEL_PAYMENT,
                icon: Expensicons.Trashcan,
                translationKey: 'iou.cancelPayment',
                isAnonymousAction: false,
                action: () => setIsConfirmModalVisible(true),
            });
        }

        if (shouldShowLeaveButton) {
            items.push({
                key: CONST.REPORT_DETAILS_MENU_ITEM.LEAVE_ROOM,
                translationKey: 'common.leave',
                icon: Expensicons.Exit,
                isAnonymousAction: true,
                action: () => {
                    if (ReportUtils.getParticipantsAccountIDsForDisplay(report, false, true).length === 1 && isGroupChat) {
                        setIsLastMemberLeavingGroupModalVisible(true);
                        return;
                    }

                    leaveChat();
                },
            });
        }

        if (canUnapproveRequest) {
            items.push({
                key: CONST.REPORT_DETAILS_MENU_ITEM.UNAPPROVE,
                icon: Expensicons.CircularArrowBackwards,
                translationKey: 'iou.unapprove',
                isAnonymousAction: false,
                action: () => unapproveExpenseReportOrShowModal(),
            });
        }
        return items;
    }, [
        isSelfDM,
        isArchivedRoom,
        isGroupChat,
        isDefaultRoom,
        isChatThread,
        isPolicyEmployee,
        isUserCreatedPolicyRoom,
        participants.length,
        report,
        canModifyTask,
        isSystemChat,
        isPolicyExpenseChat,
        shouldShowMenuItem,
        isMoneyRequestReport,
        isInvoiceReport,
        isTaskReport,
        isCanceledTaskReport,
        shouldShowLeaveButton,
        activeChatMembers.length,
        shouldShowCancelPaymentButton,
        isPolicyAdmin,
        session,
        leaveChat,
        canUnapproveRequest,
        unapproveExpenseReportOrShowModal,
    ]);

    const displayNamesWithTooltips = useMemo(() => {
        const hasMultipleParticipants = participants.length > 1;
        return ReportUtils.getDisplayNamesWithTooltips(OptionsListUtils.getPersonalDetailsForAccountIDs(participants, personalDetails), hasMultipleParticipants);
    }, [participants, personalDetails]);

    const icons = useMemo(() => ReportUtils.getIcons(report, personalDetails, null, '', -1, policy), [report, personalDetails, policy]);

    const chatRoomSubtitleText = chatRoomSubtitle ? (
        <DisplayNames
            fullTitle={chatRoomSubtitle}
            tooltipEnabled
            numberOfLines={1}
            textStyles={[styles.sidebarLinkText, styles.textLabelSupporting, styles.pre, styles.mt1, styles.textAlignCenter]}
            shouldUseFullTitle
        />
    ) : null;

    const connectedIntegration = Object.values(CONST.POLICY.CONNECTIONS.NAME).find((integration) => !!policy?.connections?.[integration]);
    const connectedIntegrationName = connectedIntegration ? translate('workspace.accounting.connectionName', connectedIntegration) : '';
    const unapproveWarningText = (
        <Text>
            <Text style={[styles.textStrong, styles.noWrap]}>{translate('iou.headsUp')}</Text> <Text>{translate('iou.unapproveWithIntegrationWarning', connectedIntegrationName)}</Text>
        </Text>
    );

    const renderedAvatar = useMemo(() => {
        if (isMoneyRequestReport || isInvoiceReport) {
            return (
                <View style={styles.mb3}>
                    <MultipleAvatars
                        icons={icons}
                        size={CONST.AVATAR_SIZE.LARGE}
                    />
                </View>
            );
        }
        if (isGroupChat && !isThread) {
            return (
                <AvatarWithImagePicker
                    source={icons[0].source}
                    avatarID={icons[0].id}
                    isUsingDefaultAvatar={!report.avatarUrl}
                    size={CONST.AVATAR_SIZE.XLARGE}
                    avatarStyle={styles.avatarXLarge}
                    shouldDisableViewPhoto
                    onImageRemoved={() => {
                        // Calling this without a file will remove the avatar
                        Report.updateGroupChatAvatar(report.reportID ?? '');
                    }}
                    onImageSelected={(file) => Report.updateGroupChatAvatar(report.reportID ?? '-1', file)}
                    editIcon={Expensicons.Camera}
                    editIconStyle={styles.smallEditIconAccount}
                    pendingAction={report.pendingFields?.avatar ?? undefined}
                    errors={report.errorFields?.avatar ?? null}
                    errorRowStyles={styles.mt6}
                    onErrorClose={() => Report.clearAvatarErrors(report.reportID ?? '-1')}
                    shouldUseStyleUtilityForAnchorPosition
                    style={[styles.w100, styles.mb3]}
                />
            );
        }
        return (
            <View style={styles.mb3}>
                <RoomHeaderAvatars
                    icons={icons}
                    reportID={report?.reportID}
                />
            </View>
        );
    }, [report, icons, isMoneyRequestReport, isInvoiceReport, isGroupChat, isThread, styles]);

    const iouTransactionID = ReportActionsUtils.isMoneyRequestAction(requestParentReportAction)
        ? ReportActionsUtils.getOriginalMessage(requestParentReportAction)?.IOUTransactionID ?? ''
        : '';

    const canHoldUnholdReportAction = ReportUtils.canHoldUnholdReportAction(moneyRequestAction);
    const shouldShowHoldAction =
<<<<<<< HEAD
        caseID !== CASES.MONEY_REPORT &&
        (canHoldUnholdReportAction.canHoldRequest || canHoldUnholdReportAction.canUnholdRequest) &&
        !ReportUtils.isArchivedRoom(parentReport, parentReportNameValuePairs);
=======
        caseID !== CASES.DEFAULT &&
        (canHoldUnholdReportAction.canHoldRequest || canHoldUnholdReportAction.canUnholdRequest) &&
        !ReportUtils.isArchivedRoom(transactionThreadReportID ? report : parentReport);
>>>>>>> 77d95c54

    const canJoin = ReportUtils.canJoinChat(report, parentReportAction, policy);

    const promotedActions = useMemo(() => {
        const result: PromotedAction[] = [];

        if (canJoin) {
            result.push(PromotedActions.join(report));
        }

        if (isExpenseReport && shouldShowHoldAction) {
            result.push(PromotedActions.hold({isTextHold: canHoldUnholdReportAction.canHoldRequest, reportAction: moneyRequestAction}));
        }

        if (report) {
            result.push(PromotedActions.pin(report));
        }

        result.push(PromotedActions.share(report));

        return result;
    }, [report, moneyRequestAction, canJoin, isExpenseReport, shouldShowHoldAction, canHoldUnholdReportAction.canHoldRequest]);

    const nameSectionExpenseIOU = (
        <View style={[styles.reportDetailsRoomInfo, styles.mw100]}>
            {shouldDisableRename && (
                <>
                    <View style={[styles.alignSelfCenter, styles.w100, styles.mt1]}>
                        <DisplayNames
                            fullTitle={reportName ?? ''}
                            displayNamesWithTooltips={displayNamesWithTooltips}
                            tooltipEnabled
                            numberOfLines={isChatRoom && !isChatThread ? 0 : 1}
                            textStyles={[styles.textHeadline, styles.textAlignCenter, isChatRoom && !isChatThread ? undefined : styles.pre]}
                            shouldUseFullTitle={shouldUseFullTitle}
                        />
                    </View>
                    {isPolicyAdmin ? (
                        <PressableWithoutFeedback
                            style={[styles.w100]}
                            disabled={policy?.pendingAction === CONST.RED_BRICK_ROAD_PENDING_ACTION.DELETE}
                            role={CONST.ROLE.BUTTON}
                            accessibilityLabel={chatRoomSubtitle ?? ''}
                            accessible
                            onPress={() => {
                                Navigation.navigate(ROUTES.WORKSPACE_INITIAL.getRoute(report?.policyID ?? ''));
                            }}
                        >
                            {chatRoomSubtitleText}
                        </PressableWithoutFeedback>
                    ) : (
                        chatRoomSubtitleText
                    )}
                </>
            )}
            {!isEmptyObject(parentNavigationSubtitleData) && (isMoneyRequestReport || isInvoiceReport || isMoneyRequest || isTaskReport) && (
                <ParentNavigationSubtitle
                    parentNavigationSubtitleData={parentNavigationSubtitleData}
                    parentReportID={report?.parentReportID}
                    parentReportActionID={report?.parentReportActionID}
                    pressableStyles={[styles.mt1, styles.mw100]}
                />
            )}
        </View>
    );

    const nameSectionGroupWorkspace = (
        <OfflineWithFeedback
            pendingAction={report?.pendingFields?.reportName}
            errors={report?.errorFields?.reportName}
            errorRowStyles={[styles.ph5]}
            onClose={() => Report.clearPolicyRoomNameErrors(report?.reportID)}
        >
            <View style={[styles.flex1, !shouldDisableRename && styles.mt3]}>
                <MenuItemWithTopDescription
                    shouldShowRightIcon={!shouldDisableRename}
                    interactive={!shouldDisableRename}
                    title={reportName}
                    titleStyle={styles.newKansasLarge}
                    shouldCheckActionAllowedOnPress={false}
                    description={!shouldDisableRename ? roomDescription : ''}
                    furtherDetails={chatRoomSubtitle && !isGroupChat ? additionalRoomDetails : ''}
                    onPress={() => Navigation.navigate(ROUTES.REPORT_SETTINGS_NAME.getRoute(report.reportID))}
                />
            </View>
        </OfflineWithFeedback>
    );

    const titleField = useMemo<OnyxTypes.PolicyReportField | undefined>((): OnyxTypes.PolicyReportField | undefined => {
        const fields = ReportUtils.getAvailableReportFields(report, Object.values(policy?.fieldList ?? {}));
        return fields.find((reportField) => ReportUtils.isReportFieldOfTypeTitle(reportField));
    }, [report, policy?.fieldList]);
    const fieldKey = ReportUtils.getReportFieldKey(titleField?.fieldID ?? '-1');
    const isFieldDisabled = ReportUtils.isReportFieldDisabled(report, titleField, policy);

    const shouldShowTitleField = caseID !== CASES.MONEY_REQUEST && !isFieldDisabled && ReportUtils.isAdminOwnerApproverOrReportOwner(report, policy);

    const nameSectionFurtherDetailsContent = (
        <ParentNavigationSubtitle
            parentNavigationSubtitleData={parentNavigationSubtitleData}
            parentReportID={report?.parentReportID}
            parentReportActionID={report?.parentReportActionID}
            pressableStyles={[styles.mt1, styles.mw100]}
        />
    );

    const nameSectionTitleField = titleField && (
        <OfflineWithFeedback
            pendingAction={report.pendingFields?.[fieldKey]}
            errors={report.errorFields?.[fieldKey]}
            errorRowStyles={styles.ph5}
            key={`menuItem-${fieldKey}`}
            onClose={() => Report.clearReportFieldErrors(report.reportID, titleField)}
        >
            <View style={[styles.flex1]}>
                <MenuItemWithTopDescription
                    shouldShowRightIcon={!isFieldDisabled}
                    interactive={!isFieldDisabled}
                    title={reportName}
                    titleStyle={styles.newKansasLarge}
                    shouldCheckActionAllowedOnPress={false}
                    description={Str.UCFirst(titleField.name)}
                    onPress={() => Navigation.navigate(ROUTES.EDIT_REPORT_FIELD_REQUEST.getRoute(report.reportID, report.policyID ?? '-1', titleField.fieldID ?? '-1'))}
                    furtherDetailsComponent={nameSectionFurtherDetailsContent}
                />
            </View>
        </OfflineWithFeedback>
    );

    const navigateBackToAfterDelete = useRef<Route>();

    const deleteTransaction = useCallback(() => {
        setIsDeleteModalVisible(false);

        if (caseID === CASES.DEFAULT) {
            Task.deleteTask(report);
            navigateBackToAfterDelete.current = undefined;
            return;
        }

        if (!requestParentReportAction) {
            return;
        }

        if (ReportActionsUtils.isTrackExpenseAction(requestParentReportAction)) {
            navigateBackToAfterDelete.current = IOU.deleteTrackExpense(moneyRequestReport?.reportID ?? '', iouTransactionID, requestParentReportAction, true);
        } else {
            navigateBackToAfterDelete.current = IOU.deleteMoneyRequest(iouTransactionID, requestParentReportAction, true);
        }
    }, [caseID, iouTransactionID, moneyRequestReport?.reportID, report, requestParentReportAction]);
    return (
        <ScreenWrapper testID={ReportDetailsPage.displayName}>
            <FullPageNotFoundView shouldShow={isEmptyObject(report)}>
                <HeaderWithBackButton title={translate('common.details')} />
                <ScrollView style={[styles.flex1]}>
                    <View style={[styles.reportDetailsTitleContainer, styles.pb0]}>
                        {renderedAvatar}
                        {isExpenseReport && (!shouldShowTitleField || !titleField) && nameSectionExpenseIOU}
                    </View>

                    {isExpenseReport && shouldShowTitleField && titleField && nameSectionTitleField}

                    {!isExpenseReport && nameSectionGroupWorkspace}

                    {shouldShowReportDescription && (
                        <OfflineWithFeedback pendingAction={report.pendingFields?.description}>
                            <MenuItemWithTopDescription
                                shouldShowRightIcon={canEditReportDescription}
                                interactive={canEditReportDescription}
                                title={report.description}
                                shouldRenderAsHTML
                                shouldCheckActionAllowedOnPress={false}
                                description={translate('reportDescriptionPage.roomDescription')}
                                onPress={() => Navigation.navigate(ROUTES.REPORT_DESCRIPTION.getRoute(report.reportID))}
                            />
                        </OfflineWithFeedback>
                    )}

                    <PromotedActionsBar
                        containerStyle={styles.mt5}
                        promotedActions={promotedActions}
                    />

                    {menuItems.map((item) => {
                        const brickRoadIndicator =
                            ReportUtils.hasReportNameError(report) && item.key === CONST.REPORT_DETAILS_MENU_ITEM.SETTINGS ? CONST.BRICK_ROAD_INDICATOR_STATUS.ERROR : undefined;
                        return (
                            <MenuItem
                                key={item.key}
                                title={translate(item.translationKey)}
                                subtitle={item.subtitle}
                                icon={item.icon}
                                onPress={item.action}
                                isAnonymousAction={item.isAnonymousAction}
                                shouldShowRightIcon={item.shouldShowRightIcon}
                                brickRoadIndicator={brickRoadIndicator ?? item.brickRoadIndicator}
                            />
                        );
                    })}

                    {shouldShowDeleteButton && (
                        <MenuItem
                            key={CONST.REPORT_DETAILS_MENU_ITEM.DELETE}
                            icon={Expensicons.Trashcan}
                            title={caseID === CASES.DEFAULT ? translate('common.delete') : translate('reportActionContextMenu.deleteAction', {action: requestParentReportAction})}
                            onPress={() => setIsDeleteModalVisible(true)}
                        />
                    )}
                </ScrollView>
                <ConfirmModal
                    danger
                    title={translate('groupChat.lastMemberTitle')}
                    isVisible={isLastMemberLeavingGroupModalVisible}
                    onConfirm={() => {
                        setIsLastMemberLeavingGroupModalVisible(false);
                        leaveChat();
                    }}
                    onCancel={() => setIsLastMemberLeavingGroupModalVisible(false)}
                    prompt={translate('groupChat.lastMemberWarning')}
                    confirmText={translate('common.leave')}
                    cancelText={translate('common.cancel')}
                />
                <ConfirmModal
                    title={translate('iou.cancelPayment')}
                    isVisible={isConfirmModalVisible}
                    onConfirm={cancelPayment}
                    onCancel={() => setIsConfirmModalVisible(false)}
                    prompt={translate('iou.cancelPaymentConfirmation')}
                    confirmText={translate('iou.cancelPayment')}
                    cancelText={translate('common.dismiss')}
                    danger
                    shouldEnableNewFocusManagement
                />
                <ConfirmModal
                    title={caseID === CASES.DEFAULT ? translate('task.deleteTask') : translate('iou.deleteExpense')}
                    isVisible={isDeleteModalVisible}
                    onConfirm={deleteTransaction}
                    onCancel={() => setIsDeleteModalVisible(false)}
                    onModalHide={() => ReportUtils.navigateBackAfterDeleteTransaction(navigateBackToAfterDelete.current)}
                    prompt={caseID === CASES.DEFAULT ? translate('task.deleteConfirmation') : translate('iou.deleteConfirmation')}
                    confirmText={translate('common.delete')}
                    cancelText={translate('common.cancel')}
                    danger
                    shouldEnableNewFocusManagement
                />
                <ConfirmModal
                    title={translate('iou.unapproveReport')}
                    isVisible={isUnapproveModalVisible}
                    danger
                    confirmText={translate('iou.unapproveReport')}
                    onConfirm={() => {
                        setIsUnapproveModalVisible(false);
                        Navigation.dismissModal();
                        IOU.unapproveExpenseReport(moneyRequestReport);
                    }}
                    cancelText={translate('common.cancel')}
                    onCancel={() => setIsUnapproveModalVisible(false)}
                    prompt={unapproveWarningText}
                />
            </FullPageNotFoundView>
        </ScreenWrapper>
    );
}

ReportDetailsPage.displayName = 'ReportDetailsPage';

export default withReportOrNotFound()(
    withOnyx<ReportDetailsPageProps, ReportDetailsPageOnyxProps>({
        personalDetails: {
            key: ONYXKEYS.PERSONAL_DETAILS_LIST,
        },
        session: {
            key: ONYXKEYS.SESSION,
        },
    })(ReportDetailsPage),
);<|MERGE_RESOLUTION|>--- conflicted
+++ resolved
@@ -507,15 +507,9 @@
 
     const canHoldUnholdReportAction = ReportUtils.canHoldUnholdReportAction(moneyRequestAction);
     const shouldShowHoldAction =
-<<<<<<< HEAD
-        caseID !== CASES.MONEY_REPORT &&
-        (canHoldUnholdReportAction.canHoldRequest || canHoldUnholdReportAction.canUnholdRequest) &&
-        !ReportUtils.isArchivedRoom(parentReport, parentReportNameValuePairs);
-=======
         caseID !== CASES.DEFAULT &&
         (canHoldUnholdReportAction.canHoldRequest || canHoldUnholdReportAction.canUnholdRequest) &&
-        !ReportUtils.isArchivedRoom(transactionThreadReportID ? report : parentReport);
->>>>>>> 77d95c54
+        !ReportUtils.isArchivedRoom(transactionThreadReportID ? report : parentReport, parentReportNameValuePairs);
 
     const canJoin = ReportUtils.canJoinChat(report, parentReportAction, policy);
 
