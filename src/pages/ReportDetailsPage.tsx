--- conflicted
+++ resolved
@@ -103,10 +103,6 @@
     const isPrivateNotesFetchTriggered = report?.isLoadingPrivateNotes !== undefined;
 
     const isSelfDM = useMemo(() => ReportUtils.isSelfDM(report), [report]);
-<<<<<<< HEAD
-    const canLeave = ReportUtils.canLeaveChat(report, policy ?? null);
-=======
->>>>>>> 807c945e
 
     useEffect(() => {
         // Do not fetch private notes if isLoadingPrivateNotes is already defined, or if the network is offline, or if the report is a self DM.
