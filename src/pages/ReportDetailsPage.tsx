import reportsSelector from '@selectors/Attributes';
import {Str} from 'expensify-common';
import React, {useCallback, useEffect, useMemo, useRef, useState} from 'react';
import {View} from 'react-native';
import type {OnyxEntry} from 'react-native-onyx';
import type {ValueOf} from 'type-fest';
import AvatarWithImagePicker from '@components/AvatarWithImagePicker';
import FullPageNotFoundView from '@components/BlockingViews/FullPageNotFoundView';
import ConfirmModal from '@components/ConfirmModal';
import DisplayNames from '@components/DisplayNames';
import HeaderWithBackButton from '@components/HeaderWithBackButton';
import MentionReportContext from '@components/HTMLEngineProvider/HTMLRenderers/MentionReportRenderer/MentionReportContext';
import * as Expensicons from '@components/Icon/Expensicons';
import MenuItem from '@components/MenuItem';
import MenuItemWithTopDescription from '@components/MenuItemWithTopDescription';
import OfflineWithFeedback from '@components/OfflineWithFeedback';
import ParentNavigationSubtitle from '@components/ParentNavigationSubtitle';
import PressableWithoutFeedback from '@components/Pressable/PressableWithoutFeedback';
import type {PromotedAction} from '@components/PromotedActionsBar';
import PromotedActionsBar, {PromotedActions} from '@components/PromotedActionsBar';
import ReportActionAvatars from '@components/ReportActionAvatars';
import ScreenWrapper from '@components/ScreenWrapper';
import ScrollView from '@components/ScrollView';
import {useSearchContext} from '@components/Search/SearchContext';
import useDuplicateTransactionsAndViolations from '@hooks/useDuplicateTransactionsAndViolations';
import useGetIOUReportFromReportAction from '@hooks/useGetIOUReportFromReportAction';
import useLocalize from '@hooks/useLocalize';
import useNetwork from '@hooks/useNetwork';
import useOnyx from '@hooks/useOnyx';
import usePaginatedReportActions from '@hooks/usePaginatedReportActions';
import useParentReportAction from '@hooks/useParentReportAction';
import usePermissions from '@hooks/usePermissions';
import usePreferredPolicy from '@hooks/usePreferredPolicy';
import useReportIsArchived from '@hooks/useReportIsArchived';
import useResponsiveLayout from '@hooks/useResponsiveLayout';
import useThemeStyles from '@hooks/useThemeStyles';
import getBase62ReportID from '@libs/getBase62ReportID';
import Navigation from '@libs/Navigation/Navigation';
import type {PlatformStackScreenProps} from '@libs/Navigation/PlatformStackNavigation/types';
import type {ReportDetailsNavigatorParamList} from '@libs/Navigation/types';
import {getPersonalDetailsForAccountIDs} from '@libs/OptionsListUtils';
import Parser from '@libs/Parser';
import Permissions from '@libs/Permissions';
import {isPolicyAdmin as isPolicyAdminUtil, isPolicyEmployee as isPolicyEmployeeUtil, shouldShowPolicy} from '@libs/PolicyUtils';
import {getOneTransactionThreadReportID, getOriginalMessage, getTrackExpenseActionableWhisper, isDeletedAction, isMoneyRequestAction, isTrackExpenseAction} from '@libs/ReportActionsUtils';
import {
    canDeleteCardTransactionByLiabilityType,
    canDeleteTransaction,
    canEditReportDescription as canEditReportDescriptionUtil,
    canJoinChat,
    canLeaveChat,
    canWriteInReport,
    createDraftTransactionAndNavigateToParticipantSelector,
    getAvailableReportFields,
    getChatRoomSubtitle,
    getDisplayNamesWithTooltips,
    getIcons,
    getOriginalReportID,
    getParentNavigationSubtitle,
    getParticipantsAccountIDsForDisplay,
    getParticipantsList,
    getReportDescription,
    getReportFieldKey,
    getReportName,
    isAdminOwnerApproverOrReportOwner,
    isArchivedNonExpenseReport,
    isCanceledTaskReport as isCanceledTaskReportUtil,
    isChatRoom as isChatRoomUtil,
    isChatThread as isChatThreadUtil,
    isClosedReport,
    isCompletedTaskReport,
    isConciergeChatReport,
    isDefaultRoom as isDefaultRoomUtil,
    isExpenseReport as isExpenseReportUtil,
    isFinancialReportsForBusinesses as isFinancialReportsForBusinessesUtil,
    isGroupChat as isGroupChatUtil,
    isHiddenForCurrentUser,
    isInvoiceReport as isInvoiceReportUtil,
    isInvoiceRoom as isInvoiceRoomUtil,
    isMoneyRequestReport as isMoneyRequestReportUtil,
    isMoneyRequest as isMoneyRequestUtil,
    isPolicyExpenseChat as isPolicyExpenseChatUtil,
    isPublicRoom as isPublicRoomUtil,
    isReportFieldDisabled,
    isReportFieldOfTypeTitle,
    isRootGroupChat as isRootGroupChatUtil,
    isSelfDM as isSelfDMUtil,
    isSystemChat as isSystemChatUtil,
    isTaskReport as isTaskReportUtil,
    isThread as isThreadUtil,
    isTrackExpenseReport as isTrackExpenseReportUtil,
    isUserCreatedPolicyRoom as isUserCreatedPolicyRoomUtil,
    isWorkspaceMemberLeavingWorkspaceRoom as isWorkspaceMemberLeavingWorkspaceRoomUtil,
    navigateBackOnDeleteTransaction,
    navigateToPrivateNotes,
    shouldDisableRename as shouldDisableRenameUtil,
    shouldUseFullTitleToDisplay,
} from '@libs/ReportUtils';
import StringUtils from '@libs/StringUtils';
import {isDemoTransaction} from '@libs/TransactionUtils';
import {deleteMoneyRequest, deleteTrackExpense, getNavigationUrlAfterTrackExpenseDelete, getNavigationUrlOnMoneyRequestDelete} from '@userActions/IOU';
import {
    clearAvatarErrors,
    clearPolicyRoomNameErrors,
    getReportPrivateNote,
    hasErrorInPrivateNotes,
    leaveGroupChat,
    leaveRoom,
    setDeleteTransactionNavigateBackUrl,
    updateGroupChatAvatar,
} from '@userActions/Report';
import {callFunctionIfActionIsAllowed} from '@userActions/Session';
import {canActionTask, canModifyTask, deleteTask, reopenTask} from '@userActions/Task';
import CONST from '@src/CONST';
import type {TranslationPaths} from '@src/languages/types';
import ONYXKEYS from '@src/ONYXKEYS';
import type {Route} from '@src/ROUTES';
import ROUTES from '@src/ROUTES';
import type SCREENS from '@src/SCREENS';
import type * as OnyxTypes from '@src/types/onyx';
import type DeepValueOf from '@src/types/utils/DeepValueOf';
import {isEmptyObject} from '@src/types/utils/EmptyObject';
import type IconAsset from '@src/types/utils/IconAsset';
import type {WithReportOrNotFoundProps} from './home/report/withReportOrNotFound';
import withReportOrNotFound from './home/report/withReportOrNotFound';

type ReportDetailsPageMenuItem = {
    key: DeepValueOf<typeof CONST.REPORT_DETAILS_MENU_ITEM>;
    translationKey: TranslationPaths;
    icon: IconAsset;
    isAnonymousAction: boolean;
    action: () => void;
    brickRoadIndicator?: ValueOf<typeof CONST.BRICK_ROAD_INDICATOR_STATUS>;
    subtitle?: number;
    shouldShowRightIcon?: boolean;
};

type ReportDetailsPageProps = WithReportOrNotFoundProps & PlatformStackScreenProps<ReportDetailsNavigatorParamList, typeof SCREENS.REPORT_DETAILS.ROOT>;

const CASES = {
    DEFAULT: 'default',
    MONEY_REQUEST: 'money_request',
    MONEY_REPORT: 'money_report',
};

type CaseID = ValueOf<typeof CASES>;

function ReportDetailsPage({policy, report, route, reportMetadata}: ReportDetailsPageProps) {
    const {translate, localeCompare} = useLocalize();
    const {isOffline} = useNetwork();
    const {isBetaEnabled} = usePermissions();
    const {isRestrictedToPreferredPolicy, preferredPolicyID} = usePreferredPolicy();
    const styles = useThemeStyles();
    const backTo = route.params.backTo;

    const [parentReport] = useOnyx(`${ONYXKEYS.COLLECTION.REPORT}${report.parentReportID}`, {canBeMissing: true});
    const [chatReport] = useOnyx(`${ONYXKEYS.COLLECTION.REPORT}${report.chatReportID}`, {canBeMissing: true});

    const parentReportAction = useParentReportAction(report);

    const [reportNameValuePairs] = useOnyx(`${ONYXKEYS.COLLECTION.REPORT_NAME_VALUE_PAIRS}${report?.reportID}`, {canBeMissing: false});

    const {reportActions} = usePaginatedReportActions(report.reportID);

    const {removeTransaction} = useSearchContext();

    const transactionThreadReportID = useMemo(() => getOneTransactionThreadReportID(report, chatReport, reportActions ?? [], isOffline), [reportActions, isOffline, report, chatReport]);
    // eslint-disable-next-line rulesdir/prefer-shouldUseNarrowLayout-instead-of-isSmallScreenWidth
    const {isSmallScreenWidth} = useResponsiveLayout();

    /* eslint-disable @typescript-eslint/prefer-nullish-coalescing */
    const [transactionThreadReport] = useOnyx(`${ONYXKEYS.COLLECTION.REPORT}${transactionThreadReportID}`, {canBeMissing: true});
    const [isDebugModeEnabled = false] = useOnyx(ONYXKEYS.IS_DEBUG_MODE_ENABLED, {canBeMissing: true});
    const [personalDetails] = useOnyx(ONYXKEYS.PERSONAL_DETAILS_LIST, {canBeMissing: false});
    const [session] = useOnyx(ONYXKEYS.SESSION, {canBeMissing: false});
    const [isLastMemberLeavingGroupModalVisible, setIsLastMemberLeavingGroupModalVisible] = useState(false);
    const [isDeleteModalVisible, setIsDeleteModalVisible] = useState(false);
    const isPolicyAdmin = useMemo(() => isPolicyAdminUtil(policy), [policy]);
    const isPolicyEmployee = useMemo(() => isPolicyEmployeeUtil(report?.policyID, policy), [report?.policyID, policy]);
    const isPolicyExpenseChat = useMemo(() => isPolicyExpenseChatUtil(report), [report]);
    const shouldUseFullTitle = useMemo(() => shouldUseFullTitleToDisplay(report), [report]);
    const isChatRoom = useMemo(() => isChatRoomUtil(report), [report]);
    const isUserCreatedPolicyRoom = useMemo(() => isUserCreatedPolicyRoomUtil(report), [report]);
    const isDefaultRoom = useMemo(() => isDefaultRoomUtil(report), [report]);
    const isChatThread = useMemo(() => isChatThreadUtil(report), [report]);
    const isMoneyRequestReport = useMemo(() => isMoneyRequestReportUtil(report), [report]);
    const isMoneyRequest = useMemo(() => isMoneyRequestUtil(report), [report]);
    const isInvoiceReport = useMemo(() => isInvoiceReportUtil(report), [report]);
    const isFinancialReportsForBusinesses = useMemo(() => isFinancialReportsForBusinessesUtil(report), [report]);
    const isInvoiceRoom = useMemo(() => isInvoiceRoomUtil(report), [report]);
    const isTaskReport = useMemo(() => isTaskReportUtil(report), [report]);
    const isSelfDM = useMemo(() => isSelfDMUtil(report), [report]);
    const isTrackExpenseReport = useMemo(() => isTrackExpenseReportUtil(report), [report]);
    const isCanceledTaskReport = isCanceledTaskReportUtil(report, parentReportAction);
    const isParentReportArchived = useReportIsArchived(parentReport?.reportID);
    const isTaskModifiable = canModifyTask(report, session?.accountID, isParentReportArchived);
    const isTaskActionable = canActionTask(report, session?.accountID, parentReport, isParentReportArchived);
    const canEditReportDescription = useMemo(() => canEditReportDescriptionUtil(report, policy), [report, policy]);
    const shouldShowReportDescription = isChatRoom && (canEditReportDescription || report.description !== '') && (isTaskReport ? isTaskModifiable : true);
    const isExpenseReport = isMoneyRequestReport || isInvoiceReport || isMoneyRequest;
    const isSingleTransactionView = isMoneyRequest || isTrackExpenseReport;
    const isSelfDMTrackExpenseReport = isTrackExpenseReport && isSelfDMUtil(parentReport);
    const isReportArchived = useReportIsArchived(report?.reportID);
    const isArchivedRoom = useMemo(() => isArchivedNonExpenseReport(report, isReportArchived), [report, isReportArchived]);
    const shouldDisableRename = useMemo(() => shouldDisableRenameUtil(report, isReportArchived), [report, isReportArchived]);
    const parentNavigationSubtitleData = getParentNavigationSubtitle(report, isParentReportArchived);
    const base62ReportID = getBase62ReportID(Number(report.reportID));
    // eslint-disable-next-line react-compiler/react-compiler, react-hooks/exhaustive-deps -- policy is a dependency because `getChatRoomSubtitle` calls `getPolicyName` which in turn retrieves the value from the `policy` value stored in Onyx
    const chatRoomSubtitle = useMemo(() => {
        const subtitle = getChatRoomSubtitle(report, false, isReportArchived);

        if (subtitle) {
            return subtitle;
        }

        return '';
    }, [isReportArchived, report]);

    const isSystemChat = useMemo(() => isSystemChatUtil(report), [report]);
    const isGroupChat = useMemo(() => isGroupChatUtil(report), [report]);
    const isRootGroupChat = useMemo(() => isRootGroupChatUtil(report, isReportArchived), [report, isReportArchived]);
    const isThread = useMemo(() => isThreadUtil(report), [report]);
    const shouldOpenRoomMembersPage = isUserCreatedPolicyRoom || isChatThread || (isPolicyExpenseChat && isPolicyAdmin);
    const participants = useMemo(() => {
        return getParticipantsList(report, personalDetails, shouldOpenRoomMembersPage);
    }, [report, personalDetails, shouldOpenRoomMembersPage]);

    let caseID: CaseID;
    if (isMoneyRequestReport || isInvoiceReport) {
        // 3. MoneyReportHeader
        caseID = CASES.MONEY_REPORT;
    } else if (isSingleTransactionView) {
        // 2. MoneyRequestHeader
        caseID = CASES.MONEY_REQUEST;
    } else {
        // 1. HeaderView
        caseID = CASES.DEFAULT;
    }

    // Get the active chat members by filtering out the pending members with delete action
    const activeChatMembers = participants.flatMap((accountID) => {
        const pendingMember = reportMetadata?.pendingChatMembers?.findLast((member) => member.accountID === accountID.toString());
        const detail = personalDetails?.[accountID];
        if (!detail) {
            return [];
        }
        return !pendingMember || pendingMember.pendingAction !== CONST.RED_BRICK_ROAD_PENDING_ACTION.DELETE ? accountID : [];
    });

    const isPrivateNotesFetchTriggered = reportMetadata?.isLoadingPrivateNotes !== undefined;
    const requestParentReportAction = useMemo(() => {
        // 2. MoneyReport case
        if (caseID === CASES.MONEY_REPORT) {
            if (!reportActions || !transactionThreadReport?.parentReportActionID) {
                return undefined;
            }
            return reportActions.find((action) => action.reportActionID === transactionThreadReport.parentReportActionID);
        }
        return parentReportAction;
    }, [caseID, parentReportAction, reportActions, transactionThreadReport?.parentReportActionID]);
    const {iouReport, chatReport: chatIOUReport, isChatIOUReportArchived} = useGetIOUReportFromReportAction(requestParentReportAction);

    const isActionOwner =
        typeof requestParentReportAction?.actorAccountID === 'number' && typeof session?.accountID === 'number' && requestParentReportAction.actorAccountID === session?.accountID;
    const isDeletedParentAction = isDeletedAction(requestParentReportAction);

    const moneyRequestReport: OnyxEntry<OnyxTypes.Report> = useMemo(() => {
        if (caseID === CASES.MONEY_REQUEST) {
            return parentReport;
        }
        return report;
    }, [caseID, parentReport, report]);
    const isMoneyRequestReportArchived = useReportIsArchived(moneyRequestReport?.reportID);

    const shouldShowTaskDeleteButton =
        isTaskReport &&
        !isCanceledTaskReport &&
        canWriteInReport(report) &&
        report.stateNum !== CONST.REPORT.STATE_NUM.APPROVED &&
        !isClosedReport(report) &&
        isTaskModifiable &&
        isTaskActionable;
    const canDeleteRequest = isActionOwner && (canDeleteTransaction(moneyRequestReport, isMoneyRequestReportArchived) || isSelfDMTrackExpenseReport) && !isDeletedParentAction;
    const iouTransactionID = isMoneyRequestAction(requestParentReportAction) ? getOriginalMessage(requestParentReportAction)?.IOUTransactionID : undefined;
    const [iouTransaction] = useOnyx(`${ONYXKEYS.COLLECTION.TRANSACTION}${iouTransactionID}`, {canBeMissing: true});
    const {duplicateTransactions, duplicateTransactionViolations} = useDuplicateTransactionsAndViolations(iouTransactionID ? [iouTransactionID] : []);
    const isCardTransactionCanBeDeleted = canDeleteCardTransactionByLiabilityType(iouTransaction);
    const shouldShowDeleteButton = shouldShowTaskDeleteButton || (canDeleteRequest && isCardTransactionCanBeDeleted) || isDemoTransaction(iouTransaction);
    const [reportAttributes] = useOnyx(ONYXKEYS.DERIVED.REPORT_ATTRIBUTES, {canBeMissing: true, selector: reportsSelector});

    useEffect(() => {
        if (canDeleteRequest) {
            return;
        }

        setIsDeleteModalVisible(false);
    }, [canDeleteRequest]);

    useEffect(() => {
        // Do not fetch private notes if isLoadingPrivateNotes is already defined, or if the network is offline, or if the report is a self DM.
        if (isPrivateNotesFetchTriggered || isOffline || isSelfDM) {
            return;
        }

        getReportPrivateNote(report?.reportID);
    }, [report?.reportID, isOffline, isPrivateNotesFetchTriggered, isSelfDM]);

    const leaveChat = useCallback(() => {
        Navigation.dismissModal();
        Navigation.isNavigationReady().then(() => {
            if (isRootGroupChat) {
                leaveGroupChat(report.reportID);
                return;
            }
            const isWorkspaceMemberLeavingWorkspaceRoom = isWorkspaceMemberLeavingWorkspaceRoomUtil(report, isPolicyEmployee, isPolicyAdmin);
            leaveRoom(report.reportID, isWorkspaceMemberLeavingWorkspaceRoom);
        });
    }, [isPolicyEmployee, isRootGroupChat, report, isPolicyAdmin]);

    const shouldShowLeaveButton = canLeaveChat(report, policy, !!reportNameValuePairs?.private_isArchived);
    const shouldShowGoToWorkspace = shouldShowPolicy(policy, false, session?.email) && !policy?.isJoinRequestPending;

    const reportName = Parser.htmlToText(getReportName(report, undefined, undefined, undefined, undefined, reportAttributes));

    const additionalRoomDetails =
        (isPolicyExpenseChat && !!report?.isOwnPolicyExpenseChat) || isExpenseReportUtil(report) || isPolicyExpenseChat || isInvoiceRoom
            ? chatRoomSubtitle
            : `${translate('threads.in')} ${chatRoomSubtitle}`;

    let roomDescription: string | undefined;
    if (caseID === CASES.MONEY_REQUEST) {
        roomDescription = translate('common.name');
    } else if (isGroupChat) {
        roomDescription = translate('newRoomPage.groupName');
    } else {
        roomDescription = translate('newRoomPage.roomName');
    }

    const shouldShowNotificationPref = !isMoneyRequestReport && !isHiddenForCurrentUser(report);
    const shouldShowWriteCapability = !isMoneyRequestReport;
    const shouldShowMenuItem = shouldShowNotificationPref || shouldShowWriteCapability || (!!report?.visibility && report.chatType !== CONST.REPORT.CHAT_TYPE.INVOICE);

    const menuItems: ReportDetailsPageMenuItem[] = useMemo(() => {
        const items: ReportDetailsPageMenuItem[] = [];

        if (isSelfDM) {
            return [];
        }

        if (isArchivedRoom) {
            return items;
        }

        // The Members page is only shown when:
        // - The report is a thread in a chat report
        // - The report is not a user created room with participants to show i.e. DM, Group Chat, etc
        // - The report is a user created room and the room and the current user is a workspace member i.e. non-workspace members should not see this option.
        if (
            (isGroupChat ||
                (isDefaultRoom && isChatThread && isPolicyEmployee) ||
                (!isUserCreatedPolicyRoom && participants.length) ||
                (isUserCreatedPolicyRoom && (isPolicyEmployee || (isChatThread && !isPublicRoomUtil(report))))) &&
            !isConciergeChatReport(report) &&
            !isSystemChat &&
            activeChatMembers.length > 0
        ) {
            items.push({
                key: CONST.REPORT_DETAILS_MENU_ITEM.MEMBERS,
                translationKey: 'common.members',
                icon: Expensicons.Users,
                subtitle: activeChatMembers.length,
                isAnonymousAction: false,
                shouldShowRightIcon: true,
                action: () => {
                    if (shouldOpenRoomMembersPage) {
                        Navigation.navigate(ROUTES.ROOM_MEMBERS.getRoute(report?.reportID, backTo));
                    } else {
                        Navigation.navigate(ROUTES.REPORT_PARTICIPANTS.getRoute(report?.reportID, backTo));
                    }
                },
            });
        } else if ((isUserCreatedPolicyRoom && (!participants.length || !isPolicyEmployee)) || ((isDefaultRoom || isPolicyExpenseChat) && isChatThread && !isPolicyEmployee)) {
            items.push({
                key: CONST.REPORT_DETAILS_MENU_ITEM.INVITE,
                translationKey: 'common.invite',
                icon: Expensicons.Users,
                isAnonymousAction: false,
                shouldShowRightIcon: true,
                action: () => {
                    Navigation.navigate(ROUTES.ROOM_INVITE.getRoute(report?.reportID));
                },
            });
        }

        if (shouldShowMenuItem) {
            items.push({
                key: CONST.REPORT_DETAILS_MENU_ITEM.SETTINGS,
                translationKey: 'common.settings',
                icon: Expensicons.Gear,
                isAnonymousAction: false,
                shouldShowRightIcon: true,
                action: () => {
                    Navigation.navigate(ROUTES.REPORT_SETTINGS.getRoute(report?.reportID, backTo));
                },
            });
        }

        if (isTrackExpenseReport && !isDeletedParentAction) {
            const actionReportID = getOriginalReportID(report.reportID, parentReportAction);
            const whisperAction = getTrackExpenseActionableWhisper(iouTransactionID, moneyRequestReport?.reportID);
            const actionableWhisperReportActionID = whisperAction?.reportActionID;
            items.push({
                key: CONST.REPORT_DETAILS_MENU_ITEM.TRACK.SUBMIT,
                translationKey: 'actionableMentionTrackExpense.submit',
                icon: Expensicons.Send,
                isAnonymousAction: false,
                shouldShowRightIcon: true,
                action: () => {
                    createDraftTransactionAndNavigateToParticipantSelector(
                        iouTransactionID,
                        actionReportID,
                        CONST.IOU.ACTION.SUBMIT,
                        actionableWhisperReportActionID,
                        isRestrictedToPreferredPolicy,
                        preferredPolicyID,
                    );
                },
            });
            if (Permissions.canUseTrackFlows()) {
                items.push({
                    key: CONST.REPORT_DETAILS_MENU_ITEM.TRACK.CATEGORIZE,
                    translationKey: 'actionableMentionTrackExpense.categorize',
                    icon: Expensicons.Folder,
                    isAnonymousAction: false,
                    shouldShowRightIcon: true,
                    action: () => {
                        createDraftTransactionAndNavigateToParticipantSelector(iouTransactionID, actionReportID, CONST.IOU.ACTION.CATEGORIZE, actionableWhisperReportActionID);
                    },
                });
                items.push({
                    key: CONST.REPORT_DETAILS_MENU_ITEM.TRACK.SHARE,
                    translationKey: 'actionableMentionTrackExpense.share',
                    icon: Expensicons.UserPlus,
                    isAnonymousAction: false,
                    shouldShowRightIcon: true,
                    action: () => {
                        createDraftTransactionAndNavigateToParticipantSelector(iouTransactionID, actionReportID, CONST.IOU.ACTION.SHARE, actionableWhisperReportActionID);
                    },
                });
            }
        }

        // Prevent displaying private notes option for threads and task reports
        if (!isChatThread && !isMoneyRequestReport && !isInvoiceReport && !isTaskReport) {
            items.push({
                key: CONST.REPORT_DETAILS_MENU_ITEM.PRIVATE_NOTES,
                translationKey: 'privateNotes.title',
                icon: Expensicons.Pencil,
                isAnonymousAction: false,
                shouldShowRightIcon: true,
                action: () => navigateToPrivateNotes(report, session, backTo),
                brickRoadIndicator: hasErrorInPrivateNotes(report) ? CONST.BRICK_ROAD_INDICATOR_STATUS.ERROR : undefined,
            });
        }

        // Show actions related to Task Reports
        if (isTaskReport && !isCanceledTaskReport) {
            if (isCompletedTaskReport(report) && isTaskActionable) {
                items.push({
                    key: CONST.REPORT_DETAILS_MENU_ITEM.MARK_AS_INCOMPLETE,
                    icon: Expensicons.Checkmark,
                    translationKey: 'task.markAsIncomplete',
                    isAnonymousAction: false,
                    action: callFunctionIfActionIsAllowed(() => {
                        Navigation.goBack(backTo);
                        reopenTask(report);
                    }),
                });
            }
        }

        if (shouldShowGoToWorkspace) {
            items.push({
                key: CONST.REPORT_DETAILS_MENU_ITEM.GO_TO_WORKSPACE,
                translationKey: 'workspace.common.goToWorkspace',
                icon: Expensicons.Building,
                action: () => {
                    if (!report?.policyID) {
                        return;
                    }
                    if (isSmallScreenWidth) {
                        Navigation.navigate(ROUTES.WORKSPACE_INITIAL.getRoute(report?.policyID, Navigation.getActiveRoute()));
                    } else {
                        Navigation.navigate(ROUTES.WORKSPACE_OVERVIEW.getRoute(report?.policyID));
                    }
                },
                isAnonymousAction: false,
                shouldShowRightIcon: true,
            });
        }

        if (shouldShowLeaveButton) {
            items.push({
                key: CONST.REPORT_DETAILS_MENU_ITEM.LEAVE_ROOM,
                translationKey: 'common.leave',
                icon: Expensicons.Exit,
                isAnonymousAction: true,
                action: () => {
                    if (getParticipantsAccountIDsForDisplay(report, false, true).length === 1 && isRootGroupChat) {
                        setIsLastMemberLeavingGroupModalVisible(true);
                        return;
                    }

                    leaveChat();
                },
            });
        }

        if (report?.reportID && isDebugModeEnabled) {
            items.push({
                key: CONST.REPORT_DETAILS_MENU_ITEM.DEBUG,
                translationKey: 'debug.debug',
                icon: Expensicons.Bug,
                action: () => Navigation.navigate(ROUTES.DEBUG_REPORT.getRoute(report.reportID)),
                isAnonymousAction: true,
                shouldShowRightIcon: true,
            });
        }

        return items;
    }, [
        isSelfDM,
        isArchivedRoom,
        isGroupChat,
        isDefaultRoom,
        isChatThread,
        isPolicyEmployee,
        isUserCreatedPolicyRoom,
        participants.length,
        report,
        isSystemChat,
        activeChatMembers.length,
        isPolicyExpenseChat,
        shouldShowMenuItem,
        isTrackExpenseReport,
        isDeletedParentAction,
        isMoneyRequestReport,
        isInvoiceReport,
        isTaskReport,
        isCanceledTaskReport,
        shouldShowGoToWorkspace,
        shouldShowLeaveButton,
        isDebugModeEnabled,
        shouldOpenRoomMembersPage,
        backTo,
        parentReportAction,
        iouTransactionID,
        moneyRequestReport?.reportID,
        isBetaEnabled,
        session,
        isTaskActionable,
        isRootGroupChat,
        leaveChat,
        isSmallScreenWidth,
        isRestrictedToPreferredPolicy,
        preferredPolicyID,
    ]);

    const displayNamesWithTooltips = useMemo(() => {
        const hasMultipleParticipants = participants.length > 1;
        return getDisplayNamesWithTooltips(getPersonalDetailsForAccountIDs(participants, personalDetails), hasMultipleParticipants, localeCompare);
    }, [participants, personalDetails, localeCompare]);

    const icons = useMemo(() => getIcons(report, personalDetails, null, '', -1, policy, undefined, isReportArchived), [report, personalDetails, policy, isReportArchived]);

    const chatRoomSubtitleText = chatRoomSubtitle ? (
        <DisplayNames
            fullTitle={chatRoomSubtitle}
            tooltipEnabled
            numberOfLines={1}
            textStyles={[styles.sidebarLinkText, styles.textLabelSupporting, styles.pre, styles.mt1, styles.textAlignCenter]}
            shouldUseFullTitle
        />
    ) : null;

    const renderedAvatar = useMemo(() => {
        if (!isGroupChat || isThread) {
            return (
                <View style={styles.mb3}>
                    <ReportActionAvatars
                        noRightMarginOnSubscriptContainer
                        size={CONST.AVATAR_SIZE.X_LARGE}
                        useProfileNavigationWrapper
                        singleAvatarContainerStyle={[]}
                        reportID={report?.reportID ?? moneyRequestReport?.reportID}
                    />
                </View>
            );
        }

        return (
            <AvatarWithImagePicker
                source={icons.at(0)?.source}
                avatarID={icons.at(0)?.id}
                isUsingDefaultAvatar={!report.avatarUrl}
                size={CONST.AVATAR_SIZE.X_LARGE}
                avatarStyle={styles.avatarXLarge}
                onViewPhotoPress={() => Navigation.navigate(ROUTES.REPORT_AVATAR.getRoute(report.reportID))}
                onImageRemoved={() => {
                    // Calling this without a file will remove the avatar
                    updateGroupChatAvatar(report.reportID);
                }}
                onImageSelected={(file) => updateGroupChatAvatar(report.reportID, file)}
                editIcon={Expensicons.Camera}
                editIconStyle={styles.smallEditIconAccount}
                pendingAction={report.pendingFields?.avatar ?? undefined}
                errors={report.errorFields?.avatar ?? null}
                errorRowStyles={styles.mt6}
                onErrorClose={() => clearAvatarErrors(report.reportID)}
                style={[styles.w100, styles.mb3]}
            />
        );
    }, [
        isGroupChat,
        isThread,
        icons,
        report.avatarUrl,
        report.pendingFields?.avatar,
        report.errorFields?.avatar,
        report.reportID,
        styles.avatarXLarge,
        styles.smallEditIconAccount,
        styles.mt6,
        styles.w100,
        styles.mb3,
        moneyRequestReport,
    ]);

    const canJoin = canJoinChat(report, parentReportAction, policy, !!reportNameValuePairs?.private_isArchived);

    const promotedActions = useMemo(() => {
        const result: PromotedAction[] = [];

        if (canJoin) {
            result.push(PromotedActions.join(report));
        }

        if (report) {
            result.push(PromotedActions.pin(report));
        }

        result.push(PromotedActions.share(report, backTo));

        return result;
    }, [canJoin, report, backTo]);

    const nameSectionExpenseIOU = (
        <View style={[styles.reportDetailsRoomInfo, styles.mw100]}>
            {shouldDisableRename && (
                <>
                    <View style={[styles.alignSelfCenter, styles.w100, styles.mt1]}>
                        <DisplayNames
                            fullTitle={reportName}
                            displayNamesWithTooltips={displayNamesWithTooltips}
                            tooltipEnabled
                            numberOfLines={isChatRoom && !isChatThread ? 0 : 1}
                            textStyles={[styles.textHeadline, styles.textAlignCenter, isChatRoom && !isChatThread ? undefined : styles.pre]}
                            shouldUseFullTitle={shouldUseFullTitle}
                        />
                    </View>
                    {isPolicyAdmin ? (
                        <PressableWithoutFeedback
                            style={[styles.w100]}
                            disabled={policy?.pendingAction === CONST.RED_BRICK_ROAD_PENDING_ACTION.DELETE}
                            role={CONST.ROLE.BUTTON}
                            accessibilityLabel={chatRoomSubtitle}
                            accessible
                            onPress={() => {
                                let policyID = report?.policyID;

                                if (!policyID) {
                                    policyID = '';
                                }

                                Navigation.navigate(ROUTES.WORKSPACE_INITIAL.getRoute(policyID));
                            }}
                        >
                            {chatRoomSubtitleText}
                        </PressableWithoutFeedback>
                    ) : (
                        chatRoomSubtitleText
                    )}
                </>
            )}
            {!isEmptyObject(parentNavigationSubtitleData) && (isMoneyRequestReport || isInvoiceReport || isMoneyRequest || isTaskReport) && (
                <ParentNavigationSubtitle
                    parentNavigationSubtitleData={parentNavigationSubtitleData}
                    parentReportID={report?.parentReportID}
                    parentReportActionID={report?.parentReportActionID}
                    pressableStyles={[styles.mt1, styles.mw100]}
                />
            )}
        </View>
    );

    const nameSectionGroupWorkspace = (
        <OfflineWithFeedback
            pendingAction={report?.pendingFields?.reportName}
            errors={report?.errorFields?.reportName}
            errorRowStyles={[styles.ph5]}
            onClose={() => clearPolicyRoomNameErrors(report?.reportID)}
        >
            <View style={[styles.flex1, !shouldDisableRename && styles.mt3]}>
                <MenuItemWithTopDescription
                    shouldShowRightIcon={!shouldDisableRename}
                    interactive={!shouldDisableRename}
                    title={StringUtils.lineBreaksToSpaces(reportName)}
                    titleStyle={styles.newKansasLarge}
                    titleContainerStyle={shouldDisableRename && styles.alignItemsCenter}
                    shouldCheckActionAllowedOnPress={false}
                    description={!shouldDisableRename ? roomDescription : ''}
                    furtherDetails={chatRoomSubtitle && !isGroupChat ? additionalRoomDetails : ''}
                    furtherDetailsNumberOfLines={isPolicyExpenseChat ? 0 : undefined}
                    furtherDetailsStyle={isPolicyExpenseChat ? [styles.textAlignCenter, styles.breakWord] : undefined}
                    onPress={() => Navigation.navigate(ROUTES.REPORT_SETTINGS_NAME.getRoute(report.reportID, backTo))}
                    numberOfLinesTitle={isThread ? 2 : 0}
                    shouldBreakWord
                />
            </View>
        </OfflineWithFeedback>
    );

    const titleField = useMemo<OnyxTypes.PolicyReportField | undefined>((): OnyxTypes.PolicyReportField | undefined => {
        const fields = getAvailableReportFields(report, Object.values(policy?.fieldList ?? {}));
        return fields.find((reportField) => isReportFieldOfTypeTitle(reportField));
    }, [report, policy?.fieldList]);
    const fieldKey = getReportFieldKey(titleField?.fieldID);
    const isFieldDisabled = isReportFieldDisabled(report, titleField, policy);

    const shouldShowTitleField = caseID !== CASES.MONEY_REQUEST && !isFieldDisabled && isAdminOwnerApproverOrReportOwner(report, policy);

    const nameSectionFurtherDetailsContent = (
        <ParentNavigationSubtitle
            parentNavigationSubtitleData={parentNavigationSubtitleData}
            parentReportID={report?.parentReportID}
            parentReportActionID={report?.parentReportActionID}
            pressableStyles={[styles.mt1, styles.mw100]}
        />
    );

    const nameSectionTitleField = !!titleField && (
        <OfflineWithFeedback
            pendingAction={report.pendingFields?.reportName}
            errors={report.errorFields?.reportName}
            errorRowStyles={styles.ph5}
            key={`menuItem-${fieldKey}`}
            onClose={() => clearPolicyRoomNameErrors(report.reportID)}
        >
            <View style={[styles.flex1]}>
                <MenuItemWithTopDescription
                    shouldShowRightIcon={!isFieldDisabled}
                    interactive={!isFieldDisabled}
                    title={reportName}
                    titleStyle={styles.newKansasLarge}
                    shouldCheckActionAllowedOnPress={false}
                    description={Str.UCFirst(titleField.name)}
                    onPress={() => {
                        let policyID = report.policyID;

                        if (!policyID) {
                            policyID = '';
                        }

                        Navigation.navigate(ROUTES.EDIT_REPORT_FIELD_REQUEST.getRoute(report.reportID, policyID, titleField.fieldID, backTo));
                    }}
                    furtherDetailsComponent={nameSectionFurtherDetailsContent}
                />
            </View>
        </OfflineWithFeedback>
    );

    const deleteTransaction = useCallback(() => {
        if (caseID === CASES.DEFAULT) {
            deleteTask(report, isReportArchived);
            return;
        }

        if (!requestParentReportAction) {
            return;
        }

        const isTrackExpense = isTrackExpenseAction(requestParentReportAction);

        if (isTrackExpense) {
            deleteTrackExpense({
                chatReportID: moneyRequestReport?.reportID,
                chatReport: moneyRequestReport,
                transactionID: iouTransactionID,
                reportAction: requestParentReportAction,
                iouReport,
                chatIOUReport,
<<<<<<< HEAD
                duplicateTransactions,
                duplicateTransactionViolations,
                isMoneyRequestReportArchived,
                isChatIOUReportArchived,
                isSingleTransactionView,
            );
=======
                transactions: duplicateTransactions,
                violations: duplicateTransactionViolations,
                isSingleTransactionView,
                isChatReportArchived: isMoneyRequestReportArchived,
                isChatIOUReportArchived,
            });
>>>>>>> 25d32f81
        } else {
            deleteMoneyRequest(
                iouTransactionID,
                requestParentReportAction,
                duplicateTransactions,
                duplicateTransactionViolations,
                iouReport,
                chatIOUReport,
                isChatIOUReportArchived,
                isSingleTransactionView,
            );
            removeTransaction(iouTransactionID);
        }
    }, [
        duplicateTransactions,
        duplicateTransactionViolations,
        caseID,
        iouTransactionID,
        isSingleTransactionView,
        moneyRequestReport,
        removeTransaction,
        report,
        requestParentReportAction,
        isReportArchived,
        isMoneyRequestReportArchived,
        iouReport,
        chatIOUReport,
        isChatIOUReportArchived,
    ]);

    // A flag to indicate whether the user chose to delete the transaction or not
    const isTransactionDeleted = useRef<boolean>(false);

    useEffect(() => {
        return () => {
            // Perform the actual deletion after the details page is unmounted. This prevents the [Deleted ...] text from briefly appearing when dismissing the modal.
            if (!isTransactionDeleted.current) {
                return;
            }
            isTransactionDeleted.current = false;
            deleteTransaction();
        };
    }, [deleteTransaction]);

    // Where to navigate back to after deleting the transaction and its report.
    const navigateToTargetUrl = useCallback(() => {
        // If transaction was not deleted (i.e. Cancel was clicked), do nothing
        // which only dismiss the delete confirmation modal
        if (!isTransactionDeleted.current) {
            return;
        }

        let urlToNavigateBack: string | undefined;

        // Only proceed with navigation logic if transaction was actually deleted
        if (!isEmptyObject(requestParentReportAction)) {
            const isTrackExpense = isTrackExpenseAction(requestParentReportAction);
            if (isTrackExpense) {
                urlToNavigateBack = getNavigationUrlAfterTrackExpenseDelete(
                    moneyRequestReport?.reportID,
                    moneyRequestReport,
                    iouTransactionID,
                    requestParentReportAction,
                    iouReport,
                    chatIOUReport,
                    isChatIOUReportArchived,
                    isSingleTransactionView,
                );
            } else {
                urlToNavigateBack = getNavigationUrlOnMoneyRequestDelete(
                    iouTransactionID,
                    requestParentReportAction,
                    iouReport,
                    chatIOUReport,
                    isSingleTransactionView,
                    isChatIOUReportArchived,
                );
            }
        }

        if (!urlToNavigateBack) {
            Navigation.dismissModal();
        } else {
            setDeleteTransactionNavigateBackUrl(urlToNavigateBack);
            navigateBackOnDeleteTransaction(urlToNavigateBack as Route, true);
        }
    }, [iouTransactionID, requestParentReportAction, isSingleTransactionView, isTransactionDeleted, moneyRequestReport, isChatIOUReportArchived, iouReport, chatIOUReport]);

    const mentionReportContextValue = useMemo(() => ({currentReportID: report.reportID, exactlyMatch: true}), [report.reportID]);

    return (
        <ScreenWrapper testID={ReportDetailsPage.displayName}>
            <FullPageNotFoundView shouldShow={isEmptyObject(report)}>
                <HeaderWithBackButton
                    title={translate('common.details')}
                    onBackButtonPress={() => Navigation.goBack(backTo)}
                />
                <ScrollView contentContainerStyle={[styles.flexGrow1]}>
                    <View style={[styles.reportDetailsTitleContainer, styles.pb0]}>
                        {renderedAvatar}
                        {isExpenseReport && (!shouldShowTitleField || !titleField) && nameSectionExpenseIOU}
                    </View>

                    {isExpenseReport && shouldShowTitleField && titleField && nameSectionTitleField}

                    {!isExpenseReport && nameSectionGroupWorkspace}

                    {shouldShowReportDescription && (
                        <OfflineWithFeedback pendingAction={report.pendingFields?.description}>
                            <MentionReportContext.Provider value={mentionReportContextValue}>
                                <MenuItemWithTopDescription
                                    shouldShowRightIcon
                                    interactive
                                    title={getReportDescription(report)}
                                    shouldRenderAsHTML
                                    shouldTruncateTitle
                                    characterLimit={100}
                                    shouldCheckActionAllowedOnPress={false}
                                    description={translate('reportDescriptionPage.roomDescription')}
                                    onPress={() => Navigation.navigate(ROUTES.REPORT_DESCRIPTION.getRoute(report.reportID, Navigation.getActiveRoute()))}
                                />
                            </MentionReportContext.Provider>
                        </OfflineWithFeedback>
                    )}

                    {isFinancialReportsForBusinesses && (
                        <>
                            <MenuItemWithTopDescription
                                title={base62ReportID}
                                description={translate('common.reportID')}
                                copyValue={base62ReportID}
                                interactive={false}
                                shouldBlockSelection
                                copyable
                            />
                            <MenuItemWithTopDescription
                                title={report.reportID}
                                description={translate('common.longID')}
                                copyValue={report.reportID}
                                interactive={false}
                                shouldBlockSelection
                                copyable
                            />
                        </>
                    )}

                    <PromotedActionsBar
                        containerStyle={styles.mt5}
                        promotedActions={promotedActions}
                    />

                    {menuItems.map((item) => (
                        <MenuItem
                            key={item.key}
                            title={translate(item.translationKey)}
                            subtitle={item.subtitle}
                            icon={item.icon}
                            onPress={item.action}
                            isAnonymousAction={item.isAnonymousAction}
                            shouldShowRightIcon={item.shouldShowRightIcon}
                            brickRoadIndicator={item.brickRoadIndicator}
                        />
                    ))}

                    {shouldShowDeleteButton && (
                        <MenuItem
                            key={CONST.REPORT_DETAILS_MENU_ITEM.DELETE}
                            icon={Expensicons.Trashcan}
                            title={caseID === CASES.DEFAULT ? translate('common.delete') : translate('reportActionContextMenu.deleteAction', {action: requestParentReportAction})}
                            onPress={() => setIsDeleteModalVisible(true)}
                        />
                    )}
                </ScrollView>
                <ConfirmModal
                    danger
                    title={translate('groupChat.lastMemberTitle')}
                    isVisible={isLastMemberLeavingGroupModalVisible}
                    onConfirm={() => {
                        setIsLastMemberLeavingGroupModalVisible(false);
                        leaveChat();
                    }}
                    onCancel={() => setIsLastMemberLeavingGroupModalVisible(false)}
                    prompt={translate('groupChat.lastMemberWarning')}
                    confirmText={translate('common.leave')}
                    cancelText={translate('common.cancel')}
                />
                <ConfirmModal
                    title={caseID === CASES.DEFAULT ? translate('task.deleteTask') : translate('iou.deleteExpense', {count: 1})}
                    isVisible={isDeleteModalVisible}
                    onConfirm={() => {
                        setIsDeleteModalVisible(false);
                        isTransactionDeleted.current = true;
                    }}
                    onCancel={() => setIsDeleteModalVisible(false)}
                    prompt={caseID === CASES.DEFAULT ? translate('task.deleteConfirmation') : translate('iou.deleteConfirmation', {count: 1})}
                    confirmText={translate('common.delete')}
                    cancelText={translate('common.cancel')}
                    danger
                    shouldEnableNewFocusManagement
                    onModalHide={navigateToTargetUrl}
                />
            </FullPageNotFoundView>
        </ScreenWrapper>
    );
}

ReportDetailsPage.displayName = 'ReportDetailsPage';

export default withReportOrNotFound()(ReportDetailsPage);<|MERGE_RESOLUTION|>--- conflicted
+++ resolved
@@ -799,21 +799,12 @@
                 reportAction: requestParentReportAction,
                 iouReport,
                 chatIOUReport,
-<<<<<<< HEAD
-                duplicateTransactions,
-                duplicateTransactionViolations,
-                isMoneyRequestReportArchived,
-                isChatIOUReportArchived,
-                isSingleTransactionView,
-            );
-=======
                 transactions: duplicateTransactions,
                 violations: duplicateTransactionViolations,
                 isSingleTransactionView,
                 isChatReportArchived: isMoneyRequestReportArchived,
                 isChatIOUReportArchived,
             });
->>>>>>> 25d32f81
         } else {
             deleteMoneyRequest(
                 iouTransactionID,
