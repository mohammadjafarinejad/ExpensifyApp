--- conflicted
+++ resolved
@@ -864,9 +864,8 @@
         if (!isEmptyObject(requestParentReportAction)) {
             const isTrackExpense = isTrackExpenseAction(requestParentReportAction);
             if (isTrackExpense) {
-<<<<<<< HEAD
                 urlToNavigateBack = getNavigationUrlAfterTrackExpenseDelete(
-                    moneyRequestReport?.reportID,
+                    moneyRequestReport,
                     iouTransactionID,
                     requestParentReportAction,
                     iouReport,
@@ -874,9 +873,6 @@
                     isSingleTransactionView,
                     isChatIOUReportArchived,
                 );
-=======
-                urlToNavigateBack = getNavigationUrlAfterTrackExpenseDelete(moneyRequestReport, iouTransactionID, requestParentReportAction, isSingleTransactionView);
->>>>>>> 5a52b4bf
             } else {
                 urlToNavigateBack = getNavigationUrlOnMoneyRequestDelete(
                     iouTransactionID,
@@ -895,11 +891,7 @@
             setDeleteTransactionNavigateBackUrl(urlToNavigateBack);
             navigateBackOnDeleteTransaction(urlToNavigateBack as Route, true);
         }
-<<<<<<< HEAD
-    }, [iouTransactionID, requestParentReportAction, isSingleTransactionView, isTransactionDeleted, moneyRequestReport?.reportID, isChatIOUReportArchived, iouReport, chatIOUReport]);
-=======
-    }, [iouTransactionID, requestParentReportAction, isSingleTransactionView, isTransactionDeleted, moneyRequestReport]);
->>>>>>> 5a52b4bf
+    }, [iouTransactionID, requestParentReportAction, isSingleTransactionView, isTransactionDeleted, moneyRequestReport, isChatIOUReportArchived, iouReport, chatIOUReport]);
 
     const mentionReportContextValue = useMemo(() => ({currentReportID: report.reportID, exactlyMatch: true}), [report.reportID]);
 
