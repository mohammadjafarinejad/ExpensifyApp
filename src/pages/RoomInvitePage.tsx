import {Str} from 'expensify-common';
import React, {useCallback, useEffect, useMemo, useState} from 'react';
import type {SectionListData} from 'react-native';
import {View} from 'react-native';
import FullPageNotFoundView from '@components/BlockingViews/FullPageNotFoundView';
import FormAlertWithSubmitButton from '@components/FormAlertWithSubmitButton';
import HeaderWithBackButton from '@components/HeaderWithBackButton';
import {useOptionsList} from '@components/OptionListContextProvider';
import ScreenWrapper from '@components/ScreenWrapper';
import SelectionList from '@components/SelectionList';
import InviteMemberListItem from '@components/SelectionList/InviteMemberListItem';
import type {Section} from '@components/SelectionList/types';
import withNavigationTransitionEnd from '@components/withNavigationTransitionEnd';
import type {WithNavigationTransitionEndProps} from '@components/withNavigationTransitionEnd';
import useDebouncedState from '@hooks/useDebouncedState';
import useLocalize from '@hooks/useLocalize';
import useOnyx from '@hooks/useOnyx';
import useReportIsArchived from '@hooks/useReportIsArchived';
import useThemeStyles from '@hooks/useThemeStyles';
import {inviteToRoom, searchInServer} from '@libs/actions/Report';
import {clearUserSearchPhrase, updateUserSearchPhrase} from '@libs/actions/RoomMembersUserSearchPhrase';
import {READ_COMMANDS} from '@libs/API/types';
import {canUseTouchScreen} from '@libs/DeviceCapabilities';
import HttpUtils from '@libs/HttpUtils';
import {appendCountryCode} from '@libs/LoginUtils';
import Navigation from '@libs/Navigation/Navigation';
import type {PlatformStackScreenProps} from '@libs/Navigation/PlatformStackNavigation/types';
import type {RoomMembersNavigatorParamList} from '@libs/Navigation/types';
import type {MemberForList} from '@libs/OptionsListUtils';
import {filterAndOrderOptions, formatMemberForList, getHeaderMessage, getMemberInviteOptions} from '@libs/OptionsListUtils';
import {getLoginsByAccountIDs} from '@libs/PersonalDetailsUtils';
import {addSMSDomainIfPhoneNumber, parsePhoneNumber} from '@libs/PhoneNumber';
import type {MemberEmailsToAccountIDs} from '@libs/PolicyUtils';
import {isPolicyEmployee as isPolicyEmployeeUtil} from '@libs/PolicyUtils';
import type {OptionData} from '@libs/ReportUtils';
import {getReportName, isHiddenForCurrentUser} from '@libs/ReportUtils';
import CONST from '@src/CONST';
import type {TranslationPaths} from '@src/languages/types';
import ONYXKEYS from '@src/ONYXKEYS';
import ROUTES from '@src/ROUTES';
import type SCREENS from '@src/SCREENS';
import {isEmptyObject} from '@src/types/utils/EmptyObject';
import type {WithReportOrNotFoundProps} from './home/report/withReportOrNotFound';
import withReportOrNotFound from './home/report/withReportOrNotFound';

type RoomInvitePageProps = WithReportOrNotFoundProps & WithNavigationTransitionEndProps & PlatformStackScreenProps<RoomMembersNavigatorParamList, typeof SCREENS.ROOM_MEMBERS.INVITE>;

type Sections = Array<SectionListData<MemberForList, Section<MemberForList>>>;
function RoomInvitePage({
    betas,
    report,
    policy,
    route: {
        params: {backTo},
    },
}: RoomInvitePageProps) {
    const styles = useThemeStyles();
    const {translate, formatPhoneNumber} = useLocalize();
    const [userSearchPhrase] = useOnyx(ONYXKEYS.ROOM_MEMBERS_USER_SEARCH_PHRASE, {canBeMissing: true});
    const [countryCode] = useOnyx(ONYXKEYS.COUNTRY_CODE, {canBeMissing: false});
    const [searchTerm, debouncedSearchTerm, setSearchTerm] = useDebouncedState(userSearchPhrase ?? '');
    const [selectedOptions, setSelectedOptions] = useState<OptionData[]>([]);
    const [isSearchingForReports] = useOnyx(ONYXKEYS.IS_SEARCHING_FOR_REPORTS, {initWithStoredValues: false, canBeMissing: true});
    const isReportArchived = useReportIsArchived(report.reportID);
<<<<<<< HEAD
    const currentUserPersonalDetails = useCurrentUserPersonalDetails();
    const [draftComments] = useOnyx(ONYXKEYS.COLLECTION.REPORT_DRAFT_COMMENT, {canBeMissing: true});
=======
>>>>>>> 79f111b6

    const {options, areOptionsInitialized} = useOptionsList();

    // Any existing participants and Expensify emails should not be eligible for invitation
    const excludedUsers = useMemo(() => {
        const res = {
            ...CONST.EXPENSIFY_EMAILS_OBJECT,
        };
        const visibleParticipantAccountIDs = Object.entries(report.participants ?? {})
            .filter(([, participant]) => participant && !isHiddenForCurrentUser(participant.notificationPreference))
            .map(([accountID]) => Number(accountID));
        getLoginsByAccountIDs(visibleParticipantAccountIDs).forEach((participant) => {
            const smsDomain = addSMSDomainIfPhoneNumber(participant);
            res[smsDomain] = true;
        });

        return res;
    }, [report.participants]);

    const defaultOptions = useMemo(() => {
        if (!areOptionsInitialized) {
            return {recentReports: [], personalDetails: [], userToInvite: null, currentUserOption: null};
        }

        const inviteOptions = getMemberInviteOptions(options.personalDetails, draftComments, betas ?? [], excludedUsers);
        // Update selectedOptions with the latest personalDetails information
        const detailsMap: Record<string, MemberForList> = {};
        inviteOptions.personalDetails.forEach((detail) => {
            if (!detail.login) {
                return;
            }
            detailsMap[detail.login] = formatMemberForList(detail);
        });
        const newSelectedOptions: OptionData[] = [];
        selectedOptions.forEach((option) => {
            newSelectedOptions.push(option.login && option.login in detailsMap ? {...detailsMap[option.login], isSelected: true} : option);
        });

        return {
            userToInvite: inviteOptions.userToInvite,
            personalDetails: inviteOptions.personalDetails,
            selectedOptions: newSelectedOptions,
            recentReports: [],
            currentUserOption: null,
        };
    }, [areOptionsInitialized, betas, draftComments, excludedUsers, options.personalDetails, selectedOptions]);

    const inviteOptions = useMemo(() => {
        if (debouncedSearchTerm.trim() === '') {
            return defaultOptions;
        }
        const filteredOptions = filterAndOrderOptions(defaultOptions, debouncedSearchTerm, countryCode, {excludeLogins: excludedUsers});

        return filteredOptions;
    }, [debouncedSearchTerm, defaultOptions, excludedUsers, countryCode]);

    const sections = useMemo(() => {
        const sectionsArr: Sections = [];

        const {personalDetails, userToInvite} = inviteOptions;
        if (!areOptionsInitialized) {
            return [];
        }

        // Filter all options that is a part of the search term or in the personal details
        let filterSelectedOptions = selectedOptions;
        if (debouncedSearchTerm !== '') {
            filterSelectedOptions = selectedOptions.filter((option) => {
                const accountID = option?.accountID;
                const isOptionInPersonalDetails = personalDetails ? personalDetails.some((personalDetail) => accountID && personalDetail?.accountID === accountID) : false;
                const parsedPhoneNumber = parsePhoneNumber(appendCountryCode(Str.removeSMSDomain(debouncedSearchTerm)));
                const searchValue = parsedPhoneNumber.possible && parsedPhoneNumber.number ? parsedPhoneNumber.number.e164 : debouncedSearchTerm.toLowerCase();
                const isPartOfSearchTerm = (option.text?.toLowerCase() ?? '').includes(searchValue) || (option.login?.toLowerCase() ?? '').includes(searchValue);
                return isPartOfSearchTerm || isOptionInPersonalDetails;
            });
        }
        const filterSelectedOptionsFormatted = filterSelectedOptions.map((selectedOption) => formatMemberForList(selectedOption));

        sectionsArr.push({
            title: undefined,
            data: filterSelectedOptionsFormatted,
        });

        // Filtering out selected users from the search results
        const selectedLogins = selectedOptions.map(({login}) => login);
        const personalDetailsWithoutSelected = personalDetails ? personalDetails.filter(({login}) => !selectedLogins.includes(login)) : [];
        const personalDetailsFormatted = personalDetailsWithoutSelected.map((personalDetail) => formatMemberForList(personalDetail));
        const hasUnselectedUserToInvite = userToInvite && !selectedLogins.includes(userToInvite.login);

        sectionsArr.push({
            title: translate('common.contacts'),
            data: personalDetailsFormatted,
        });

        if (hasUnselectedUserToInvite) {
            sectionsArr.push({
                title: undefined,
                data: [formatMemberForList(userToInvite)],
            });
        }

        return sectionsArr;
    }, [inviteOptions, areOptionsInitialized, selectedOptions, debouncedSearchTerm, translate]);

    const toggleOption = useCallback(
        (option: MemberForList) => {
            const isOptionInList = selectedOptions.some((selectedOption) => selectedOption.login === option.login);

            let newSelectedOptions: OptionData[];
            if (isOptionInList) {
                newSelectedOptions = selectedOptions.filter((selectedOption) => selectedOption.login !== option.login);
            } else {
                newSelectedOptions = [...selectedOptions, {...option, isSelected: true}];
            }

            setSelectedOptions(newSelectedOptions);
        },
        [selectedOptions],
    );

    const validate = useCallback(() => selectedOptions.length > 0, [selectedOptions]);

    // Non policy members should not be able to view the participants of a room
    const reportID = report?.reportID;
    const isPolicyEmployee = useMemo(() => isPolicyEmployeeUtil(report?.policyID, policy), [report?.policyID, policy]);
    const backRoute = useMemo(() => {
        return reportID && (!isPolicyEmployee || isReportArchived ? ROUTES.REPORT_WITH_ID_DETAILS.getRoute(reportID, backTo) : ROUTES.ROOM_MEMBERS.getRoute(reportID, backTo));
    }, [isPolicyEmployee, reportID, backTo, isReportArchived]);
    const reportName = useMemo(() => getReportName(report), [report]);
    const inviteUsers = useCallback(() => {
        HttpUtils.cancelPendingRequests(READ_COMMANDS.SEARCH_FOR_REPORTS);

        if (!validate()) {
            return;
        }
        const invitedEmailsToAccountIDs: MemberEmailsToAccountIDs = {};
        selectedOptions.forEach((option) => {
            const login = option.login ?? '';
            const accountID = option.accountID;
            if (!login.toLowerCase().trim() || !accountID) {
                return;
            }
            invitedEmailsToAccountIDs[login] = Number(accountID);
        });
        if (reportID) {
            inviteToRoom(reportID, invitedEmailsToAccountIDs, formatPhoneNumber);
        }
        clearUserSearchPhrase();
        Navigation.goBack(backRoute);
    }, [selectedOptions, backRoute, reportID, validate, formatPhoneNumber]);

    const goBack = useCallback(() => {
        Navigation.goBack(backRoute);
    }, [backRoute]);

    const headerMessage = useMemo(() => {
        const searchValue = debouncedSearchTerm.trim().toLowerCase();
        const expensifyEmails = CONST.EXPENSIFY_EMAILS;
        if (!inviteOptions.userToInvite && expensifyEmails.includes(searchValue)) {
            return translate('messages.errorMessageInvalidEmail');
        }
        if (
            !inviteOptions.userToInvite &&
            excludedUsers[parsePhoneNumber(appendCountryCode(searchValue)).possible ? addSMSDomainIfPhoneNumber(appendCountryCode(searchValue)) : searchValue]
        ) {
            return translate('messages.userIsAlreadyMember', {login: searchValue, name: reportName});
        }
        return getHeaderMessage((inviteOptions.personalDetails ?? []).length !== 0, !!inviteOptions.userToInvite, debouncedSearchTerm);
    }, [debouncedSearchTerm, inviteOptions.userToInvite, inviteOptions.personalDetails, excludedUsers, translate, reportName]);

    useEffect(() => {
        updateUserSearchPhrase(debouncedSearchTerm);
        searchInServer(debouncedSearchTerm);
    }, [debouncedSearchTerm]);

    let subtitleKey: '' | TranslationPaths | undefined;
    if (!isEmptyObject(report)) {
        subtitleKey = isReportArchived ? 'roomMembersPage.roomArchived' : 'roomMembersPage.notAuthorized';
    }

    return (
        <ScreenWrapper
            shouldEnableMaxHeight
            testID={RoomInvitePage.displayName}
            includeSafeAreaPaddingBottom
        >
            <FullPageNotFoundView
                shouldShow={isEmptyObject(report) || isReportArchived}
                subtitleKey={subtitleKey}
                onBackButtonPress={goBack}
            >
                <HeaderWithBackButton
                    title={translate('workspace.invite.invitePeople')}
                    subtitle={reportName}
                    onBackButtonPress={goBack}
                />
                <SelectionList
                    canSelectMultiple
                    sections={sections}
                    ListItem={InviteMemberListItem}
                    textInputLabel={translate('selectionList.nameEmailOrPhoneNumber')}
                    textInputValue={searchTerm}
                    onChangeText={(value) => {
                        setSearchTerm(value);
                    }}
                    headerMessage={headerMessage}
                    onSelectRow={toggleOption}
                    onConfirm={inviteUsers}
                    showScrollIndicator
                    shouldPreventDefaultFocusOnSelectRow={!canUseTouchScreen()}
                    showLoadingPlaceholder={!areOptionsInitialized}
                    isLoadingNewOptions={!!isSearchingForReports}
                />
                <View style={[styles.flexShrink0]}>
                    <FormAlertWithSubmitButton
                        isDisabled={!selectedOptions.length}
                        buttonText={translate('common.invite')}
                        onSubmit={inviteUsers}
                        containerStyles={[styles.flexReset, styles.flexGrow0, styles.flexShrink0, styles.flexBasisAuto, styles.mb5, styles.ph5]}
                        enabledWhenOffline
                        isAlertVisible={false}
                    />
                </View>
            </FullPageNotFoundView>
        </ScreenWrapper>
    );
}

RoomInvitePage.displayName = 'RoomInvitePage';

export default withNavigationTransitionEnd(withReportOrNotFound()(RoomInvitePage));<|MERGE_RESOLUTION|>--- conflicted
+++ resolved
@@ -62,11 +62,7 @@
     const [selectedOptions, setSelectedOptions] = useState<OptionData[]>([]);
     const [isSearchingForReports] = useOnyx(ONYXKEYS.IS_SEARCHING_FOR_REPORTS, {initWithStoredValues: false, canBeMissing: true});
     const isReportArchived = useReportIsArchived(report.reportID);
-<<<<<<< HEAD
-    const currentUserPersonalDetails = useCurrentUserPersonalDetails();
     const [draftComments] = useOnyx(ONYXKEYS.COLLECTION.REPORT_DRAFT_COMMENT, {canBeMissing: true});
-=======
->>>>>>> 79f111b6
 
     const {options, areOptionsInitialized} = useOptionsList();
 
