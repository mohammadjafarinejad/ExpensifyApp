import {useIsFocused, useRoute} from '@react-navigation/native';
import React, {useCallback, useEffect, useMemo, useState} from 'react';
import {InteractionManager, View} from 'react-native';
import {useOnyx} from 'react-native-onyx';
import FullPageNotFoundView from '@components/BlockingViews/FullPageNotFoundView';
import Button from '@components/Button';
import ButtonWithDropdownMenu from '@components/ButtonWithDropdownMenu';
import type {DropdownOption, RoomMemberBulkActionType} from '@components/ButtonWithDropdownMenu/types';
import ConfirmModal from '@components/ConfirmModal';
import HeaderWithBackButton from '@components/HeaderWithBackButton';
import * as Expensicons from '@components/Icon/Expensicons';
import {usePersonalDetails} from '@components/OnyxProvider';
import ScreenWrapper from '@components/ScreenWrapper';
import TableListItem from '@components/SelectionList/TableListItem';
import type {ListItem} from '@components/SelectionList/types';
import SelectionListWithModal from '@components/SelectionListWithModal';
import Text from '@components/Text';
import type {WithCurrentUserPersonalDetailsProps} from '@components/withCurrentUserPersonalDetails';
import withCurrentUserPersonalDetails from '@components/withCurrentUserPersonalDetails';
import useLocalize from '@hooks/useLocalize';
import useNetwork from '@hooks/useNetwork';
import useResponsiveLayout from '@hooks/useResponsiveLayout';
import useThemeStyles from '@hooks/useThemeStyles';
import {turnOffMobileSelectionMode} from '@libs/actions/MobileSelectionMode';
import * as UserSearchPhraseActions from '@libs/actions/RoomMembersUserSearchPhrase';
import * as DeviceCapabilities from '@libs/DeviceCapabilities';
import localeCompare from '@libs/LocaleCompare';
import Navigation from '@libs/Navigation/Navigation';
import type {PlatformStackRouteProp, PlatformStackScreenProps} from '@libs/Navigation/PlatformStackNavigation/types';
import type {RoomMembersNavigatorParamList} from '@libs/Navigation/types';
import * as OptionsListUtils from '@libs/OptionsListUtils';
import * as PersonalDetailsUtils from '@libs/PersonalDetailsUtils';
import * as PolicyUtils from '@libs/PolicyUtils';
import * as ReportUtils from '@libs/ReportUtils';
import StringUtils from '@libs/StringUtils';
import * as Report from '@userActions/Report';
import CONST from '@src/CONST';
import ONYXKEYS from '@src/ONYXKEYS';
import ROUTES from '@src/ROUTES';
import type SCREENS from '@src/SCREENS';
import {isEmptyObject} from '@src/types/utils/EmptyObject';
import type {WithReportOrNotFoundProps} from './home/report/withReportOrNotFound';
import withReportOrNotFound from './home/report/withReportOrNotFound';

type RoomMembersPageProps = WithReportOrNotFoundProps & WithCurrentUserPersonalDetailsProps & PlatformStackScreenProps<RoomMembersNavigatorParamList, typeof SCREENS.ROOM_MEMBERS.ROOT>;

function RoomMembersPage({report, policies}: RoomMembersPageProps) {
    const route = useRoute<PlatformStackRouteProp<RoomMembersNavigatorParamList, typeof SCREENS.ROOM_MEMBERS.ROOT>>();
    const styles = useThemeStyles();
    const [session] = useOnyx(ONYXKEYS.SESSION);
    const [reportMetadata] = useOnyx(`${ONYXKEYS.COLLECTION.REPORT_METADATA}${report?.reportID}`);
    const currentUserAccountID = Number(session?.accountID);
    const {formatPhoneNumber, translate} = useLocalize();
    const [selectedMembers, setSelectedMembers] = useState<number[]>([]);
    const [removeMembersConfirmModalVisible, setRemoveMembersConfirmModalVisible] = useState(false);
    const [userSearchPhrase] = useOnyx(ONYXKEYS.ROOM_MEMBERS_USER_SEARCH_PHRASE);
    const [searchValue, setSearchValue] = useState('');
    const [didLoadRoomMembers, setDidLoadRoomMembers] = useState(false);
    const personalDetails = usePersonalDetails();
    const policy = useMemo(() => policies?.[`${ONYXKEYS.COLLECTION.POLICY}${report?.policyID}`], [policies, report?.policyID]);
    const isPolicyExpenseChat = useMemo(() => ReportUtils.isPolicyExpenseChat(report), [report]);
    const backTo = route.params.backTo;

    const isFocusedScreen = useIsFocused();
    const {isOffline} = useNetwork();

    // We need to use isSmallScreenWidth instead of shouldUseNarrowLayout to use the selection mode only on small screens
    // eslint-disable-next-line rulesdir/prefer-shouldUseNarrowLayout-instead-of-isSmallScreenWidth
    const {shouldUseNarrowLayout, isSmallScreenWidth} = useResponsiveLayout();
    const [selectionMode] = useOnyx(ONYXKEYS.MOBILE_SELECTION_MODE);
    const canSelectMultiple = isSmallScreenWidth ? selectionMode?.isEnabled : true;

    useEffect(() => {
        if (isFocusedScreen) {
            return;
        }
        setSelectedMembers([]);
    }, [isFocusedScreen]);

    /**
     * Get members for the current room
     */
    const getRoomMembers = useCallback(() => {
        if (!report) {
            return;
        }
        Report.openRoomMembersPage(report.reportID);
        setDidLoadRoomMembers(true);
    }, [report]);

    useEffect(() => {
        UserSearchPhraseActions.clearUserSearchPhrase();
        getRoomMembers();
        // eslint-disable-next-line react-compiler/react-compiler, react-hooks/exhaustive-deps
    }, []);

    /**
     * Open the modal to invite a user
     */
    const inviteUser = useCallback(() => {
        if (!report) {
            return;
        }
        setSearchValue('');
        Navigation.navigate(ROUTES.ROOM_INVITE.getRoute(report.reportID, undefined, backTo));
    }, [report, setSearchValue, backTo]);

    /**
     * Remove selected users from the room
     * Please see https://github.com/Expensify/App/blob/main/README.md#Security for more details
     */
    const removeUsers = () => {
        if (report) {
            Report.removeFromRoom(report.reportID, selectedMembers);
        }
        setSearchValue('');
        setSelectedMembers([]);
        setRemoveMembersConfirmModalVisible(false);
        InteractionManager.runAfterInteractions(() => {
            UserSearchPhraseActions.clearUserSearchPhrase();
        });
    };

    /**
     * Add user from the selectedMembers list
     */
    const addUser = useCallback((accountID: number) => {
        setSelectedMembers((prevSelected) => [...prevSelected, accountID]);
    }, []);

    /**
     * Remove user from the selectedEmployees list
     */
    const removeUser = useCallback((accountID: number) => {
        setSelectedMembers((prevSelected) => prevSelected.filter((selected) => selected !== accountID));
    }, []);

    /** Toggle user from the selectedMembers list */
    const toggleUser = useCallback(
        ({accountID, pendingAction}: ListItem) => {
            if (pendingAction === CONST.RED_BRICK_ROAD_PENDING_ACTION.DELETE || !accountID) {
                return;
            }

            // Add or remove the user if the checkbox is enabled
            if (selectedMembers.includes(accountID)) {
                removeUser(accountID);
            } else {
                addUser(accountID);
            }
        },
        [selectedMembers, addUser, removeUser],
    );

    /** Add or remove all users passed from the selectedMembers list */
    const toggleAllUsers = (memberList: ListItem[]) => {
        const enabledAccounts = memberList.filter((member) => !member.isDisabled && !member.isDisabledCheckbox);
        const everyoneSelected = enabledAccounts.every((member) => {
            if (!member.accountID) {
                return false;
            }
            return selectedMembers.includes(member.accountID);
        });

        if (everyoneSelected) {
            setSelectedMembers([]);
        } else {
            const everyAccountId = enabledAccounts.map((member) => member.accountID).filter((accountID): accountID is number => !!accountID);
            setSelectedMembers(everyAccountId);
        }
    };

    const participants = useMemo(() => ReportUtils.getParticipantsList(report, personalDetails, true), [report, personalDetails]);

    /** Include the search bar when there are 8 or more active members in the selection list */
    const shouldShowTextInput = useMemo(() => {
        // Get the active chat members by filtering out the pending members with delete action
        const activeParticipants = participants.filter((accountID) => {
            const pendingMember = reportMetadata?.pendingChatMembers?.findLast((member) => member.accountID === accountID.toString());
            if (!personalDetails?.[accountID]) {
                return false;
            }
            // When offline, we want to include the pending members with delete action as they are displayed in the list as well
            return !pendingMember || isOffline || pendingMember.pendingAction !== CONST.RED_BRICK_ROAD_PENDING_ACTION.DELETE;
        });
        return activeParticipants.length >= CONST.STANDARD_LIST_ITEM_LIMIT;
    }, [participants, reportMetadata?.pendingChatMembers, personalDetails, isOffline]);

    useEffect(() => {
        if (!isFocusedScreen || !shouldShowTextInput) {
            return;
        }
        setSearchValue(userSearchPhrase ?? '');
    }, [isFocusedScreen, shouldShowTextInput, userSearchPhrase]);

    useEffect(() => {
        UserSearchPhraseActions.updateUserSearchPhrase(searchValue);
    }, [searchValue]);

    useEffect(() => {
        if (!isFocusedScreen) {
            return;
        }
        if (shouldShowTextInput) {
            setSearchValue(userSearchPhrase ?? '');
        } else {
            UserSearchPhraseActions.clearUserSearchPhrase();
            setSearchValue('');
        }
    }, [isFocusedScreen, setSearchValue, shouldShowTextInput, userSearchPhrase]);

    const data = useMemo((): ListItem[] => {
        let result: ListItem[] = [];

        participants.forEach((accountID) => {
            const details = personalDetails?.[accountID];

            // If search value is provided, filter out members that don't match the search value
            if (!details || (searchValue.trim() && !OptionsListUtils.isSearchStringMatchUserDetails(details, searchValue))) {
                return;
            }
            const pendingChatMember = reportMetadata?.pendingChatMembers?.findLast((member) => member.accountID === accountID.toString());
            const isAdmin = PolicyUtils.isUserPolicyAdmin(policy, details.login);
            const isDisabled = pendingChatMember?.pendingAction === CONST.RED_BRICK_ROAD_PENDING_ACTION.DELETE || details.isOptimisticPersonalDetail;
            const isDisabledCheckbox =
                (isPolicyExpenseChat && isAdmin) ||
                accountID === session?.accountID ||
                pendingChatMember?.pendingAction === CONST.RED_BRICK_ROAD_PENDING_ACTION.DELETE ||
                details.accountID === report.ownerAccountID;

            result.push({
                keyForList: String(accountID),
                accountID,
                isSelected: selectedMembers.includes(accountID),
                isDisabled,
                isDisabledCheckbox,
                text: formatPhoneNumber(PersonalDetailsUtils.getDisplayNameOrDefault(details)),
                alternateText: details?.login ? formatPhoneNumber(details.login) : '',
                icons: [
                    {
                        source: details.avatar ?? Expensicons.FallbackAvatar,
                        name: details.login ?? '',
                        type: CONST.ICON_TYPE_AVATAR,
                        id: accountID,
                    },
                ],
                pendingAction: pendingChatMember?.pendingAction,
                errors: pendingChatMember?.errors,
            });
        });

        result = result.sort((value1, value2) => localeCompare(value1.text ?? '', value2.text ?? ''));

        return result;
    }, [
        formatPhoneNumber,
        isPolicyExpenseChat,
        participants,
        personalDetails,
        policy,
        report.ownerAccountID,
        reportMetadata?.pendingChatMembers,
        searchValue,
        selectedMembers,
        session?.accountID,
    ]);

    const dismissError = useCallback(
        (item: ListItem) => {
            Report.clearAddRoomMemberError(report.reportID, String(item.accountID));
        },
        [report.reportID],
    );

    const isPolicyEmployee = useMemo(() => {
        if (!report?.policyID || policies === null) {
            return false;
        }
        return PolicyUtils.isPolicyEmployee(report.policyID, policies);
    }, [report?.policyID, policies]);

    const headerMessage = searchValue.trim() && !data.length ? `${translate('roomMembersPage.memberNotFound')} ${translate('roomMembersPage.useInviteButton')}` : '';

    const bulkActionsButtonOptions = useMemo(() => {
        const options: Array<DropdownOption<RoomMemberBulkActionType>> = [
            {
                text: translate('workspace.people.removeMembersTitle', {count: selectedMembers.length}),
                value: CONST.POLICY.MEMBERS_BULK_ACTION_TYPES.REMOVE,
                icon: Expensicons.RemoveMembers,
                onSelected: () => setRemoveMembersConfirmModalVisible(true),
            },
        ];
        return options;
    }, [translate, selectedMembers.length]);

    const headerButtons = useMemo(() => {
        return (
            <View style={styles.w100}>
                {(isSmallScreenWidth ? canSelectMultiple : selectedMembers.length > 0) ? (
                    <ButtonWithDropdownMenu<RoomMemberBulkActionType>
                        shouldAlwaysShowDropdownMenu
                        pressOnEnter
                        customText={translate('workspace.common.selected', {count: selectedMembers.length})}
                        buttonSize={CONST.DROPDOWN_BUTTON_SIZE.MEDIUM}
                        onPress={() => null}
                        options={bulkActionsButtonOptions}
                        isSplitButton={false}
                        style={[shouldUseNarrowLayout && styles.flexGrow1]}
                        isDisabled={!selectedMembers.length}
                    />
                ) : (
                    <Button
                        success
                        onPress={inviteUser}
                        text={translate('workspace.invite.member')}
                        icon={Expensicons.Plus}
                        innerStyles={[shouldUseNarrowLayout && styles.alignItemsCenter]}
                        style={[shouldUseNarrowLayout && styles.flexGrow1]}
                    />
                )}
            </View>
        );
    }, [bulkActionsButtonOptions, inviteUser, isSmallScreenWidth, selectedMembers, styles, translate, canSelectMultiple, shouldUseNarrowLayout]);

    /** Opens the room member details page */
    const openRoomMemberDetails = useCallback(
        (item: ListItem) => {
            if (!item?.accountID) {
                return;
            }

            Navigation.navigate(ROUTES.ROOM_MEMBER_DETAILS.getRoute(report.reportID, item?.accountID, backTo));
        },
        [report, backTo],
    );
    const selectionModeHeader = selectionMode?.isEnabled && isSmallScreenWidth;

    const customListHeader = useMemo(() => {
        const header = (
            <View style={[styles.flex1, styles.flexRow, styles.justifyContentBetween]}>
                <View>
                    <Text style={[styles.searchInputStyle, canSelectMultiple ? styles.ml3 : styles.ml0]}>{translate('common.member')}</Text>
                </View>
            </View>
        );

        if (canSelectMultiple) {
            return header;
        }

        return <View style={[styles.peopleRow, styles.userSelectNone, styles.ph9, styles.pb5, styles.mt3]}>{header}</View>;
    }, [styles, translate, canSelectMultiple]);

    return (
        <ScreenWrapper
            includeSafeAreaPaddingBottom={false}
            style={[styles.defaultModalContainer]}
            testID={RoomMembersPage.displayName}
        >
            <FullPageNotFoundView
                shouldShow={
                    isEmptyObject(report) || (!ReportUtils.isChatThread(report) && ((ReportUtils.isUserCreatedPolicyRoom(report) && !isPolicyEmployee) || ReportUtils.isDefaultRoom(report)))
                }
                subtitleKey={isEmptyObject(report) ? undefined : 'roomMembersPage.notAuthorized'}
                onBackButtonPress={() => {
                    Navigation.goBack(ROUTES.REPORT_WITH_ID_DETAILS.getRoute(report.reportID, backTo));
                }}
            >
                <HeaderWithBackButton
                    title={selectionModeHeader ? translate('common.selectMultiple') : translate('workspace.common.members')}
                    subtitle={StringUtils.lineBreaksToSpaces(ReportUtils.getReportName({report}))}
                    onBackButtonPress={() => {
                        if (selectionMode?.isEnabled) {
                            setSelectedMembers([]);
                            turnOffMobileSelectionMode();
                            return;
                        }

                        setSearchValue('');
                        Navigation.goBack(ROUTES.REPORT_WITH_ID_DETAILS.getRoute(report.reportID, backTo));
                    }}
                />
                <View style={[styles.pl5, styles.pr5]}>{headerButtons}</View>
                <ConfirmModal
                    danger
                    title={translate('workspace.people.removeMembersTitle', {count: selectedMembers.length})}
                    isVisible={removeMembersConfirmModalVisible}
                    onConfirm={removeUsers}
                    onCancel={() => setRemoveMembersConfirmModalVisible(false)}
                    prompt={translate('roomMembersPage.removeMembersPrompt', {
                        count: selectedMembers.length,
<<<<<<< HEAD
                        memberName: PersonalDetailsUtils.getPersonalDetailsByIDs({accountIDs: selectedMembers, currentUserAccountID}).at(0)?.displayName ?? '',
=======
                        memberName: formatPhoneNumber(PersonalDetailsUtils.getPersonalDetailsByIDs(selectedMembers, currentUserAccountID).at(0)?.displayName ?? ''),
>>>>>>> 65291817
                    })}
                    confirmText={translate('common.remove')}
                    cancelText={translate('common.cancel')}
                />
                <View style={[styles.w100, styles.mt3, styles.flex1]}>
                    <SelectionListWithModal
                        canSelectMultiple={canSelectMultiple}
                        sections={[{data, isDisabled: false}]}
                        shouldShowTextInput={shouldShowTextInput}
                        textInputLabel={translate('selectionList.findMember')}
                        disableKeyboardShortcuts={removeMembersConfirmModalVisible}
                        textInputValue={searchValue}
                        onChangeText={setSearchValue}
                        headerMessage={headerMessage}
                        turnOnSelectionModeOnLongPress
                        onTurnOnSelectionMode={(item) => item && toggleUser(item)}
                        onCheckboxPress={(item) => toggleUser(item)}
                        onSelectRow={openRoomMemberDetails}
                        onSelectAll={() => toggleAllUsers(data)}
                        showLoadingPlaceholder={!OptionsListUtils.isPersonalDetailsReady(personalDetails) || !didLoadRoomMembers}
                        showScrollIndicator
                        shouldPreventDefaultFocusOnSelectRow={!DeviceCapabilities.canUseTouchScreen()}
                        listHeaderWrapperStyle={[styles.ph9, styles.mt3]}
                        customListHeader={customListHeader}
                        ListItem={TableListItem}
                        onDismissError={dismissError}
                    />
                </View>
            </FullPageNotFoundView>
        </ScreenWrapper>
    );
}

RoomMembersPage.displayName = 'RoomMembersPage';

export default withReportOrNotFound()(withCurrentUserPersonalDetails(RoomMembersPage));<|MERGE_RESOLUTION|>--- conflicted
+++ resolved
@@ -389,11 +389,7 @@
                     onCancel={() => setRemoveMembersConfirmModalVisible(false)}
                     prompt={translate('roomMembersPage.removeMembersPrompt', {
                         count: selectedMembers.length,
-<<<<<<< HEAD
-                        memberName: PersonalDetailsUtils.getPersonalDetailsByIDs({accountIDs: selectedMembers, currentUserAccountID}).at(0)?.displayName ?? '',
-=======
-                        memberName: formatPhoneNumber(PersonalDetailsUtils.getPersonalDetailsByIDs(selectedMembers, currentUserAccountID).at(0)?.displayName ?? ''),
->>>>>>> 65291817
+                        memberName: formatPhoneNumber(PersonalDetailsUtils.getPersonalDetailsByIDs({accountIDs: selectedMembers, currentUserAccountID}).at(0)?.displayName ?? ''),
                     })}
                     confirmText={translate('common.remove')}
                     cancelText={translate('common.cancel')}
