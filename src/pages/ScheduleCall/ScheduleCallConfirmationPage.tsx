import {useRoute} from '@react-navigation/native';
import {addMinutes, format} from 'date-fns';
import React, {useCallback, useMemo} from 'react';
import {useOnyx} from 'react-native-onyx';
import FullPageOfflineBlockingView from '@components/BlockingViews/FullPageOfflineBlockingView';
import Button from '@components/Button';
import FixedFooter from '@components/FixedFooter';
import HeaderWithBackButton from '@components/HeaderWithBackButton';
import {FallbackAvatar} from '@components/Icon/Expensicons';
import MenuItem from '@components/MenuItem';
import MenuItemWithTopDescription from '@components/MenuItemWithTopDescription';
import {usePersonalDetails} from '@components/OnyxProvider';
import ScreenWrapper from '@components/ScreenWrapper';
import ScrollView from '@components/ScrollView';
import Text from '@components/Text';
import useCurrentUserPersonalDetails from '@hooks/useCurrentUserPersonalDetails';
import useLocalize from '@hooks/useLocalize';
import useThemeStyles from '@hooks/useThemeStyles';
import {confirmBooking} from '@libs/actions/ScheduleCall';
import DateUtils from '@libs/DateUtils';
import Navigation from '@libs/Navigation/Navigation';
import type {PlatformStackRouteProp} from '@libs/Navigation/PlatformStackNavigation/types';
import type {ScheduleCallParamList} from '@libs/Navigation/types';
import CONST from '@src/CONST';
import ONYXKEYS from '@src/ONYXKEYS';
import ROUTES from '@src/ROUTES';
import type SCREENS from '@src/SCREENS';

function ScheduleCallConfirmationPage() {
    const styles = useThemeStyles();
    const {translate} = useLocalize();
    const [scheduleCallDraft] = useOnyx(`${ONYXKEYS.SCHEDULE_CALL_DRAFT}`, {canBeMissing: false});
    const currentUserPersonalDetails = useCurrentUserPersonalDetails();
    const userTimezone = currentUserPersonalDetails?.timezone?.selected ? currentUserPersonalDetails?.timezone.selected : CONST.DEFAULT_TIME_ZONE.selected;

    const personalDetails = usePersonalDetails();
    const route = useRoute<PlatformStackRouteProp<ScheduleCallParamList, typeof SCREENS.SCHEDULE_CALL.CONFIRMATION>>();

    const confirm = useCallback(() => {
        if (!scheduleCallDraft?.timeSlot || !scheduleCallDraft?.date || !scheduleCallDraft.guide || !scheduleCallDraft.reportID) {
            return;
        }
        confirmBooking(
            {
                date: scheduleCallDraft.date,
                timeSlot: scheduleCallDraft.timeSlot,
                guide: scheduleCallDraft.guide,
                reportID: scheduleCallDraft.reportID,
            },
            currentUserPersonalDetails,
            userTimezone,
        );
    }, [currentUserPersonalDetails, scheduleCallDraft, userTimezone]);

    const guideDetails = useMemo(
        () => (scheduleCallDraft?.guide?.accountID ? personalDetails?.[scheduleCallDraft?.guide?.accountID] : null),
        [personalDetails, scheduleCallDraft?.guide?.accountID],
    );

    const dateTimeString = useMemo(() => {
        if (!scheduleCallDraft?.timeSlot || !scheduleCallDraft.date) {
            return '';
        }
        const dateString = format(scheduleCallDraft.date, CONST.DATE.MONTH_DAY_YEAR_FORMAT);
        const timeString = `${DateUtils.formatInTimeZoneWithFallback(scheduleCallDraft?.timeSlot, userTimezone, CONST.DATE.LOCAL_TIME_FORMAT)} - ${DateUtils.formatInTimeZoneWithFallback(
            addMinutes(scheduleCallDraft?.timeSlot, 30),
            userTimezone,
            CONST.DATE.LOCAL_TIME_FORMAT,
        )}`;

<<<<<<< HEAD
        const timezoneString = timezone.selected ? DateUtils.getZoneAbbreviation(new Date(scheduleCallDraft?.timeSlot), timezone.selected) : '';

        return `${dateString} from ${timeString} ${timezoneString}`;
    }, [scheduleCallDraft?.date, scheduleCallDraft?.timeSlot, timezone.selected]);
=======
        const timeZoneStirng = DateUtils.getZoneAbbreviation(new Date(scheduleCallDraft?.timeSlot), userTimezone);

        return `${dateString} from ${timeString} ${timeZoneStirng}`;
    }, [scheduleCallDraft?.date, scheduleCallDraft?.timeSlot, userTimezone]);
>>>>>>> 6869b04d

    return (
        <ScreenWrapper
            shouldEnableKeyboardAvoidingView={false}
            testID={ScheduleCallConfirmationPage.displayName}
        >
            <HeaderWithBackButton
                title={translate('scheduledCall.confirmation.title')}
                onBackButtonPress={() => {
                    if (!route?.params?.reportID) {
                        return;
                    }
                    Navigation.goBack(ROUTES.SCHEDULE_CALL_BOOK.getRoute(route?.params?.reportID));
                }}
            />
            <FullPageOfflineBlockingView>
                <ScrollView contentContainerStyle={[styles.flexGrow1]}>
                    <Text style={[styles.mb5, styles.ph5, styles.colorMuted]}>{translate('scheduledCall.confirmation.description')}</Text>
                    <MenuItem
                        style={styles.mb3}
                        title={guideDetails?.displayName}
                        description={guideDetails?.login}
                        label={translate('scheduledCall.confirmation.setupSpecialist')}
                        interactive={false}
                        icon={[
                            {
                                id: guideDetails?.accountID,
                                source: guideDetails?.avatarThumbnail ?? guideDetails?.avatar ?? guideDetails?.fallbackIcon ?? FallbackAvatar,
                                name: guideDetails?.login,
                                type: CONST.ICON_TYPE_AVATAR,
                            },
                        ]}
                    />
                    <MenuItemWithTopDescription
                        title={dateTimeString}
                        description={translate('scheduledCall.confirmation.dateTime')}
                        shouldTruncateTitle={false}
                        numberOfLinesTitle={2}
                        shouldShowRightIcon
                        style={styles.mb3}
                        onPress={() => {
                            if (!route?.params?.reportID) {
                                return;
                            }
                            Navigation.goBack(ROUTES.SCHEDULE_CALL_BOOK.getRoute(route?.params?.reportID));
                        }}
                    />
                    <MenuItemWithTopDescription
                        title={translate('scheduledCall.confirmation.minutes')}
                        description={translate('scheduledCall.confirmation.meetingLength')}
                        interactive={false}
                        style={styles.mb3}
                    />
                </ScrollView>
                <FixedFooter>
                    <Button
                        success
                        large
                        text={translate('scheduledCall.confirmation.title')}
                        onPress={confirm}
                    />
                </FixedFooter>
            </FullPageOfflineBlockingView>
        </ScreenWrapper>
    );
}

ScheduleCallConfirmationPage.displayName = 'ScheduleCallConfirmationPage';

export default ScheduleCallConfirmationPage;<|MERGE_RESOLUTION|>--- conflicted
+++ resolved
@@ -68,17 +68,10 @@
             CONST.DATE.LOCAL_TIME_FORMAT,
         )}`;
 
-<<<<<<< HEAD
-        const timezoneString = timezone.selected ? DateUtils.getZoneAbbreviation(new Date(scheduleCallDraft?.timeSlot), timezone.selected) : '';
+        const timezoneString = DateUtils.getZoneAbbreviation(new Date(scheduleCallDraft?.timeSlot), userTimezone);
 
         return `${dateString} from ${timeString} ${timezoneString}`;
-    }, [scheduleCallDraft?.date, scheduleCallDraft?.timeSlot, timezone.selected]);
-=======
-        const timeZoneStirng = DateUtils.getZoneAbbreviation(new Date(scheduleCallDraft?.timeSlot), userTimezone);
-
-        return `${dateString} from ${timeString} ${timeZoneStirng}`;
     }, [scheduleCallDraft?.date, scheduleCallDraft?.timeSlot, userTimezone]);
->>>>>>> 6869b04d
 
     return (
         <ScreenWrapper
