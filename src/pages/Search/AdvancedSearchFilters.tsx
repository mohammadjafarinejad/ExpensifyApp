--- conflicted
+++ resolved
@@ -568,15 +568,9 @@
                 }),
             ),
     });
-<<<<<<< HEAD
     const selectedPolicyCategories = getAllPolicyValues(policyID, ONYXKEYS.COLLECTION.POLICY_CATEGORIES, allPolicyCategories);
-    const [allPolicyTagLists = {}] = useOnyx(ONYXKEYS.COLLECTION.POLICY_TAGS, {canBeMissing: false});
+    const [allPolicyTagLists = getEmptyObject<NonNullable<OnyxCollection<PolicyTagLists>>>()] = useOnyx(ONYXKEYS.COLLECTION.POLICY_TAGS, {canBeMissing: false});
     const selectedPolicyTagLists = getAllPolicyValues(policyID, ONYXKEYS.COLLECTION.POLICY_TAGS, allPolicyTagLists);
-=======
-    const singlePolicyCategories = allPolicyCategories[`${ONYXKEYS.COLLECTION.POLICY_CATEGORIES}${policyID}`];
-    const [allPolicyTagLists = getEmptyObject<NonNullable<OnyxCollection<PolicyTagLists>>>()] = useOnyx(ONYXKEYS.COLLECTION.POLICY_TAGS, {canBeMissing: false});
-    const singlePolicyTagLists = allPolicyTagLists[`${ONYXKEYS.COLLECTION.POLICY_TAGS}${policyID}`];
->>>>>>> 42b2088b
     const tagListsUnpacked = Object.values(allPolicyTagLists ?? {})
         .filter((item): item is NonNullable<PolicyTagLists> => !!item)
         .map(getTagNamesFromTagsLists)
