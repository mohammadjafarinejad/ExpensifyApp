--- conflicted
+++ resolved
@@ -562,11 +562,7 @@
 }
 
 function AdvancedSearchFilters() {
-<<<<<<< HEAD
-    const {translate, localeCompare} = useLocalize();
-=======
     const {translate, localeCompare, formatPhoneNumber} = useLocalize();
->>>>>>> 4b22ec27
     const styles = useThemeStyles();
     const {isDevelopment} = useEnvironment();
     const {singleExecution} = useSingleExecution();
