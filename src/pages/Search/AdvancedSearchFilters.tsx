--- conflicted
+++ resolved
@@ -108,6 +108,11 @@
         description: 'common.in' as const,
         route: ROUTES.SEARCH_ADVANCED_FILTERS_IN,
     },
+    is: {
+        getTitle: getChatIsDisplayTitle,
+        description: 'search.filters.is' as const,
+        route: ROUTES.SEARCH_ADVANCED_FILTERS_IS,
+    },
 };
 
 const typeFiltersKeys: Record<string, Array<ValueOf<typeof CONST.SEARCH.SYNTAX_FILTER_KEYS>>> = {
@@ -218,25 +223,26 @@
         : undefined;
 }
 
-<<<<<<< HEAD
+function getFilterInDisplayTitle(filters: Partial<SearchAdvancedFiltersForm>, translate: LocaleContextProps['translate'], reports?: OnyxCollection<Report>) {
+    return filters.in ? filters.in.map((id) => ReportUtils.getReportName(reports?.[`${ONYXKEYS.COLLECTION.REPORT}${id}`])).join(', ') : undefined;
+}
+
+function getFilterHasDisplayTitle(filters: Partial<SearchAdvancedFiltersForm>, translate: LocaleContextProps['translate']) {
+    const filterValue = filters[CONST.SEARCH.SYNTAX_FILTER_KEYS.HAS];
+    return filterValue
+        ? Object.values(CONST.SEARCH.CHAT_TYPES)
+              .filter((hasFilter) => filterValue.includes(hasFilter))
+              .map((hasFilter) => translate(SearchUtils.getChatFiltersTranslationKey(hasFilter)))
+              .join(', ')
+        : undefined;
+}
+
 function getChatIsDisplayTitle(filters: Partial<SearchAdvancedFiltersForm>, translate: LocaleContextProps['translate']) {
     const filterValue = filters[CONST.SEARCH.SYNTAX_FILTER_KEYS.IS];
     return filterValue
         ? Object.values(CONST.SEARCH.CHAT_STATUS)
               .filter((chatStatus) => filterValue.includes(chatStatus))
               .map((chatStatus) => translate(SearchUtils.getChatStatusTranslationKey(chatStatus)))
-=======
-function getFilterInDisplayTitle(filters: Partial<SearchAdvancedFiltersForm>, translate: LocaleContextProps['translate'], reports?: OnyxCollection<Report>) {
-    return filters.in ? filters.in.map((id) => ReportUtils.getReportName(reports?.[`${ONYXKEYS.COLLECTION.REPORT}${id}`])).join(', ') : undefined;
-}
-
-function getFilterHasDisplayTitle(filters: Partial<SearchAdvancedFiltersForm>, translate: LocaleContextProps['translate']) {
-    const filterValue = filters[CONST.SEARCH.SYNTAX_FILTER_KEYS.HAS];
-    return filterValue
-        ? Object.values(CONST.SEARCH.CHAT_TYPES)
-              .filter((hasFilter) => filterValue.includes(hasFilter))
-              .map((hasFilter) => translate(SearchUtils.getChatFiltersTranslationKey(hasFilter)))
->>>>>>> ddf0e538
               .join(', ')
         : undefined;
 }
@@ -253,89 +259,6 @@
     const taxRates = getAllTaxRates();
     const personalDetails = usePersonalDetails();
 
-<<<<<<< HEAD
-    const advancedFilters = useMemo(
-        () => [
-            {
-                title: getFilterDisplayTitle(searchAdvancedFilters, CONST.SEARCH.SYNTAX_FILTER_KEYS.DATE, translate),
-                description: 'common.date' as const,
-                route: ROUTES.SEARCH_ADVANCED_FILTERS_DATE,
-            },
-            {
-                title: getFilterDisplayTitle(searchAdvancedFilters, CONST.SEARCH.SYNTAX_FILTER_KEYS.CURRENCY, translate),
-                description: 'common.currency' as const,
-                route: ROUTES.SEARCH_ADVANCED_FILTERS_CURRENCY,
-            },
-            {
-                title: getFilterDisplayTitle(searchAdvancedFilters, CONST.SEARCH.SYNTAX_FILTER_KEYS.MERCHANT, translate),
-                description: 'common.merchant' as const,
-                route: ROUTES.SEARCH_ADVANCED_FILTERS_MERCHANT,
-            },
-            {
-                title: getFilterDisplayTitle(searchAdvancedFilters, CONST.SEARCH.SYNTAX_FILTER_KEYS.DESCRIPTION, translate),
-                description: 'common.description' as const,
-                route: ROUTES.SEARCH_ADVANCED_FILTERS_DESCRIPTION,
-            },
-            {
-                title: getFilterDisplayTitle(searchAdvancedFilters, CONST.SEARCH.SYNTAX_FILTER_KEYS.REPORT_ID, translate),
-                description: 'common.reportID' as const,
-                route: ROUTES.SEARCH_ADVANCED_FILTERS_REPORT_ID,
-            },
-            {
-                title: getFilterDisplayTitle(searchAdvancedFilters, CONST.SEARCH.SYNTAX_FILTER_KEYS.AMOUNT, translate),
-                description: 'common.total' as const,
-                route: ROUTES.SEARCH_ADVANCED_FILTERS_AMOUNT,
-            },
-            {
-                title: getFilterDisplayTitle(searchAdvancedFilters, CONST.SEARCH.SYNTAX_FILTER_KEYS.CATEGORY, translate),
-                description: 'common.category' as const,
-                route: ROUTES.SEARCH_ADVANCED_FILTERS_CATEGORY,
-            },
-            {
-                title: getFilterDisplayTitle(searchAdvancedFilters, CONST.SEARCH.SYNTAX_FILTER_KEYS.KEYWORD, translate),
-                description: 'search.filters.hasKeywords' as const,
-                route: ROUTES.SEARCH_ADVANCED_FILTERS_KEYWORD,
-            },
-            {
-                title: getFilterCardDisplayTitle(searchAdvancedFilters, cardList),
-                description: 'common.card' as const,
-                route: ROUTES.SEARCH_ADVANCED_FILTERS_CARD,
-                shouldHide: Object.keys(cardList).length === 0,
-            },
-            {
-                title: getFilterTaxRateDisplayTitle(searchAdvancedFilters, taxRates),
-                description: 'workspace.taxes.taxRate' as const,
-                route: ROUTES.SEARCH_ADVANCED_FILTERS_TAX_RATE,
-            },
-            {
-                title: getExpenseTypeDisplayTitle(searchAdvancedFilters, translate),
-                description: 'search.expenseType' as const,
-                route: ROUTES.SEARCH_ADVANCED_FILTERS_EXPENSE_TYPE,
-            },
-            {
-                title: getFilterDisplayTitle(searchAdvancedFilters, CONST.SEARCH.SYNTAX_FILTER_KEYS.TAG, translate),
-                description: 'common.tag' as const,
-                route: ROUTES.SEARCH_ADVANCED_FILTERS_TAG,
-            },
-            {
-                title: getFilterParticipantDisplayTitle(searchAdvancedFilters.from ?? [], personalDetails),
-                description: 'common.from' as const,
-                route: ROUTES.SEARCH_ADVANCED_FILTERS_FROM,
-            },
-            {
-                title: getFilterParticipantDisplayTitle(searchAdvancedFilters.to ?? [], personalDetails),
-                description: 'common.to' as const,
-                route: ROUTES.SEARCH_ADVANCED_FILTERS_TO,
-            },
-            {
-                title: getChatIsDisplayTitle(searchAdvancedFilters, translate),
-                description: 'search.filters.is' as const,
-                route: ROUTES.SEARCH_ADVANCED_FILTERS_IS,
-            },
-        ],
-        [searchAdvancedFilters, translate, cardList, taxRates, personalDetails],
-    );
-=======
     // const advancedFilters = useMemo(
     //     () => [
     //         {
@@ -414,11 +337,15 @@
     //             description: 'common.in' as const,
     //             route: ROUTES.SEARCH_ADVANCED_FILTERS_IN,
     //         },
+    //         {
+    //             title: getChatIsDisplayTitle(searchAdvancedFilters, translate),
+    //             description: 'search.filters.is' as const,
+    //             route: ROUTES.SEARCH_ADVANCED_FILTERS_IS,
+    //         },
     //     ],
     //     [searchAdvancedFilters, translate, cardList, taxRates, personalDetails, reports],
     // );
     const currentType = searchAdvancedFilters?.type ?? CONST.SEARCH.DATA_TYPES.EXPENSE;
->>>>>>> ddf0e538
 
     const onFormSubmit = () => {
         const query = SearchUtils.buildQueryStringFromFilters(searchAdvancedFilters);
