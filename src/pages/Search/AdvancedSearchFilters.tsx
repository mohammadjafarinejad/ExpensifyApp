--- conflicted
+++ resolved
@@ -511,19 +511,6 @@
         .map((section) => {
             return section
                 .map((key) => {
-<<<<<<< HEAD
-                    // 'feed', 'exporter', 'payer', 'reimburser' and 'action' do not appear in advanced filters, they are created using suggested searches
-                    if (
-                        key === CONST.SEARCH.SYNTAX_FILTER_KEYS.FEED ||
-                        key === CONST.SEARCH.SYNTAX_FILTER_KEYS.EXPORTER ||
-                        key === CONST.SEARCH.SYNTAX_FILTER_KEYS.PAYER ||
-                        key === CONST.SEARCH.SYNTAX_FILTER_KEYS.ACTION
-                    ) {
-                        return;
-                    }
-
-=======
->>>>>>> 79bde7cb
                     const onPress = singleExecution(waitForNavigate(() => Navigation.navigate(baseFilterConfig[key].route)));
                     let filterTitle;
                     if (
