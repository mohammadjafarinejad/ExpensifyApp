--- conflicted
+++ resolved
@@ -448,35 +448,7 @@
         localeCompare,
     });
 
-<<<<<<< HEAD
-    // When looking if a user has any categories to display, we want to ignore the policies that are of type PERSONAL
-    const nonPersonalPolicyCategoryIds = Object.values(policies)
-        .filter((policy): policy is NonNullable<Policy> => !!(policy && policy.type !== CONST.POLICY.TYPE.PERSONAL))
-        .map((policy) => `${ONYXKEYS.COLLECTION.POLICY_CATEGORIES}${policy.id}`);
-    const nonPersonalPolicyCategoryCount = Object.keys(allPolicyCategories).filter((policyCategoryId) => nonPersonalPolicyCategoryIds.includes(policyCategoryId)).length;
-
-    const areCategoriesEnabled = isFeatureEnabledInPolicies(policies, CONST.POLICY.MORE_FEATURES.ARE_CATEGORIES_ENABLED);
-    const areTagsEnabled = isFeatureEnabledInPolicies(policies, CONST.POLICY.MORE_FEATURES.ARE_TAGS_ENABLED);
-    const areCardsEnabled =
-        isFeatureEnabledInPolicies(policies, CONST.POLICY.MORE_FEATURES.ARE_COMPANY_CARDS_ENABLED) ||
-        isFeatureEnabledInPolicies(policies, CONST.POLICY.MORE_FEATURES.ARE_EXPENSIFY_CARDS_ENABLED);
-    const areTaxEnabled = isFeatureEnabledInPolicies(policies, CONST.POLICY.MORE_FEATURES.ARE_TAXES_ENABLED);
-
-    const shouldDisplayCategoryFilter = shouldDisplayFilter(nonPersonalPolicyCategoryCount, areCategoriesEnabled, !!selectedPolicyCategories);
-    const shouldDisplayTagFilter = shouldDisplayFilter(tagListsUnpacked.length, areTagsEnabled, !!selectedPolicyTagLists);
-    const shouldDisplayCardFilter = shouldDisplayFilter(Object.keys(allCards).length, areCardsEnabled);
-    const shouldDisplayTaxFilter = shouldDisplayFilter(Object.keys(taxRates).length, areTaxEnabled);
-    const shouldDisplayWorkspaceFilter = workspaces.some((section) => section.data.length !== 0);
-    const shouldDisplayGroupByFilter = !!groupBy && groupBy !== CONST.SEARCH.GROUP_BY.REPORTS;
-    const shouldDisplayGroupCurrencyFilter = shouldDisplayGroupByFilter;
-
-    let currentType = searchAdvancedFilters?.type ?? CONST.SEARCH.DATA_TYPES.EXPENSE;
-    if (!Object.keys(typeFiltersKeys).includes(currentType)) {
-        currentType = CONST.SEARCH.DATA_TYPES.EXPENSE;
-    }
-=======
     const {currentType, typeFiltersKeys} = useAdvancedSearchFilters();
->>>>>>> 2e79b664
 
     const queryString = useMemo(() => buildQueryStringFromFilterFormValues(searchAdvancedFilters), [searchAdvancedFilters]);
     const queryJSON = useMemo(() => buildSearchQueryJSON(queryString || buildCannedSearchQuery()), [queryString]);
