--- conflicted
+++ resolved
@@ -137,7 +137,6 @@
         description: 'common.in' as const,
         route: ROUTES.SEARCH_ADVANCED_FILTERS_IN,
     },
-<<<<<<< HEAD
     reimbursable: {
         getTitle: getFilterDisplayTitle,
         description: 'common.reimbursable' as const,
@@ -147,12 +146,11 @@
         getTitle: getFilterDisplayTitle,
         description: 'common.billable' as const,
         route: ROUTES.SEARCH_ADVANCED_FILTERS_BILLABLE,
-=======
+    },
     policyID: {
         getTitle: getFilterWorkspaceDisplayTitle,
         description: 'workspace.common.workspace' as const,
         route: ROUTES.SEARCH_ADVANCED_FILTERS_WORKSPACE,
->>>>>>> 86484815
     },
 };
 
@@ -577,13 +575,10 @@
                         filterTitle = baseFilterConfig[key].getTitle(searchAdvancedFilters[key] ?? [], personalDetails);
                     } else if (key === CONST.SEARCH.SYNTAX_FILTER_KEYS.IN) {
                         filterTitle = baseFilterConfig[key].getTitle(searchAdvancedFilters, translate, reports);
-<<<<<<< HEAD
                     } else if (key === CONST.SEARCH.SYNTAX_FILTER_KEYS.REIMBURSABLE || key === CONST.SEARCH.SYNTAX_FILTER_KEYS.BILLABLE) {
                         filterTitle = baseFilterConfig[key].getTitle(searchAdvancedFilters, key, translate);
-=======
                     } else if (key === CONST.SEARCH.SYNTAX_FILTER_KEYS.POLICY_ID) {
                         filterTitle = baseFilterConfig[key].getTitle(searchAdvancedFilters, policies);
->>>>>>> 86484815
                     }
                     return {
                         key,
