import React, {useMemo} from 'react';
import {View} from 'react-native';
import type {ValueOf} from 'react-native-gesture-handler/lib/typescript/typeUtils';
import type {OnyxCollection} from 'react-native-onyx';
import {useOnyx} from 'react-native-onyx';
import Button from '@components/Button';
import FormAlertWithSubmitButton from '@components/FormAlertWithSubmitButton';
import type {LocaleContextProps} from '@components/LocaleContextProvider';
import MenuItemWithTopDescription from '@components/MenuItemWithTopDescription';
import {usePersonalDetails} from '@components/OnyxProvider';
import ScrollView from '@components/ScrollView';
import type {SearchDateFilterKeys, SearchFilterKey} from '@components/Search/types';
import SpacerView from '@components/SpacerView';
import useLocalize from '@hooks/useLocalize';
import usePermissions from '@hooks/usePermissions';
import useSingleExecution from '@hooks/useSingleExecution';
import useThemeStyles from '@hooks/useThemeStyles';
import useWaitForNavigation from '@hooks/useWaitForNavigation';
import {clearAllFilters, saveSearch} from '@libs/actions/Search';
import {createCardFeedKey, getCardFeedKey, getCardFeedNamesWithType, getWorkspaceCardFeedKey} from '@libs/CardFeedUtils';
import {getCardDescription, mergeCardListWithWorkspaceFeeds} from '@libs/CardUtils';
import {convertToDisplayStringWithoutCurrency} from '@libs/CurrencyUtils';
import localeCompare from '@libs/LocaleCompare';
import Navigation from '@libs/Navigation/Navigation';
import {createDisplayName} from '@libs/PersonalDetailsUtils';
import {getAllTaxRates, getCleanedTagName, getTagNamesFromTagsLists, isPolicyFeatureEnabled} from '@libs/PolicyUtils';
import {getReportName} from '@libs/ReportUtils';
import {buildCannedSearchQuery, buildQueryStringFromFilterFormValues, buildSearchQueryJSON, isCannedSearchQuery, isCannedSearchQueryWithPolicyIDCheck} from '@libs/SearchQueryUtils';
import {getExpenseTypeTranslationKey} from '@libs/SearchUIUtils';
import CONST from '@src/CONST';
import ONYXKEYS from '@src/ONYXKEYS';
import ROUTES from '@src/ROUTES';
import type {SearchAdvancedFiltersForm} from '@src/types/form';
import {DATE_FILTER_KEYS} from '@src/types/form/SearchAdvancedFiltersForm';
import type {CardList, PersonalDetailsList, Policy, PolicyTagLists, Report, WorkspaceCardsList} from '@src/types/onyx';
import type {PolicyFeatureName} from '@src/types/onyx/Policy';
import {isEmptyObject} from '@src/types/utils/EmptyObject';

const baseFilterConfig = {
    date: {
        getTitle: getFilterDisplayTitle,
        description: 'common.date' as const,
        route: ROUTES.SEARCH_ADVANCED_FILTERS_DATE,
    },
    submitted: {
        getTitle: getFilterDisplayTitle,
        description: 'search.filters.submitted' as const,
        route: ROUTES.SEARCH_ADVANCED_FILTERS_SUBMITTED,
    },
    approved: {
        getTitle: getFilterDisplayTitle,
        description: 'search.filters.approved' as const,
        route: ROUTES.SEARCH_ADVANCED_FILTERS_APPROVED,
    },
    paid: {
        getTitle: getFilterDisplayTitle,
        description: 'search.filters.paid' as const,
        route: ROUTES.SEARCH_ADVANCED_FILTERS_PAID,
    },
    exported: {
        getTitle: getFilterDisplayTitle,
        description: 'search.filters.exported' as const,
        route: ROUTES.SEARCH_ADVANCED_FILTERS_EXPORTED,
    },
    posted: {
        getTitle: getFilterDisplayTitle,
        description: 'search.filters.posted' as const,
        route: ROUTES.SEARCH_ADVANCED_FILTERS_POSTED,
    },
    currency: {
        getTitle: getFilterDisplayTitle,
        description: 'common.currency' as const,
        route: ROUTES.SEARCH_ADVANCED_FILTERS_CURRENCY,
    },
    merchant: {
        getTitle: getFilterDisplayTitle,
        description: 'common.merchant' as const,
        route: ROUTES.SEARCH_ADVANCED_FILTERS_MERCHANT,
    },
    description: {
        getTitle: getFilterDisplayTitle,
        description: 'common.description' as const,
        route: ROUTES.SEARCH_ADVANCED_FILTERS_DESCRIPTION,
    },
    reportID: {
        getTitle: getFilterDisplayTitle,
        description: 'common.reportID' as const,
        route: ROUTES.SEARCH_ADVANCED_FILTERS_REPORT_ID,
    },
    amount: {
        getTitle: getFilterDisplayTitle,
        description: 'common.total' as const,
        route: ROUTES.SEARCH_ADVANCED_FILTERS_AMOUNT,
    },
    category: {
        getTitle: getFilterDisplayTitle,
        description: 'common.category' as const,
        route: ROUTES.SEARCH_ADVANCED_FILTERS_CATEGORY,
    },
    keyword: {
        getTitle: getFilterDisplayTitle,
        description: 'search.filters.hasKeywords' as const,
        route: ROUTES.SEARCH_ADVANCED_FILTERS_KEYWORD,
    },
    cardID: {
        getTitle: getFilterCardDisplayTitle,
        description: 'common.card' as const,
        route: ROUTES.SEARCH_ADVANCED_FILTERS_CARD,
    },
    taxRate: {
        getTitle: getFilterTaxRateDisplayTitle,
        description: 'workspace.taxes.taxRate' as const,
        route: ROUTES.SEARCH_ADVANCED_FILTERS_TAX_RATE,
    },
    expenseType: {
        getTitle: getFilterExpenseDisplayTitle,
        description: 'search.expenseType' as const,
        route: ROUTES.SEARCH_ADVANCED_FILTERS_EXPENSE_TYPE,
    },
    tag: {
        getTitle: getFilterDisplayTitle,
        description: 'common.tag' as const,
        route: ROUTES.SEARCH_ADVANCED_FILTERS_TAG,
    },
    from: {
        getTitle: getFilterParticipantDisplayTitle,
        description: 'common.from' as const,
        route: ROUTES.SEARCH_ADVANCED_FILTERS_FROM,
    },
    to: {
        getTitle: getFilterParticipantDisplayTitle,
        description: 'common.to' as const,
        route: ROUTES.SEARCH_ADVANCED_FILTERS_TO,
    },
    in: {
        getTitle: getFilterInDisplayTitle,
        description: 'common.in' as const,
        route: ROUTES.SEARCH_ADVANCED_FILTERS_IN,
    },
<<<<<<< HEAD
    title: {
        getTitle: getFilterDisplayTitle,
        description: 'common.title' as const,
        route: ROUTES.SEARCH_ADVANCED_FILTERS_TITLE,
    },
    assignee: {
        getTitle: getFilterParticipantDisplayTitle,
        description: 'common.assignee' as const,
        route: ROUTES.SEARCH_ADVANCED_FILTERS_ASSIGNEE,
    },
    createdBy: {
        getTitle: getFilterParticipantDisplayTitle,
        description: 'common.createdBy' as const,
        route: ROUTES.SEARCH_ADVANCED_FILTERS_CREATED_BY,
=======
    policyID: {
        getTitle: getFilterWorkspaceDisplayTitle,
        description: 'workspace.common.workspace' as const,
        route: ROUTES.SEARCH_ADVANCED_FILTERS_WORKSPACE,
>>>>>>> ced3ba84
    },
};

/**
 * typeFiltersKeys is stored as an object keyed by the different search types.
 * Each value is then an array of arrays where each inner array is a separate section in the UI.
 */
const typeFiltersKeys: Record<string, Array<Array<ValueOf<typeof CONST.SEARCH.SYNTAX_FILTER_KEYS>>>> = {
    [CONST.SEARCH.DATA_TYPES.EXPENSE]: [
        [CONST.SEARCH.SYNTAX_FILTER_KEYS.KEYWORD, CONST.SEARCH.SYNTAX_FILTER_KEYS.FROM, CONST.SEARCH.SYNTAX_FILTER_KEYS.TO],
        [
            CONST.SEARCH.SYNTAX_FILTER_KEYS.EXPENSE_TYPE,
            CONST.SEARCH.SYNTAX_FILTER_KEYS.MERCHANT,
            CONST.SEARCH.SYNTAX_FILTER_KEYS.DATE,
            CONST.SEARCH.SYNTAX_FILTER_KEYS.AMOUNT,
            CONST.SEARCH.SYNTAX_FILTER_KEYS.CURRENCY,
            CONST.SEARCH.SYNTAX_FILTER_KEYS.CATEGORY,
            CONST.SEARCH.SYNTAX_FILTER_KEYS.TAG,
            CONST.SEARCH.SYNTAX_FILTER_KEYS.DESCRIPTION,
            CONST.SEARCH.SYNTAX_FILTER_KEYS.TAX_RATE,
        ],
        [CONST.SEARCH.SYNTAX_FILTER_KEYS.CARD_ID, CONST.SEARCH.SYNTAX_FILTER_KEYS.POSTED],
        [
            CONST.SEARCH.SYNTAX_FILTER_KEYS.REPORT_ID,
            CONST.SEARCH.SYNTAX_FILTER_KEYS.SUBMITTED,
            CONST.SEARCH.SYNTAX_FILTER_KEYS.APPROVED,
            CONST.SEARCH.SYNTAX_FILTER_KEYS.PAID,
            CONST.SEARCH.SYNTAX_FILTER_KEYS.EXPORTED,
        ],
    ],
    [CONST.SEARCH.DATA_TYPES.INVOICE]: [
        [CONST.SEARCH.SYNTAX_FILTER_KEYS.KEYWORD, CONST.SEARCH.SYNTAX_FILTER_KEYS.FROM, CONST.SEARCH.SYNTAX_FILTER_KEYS.TO],
        [
            CONST.SEARCH.SYNTAX_FILTER_KEYS.MERCHANT,
            CONST.SEARCH.SYNTAX_FILTER_KEYS.DATE,
            CONST.SEARCH.SYNTAX_FILTER_KEYS.AMOUNT,
            CONST.SEARCH.SYNTAX_FILTER_KEYS.CURRENCY,
            CONST.SEARCH.SYNTAX_FILTER_KEYS.CATEGORY,
            CONST.SEARCH.SYNTAX_FILTER_KEYS.TAG,
            CONST.SEARCH.SYNTAX_FILTER_KEYS.DESCRIPTION,
            CONST.SEARCH.SYNTAX_FILTER_KEYS.TAX_RATE,
        ],
        [CONST.SEARCH.SYNTAX_FILTER_KEYS.CARD_ID, CONST.SEARCH.SYNTAX_FILTER_KEYS.POSTED],
        [
            CONST.SEARCH.SYNTAX_FILTER_KEYS.REPORT_ID,
            CONST.SEARCH.SYNTAX_FILTER_KEYS.SUBMITTED,
            CONST.SEARCH.SYNTAX_FILTER_KEYS.APPROVED,
            CONST.SEARCH.SYNTAX_FILTER_KEYS.PAID,
            CONST.SEARCH.SYNTAX_FILTER_KEYS.EXPORTED,
        ],
    ],
    [CONST.SEARCH.DATA_TYPES.TRIP]: [
        [CONST.SEARCH.SYNTAX_FILTER_KEYS.KEYWORD, CONST.SEARCH.SYNTAX_FILTER_KEYS.FROM, CONST.SEARCH.SYNTAX_FILTER_KEYS.TO],
        [
            CONST.SEARCH.SYNTAX_FILTER_KEYS.MERCHANT,
            CONST.SEARCH.SYNTAX_FILTER_KEYS.DATE,
            CONST.SEARCH.SYNTAX_FILTER_KEYS.AMOUNT,
            CONST.SEARCH.SYNTAX_FILTER_KEYS.CURRENCY,
            CONST.SEARCH.SYNTAX_FILTER_KEYS.CATEGORY,
            CONST.SEARCH.SYNTAX_FILTER_KEYS.TAG,
            CONST.SEARCH.SYNTAX_FILTER_KEYS.DESCRIPTION,
            CONST.SEARCH.SYNTAX_FILTER_KEYS.TAX_RATE,
        ],
        [CONST.SEARCH.SYNTAX_FILTER_KEYS.CARD_ID, CONST.SEARCH.SYNTAX_FILTER_KEYS.POSTED],
        [
            CONST.SEARCH.SYNTAX_FILTER_KEYS.REPORT_ID,
            CONST.SEARCH.SYNTAX_FILTER_KEYS.SUBMITTED,
            CONST.SEARCH.SYNTAX_FILTER_KEYS.APPROVED,
            CONST.SEARCH.SYNTAX_FILTER_KEYS.PAID,
            CONST.SEARCH.SYNTAX_FILTER_KEYS.EXPORTED,
        ],
    ],
    [CONST.SEARCH.DATA_TYPES.CHAT]: [
        [CONST.SEARCH.SYNTAX_FILTER_KEYS.KEYWORD, CONST.SEARCH.SYNTAX_FILTER_KEYS.FROM, CONST.SEARCH.SYNTAX_FILTER_KEYS.TO, CONST.SEARCH.SYNTAX_FILTER_KEYS.IN],
        [CONST.SEARCH.SYNTAX_FILTER_KEYS.DATE],
    ],
    [CONST.SEARCH.DATA_TYPES.TASK]: [
        [
            CONST.SEARCH.SYNTAX_FILTER_KEYS.TITLE,
            CONST.SEARCH.SYNTAX_FILTER_KEYS.DESCRIPTION,
            CONST.SEARCH.SYNTAX_FILTER_KEYS.IN,
            CONST.SEARCH.SYNTAX_FILTER_KEYS.ASSIGNEE,
            CONST.SEARCH.SYNTAX_FILTER_KEYS.CREATED_BY,
        ],
        [CONST.SEARCH.SYNTAX_FILTER_KEYS.DATE],
    ],
};

function getFilterWorkspaceDisplayTitle(filters: Partial<SearchAdvancedFiltersForm>, policies: OnyxCollection<Policy>) {
    const workspaceFilter = filters[CONST.SEARCH.SYNTAX_FILTER_KEYS.POLICY_ID];
    return policies?.[`${ONYXKEYS.COLLECTION.POLICY}${workspaceFilter}`]?.name ?? workspaceFilter;
}

function getFilterCardDisplayTitle(filters: Partial<SearchAdvancedFiltersForm>, cards: CardList, translate: LocaleContextProps['translate']) {
    const cardIdsFilter = filters[CONST.SEARCH.SYNTAX_FILTER_KEYS.CARD_ID] ?? [];
    const feedFilter = filters[CONST.SEARCH.SYNTAX_FILTER_KEYS.FEED] ?? [];
    const workspaceCardFeeds = Object.entries(cards).reduce<Record<string, WorkspaceCardsList>>((workspaceCardsFeed, [cardID, card]) => {
        const feedKey = `${createCardFeedKey(card.fundID, card.bank)}`;
        const workspaceFeedKey = getWorkspaceCardFeedKey(feedKey);
        /* eslint-disable no-param-reassign */
        workspaceCardsFeed[workspaceFeedKey] ??= {};
        workspaceCardsFeed[workspaceFeedKey][cardID] = card;
        /* eslint-enable no-param-reassign */
        return workspaceCardsFeed;
    }, {});

    const cardFeedNamesWithType = getCardFeedNamesWithType({
        workspaceCardFeeds,
        translate,
    });

    const cardNames = Object.values(cards)
        .filter((card) => cardIdsFilter.includes(card.cardID.toString()) && !feedFilter.includes(createCardFeedKey(card.fundID, card.bank)))
        .map((card) => getCardDescription(card.cardID, cards));

    const feedNames = Object.keys(cardFeedNamesWithType)
        .filter((workspaceCardFeedKey) => {
            const feedKey = getCardFeedKey(workspaceCardFeeds, workspaceCardFeedKey);
            return !!feedKey && feedFilter.includes(feedKey);
        })
        .map((cardFeedKey) => cardFeedNamesWithType[cardFeedKey].name);

    return [...feedNames, ...cardNames].join(', ');
}

function getFilterParticipantDisplayTitle(accountIDs: string[], personalDetails: PersonalDetailsList | undefined) {
    const selectedPersonalDetails = accountIDs.map((id) => personalDetails?.[id]);

    return selectedPersonalDetails
        .map((personalDetail) => {
            if (!personalDetail) {
                return '';
            }

            return createDisplayName(personalDetail.login ?? '', personalDetail);
        })
        .filter(Boolean)
        .join(', ');
}

const sortOptionsWithEmptyValue = (a: string, b: string) => {
    // Always show `No category` and `No tag` as the first option
    if (a === CONST.SEARCH.EMPTY_VALUE) {
        return -1;
    }
    if (b === CONST.SEARCH.EMPTY_VALUE) {
        return 1;
    }
    return localeCompare(a, b);
};

function getFilterDisplayTitle(filters: Partial<SearchAdvancedFiltersForm>, filterKey: SearchFilterKey, translate: LocaleContextProps['translate']) {
    if (DATE_FILTER_KEYS.includes(filterKey as SearchDateFilterKeys)) {
        // the value of date filter is a combination of dateBefore + dateAfter values
        const keyBefore = `${filterKey}${CONST.SEARCH.DATE_MODIFIERS.BEFORE}` as `${SearchDateFilterKeys}${typeof CONST.SEARCH.DATE_MODIFIERS.BEFORE}`;
        const keyAfter = `${filterKey}${CONST.SEARCH.DATE_MODIFIERS.AFTER}` as `${SearchDateFilterKeys}${typeof CONST.SEARCH.DATE_MODIFIERS.AFTER}`;
        const dateBefore = filters[keyBefore];
        const dateAfter = filters[keyAfter];
        let dateValue = '';
        if (dateBefore) {
            dateValue = translate('search.filters.date.before', {date: dateBefore});
        }
        if (dateBefore && dateAfter) {
            dateValue += ', ';
        }
        if (dateAfter) {
            dateValue += translate('search.filters.date.after', {date: dateAfter});
        }

        return dateValue;
    }

    const nonDateFilterKey = filterKey as Exclude<SearchFilterKey, SearchDateFilterKeys | typeof CONST.SEARCH.SYNTAX_ROOT_KEYS.GROUP_BY>;

    if (nonDateFilterKey === CONST.SEARCH.SYNTAX_FILTER_KEYS.AMOUNT) {
        const {lessThan, greaterThan} = filters;
        if (lessThan && greaterThan) {
            return translate('search.filters.amount.between', {
                lessThan: convertToDisplayStringWithoutCurrency(Number(lessThan)),
                greaterThan: convertToDisplayStringWithoutCurrency(Number(greaterThan)),
            });
        }
        if (lessThan) {
            return translate('search.filters.amount.lessThan', {amount: convertToDisplayStringWithoutCurrency(Number(lessThan))});
        }
        if (greaterThan) {
            return translate('search.filters.amount.greaterThan', {amount: convertToDisplayStringWithoutCurrency(Number(greaterThan))});
        }
        // Will never happen
        return;
    }

    if (nonDateFilterKey === CONST.SEARCH.SYNTAX_FILTER_KEYS.CURRENCY && filters[nonDateFilterKey]) {
        const filterArray = filters[nonDateFilterKey] ?? [];
        return filterArray.sort(localeCompare).join(', ');
    }

    if (nonDateFilterKey === CONST.SEARCH.SYNTAX_FILTER_KEYS.CATEGORY && filters[nonDateFilterKey]) {
        const filterArray = filters[nonDateFilterKey] ?? [];
        return filterArray
            .sort(sortOptionsWithEmptyValue)
            .map((value) => (value === CONST.SEARCH.EMPTY_VALUE ? translate('search.noCategory') : value))
            .join(', ');
    }

    if (nonDateFilterKey === CONST.SEARCH.SYNTAX_FILTER_KEYS.TAG && filters[nonDateFilterKey]) {
        const filterArray = filters[nonDateFilterKey] ?? [];
        return filterArray
            .sort(sortOptionsWithEmptyValue)
            .map((value) => (value === CONST.SEARCH.EMPTY_VALUE ? translate('search.noTag') : getCleanedTagName(value)))
            .join(', ');
    }

    if (nonDateFilterKey === CONST.SEARCH.SYNTAX_FILTER_KEYS.DESCRIPTION || nonDateFilterKey === CONST.SEARCH.SYNTAX_FILTER_KEYS.TITLE) {
        return filters[nonDateFilterKey];
    }

    const filterValue = filters[nonDateFilterKey];
    return Array.isArray(filterValue) ? filterValue.join(', ') : filterValue;
}

function getFilterTaxRateDisplayTitle(filters: Partial<SearchAdvancedFiltersForm>, taxRates: Record<string, string[]>) {
    const selectedTaxRateKeys = filters[CONST.SEARCH.SYNTAX_FILTER_KEYS.TAX_RATE];
    if (!selectedTaxRateKeys) {
        return undefined;
    }

    const result: string[] = [];
    Object.entries(taxRates).forEach(([taxRateName, taxRateKeys]) => {
        if (!taxRateKeys.some((taxRateKey) => selectedTaxRateKeys.includes(taxRateKey)) || result.includes(taxRateName)) {
            return;
        }
        result.push(taxRateName);
    });

    return result.join(', ');
}

function getFilterExpenseDisplayTitle(filters: Partial<SearchAdvancedFiltersForm>, translate: LocaleContextProps['translate']) {
    const filterValue = filters[CONST.SEARCH.SYNTAX_FILTER_KEYS.EXPENSE_TYPE];
    return filterValue
        ? Object.values(CONST.SEARCH.TRANSACTION_TYPE)
              .filter((expenseType) => filterValue.includes(expenseType))
              .map((expenseType) => translate(getExpenseTypeTranslationKey(expenseType)))
              .join(', ')
        : undefined;
}

function getFilterInDisplayTitle(filters: Partial<SearchAdvancedFiltersForm>, _: LocaleContextProps['translate'], reports?: OnyxCollection<Report>) {
    return filters.in
        ? filters.in
              .map((id) => getReportName(reports?.[`${ONYXKEYS.COLLECTION.REPORT}${id}`]))
              .filter(Boolean)
              .join(', ')
        : undefined;
}

function shouldDisplayFilter(numberOfFilters: number, isFeatureEnabled: boolean, singlePolicyCondition = false): boolean {
    return (numberOfFilters !== 0 || singlePolicyCondition) && isFeatureEnabled;
}

function isFeatureEnabledInPolicies(policies: OnyxCollection<Policy>, featureName: PolicyFeatureName) {
    if (isEmptyObject(policies)) {
        return false;
    }
    return Object.values(policies).some((policy) => isPolicyFeatureEnabled(policy, featureName));
}

function AdvancedSearchFilters() {
    const {translate} = useLocalize();
    const styles = useThemeStyles();
    const {singleExecution} = useSingleExecution();
    const waitForNavigate = useWaitForNavigation();
    const [reports] = useOnyx(ONYXKEYS.COLLECTION.REPORT);
    const [savedSearches] = useOnyx(ONYXKEYS.SAVED_SEARCHES);
    const [searchAdvancedFilters = {} as SearchAdvancedFiltersForm] = useOnyx(ONYXKEYS.FORMS.SEARCH_ADVANCED_FILTERS_FORM);
    const policyID = searchAdvancedFilters.policyID;
    const [userCardList] = useOnyx(ONYXKEYS.CARD_LIST);
    const [workspaceCardFeeds] = useOnyx(ONYXKEYS.COLLECTION.WORKSPACE_CARDS_LIST);
    const allCards = useMemo(() => mergeCardListWithWorkspaceFeeds(workspaceCardFeeds ?? CONST.EMPTY_OBJECT, userCardList, true), [userCardList, workspaceCardFeeds]);
    const taxRates = getAllTaxRates();
    const personalDetails = usePersonalDetails();
    const {canUseLeftHandBar} = usePermissions();

    // If users have access to the leftHandBar beta, then the workspace filter is displyed in the first section of the advanced search filters
    const typeFiltersKeysWithOptionalPolicy = useMemo(
        () =>
            canUseLeftHandBar
                ? Object.fromEntries(
                      Object.entries(typeFiltersKeys).map(([key, arrays]) => {
                          const firstFiltersSection = arrays.at(0);
                          if (!firstFiltersSection) {
                              return [key, arrays];
                          }

                          const modifiedFirstFiltersSection = [...firstFiltersSection, CONST.SEARCH.SYNTAX_FILTER_KEYS.POLICY_ID];
                          return [key, [modifiedFirstFiltersSection, ...arrays.slice(1)]];
                      }),
                  )
                : typeFiltersKeys,
        [canUseLeftHandBar],
    );
    const [policies = {}] = useOnyx(ONYXKEYS.COLLECTION.POLICY);
    const [allPolicyCategories = {}] = useOnyx(ONYXKEYS.COLLECTION.POLICY_CATEGORIES, {
        selector: (policyCategories) =>
            Object.fromEntries(
                Object.entries(policyCategories ?? {}).filter(([, categories]) => {
                    const availableCategories = Object.values(categories ?? {}).filter((category) => category.pendingAction !== CONST.RED_BRICK_ROAD_PENDING_ACTION.DELETE);
                    return availableCategories.length > 0;
                }),
            ),
    });
    const singlePolicyCategories = allPolicyCategories[`${ONYXKEYS.COLLECTION.POLICY_CATEGORIES}${policyID}`];
    const [allPolicyTagLists = {}] = useOnyx(ONYXKEYS.COLLECTION.POLICY_TAGS);
    const singlePolicyTagLists = allPolicyTagLists[`${ONYXKEYS.COLLECTION.POLICY_TAGS}${policyID}`];
    const tagListsUnpacked = Object.values(allPolicyTagLists ?? {})
        .filter((item): item is NonNullable<PolicyTagLists> => !!item)
        .map(getTagNamesFromTagsLists)
        .flat();

    // When looking if a user has any categories to display, we want to ignore the policies that are of type PERSONAL
    const nonPersonalPolicyCategoryIds = Object.values(policies)
        .filter((policy): policy is NonNullable<Policy> => !!(policy && policy.type !== CONST.POLICY.TYPE.PERSONAL))
        .map((policy) => `${ONYXKEYS.COLLECTION.POLICY_CATEGORIES}${policy.id}`);
    const nonPersonalPolicyCategoryCount = Object.keys(allPolicyCategories).filter((policyCategoryId) => nonPersonalPolicyCategoryIds.includes(policyCategoryId)).length;

    const areCategoriesEnabled = isFeatureEnabledInPolicies(policies, CONST.POLICY.MORE_FEATURES.ARE_CATEGORIES_ENABLED);
    const areTagsEnabled = isFeatureEnabledInPolicies(policies, CONST.POLICY.MORE_FEATURES.ARE_TAGS_ENABLED);
    const areCardsEnabled =
        isFeatureEnabledInPolicies(policies, CONST.POLICY.MORE_FEATURES.ARE_COMPANY_CARDS_ENABLED) ||
        isFeatureEnabledInPolicies(policies, CONST.POLICY.MORE_FEATURES.ARE_EXPENSIFY_CARDS_ENABLED);
    const areTaxEnabled = isFeatureEnabledInPolicies(policies, CONST.POLICY.MORE_FEATURES.ARE_TAXES_ENABLED);

    const shouldDisplayCategoryFilter = shouldDisplayFilter(nonPersonalPolicyCategoryCount, areCategoriesEnabled, !!singlePolicyCategories);
    const shouldDisplayTagFilter = shouldDisplayFilter(tagListsUnpacked.length, areTagsEnabled, !!singlePolicyTagLists);
    const shouldDisplayCardFilter = shouldDisplayFilter(Object.keys(allCards).length, areCardsEnabled);
    const shouldDisplayTaxFilter = shouldDisplayFilter(Object.keys(taxRates).length, areTaxEnabled);

    let currentType = searchAdvancedFilters?.type ?? CONST.SEARCH.DATA_TYPES.EXPENSE;
    if (!Object.keys(typeFiltersKeysWithOptionalPolicy).includes(currentType)) {
        currentType = CONST.SEARCH.DATA_TYPES.EXPENSE;
    }

    const queryString = useMemo(() => buildQueryStringFromFilterFormValues(searchAdvancedFilters), [searchAdvancedFilters]);
    const queryJSON = useMemo(() => buildSearchQueryJSON(queryString || buildCannedSearchQuery()), [queryString]);

    const applyFiltersAndNavigate = () => {
        clearAllFilters();
        Navigation.navigate(
            ROUTES.SEARCH_ROOT.getRoute({
                query: queryString,
            }),
            {forceReplace: true},
        );
    };

    const onSaveSearch = () => {
        const savedSearchKeys = Object.keys(savedSearches ?? {});
        if (!queryJSON || (savedSearches && savedSearchKeys.includes(String(queryJSON.hash)))) {
            // If the search is already saved, we only display the results as we don't need to save it.
            applyFiltersAndNavigate();
            return;
        }

        saveSearch({
            queryJSON,
        });

        applyFiltersAndNavigate();
    };

    const filters = typeFiltersKeysWithOptionalPolicy[currentType]
        .map((section) => {
            return section
                .map((key) => {
                    // 'feed' filter row does not appear in advanced filters, it is created using selected cards
                    if (key === CONST.SEARCH.SYNTAX_FILTER_KEYS.FEED) {
                        return;
                    }
                    const onPress = singleExecution(waitForNavigate(() => Navigation.navigate(baseFilterConfig[key].route)));
                    let filterTitle;
                    if (
                        key === CONST.SEARCH.SYNTAX_FILTER_KEYS.DATE ||
                        key === CONST.SEARCH.SYNTAX_FILTER_KEYS.SUBMITTED ||
                        key === CONST.SEARCH.SYNTAX_FILTER_KEYS.APPROVED ||
                        key === CONST.SEARCH.SYNTAX_FILTER_KEYS.PAID ||
                        key === CONST.SEARCH.SYNTAX_FILTER_KEYS.EXPORTED ||
                        key === CONST.SEARCH.SYNTAX_FILTER_KEYS.AMOUNT ||
                        key === CONST.SEARCH.SYNTAX_FILTER_KEYS.CURRENCY ||
                        key === CONST.SEARCH.SYNTAX_FILTER_KEYS.DESCRIPTION ||
                        key === CONST.SEARCH.SYNTAX_FILTER_KEYS.MERCHANT ||
                        key === CONST.SEARCH.SYNTAX_FILTER_KEYS.REPORT_ID ||
                        key === CONST.SEARCH.SYNTAX_FILTER_KEYS.KEYWORD ||
                        key === CONST.SEARCH.SYNTAX_FILTER_KEYS.TITLE
                    ) {
                        filterTitle = baseFilterConfig[key].getTitle(searchAdvancedFilters, key, translate);
                    } else if (key === CONST.SEARCH.SYNTAX_FILTER_KEYS.CATEGORY) {
                        if (!shouldDisplayCategoryFilter) {
                            return;
                        }
                        filterTitle = baseFilterConfig[key].getTitle(searchAdvancedFilters, key, translate);
                    } else if (key === CONST.SEARCH.SYNTAX_FILTER_KEYS.TAG) {
                        if (!shouldDisplayTagFilter) {
                            return;
                        }
                        filterTitle = baseFilterConfig[key].getTitle(searchAdvancedFilters, key, translate);
                    } else if (key === CONST.SEARCH.SYNTAX_FILTER_KEYS.CARD_ID) {
                        if (!shouldDisplayCardFilter) {
                            return;
                        }
                        filterTitle = baseFilterConfig[key].getTitle(searchAdvancedFilters, allCards, translate);
                    } else if (key === CONST.SEARCH.SYNTAX_FILTER_KEYS.POSTED) {
                        if (!shouldDisplayCardFilter) {
                            return;
                        }
                        filterTitle = baseFilterConfig[key].getTitle(searchAdvancedFilters, key, translate);
                    } else if (key === CONST.SEARCH.SYNTAX_FILTER_KEYS.TAX_RATE) {
                        if (!shouldDisplayTaxFilter) {
                            return;
                        }
                        filterTitle = baseFilterConfig[key].getTitle(searchAdvancedFilters, taxRates);
                    } else if (key === CONST.SEARCH.SYNTAX_FILTER_KEYS.EXPENSE_TYPE) {
                        filterTitle = baseFilterConfig[key].getTitle(searchAdvancedFilters, translate);
                    } else if (
                        key === CONST.SEARCH.SYNTAX_FILTER_KEYS.FROM ||
                        key === CONST.SEARCH.SYNTAX_FILTER_KEYS.TO ||
                        key === CONST.SEARCH.SYNTAX_FILTER_KEYS.ASSIGNEE ||
                        key === CONST.SEARCH.SYNTAX_FILTER_KEYS.CREATED_BY
                    ) {
                        filterTitle = baseFilterConfig[key].getTitle(searchAdvancedFilters[key] ?? [], personalDetails);
                    } else if (key === CONST.SEARCH.SYNTAX_FILTER_KEYS.IN) {
                        filterTitle = baseFilterConfig[key].getTitle(searchAdvancedFilters, translate, reports);
                    } else if (key === CONST.SEARCH.SYNTAX_FILTER_KEYS.POLICY_ID) {
                        filterTitle = baseFilterConfig[key].getTitle(searchAdvancedFilters, policies);
                    }
                    return {
                        key,
                        title: filterTitle,
                        description: translate(baseFilterConfig[key].description),
                        onPress,
                    };
                })
                .filter((filter): filter is NonNullable<typeof filter> => !!filter);
        })
        .filter((section) => !!section.length);
    const displaySearchButton = queryJSON && (canUseLeftHandBar ? !isCannedSearchQueryWithPolicyIDCheck(queryJSON) : !isCannedSearchQuery(queryJSON));

    return (
        <>
            <ScrollView contentContainerStyle={[styles.flexGrow1, styles.justifyContentBetween]}>
                <View>
                    {filters.map((section, index) => {
                        return (
                            // eslint-disable-next-line react/no-array-index-key
                            <View key={`${section.at(0)?.key}-${index}`}>
                                {index !== 0 && (
                                    <SpacerView
                                        shouldShow
                                        style={[styles.reportHorizontalRule]}
                                    />
                                )}
                                {section.map((item) => {
                                    return (
                                        <MenuItemWithTopDescription
                                            key={item.description}
                                            title={item.title}
                                            titleStyle={styles.flex1}
                                            description={item.description}
                                            shouldShowRightIcon
                                            onPress={item.onPress}
                                        />
                                    );
                                })}
                            </View>
                        );
                    })}
                </View>
            </ScrollView>
            {!!displaySearchButton && (
                <Button
                    text={translate('search.saveSearch')}
                    onPress={onSaveSearch}
                    style={[styles.mh4, styles.mt4]}
                    large
                />
            )}
            <FormAlertWithSubmitButton
                buttonText={translate('search.viewResults')}
                containerStyles={[styles.m4, styles.mb5]}
                onSubmit={applyFiltersAndNavigate}
                enabledWhenOffline
            />
        </>
    );
}

AdvancedSearchFilters.displayName = 'AdvancedSearchFilters';

export default AdvancedSearchFilters;<|MERGE_RESOLUTION|>--- conflicted
+++ resolved
@@ -137,7 +137,6 @@
         description: 'common.in' as const,
         route: ROUTES.SEARCH_ADVANCED_FILTERS_IN,
     },
-<<<<<<< HEAD
     title: {
         getTitle: getFilterDisplayTitle,
         description: 'common.title' as const,
@@ -152,12 +151,11 @@
         getTitle: getFilterParticipantDisplayTitle,
         description: 'common.createdBy' as const,
         route: ROUTES.SEARCH_ADVANCED_FILTERS_CREATED_BY,
-=======
+    },
     policyID: {
         getTitle: getFilterWorkspaceDisplayTitle,
         description: 'workspace.common.workspace' as const,
         route: ROUTES.SEARCH_ADVANCED_FILTERS_WORKSPACE,
->>>>>>> ced3ba84
     },
 };
 
