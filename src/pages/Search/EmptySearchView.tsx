--- conflicted
+++ resolved
@@ -44,13 +44,8 @@
 import type {SearchDataTypes} from '@src/types/onyx/SearchResults';
 
 type EmptySearchViewProps = {
-<<<<<<< HEAD
-    hash: number;
+similarSearchHash: number;
     groupBy?: SearchGroupBy | undefined;
-=======
-    similarSearchHash: number;
-    groupBy?: ValueOf<typeof CONST.SEARCH.GROUP_BY>;
->>>>>>> a5f72ac7
     type: SearchDataTypes;
     hasResults: boolean;
 };
