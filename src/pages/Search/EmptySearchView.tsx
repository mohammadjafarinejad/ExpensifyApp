<<<<<<< HEAD
import React, {useMemo, useState} from 'react';
import type {TextStyle, ViewStyle} from 'react-native';
=======
import React, {useMemo, useRef, useState} from 'react';
// eslint-disable-next-line no-restricted-imports
import type {GestureResponderEvent, Text as RNText} from 'react-native';
>>>>>>> 28a46196
import {Linking, View} from 'react-native';
import {useOnyx} from 'react-native-onyx';
import type {OnyxCollection} from 'react-native-onyx';
import BookTravelButton from '@components/BookTravelButton';
import ConfirmModal from '@components/ConfirmModal';
import EmptyStateComponent from '@components/EmptyStateComponent';
import type {EmptyStateButton} from '@components/EmptyStateComponent/types';
import type {FeatureListItem} from '@components/FeatureList';
import {Alert, PiggyBank} from '@components/Icon/Illustrations';
import LottieAnimations from '@components/LottieAnimations';
import type DotLottieAnimation from '@components/LottieAnimations/types';
import MenuItem from '@components/MenuItem';
import PressableWithSecondaryInteraction from '@components/PressableWithSecondaryInteraction';
import ScrollView from '@components/ScrollView';
import SearchRowSkeleton from '@components/Skeletons/SearchRowSkeleton';
import Text from '@components/Text';
import TextLink from '@components/TextLink';
import useCurrentUserPersonalDetails from '@hooks/useCurrentUserPersonalDetails';
import useEnvironment from '@hooks/useEnvironment';
import useLocalize from '@hooks/useLocalize';
import useReportIsArchived from '@hooks/useReportIsArchived';
import useStyleUtils from '@hooks/useStyleUtils';
import useTheme from '@hooks/useTheme';
import useThemeStyles from '@hooks/useThemeStyles';
import {startMoneyRequest} from '@libs/actions/IOU';
import {openExternalLink, openOldDotLink} from '@libs/actions/Link';
import {canActionTask, canModifyTask, completeTask} from '@libs/actions/Task';
import {setSelfTourViewed} from '@libs/actions/Welcome';
import interceptAnonymousUser from '@libs/interceptAnonymousUser';
import {hasSeenTourSelector} from '@libs/onboardingSelectors';
import {areAllGroupPoliciesExpenseChatDisabled} from '@libs/PolicyUtils';
import {generateReportID} from '@libs/ReportUtils';
import {buildSearchQueryJSON} from '@libs/SearchQueryUtils';
import {createTypeMenuSections} from '@libs/SearchUIUtils';
import {getNavatticURL} from '@libs/TourUtils';
import {showContextMenu} from '@pages/home/report/ContextMenu/ReportActionContextMenu';
import variables from '@styles/variables';
import CONST from '@src/CONST';
import ONYXKEYS from '@src/ONYXKEYS';
import type {Policy} from '@src/types/onyx';
import type {SearchDataTypes} from '@src/types/onyx/SearchResults';

type EmptySearchViewProps = {
    hash: number;
    type: SearchDataTypes;
    hasResults: boolean;
};

type EmptySearchViewItem = {
    headerMedia: DotLottieAnimation;
    title: string;
    subtitle?: string;
    headerContentStyles: Array<Pick<ViewStyle, 'width' | 'height'>>;
    lottieWebViewStyles?: React.CSSProperties | undefined;
    buttons?: EmptyStateButton[];
    headerStyles?: ViewStyle;
    titleStyles?: TextStyle;
    subtitleStyle?: TextStyle;
    children?: React.ReactNode;
};

const tripsFeatures: FeatureListItem[] = [
    {
        icon: PiggyBank,
        translationKey: 'travel.features.saveMoney',
    },
    {
        icon: Alert,
        translationKey: 'travel.features.alerts',
    },
];

function EmptySearchView({hash, type, hasResults}: EmptySearchViewProps) {
    const theme = useTheme();
    const StyleUtils = useStyleUtils();
    const {translate} = useLocalize();
    const styles = useThemeStyles();
    const [modalVisible, setModalVisible] = useState(false);

    const [session] = useOnyx(ONYXKEYS.SESSION, {canBeMissing: false});
    const [allPolicies] = useOnyx(ONYXKEYS.COLLECTION.POLICY, {canBeMissing: false});

    const shouldRedirectToExpensifyClassic = useMemo(() => {
        return areAllGroupPoliciesExpenseChatDisabled((allPolicies as OnyxCollection<Policy>) ?? {});
    }, [allPolicies]);

<<<<<<< HEAD
    const typeMenuItems = useMemo(() => {
        return createTypeMenuSections(session)
            .map((section) => section.menuItems)
            .flat();
    }, [session]);

=======
    const contextMenuAnchor = useRef<RNText>(null);
>>>>>>> 28a46196
    const tripViewChildren = useMemo(() => {
        const onLongPress = (event: GestureResponderEvent | MouseEvent) => {
            showContextMenu({
                type: CONST.CONTEXT_MENU_TYPES.LINK,
                event,
                selection: CONST.BOOK_TRAVEL_DEMO_URL,
                contextMenuAnchor: contextMenuAnchor.current,
            });
        };

        return (
            <>
                <Text style={[styles.textSupporting, styles.textNormal]}>
                    {translate('travel.subtitle')}{' '}
                    <PressableWithSecondaryInteraction
                        inline
                        onSecondaryInteraction={onLongPress}
                        accessible
                        accessibilityLabel={translate('travel.bookADemo')}
                    >
                        <TextLink
                            onLongPress={onLongPress}
                            onPress={() => {
                                Linking.openURL(CONST.BOOK_TRAVEL_DEMO_URL);
                            }}
                            ref={contextMenuAnchor}
                        >
                            {translate('travel.bookADemo')}
                        </TextLink>
                    </PressableWithSecondaryInteraction>
                    {translate('travel.toLearnMore')}
                </Text>
                <View style={[styles.flex1, styles.flexRow, styles.flexWrap, styles.rowGap4, styles.pt4, styles.pl1, styles.mb5]}>
                    {tripsFeatures.map((tripsFeature) => (
                        <View
                            key={tripsFeature.translationKey}
                            style={styles.w100}
                        >
                            <MenuItem
                                title={translate(tripsFeature.translationKey)}
                                icon={tripsFeature.icon}
                                iconWidth={variables.menuIconSize}
                                iconHeight={variables.menuIconSize}
                                interactive={false}
                                displayInDefaultIconColor
                                wrapperStyle={[styles.p0, styles.cursorAuto]}
                                containerStyle={[styles.m0, styles.wAuto]}
                                numberOfLinesTitle={0}
                            />
                        </View>
                    ))}
                </View>
                <BookTravelButton text={translate('search.searchResults.emptyTripResults.buttonText')} />
            </>
        );
    }, [styles, translate]);

    const [introSelected] = useOnyx(ONYXKEYS.NVP_INTRO_SELECTED, {canBeMissing: true});
    const onboardingPurpose = introSelected?.choice;
    const {environment} = useEnvironment();
    const navatticURL = getNavatticURL(environment, onboardingPurpose);
    const [hasSeenTour = false] = useOnyx(ONYXKEYS.NVP_ONBOARDING, {
        selector: hasSeenTourSelector,
        canBeMissing: true,
    });
    const viewTourTaskReportID = introSelected?.viewTour;
    const [viewTourTaskReport] = useOnyx(`${ONYXKEYS.COLLECTION.REPORT}${viewTourTaskReportID}`, {canBeMissing: false});
    const currentUserPersonalDetails = useCurrentUserPersonalDetails();
    const isReportArchived = useReportIsArchived(viewTourTaskReport?.parentReportID);
    const canModifyTheTask = canModifyTask(viewTourTaskReport, currentUserPersonalDetails.accountID, isReportArchived);
    const canActionTheTask = canActionTask(viewTourTaskReport, currentUserPersonalDetails.accountID);

    const content: EmptySearchViewItem = useMemo(() => {
        // Begin by going through all of our To-do searches, and returning their empty state
        // if it exists
        for (const menuItem of typeMenuItems) {
            const menuHash = buildSearchQueryJSON(menuItem.getSearchQuery())?.hash;
            if (menuHash === hash && menuItem.emptyState) {
                return {
                    headerMedia: menuItem.emptyState.headerMedia,
                    title: translate(menuItem.emptyState.title),
                    subtitle: translate(menuItem.emptyState.subtitle),
                    headerStyles: StyleUtils.getBackgroundColorStyle(theme.todoBG),
                    headerContentStyles: [StyleUtils.getWidthAndHeightStyle(375, 240), StyleUtils.getBackgroundColorStyle(theme.todoBG)],
                    lottieWebViewStyles: styles.emptyStateFireworksWebStyles,
                    buttons: menuItem.emptyState.buttons?.map((button) => ({
                        ...button,
                        buttonText: translate(button.buttonText),
                    })),
                };
            }
        }

        // If we didn't match a specific search hash, show a specific message
        // based on the type of the data
        switch (type) {
            case CONST.SEARCH.DATA_TYPES.TRIP:
                return {
                    headerMedia: LottieAnimations.TripsEmptyState,
                    headerContentStyles: [StyleUtils.getWidthAndHeightStyle(375, 240), StyleUtils.getBackgroundColorStyle(theme.travelBG)],
                    title: translate('travel.title'),
                    titleStyles: {...styles.textAlignLeft},
                    children: tripViewChildren,
                    lottieWebViewStyles: {backgroundColor: theme.travelBG, ...styles.emptyStateFolderWebStyles},
                };
            case CONST.SEARCH.DATA_TYPES.EXPENSE:
                if (!hasResults) {
                    return {
                        headerMedia: LottieAnimations.GenericEmptyState,
                        title: translate('search.searchResults.emptyExpenseResults.title'),
                        subtitle: translate(hasSeenTour ? 'search.searchResults.emptyExpenseResults.subtitleWithOnlyCreateButton' : 'search.searchResults.emptyExpenseResults.subtitle'),
                        buttons: [
                            ...(!hasSeenTour
                                ? [
                                      {
                                          buttonText: translate('emptySearchView.takeATestDrive'),
                                          buttonAction: () => {
                                              openExternalLink(navatticURL);
                                              setSelfTourViewed();
                                              if (viewTourTaskReport && canModifyTheTask && canActionTheTask) {
                                                  completeTask(viewTourTaskReport);
                                              }
                                          },
                                      },
                                  ]
                                : []),
                            {
                                buttonText: translate('iou.createExpense'),
                                buttonAction: () =>
                                    interceptAnonymousUser(() => {
                                        if (shouldRedirectToExpensifyClassic) {
                                            setModalVisible(true);
                                            return;
                                        }
                                        startMoneyRequest(CONST.IOU.TYPE.CREATE, generateReportID());
                                    }),
                                success: true,
                            },
                        ],
                        headerContentStyles: [styles.emptyStateFolderWebStyles, StyleUtils.getBackgroundColorStyle(theme.emptyFolderBG)],
                        lottieWebViewStyles: {backgroundColor: theme.emptyFolderBG, ...styles.emptyStateFolderWebStyles},
                    };
                }
            // We want to display the default nothing to show message if there is any filter applied.
            // eslint-disable-next-line no-fallthrough
            case CONST.SEARCH.DATA_TYPES.INVOICE:
                if (!hasResults) {
                    return {
                        headerMedia: LottieAnimations.GenericEmptyState,
                        title: translate('search.searchResults.emptyInvoiceResults.title'),
                        subtitle: translate(hasSeenTour ? 'search.searchResults.emptyInvoiceResults.subtitleWithOnlyCreateButton' : 'search.searchResults.emptyInvoiceResults.subtitle'),
                        buttons: [
                            ...(!hasSeenTour
                                ? [
                                      {
                                          buttonText: translate('emptySearchView.takeATestDrive'),
                                          buttonAction: () => {
                                              openExternalLink(navatticURL);
                                              setSelfTourViewed();
                                              if (viewTourTaskReport && canModifyTheTask && canActionTheTask) {
                                                  completeTask(viewTourTaskReport);
                                              }
                                          },
                                      },
                                  ]
                                : []),
                            {
                                buttonText: translate('workspace.invoices.sendInvoice'),
                                buttonAction: () =>
                                    interceptAnonymousUser(() => {
                                        if (shouldRedirectToExpensifyClassic) {
                                            setModalVisible(true);
                                            return;
                                        }
                                        startMoneyRequest(CONST.IOU.TYPE.INVOICE, generateReportID());
                                    }),
                                success: true,
                            },
                        ],
                        headerContentStyles: [styles.emptyStateFolderWebStyles, StyleUtils.getBackgroundColorStyle(theme.emptyFolderBG)],
                        lottieWebViewStyles: {backgroundColor: theme.emptyFolderBG, ...styles.emptyStateFolderWebStyles},
                    };
                }
            // eslint-disable-next-line no-fallthrough
            case CONST.SEARCH.DATA_TYPES.CHAT:
            default:
                return {
                    headerMedia: LottieAnimations.GenericEmptyState,
                    title: translate('search.searchResults.emptyResults.title'),
                    subtitle: translate('search.searchResults.emptyResults.subtitle'),
                    headerContentStyles: [styles.emptyStateFolderWebStyles, StyleUtils.getBackgroundColorStyle(theme.emptyFolderBG)],
                    lottieWebViewStyles: {backgroundColor: theme.emptyFolderBG, ...styles.emptyStateFolderWebStyles},
                };
        }
    }, [
        type,
        typeMenuItems,
        hash,
        translate,
        StyleUtils,
        theme.todoBG,
        theme.travelBG,
        theme.emptyFolderBG,
        styles.emptyStateFireworksWebStyles,
        styles.textAlignLeft,
        styles.emptyStateFolderWebStyles,
        tripViewChildren,
        hasResults,
        hasSeenTour,
        navatticURL,
        viewTourTaskReport,
        canModifyTheTask,
        canActionTheTask,
        shouldRedirectToExpensifyClassic,
    ]);

    return (
        <>
            <ScrollView
                showsVerticalScrollIndicator={false}
                contentContainerStyle={[styles.flexGrow1, styles.flexShrink0]}
            >
                <EmptyStateComponent
                    SkeletonComponent={SearchRowSkeleton}
                    headerMediaType={CONST.EMPTY_STATE_MEDIA.ANIMATION}
                    headerMedia={content.headerMedia}
                    headerStyles={[styles.emptyStateCardIllustrationContainer, styles.overflowHidden, content.headerStyles]}
                    title={content.title}
                    titleStyles={content.titleStyles}
                    subtitle={content.subtitle}
                    buttons={content.buttons}
                    headerContentStyles={[styles.h100, styles.w100, ...content.headerContentStyles]}
                    lottieWebViewStyles={content.lottieWebViewStyles}
                >
                    {content.children}
                </EmptyStateComponent>
            </ScrollView>
            <ConfirmModal
                prompt={translate('sidebarScreen.redirectToExpensifyClassicModal.description')}
                isVisible={modalVisible}
                onConfirm={() => {
                    setModalVisible(false);
                    openOldDotLink(CONST.OLDDOT_URLS.INBOX);
                }}
                onCancel={() => setModalVisible(false)}
                title={translate('sidebarScreen.redirectToExpensifyClassicModal.title')}
                confirmText={translate('exitSurvey.goToExpensifyClassic')}
                cancelText={translate('common.cancel')}
            />
        </>
    );
}

EmptySearchView.displayName = 'EmptySearchView';

export default EmptySearchView;<|MERGE_RESOLUTION|>--- conflicted
+++ resolved
@@ -1,11 +1,6 @@
-<<<<<<< HEAD
-import React, {useMemo, useState} from 'react';
-import type {TextStyle, ViewStyle} from 'react-native';
-=======
 import React, {useMemo, useRef, useState} from 'react';
 // eslint-disable-next-line no-restricted-imports
-import type {GestureResponderEvent, Text as RNText} from 'react-native';
->>>>>>> 28a46196
+import type {GestureResponderEvent, Text as RNText, TextStyle, ViewStyle} from 'react-native';
 import {Linking, View} from 'react-native';
 import {useOnyx} from 'react-native-onyx';
 import type {OnyxCollection} from 'react-native-onyx';
@@ -83,6 +78,7 @@
     const StyleUtils = useStyleUtils();
     const {translate} = useLocalize();
     const styles = useThemeStyles();
+    const contextMenuAnchor = useRef<RNText>(null);
     const [modalVisible, setModalVisible] = useState(false);
 
     const [session] = useOnyx(ONYXKEYS.SESSION, {canBeMissing: false});
@@ -92,16 +88,12 @@
         return areAllGroupPoliciesExpenseChatDisabled((allPolicies as OnyxCollection<Policy>) ?? {});
     }, [allPolicies]);
 
-<<<<<<< HEAD
     const typeMenuItems = useMemo(() => {
         return createTypeMenuSections(session)
             .map((section) => section.menuItems)
             .flat();
     }, [session]);
 
-=======
-    const contextMenuAnchor = useRef<RNText>(null);
->>>>>>> 28a46196
     const tripViewChildren = useMemo(() => {
         const onLongPress = (event: GestureResponderEvent | MouseEvent) => {
             showContextMenu({
