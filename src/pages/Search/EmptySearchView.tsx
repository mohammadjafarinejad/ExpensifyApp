--- conflicted
+++ resolved
@@ -449,10 +449,7 @@
         introSelected,
         tryNewDot?.hasBeenAddedToNudgeMigration,
         isUserPaidPolicyMember,
-<<<<<<< HEAD
-=======
         isViewTourParentReportArchived,
->>>>>>> 4c662655
         hasResults,
         defaultViewItemHeader,
         hasSeenTour,
