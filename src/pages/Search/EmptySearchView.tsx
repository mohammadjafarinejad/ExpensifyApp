--- conflicted
+++ resolved
@@ -90,13 +90,9 @@
     },
 ];
 
-<<<<<<< HEAD
+type ReportSummary = ReturnType<typeof reportSummariesOnyxSelector>[number];
+
 function EmptySearchView({similarSearchHash, type, hasResults}: EmptySearchViewProps) {
-=======
-type ReportSummary = ReturnType<typeof reportSummariesOnyxSelector>[number];
-
-function EmptySearchView({similarSearchHash, type, groupBy, hasResults}: EmptySearchViewProps) {
->>>>>>> 77770549
     const currentUserPersonalDetails = useCurrentUserPersonalDetails();
     const {typeMenuSections} = useSearchTypeMenuSections();
 
