import React, {useCallback, useMemo, useState} from 'react';
// eslint-disable-next-line no-restricted-imports
import type {GestureResponderEvent, ImageStyle, Text as RNText, TextStyle, ViewStyle} from 'react-native';
import {Linking, View} from 'react-native';
import type {OnyxCollection, OnyxEntry} from 'react-native-onyx';
import BookTravelButton from '@components/BookTravelButton';
import ConfirmModal from '@components/ConfirmModal';
import EmptyStateComponent from '@components/EmptyStateComponent';
import type {EmptyStateButton} from '@components/EmptyStateComponent/types';
import type {FeatureListItem} from '@components/FeatureList';
import {Alert, PiggyBank} from '@components/Icon/Illustrations';
import LottieAnimations from '@components/LottieAnimations';
import type DotLottieAnimation from '@components/LottieAnimations/types';
import MenuItem from '@components/MenuItem';
import PressableWithSecondaryInteraction from '@components/PressableWithSecondaryInteraction';
import ScrollView from '@components/ScrollView';
import {SearchScopeProvider} from '@components/Search/SearchScopeProvider';
import type {SearchGroupBy} from '@components/Search/types';
import SearchRowSkeleton from '@components/Skeletons/SearchRowSkeleton';
import Text from '@components/Text';
import TextLink from '@components/TextLink';
import useCreateEmptyReportConfirmation from '@hooks/useCreateEmptyReportConfirmation';
import useCurrentUserPersonalDetails from '@hooks/useCurrentUserPersonalDetails';
import useLocalize from '@hooks/useLocalize';
import useOnboardingTaskInformation from '@hooks/useOnboardingTaskInformation';
import useOnyx from '@hooks/useOnyx';
import useSearchTypeMenuSections from '@hooks/useSearchTypeMenuSections';
import useStyleUtils from '@hooks/useStyleUtils';
import useTheme from '@hooks/useTheme';
import useThemeStyles from '@hooks/useThemeStyles';
import {startMoneyRequest} from '@libs/actions/IOU';
import {openOldDotLink} from '@libs/actions/Link';
import {createNewReport} from '@libs/actions/Report';
import {startTestDrive} from '@libs/actions/Tour';
import interceptAnonymousUser from '@libs/interceptAnonymousUser';
import Navigation from '@libs/Navigation/Navigation';
import {hasSeenTourSelector, tryNewDotOnyxSelector} from '@libs/onboardingSelectors';
<<<<<<< HEAD
import {areAllGroupPoliciesExpenseChatDisabled, getGroupPaidPoliciesWithExpenseChatEnabled, getInferredWorkspacePolicy, isPaidGroupPolicy, isPolicyMember} from '@libs/PolicyUtils';
import {generateReportID, hasEmptyReportsForPolicy} from '@libs/ReportUtils';
=======
import Permissions from '@libs/Permissions';
import {areAllGroupPoliciesExpenseChatDisabled, getGroupPaidPoliciesWithExpenseChatEnabled, isPaidGroupPolicy, isPolicyMember} from '@libs/PolicyUtils';
import {generateReportID, hasViolations as hasViolationsReportUtils} from '@libs/ReportUtils';
>>>>>>> 1f2d9c8e
import type {SearchTypeMenuSection} from '@libs/SearchUIUtils';
import {shouldRestrictUserBillableActions} from '@libs/SubscriptionUtils';
import {showContextMenu} from '@pages/home/report/ContextMenu/ReportActionContextMenu';
import variables from '@styles/variables';
import CONST from '@src/CONST';
import ONYXKEYS from '@src/ONYXKEYS';
import ROUTES from '@src/ROUTES';
import type {IntroSelected, PersonalDetails, Policy, Transaction} from '@src/types/onyx';
import type {SearchDataTypes} from '@src/types/onyx/SearchResults';

type EmptySearchViewProps = {
    similarSearchHash: number;
    groupBy?: SearchGroupBy | undefined;
    type: SearchDataTypes;
    hasResults: boolean;
};

type EmptySearchViewContentProps = EmptySearchViewProps & {
    currentUserPersonalDetails: PersonalDetails;
    typeMenuSections: SearchTypeMenuSection[];
    allPolicies: OnyxCollection<Policy>;
    isUserPaidPolicyMember: boolean;
    activePolicy: OnyxEntry<Policy>;
    groupPoliciesWithChatEnabled: readonly never[] | Array<OnyxEntry<Policy>>;
    introSelected: OnyxEntry<IntroSelected>;
    hasSeenTour: boolean;
};

type EmptySearchViewItem = {
    headerMedia: DotLottieAnimation;
    title: string;
    subtitle?: string;
    headerContentStyles: Array<Pick<ViewStyle, 'width' | 'height'>>;
    lottieWebViewStyles?: React.CSSProperties | undefined;
    buttons?: EmptyStateButton[];
    headerStyles?: ViewStyle;
    titleStyles?: TextStyle;
    subtitleStyle?: TextStyle;
    children?: React.ReactNode;
};

const tripsFeatures: FeatureListItem[] = [
    {
        icon: PiggyBank,
        translationKey: 'travel.features.saveMoney',
    },
    {
        icon: Alert,
        translationKey: 'travel.features.alerts',
    },
];

function EmptySearchView({similarSearchHash, type, groupBy, hasResults}: EmptySearchViewProps) {
    const currentUserPersonalDetails = useCurrentUserPersonalDetails();
    const {typeMenuSections} = useSearchTypeMenuSections();

    const [allPolicies] = useOnyx(ONYXKEYS.COLLECTION.POLICY, {canBeMissing: false});

    const [activePolicyID] = useOnyx(ONYXKEYS.NVP_ACTIVE_POLICY_ID, {canBeMissing: true});
    const [activePolicy] = useOnyx(`${ONYXKEYS.COLLECTION.POLICY}${activePolicyID}`, {canBeMissing: true});

    const groupPoliciesWithChatEnabled = getGroupPaidPoliciesWithExpenseChatEnabled();

    const [introSelected] = useOnyx(ONYXKEYS.NVP_INTRO_SELECTED, {canBeMissing: true});
    const [hasSeenTour = false] = useOnyx(ONYXKEYS.NVP_ONBOARDING, {
        selector: hasSeenTourSelector,
        canBeMissing: true,
    });

    const isUserPaidPolicyMemberSelector = useCallback(
        (policies: OnyxCollection<Policy>) => {
            return Object.values(policies ?? {}).some((policy) => isPaidGroupPolicy(policy) && isPolicyMember(policy, currentUserPersonalDetails.login));
        },
        [currentUserPersonalDetails.login],
    );

    const [isUserPaidPolicyMember = false] = useOnyx(
        ONYXKEYS.COLLECTION.POLICY,
        {
            canBeMissing: true,
            selector: isUserPaidPolicyMemberSelector,
        },
        [isUserPaidPolicyMemberSelector],
    );

    return (
        <SearchScopeProvider>
            <EmptySearchViewContent
                similarSearchHash={similarSearchHash}
                type={type}
                groupBy={groupBy}
                hasResults={hasResults}
                currentUserPersonalDetails={currentUserPersonalDetails}
                typeMenuSections={typeMenuSections}
                allPolicies={allPolicies}
                isUserPaidPolicyMember={isUserPaidPolicyMember}
                activePolicy={activePolicy}
                groupPoliciesWithChatEnabled={groupPoliciesWithChatEnabled}
                introSelected={introSelected}
                hasSeenTour={hasSeenTour}
            />
        </SearchScopeProvider>
    );
}

const hasTransactionsSelector = (transactions: OnyxCollection<Transaction>) =>
    Object.values(transactions ?? {}).filter((transaction) => transaction?.pendingAction !== CONST.RED_BRICK_ROAD_PENDING_ACTION.DELETE).length > 0;

function EmptySearchViewContent({
    similarSearchHash,
    type,
    groupBy,
    hasResults,
    currentUserPersonalDetails,
    typeMenuSections,
    allPolicies,
    isUserPaidPolicyMember,
    activePolicy,
    groupPoliciesWithChatEnabled,
    introSelected,
    hasSeenTour,
}: EmptySearchViewContentProps) {
    const theme = useTheme();
    const StyleUtils = useStyleUtils();
    const {translate} = useLocalize();
    const styles = useThemeStyles();
    const [contextMenuAnchor, setContextMenuAnchor] = useState<RNText | null>(null);
    const handleContextMenuAnchorRef = useCallback((node: RNText | null) => {
        setContextMenuAnchor(node);
    }, []);
    const [modalVisible, setModalVisible] = useState(false);
    const [transactionViolations] = useOnyx(ONYXKEYS.COLLECTION.TRANSACTION_VIOLATIONS, {canBeMissing: true});
    const [allBetas] = useOnyx(ONYXKEYS.BETAS, {canBeMissing: true});
    const isASAPSubmitBetaEnabled = Permissions.isBetaEnabled(CONST.BETAS.ASAP_SUBMIT, allBetas);
    const hasViolations = hasViolationsReportUtils(undefined, transactionViolations);

    const [hasTransactions] = useOnyx(ONYXKEYS.COLLECTION.TRANSACTION, {
        canBeMissing: true,
        selector: hasTransactionsSelector,
    });
    const [tryNewDot] = useOnyx(ONYXKEYS.NVP_TRY_NEW_DOT, {selector: tryNewDotOnyxSelector, canBeMissing: true});
    const {
        taskReport: viewTourTaskReport,
        taskParentReport: viewTourTaskParentReport,
        isOnboardingTaskParentReportArchived: isViewTourTaskParentReportArchived,
    } = useOnboardingTaskInformation(CONST.ONBOARDING_TASK_TYPE.VIEW_TOUR);

    const shouldRedirectToExpensifyClassic = useMemo(() => {
        return areAllGroupPoliciesExpenseChatDisabled(allPolicies ?? {});
    }, [allPolicies]);

    const inferredWorkspacePolicy = useMemo(
        () => getInferredWorkspacePolicy(groupPoliciesWithChatEnabled as Array<OnyxEntry<Policy>>, activePolicy),
        [activePolicy, groupPoliciesWithChatEnabled],
    );

    const inferredWorkspaceID = inferredWorkspacePolicy?.id;

    const [allReports] = useOnyx(ONYXKEYS.COLLECTION.REPORT, {canBeMissing: true});
    const [session] = useOnyx(ONYXKEYS.SESSION, {canBeMissing: false});

    const handleCreateWorkspaceReport = useCallback(() => {
        if (!inferredWorkspaceID) {
            return;
        }

        const createdReportID = createNewReport(currentUserPersonalDetails, inferredWorkspaceID);
        Navigation.setNavigationActionToMicrotaskQueue(() => {
            Navigation.navigate(ROUTES.SEARCH_MONEY_REQUEST_REPORT.getRoute({reportID: createdReportID, backTo: Navigation.getActiveRoute()}));
        });
    }, [currentUserPersonalDetails, inferredWorkspaceID]);

    const {openCreateReportConfirmation: openCreateReportFromSearch, CreateReportConfirmationModal} = useCreateEmptyReportConfirmation({
        policyID: inferredWorkspaceID,
        policyName: inferredWorkspacePolicy?.name ?? '',
        onConfirm: handleCreateWorkspaceReport,
    });

    const handleCreateReportClick = useCallback(() => {
        const hasEmptyReport = hasEmptyReportsForPolicy(allReports, inferredWorkspaceID, session?.accountID);

        if (hasEmptyReport) {
            openCreateReportFromSearch();
        } else {
            handleCreateWorkspaceReport();
        }
    }, [allReports, session?.accountID, inferredWorkspaceID, handleCreateWorkspaceReport, openCreateReportFromSearch]);

    const typeMenuItems = useMemo(() => {
        return typeMenuSections.map((section) => section.menuItems).flat();
    }, [typeMenuSections]);

    const tripViewChildren = useMemo(() => {
        const onLongPress = (event: GestureResponderEvent | MouseEvent) => {
            if (!contextMenuAnchor) {
                return;
            }

            showContextMenu({
                type: CONST.CONTEXT_MENU_TYPES.LINK,
                event,
                selection: CONST.BOOK_TRAVEL_DEMO_URL,
                contextMenuAnchor,
            });
        };

        return (
            <>
                <Text style={[styles.textSupporting, styles.textNormal]}>
                    {translate('travel.subtitle')}{' '}
                    <PressableWithSecondaryInteraction
                        inline
                        onSecondaryInteraction={onLongPress}
                        accessible
                        accessibilityLabel={translate('travel.bookADemo')}
                    >
                        <TextLink
                            onLongPress={onLongPress}
                            onPress={() => {
                                Linking.openURL(CONST.BOOK_TRAVEL_DEMO_URL);
                            }}
                            ref={handleContextMenuAnchorRef}
                        >
                            {translate('travel.bookADemo')}
                        </TextLink>
                    </PressableWithSecondaryInteraction>
                    {translate('travel.toLearnMore')}
                </Text>
                <View style={[styles.flex1, styles.flexRow, styles.flexWrap, styles.rowGap4, styles.pt4, styles.pl1, styles.mb5]}>
                    {tripsFeatures.map((tripsFeature) => (
                        <View
                            key={tripsFeature.translationKey}
                            style={styles.w100}
                        >
                            <MenuItem
                                title={translate(tripsFeature.translationKey)}
                                icon={tripsFeature.icon}
                                iconWidth={variables.menuIconSize}
                                iconHeight={variables.menuIconSize}
                                interactive={false}
                                displayInDefaultIconColor
                                wrapperStyle={[styles.p0, styles.cursorAuto]}
                                containerStyle={[styles.m0, styles.wAuto]}
                                numberOfLinesTitle={0}
                            />
                        </View>
                    ))}
                </View>
                <BookTravelButton text={translate('search.searchResults.emptyTripResults.buttonText')} />
            </>
        );
    }, [contextMenuAnchor, handleContextMenuAnchorRef, styles, translate]);

    // Default 'Folder' lottie animation, along with its background styles
    const defaultViewItemHeader = useMemo(
        () => ({
            headerMedia: LottieAnimations.GenericEmptyState,
            headerContentStyles: [styles.emptyStateFolderWebStyles, StyleUtils.getBackgroundColorStyle(theme.emptyFolderBG)],
            lottieWebViewStyles: {backgroundColor: theme.emptyFolderBG, ...styles.emptyStateFolderWebStyles},
        }),
        [StyleUtils, styles.emptyStateFolderWebStyles, theme.emptyFolderBG],
    );

    const content: EmptySearchViewItem = useMemo(() => {
        // Begin by going through all of our To-do searches, and returning their empty state
        // if it exists
        for (const menuItem of typeMenuItems) {
            if (menuItem.similarSearchHash === similarSearchHash && menuItem.emptyState) {
                return {
                    headerMedia: menuItem.emptyState.headerMedia,
                    title: translate(menuItem.emptyState.title),
                    subtitle: translate(menuItem.emptyState.subtitle),
                    headerStyles: StyleUtils.getBackgroundColorStyle(theme.todoBG),
                    headerContentStyles: [StyleUtils.getWidthAndHeightStyle(375, 240), StyleUtils.getBackgroundColorStyle(theme.todoBG)],
                    lottieWebViewStyles: styles.emptyStateFireworksWebStyles,
                    buttons: menuItem.emptyState.buttons?.map((button) => ({
                        ...button,
                        buttonText: translate(button.buttonText),
                    })),
                };
            }
        }

        const startTestDriveAction = () => {
            startTestDrive(
                introSelected,
                false,
                tryNewDot?.hasBeenAddedToNudgeMigration ?? false,
                isUserPaidPolicyMember,
                viewTourTaskReport,
                viewTourTaskParentReport,
                isViewTourTaskParentReportArchived,
            );
        };

        // If we are grouping by reports, show a custom message rather than a type-specific message
        if (groupBy === CONST.SEARCH.GROUP_BY.REPORTS) {
            if (hasResults) {
                return {
                    ...defaultViewItemHeader,
                    title: translate('search.searchResults.emptyResults.title'),
                    subtitle: translate('search.searchResults.emptyResults.subtitle'),
                };
            }

            return {
                ...defaultViewItemHeader,
                title: translate('search.searchResults.emptyReportResults.title'),
                subtitle: translate(hasSeenTour ? 'search.searchResults.emptyReportResults.subtitleWithOnlyCreateButton' : 'search.searchResults.emptyReportResults.subtitle'),
                buttons: [
                    ...(!hasSeenTour
                        ? [
                              {
                                  buttonText: translate('emptySearchView.takeATestDrive'),
                                  buttonAction: startTestDriveAction,
                              },
                          ]
                        : []),
                    ...(groupPoliciesWithChatEnabled.length > 0
                        ? [
                              {
                                  buttonText: translate('quickAction.createReport'),
                                  buttonAction: () => {
                                      interceptAnonymousUser(() => {
                                          const workspaceIDForReportCreation = inferredWorkspaceID;

                                          if (!workspaceIDForReportCreation || (shouldRestrictUserBillableActions(workspaceIDForReportCreation) && groupPoliciesWithChatEnabled.length > 1)) {
                                              // If we couldn't guess the workspace to create the report, or a guessed workspace is past it's grace period and we have other workspaces to choose from
                                              Navigation.navigate(ROUTES.NEW_REPORT_WORKSPACE_SELECTION.getRoute());
                                              return;
                                          }

<<<<<<< HEAD
                                          if (shouldRestrictUserBillableActions(workspaceIDForReportCreation)) {
=======
                                          if (!shouldRestrictUserBillableActions(workspaceIDForReportCreation)) {
                                              const createdReportID = createNewReport(currentUserPersonalDetails, isASAPSubmitBetaEnabled, hasViolations, workspaceIDForReportCreation);
                                              Navigation.setNavigationActionToMicrotaskQueue(() => {
                                                  Navigation.navigate(ROUTES.SEARCH_MONEY_REQUEST_REPORT.getRoute({reportID: createdReportID, backTo: Navigation.getActiveRoute()}));
                                              });
                                          } else {
>>>>>>> 1f2d9c8e
                                              Navigation.navigate(ROUTES.RESTRICTED_ACTION.getRoute(workspaceIDForReportCreation));
                                              return;
                                          }

                                          handleCreateReportClick();
                                      });
                                  },
                                  success: true,
                              },
                          ]
                        : []),
                ],
            };
        }

        // If we didn't match a specific search hash, show a specific message
        // based on the type of the data
        switch (type) {
            case CONST.SEARCH.DATA_TYPES.TRIP:
                return {
                    headerMedia: LottieAnimations.TripsEmptyState,
                    headerContentStyles: [styles.emptyStateFolderWebStyles, StyleUtils.getBackgroundColorStyle(theme.travelBG)],
                    title: translate('travel.title'),
                    titleStyles: {...styles.textAlignLeft},
                    children: tripViewChildren,
                    lottieWebViewStyles: {backgroundColor: theme.travelBG, ...styles.emptyStateFolderWebStyles, ...styles.tripEmptyStateLottieWebView},
                };
            case CONST.SEARCH.DATA_TYPES.EXPENSE:
                if (hasResults) {
                    return {
                        ...defaultViewItemHeader,
                        title: translate('search.searchResults.emptyResults.title'),
                        subtitle: translate('search.searchResults.emptyResults.subtitle'),
                    };
                }
                if (!hasResults || !hasTransactions) {
                    return {
                        ...defaultViewItemHeader,
                        title: translate('search.searchResults.emptyExpenseResults.title'),
                        subtitle: translate(hasSeenTour ? 'search.searchResults.emptyExpenseResults.subtitleWithOnlyCreateButton' : 'search.searchResults.emptyExpenseResults.subtitle'),
                        buttons: [
                            ...(!hasSeenTour
                                ? [
                                      {
                                          buttonText: translate('emptySearchView.takeATestDrive'),
                                          buttonAction: startTestDriveAction,
                                      },
                                  ]
                                : []),
                            {
                                buttonText: translate('iou.createExpense'),
                                buttonAction: () =>
                                    interceptAnonymousUser(() => {
                                        if (shouldRedirectToExpensifyClassic) {
                                            setModalVisible(true);
                                            return;
                                        }
                                        startMoneyRequest(CONST.IOU.TYPE.CREATE, generateReportID());
                                    }),
                                success: true,
                            },
                        ],
                    };
                }
            // We want to display the default nothing to show message if there is any filter applied.
            // eslint-disable-next-line no-fallthrough
            case CONST.SEARCH.DATA_TYPES.INVOICE:
                if (!hasResults) {
                    return {
                        title: translate('search.searchResults.emptyInvoiceResults.title'),
                        subtitle: translate(hasSeenTour ? 'search.searchResults.emptyInvoiceResults.subtitleWithOnlyCreateButton' : 'search.searchResults.emptyInvoiceResults.subtitle'),
                        buttons: [
                            ...(!hasSeenTour
                                ? [
                                      {
                                          buttonText: translate('emptySearchView.takeATestDrive'),
                                          buttonAction: startTestDriveAction,
                                      },
                                  ]
                                : []),
                            {
                                buttonText: translate('workspace.invoices.sendInvoice'),
                                buttonAction: () =>
                                    interceptAnonymousUser(() => {
                                        if (shouldRedirectToExpensifyClassic) {
                                            setModalVisible(true);
                                            return;
                                        }
                                        startMoneyRequest(CONST.IOU.TYPE.INVOICE, generateReportID());
                                    }),
                                success: true,
                            },
                        ],
                        ...defaultViewItemHeader,
                    };
                }
            // eslint-disable-next-line no-fallthrough
            case CONST.SEARCH.DATA_TYPES.CHAT:
            default:
                return {
                    ...defaultViewItemHeader,
                    title: translate('search.searchResults.emptyResults.title'),
                    subtitle: translate('search.searchResults.emptyResults.subtitle'),
                };
        }
    }, [
        groupBy,
        type,
        typeMenuItems,
        similarSearchHash,
        translate,
        StyleUtils,
        theme.todoBG,
        theme.travelBG,
        styles.emptyStateFireworksWebStyles,
        styles.emptyStateFolderWebStyles,
        styles.textAlignLeft,
        styles.tripEmptyStateLottieWebView,
        introSelected,
        tryNewDot?.hasBeenAddedToNudgeMigration,
        isUserPaidPolicyMember,
        viewTourTaskReport,
        viewTourTaskParentReport,
        isViewTourTaskParentReportArchived,
        hasResults,
        defaultViewItemHeader,
        hasSeenTour,
        groupPoliciesWithChatEnabled,
<<<<<<< HEAD
=======
        activePolicy,
        activePolicyID,
        currentUserPersonalDetails,
        isASAPSubmitBetaEnabled,
        hasViolations,
>>>>>>> 1f2d9c8e
        tripViewChildren,
        hasTransactions,
        shouldRedirectToExpensifyClassic,
        inferredWorkspaceID,
        handleCreateReportClick,
    ]);

    return (
        <>
            <ScrollView
                showsVerticalScrollIndicator={false}
                contentContainerStyle={[styles.flexGrow1, styles.flexShrink0]}
            >
                <EmptyStateComponent
                    SkeletonComponent={SearchRowSkeleton}
                    headerMediaType={CONST.EMPTY_STATE_MEDIA.ANIMATION}
                    headerMedia={content.headerMedia}
                    headerStyles={[styles.emptyStateCardIllustrationContainer, styles.overflowHidden, content.headerStyles]}
                    title={content.title}
                    titleStyles={content.titleStyles}
                    subtitle={content.subtitle}
                    buttons={content.buttons}
                    headerContentStyles={[styles.h100, styles.w100, ...content.headerContentStyles] as Array<ViewStyle & ImageStyle>}
                    lottieWebViewStyles={content.lottieWebViewStyles}
                >
                    {content.children}
                </EmptyStateComponent>
            </ScrollView>
            {CreateReportConfirmationModal}
            <ConfirmModal
                prompt={translate('sidebarScreen.redirectToExpensifyClassicModal.description')}
                isVisible={modalVisible}
                onConfirm={() => {
                    setModalVisible(false);
                    openOldDotLink(CONST.OLDDOT_URLS.INBOX);
                }}
                onCancel={() => setModalVisible(false)}
                title={translate('sidebarScreen.redirectToExpensifyClassicModal.title')}
                confirmText={translate('exitSurvey.goToExpensifyClassic')}
                cancelText={translate('common.cancel')}
            />
        </>
    );
}

EmptySearchView.displayName = 'EmptySearchView';

export default EmptySearchView;<|MERGE_RESOLUTION|>--- conflicted
+++ resolved
@@ -35,14 +35,9 @@
 import interceptAnonymousUser from '@libs/interceptAnonymousUser';
 import Navigation from '@libs/Navigation/Navigation';
 import {hasSeenTourSelector, tryNewDotOnyxSelector} from '@libs/onboardingSelectors';
-<<<<<<< HEAD
+import Permissions from '@libs/Permissions';
 import {areAllGroupPoliciesExpenseChatDisabled, getGroupPaidPoliciesWithExpenseChatEnabled, getInferredWorkspacePolicy, isPaidGroupPolicy, isPolicyMember} from '@libs/PolicyUtils';
-import {generateReportID, hasEmptyReportsForPolicy} from '@libs/ReportUtils';
-=======
-import Permissions from '@libs/Permissions';
-import {areAllGroupPoliciesExpenseChatDisabled, getGroupPaidPoliciesWithExpenseChatEnabled, isPaidGroupPolicy, isPolicyMember} from '@libs/PolicyUtils';
-import {generateReportID, hasViolations as hasViolationsReportUtils} from '@libs/ReportUtils';
->>>>>>> 1f2d9c8e
+import {generateReportID, hasEmptyReportsForPolicy, hasViolations as hasViolationsReportUtils} from '@libs/ReportUtils';
 import type {SearchTypeMenuSection} from '@libs/SearchUIUtils';
 import {shouldRestrictUserBillableActions} from '@libs/SubscriptionUtils';
 import {showContextMenu} from '@pages/home/report/ContextMenu/ReportActionContextMenu';
@@ -375,16 +370,7 @@
                                               return;
                                           }
 
-<<<<<<< HEAD
                                           if (shouldRestrictUserBillableActions(workspaceIDForReportCreation)) {
-=======
-                                          if (!shouldRestrictUserBillableActions(workspaceIDForReportCreation)) {
-                                              const createdReportID = createNewReport(currentUserPersonalDetails, isASAPSubmitBetaEnabled, hasViolations, workspaceIDForReportCreation);
-                                              Navigation.setNavigationActionToMicrotaskQueue(() => {
-                                                  Navigation.navigate(ROUTES.SEARCH_MONEY_REQUEST_REPORT.getRoute({reportID: createdReportID, backTo: Navigation.getActiveRoute()}));
-                                              });
-                                          } else {
->>>>>>> 1f2d9c8e
                                               Navigation.navigate(ROUTES.RESTRICTED_ACTION.getRoute(workspaceIDForReportCreation));
                                               return;
                                           }
@@ -513,14 +499,11 @@
         defaultViewItemHeader,
         hasSeenTour,
         groupPoliciesWithChatEnabled,
-<<<<<<< HEAD
-=======
         activePolicy,
         activePolicyID,
         currentUserPersonalDetails,
         isASAPSubmitBetaEnabled,
         hasViolations,
->>>>>>> 1f2d9c8e
         tripViewChildren,
         hasTransactions,
         shouldRedirectToExpensifyClassic,
