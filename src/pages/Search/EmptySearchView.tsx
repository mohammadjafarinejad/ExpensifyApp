import React, {useMemo, useRef, useState} from 'react';
// eslint-disable-next-line no-restricted-imports
import type {GestureResponderEvent, ImageStyle, Text as RNText, TextStyle, ViewStyle} from 'react-native';
<<<<<<< HEAD
import {InteractionManager, Linking, View} from 'react-native';
import type {OnyxCollection, OnyxEntry} from 'react-native-onyx';
=======
import {Linking, View} from 'react-native';
import type {OnyxCollection} from 'react-native-onyx';
>>>>>>> 4cdf9167
import type {ValueOf} from 'type-fest';
import BookTravelButton from '@components/BookTravelButton';
import ConfirmModal from '@components/ConfirmModal';
import EmptyStateComponent from '@components/EmptyStateComponent';
import type {EmptyStateButton} from '@components/EmptyStateComponent/types';
import type {FeatureListItem} from '@components/FeatureList';
import {Alert, PiggyBank} from '@components/Icon/Illustrations';
import LottieAnimations from '@components/LottieAnimations';
import type DotLottieAnimation from '@components/LottieAnimations/types';
import MenuItem from '@components/MenuItem';
import PressableWithSecondaryInteraction from '@components/PressableWithSecondaryInteraction';
import ScrollView from '@components/ScrollView';
import SearchScopeProvider from '@components/Search/SearchScopeProvider';
import SearchRowSkeleton from '@components/Skeletons/SearchRowSkeleton';
import Text from '@components/Text';
import TextLink from '@components/TextLink';
import useCurrentUserPersonalDetails from '@hooks/useCurrentUserPersonalDetails';
import useLocalize from '@hooks/useLocalize';
import useOnyx from '@hooks/useOnyx';
import useSearchTypeMenuSections from '@hooks/useSearchTypeMenuSections';
import useStyleUtils from '@hooks/useStyleUtils';
import useTheme from '@hooks/useTheme';
import useThemeStyles from '@hooks/useThemeStyles';
import {startMoneyRequest} from '@libs/actions/IOU';
import {openOldDotLink} from '@libs/actions/Link';
import {createNewReport} from '@libs/actions/Report';
import {startTestDrive} from '@libs/actions/Tour';
import interceptAnonymousUser from '@libs/interceptAnonymousUser';
import Navigation from '@libs/Navigation/Navigation';
import {hasSeenTourSelector, tryNewDotOnyxSelector} from '@libs/onboardingSelectors';
import {areAllGroupPoliciesExpenseChatDisabled, getGroupPaidPoliciesWithExpenseChatEnabled, isPaidGroupPolicy, isPolicyMember} from '@libs/PolicyUtils';
import {generateReportID} from '@libs/ReportUtils';
import {shouldRestrictUserBillableActions} from '@libs/SubscriptionUtils';
import {showContextMenu} from '@pages/home/report/ContextMenu/ReportActionContextMenu';
import variables from '@styles/variables';
import CONST from '@src/CONST';
import ONYXKEYS from '@src/ONYXKEYS';
import ROUTES from '@src/ROUTES';
import type {IntroSelected, PersonalDetails, Policy, Report} from '@src/types/onyx';
import type {SearchDataTypes} from '@src/types/onyx/SearchResults';

type EmptySearchViewProps = {
    hash: number;
    groupBy?: ValueOf<typeof CONST.SEARCH.GROUP_BY>;
    type: SearchDataTypes;
    hasResults: boolean;
};

type EmptySearchViewContentProps = EmptySearchViewProps & {
    currentUserPersonalDetails: PersonalDetails;
    allPolicies: OnyxCollection<Policy>;
    activePolicyID: string | undefined;
    activePolicy: OnyxEntry<Policy>;
    groupPoliciesWithChatEnabled: readonly never[] | Array<OnyxEntry<Policy>>;
    introSelected: OnyxEntry<IntroSelected>;
    hasSeenTour: boolean;
    viewTourReportID: string | undefined;
    viewTourReport: OnyxEntry<Report>;
};

type EmptySearchViewItem = {
    headerMedia: DotLottieAnimation;
    title: string;
    subtitle?: string;
    headerContentStyles: Array<Pick<ViewStyle, 'width' | 'height'>>;
    lottieWebViewStyles?: React.CSSProperties | undefined;
    buttons?: EmptyStateButton[];
    headerStyles?: ViewStyle;
    titleStyles?: TextStyle;
    subtitleStyle?: TextStyle;
    children?: React.ReactNode;
};

const tripsFeatures: FeatureListItem[] = [
    {
        icon: PiggyBank,
        translationKey: 'travel.features.saveMoney',
    },
    {
        icon: Alert,
        translationKey: 'travel.features.alerts',
    },
];

function EmptySearchView({hash, type, groupBy, hasResults}: EmptySearchViewProps) {
    const currentUserPersonalDetails = useCurrentUserPersonalDetails();

    const [allPolicies] = useOnyx(ONYXKEYS.COLLECTION.POLICY, {canBeMissing: false});
    const [activePolicyID] = useOnyx(ONYXKEYS.NVP_ACTIVE_POLICY_ID, {canBeMissing: true});
    const [activePolicy] = useOnyx(`${ONYXKEYS.COLLECTION.POLICY}${activePolicyID}`, {canBeMissing: true});

    const groupPoliciesWithChatEnabled = getGroupPaidPoliciesWithExpenseChatEnabled();

    const [introSelected] = useOnyx(ONYXKEYS.NVP_INTRO_SELECTED, {canBeMissing: true});
    const [hasSeenTour = false] = useOnyx(ONYXKEYS.NVP_ONBOARDING, {
        selector: hasSeenTourSelector,
        canBeMissing: true,
    });
    const viewTourReportID = introSelected?.viewTour;
    const [viewTourReport] = useOnyx(`${ONYXKEYS.COLLECTION.REPORT}${viewTourReportID}`, {canBeMissing: true});

    return (
        <SearchScopeProvider isOnSearch>
            <EmptySearchViewContent
                hash={hash}
                type={type}
                groupBy={groupBy}
                hasResults={hasResults}
                currentUserPersonalDetails={currentUserPersonalDetails}
                allPolicies={allPolicies}
                activePolicyID={activePolicyID}
                activePolicy={activePolicy}
                groupPoliciesWithChatEnabled={groupPoliciesWithChatEnabled}
                introSelected={introSelected}
                hasSeenTour={hasSeenTour}
                viewTourReportID={viewTourReportID}
                viewTourReport={viewTourReport}
            />
        </SearchScopeProvider>
    );
}

function EmptySearchViewContent({
    hash,
    type,
    groupBy,
    hasResults,
    currentUserPersonalDetails,
    allPolicies,
    activePolicyID,
    activePolicy,
    groupPoliciesWithChatEnabled,
    introSelected,
    hasSeenTour,
    viewTourReportID,
    viewTourReport,
}: EmptySearchViewContentProps) {
    const theme = useTheme();
    const StyleUtils = useStyleUtils();
    const {translate} = useLocalize();
    const styles = useThemeStyles();
    const contextMenuAnchor = useRef<RNText>(null);
    const [modalVisible, setModalVisible] = useState(false);
    const {typeMenuSections} = useSearchTypeMenuSections();

    const [transactions] = useOnyx(ONYXKEYS.COLLECTION.TRANSACTION, {
        canBeMissing: true,
    });
    const [tryNewDot] = useOnyx(ONYXKEYS.NVP_TRY_NEW_DOT, {selector: tryNewDotOnyxSelector, canBeMissing: true});
    const [isUserPaidPolicyMember = false] = useOnyx(ONYXKEYS.COLLECTION.POLICY, {
        canBeMissing: true,
        selector: (policies) => Object.values(policies ?? {}).some((policy) => isPaidGroupPolicy(policy) && isPolicyMember(policy, currentUserPersonalDetails.login)),
    });

    const shouldRedirectToExpensifyClassic = useMemo(() => {
        return areAllGroupPoliciesExpenseChatDisabled(allPolicies ?? {});
    }, [allPolicies]);

    const typeMenuItems = useMemo(() => {
        return typeMenuSections.map((section) => section.menuItems).flat();
    }, [typeMenuSections]);

    const tripViewChildren = useMemo(() => {
        const onLongPress = (event: GestureResponderEvent | MouseEvent) => {
            showContextMenu({
                type: CONST.CONTEXT_MENU_TYPES.LINK,
                event,
                selection: CONST.BOOK_TRAVEL_DEMO_URL,
                contextMenuAnchor: contextMenuAnchor.current,
            });
        };

        return (
            <>
                <Text style={[styles.textSupporting, styles.textNormal]}>
                    {translate('travel.subtitle')}{' '}
                    <PressableWithSecondaryInteraction
                        inline
                        onSecondaryInteraction={onLongPress}
                        accessible
                        accessibilityLabel={translate('travel.bookADemo')}
                    >
                        <TextLink
                            onLongPress={onLongPress}
                            onPress={() => {
                                Linking.openURL(CONST.BOOK_TRAVEL_DEMO_URL);
                            }}
                            ref={contextMenuAnchor}
                        >
                            {translate('travel.bookADemo')}
                        </TextLink>
                    </PressableWithSecondaryInteraction>
                    {translate('travel.toLearnMore')}
                </Text>
                <View style={[styles.flex1, styles.flexRow, styles.flexWrap, styles.rowGap4, styles.pt4, styles.pl1, styles.mb5]}>
                    {tripsFeatures.map((tripsFeature) => (
                        <View
                            key={tripsFeature.translationKey}
                            style={styles.w100}
                        >
                            <MenuItem
                                title={translate(tripsFeature.translationKey)}
                                icon={tripsFeature.icon}
                                iconWidth={variables.menuIconSize}
                                iconHeight={variables.menuIconSize}
                                interactive={false}
                                displayInDefaultIconColor
                                wrapperStyle={[styles.p0, styles.cursorAuto]}
                                containerStyle={[styles.m0, styles.wAuto]}
                                numberOfLinesTitle={0}
                            />
                        </View>
                    ))}
                </View>
                <BookTravelButton text={translate('search.searchResults.emptyTripResults.buttonText')} />
            </>
        );
    }, [styles, translate]);

<<<<<<< HEAD
=======
    const [introSelected] = useOnyx(ONYXKEYS.NVP_INTRO_SELECTED, {canBeMissing: true});
    const [hasSeenTour = false] = useOnyx(ONYXKEYS.NVP_ONBOARDING, {
        selector: hasSeenTourSelector,
        canBeMissing: true,
    });

>>>>>>> 4cdf9167
    // Default 'Folder' lottie animation, along with its background styles
    const defaultViewItemHeader = useMemo(
        () => ({
            headerMedia: LottieAnimations.GenericEmptyState,
            headerContentStyles: [styles.emptyStateFolderWebStyles, StyleUtils.getBackgroundColorStyle(theme.emptyFolderBG)],
            lottieWebViewStyles: {backgroundColor: theme.emptyFolderBG, ...styles.emptyStateFolderWebStyles},
        }),
        [StyleUtils, styles.emptyStateFolderWebStyles, theme.emptyFolderBG],
    );

    const content: EmptySearchViewItem = useMemo(() => {
        // Begin by going through all of our To-do searches, and returning their empty state
        // if it exists
        for (const menuItem of typeMenuItems) {
            if (menuItem.hash === hash && menuItem.emptyState) {
                return {
                    headerMedia: menuItem.emptyState.headerMedia,
                    title: translate(menuItem.emptyState.title),
                    subtitle: translate(menuItem.emptyState.subtitle),
                    headerStyles: StyleUtils.getBackgroundColorStyle(theme.todoBG),
                    headerContentStyles: [StyleUtils.getWidthAndHeightStyle(375, 240), StyleUtils.getBackgroundColorStyle(theme.todoBG)],
                    lottieWebViewStyles: styles.emptyStateFireworksWebStyles,
                    buttons: menuItem.emptyState.buttons?.map((button) => ({
                        ...button,
                        buttonText: translate(button.buttonText),
                    })),
                };
            }
        }

        const startTestDriveAction = () => {
            startTestDrive(introSelected, false, tryNewDot?.hasBeenAddedToNudgeMigration ?? false, isUserPaidPolicyMember);
        };

        // If we are grouping by reports, show a custom message rather than a type-specific message
        if (groupBy === CONST.SEARCH.GROUP_BY.REPORTS) {
            if (hasResults) {
                return {
                    ...defaultViewItemHeader,
                    title: translate('search.searchResults.emptyResults.title'),
                    subtitle: translate('search.searchResults.emptyResults.subtitle'),
                };
            }

            return {
                ...defaultViewItemHeader,
                title: translate('search.searchResults.emptyReportResults.title'),
                subtitle: translate(hasSeenTour ? 'search.searchResults.emptyReportResults.subtitleWithOnlyCreateButton' : 'search.searchResults.emptyReportResults.subtitle'),
                buttons: [
                    ...(!hasSeenTour
                        ? [
                              {
                                  buttonText: translate('emptySearchView.takeATestDrive'),
                                  buttonAction: startTestDriveAction,
                              },
                          ]
                        : []),
                    ...(groupPoliciesWithChatEnabled.length > 0
                        ? [
                              {
                                  buttonText: translate('quickAction.createReport'),
                                  buttonAction: () => {
                                      interceptAnonymousUser(() => {
                                          let workspaceIDForReportCreation: string | undefined;

                                          if (activePolicy && activePolicy.isPolicyExpenseChatEnabled && isPaidGroupPolicy(activePolicy)) {
                                              // If the user's default workspace is a paid group workspace with chat enabled, we create a report with it by default
                                              workspaceIDForReportCreation = activePolicyID;
                                          } else if (groupPoliciesWithChatEnabled.length === 1) {
                                              // If the user has only one paid group workspace with chat enabled, we create a report with it
                                              workspaceIDForReportCreation = groupPoliciesWithChatEnabled.at(0)?.id;
                                          }

                                          if (!workspaceIDForReportCreation || (shouldRestrictUserBillableActions(workspaceIDForReportCreation) && groupPoliciesWithChatEnabled.length > 1)) {
                                              // If we couldn't guess the workspace to create the report, or a guessed workspace is past it's grace period and we have other workspaces to choose from
                                              Navigation.navigate(ROUTES.NEW_REPORT_WORKSPACE_SELECTION);
                                              return;
                                          }

                                          if (!shouldRestrictUserBillableActions(workspaceIDForReportCreation)) {
                                              const createdReportID = createNewReport(currentUserPersonalDetails, workspaceIDForReportCreation);
                                              Navigation.setNavigationActionToMicrotaskQueue(() => {
                                                  Navigation.navigate(ROUTES.SEARCH_MONEY_REQUEST_REPORT.getRoute({reportID: createdReportID}));
                                              });
                                          } else {
                                              Navigation.navigate(ROUTES.RESTRICTED_ACTION.getRoute(workspaceIDForReportCreation));
                                          }
                                      });
                                  },
                                  success: true,
                              },
                          ]
                        : []),
                ],
            };
        }

        // If we didn't match a specific search hash, show a specific message
        // based on the type of the data
        switch (type) {
            case CONST.SEARCH.DATA_TYPES.TRIP:
                return {
                    headerMedia: LottieAnimations.TripsEmptyState,
                    headerContentStyles: [styles.emptyStateFolderWebStyles, StyleUtils.getBackgroundColorStyle(theme.travelBG)],
                    title: translate('travel.title'),
                    titleStyles: {...styles.textAlignLeft},
                    children: tripViewChildren,
                    lottieWebViewStyles: {backgroundColor: theme.travelBG, ...styles.emptyStateFolderWebStyles, ...styles.tripEmptyStateLottieWebView},
                };
            case CONST.SEARCH.DATA_TYPES.EXPENSE:
                if (!hasResults || Object.values(transactions ?? {}).length === 0) {
                    return {
                        ...defaultViewItemHeader,
                        title: translate('search.searchResults.emptyExpenseResults.title'),
                        subtitle: translate(hasSeenTour ? 'search.searchResults.emptyExpenseResults.subtitleWithOnlyCreateButton' : 'search.searchResults.emptyExpenseResults.subtitle'),
                        buttons: [
                            ...(!hasSeenTour
                                ? [
                                      {
                                          buttonText: translate('emptySearchView.takeATestDrive'),
                                          buttonAction: startTestDriveAction,
                                      },
                                  ]
                                : []),
                            {
                                buttonText: translate('iou.createExpense'),
                                buttonAction: () =>
                                    interceptAnonymousUser(() => {
                                        if (shouldRedirectToExpensifyClassic) {
                                            setModalVisible(true);
                                            return;
                                        }
                                        startMoneyRequest(CONST.IOU.TYPE.CREATE, generateReportID());
                                    }),
                                success: true,
                            },
                        ],
                    };
                }
            // We want to display the default nothing to show message if there is any filter applied.
            // eslint-disable-next-line no-fallthrough
            case CONST.SEARCH.DATA_TYPES.INVOICE:
                if (!hasResults) {
                    return {
                        title: translate('search.searchResults.emptyInvoiceResults.title'),
                        subtitle: translate(hasSeenTour ? 'search.searchResults.emptyInvoiceResults.subtitleWithOnlyCreateButton' : 'search.searchResults.emptyInvoiceResults.subtitle'),
                        buttons: [
                            ...(!hasSeenTour
                                ? [
                                      {
                                          buttonText: translate('emptySearchView.takeATestDrive'),
                                          buttonAction: startTestDriveAction,
                                      },
                                  ]
                                : []),
                            {
                                buttonText: translate('workspace.invoices.sendInvoice'),
                                buttonAction: () =>
                                    interceptAnonymousUser(() => {
                                        if (shouldRedirectToExpensifyClassic) {
                                            setModalVisible(true);
                                            return;
                                        }
                                        startMoneyRequest(CONST.IOU.TYPE.INVOICE, generateReportID());
                                    }),
                                success: true,
                            },
                        ],
                        ...defaultViewItemHeader,
                    };
                }
            // eslint-disable-next-line no-fallthrough
            case CONST.SEARCH.DATA_TYPES.CHAT:
            default:
                return {
                    ...defaultViewItemHeader,
                    title: translate('search.searchResults.emptyResults.title'),
                    subtitle: translate('search.searchResults.emptyResults.subtitle'),
                };
        }
    }, [
        groupBy,
        type,
        typeMenuItems,
        hash,
        translate,
        StyleUtils,
        theme.todoBG,
        theme.travelBG,
        styles.emptyStateFireworksWebStyles,
        styles.emptyStateFolderWebStyles,
        styles.textAlignLeft,
        styles.tripEmptyStateLottieWebView,
        introSelected,
        hasResults,
        defaultViewItemHeader,
        hasSeenTour,
        groupPoliciesWithChatEnabled,
        activePolicy,
        activePolicyID,
        currentUserPersonalDetails,
        tripViewChildren,
        shouldRedirectToExpensifyClassic,
        transactions,
        tryNewDot?.hasBeenAddedToNudgeMigration,
        isUserPaidPolicyMember,
    ]);

    return (
        <>
            <ScrollView
                showsVerticalScrollIndicator={false}
                contentContainerStyle={[styles.flexGrow1, styles.flexShrink0]}
            >
                <EmptyStateComponent
                    SkeletonComponent={SearchRowSkeleton}
                    headerMediaType={CONST.EMPTY_STATE_MEDIA.ANIMATION}
                    headerMedia={content.headerMedia}
                    headerStyles={[styles.emptyStateCardIllustrationContainer, styles.overflowHidden, content.headerStyles]}
                    title={content.title}
                    titleStyles={content.titleStyles}
                    subtitle={content.subtitle}
                    buttons={content.buttons}
                    headerContentStyles={[styles.h100, styles.w100, ...content.headerContentStyles] as Array<ViewStyle & ImageStyle>}
                    lottieWebViewStyles={content.lottieWebViewStyles}
                >
                    {content.children}
                </EmptyStateComponent>
            </ScrollView>
            <ConfirmModal
                prompt={translate('sidebarScreen.redirectToExpensifyClassicModal.description')}
                isVisible={modalVisible}
                onConfirm={() => {
                    setModalVisible(false);
                    openOldDotLink(CONST.OLDDOT_URLS.INBOX);
                }}
                onCancel={() => setModalVisible(false)}
                title={translate('sidebarScreen.redirectToExpensifyClassicModal.title')}
                confirmText={translate('exitSurvey.goToExpensifyClassic')}
                cancelText={translate('common.cancel')}
            />
        </>
    );
}

EmptySearchView.displayName = 'EmptySearchView';

export default EmptySearchView;<|MERGE_RESOLUTION|>--- conflicted
+++ resolved
@@ -1,13 +1,8 @@
 import React, {useMemo, useRef, useState} from 'react';
 // eslint-disable-next-line no-restricted-imports
 import type {GestureResponderEvent, ImageStyle, Text as RNText, TextStyle, ViewStyle} from 'react-native';
-<<<<<<< HEAD
-import {InteractionManager, Linking, View} from 'react-native';
+import {Linking, View} from 'react-native';
 import type {OnyxCollection, OnyxEntry} from 'react-native-onyx';
-=======
-import {Linking, View} from 'react-native';
-import type {OnyxCollection} from 'react-native-onyx';
->>>>>>> 4cdf9167
 import type {ValueOf} from 'type-fest';
 import BookTravelButton from '@components/BookTravelButton';
 import ConfirmModal from '@components/ConfirmModal';
@@ -227,15 +222,6 @@
         );
     }, [styles, translate]);
 
-<<<<<<< HEAD
-=======
-    const [introSelected] = useOnyx(ONYXKEYS.NVP_INTRO_SELECTED, {canBeMissing: true});
-    const [hasSeenTour = false] = useOnyx(ONYXKEYS.NVP_ONBOARDING, {
-        selector: hasSeenTourSelector,
-        canBeMissing: true,
-    });
-
->>>>>>> 4cdf9167
     // Default 'Folder' lottie animation, along with its background styles
     const defaultViewItemHeader = useMemo(
         () => ({
