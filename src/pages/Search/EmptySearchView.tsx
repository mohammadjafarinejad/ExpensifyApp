--- conflicted
+++ resolved
@@ -1,10 +1,6 @@
 import React, {useMemo, useRef, useState} from 'react';
 // eslint-disable-next-line no-restricted-imports
-<<<<<<< HEAD
-import type {GestureResponderEvent, Text as RNText, TextStyle, ViewStyle} from 'react-native';
-=======
-import type {GestureResponderEvent, ImageStyle, Text as RNText, ViewStyle} from 'react-native';
->>>>>>> 17e4cd28
+import type {GestureResponderEvent, ImageStyle, Text as RNText, TextStyle, ViewStyle} from 'react-native';
 import {Linking, View} from 'react-native';
 import {useOnyx} from 'react-native-onyx';
 import type {OnyxCollection} from 'react-native-onyx';
