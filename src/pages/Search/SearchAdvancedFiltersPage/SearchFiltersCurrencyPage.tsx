--- conflicted
+++ resolved
@@ -3,39 +3,6 @@
 import CONST from '@src/CONST';
 
 function SearchFiltersCurrencyPage() {
-<<<<<<< HEAD
-    const styles = useThemeStyles();
-    const {translate} = useLocalize();
-    const [currencyList] = useOnyx(ONYXKEYS.CURRENCY_LIST, {canBeMissing: false});
-    const [searchAdvancedFiltersForm] = useOnyx(ONYXKEYS.FORMS.SEARCH_ADVANCED_FILTERS_FORM, {canBeMissing: true});
-    const selectedCurrenciesCodes = searchAdvancedFiltersForm?.currency;
-
-    const {selectedCurrenciesItems, currencyItems} = useMemo(() => {
-        const selectedCurrencies: SearchMultipleSelectionPickerItem[] = [];
-        const currencies: SearchMultipleSelectionPickerItem[] = [];
-
-        Object.keys(currencyList ?? {}).forEach((currencyCode) => {
-            if (currencyList?.[currencyCode]?.retired) {
-                return;
-            }
-
-            if (searchAdvancedFiltersForm?.currency?.includes(currencyCode) && !selectedCurrencies.some((currencyItem) => currencyItem.value === currencyCode)) {
-                selectedCurrencies.push({name: `${currencyCode} - ${getCurrencySymbol(currencyCode)}`, value: currencyCode});
-            }
-
-            if (!currencies.some((item) => item.value === currencyCode)) {
-                currencies.push({name: `${currencyCode} - ${getCurrencySymbol(currencyCode)}`, value: currencyCode});
-            }
-        });
-
-        return {selectedCurrenciesItems: selectedCurrencies, currencyItems: currencies};
-    }, [currencyList, searchAdvancedFiltersForm?.currency]);
-    const handleOnSubmit = (values: string[]) => {
-        updateAdvancedFilters({currency: values});
-    };
-
-=======
->>>>>>> 25a97401
     return (
         <SearchFiltersCurrencyBase
             multiselect
