--- conflicted
+++ resolved
@@ -2,67 +2,13 @@
 import SearchFiltersTextBase from '@components/Search/SearchFiltersTextBase';
 
 function SearchFiltersKeywordPage() {
-<<<<<<< HEAD
-=======
-    const styles = useThemeStyles();
-    const {translate} = useLocalize();
-
-    const [searchAdvancedFiltersForm] = useOnyx(ONYXKEYS.FORMS.SEARCH_ADVANCED_FILTERS_FORM, {canBeMissing: true});
-    const keyword = searchAdvancedFiltersForm?.[FILTER_KEYS.KEYWORD];
-    const {inputCallbackRef} = useAutoFocusInput();
-
-    const updateKeywordFilter = (values: FormOnyxValues<typeof ONYXKEYS.FORMS.SEARCH_ADVANCED_FILTERS_FORM>) => {
-        updateAdvancedFilters(values);
-        Navigation.goBack(ROUTES.SEARCH_ADVANCED_FILTERS.getRoute());
-    };
-
->>>>>>> 11ff8e87
     return (
         <SearchFiltersTextBase
             filterKey="keyword"
             titleKey="search.filters.keyword"
             testID={SearchFiltersKeywordPage.displayName}
-<<<<<<< HEAD
-            includeSafeAreaPaddingBottom={false}
-            inputContainerStyle="mb4"
             shouldShowFullPageNotFoundView
         />
-=======
-            shouldShowOfflineIndicatorInWideScreen
-            offlineIndicatorStyle={styles.mtAuto}
-            shouldEnableMaxHeight
-        >
-            <FullPageNotFoundView shouldShow={false}>
-                <HeaderWithBackButton
-                    title={translate('search.filters.keyword')}
-                    onBackButtonPress={() => {
-                        Navigation.goBack(ROUTES.SEARCH_ADVANCED_FILTERS.getRoute());
-                    }}
-                />
-                <FormProvider
-                    style={[styles.flex1, styles.ph5]}
-                    formID={ONYXKEYS.FORMS.SEARCH_ADVANCED_FILTERS_FORM}
-                    onSubmit={updateKeywordFilter}
-                    submitButtonText={translate('common.save')}
-                    enabledWhenOffline
-                    shouldHideFixErrorsAlert
-                >
-                    <View style={styles.mb4}>
-                        <InputWrapper
-                            InputComponent={TextInput}
-                            inputID={FILTER_KEYS.KEYWORD}
-                            name={FILTER_KEYS.KEYWORD}
-                            defaultValue={keyword}
-                            label={translate('search.filters.keyword')}
-                            accessibilityLabel={translate('search.filters.keyword')}
-                            role={CONST.ROLE.PRESENTATION}
-                            ref={inputCallbackRef}
-                        />
-                    </View>
-                </FormProvider>
-            </FullPageNotFoundView>
-        </ScreenWrapper>
->>>>>>> 11ff8e87
     );
 }
 
