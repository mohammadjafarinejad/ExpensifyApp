import React, {useCallback, useMemo} from 'react';
import {View} from 'react-native';
import type {OnyxCollection} from 'react-native-onyx';
import HeaderWithBackButton from '@components/HeaderWithBackButton';
import ScreenWrapper from '@components/ScreenWrapper';
import SearchMultipleSelectionPicker from '@components/Search/SearchMultipleSelectionPicker';
import useLocalize from '@hooks/useLocalize';
import useOnyx from '@hooks/useOnyx';
import useThemeStyles from '@hooks/useThemeStyles';
import {updateAdvancedFilters} from '@libs/actions/Search';
import Navigation from '@libs/Navigation/Navigation';
import {getCleanedTagName, getTagNamesFromTagsLists} from '@libs/PolicyUtils';
import CONST from '@src/CONST';
import ONYXKEYS from '@src/ONYXKEYS';
import ROUTES from '@src/ROUTES';
import type {PolicyTagLists} from '@src/types/onyx';
import {getEmptyObject} from '@src/types/utils/EmptyObject';

function SearchFiltersTagPage() {
    const styles = useThemeStyles();
    const {translate} = useLocalize();

    const [searchAdvancedFiltersForm] = useOnyx(ONYXKEYS.FORMS.SEARCH_ADVANCED_FILTERS_FORM, {canBeMissing: true});
    const selectedTagsItems = searchAdvancedFiltersForm?.tag?.map((tag) => {
        if (tag === CONST.SEARCH.TAG_EMPTY_VALUE) {
            return {name: translate('search.noTag'), value: tag};
        }
        return {name: getCleanedTagName(tag), value: tag};
    });
<<<<<<< HEAD
    const policyIDs = searchAdvancedFiltersForm?.policyID ?? [];
    const [allPolicyTagLists = {}] = useOnyx(ONYXKEYS.COLLECTION.POLICY_TAGS, {canBeMissing: true});
    const selectedPoliciesTagLists = Object.keys(allPolicyTagLists ?? {})
        .filter((key) => policyIDs?.map((policyID) => `${ONYXKEYS.COLLECTION.POLICY_TAGS}${policyID}`)?.includes(key))
        ?.map((key) => getTagNamesFromTagsLists(allPolicyTagLists?.[key] ?? {}))
        .flat();
=======
    const policyID = searchAdvancedFiltersForm?.policyID;
    const [allPolicyTagLists = getEmptyObject<NonNullable<OnyxCollection<PolicyTagLists>>>()] = useOnyx(ONYXKEYS.COLLECTION.POLICY_TAGS, {canBeMissing: true});
    const singlePolicyTagLists = allPolicyTagLists[`${ONYXKEYS.COLLECTION.POLICY_TAGS}${policyID}`];
>>>>>>> 42b2088b

    const tagItems = useMemo(() => {
        const items = [{name: translate('search.noTag'), value: CONST.SEARCH.TAG_EMPTY_VALUE as string}];
        const uniqueTagNames = new Set<string>();

        if (!selectedPoliciesTagLists || selectedPoliciesTagLists.length === 0) {
            const tagListsUnpacked = Object.values(allPolicyTagLists ?? {}).filter((item) => !!item) as PolicyTagLists[];
            tagListsUnpacked
                .map(getTagNamesFromTagsLists)
                .flat()
                .forEach((tag) => uniqueTagNames.add(tag));
        } else {
            selectedPoliciesTagLists.forEach((tag) => uniqueTagNames.add(tag));
        }
        items.push(...Array.from(uniqueTagNames).map((tagName) => ({name: getCleanedTagName(tagName), value: tagName})));

        return items;
    }, [allPolicyTagLists, selectedPoliciesTagLists, translate]);

    const updateTagFilter = useCallback((values: string[]) => updateAdvancedFilters({tag: values}), []);

    return (
        <ScreenWrapper
            testID={SearchFiltersTagPage.displayName}
            shouldShowOfflineIndicatorInWideScreen
            offlineIndicatorStyle={styles.mtAuto}
            shouldEnableMaxHeight
        >
            <HeaderWithBackButton
                title={translate('common.tag')}
                onBackButtonPress={() => {
                    Navigation.goBack(ROUTES.SEARCH_ADVANCED_FILTERS);
                }}
            />
            <View style={[styles.flex1]}>
                <SearchMultipleSelectionPicker
                    items={tagItems}
                    initiallySelectedItems={selectedTagsItems}
                    onSaveSelection={updateTagFilter}
                />
            </View>
        </ScreenWrapper>
    );
}

SearchFiltersTagPage.displayName = 'SearchFiltersTagPage';

export default SearchFiltersTagPage;<|MERGE_RESOLUTION|>--- conflicted
+++ resolved
@@ -27,18 +27,12 @@
         }
         return {name: getCleanedTagName(tag), value: tag};
     });
-<<<<<<< HEAD
     const policyIDs = searchAdvancedFiltersForm?.policyID ?? [];
-    const [allPolicyTagLists = {}] = useOnyx(ONYXKEYS.COLLECTION.POLICY_TAGS, {canBeMissing: true});
+    const [allPolicyTagLists = getEmptyObject<NonNullable<OnyxCollection<PolicyTagLists>>>()] = useOnyx(ONYXKEYS.COLLECTION.POLICY_TAGS, {canBeMissing: true});
     const selectedPoliciesTagLists = Object.keys(allPolicyTagLists ?? {})
         .filter((key) => policyIDs?.map((policyID) => `${ONYXKEYS.COLLECTION.POLICY_TAGS}${policyID}`)?.includes(key))
         ?.map((key) => getTagNamesFromTagsLists(allPolicyTagLists?.[key] ?? {}))
         .flat();
-=======
-    const policyID = searchAdvancedFiltersForm?.policyID;
-    const [allPolicyTagLists = getEmptyObject<NonNullable<OnyxCollection<PolicyTagLists>>>()] = useOnyx(ONYXKEYS.COLLECTION.POLICY_TAGS, {canBeMissing: true});
-    const singlePolicyTagLists = allPolicyTagLists[`${ONYXKEYS.COLLECTION.POLICY_TAGS}${policyID}`];
->>>>>>> 42b2088b
 
     const tagItems = useMemo(() => {
         const items = [{name: translate('search.noTag'), value: CONST.SEARCH.TAG_EMPTY_VALUE as string}];
