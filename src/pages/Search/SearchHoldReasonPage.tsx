--- conflicted
+++ resolved
@@ -15,28 +15,18 @@
 import type {SearchReportParamList} from '@navigation/types';
 import HoldReasonFormView from '@pages/iou/HoldReasonFormView';
 import {bulkHold} from '@userActions/IOU';
-<<<<<<< HEAD
 import CONST from '@src/CONST';
 import ONYXKEYS from '@src/ONYXKEYS';
 import SCREENS from '@src/SCREENS';
 import INPUT_IDS from '@src/types/form/MoneyRequestHoldReasonForm';
 import type {ReportAction, Transaction, TransactionViolations} from '@src/types/onyx';
-=======
-import ONYXKEYS from '@src/ONYXKEYS';
-import SCREENS from '@src/SCREENS';
-import INPUT_IDS from '@src/types/form/MoneyRequestHoldReasonForm';
-import type {ReportAction} from '@src/types/onyx';
-import { useAllReportsTransactionsAndViolations } from '@components/OnyxListItemProvider';
-import CONST from '@src/CONST';
-import Log from '@libs/__mocks__/Log';
->>>>>>> 9bc3b41a
+
 
 function SearchHoldReasonPage({route}: PlatformStackScreenProps<Omit<SearchReportParamList, typeof SCREENS.SEARCH.REPORT_RHP>>) {
     const {backTo = '', reportID} = route.params;
 
     const {translate} = useLocalize();
     const context = useSearchContext();
-<<<<<<< HEAD
 
     const {report, ancestorReportsAndReportActions} = useAncestorReportsAndReportActions(reportID);
     const allReportTransactionsAndViolations = useAllReportsTransactionsAndViolations();
@@ -105,51 +95,6 @@
         ({comment}: FormOnyxValues<typeof ONYXKEYS.FORMS.MONEY_REQUEST_HOLD_FORM>) => {
             if (route.name === SCREENS.SEARCH.MONEY_REQUEST_REPORT_HOLD_TRANSACTIONS) {
                 bulkHold(comment, report, ancestorReportsAndReportActions, selectedTransactions, selectedTransactionViolations, selectedTransactionsIOUActions ?? {});
-=======
-    const [report] = useOnyx(`${ONYXKEYS.COLLECTION.REPORT}${reportID}`, {canBeMissing: false});
-    const allReportTransactionsAndViolations = useAllReportsTransactionsAndViolations();
-
-    const {transactions, violations} = allReportTransactionsAndViolations?.[reportID ?? CONST.DEFAULT_NUMBER_ID] ?? {transactions: {}, violations: {}};
-    const selectedTransactions = useMemo(
-        () => Object.fromEntries(Object.entries(transactions).filter(([, transaction]) => !!transaction && context.selectedTransactionIDs.includes(transaction.transactionID) && transaction.pendingAction !== CONST.RED_BRICK_ROAD_PENDING_ACTION.DELETE)),
-        [transactions],
-    );
-
-    const selectedTransactionViolations = useMemo(
-        () => Object.fromEntries(Object.entries(violations).filter(([transactionID, ]) => context.selectedTransactionIDs.includes(transactionID))),
-        [violations],
-    );
-
-    const [selectedTransactionsIOUActions] = useOnyx(`${ONYXKEYS.COLLECTION.REPORT_ACTIONS}${reportID}`, {
-        canBeMissing: false,
-        selector: (reportActions) => {
-
-            if (!reportActions || !selectedTransactions) {
-                return {};
-            }
-
-            const iouActions: Record<string, ReportAction> = {};
-            const actions = Object.values(reportActions)
-
-            Object.keys(selectedTransactions).forEach((transactionID) => {
-
-                const iouAction = getIOUActionForTransactionID(actions, transactionID);
-                if (!iouAction) {
-                    Log.warn(`[SearchHoldReasonPage] No IOU action found for transactionID: ${transactionID}`);
-                    return;
-                }
-                iouActions[transactionID] = iouAction;
-            });
-
-            return iouActions;
-        },
-    });
-
-    const onSubmit = useCallback(
-        ({comment}: FormOnyxValues<typeof ONYXKEYS.FORMS.MONEY_REQUEST_HOLD_FORM>) => {
-            if (route.name === SCREENS.SEARCH.MONEY_REQUEST_REPORT_HOLD_TRANSACTIONS) {
-                bulkHold(comment, report, selectedTransactions, selectedTransactionViolations, selectedTransactionsIOUActions ?? {});
->>>>>>> 9bc3b41a
                 context.clearSelectedTransactions(true);
             } else {
                 holdMoneyRequestOnSearch(context.currentSearchHash, Object.keys(context.selectedTransactions), comment, selectedTransactions, selectedTransactionsIOUActions ?? {});
@@ -157,11 +102,7 @@
             }
             Navigation.goBack();
         },
-<<<<<<< HEAD
         [ancestorReportsAndReportActions, context, report, route.name, selectedTransactions, selectedTransactionViolations, selectedTransactionsIOUActions],
-=======
-        [route.name, report, context, transactions, violations, selectedTransactionsIOUActions],
->>>>>>> 9bc3b41a
     );
 
     const validate = useCallback(
