import React, {useCallback, useEffect} from 'react';
import type {FormInputErrors, FormOnyxValues} from '@components/Form/types';
import {useSearchContext} from '@components/Search/SearchContext';
import useLocalize from '@hooks/useLocalize';
import useOnyx from '@hooks/useOnyx';
import {clearErrorFields, clearErrors} from '@libs/actions/FormActions';
import {holdMoneyRequestOnSearch} from '@libs/actions/Search';
import Navigation from '@libs/Navigation/Navigation';
import type {PlatformStackScreenProps} from '@libs/Navigation/PlatformStackNavigation/types';
import {getFieldRequiredErrors} from '@libs/ValidationUtils';
import type {SearchReportParamList} from '@navigation/types';
import HoldReasonFormView from '@pages/iou/HoldReasonFormView';
import {bulkHold} from '@userActions/IOU';
import ONYXKEYS from '@src/ONYXKEYS';
import SCREENS from '@src/SCREENS';
import INPUT_IDS from '@src/types/form/MoneyRequestHoldReasonForm';

function SearchHoldReasonPage({route}: PlatformStackScreenProps<Omit<SearchReportParamList, typeof SCREENS.SEARCH.REPORT_RHP>>) {
    const {translate} = useLocalize();
    const {backTo = '', reportID} = route.params;
    const context = useSearchContext();
<<<<<<< HEAD
    const [report] = useOnyx(`${ONYXKEYS.COLLECTION.REPORT}${reportID}`, {canBeMissing: false});
    const [reportActions] = useOnyx(`${ONYXKEYS.COLLECTION.REPORT_ACTIONS}${reportID}`, {canBeMissing: false});
    const [transactions] = useOnyx(`${ONYXKEYS.COLLECTION.TRANSACTION}`, {
        canBeMissing: false,
        selector: (allTransactions) => context.selectedTransactionIDs.map((transactionID) => allTransactions?.[`${ONYXKEYS.COLLECTION.TRANSACTION}${transactionID}`]),
    });

    const [transactionsViolations] = useOnyx(`${ONYXKEYS.COLLECTION.TRANSACTION_VIOLATIONS}`, {
        canBeMissing: false,
        selector: (allTransactionsViolations) =>
            context.selectedTransactionIDs.map((transactionID) => allTransactionsViolations?.[`${ONYXKEYS.COLLECTION.TRANSACTION_VIOLATIONS}${transactionID}`]),
    });
=======
    const [allTransactions] = useOnyx(ONYXKEYS.COLLECTION.TRANSACTION, {canBeMissing: true});
>>>>>>> 648b2d6a

    const [allReportActions] = useOnyx(ONYXKEYS.COLLECTION.REPORT_ACTIONS, {canBeMissing: true});
    const onSubmit = useCallback(
        ({comment}: FormOnyxValues<typeof ONYXKEYS.FORMS.MONEY_REQUEST_HOLD_FORM>) => {
            if (route.name === SCREENS.SEARCH.MONEY_REQUEST_REPORT_HOLD_TRANSACTIONS) {
                if (report !== undefined && reportActions && transactions === undefined && transactionsViolations === undefined) {
                    bulkHold(comment, reportID, report, Object.values(reportActions), context.selectedTransactionIDs, transactions, transactionsViolations);
                }
                context.clearSelectedTransactions(true);
            } else {
                holdMoneyRequestOnSearch(context.currentSearchHash, Object.keys(context.selectedTransactions), comment, allTransactions, allReportActions);
                context.clearSelectedTransactions();
            }

            Navigation.goBack();
        },
<<<<<<< HEAD
        [route.name, reportID, report, reportActions, context, transactions, transactionsViolations],
=======
        [route.name, context, reportID, allTransactions, allReportActions],
>>>>>>> 648b2d6a
    );

    const validate = useCallback(
        (values: FormOnyxValues<typeof ONYXKEYS.FORMS.MONEY_REQUEST_HOLD_FORM>) => {
            const errors: FormInputErrors<typeof ONYXKEYS.FORMS.MONEY_REQUEST_HOLD_FORM> = getFieldRequiredErrors(values, [INPUT_IDS.COMMENT]);

            if (!values.comment) {
                errors.comment = translate('common.error.fieldRequired');
            }

            return errors;
        },
        [translate],
    );

    useEffect(() => {
        clearErrors(ONYXKEYS.FORMS.MONEY_REQUEST_HOLD_FORM);
        clearErrorFields(ONYXKEYS.FORMS.MONEY_REQUEST_HOLD_FORM);
    }, []);

    return (
        <HoldReasonFormView
            onSubmit={onSubmit}
            validate={validate}
            backTo={backTo}
        />
    );
}

SearchHoldReasonPage.displayName = 'SearchHoldReasonPage';

export default SearchHoldReasonPage;<|MERGE_RESOLUTION|>--- conflicted
+++ resolved
@@ -2,6 +2,7 @@
 import type {FormInputErrors, FormOnyxValues} from '@components/Form/types';
 import {useSearchContext} from '@components/Search/SearchContext';
 import useLocalize from '@hooks/useLocalize';
+import useOnyx from '@hooks/useOnyx';
 import useOnyx from '@hooks/useOnyx';
 import {clearErrorFields, clearErrors} from '@libs/actions/FormActions';
 import {holdMoneyRequestOnSearch} from '@libs/actions/Search';
@@ -19,7 +20,7 @@
     const {translate} = useLocalize();
     const {backTo = '', reportID} = route.params;
     const context = useSearchContext();
-<<<<<<< HEAD
+    const [allTransactions] = useOnyx(ONYXKEYS.COLLECTION.TRANSACTION, {canBeMissing: true});
     const [report] = useOnyx(`${ONYXKEYS.COLLECTION.REPORT}${reportID}`, {canBeMissing: false});
     const [reportActions] = useOnyx(`${ONYXKEYS.COLLECTION.REPORT_ACTIONS}${reportID}`, {canBeMissing: false});
     const [transactions] = useOnyx(`${ONYXKEYS.COLLECTION.TRANSACTION}`, {
@@ -32,9 +33,6 @@
         selector: (allTransactionsViolations) =>
             context.selectedTransactionIDs.map((transactionID) => allTransactionsViolations?.[`${ONYXKEYS.COLLECTION.TRANSACTION_VIOLATIONS}${transactionID}`]),
     });
-=======
-    const [allTransactions] = useOnyx(ONYXKEYS.COLLECTION.TRANSACTION, {canBeMissing: true});
->>>>>>> 648b2d6a
 
     const [allReportActions] = useOnyx(ONYXKEYS.COLLECTION.REPORT_ACTIONS, {canBeMissing: true});
     const onSubmit = useCallback(
@@ -45,17 +43,13 @@
                 }
                 context.clearSelectedTransactions(true);
             } else {
-                holdMoneyRequestOnSearch(context.currentSearchHash, Object.keys(context.selectedTransactions), comment, allTransactions, allReportActions);
+                holdMoneyRequestOnSearch(context.currentSearchHash, Object.keys(context.selectedTransactions), comment);
                 context.clearSelectedTransactions();
             }
 
             Navigation.goBack();
         },
-<<<<<<< HEAD
         [route.name, reportID, report, reportActions, context, transactions, transactionsViolations],
-=======
-        [route.name, context, reportID, allTransactions, allReportActions],
->>>>>>> 648b2d6a
     );
 
     const validate = useCallback(
