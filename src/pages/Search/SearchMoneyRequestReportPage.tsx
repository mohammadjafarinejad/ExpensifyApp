import {PortalHost} from '@gorhom/portal';
import React, {useEffect, useMemo, useRef, useState} from 'react';
import type {FlatList} from 'react-native';
import {View} from 'react-native';
import {useOnyx} from 'react-native-onyx';
import FullPageNotFoundView from '@components/BlockingViews/FullPageNotFoundView';
import DragAndDropProvider from '@components/DragAndDrop/Provider';
import HeaderGap from '@components/HeaderGap';
import MoneyRequestReportView from '@components/MoneyRequestReportView/MoneyRequestReportView';
import NavigationTabBar from '@components/Navigation/NavigationTabBar';
import NAVIGATION_TABS from '@components/Navigation/NavigationTabBar/NAVIGATION_TABS';
import TopBar from '@components/Navigation/TopBar';
import ScreenWrapper from '@components/ScreenWrapper';
import useIsReportReadyToDisplay from '@hooks/useIsReportReadyToDisplay';
import useLocalize from '@hooks/useLocalize';
import usePermissions from '@hooks/usePermissions';
import useResponsiveLayout from '@hooks/useResponsiveLayout';
import useThemeStyles from '@hooks/useThemeStyles';
import getNonEmptyStringOnyxID from '@libs/getNonEmptyStringOnyxID';
import type {PlatformStackScreenProps} from '@libs/Navigation/PlatformStackNavigation/types';
import type {SearchFullscreenNavigatorParamList} from '@libs/Navigation/types';
import {isValidReportIDFromPath} from '@libs/ReportUtils';
import Navigation from '@navigation/Navigation';
import ReactionListWrapper from '@pages/home/ReactionListWrapper';
import variables from '@styles/variables';
import {openReport} from '@userActions/Report';
import ONYXKEYS from '@src/ONYXKEYS';
import {ActionListContext} from '@src/pages/home/ReportScreenContext';
import type {ActionListContextType, ScrollPosition} from '@src/pages/home/ReportScreenContext';
import type SCREENS from '@src/SCREENS';
import SearchTypeMenu from './SearchTypeMenu';

type SearchMoneyRequestPageProps = PlatformStackScreenProps<SearchFullscreenNavigatorParamList, typeof SCREENS.SEARCH.MONEY_REQUEST_REPORT>;

const defaultReportMetadata = {
    isLoadingInitialReportActions: true,
    isLoadingOlderReportActions: false,
    hasLoadingOlderReportActionsError: false,
    isLoadingNewerReportActions: false,
    hasLoadingNewerReportActionsError: false,
    isOptimisticReport: false,
};

function SearchMoneyRequestReportPage({route}: SearchMoneyRequestPageProps) {
    const {translate} = useLocalize();
    const {shouldUseNarrowLayout} = useResponsiveLayout();
    const styles = useThemeStyles();
    const {canUseLeftHandBar} = usePermissions();

    const reportIDFromRoute = getNonEmptyStringOnyxID(route.params?.reportID);
    const [report] = useOnyx(`${ONYXKEYS.COLLECTION.REPORT}${reportIDFromRoute}`, {allowStaleData: true, canBeMissing: true});
    const [reportMetadata = defaultReportMetadata] = useOnyx(`${ONYXKEYS.COLLECTION.REPORT_METADATA}${reportIDFromRoute}`, {canBeMissing: true});
    const [policies] = useOnyx(ONYXKEYS.COLLECTION.POLICY, {allowStaleData: true, initialValue: {}, canBeMissing: false});
    const policy = policies?.[`${ONYXKEYS.COLLECTION.POLICY}${report?.policyID}`];
<<<<<<< HEAD
    const [isLoadingApp] = useOnyx(ONYXKEYS.IS_LOADING_APP, {canBeMissing: false});
=======
    const [isLoadingApp] = useOnyx(ONYXKEYS.IS_LOADING_APP, {canBeMissing: true});
>>>>>>> 806e231c

    const {isEditingDisabled, isCurrentReportLoadedFromOnyx} = useIsReportReadyToDisplay(report, reportIDFromRoute);

    const [scrollPosition, setScrollPosition] = useState<ScrollPosition>({});
    const flatListRef = useRef<FlatList>(null);
    const actionListValue = useMemo((): ActionListContextType => ({flatListRef, scrollPosition, setScrollPosition}), [flatListRef, scrollPosition, setScrollPosition]);

    const reportID = report?.reportID;

    useEffect(() => {
        openReport(reportIDFromRoute, '', [], undefined, undefined, false, [], undefined, true);
    }, [reportIDFromRoute]);

    // eslint-disable-next-line rulesdir/no-negated-variables
    const shouldShowNotFoundPage = useMemo(
        (): boolean => {
            if (isLoadingApp !== false) {
                return false;
            }

            // eslint-disable-next-line react-compiler/react-compiler
            if (!reportID && !reportMetadata?.isLoadingInitialReportActions) {
                // eslint-disable-next-line react-compiler/react-compiler
                return true;
            }

            return !!reportID && !isValidReportIDFromPath(reportID);
        },
        // eslint-disable-next-line react-compiler/react-compiler, react-hooks/exhaustive-deps
        [reportID, reportMetadata?.isLoadingInitialReportActions],
    );

    if (shouldUseNarrowLayout) {
        return (
            <ActionListContext.Provider value={actionListValue}>
                <ReactionListWrapper>
                    <ScreenWrapper
                        testID={SearchMoneyRequestReportPage.displayName}
                        shouldEnableMaxHeight
                        offlineIndicatorStyle={styles.mtAuto}
                        headerGapStyles={styles.searchHeaderGap}
                    >
                        <FullPageNotFoundView
                            shouldShow={shouldShowNotFoundPage}
                            subtitleKey="notFound.noAccess"
                            subtitleStyle={[styles.textSupporting]}
                            shouldDisplaySearchRouter
                            shouldShowBackButton={shouldUseNarrowLayout}
                            onBackButtonPress={Navigation.goBack}
                        >
                            <MoneyRequestReportView
                                report={report}
                                reportMetadata={reportMetadata}
                                policy={policy}
                                shouldDisplayReportFooter={isCurrentReportLoadedFromOnyx}
                                backToRoute={route.params.backTo}
                            />
                        </FullPageNotFoundView>
                    </ScreenWrapper>
                </ReactionListWrapper>
            </ActionListContext.Provider>
        );
    }

    return (
        <ActionListContext.Provider value={actionListValue}>
            <ReactionListWrapper>
                <ScreenWrapper
                    testID={SearchMoneyRequestReportPage.displayName}
                    shouldEnableMaxHeight
                    offlineIndicatorStyle={styles.mtAuto}
                    headerGapStyles={[styles.searchHeaderGap, canUseLeftHandBar && styles.h0]}
                >
                    <View style={[styles.searchSplitContainer, canUseLeftHandBar && {marginLeft: variables.navigationTabBarSize}]}>
                        <View style={canUseLeftHandBar ? styles.searchSidebarWithLHB : styles.searchSidebar}>
                            <View style={styles.flex1}>
                                <HeaderGap />
                                <TopBar
                                    breadcrumbLabel={translate('common.reports')}
                                    shouldDisplaySearch={false}
                                    shouldShowLoadingBar={false}
                                />
                                <SearchTypeMenu queryJSON={undefined} />
                            </View>
                            <NavigationTabBar selectedTab={NAVIGATION_TABS.SEARCH} />
                        </View>
                        <View style={[styles.flexColumn, styles.flex1]}>
                            <FullPageNotFoundView
                                shouldShow={shouldShowNotFoundPage}
                                subtitleKey="notFound.noAccess"
                                subtitleStyle={[styles.textSupporting]}
                                shouldDisplaySearchRouter
                                shouldShowBackButton={shouldUseNarrowLayout}
                                onBackButtonPress={Navigation.goBack}
                            >
                                <DragAndDropProvider isDisabled={isEditingDisabled}>
                                    <View style={[styles.flex1, styles.justifyContentEnd, styles.overflowHidden]}>
                                        <MoneyRequestReportView
                                            report={report}
                                            reportMetadata={reportMetadata}
                                            policy={policy}
                                            shouldDisplayReportFooter={isCurrentReportLoadedFromOnyx}
                                            backToRoute={route.params.backTo}
                                        />
                                    </View>
                                    <PortalHost name="suggestions" />
                                </DragAndDropProvider>
                            </FullPageNotFoundView>
                        </View>
                    </View>
                </ScreenWrapper>
            </ReactionListWrapper>
        </ActionListContext.Provider>
    );
}

SearchMoneyRequestReportPage.displayName = 'SearchMoneyRequestReportPage';

export default SearchMoneyRequestReportPage;<|MERGE_RESOLUTION|>--- conflicted
+++ resolved
@@ -52,11 +52,7 @@
     const [reportMetadata = defaultReportMetadata] = useOnyx(`${ONYXKEYS.COLLECTION.REPORT_METADATA}${reportIDFromRoute}`, {canBeMissing: true});
     const [policies] = useOnyx(ONYXKEYS.COLLECTION.POLICY, {allowStaleData: true, initialValue: {}, canBeMissing: false});
     const policy = policies?.[`${ONYXKEYS.COLLECTION.POLICY}${report?.policyID}`];
-<<<<<<< HEAD
-    const [isLoadingApp] = useOnyx(ONYXKEYS.IS_LOADING_APP, {canBeMissing: false});
-=======
     const [isLoadingApp] = useOnyx(ONYXKEYS.IS_LOADING_APP, {canBeMissing: true});
->>>>>>> 806e231c
 
     const {isEditingDisabled, isCurrentReportLoadedFromOnyx} = useIsReportReadyToDisplay(report, reportIDFromRoute);
 
