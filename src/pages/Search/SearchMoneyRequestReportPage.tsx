import {PortalHost} from '@gorhom/portal';
import React, {useEffect, useMemo, useRef, useState} from 'react';
import type {FlatList} from 'react-native';
import {View} from 'react-native';
import {useOnyx} from 'react-native-onyx';
import FullPageNotFoundView from '@components/BlockingViews/FullPageNotFoundView';
import DragAndDropProvider from '@components/DragAndDrop/Provider';
import MoneyRequestReportView from '@components/MoneyRequestReportView/MoneyRequestReportView';
import ScreenWrapper from '@components/ScreenWrapper';
import useIsReportReadyToDisplay from '@hooks/useIsReportReadyToDisplay';
import useResponsiveLayout from '@hooks/useResponsiveLayout';
import useThemeStyles from '@hooks/useThemeStyles';
import getNonEmptyStringOnyxID from '@libs/getNonEmptyStringOnyxID';
import type {PlatformStackScreenProps} from '@libs/Navigation/PlatformStackNavigation/types';
import type {SearchFullscreenNavigatorParamList} from '@libs/Navigation/types';
import {isValidReportIDFromPath} from '@libs/ReportUtils';
import Navigation from '@navigation/Navigation';
import ReactionListWrapper from '@pages/home/ReactionListWrapper';
import {openReport} from '@userActions/Report';
import ONYXKEYS from '@src/ONYXKEYS';
import type {ActionListContextType, ScrollPosition} from '@src/pages/home/ReportScreenContext';
import {ActionListContext} from '@src/pages/home/ReportScreenContext';
import type SCREENS from '@src/SCREENS';

type SearchMoneyRequestPageProps = PlatformStackScreenProps<SearchFullscreenNavigatorParamList, typeof SCREENS.SEARCH.MONEY_REQUEST_REPORT>;

const defaultReportMetadata = {
    isLoadingInitialReportActions: true,
    isLoadingOlderReportActions: false,
    hasLoadingOlderReportActionsError: false,
    isLoadingNewerReportActions: false,
    hasLoadingNewerReportActionsError: false,
    isOptimisticReport: false,
};

function SearchMoneyRequestReportPage({route}: SearchMoneyRequestPageProps) {
    const {shouldUseNarrowLayout} = useResponsiveLayout();
    const styles = useThemeStyles();

    const reportIDFromRoute = getNonEmptyStringOnyxID(route.params?.reportID);
    const [report] = useOnyx(`${ONYXKEYS.COLLECTION.REPORT}${reportIDFromRoute}`, {allowStaleData: true, canBeMissing: true});
    const [reportMetadata = defaultReportMetadata] = useOnyx(`${ONYXKEYS.COLLECTION.REPORT_METADATA}${reportIDFromRoute}`, {canBeMissing: true});
    const [policies] = useOnyx(ONYXKEYS.COLLECTION.POLICY, {allowStaleData: true, initialValue: {}, canBeMissing: false});
    const policy = policies?.[`${ONYXKEYS.COLLECTION.POLICY}${report?.policyID}`];
    const [isLoadingApp] = useOnyx(ONYXKEYS.IS_LOADING_APP, {canBeMissing: true});
<<<<<<< HEAD
    const [currentUserEmail] = useOnyx(ONYXKEYS.SESSION, {selector: (value) => value?.email, canBeMissing: false});
    const [transactionsByReportID = {}] = useOnyx(ONYXKEYS.DERIVED.REPORT_TRANSACTIONS, {canBeMissing: true});

    const {reportActions: reportActionsWithDeletedExpenses} = usePaginatedReportActions(reportIDFromRoute);
    const reportActions = reportActionsWithDeletedExpenses.filter((value) => !isDeletedParentAction(value));
    const transactionThreadReportID = getOneTransactionThreadReportID(reportIDFromRoute, reportActions ?? [], isOffline);
    const [transactionThreadReport] = useOnyx(`${ONYXKEYS.COLLECTION.REPORT}${transactionThreadReportID}`, {canBeMissing: true});
=======
>>>>>>> 03123614

    const {isEditingDisabled, isCurrentReportLoadedFromOnyx} = useIsReportReadyToDisplay(report, reportIDFromRoute);

    const [scrollPosition, setScrollPosition] = useState<ScrollPosition>({});
    const flatListRef = useRef<FlatList>(null);
    const actionListValue = useMemo((): ActionListContextType => ({flatListRef, scrollPosition, setScrollPosition}), [flatListRef, scrollPosition, setScrollPosition]);

    const reportID = report?.reportID;

    useEffect(() => {
        openReport(reportIDFromRoute, '', [], undefined, undefined, false, [], undefined, true);
    }, [reportIDFromRoute]);

    // eslint-disable-next-line rulesdir/no-negated-variables
    const shouldShowNotFoundPage = useMemo(
        (): boolean => {
            if (isLoadingApp !== false) {
                return false;
            }

            // eslint-disable-next-line react-compiler/react-compiler
            if (!reportID && !reportMetadata?.isLoadingInitialReportActions) {
                // eslint-disable-next-line react-compiler/react-compiler
                return true;
            }

            return !!reportID && !isValidReportIDFromPath(reportID);
        },
        // eslint-disable-next-line react-compiler/react-compiler, react-hooks/exhaustive-deps
        [reportID, reportMetadata?.isLoadingInitialReportActions],
    );

    if (shouldUseNarrowLayout) {
        return (
            <ActionListContext.Provider value={actionListValue}>
                <ReactionListWrapper>
                    <ScreenWrapper
                        testID={SearchMoneyRequestReportPage.displayName}
                        shouldEnableMaxHeight
                        offlineIndicatorStyle={styles.mtAuto}
                        headerGapStyles={styles.searchHeaderGap}
                    >
                        <FullPageNotFoundView
                            shouldShow={shouldShowNotFoundPage}
                            subtitleKey="notFound.noAccess"
                            subtitleStyle={[styles.textSupporting]}
                            shouldDisplaySearchRouter
                            shouldShowBackButton={shouldUseNarrowLayout}
                            onBackButtonPress={Navigation.goBack}
                        >
                            <MoneyRequestReportView
                                report={report}
                                reportMetadata={reportMetadata}
                                policy={policy}
                                shouldDisplayReportFooter={isCurrentReportLoadedFromOnyx}
                                backToRoute={route.params.backTo}
                                transactionsByReportID={transactionsByReportID}
                            />
                        </FullPageNotFoundView>
                    </ScreenWrapper>
                </ReactionListWrapper>
            </ActionListContext.Provider>
        );
    }

    return (
        <ActionListContext.Provider value={actionListValue}>
            <ReactionListWrapper>
                <ScreenWrapper
                    testID={SearchMoneyRequestReportPage.displayName}
                    shouldEnableMaxHeight
                    offlineIndicatorStyle={styles.mtAuto}
                    headerGapStyles={[styles.searchHeaderGap, styles.h0]}
                >
                    <View style={[styles.searchSplitContainer, styles.flexColumn, styles.flex1]}>
                        <FullPageNotFoundView
                            shouldShow={shouldShowNotFoundPage}
                            subtitleKey="notFound.noAccess"
                            subtitleStyle={[styles.textSupporting]}
                            shouldDisplaySearchRouter
                            shouldShowBackButton={shouldUseNarrowLayout}
                            onBackButtonPress={Navigation.goBack}
                        >
                            <DragAndDropProvider isDisabled={isEditingDisabled}>
                                <View style={[styles.flex1, styles.justifyContentEnd, styles.overflowHidden]}>
                                    <MoneyRequestReportView
                                        report={report}
                                        reportMetadata={reportMetadata}
                                        policy={policy}
                                        shouldDisplayReportFooter={isCurrentReportLoadedFromOnyx}
                                        backToRoute={route.params.backTo}
                                        transactionsByReportID={transactionsByReportID}
                                    />
                                </View>
                                <PortalHost name="suggestions" />
                            </DragAndDropProvider>
                        </FullPageNotFoundView>
                    </View>
                </ScreenWrapper>
            </ReactionListWrapper>
        </ActionListContext.Provider>
    );
}

SearchMoneyRequestReportPage.displayName = 'SearchMoneyRequestReportPage';

export default SearchMoneyRequestReportPage;<|MERGE_RESOLUTION|>--- conflicted
+++ resolved
@@ -43,16 +43,7 @@
     const [policies] = useOnyx(ONYXKEYS.COLLECTION.POLICY, {allowStaleData: true, initialValue: {}, canBeMissing: false});
     const policy = policies?.[`${ONYXKEYS.COLLECTION.POLICY}${report?.policyID}`];
     const [isLoadingApp] = useOnyx(ONYXKEYS.IS_LOADING_APP, {canBeMissing: true});
-<<<<<<< HEAD
-    const [currentUserEmail] = useOnyx(ONYXKEYS.SESSION, {selector: (value) => value?.email, canBeMissing: false});
     const [transactionsByReportID = {}] = useOnyx(ONYXKEYS.DERIVED.REPORT_TRANSACTIONS, {canBeMissing: true});
-
-    const {reportActions: reportActionsWithDeletedExpenses} = usePaginatedReportActions(reportIDFromRoute);
-    const reportActions = reportActionsWithDeletedExpenses.filter((value) => !isDeletedParentAction(value));
-    const transactionThreadReportID = getOneTransactionThreadReportID(reportIDFromRoute, reportActions ?? [], isOffline);
-    const [transactionThreadReport] = useOnyx(`${ONYXKEYS.COLLECTION.REPORT}${transactionThreadReportID}`, {canBeMissing: true});
-=======
->>>>>>> 03123614
 
     const {isEditingDisabled, isCurrentReportLoadedFromOnyx} = useIsReportReadyToDisplay(report, reportIDFromRoute);
 
