import React, {useCallback, useContext, useEffect, useMemo, useRef, useState} from 'react';
import {InteractionManager, View} from 'react-native';
import FullPageNotFoundView from '@components/BlockingViews/FullPageNotFoundView';
import type {DropdownOption} from '@components/ButtonWithDropdownMenu/types';
import ConfirmModal from '@components/ConfirmModal';
import DecisionModal from '@components/DecisionModal';
import DragAndDropConsumer from '@components/DragAndDrop/Consumer';
import DragAndDropProvider from '@components/DragAndDrop/Provider';
import DropZoneUI from '@components/DropZone/DropZoneUI';
import * as Expensicons from '@components/Icon/Expensicons';
import type {PaymentMethodType} from '@components/KYCWall/types';
import type {PopoverMenuItem} from '@components/PopoverMenu';
import ScreenWrapper from '@components/ScreenWrapper';
import {ScrollOffsetContext} from '@components/ScrollOffsetContextProvider';
import Search from '@components/Search';
import {useSearchContext} from '@components/Search/SearchContext';
import SearchPageFooter from '@components/Search/SearchPageFooter';
import SearchFiltersBar from '@components/Search/SearchPageHeader/SearchFiltersBar';
import type {SearchHeaderOptionValue} from '@components/Search/SearchPageHeader/SearchPageHeader';
import SearchPageHeader from '@components/Search/SearchPageHeader/SearchPageHeader';
import type {PaymentData, SearchParams} from '@components/Search/types';
import {usePlaybackContext} from '@components/VideoPlayerContexts/PlaybackContext';
import useBulkPayOptions from '@hooks/useBulkPayOptions';
import useCurrentUserPersonalDetails from '@hooks/useCurrentUserPersonalDetails';
import useFilesValidation from '@hooks/useFilesValidation';
import useLocalize from '@hooks/useLocalize';
import useMobileSelectionMode from '@hooks/useMobileSelectionMode';
import useNetwork from '@hooks/useNetwork';
import useOnyx from '@hooks/useOnyx';
import usePrevious from '@hooks/usePrevious';
import useResponsiveLayout from '@hooks/useResponsiveLayout';
import useTheme from '@hooks/useTheme';
import useThemeStyles from '@hooks/useThemeStyles';
import {confirmReadyToOpenApp} from '@libs/actions/App';
import {searchInServer} from '@libs/actions/Report';
import {
    approveMoneyRequestOnSearch,
    deleteMoneyRequestOnSearch,
    exportSearchItemsToCSV,
    getExportTemplates,
    getLastPolicyPaymentMethod,
    getPayOption,
<<<<<<< HEAD
    isCurrencySupportWalletBulkPay,
=======
>>>>>>> ffe38b1e
    payMoneyRequestOnSearch,
    queueExportSearchItemsToCSV,
    queueExportSearchWithTemplate,
    search,
    unholdMoneyRequestOnSearch,
} from '@libs/actions/Search';
import {navigateToParticipantPage} from '@libs/IOUUtils';
import Navigation from '@libs/Navigation/Navigation';
import type {PlatformStackScreenProps} from '@libs/Navigation/PlatformStackNavigation/types';
import type {SearchFullscreenNavigatorParamList} from '@libs/Navigation/types';
<<<<<<< HEAD
import Permissions from '@libs/Permissions';
import {getActiveAdminWorkspaces, hasVBBA, isPaidGroupPolicy} from '@libs/PolicyUtils';
=======
import {hasVBBA, isPaidGroupPolicy} from '@libs/PolicyUtils';
>>>>>>> ffe38b1e
import {generateReportID, getPolicyExpenseChat} from '@libs/ReportUtils';
import {buildCannedSearchQuery, buildSearchQueryJSON} from '@libs/SearchQueryUtils';
import {shouldRestrictUserBillableActions} from '@libs/SubscriptionUtils';
import type {ReceiptFile} from '@pages/iou/request/step/IOURequestStepScan/types';
import type {FileObject} from '@pages/media/AttachmentModalScreen/types';
import variables from '@styles/variables';
import {initMoneyRequest, setMoneyRequestParticipantsFromReport, setMoneyRequestReceipt} from '@userActions/IOU';
import {buildOptimisticTransactionAndCreateDraft} from '@userActions/TransactionEdit';
import CONST from '@src/CONST';
import ONYXKEYS from '@src/ONYXKEYS';
import ROUTES from '@src/ROUTES';
import type SCREENS from '@src/SCREENS';
import type {SearchResults, Transaction} from '@src/types/onyx';
import SearchPageNarrow from './SearchPageNarrow';

type SearchPageProps = PlatformStackScreenProps<SearchFullscreenNavigatorParamList, typeof SCREENS.SEARCH.ROOT>;

function SearchPage({route}: SearchPageProps) {
    const {translate} = useLocalize();
    // We need to use isSmallScreenWidth instead of shouldUseNarrowLayout to apply the correct modal type for the decision modal
    // eslint-disable-next-line rulesdir/prefer-shouldUseNarrowLayout-instead-of-isSmallScreenWidth
    const {shouldUseNarrowLayout, isSmallScreenWidth} = useResponsiveLayout();
    const styles = useThemeStyles();
    const theme = useTheme();
    const {isOffline} = useNetwork();
    const {selectedTransactions, clearSelectedTransactions, selectedReports, lastSearchType, setLastSearchType, areAllMatchingItemsSelected, selectAllMatchingItems} = useSearchContext();
    const currentUserPersonalDetails = useCurrentUserPersonalDetails();
    const isMobileSelectionModeEnabled = useMobileSelectionMode();
    const [lastPaymentMethods] = useOnyx(ONYXKEYS.NVP_LAST_PAYMENT_METHOD, {canBeMissing: true});
    const [currentDate] = useOnyx(ONYXKEYS.CURRENT_DATE, {canBeMissing: true});
    const newReportID = generateReportID();
    const [newReport] = useOnyx(`${ONYXKEYS.COLLECTION.REPORT}${newReportID}`, {canBeMissing: true});
    const [newParentReport] = useOnyx(`${ONYXKEYS.COLLECTION.REPORT}${newReport?.parentReportID}`, {canBeMissing: true});
    const [activePolicyID] = useOnyx(ONYXKEYS.NVP_ACTIVE_POLICY_ID, {canBeMissing: false});
    const [activePolicy] = useOnyx(`${ONYXKEYS.COLLECTION.POLICY}${activePolicyID}`, {canBeMissing: true});
    const [policies] = useOnyx(ONYXKEYS.COLLECTION.POLICY, {canBeMissing: true});
    const [integrationsExportTemplates] = useOnyx(ONYXKEYS.NVP_INTEGRATION_SERVER_EXPORT_TEMPLATES, {canBeMissing: true});
    const [csvExportLayouts] = useOnyx(ONYXKEYS.NVP_CSV_EXPORT_LAYOUTS, {canBeMissing: true});
    const [isOfflineModalVisible, setIsOfflineModalVisible] = useState(false);
    const [isDownloadErrorModalVisible, setIsDownloadErrorModalVisible] = useState(false);
    const [isDeleteExpensesConfirmModalVisible, setIsDeleteExpensesConfirmModalVisible] = useState(false);
    const [isDownloadExportModalVisible, setIsDownloadExportModalVisible] = useState(false);
    const [isExportWithTemplateModalVisible, setIsExportWithTemplateModalVisible] = useState(false);
    const queryJSON = useMemo(() => buildSearchQueryJSON(route.params.q), [route.params.q]);
    const {saveScrollOffset} = useContext(ScrollOffsetContext);
    const activeAdminPolicies = getActiveAdminWorkspaces(policies, currentUserPersonalDetails?.accountID.toString()).sort((a, b) => (a.name || '').localeCompare(b.name || ''));

    // eslint-disable-next-line rulesdir/no-default-id-values
    const [currentSearchResults] = useOnyx(`${ONYXKEYS.COLLECTION.SNAPSHOT}${queryJSON?.hash ?? CONST.DEFAULT_NUMBER_ID}`, {canBeMissing: true});
    const lastNonEmptySearchResults = useRef<SearchResults | undefined>(undefined);
    const selectedTransactionReportIDs = useMemo(() => [...new Set(Object.values(selectedTransactions).map((transaction) => transaction.reportID))], [selectedTransactions]);
    const selectedReportIDs = Object.values(selectedReports).map((report) => report.reportID);
<<<<<<< HEAD
    const isCurrencySupportedBulkWallet = isCurrencySupportWalletBulkPay(selectedReports, selectedTransactions);
=======

>>>>>>> ffe38b1e
    // Collate a list of policyIDs from the selected transactions
    const selectedPolicyIDs = useMemo(
        () => [
            ...new Set(
                Object.values(selectedTransactions)
                    .map((transaction) => transaction.policyID)
                    .filter(Boolean),
            ),
        ],
        [selectedTransactions],
    );

    const {bulkPayButtonOptions, latestBankItems} = useBulkPayOptions({
        selectedPolicyID: selectedPolicyIDs.at(0),
        selectedReportID: selectedTransactionReportIDs.at(0) ?? selectedReportIDs.at(0),
<<<<<<< HEAD
        activeAdminPolicies,
        isCurrencySupportedWallet: isCurrencySupportedBulkWallet,
=======
>>>>>>> ffe38b1e
    });

    useEffect(() => {
        confirmReadyToOpenApp();
    }, []);

    useEffect(() => {
        if (!currentSearchResults?.search?.type) {
            return;
        }

        setLastSearchType(currentSearchResults.search.type);
        if (currentSearchResults.data) {
            lastNonEmptySearchResults.current = currentSearchResults;
        }
    }, [lastSearchType, queryJSON, setLastSearchType, currentSearchResults]);

    const {status, hash} = queryJSON ?? {};
    const selectedTransactionsKeys = Object.keys(selectedTransactions ?? {});

    const beginExportWithTemplate = useCallback(
        (templateName: string, templateType: string, policyID: string | undefined) => {
            // If the user has selected a large number of items, we'll use the queryJSON to search for the reportIDs and transactionIDs necessary for the export
            if (areAllMatchingItemsSelected) {
                queueExportSearchWithTemplate({templateName, templateType, jsonQuery: JSON.stringify(queryJSON), reportIDList: [], transactionIDList: [], policyID});
            } else {
                // Otherwise, we will use the selected transactionIDs and reportIDs directly
                queueExportSearchWithTemplate({
                    templateName,
                    templateType,
                    jsonQuery: '{}',
                    reportIDList: selectedTransactionReportIDs,
                    transactionIDList: selectedTransactionsKeys,
                    policyID,
                });
            }

            setIsExportWithTemplateModalVisible(true);
        },
        [queryJSON, selectedTransactionsKeys, areAllMatchingItemsSelected, selectedTransactionReportIDs],
    );

    const onBulkPaySelected = useCallback(
        (paymentMethod?: PaymentMethodType) => {
            if (!hash) {
                return;
            }
            if (isOffline) {
                setIsOfflineModalVisible(true);
                return;
            }

            const activeRoute = Navigation.getActiveRoute();
            const transactionIDList = selectedReports.length ? undefined : Object.keys(selectedTransactions);
<<<<<<< HEAD
            const items = selectedReports.length ? selectedReports : Object.values(selectedTransactions);

            for (const item of items) {
=======
            const selectedOptions = selectedReports.length ? selectedReports : Object.values(selectedTransactions);

            for (const item of selectedOptions) {
>>>>>>> ffe38b1e
                const itemPolicyID = item.policyID;
                const lastPolicyPaymentMethod = getLastPolicyPaymentMethod(itemPolicyID, lastPaymentMethods) ?? paymentMethod;

                if (!lastPolicyPaymentMethod) {
                    Navigation.navigate(
                        ROUTES.SEARCH_REPORT.getRoute({
                            reportID: item.reportID,
                            backTo: activeRoute,
                        }),
                    );
                    return;
                }

                const hasPolicyVBBA = hasVBBA(itemPolicyID);

                if (lastPolicyPaymentMethod !== CONST.IOU.PAYMENT_TYPE.ELSEWHERE && !hasPolicyVBBA) {
                    Navigation.navigate(
                        ROUTES.SEARCH_REPORT.getRoute({
                            reportID: item.reportID,
                            backTo: activeRoute,
                        }),
                    );
                    return;
                }
            }

            const paymentData = (
                selectedReports.length
                    ? selectedReports.map((report) => ({
                          reportID: report.reportID,
                          amount: report.total,
                          paymentType: getLastPolicyPaymentMethod(report.policyID, lastPaymentMethods) ?? paymentMethod,
                      }))
                    : Object.values(selectedTransactions).map((transaction) => ({
                          reportID: transaction.reportID,
                          amount: transaction.amount,
                          paymentType: getLastPolicyPaymentMethod(transaction.policyID, lastPaymentMethods) ?? paymentMethod,
                      }))
            ) as PaymentData[];

            payMoneyRequestOnSearch(hash, paymentData, transactionIDList);
            InteractionManager.runAfterInteractions(() => {
                clearSelectedTransactions();
            });
        },
        [clearSelectedTransactions, hash, isOffline, lastPaymentMethods, selectedReports, selectedTransactions],
    );

    const headerButtonsOptions = useMemo(() => {
        if (selectedTransactionsKeys.length === 0 || status == null || !hash) {
            return CONST.EMPTY_ARRAY as unknown as Array<DropdownOption<SearchHeaderOptionValue>>;
        }

        const options: Array<DropdownOption<SearchHeaderOptionValue>> = [];
        const isAnyTransactionOnHold = Object.values(selectedTransactions).some((transaction) => transaction.isHeld);

        // Gets the list of options for the export sub-menu
        const getExportOptions = () => {
            // We provide the basic and expense level export options by default
            const exportOptions: PopoverMenuItem[] = [
                {
                    text: translate('export.basicExport'),
                    icon: Expensicons.Table,
                    onSelected: () => {
                        if (isOffline) {
                            setIsOfflineModalVisible(true);
                            return;
                        }

                        if (areAllMatchingItemsSelected) {
                            setIsDownloadExportModalVisible(true);
                            return;
                        }

                        exportSearchItemsToCSV(
                            {
                                query: status,
                                jsonQuery: JSON.stringify(queryJSON),
                                reportIDList: selectedReports?.filter((report) => !!report).map((report) => report.reportID) ?? [],
                                transactionIDList: selectedTransactionsKeys,
                            },
                            () => {
                                setIsDownloadErrorModalVisible(true);
                            },
                        );
                        clearSelectedTransactions(undefined, true);
                    },
                    shouldCloseModalOnSelect: true,
                    shouldCallAfterModalHide: true,
                },
            ];

            // Determine if only full reports are selected by comparing the reportIDs of the selected transactions and the reportIDs of the selected reports
            const areFullReportsSelected = selectedTransactionReportIDs.length === selectedReportIDs.length && selectedTransactionReportIDs.every((id) => selectedReportIDs.includes(id));
            const groupByReports = queryJSON?.groupBy === CONST.SEARCH.GROUP_BY.REPORTS;
            const typeInvoice = queryJSON?.type === CONST.REPORT.TYPE.INVOICE;

            // If we're grouping by invoice or report, and all the expenses on the report are selected, include the report level export option
            const includeReportLevelExport = (groupByReports || typeInvoice) && areFullReportsSelected;

            // Collect a list of export templates available to the user from their account, policy, and custom integrations templates
            const policy = selectedPolicyIDs.length === 1 ? policies?.[`${ONYXKEYS.COLLECTION.POLICY}${selectedPolicyIDs.at(0)}`] : undefined;
            const exportTemplates = getExportTemplates(integrationsExportTemplates ?? [], csvExportLayouts ?? {}, policy, includeReportLevelExport);
            for (const template of exportTemplates) {
                exportOptions.push({
                    text: template.name,
                    icon: Expensicons.Table,
                    description: template.description,
                    onSelected: () => {
                        beginExportWithTemplate(template.templateName, template.type, template.policyID);
                    },
                    shouldCloseModalOnSelect: true,
                    shouldCallAfterModalHide: true,
                });
            }

<<<<<<< HEAD
            // If the user has any custom integration export templates, add them as export options
            if (integrationsExportTemplates && integrationsExportTemplates.length > 0) {
                for (const template of integrationsExportTemplates) {
                    exportOptions.push({
                        text: template.name,
                        icon: Expensicons.Table,
                        onSelected: () => {
                            // Custom IS templates are not policy specific, so we don't need to pass a policyID
                            beginExportWithTemplate(template.name, CONST.EXPORT_TEMPLATE_TYPES.INTEGRATIONS, undefined);
                        },
                        shouldCloseModalOnSelect: true,
                        shouldCallAfterModalHide: true,
                    });
                }
            }

            // If all of the transactions are on the same policy, add the policy-level in-app export templates as export options
            if (selectedPolicyIDs.length === 1) {
                const policyID = selectedPolicyIDs.at(0);
                const policy = policies?.[`${ONYXKEYS.COLLECTION.POLICY}${policyID}`];
                const templates = Object.entries(policy?.exportLayouts ?? {}).map(([templateName, layout]) => ({
                    ...layout,
                    templateName,
                }));

                for (const template of templates) {
                    exportOptions.push({
                        text: template.name,
                        icon: Expensicons.Table,
                        description: policy?.name,
                        onSelected: () => {
                            beginExportWithTemplate(template.templateName, CONST.EXPORT_TEMPLATE_TYPES.IN_APP, policyID);
                        },
                        shouldCloseModalOnSelect: true,
                        shouldCallAfterModalHide: true,
                    });
                }
            }

            // Collate a list of the user's account level in-app export templates, excluding the Default CSV template
            const accountInAppTemplates = Object.entries(csvExportLayouts ?? {})
                .filter(([, layout]) => layout.name !== CONST.REPORT.EXPORT_OPTION_LABELS.DEFAULT_CSV)
                .map(([templateName, layout]) => ({
                    ...layout,
                    templateName,
                }));

            if (accountInAppTemplates && accountInAppTemplates.length > 0) {
                for (const template of accountInAppTemplates) {
                    exportOptions.push({
                        text: template.name,
                        icon: Expensicons.Table,
                        onSelected: () => {
                            // Account level in-app export templates are not policy specific, so we don't need to pass a policyID
                            beginExportWithTemplate(template.templateName, CONST.EXPORT_TEMPLATE_TYPES.IN_APP, undefined);
                        },
                        shouldCloseModalOnSelect: true,
                        shouldCallAfterModalHide: true,
                    });
                }
            }

=======
>>>>>>> ffe38b1e
            return exportOptions;
        };

        const exportButtonOption: DropdownOption<SearchHeaderOptionValue> & Pick<PopoverMenuItem, 'rightIcon'> = {
            icon: Expensicons.Export,
            rightIcon: Expensicons.ArrowRight,
            text: translate('common.export'),
            backButtonText: translate('common.export'),
            value: CONST.SEARCH.BULK_ACTION_TYPES.EXPORT,
            shouldCloseModalOnSelect: true,
            subMenuItems: getExportOptions(),
        };

        // If all matching items are selected, we don't give the user additional options, we only allow them to export the selected items
        if (areAllMatchingItemsSelected) {
            return [exportButtonOption];
        }

        // Otherwise, we provide the full set of options depending on the state of the selected transactions and reports
        const shouldShowApproveOption =
            !isOffline &&
            !isAnyTransactionOnHold &&
            (selectedReports.length
                ? selectedReports.every((report) => report.allActions.includes(CONST.SEARCH.ACTION_TYPES.APPROVE))
                : selectedTransactionsKeys.every((id) => selectedTransactions[id].action === CONST.SEARCH.ACTION_TYPES.APPROVE));

        if (shouldShowApproveOption) {
            options.push({
                icon: Expensicons.ThumbsUp,
                text: translate('search.bulkActions.approve'),
                value: CONST.SEARCH.BULK_ACTION_TYPES.APPROVE,
                shouldCloseModalOnSelect: true,
                onSelected: () => {
                    if (isOffline) {
                        setIsOfflineModalVisible(true);
                        return;
                    }

                    const transactionIDList = selectedReports.length ? undefined : Object.keys(selectedTransactions);
                    const reportIDList = !selectedReports.length
                        ? Object.values(selectedTransactions).map((transaction) => transaction.reportID)
                        : (selectedReports?.filter((report) => !!report).map((report) => report.reportID) ?? []);
                    approveMoneyRequestOnSearch(hash, reportIDList, transactionIDList);
                    InteractionManager.runAfterInteractions(() => {
                        clearSelectedTransactions();
                    });
                },
            });
        }
        const {shouldEnableBulkPayOption, isFirstTimePayment} = getPayOption(selectedReports, selectedTransactions, lastPaymentMethods, selectedReportIDs);

        const shouldShowPayOption = !isOffline && !isAnyTransactionOnHold && shouldEnableBulkPayOption;

        if (shouldShowPayOption) {
            const payButtonOption = {
                icon: Expensicons.MoneyBag,
                text: translate('search.bulkActions.pay'),
                rightIcon: isFirstTimePayment ? Expensicons.ArrowRight : undefined,
                value: CONST.SEARCH.BULK_ACTION_TYPES.PAY,
                shouldCloseModalOnSelect: true,
                subMenuItems: isFirstTimePayment ? bulkPayButtonOptions : undefined,
                onSelected: () => onBulkPaySelected(undefined),
            };
            options.push(payButtonOption);
        }

        options.push(exportButtonOption);

        const shouldShowHoldOption = !isOffline && selectedTransactionsKeys.every((id) => selectedTransactions[id].canHold);

        if (shouldShowHoldOption) {
            options.push({
                icon: Expensicons.Stopwatch,
                text: translate('search.bulkActions.hold'),
                value: CONST.SEARCH.BULK_ACTION_TYPES.HOLD,
                shouldCloseModalOnSelect: true,
                onSelected: () => {
                    if (isOffline) {
                        setIsOfflineModalVisible(true);
                        return;
                    }

                    Navigation.navigate(ROUTES.TRANSACTION_HOLD_REASON_RHP);
                },
            });
        }

        const shouldShowUnholdOption = !isOffline && selectedTransactionsKeys.every((id) => selectedTransactions[id].canUnhold);

        if (shouldShowUnholdOption) {
            options.push({
                icon: Expensicons.Stopwatch,
                text: translate('search.bulkActions.unhold'),
                value: CONST.SEARCH.BULK_ACTION_TYPES.UNHOLD,
                shouldCloseModalOnSelect: true,
                onSelected: () => {
                    if (isOffline) {
                        setIsOfflineModalVisible(true);
                        return;
                    }

                    unholdMoneyRequestOnSearch(hash, selectedTransactionsKeys);
                    InteractionManager.runAfterInteractions(() => {
                        clearSelectedTransactions();
                    });
                },
            });
        }

        const canAllTransactionsBeMoved = selectedTransactionsKeys.every((id) => selectedTransactions[id].canChangeReport);

        if (canAllTransactionsBeMoved) {
            options.push({
                text: translate('iou.moveExpenses', {count: selectedTransactionsKeys.length}),
                icon: Expensicons.DocumentMerge,
                value: CONST.SEARCH.BULK_ACTION_TYPES.CHANGE_REPORT,
                shouldCloseModalOnSelect: true,
                onSelected: () => Navigation.navigate(ROUTES.MOVE_TRANSACTIONS_SEARCH_RHP),
            });
        }

        const shouldShowDeleteOption = !isOffline && selectedTransactionsKeys.every((id) => selectedTransactions[id].canDelete);

        if (shouldShowDeleteOption) {
            options.push({
                icon: Expensicons.Trashcan,
                text: translate('search.bulkActions.delete'),
                value: CONST.SEARCH.BULK_ACTION_TYPES.DELETE,
                shouldCloseModalOnSelect: true,
                onSelected: () => {
                    if (isOffline) {
                        setIsOfflineModalVisible(true);
                        return;
                    }

                    // Use InteractionManager to ensure this runs after the dropdown modal closes
                    InteractionManager.runAfterInteractions(() => {
                        setIsDeleteExpensesConfirmModalVisible(true);
                    });
                },
            });
        }

        if (options.length === 0) {
            const emptyOptionStyle = {
                interactive: false,
                iconFill: theme.icon,
                iconHeight: variables.iconSizeLarge,
                iconWidth: variables.iconSizeLarge,
                numberOfLinesTitle: 2,
                titleStyle: {...styles.colorMuted, ...styles.fontWeightNormal, ...styles.textWrap},
            };

            options.push({
                icon: Expensicons.Exclamation,
                text: translate('search.bulkActions.noOptionsAvailable'),
                value: undefined,
                ...emptyOptionStyle,
            });
        }

        return options;
    }, [
        selectedTransactionsKeys,
        status,
        hash,
        selectedTransactions,
        translate,
        areAllMatchingItemsSelected,
        isOffline,
        selectedReports,
        queryJSON,
        clearSelectedTransactions,
        lastPaymentMethods,
        theme.icon,
        styles.colorMuted,
        styles.fontWeightNormal,
        styles.textWrap,
        beginExportWithTemplate,
        integrationsExportTemplates,
        csvExportLayouts,
        policies,
        bulkPayButtonOptions,
        onBulkPaySelected,
        selectedPolicyIDs,
        selectedReportIDs,
        selectedTransactionReportIDs,
    ]);

    const handleDeleteExpenses = () => {
        if (selectedTransactionsKeys.length === 0 || !hash) {
            return;
        }

        setIsDeleteExpensesConfirmModalVisible(false);

        // Translations copy for delete modal depends on amount of selected items,
        // We need to wait for modal to fully disappear before clearing them to avoid translation flicker between singular vs plural
        InteractionManager.runAfterInteractions(() => {
            deleteMoneyRequestOnSearch(hash, selectedTransactionsKeys);
            clearSelectedTransactions();
        });
    };

    const saveFileAndInitMoneyRequest = (files: FileObject[]) => {
        const initialTransaction = initMoneyRequest({
            isFromGlobalCreate: true,
            reportID: newReportID,
            newIouRequestType: CONST.IOU.REQUEST_TYPE.SCAN,
            report: newReport,
            parentReport: newParentReport,
            currentDate,
        });

        const newReceiptFiles: ReceiptFile[] = [];

        files.forEach((file, index) => {
            const source = URL.createObjectURL(file as Blob);
            const transaction =
                index === 0
                    ? (initialTransaction as Partial<Transaction>)
                    : buildOptimisticTransactionAndCreateDraft({
                          initialTransaction: initialTransaction as Partial<Transaction>,
                          currentUserPersonalDetails,
                          reportID: newReportID,
                      });
            const transactionID = transaction.transactionID ?? CONST.IOU.OPTIMISTIC_TRANSACTION_ID;
            newReceiptFiles.push({
                file,
                source,
                transactionID,
            });
            setMoneyRequestReceipt(transactionID, source, file.name ?? '', true);
        });

        if (isPaidGroupPolicy(activePolicy) && activePolicy?.isPolicyExpenseChatEnabled && !shouldRestrictUserBillableActions(activePolicy.id)) {
            const activePolicyExpenseChat = getPolicyExpenseChat(currentUserPersonalDetails.accountID, activePolicy?.id);
            const setParticipantsPromises = newReceiptFiles.map((receiptFile) => setMoneyRequestParticipantsFromReport(receiptFile.transactionID, activePolicyExpenseChat));
            Promise.all(setParticipantsPromises).then(() =>
                Navigation.navigate(
                    ROUTES.MONEY_REQUEST_STEP_CONFIRMATION.getRoute(
                        CONST.IOU.ACTION.CREATE,
                        CONST.IOU.TYPE.SUBMIT,
                        initialTransaction?.transactionID ?? CONST.IOU.OPTIMISTIC_TRANSACTION_ID,
                        activePolicyExpenseChat?.reportID,
                    ),
                ),
            );
        } else {
            navigateToParticipantPage(CONST.IOU.TYPE.CREATE, CONST.IOU.OPTIMISTIC_TRANSACTION_ID, newReportID);
        }
    };

    const {validateFiles, PDFValidationComponent, ErrorModal} = useFilesValidation(saveFileAndInitMoneyRequest);

    const initScanRequest = (e: DragEvent) => {
        const files = Array.from(e?.dataTransfer?.files ?? []);

        if (files.length === 0) {
            return;
        }
        files.forEach((file) => {
            // eslint-disable-next-line no-param-reassign
            file.uri = URL.createObjectURL(file);
        });

        validateFiles(files, Array.from(e.dataTransfer?.items ?? []));
    };

    const createExportAll = useCallback(() => {
        if (selectedTransactionsKeys.length === 0 || status == null || !hash) {
            return [];
        }

        setIsDownloadExportModalVisible(false);
        const reportIDList = selectedReports?.filter((report) => !!report).map((report) => report.reportID) ?? [];
        queueExportSearchItemsToCSV({
            query: status,
            jsonQuery: JSON.stringify(queryJSON),
            reportIDList,
            transactionIDList: selectedTransactionsKeys,
        });
        selectAllMatchingItems(false);
        clearSelectedTransactions();
    }, [selectedTransactionsKeys, status, hash, selectedReports, queryJSON, selectAllMatchingItems, clearSelectedTransactions]);

    const handleOnBackButtonPress = () => Navigation.goBack(ROUTES.SEARCH_ROOT.getRoute({query: buildCannedSearchQuery()}));
    const {resetVideoPlayerData} = usePlaybackContext();

    const [isSorting, setIsSorting] = useState(false);

    let searchResults;
    if (currentSearchResults?.data) {
        searchResults = currentSearchResults;
    } else if (isSorting) {
        searchResults = lastNonEmptySearchResults.current;
    }

    const metadata = searchResults?.search;
    const shouldShowOfflineIndicator = !!searchResults?.data;
    const shouldShowFooter = !!metadata?.count;

    const offlineIndicatorStyle = useMemo(() => {
        if (shouldShowFooter) {
            return [styles.mtAuto, styles.pAbsolute, styles.h10, styles.b0];
        }

        return [styles.mtAuto];
    }, [shouldShowFooter, styles]);

    // Handles video player cleanup:
    // 1. On mount: Resets player if navigating from report screen
    // 2. On unmount: Stops video when leaving this screen
    // in narrow layout, the reset will be handled by the attachment modal, so we don't need to do it here to preserve autoplay
    useEffect(() => {
        if (shouldUseNarrowLayout) {
            return;
        }
        resetVideoPlayerData();
        return () => {
            if (shouldUseNarrowLayout) {
                return;
            }
            resetVideoPlayerData();
        };
        // eslint-disable-next-line react-compiler/react-compiler
        // eslint-disable-next-line react-hooks/exhaustive-deps
    }, []);

    const prevIsLoading = usePrevious(currentSearchResults?.isLoading);

    useEffect(() => {
        if (!isSorting || !prevIsLoading || currentSearchResults?.isLoading) {
            return;
        }

        setIsSorting(false);
    }, [currentSearchResults?.isLoading, isSorting, prevIsLoading]);

    const handleSearchAction = useCallback((value: SearchParams | string) => {
        if (typeof value === 'string') {
            searchInServer(value);
        } else {
            search(value);
        }
    }, []);

    const footerData = useMemo(() => {
        const shouldUseClientTotal = selectedTransactionsKeys.length > 0 && !areAllMatchingItemsSelected;

        const currency = metadata?.currency;
        const count = shouldUseClientTotal ? selectedTransactionsKeys.length : metadata?.count;
        const total = shouldUseClientTotal ? Object.values(selectedTransactions).reduce((acc, transaction) => acc - (transaction.convertedAmount ?? 0), 0) : metadata?.total;

        return {count, total, currency};
    }, [areAllMatchingItemsSelected, metadata?.count, metadata?.currency, metadata?.total, selectedTransactions, selectedTransactionsKeys.length]);

    if (shouldUseNarrowLayout) {
        return (
            <>
                <DragAndDropProvider>
                    {PDFValidationComponent}
                    <SearchPageNarrow
                        queryJSON={queryJSON}
                        metadata={metadata}
                        headerButtonsOptions={headerButtonsOptions}
                        searchResults={searchResults}
                        isMobileSelectionModeEnabled={isMobileSelectionModeEnabled}
                        footerData={footerData}
                        currentSelectedPolicyID={selectedPolicyIDs?.at(0)}
                        currentSelectedReportID={selectedTransactionReportIDs?.at(0) ?? selectedReportIDs?.at(0)}
                        confirmPayment={onBulkPaySelected}
                        latestBankItems={latestBankItems}
                    />
                    <DragAndDropConsumer onDrop={initScanRequest}>
                        <DropZoneUI
                            icon={Expensicons.SmartScan}
                            dropTitle={translate('dropzone.scanReceipts')}
                            dropStyles={styles.receiptDropOverlay(true)}
                            dropTextStyles={styles.receiptDropText}
                            dropWrapperStyles={{marginBottom: variables.bottomTabHeight}}
                            dashedBorderStyles={styles.activeDropzoneDashedBorder(theme.receiptDropBorderColorActive, true)}
                        />
                    </DragAndDropConsumer>
                    {ErrorModal}
                </DragAndDropProvider>
                {!!isMobileSelectionModeEnabled && (
                    <View>
                        <ConfirmModal
                            isVisible={isDeleteExpensesConfirmModalVisible}
                            onConfirm={handleDeleteExpenses}
                            onCancel={() => {
                                setIsDeleteExpensesConfirmModalVisible(false);
                            }}
                            title={translate('iou.deleteExpense', {count: selectedTransactionsKeys.length})}
                            prompt={translate('iou.deleteConfirmation', {count: selectedTransactionsKeys.length})}
                            confirmText={translate('common.delete')}
                            cancelText={translate('common.cancel')}
                            danger
                        />
                        <DecisionModal
                            title={translate('common.youAppearToBeOffline')}
                            prompt={translate('common.offlinePrompt')}
                            isSmallScreenWidth={isSmallScreenWidth}
                            onSecondOptionSubmit={() => setIsOfflineModalVisible(false)}
                            secondOptionText={translate('common.buttonConfirm')}
                            isVisible={isOfflineModalVisible}
                            onClose={() => setIsOfflineModalVisible(false)}
                        />
                        <DecisionModal
                            title={translate('common.downloadFailedTitle')}
                            prompt={translate('common.downloadFailedDescription')}
                            isSmallScreenWidth={isSmallScreenWidth}
                            onSecondOptionSubmit={() => setIsDownloadErrorModalVisible(false)}
                            secondOptionText={translate('common.buttonConfirm')}
                            isVisible={isDownloadErrorModalVisible}
                            onClose={() => setIsDownloadErrorModalVisible(false)}
                        />
                        <ConfirmModal
                            isVisible={isExportWithTemplateModalVisible}
                            onConfirm={() => {
                                setIsExportWithTemplateModalVisible(false);
                                clearSelectedTransactions(undefined, true);
                            }}
                            onCancel={() => setIsExportWithTemplateModalVisible(false)}
                            title={translate('export.exportInProgress')}
                            prompt={translate('export.conciergeWillSend')}
                            confirmText={translate('common.buttonConfirm')}
                            shouldShowCancelButton={false}
                        />
                    </View>
                )}
            </>
        );
    }

    return (
        <ScreenWrapper
            testID={Search.displayName}
            shouldEnableMaxHeight
            headerGapStyles={[styles.searchHeaderGap, styles.h0]}
        >
            <FullPageNotFoundView
                shouldForceFullScreen
                shouldShow={!queryJSON}
                onBackButtonPress={handleOnBackButtonPress}
                shouldShowLink={false}
            >
                {!!queryJSON && (
                    <View style={styles.searchSplitContainer}>
                        <ScreenWrapper
                            testID={Search.displayName}
                            shouldShowOfflineIndicatorInWideScreen={!!shouldShowOfflineIndicator}
                            offlineIndicatorStyle={offlineIndicatorStyle}
                        >
                            <DragAndDropProvider>
                                {PDFValidationComponent}
                                <SearchPageHeader
                                    queryJSON={queryJSON}
                                    headerButtonsOptions={headerButtonsOptions}
                                    handleSearch={handleSearchAction}
                                    isMobileSelectionModeEnabled={isMobileSelectionModeEnabled}
                                />
                                <SearchFiltersBar
                                    queryJSON={queryJSON}
                                    headerButtonsOptions={headerButtonsOptions}
                                    isMobileSelectionModeEnabled={isMobileSelectionModeEnabled}
                                    currentSelectedPolicyID={selectedPolicyIDs?.at(0)}
                                    currentSelectedReportID={selectedTransactionReportIDs?.at(0) ?? selectedReportIDs?.at(0)}
                                    confirmPayment={onBulkPaySelected}
                                    latestBankItems={latestBankItems}
                                />
                                <Search
                                    key={queryJSON.hash}
                                    queryJSON={queryJSON}
                                    searchResults={searchResults}
                                    handleSearch={handleSearchAction}
                                    isMobileSelectionModeEnabled={isMobileSelectionModeEnabled}
                                    onSearchListScroll={(e) => {
                                        if (!e.nativeEvent.contentOffset.y) {
                                            return;
                                        }

                                        saveScrollOffset(route, e.nativeEvent.contentOffset.y);
                                    }}
                                    onSortPressedCallback={() => {
                                        setIsSorting(true);
                                    }}
                                />
                                {shouldShowFooter && (
                                    <SearchPageFooter
                                        count={footerData.count}
                                        total={footerData.total}
                                        currency={footerData.currency}
                                    />
                                )}
                                <DragAndDropConsumer onDrop={initScanRequest}>
                                    <DropZoneUI
                                        icon={Expensicons.SmartScan}
                                        dropTitle={translate('dropzone.scanReceipts')}
                                        dropStyles={styles.receiptDropOverlay(true)}
                                        dropTextStyles={styles.receiptDropText}
                                        dashedBorderStyles={styles.activeDropzoneDashedBorder(theme.receiptDropBorderColorActive, true)}
                                    />
                                </DragAndDropConsumer>
                            </DragAndDropProvider>
                        </ScreenWrapper>
                        {ErrorModal}
                    </View>
                )}
                <ConfirmModal
                    isVisible={isDeleteExpensesConfirmModalVisible}
                    onConfirm={handleDeleteExpenses}
                    onCancel={() => {
                        setIsDeleteExpensesConfirmModalVisible(false);
                    }}
                    title={translate('iou.deleteExpense', {count: selectedTransactionsKeys.length})}
                    prompt={translate('iou.deleteConfirmation', {count: selectedTransactionsKeys.length})}
                    confirmText={translate('common.delete')}
                    cancelText={translate('common.cancel')}
                    danger
                />
                <ConfirmModal
                    isVisible={isDownloadExportModalVisible}
                    onConfirm={createExportAll}
                    onCancel={() => {
                        setIsDownloadExportModalVisible(false);
                    }}
                    title={translate('search.exportSearchResults.title')}
                    prompt={translate('search.exportSearchResults.description')}
                    confirmText={translate('search.exportSearchResults.title')}
                    cancelText={translate('common.cancel')}
                />
                <ConfirmModal
                    isVisible={isExportWithTemplateModalVisible}
                    onConfirm={() => {
                        setIsExportWithTemplateModalVisible(false);
                        clearSelectedTransactions(undefined, true);
                    }}
                    onCancel={() => setIsExportWithTemplateModalVisible(false)}
                    title={translate('export.exportInProgress')}
                    prompt={translate('export.conciergeWillSend')}
                    confirmText={translate('common.buttonConfirm')}
                    shouldShowCancelButton={false}
                />
                <DecisionModal
                    title={translate('common.youAppearToBeOffline')}
                    prompt={translate('common.offlinePrompt')}
                    isSmallScreenWidth={isSmallScreenWidth}
                    onSecondOptionSubmit={() => setIsOfflineModalVisible(false)}
                    secondOptionText={translate('common.buttonConfirm')}
                    isVisible={isOfflineModalVisible}
                    onClose={() => setIsOfflineModalVisible(false)}
                />
                <DecisionModal
                    title={translate('common.downloadFailedTitle')}
                    prompt={translate('common.downloadFailedDescription')}
                    isSmallScreenWidth={isSmallScreenWidth}
                    onSecondOptionSubmit={() => setIsDownloadErrorModalVisible(false)}
                    secondOptionText={translate('common.buttonConfirm')}
                    isVisible={isDownloadErrorModalVisible}
                    onClose={() => setIsDownloadErrorModalVisible(false)}
                />
            </FullPageNotFoundView>
        </ScreenWrapper>
    );
}

SearchPage.displayName = 'SearchPage';
SearchPage.whyDidYouRender = true;

export default SearchPage;<|MERGE_RESOLUTION|>--- conflicted
+++ resolved
@@ -40,10 +40,7 @@
     getExportTemplates,
     getLastPolicyPaymentMethod,
     getPayOption,
-<<<<<<< HEAD
     isCurrencySupportWalletBulkPay,
-=======
->>>>>>> ffe38b1e
     payMoneyRequestOnSearch,
     queueExportSearchItemsToCSV,
     queueExportSearchWithTemplate,
@@ -54,12 +51,7 @@
 import Navigation from '@libs/Navigation/Navigation';
 import type {PlatformStackScreenProps} from '@libs/Navigation/PlatformStackNavigation/types';
 import type {SearchFullscreenNavigatorParamList} from '@libs/Navigation/types';
-<<<<<<< HEAD
-import Permissions from '@libs/Permissions';
 import {getActiveAdminWorkspaces, hasVBBA, isPaidGroupPolicy} from '@libs/PolicyUtils';
-=======
-import {hasVBBA, isPaidGroupPolicy} from '@libs/PolicyUtils';
->>>>>>> ffe38b1e
 import {generateReportID, getPolicyExpenseChat} from '@libs/ReportUtils';
 import {buildCannedSearchQuery, buildSearchQueryJSON} from '@libs/SearchQueryUtils';
 import {shouldRestrictUserBillableActions} from '@libs/SubscriptionUtils';
@@ -112,11 +104,7 @@
     const lastNonEmptySearchResults = useRef<SearchResults | undefined>(undefined);
     const selectedTransactionReportIDs = useMemo(() => [...new Set(Object.values(selectedTransactions).map((transaction) => transaction.reportID))], [selectedTransactions]);
     const selectedReportIDs = Object.values(selectedReports).map((report) => report.reportID);
-<<<<<<< HEAD
     const isCurrencySupportedBulkWallet = isCurrencySupportWalletBulkPay(selectedReports, selectedTransactions);
-=======
-
->>>>>>> ffe38b1e
     // Collate a list of policyIDs from the selected transactions
     const selectedPolicyIDs = useMemo(
         () => [
@@ -132,11 +120,8 @@
     const {bulkPayButtonOptions, latestBankItems} = useBulkPayOptions({
         selectedPolicyID: selectedPolicyIDs.at(0),
         selectedReportID: selectedTransactionReportIDs.at(0) ?? selectedReportIDs.at(0),
-<<<<<<< HEAD
         activeAdminPolicies,
         isCurrencySupportedWallet: isCurrencySupportedBulkWallet,
-=======
->>>>>>> ffe38b1e
     });
 
     useEffect(() => {
@@ -191,15 +176,9 @@
 
             const activeRoute = Navigation.getActiveRoute();
             const transactionIDList = selectedReports.length ? undefined : Object.keys(selectedTransactions);
-<<<<<<< HEAD
-            const items = selectedReports.length ? selectedReports : Object.values(selectedTransactions);
-
-            for (const item of items) {
-=======
             const selectedOptions = selectedReports.length ? selectedReports : Object.values(selectedTransactions);
 
             for (const item of selectedOptions) {
->>>>>>> ffe38b1e
                 const itemPolicyID = item.policyID;
                 const lastPolicyPaymentMethod = getLastPolicyPaymentMethod(itemPolicyID, lastPaymentMethods) ?? paymentMethod;
 
@@ -316,71 +295,6 @@
                 });
             }
 
-<<<<<<< HEAD
-            // If the user has any custom integration export templates, add them as export options
-            if (integrationsExportTemplates && integrationsExportTemplates.length > 0) {
-                for (const template of integrationsExportTemplates) {
-                    exportOptions.push({
-                        text: template.name,
-                        icon: Expensicons.Table,
-                        onSelected: () => {
-                            // Custom IS templates are not policy specific, so we don't need to pass a policyID
-                            beginExportWithTemplate(template.name, CONST.EXPORT_TEMPLATE_TYPES.INTEGRATIONS, undefined);
-                        },
-                        shouldCloseModalOnSelect: true,
-                        shouldCallAfterModalHide: true,
-                    });
-                }
-            }
-
-            // If all of the transactions are on the same policy, add the policy-level in-app export templates as export options
-            if (selectedPolicyIDs.length === 1) {
-                const policyID = selectedPolicyIDs.at(0);
-                const policy = policies?.[`${ONYXKEYS.COLLECTION.POLICY}${policyID}`];
-                const templates = Object.entries(policy?.exportLayouts ?? {}).map(([templateName, layout]) => ({
-                    ...layout,
-                    templateName,
-                }));
-
-                for (const template of templates) {
-                    exportOptions.push({
-                        text: template.name,
-                        icon: Expensicons.Table,
-                        description: policy?.name,
-                        onSelected: () => {
-                            beginExportWithTemplate(template.templateName, CONST.EXPORT_TEMPLATE_TYPES.IN_APP, policyID);
-                        },
-                        shouldCloseModalOnSelect: true,
-                        shouldCallAfterModalHide: true,
-                    });
-                }
-            }
-
-            // Collate a list of the user's account level in-app export templates, excluding the Default CSV template
-            const accountInAppTemplates = Object.entries(csvExportLayouts ?? {})
-                .filter(([, layout]) => layout.name !== CONST.REPORT.EXPORT_OPTION_LABELS.DEFAULT_CSV)
-                .map(([templateName, layout]) => ({
-                    ...layout,
-                    templateName,
-                }));
-
-            if (accountInAppTemplates && accountInAppTemplates.length > 0) {
-                for (const template of accountInAppTemplates) {
-                    exportOptions.push({
-                        text: template.name,
-                        icon: Expensicons.Table,
-                        onSelected: () => {
-                            // Account level in-app export templates are not policy specific, so we don't need to pass a policyID
-                            beginExportWithTemplate(template.templateName, CONST.EXPORT_TEMPLATE_TYPES.IN_APP, undefined);
-                        },
-                        shouldCloseModalOnSelect: true,
-                        shouldCallAfterModalHide: true,
-                    });
-                }
-            }
-
-=======
->>>>>>> ffe38b1e
             return exportOptions;
         };
 
