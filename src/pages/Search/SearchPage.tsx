import React, {useCallback, useContext, useEffect, useMemo, useRef, useState} from 'react';
import {InteractionManager, View} from 'react-native';
import FullPageNotFoundView from '@components/BlockingViews/FullPageNotFoundView';
import type {DropdownOption} from '@components/ButtonWithDropdownMenu/types';
import ConfirmModal from '@components/ConfirmModal';
import DecisionModal from '@components/DecisionModal';
import DragAndDropConsumer from '@components/DragAndDrop/Consumer';
import DragAndDropProvider from '@components/DragAndDrop/Provider';
import DropZoneUI from '@components/DropZone/DropZoneUI';
import * as Expensicons from '@components/Icon/Expensicons';
import type {PaymentMethodType} from '@components/KYCWall/types';
import type {PopoverMenuItem} from '@components/PopoverMenu';
import ScreenWrapper from '@components/ScreenWrapper';
import {ScrollOffsetContext} from '@components/ScrollOffsetContextProvider';
import Search from '@components/Search';
import {useSearchContext} from '@components/Search/SearchContext';
import SearchPageFooter from '@components/Search/SearchPageFooter';
import SearchFiltersBar from '@components/Search/SearchPageHeader/SearchFiltersBar';
import type {SearchHeaderOptionValue} from '@components/Search/SearchPageHeader/SearchPageHeader';
import SearchPageHeader from '@components/Search/SearchPageHeader/SearchPageHeader';
import type {PaymentData, SearchParams} from '@components/Search/types';
import {usePlaybackContext} from '@components/VideoPlayerContexts/PlaybackContext';
import useBulkPayOptions from '@hooks/useBulkPayOptions';
import useCurrentUserPersonalDetails from '@hooks/useCurrentUserPersonalDetails';
import useFilesValidation from '@hooks/useFilesValidation';
import useLocalize from '@hooks/useLocalize';
import useMobileSelectionMode from '@hooks/useMobileSelectionMode';
import useNetwork from '@hooks/useNetwork';
import useOnyx from '@hooks/useOnyx';
import usePermissions from '@hooks/usePermissions';
import usePrevious from '@hooks/usePrevious';
import useResponsiveLayout from '@hooks/useResponsiveLayout';
import useTheme from '@hooks/useTheme';
import useThemeStyles from '@hooks/useThemeStyles';
import {confirmReadyToOpenApp} from '@libs/actions/App';
import {searchInServer} from '@libs/actions/Report';
import {
    approveMoneyRequestOnSearch,
    deleteMoneyRequestOnSearch,
    exportSearchItemsToCSV,
    getExportTemplates,
    getLastPolicyPaymentMethod,
    getPayOption,
    isCurrencySupportWalletBulkPay,
    payMoneyRequestOnSearch,
    queueExportSearchItemsToCSV,
    queueExportSearchWithTemplate,
    search,
    unholdMoneyRequestOnSearch,
} from '@libs/actions/Search';
import {navigateToParticipantPage} from '@libs/IOUUtils';
import Navigation from '@libs/Navigation/Navigation';
import type {PlatformStackScreenProps} from '@libs/Navigation/PlatformStackNavigation/types';
import type {SearchFullscreenNavigatorParamList} from '@libs/Navigation/types';
import {getActiveAdminWorkspaces, hasVBBA, isPaidGroupPolicy} from '@libs/PolicyUtils';
import {generateReportID, getPolicyExpenseChat} from '@libs/ReportUtils';
import {buildCannedSearchQuery, buildSearchQueryJSON} from '@libs/SearchQueryUtils';
import {shouldRestrictUserBillableActions} from '@libs/SubscriptionUtils';
import type {ReceiptFile} from '@pages/iou/request/step/IOURequestStepScan/types';
import type {FileObject} from '@pages/media/AttachmentModalScreen/types';
import variables from '@styles/variables';
import {initMoneyRequest, setMoneyRequestParticipantsFromReport, setMoneyRequestReceipt} from '@userActions/IOU';
import {buildOptimisticTransactionAndCreateDraft} from '@userActions/TransactionEdit';
import CONST from '@src/CONST';
import ONYXKEYS from '@src/ONYXKEYS';
import ROUTES from '@src/ROUTES';
import type SCREENS from '@src/SCREENS';
import type {SearchResults, Transaction} from '@src/types/onyx';
import SearchPageNarrow from './SearchPageNarrow';

type SearchPageProps = PlatformStackScreenProps<SearchFullscreenNavigatorParamList, typeof SCREENS.SEARCH.ROOT>;

function SearchPage({route}: SearchPageProps) {
    const {translate} = useLocalize();
    const {isBetaEnabled} = usePermissions();
    // We need to use isSmallScreenWidth instead of shouldUseNarrowLayout to apply the correct modal type for the decision modal
    // eslint-disable-next-line rulesdir/prefer-shouldUseNarrowLayout-instead-of-isSmallScreenWidth
    const {shouldUseNarrowLayout, isSmallScreenWidth} = useResponsiveLayout();
    const styles = useThemeStyles();
    const theme = useTheme();
    const {isOffline} = useNetwork();
    const {selectedTransactions, clearSelectedTransactions, selectedReports, lastSearchType, setLastSearchType, areAllMatchingItemsSelected, selectAllMatchingItems} = useSearchContext();
    const currentUserPersonalDetails = useCurrentUserPersonalDetails();
    const isMobileSelectionModeEnabled = useMobileSelectionMode();
    const [lastPaymentMethods] = useOnyx(ONYXKEYS.NVP_LAST_PAYMENT_METHOD, {canBeMissing: true});
    const [currentDate] = useOnyx(ONYXKEYS.CURRENT_DATE, {canBeMissing: true});
    const newReportID = generateReportID();
    const [newReport] = useOnyx(`${ONYXKEYS.COLLECTION.REPORT}${newReportID}`, {canBeMissing: true});
    const [newParentReport] = useOnyx(`${ONYXKEYS.COLLECTION.REPORT}${newReport?.parentReportID}`, {canBeMissing: true});
    const [activePolicyID] = useOnyx(ONYXKEYS.NVP_ACTIVE_POLICY_ID, {canBeMissing: false});
    const [activePolicy] = useOnyx(`${ONYXKEYS.COLLECTION.POLICY}${activePolicyID}`, {canBeMissing: true});
    const [policies] = useOnyx(ONYXKEYS.COLLECTION.POLICY, {canBeMissing: true});
    const [integrationsExportTemplates] = useOnyx(ONYXKEYS.NVP_INTEGRATION_SERVER_EXPORT_TEMPLATES, {canBeMissing: true});
    const [csvExportLayouts] = useOnyx(ONYXKEYS.NVP_CSV_EXPORT_LAYOUTS, {canBeMissing: true});
    const [isOfflineModalVisible, setIsOfflineModalVisible] = useState(false);
    const [isDownloadErrorModalVisible, setIsDownloadErrorModalVisible] = useState(false);
    const [isDeleteExpensesConfirmModalVisible, setIsDeleteExpensesConfirmModalVisible] = useState(false);
    const [isDownloadExportModalVisible, setIsDownloadExportModalVisible] = useState(false);
    const [isExportWithTemplateModalVisible, setIsExportWithTemplateModalVisible] = useState(false);
    const queryJSON = useMemo(() => buildSearchQueryJSON(route.params.q), [route.params.q]);
    const {saveScrollOffset} = useContext(ScrollOffsetContext);
    const activeAdminPolicies = getActiveAdminWorkspaces(policies, currentUserPersonalDetails?.accountID.toString()).sort((a, b) => (a.name || '').localeCompare(b.name || ''));

    // eslint-disable-next-line rulesdir/no-default-id-values
    const [currentSearchResults] = useOnyx(`${ONYXKEYS.COLLECTION.SNAPSHOT}${queryJSON?.hash ?? CONST.DEFAULT_NUMBER_ID}`, {canBeMissing: true});
    const lastNonEmptySearchResults = useRef<SearchResults | undefined>(undefined);
    const selectedTransactionReportIDs = useMemo(() => [...new Set(Object.values(selectedTransactions).map((transaction) => transaction.reportID))], [selectedTransactions]);
    const selectedReportIDs = Object.values(selectedReports).map((report) => report.reportID);
<<<<<<< HEAD
    const isCurrencySupportedBulkWallet = isCurrencySupportWalletBulkPay(selectedReports, selectedTransactions);
=======

    const isBetaBulkPayEnabled = isBetaEnabled(CONST.BETAS.PAYMENT_BUTTONS);

>>>>>>> 05467be3
    // Collate a list of policyIDs from the selected transactions
    const selectedPolicyIDs = useMemo(
        () => [
            ...new Set(
                Object.values(selectedTransactions)
                    .map((transaction) => transaction.policyID)
                    .filter(Boolean),
            ),
        ],
        [selectedTransactions],
    );

    const {bulkPayButtonOptions, latestBankItems} = useBulkPayOptions({
        selectedPolicyID: selectedPolicyIDs.at(0),
        selectedReportID: selectedTransactionReportIDs.at(0) ?? selectedReportIDs.at(0),
        activeAdminPolicies,
        isCurrencySupportedWallet: isCurrencySupportedBulkWallet,
    });

    useEffect(() => {
        confirmReadyToOpenApp();
    }, []);

    useEffect(() => {
        if (!currentSearchResults?.search?.type) {
            return;
        }

        setLastSearchType(currentSearchResults.search.type);
        if (currentSearchResults.data) {
            lastNonEmptySearchResults.current = currentSearchResults;
        }
    }, [lastSearchType, queryJSON, setLastSearchType, currentSearchResults]);

    const {status, hash} = queryJSON ?? {};
    const selectedTransactionsKeys = Object.keys(selectedTransactions ?? {});

    const beginExportWithTemplate = useCallback(
        (templateName: string, templateType: string, policyID: string | undefined) => {
            // If the user has selected a large number of items, we'll use the queryJSON to search for the reportIDs and transactionIDs necessary for the export
            if (areAllMatchingItemsSelected) {
                queueExportSearchWithTemplate({templateName, templateType, jsonQuery: JSON.stringify(queryJSON), reportIDList: [], transactionIDList: [], policyID});
            } else {
                // Otherwise, we will use the selected transactionIDs and reportIDs directly
                queueExportSearchWithTemplate({
                    templateName,
                    templateType,
                    jsonQuery: '{}',
                    reportIDList: selectedTransactionReportIDs,
                    transactionIDList: selectedTransactionsKeys,
                    policyID,
                });
            }

            setIsExportWithTemplateModalVisible(true);
        },
        [queryJSON, selectedTransactionsKeys, areAllMatchingItemsSelected, selectedTransactionReportIDs],
    );

    const onBulkPaySelected = useCallback(
        (paymentMethod?: PaymentMethodType) => {
            if (!hash) {
                return;
            }
            if (isOffline) {
                setIsOfflineModalVisible(true);
                return;
            }

            const activeRoute = Navigation.getActiveRoute();
            const transactionIDList = selectedReports.length ? undefined : Object.keys(selectedTransactions);
            const selectedOptions = selectedReports.length ? selectedReports : Object.values(selectedTransactions);

            for (const item of selectedOptions) {
                const itemPolicyID = item.policyID;
                const lastPolicyPaymentMethod = getLastPolicyPaymentMethod(itemPolicyID, lastPaymentMethods) ?? paymentMethod;

                if (!lastPolicyPaymentMethod) {
                    Navigation.navigate(
                        ROUTES.SEARCH_REPORT.getRoute({
                            reportID: item.reportID,
                            backTo: activeRoute,
                        }),
                    );
                    return;
                }

                const hasPolicyVBBA = hasVBBA(itemPolicyID);

                if (lastPolicyPaymentMethod !== CONST.IOU.PAYMENT_TYPE.ELSEWHERE && !hasPolicyVBBA) {
                    Navigation.navigate(
                        ROUTES.SEARCH_REPORT.getRoute({
                            reportID: item.reportID,
                            backTo: activeRoute,
                        }),
                    );
                    return;
                }
            }

            const paymentData = (
                selectedReports.length
                    ? selectedReports.map((report) => ({
                          reportID: report.reportID,
                          amount: report.total,
                          paymentType: getLastPolicyPaymentMethod(report.policyID, lastPaymentMethods) ?? paymentMethod,
                      }))
                    : Object.values(selectedTransactions).map((transaction) => ({
                          reportID: transaction.reportID,
                          amount: transaction.amount,
                          paymentType: getLastPolicyPaymentMethod(transaction.policyID, lastPaymentMethods) ?? paymentMethod,
                      }))
            ) as PaymentData[];

            payMoneyRequestOnSearch(hash, paymentData, transactionIDList);
            InteractionManager.runAfterInteractions(() => {
                clearSelectedTransactions();
            });
        },
        [clearSelectedTransactions, hash, isOffline, lastPaymentMethods, selectedReports, selectedTransactions],
    );

    const headerButtonsOptions = useMemo(() => {
        if (selectedTransactionsKeys.length === 0 || status == null || !hash) {
            return CONST.EMPTY_ARRAY as unknown as Array<DropdownOption<SearchHeaderOptionValue>>;
        }

        const options: Array<DropdownOption<SearchHeaderOptionValue>> = [];
        const isAnyTransactionOnHold = Object.values(selectedTransactions).some((transaction) => transaction.isHeld);

        // Gets the list of options for the export sub-menu
        const getExportOptions = () => {
            // We provide the basic and expense level export options by default
            const exportOptions: PopoverMenuItem[] = [
                {
                    text: translate('export.basicExport'),
                    icon: Expensicons.Table,
                    onSelected: () => {
                        if (isOffline) {
                            setIsOfflineModalVisible(true);
                            return;
                        }

                        if (areAllMatchingItemsSelected) {
                            setIsDownloadExportModalVisible(true);
                            return;
                        }

                        exportSearchItemsToCSV(
                            {
                                query: status,
                                jsonQuery: JSON.stringify(queryJSON),
                                reportIDList: selectedReports?.filter((report) => !!report).map((report) => report.reportID) ?? [],
                                transactionIDList: selectedTransactionsKeys,
                            },
                            () => {
                                setIsDownloadErrorModalVisible(true);
                            },
                        );
                        clearSelectedTransactions(undefined, true);
                    },
                    shouldCloseModalOnSelect: true,
                    shouldCallAfterModalHide: true,
                },
            ];

            // Determine if only full reports are selected by comparing the reportIDs of the selected transactions and the reportIDs of the selected reports
            const areFullReportsSelected = selectedTransactionReportIDs.length === selectedReportIDs.length && selectedTransactionReportIDs.every((id) => selectedReportIDs.includes(id));
            const groupByReports = queryJSON?.groupBy === CONST.SEARCH.GROUP_BY.REPORTS;
            const typeInvoice = queryJSON?.type === CONST.REPORT.TYPE.INVOICE;
            const typeExpense = queryJSON?.type === CONST.REPORT.TYPE.EXPENSE;
            const isAllOneTransactionReport = Object.values(selectedTransactions).every((transaction) => transaction.isFromOneTransactionReport);

            // If we're grouping by invoice or report, and all the expenses on the report are selected, or if all
            // the selected expenses are the only expenses of their parent expense report include the report level export option.
            const includeReportLevelExport = ((groupByReports || typeInvoice) && areFullReportsSelected) || (typeExpense && !groupByReports && isAllOneTransactionReport);

            // Collect a list of export templates available to the user from their account, policy, and custom integrations templates
            const policy = selectedPolicyIDs.length === 1 ? policies?.[`${ONYXKEYS.COLLECTION.POLICY}${selectedPolicyIDs.at(0)}`] : undefined;
            const exportTemplates = getExportTemplates(integrationsExportTemplates ?? [], csvExportLayouts ?? {}, policy, includeReportLevelExport);
            for (const template of exportTemplates) {
                exportOptions.push({
                    text: template.name,
                    icon: Expensicons.Table,
                    description: template.description,
                    onSelected: () => {
                        beginExportWithTemplate(template.templateName, template.type, template.policyID);
                    },
                    shouldCloseModalOnSelect: true,
                    shouldCallAfterModalHide: true,
                });
            }

            return exportOptions;
        };

        const exportButtonOption: DropdownOption<SearchHeaderOptionValue> & Pick<PopoverMenuItem, 'rightIcon'> = {
            icon: Expensicons.Export,
            rightIcon: Expensicons.ArrowRight,
            text: translate('common.export'),
            backButtonText: translate('common.export'),
            value: CONST.SEARCH.BULK_ACTION_TYPES.EXPORT,
            shouldCloseModalOnSelect: true,
            subMenuItems: getExportOptions(),
        };

        // If all matching items are selected, we don't give the user additional options, we only allow them to export the selected items
        if (areAllMatchingItemsSelected) {
            return [exportButtonOption];
        }

        // Otherwise, we provide the full set of options depending on the state of the selected transactions and reports
        const shouldShowApproveOption =
            !isOffline &&
            !isAnyTransactionOnHold &&
            (selectedReports.length
                ? selectedReports.every((report) => report.allActions.includes(CONST.SEARCH.ACTION_TYPES.APPROVE))
                : selectedTransactionsKeys.every((id) => selectedTransactions[id].action === CONST.SEARCH.ACTION_TYPES.APPROVE));

        if (shouldShowApproveOption) {
            options.push({
                icon: Expensicons.ThumbsUp,
                text: translate('search.bulkActions.approve'),
                value: CONST.SEARCH.BULK_ACTION_TYPES.APPROVE,
                shouldCloseModalOnSelect: true,
                onSelected: () => {
                    if (isOffline) {
                        setIsOfflineModalVisible(true);
                        return;
                    }

                    const transactionIDList = selectedReports.length ? undefined : Object.keys(selectedTransactions);
                    const reportIDList = !selectedReports.length
                        ? Object.values(selectedTransactions).map((transaction) => transaction.reportID)
                        : (selectedReports?.filter((report) => !!report).map((report) => report.reportID) ?? []);
                    approveMoneyRequestOnSearch(hash, reportIDList, transactionIDList);
                    // eslint-disable-next-line deprecation/deprecation
                    InteractionManager.runAfterInteractions(() => {
                        clearSelectedTransactions();
                    });
                },
            });
        }
        const shouldEnableExpenseBulk = selectedReports.length
            ? selectedReports.every(
                  (report) => report.allActions.includes(CONST.SEARCH.ACTION_TYPES.PAY) && report.policyID && getLastPolicyPaymentMethod(report.policyID, lastPaymentMethods),
              )
            : selectedTransactionsKeys.every(
                  (id) =>
                      selectedTransactions[id].action === CONST.SEARCH.ACTION_TYPES.PAY &&
                      selectedTransactions[id].policyID &&
                      getLastPolicyPaymentMethod(selectedTransactions[id].policyID, lastPaymentMethods),
              );

        const {shouldEnableBulkPayOption, isFirstTimePayment} = getPayOption(selectedReports, selectedTransactions, lastPaymentMethods, selectedReportIDs);

        const shouldShowPayOption = !isOffline && !isAnyTransactionOnHold && (isBetaBulkPayEnabled ? shouldEnableBulkPayOption : shouldEnableExpenseBulk);

        if (shouldShowPayOption) {
            const payButtonOption = {
                icon: Expensicons.MoneyBag,
                text: translate('search.bulkActions.pay'),
                rightIcon: isFirstTimePayment ? Expensicons.ArrowRight : undefined,
                value: CONST.SEARCH.BULK_ACTION_TYPES.PAY,
                shouldCloseModalOnSelect: true,
                subMenuItems: isFirstTimePayment ? bulkPayButtonOptions : undefined,
                onSelected: () => onBulkPaySelected(undefined),
            };
            options.push(payButtonOption);
        }

        options.push(exportButtonOption);

        const shouldShowHoldOption = !isOffline && selectedTransactionsKeys.every((id) => selectedTransactions[id].canHold);

        if (shouldShowHoldOption) {
            options.push({
                icon: Expensicons.Stopwatch,
                text: translate('search.bulkActions.hold'),
                value: CONST.SEARCH.BULK_ACTION_TYPES.HOLD,
                shouldCloseModalOnSelect: true,
                onSelected: () => {
                    if (isOffline) {
                        setIsOfflineModalVisible(true);
                        return;
                    }

                    Navigation.navigate(ROUTES.TRANSACTION_HOLD_REASON_RHP);
                },
            });
        }

        const shouldShowUnholdOption = !isOffline && selectedTransactionsKeys.every((id) => selectedTransactions[id].canUnhold);

        if (shouldShowUnholdOption) {
            options.push({
                icon: Expensicons.Stopwatch,
                text: translate('search.bulkActions.unhold'),
                value: CONST.SEARCH.BULK_ACTION_TYPES.UNHOLD,
                shouldCloseModalOnSelect: true,
                onSelected: () => {
                    if (isOffline) {
                        setIsOfflineModalVisible(true);
                        return;
                    }

                    unholdMoneyRequestOnSearch(hash, selectedTransactionsKeys);
                    // eslint-disable-next-line deprecation/deprecation
                    InteractionManager.runAfterInteractions(() => {
                        clearSelectedTransactions();
                    });
                },
            });
        }

        const canAllTransactionsBeMoved = selectedTransactionsKeys.every((id) => selectedTransactions[id].canChangeReport);

        if (canAllTransactionsBeMoved) {
            options.push({
                text: translate('iou.moveExpenses', {count: selectedTransactionsKeys.length}),
                icon: Expensicons.DocumentMerge,
                value: CONST.SEARCH.BULK_ACTION_TYPES.CHANGE_REPORT,
                shouldCloseModalOnSelect: true,
                onSelected: () => Navigation.navigate(ROUTES.MOVE_TRANSACTIONS_SEARCH_RHP),
            });
        }

        const shouldShowDeleteOption = !isOffline && selectedTransactionsKeys.every((id) => selectedTransactions[id].canDelete);

        if (shouldShowDeleteOption) {
            options.push({
                icon: Expensicons.Trashcan,
                text: translate('search.bulkActions.delete'),
                value: CONST.SEARCH.BULK_ACTION_TYPES.DELETE,
                shouldCloseModalOnSelect: true,
                onSelected: () => {
                    if (isOffline) {
                        setIsOfflineModalVisible(true);
                        return;
                    }

                    // Use InteractionManager to ensure this runs after the dropdown modal closes
                    // eslint-disable-next-line deprecation/deprecation
                    InteractionManager.runAfterInteractions(() => {
                        setIsDeleteExpensesConfirmModalVisible(true);
                    });
                },
            });
        }

        if (options.length === 0) {
            const emptyOptionStyle = {
                interactive: false,
                iconFill: theme.icon,
                iconHeight: variables.iconSizeLarge,
                iconWidth: variables.iconSizeLarge,
                numberOfLinesTitle: 2,
                titleStyle: {...styles.colorMuted, ...styles.fontWeightNormal, ...styles.textWrap},
            };

            options.push({
                icon: Expensicons.Exclamation,
                text: translate('search.bulkActions.noOptionsAvailable'),
                value: undefined,
                ...emptyOptionStyle,
            });
        }

        return options;
    }, [
        selectedTransactionsKeys,
        status,
        hash,
        selectedTransactions,
        translate,
        areAllMatchingItemsSelected,
        isOffline,
        selectedReports,
        queryJSON,
        clearSelectedTransactions,
        lastPaymentMethods,
        theme.icon,
        styles.colorMuted,
        styles.fontWeightNormal,
        styles.textWrap,
        beginExportWithTemplate,
        integrationsExportTemplates,
        csvExportLayouts,
        policies,
        bulkPayButtonOptions,
        onBulkPaySelected,
        selectedPolicyIDs,
        selectedReportIDs,
        selectedTransactionReportIDs,
        isBetaBulkPayEnabled,
    ]);

    const handleDeleteExpenses = () => {
        if (selectedTransactionsKeys.length === 0 || !hash) {
            return;
        }

        setIsDeleteExpensesConfirmModalVisible(false);

        // Translations copy for delete modal depends on amount of selected items,
        // We need to wait for modal to fully disappear before clearing them to avoid translation flicker between singular vs plural
        // eslint-disable-next-line deprecation/deprecation
        InteractionManager.runAfterInteractions(() => {
            deleteMoneyRequestOnSearch(hash, selectedTransactionsKeys);
            clearSelectedTransactions();
        });
    };

    const saveFileAndInitMoneyRequest = (files: FileObject[]) => {
        const initialTransaction = initMoneyRequest({
            isFromGlobalCreate: true,
            reportID: newReportID,
            newIouRequestType: CONST.IOU.REQUEST_TYPE.SCAN,
            report: newReport,
            parentReport: newParentReport,
            currentDate,
        });

        const newReceiptFiles: ReceiptFile[] = [];

        files.forEach((file, index) => {
            const source = URL.createObjectURL(file as Blob);
            const transaction =
                index === 0
                    ? (initialTransaction as Partial<Transaction>)
                    : buildOptimisticTransactionAndCreateDraft({
                          initialTransaction: initialTransaction as Partial<Transaction>,
                          currentUserPersonalDetails,
                          reportID: newReportID,
                      });
            const transactionID = transaction.transactionID ?? CONST.IOU.OPTIMISTIC_TRANSACTION_ID;
            newReceiptFiles.push({
                file,
                source,
                transactionID,
            });
            setMoneyRequestReceipt(transactionID, source, file.name ?? '', true);
        });

        if (isPaidGroupPolicy(activePolicy) && activePolicy?.isPolicyExpenseChatEnabled && !shouldRestrictUserBillableActions(activePolicy.id)) {
            const activePolicyExpenseChat = getPolicyExpenseChat(currentUserPersonalDetails.accountID, activePolicy?.id);
            const setParticipantsPromises = newReceiptFiles.map((receiptFile) => setMoneyRequestParticipantsFromReport(receiptFile.transactionID, activePolicyExpenseChat));
            Promise.all(setParticipantsPromises).then(() =>
                Navigation.navigate(
                    ROUTES.MONEY_REQUEST_STEP_CONFIRMATION.getRoute(
                        CONST.IOU.ACTION.CREATE,
                        CONST.IOU.TYPE.SUBMIT,
                        initialTransaction?.transactionID ?? CONST.IOU.OPTIMISTIC_TRANSACTION_ID,
                        activePolicyExpenseChat?.reportID,
                    ),
                ),
            );
        } else {
            navigateToParticipantPage(CONST.IOU.TYPE.CREATE, CONST.IOU.OPTIMISTIC_TRANSACTION_ID, newReportID);
        }
    };

    const {validateFiles, PDFValidationComponent, ErrorModal} = useFilesValidation(saveFileAndInitMoneyRequest);

    const initScanRequest = (e: DragEvent) => {
        const files = Array.from(e?.dataTransfer?.files ?? []);

        if (files.length === 0) {
            return;
        }
        files.forEach((file) => {
            // eslint-disable-next-line no-param-reassign
            file.uri = URL.createObjectURL(file);
        });

        validateFiles(files, Array.from(e.dataTransfer?.items ?? []));
    };

    const createExportAll = useCallback(() => {
        if (selectedTransactionsKeys.length === 0 || status == null || !hash) {
            return [];
        }

        setIsDownloadExportModalVisible(false);
        const reportIDList = selectedReports?.filter((report) => !!report).map((report) => report.reportID) ?? [];
        queueExportSearchItemsToCSV({
            query: status,
            jsonQuery: JSON.stringify(queryJSON),
            reportIDList,
            transactionIDList: selectedTransactionsKeys,
        });
        selectAllMatchingItems(false);
        clearSelectedTransactions();
    }, [selectedTransactionsKeys, status, hash, selectedReports, queryJSON, selectAllMatchingItems, clearSelectedTransactions]);

    const handleOnBackButtonPress = () => Navigation.goBack(ROUTES.SEARCH_ROOT.getRoute({query: buildCannedSearchQuery()}));
    const {resetVideoPlayerData} = usePlaybackContext();

    const [isSorting, setIsSorting] = useState(false);

    let searchResults;
    if (currentSearchResults?.data) {
        searchResults = currentSearchResults;
    } else if (isSorting) {
        searchResults = lastNonEmptySearchResults.current;
    }

    const metadata = searchResults?.search;
    const shouldShowOfflineIndicator = !!searchResults?.data;
    const shouldShowFooter = !!metadata?.count;

    const offlineIndicatorStyle = useMemo(() => {
        if (shouldShowFooter) {
            return [styles.mtAuto, styles.pAbsolute, styles.h10, styles.b0];
        }

        return [styles.mtAuto];
    }, [shouldShowFooter, styles]);

    // Handles video player cleanup:
    // 1. On mount: Resets player if navigating from report screen
    // 2. On unmount: Stops video when leaving this screen
    // in narrow layout, the reset will be handled by the attachment modal, so we don't need to do it here to preserve autoplay
    useEffect(() => {
        if (shouldUseNarrowLayout) {
            return;
        }
        resetVideoPlayerData();
        return () => {
            if (shouldUseNarrowLayout) {
                return;
            }
            resetVideoPlayerData();
        };
        // eslint-disable-next-line react-compiler/react-compiler
        // eslint-disable-next-line react-hooks/exhaustive-deps
    }, []);

    const prevIsLoading = usePrevious(currentSearchResults?.isLoading);

    useEffect(() => {
        if (!isSorting || !prevIsLoading || currentSearchResults?.isLoading) {
            return;
        }

        setIsSorting(false);
    }, [currentSearchResults?.isLoading, isSorting, prevIsLoading]);

    const handleSearchAction = useCallback((value: SearchParams | string) => {
        if (typeof value === 'string') {
            searchInServer(value);
        } else {
            search(value);
        }
    }, []);

    const footerData = useMemo(() => {
        const shouldUseClientTotal = selectedTransactionsKeys.length > 0 && !areAllMatchingItemsSelected;

        const currency = metadata?.currency;
        const count = shouldUseClientTotal ? selectedTransactionsKeys.length : metadata?.count;
        const total = shouldUseClientTotal ? Object.values(selectedTransactions).reduce((acc, transaction) => acc - (transaction.convertedAmount ?? 0), 0) : metadata?.total;

        return {count, total, currency};
    }, [areAllMatchingItemsSelected, metadata?.count, metadata?.currency, metadata?.total, selectedTransactions, selectedTransactionsKeys.length]);

    if (shouldUseNarrowLayout) {
        return (
            <>
                <DragAndDropProvider>
                    {PDFValidationComponent}
                    <SearchPageNarrow
                        queryJSON={queryJSON}
                        metadata={metadata}
                        headerButtonsOptions={headerButtonsOptions}
                        searchResults={searchResults}
                        isMobileSelectionModeEnabled={isMobileSelectionModeEnabled}
                        footerData={footerData}
                        currentSelectedPolicyID={selectedPolicyIDs?.at(0)}
                        currentSelectedReportID={selectedTransactionReportIDs?.at(0) ?? selectedReportIDs?.at(0)}
                        confirmPayment={onBulkPaySelected}
                        latestBankItems={latestBankItems}
                    />
                    <DragAndDropConsumer onDrop={initScanRequest}>
                        <DropZoneUI
                            icon={Expensicons.SmartScan}
                            dropTitle={translate('dropzone.scanReceipts')}
                            dropStyles={styles.receiptDropOverlay(true)}
                            dropTextStyles={styles.receiptDropText}
                            dropWrapperStyles={{marginBottom: variables.bottomTabHeight}}
                            dashedBorderStyles={[styles.dropzoneArea, styles.easeInOpacityTransition, styles.activeDropzoneDashedBorder(theme.receiptDropBorderColorActive, true)]}
                        />
                    </DragAndDropConsumer>
                    {ErrorModal}
                </DragAndDropProvider>
                {!!isMobileSelectionModeEnabled && (
                    <View>
                        <ConfirmModal
                            isVisible={isDeleteExpensesConfirmModalVisible}
                            onConfirm={handleDeleteExpenses}
                            onCancel={() => {
                                setIsDeleteExpensesConfirmModalVisible(false);
                            }}
                            title={translate('iou.deleteExpense', {count: selectedTransactionsKeys.length})}
                            prompt={translate('iou.deleteConfirmation', {count: selectedTransactionsKeys.length})}
                            confirmText={translate('common.delete')}
                            cancelText={translate('common.cancel')}
                            danger
                        />
                        <DecisionModal
                            title={translate('common.youAppearToBeOffline')}
                            prompt={translate('common.offlinePrompt')}
                            isSmallScreenWidth={isSmallScreenWidth}
                            onSecondOptionSubmit={() => setIsOfflineModalVisible(false)}
                            secondOptionText={translate('common.buttonConfirm')}
                            isVisible={isOfflineModalVisible}
                            onClose={() => setIsOfflineModalVisible(false)}
                        />
                        <DecisionModal
                            title={translate('common.downloadFailedTitle')}
                            prompt={translate('common.downloadFailedDescription')}
                            isSmallScreenWidth={isSmallScreenWidth}
                            onSecondOptionSubmit={() => setIsDownloadErrorModalVisible(false)}
                            secondOptionText={translate('common.buttonConfirm')}
                            isVisible={isDownloadErrorModalVisible}
                            onClose={() => setIsDownloadErrorModalVisible(false)}
                        />
                        <ConfirmModal
                            isVisible={isExportWithTemplateModalVisible}
                            onConfirm={() => {
                                setIsExportWithTemplateModalVisible(false);
                                clearSelectedTransactions(undefined, true);
                            }}
                            onCancel={() => setIsExportWithTemplateModalVisible(false)}
                            title={translate('export.exportInProgress')}
                            prompt={translate('export.conciergeWillSend')}
                            confirmText={translate('common.buttonConfirm')}
                            shouldShowCancelButton={false}
                        />
                    </View>
                )}
            </>
        );
    }

    return (
        <ScreenWrapper
            testID={Search.displayName}
            shouldEnableMaxHeight
            headerGapStyles={[styles.searchHeaderGap, styles.h0]}
        >
            <FullPageNotFoundView
                shouldForceFullScreen
                shouldShow={!queryJSON}
                onBackButtonPress={handleOnBackButtonPress}
                shouldShowLink={false}
            >
                {!!queryJSON && (
                    <View style={styles.searchSplitContainer}>
                        <ScreenWrapper
                            testID={Search.displayName}
                            shouldShowOfflineIndicatorInWideScreen={!!shouldShowOfflineIndicator}
                            offlineIndicatorStyle={offlineIndicatorStyle}
                        >
                            <DragAndDropProvider>
                                {PDFValidationComponent}
                                <SearchPageHeader
                                    queryJSON={queryJSON}
                                    headerButtonsOptions={headerButtonsOptions}
                                    handleSearch={handleSearchAction}
                                    isMobileSelectionModeEnabled={isMobileSelectionModeEnabled}
                                />
                                <SearchFiltersBar
                                    queryJSON={queryJSON}
                                    headerButtonsOptions={headerButtonsOptions}
                                    isMobileSelectionModeEnabled={isMobileSelectionModeEnabled}
                                    currentSelectedPolicyID={selectedPolicyIDs?.at(0)}
                                    currentSelectedReportID={selectedTransactionReportIDs?.at(0) ?? selectedReportIDs?.at(0)}
                                    confirmPayment={onBulkPaySelected}
                                    latestBankItems={latestBankItems}
                                />
                                <Search
                                    key={queryJSON.hash}
                                    queryJSON={queryJSON}
                                    searchResults={searchResults}
                                    handleSearch={handleSearchAction}
                                    isMobileSelectionModeEnabled={isMobileSelectionModeEnabled}
                                    onSearchListScroll={(e) => {
                                        if (!e.nativeEvent.contentOffset.y) {
                                            return;
                                        }

                                        saveScrollOffset(route, e.nativeEvent.contentOffset.y);
                                    }}
                                    onSortPressedCallback={() => {
                                        setIsSorting(true);
                                    }}
                                />
                                {shouldShowFooter && (
                                    <SearchPageFooter
                                        count={footerData.count}
                                        total={footerData.total}
                                        currency={footerData.currency}
                                    />
                                )}
                                <DragAndDropConsumer onDrop={initScanRequest}>
                                    <DropZoneUI
                                        icon={Expensicons.SmartScan}
                                        dropTitle={translate('dropzone.scanReceipts')}
                                        dropStyles={styles.receiptDropOverlay(true)}
                                        dropTextStyles={styles.receiptDropText}
                                        dashedBorderStyles={[
                                            styles.dropzoneArea,
                                            styles.easeInOpacityTransition,
                                            styles.activeDropzoneDashedBorder(theme.receiptDropBorderColorActive, true),
                                        ]}
                                    />
                                </DragAndDropConsumer>
                            </DragAndDropProvider>
                        </ScreenWrapper>
                        {ErrorModal}
                    </View>
                )}
                <ConfirmModal
                    isVisible={isDeleteExpensesConfirmModalVisible}
                    onConfirm={handleDeleteExpenses}
                    onCancel={() => {
                        setIsDeleteExpensesConfirmModalVisible(false);
                    }}
                    title={translate('iou.deleteExpense', {count: selectedTransactionsKeys.length})}
                    prompt={translate('iou.deleteConfirmation', {count: selectedTransactionsKeys.length})}
                    confirmText={translate('common.delete')}
                    cancelText={translate('common.cancel')}
                    danger
                />
                <ConfirmModal
                    isVisible={isDownloadExportModalVisible}
                    onConfirm={createExportAll}
                    onCancel={() => {
                        setIsDownloadExportModalVisible(false);
                    }}
                    title={translate('search.exportSearchResults.title')}
                    prompt={translate('search.exportSearchResults.description')}
                    confirmText={translate('search.exportSearchResults.title')}
                    cancelText={translate('common.cancel')}
                />
                <ConfirmModal
                    isVisible={isExportWithTemplateModalVisible}
                    onConfirm={() => {
                        setIsExportWithTemplateModalVisible(false);
                        clearSelectedTransactions(undefined, true);
                    }}
                    onCancel={() => setIsExportWithTemplateModalVisible(false)}
                    title={translate('export.exportInProgress')}
                    prompt={translate('export.conciergeWillSend')}
                    confirmText={translate('common.buttonConfirm')}
                    shouldShowCancelButton={false}
                />
                <DecisionModal
                    title={translate('common.youAppearToBeOffline')}
                    prompt={translate('common.offlinePrompt')}
                    isSmallScreenWidth={isSmallScreenWidth}
                    onSecondOptionSubmit={() => setIsOfflineModalVisible(false)}
                    secondOptionText={translate('common.buttonConfirm')}
                    isVisible={isOfflineModalVisible}
                    onClose={() => setIsOfflineModalVisible(false)}
                />
                <DecisionModal
                    title={translate('common.downloadFailedTitle')}
                    prompt={translate('common.downloadFailedDescription')}
                    isSmallScreenWidth={isSmallScreenWidth}
                    onSecondOptionSubmit={() => setIsDownloadErrorModalVisible(false)}
                    secondOptionText={translate('common.buttonConfirm')}
                    isVisible={isDownloadErrorModalVisible}
                    onClose={() => setIsDownloadErrorModalVisible(false)}
                />
            </FullPageNotFoundView>
        </ScreenWrapper>
    );
}

SearchPage.displayName = 'SearchPage';
SearchPage.whyDidYouRender = true;

export default SearchPage;<|MERGE_RESOLUTION|>--- conflicted
+++ resolved
@@ -71,7 +71,7 @@
 type SearchPageProps = PlatformStackScreenProps<SearchFullscreenNavigatorParamList, typeof SCREENS.SEARCH.ROOT>;
 
 function SearchPage({route}: SearchPageProps) {
-    const {translate} = useLocalize();
+    const {translate, localeCompare} = useLocalize();
     const {isBetaEnabled} = usePermissions();
     // We need to use isSmallScreenWidth instead of shouldUseNarrowLayout to apply the correct modal type for the decision modal
     // eslint-disable-next-line rulesdir/prefer-shouldUseNarrowLayout-instead-of-isSmallScreenWidth
@@ -99,20 +99,16 @@
     const [isExportWithTemplateModalVisible, setIsExportWithTemplateModalVisible] = useState(false);
     const queryJSON = useMemo(() => buildSearchQueryJSON(route.params.q), [route.params.q]);
     const {saveScrollOffset} = useContext(ScrollOffsetContext);
-    const activeAdminPolicies = getActiveAdminWorkspaces(policies, currentUserPersonalDetails?.accountID.toString()).sort((a, b) => (a.name || '').localeCompare(b.name || ''));
+    const activeAdminPolicies = getActiveAdminWorkspaces(policies, currentUserPersonalDetails?.accountID.toString()).sort((a, b) => localeCompare(a.name || '', b.name || ''));
 
     // eslint-disable-next-line rulesdir/no-default-id-values
     const [currentSearchResults] = useOnyx(`${ONYXKEYS.COLLECTION.SNAPSHOT}${queryJSON?.hash ?? CONST.DEFAULT_NUMBER_ID}`, {canBeMissing: true});
     const lastNonEmptySearchResults = useRef<SearchResults | undefined>(undefined);
     const selectedTransactionReportIDs = useMemo(() => [...new Set(Object.values(selectedTransactions).map((transaction) => transaction.reportID))], [selectedTransactions]);
     const selectedReportIDs = Object.values(selectedReports).map((report) => report.reportID);
-<<<<<<< HEAD
     const isCurrencySupportedBulkWallet = isCurrencySupportWalletBulkPay(selectedReports, selectedTransactions);
-=======
-
     const isBetaBulkPayEnabled = isBetaEnabled(CONST.BETAS.PAYMENT_BUTTONS);
 
->>>>>>> 05467be3
     // Collate a list of policyIDs from the selected transactions
     const selectedPolicyIDs = useMemo(
         () => [
