import type {StackScreenProps} from '@react-navigation/stack';
import React from 'react';
import {View} from 'react-native';
import HeaderWithBackButton from '@components/HeaderWithBackButton';
import * as Illustrations from '@components/Icon/Illustrations';
import ScreenWrapper from '@components/ScreenWrapper';
<<<<<<< HEAD
import Search from '@components/Search';
import type {CentralPaneNavigatorParamList} from '@libs/Navigation/types';
import type SCREENS from '@src/SCREENS';
=======
import SelectionList from '@components/SelectionList';
import ExpenseListItem from '@components/SelectionList/ExpenseListItem';
import Text from '@components/Text';
import useLocalize from '@hooks/useLocalize';
import useThemeStyles from '@hooks/useThemeStyles';
import useWindowDimensions from '@hooks/useWindowDimensions';
import * as DeviceCapabilities from '@libs/DeviceCapabilities';
import type {CentralPaneNavigatorParamList} from '@libs/Navigation/types';
import type SCREENS from '@src/SCREENS';
// import EmptySearchView from './EmptySearchView';
// import SearchResults from './SearchResults';
>>>>>>> 6235eb1a
import useCustomBackHandler from './useCustomBackHandler';

type SearchPageProps = StackScreenProps<CentralPaneNavigatorParamList, typeof SCREENS.SEARCH.CENTRAL_PANE>;

function SearchPage({route}: SearchPageProps) {
    const {translate} = useLocalize();
    const styles = useThemeStyles();
    const {isSmallScreenWidth} = useWindowDimensions();
    useCustomBackHandler();

    const getListHeader = () => {
        // const showMerchantColumn = ReportUtils.shouldShowMerchantColumn(data);
        const showMerchantColumn = isSmallScreenWidth && true;

        return (
            <View style={[styles.flex1, styles.flexRow, styles.justifyContentBetween, styles.pl3]}>
                {/* <Text style={styles.searchInputStyle}>{translate('common.receipt')}</Text> */}
                <Text style={[styles.searchInputStyle, styles.flex1]}>{translate('common.date')}</Text>
                {showMerchantColumn && <Text style={[styles.searchInputStyle]}>{translate('common.merchant')}</Text>}
                <Text style={[styles.searchInputStyle, styles.flex1]}>{translate('common.description')}</Text>
                <Text style={[styles.searchInputStyle, styles.flex1]}>{translate('common.from')}</Text>
                <Text style={[styles.searchInputStyle, styles.flex1]}>{translate('common.to')}</Text>
                <Text style={[styles.searchInputStyle, styles.flex1]}>{translate('common.category')}</Text>
                <Text style={[styles.searchInputStyle, styles.flex1]}>{translate('common.tag')}</Text>
                <Text style={[styles.searchInputStyle, styles.flex1, styles.textAlignRight]}>{translate('common.total')}</Text>
            </View>
        );
    };

    return (
        <ScreenWrapper testID={SearchPage.displayName}>
<<<<<<< HEAD
            <Search query={route.params.query} />
=======
            <HeaderWithBackButton
                title="All"
                icon={Illustrations.MoneyReceipts}
                shouldShowBackButton={false}
            />
            <SelectionList
                canSelectMultiple
                customListHeader={getListHeader()}
                ListItem={ExpenseListItem}
                onSelectRow={() => {}}
                onSelectAll={() => {}}
                sections={[{data: [], isDisabled: false}]}
                onCheckboxPress={() => {}}
                shouldPreventDefaultFocusOnSelectRow={!DeviceCapabilities.canUseTouchScreen()}
                listHeaderWrapperStyle={[styles.ph9, styles.pv3, styles.pb5]}
            />
            {/* <SearchResults query={route.params.query} />
            <EmptySearchView /> */}
>>>>>>> 6235eb1a
        </ScreenWrapper>
    );
}

SearchPage.displayName = 'SearchPage';

export default SearchPage;<|MERGE_RESOLUTION|>--- conflicted
+++ resolved
@@ -4,11 +4,7 @@
 import HeaderWithBackButton from '@components/HeaderWithBackButton';
 import * as Illustrations from '@components/Icon/Illustrations';
 import ScreenWrapper from '@components/ScreenWrapper';
-<<<<<<< HEAD
 import Search from '@components/Search';
-import type {CentralPaneNavigatorParamList} from '@libs/Navigation/types';
-import type SCREENS from '@src/SCREENS';
-=======
 import SelectionList from '@components/SelectionList';
 import ExpenseListItem from '@components/SelectionList/ExpenseListItem';
 import Text from '@components/Text';
@@ -19,8 +15,6 @@
 import type {CentralPaneNavigatorParamList} from '@libs/Navigation/types';
 import type SCREENS from '@src/SCREENS';
 // import EmptySearchView from './EmptySearchView';
-// import SearchResults from './SearchResults';
->>>>>>> 6235eb1a
 import useCustomBackHandler from './useCustomBackHandler';
 
 type SearchPageProps = StackScreenProps<CentralPaneNavigatorParamList, typeof SCREENS.SEARCH.CENTRAL_PANE>;
@@ -52,9 +46,6 @@
 
     return (
         <ScreenWrapper testID={SearchPage.displayName}>
-<<<<<<< HEAD
-            <Search query={route.params.query} />
-=======
             <HeaderWithBackButton
                 title="All"
                 icon={Illustrations.MoneyReceipts}
@@ -71,9 +62,7 @@
                 shouldPreventDefaultFocusOnSelectRow={!DeviceCapabilities.canUseTouchScreen()}
                 listHeaderWrapperStyle={[styles.ph9, styles.pv3, styles.pb5]}
             />
-            {/* <SearchResults query={route.params.query} />
-            <EmptySearchView /> */}
->>>>>>> 6235eb1a
+            {/* <EmptySearchView /> */}
         </ScreenWrapper>
     );
 }
