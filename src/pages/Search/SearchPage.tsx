import React, {useEffect, useMemo} from 'react';
import {View} from 'react-native';
import FullPageNotFoundView from '@components/BlockingViews/FullPageNotFoundView';
import HeaderGap from '@components/HeaderGap';
import HeaderWithBackButton from '@components/HeaderWithBackButton';
import BottomTabBar from '@components/Navigation/BottomTabBar';
import BOTTOM_TABS from '@components/Navigation/BottomTabBar/BOTTOM_TABS';
import TopBar from '@components/Navigation/TopBar';
import ScreenWrapper from '@components/ScreenWrapper';
import Search from '@components/Search';
import {useSearchContext} from '@components/Search/SearchContext';
import SearchPageHeader from '@components/Search/SearchPageHeader/SearchPageHeader';
import SearchStatusBar from '@components/Search/SearchPageHeader/SearchStatusBar';
import {usePlaybackContext} from '@components/VideoPlayerContexts/PlaybackContext';
import useLocalize from '@hooks/useLocalize';
import useResponsiveLayout from '@hooks/useResponsiveLayout';
import useThemeStyles from '@hooks/useThemeStyles';
import {turnOffMobileSelectionMode} from '@libs/actions/MobileSelectionMode';
import isSearchTopmostFullScreenNavigator from '@libs/Navigation/helpers/isSearchTopmostFullScreenNavigator';
import Navigation from '@libs/Navigation/Navigation';
import type {PlatformStackScreenProps} from '@libs/Navigation/PlatformStackNavigation/types';
import type {SearchFullscreenNavigatorParamList} from '@libs/Navigation/types';
import {buildCannedSearchQuery, buildSearchQueryJSON, getPolicyIDFromSearchQuery} from '@libs/SearchQueryUtils';
import ROUTES from '@src/ROUTES';
import type SCREENS from '@src/SCREENS';
import SearchPageNarrow from './SearchPageNarrow';
import SearchTypeMenu from './SearchTypeMenu';

type SearchPageProps = PlatformStackScreenProps<SearchFullscreenNavigatorParamList, typeof SCREENS.SEARCH.ROOT>;

function SearchPage({route}: SearchPageProps) {
    const {translate} = useLocalize();
    const {shouldUseNarrowLayout} = useResponsiveLayout();
    const styles = useThemeStyles();

    const {q, name} = route.params;

    const {queryJSON, policyID} = useMemo(() => {
        const parsedQuery = buildSearchQueryJSON(q);
        const extractedPolicyID = parsedQuery && getPolicyIDFromSearchQuery(parsedQuery);

        return {queryJSON: parsedQuery, policyID: extractedPolicyID};
    }, [q]);

    const handleOnBackButtonPress = () => Navigation.goBack(ROUTES.SEARCH_ROOT.getRoute({query: buildCannedSearchQuery()}));
    const {resetVideoPlayerData} = usePlaybackContext();
    const {clearSelectedTransactions} = useSearchContext();

    const isSearchNameModified = name === q;
    const searchName = isSearchNameModified ? undefined : name;

    // Handles video player cleanup:
    // 1. On mount: Resets player if navigating from report screen
    // 2. On unmount: Stops video when leaving this screen
    // in narrow layout, the reset will be handled by the attachment modal, so we don't need to do it here to preserve autoplay
    useEffect(() => {
        if (shouldUseNarrowLayout) {
            return;
        }
        resetVideoPlayerData();
        return () => {
            if (shouldUseNarrowLayout) {
                return;
            }
            resetVideoPlayerData();
        };
        // eslint-disable-next-line react-compiler/react-compiler
        // eslint-disable-next-line react-hooks/exhaustive-deps
    }, []);

    if (shouldUseNarrowLayout) {
        return (
            <SearchPageNarrow
                queryJSON={queryJSON}
                policyID={policyID}
                searchName={searchName}
            />
        );
    }

    return (
        <ScreenWrapper
            testID={Search.displayName}
            shouldEnableMaxHeight
            headerGapStyles={styles.searchHeaderGap}
        >
            <FullPageNotFoundView
                shouldForceFullScreen
                shouldShow={!queryJSON}
                onBackButtonPress={handleOnBackButtonPress}
                shouldShowLink={false}
            >
                {!!queryJSON && (
                    <View style={styles.searchSplitContainer}>
                        <View style={styles.searchSidebar}>
                            {queryJSON ? (
                                <View style={styles.flex1}>
                                    <HeaderGap />
                                    <TopBar
                                        activeWorkspaceID={policyID}
                                        breadcrumbLabel={translate('common.reports')}
                                        shouldDisplaySearch={false}
                                    />
                                    <SearchTypeMenu queryJSON={queryJSON} />
                                </View>
                            ) : (
                                <HeaderWithBackButton
                                    title={translate('common.selectMultiple')}
                                    onBackButtonPress={() => {
                                        clearSelectedTransactions();
                                        turnOffMobileSelectionMode();
                                    }}
                                />
                            )}
                            <BottomTabBar selectedTab={BOTTOM_TABS.SEARCH} />
                        </View>
                        <ScreenWrapper
                            testID={Search.displayName}
                            shouldShowOfflineIndicatorInWideScreen
                            offlineIndicatorStyle={styles.mtAuto}
                        >
                            <SearchPageHeader queryJSON={queryJSON} />
                            <SearchStatusBar queryJSON={queryJSON} />
                            <Search
                                key={queryJSON.hash}
                                queryJSON={queryJSON}
<<<<<<< HEAD
                                shouldGroupByReports={shouldGroupByReports}
                                isSearchScreenFocused={isSearchTopmostFullScreenNavigator()}
=======
>>>>>>> 31c531c7
                            />
                        </ScreenWrapper>
                    </View>
                )}
            </FullPageNotFoundView>
        </ScreenWrapper>
    );
}

SearchPage.displayName = 'SearchPage';
SearchPage.whyDidYouRender = true;

export default SearchPage;<|MERGE_RESOLUTION|>--- conflicted
+++ resolved
@@ -124,11 +124,7 @@
                             <Search
                                 key={queryJSON.hash}
                                 queryJSON={queryJSON}
-<<<<<<< HEAD
-                                shouldGroupByReports={shouldGroupByReports}
                                 isSearchScreenFocused={isSearchTopmostFullScreenNavigator()}
-=======
->>>>>>> 31c531c7
                             />
                         </ScreenWrapper>
                     </View>
