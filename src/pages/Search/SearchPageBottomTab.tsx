--- conflicted
+++ resolved
@@ -65,18 +65,6 @@
         },
     });
 
-<<<<<<< HEAD
-=======
-    const searchParams = activeCentralPaneRoute?.params as AuthScreensParamList[typeof SCREENS.SEARCH.CENTRAL_PANE];
-    const parsedQuery = SearchUtils.buildSearchQueryJSON(searchParams?.q);
-    const isSearchNameModified = searchParams?.name === searchParams?.q;
-    const searchName = isSearchNameModified ? undefined : searchParams?.name;
-    const policyIDFromSearchQuery = parsedQuery && SearchUtils.getPolicyIDFromSearchQuery(parsedQuery);
-    const isActiveCentralPaneRoute = activeCentralPaneRoute?.name === SCREENS.SEARCH.CENTRAL_PANE;
-    const queryJSON = isActiveCentralPaneRoute ? parsedQuery : undefined;
-    const policyID = isActiveCentralPaneRoute ? policyIDFromSearchQuery : undefined;
-
->>>>>>> 793dcaf5
     const handleOnBackButtonPress = () => Navigation.goBack(ROUTES.SEARCH_CENTRAL_PANE.getRoute({query: SearchUtils.buildCannedSearchQuery()}));
 
     if (!queryJSON) {
@@ -112,36 +100,27 @@
                             shouldDisplayCancelSearch={shouldDisplayCancelSearch}
                         />
                     </View>
-                    {shouldUseNarrowLayout ? (
-                        <Animated.View style={[styles.searchTopBarStyle, topBarAnimatedStyle]}>
-                            <SearchTypeMenu
-                                queryJSON={queryJSON}
-                                searchName={searchName}
-                            />
-                            <SearchStatusBar
-                                queryJSON={queryJSON}
-                                onStatusChange={() => {
-                                    topBarOffset.value = withTiming(variables.searchHeaderHeight, {duration: ANIMATION_DURATION_IN_MS});
-                                }}
-                            />
-                        </Animated.View>
-                    ) : (
+                    <Animated.View style={[styles.searchTopBarStyle, topBarAnimatedStyle]}>
                         <SearchTypeMenu
                             queryJSON={queryJSON}
                             searchName={searchName}
                         />
-                    )}
+                        <SearchStatusBar
+                            queryJSON={queryJSON}
+                            onStatusChange={() => {
+                                topBarOffset.value = withTiming(variables.searchHeaderHeight, {duration: ANIMATION_DURATION_IN_MS});
+                            }}
+                        />
+                    </Animated.View>
                 </>
             ) : (
                 <SearchSelectionModeHeader queryJSON={queryJSON} />
             )}
-            {shouldUseNarrowLayout && (
-                <Search
-                    queryJSON={queryJSON}
-                    onSearchListScroll={scrollHandler}
-                    contentContainerStyle={!selectionMode?.isEnabled ? [styles.searchListContentContainerStyles] : undefined}
-                />
-            )}
+            <Search
+                queryJSON={queryJSON}
+                onSearchListScroll={scrollHandler}
+                contentContainerStyle={!selectionMode?.isEnabled ? [styles.searchListContentContainerStyles] : undefined}
+            />
             <BottomTabBar selectedTab={SCREENS.SEARCH.CENTRAL_PANE} />
         </ScreenWrapper>
     );
