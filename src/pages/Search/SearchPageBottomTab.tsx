import React, {useCallback} from 'react';
import {View} from 'react-native';
import {useOnyx} from 'react-native-onyx';
import Animated, {clamp, useAnimatedScrollHandler, useAnimatedStyle, useSharedValue, withTiming} from 'react-native-reanimated';
import FullPageNotFoundView from '@components/BlockingViews/FullPageNotFoundView';
import ScreenWrapper from '@components/ScreenWrapper';
import Search from '@components/Search';
import SearchStatusBar from '@components/Search/SearchStatusBar';
import type {SearchQueryJSON} from '@components/Search/types';
import useLocalize from '@hooks/useLocalize';
import useResponsiveLayout from '@hooks/useResponsiveLayout';
import useThemeStyles from '@hooks/useThemeStyles';
import useWindowDimensions from '@hooks/useWindowDimensions';
import BottomTabBar from '@libs/Navigation/AppNavigator/createCustomBottomTabNavigator/BottomTabBar';
import Navigation from '@libs/Navigation/Navigation';
import * as SearchQueryUtils from '@libs/SearchQueryUtils';
import TopBar from '@navigation/AppNavigator/createCustomBottomTabNavigator/TopBar';
import variables from '@styles/variables';
import ONYXKEYS from '@src/ONYXKEYS';
import ROUTES from '@src/ROUTES';
import SCREENS from '@src/SCREENS';
import SearchSelectionModeHeader from './SearchSelectionModeHeader';
import SearchTypeMenu from './SearchTypeMenu';

const TOO_CLOSE_TO_TOP_DISTANCE = 10;
const TOO_CLOSE_TO_BOTTOM_DISTANCE = 10;
const ANIMATION_DURATION_IN_MS = 300;

type SearchPageBottomTabProps = {
    queryJSON?: SearchQueryJSON;
    policyID?: string;
    searchName?: string;
};

function SearchPageBottomTab({queryJSON, policyID, searchName}: SearchPageBottomTabProps) {
    const {translate} = useLocalize();
    const {shouldUseNarrowLayout} = useResponsiveLayout();
    const {windowHeight} = useWindowDimensions();

    const styles = useThemeStyles();
    const [selectionMode] = useOnyx(ONYXKEYS.MOBILE_SELECTION_MODE);

    const scrollOffset = useSharedValue(0);
    const topBarOffset = useSharedValue<number>(variables.searchHeaderHeight);
    const topBarAnimatedStyle = useAnimatedStyle(() => ({
        top: topBarOffset.get(),
    }));

    const scrollHandler = useAnimatedScrollHandler({
        onScroll: (event) => {
            const {contentOffset, layoutMeasurement, contentSize} = event;
            if (windowHeight > contentSize.height) {
                return;
            }
            const currentOffset = contentOffset.y;
            const isScrollingDown = currentOffset > scrollOffset.get();
            const distanceScrolled = currentOffset - scrollOffset.get();
            if (isScrollingDown && contentOffset.y > TOO_CLOSE_TO_TOP_DISTANCE) {
                topBarOffset.set(clamp(topBarOffset.get() - distanceScrolled, variables.minimalTopBarOffset, variables.searchHeaderHeight));
            } else if (!isScrollingDown && distanceScrolled < 0 && contentOffset.y + layoutMeasurement.height < contentSize.height - TOO_CLOSE_TO_BOTTOM_DISTANCE) {
                topBarOffset.set(withTiming(variables.searchHeaderHeight, {duration: ANIMATION_DURATION_IN_MS}));
            }
            scrollOffset.set(currentOffset);
        },
    });

<<<<<<< HEAD
=======
    const onContentSizeChange = useCallback(
        (w: number, h: number) => {
            if (windowHeight <= h) {
                return;
            }
            topBarOffset.set(withTiming(variables.searchHeaderHeight, {duration: ANIMATION_DURATION_IN_MS}));
        },
        [windowHeight, topBarOffset],
    );

    const searchParams = activeCentralPaneRoute?.params as AuthScreensParamList[typeof SCREENS.SEARCH.CENTRAL_PANE];
    const parsedQuery = SearchQueryUtils.buildSearchQueryJSON(searchParams?.q);
    const isSearchNameModified = searchParams?.name === searchParams?.q;
    const searchName = isSearchNameModified ? undefined : searchParams?.name;
    const policyIDFromSearchQuery = parsedQuery && SearchQueryUtils.getPolicyIDFromSearchQuery(parsedQuery);
    const isActiveCentralPaneRoute = activeCentralPaneRoute?.name === SCREENS.SEARCH.CENTRAL_PANE;
    const queryJSON = isActiveCentralPaneRoute ? parsedQuery : undefined;
    const policyID = isActiveCentralPaneRoute ? policyIDFromSearchQuery : undefined;

>>>>>>> e8212bdf
    const handleOnBackButtonPress = () => Navigation.goBack(ROUTES.SEARCH_CENTRAL_PANE.getRoute({query: SearchQueryUtils.buildCannedSearchQuery()}));

    if (!queryJSON) {
        return (
            <ScreenWrapper
                testID={SearchPageBottomTab.displayName}
                style={styles.pv0}
                offlineIndicatorStyle={styles.mtAuto}
            >
                <FullPageNotFoundView
                    shouldShow={!queryJSON}
                    onBackButtonPress={handleOnBackButtonPress}
                    shouldShowLink={false}
                />
            </ScreenWrapper>
        );
    }

    const shouldDisplayCancelSearch = shouldUseNarrowLayout && !SearchQueryUtils.isCannedSearchQuery(queryJSON);

    return (
        <ScreenWrapper
            testID={SearchPageBottomTab.displayName}
            offlineIndicatorStyle={styles.mtAuto}
            bottomContent={<BottomTabBar selectedTab={SCREENS.SEARCH.CENTRAL_PANE} />}
        >
            {!selectionMode?.isEnabled ? (
                <>
                    <View style={[styles.zIndex10, styles.appBG]}>
                        <TopBar
                            activeWorkspaceID={policyID}
                            breadcrumbLabel={translate('common.search')}
                            shouldDisplaySearch={shouldUseNarrowLayout}
                            shouldDisplayCancelSearch={shouldDisplayCancelSearch}
                        />
                    </View>
                    {shouldUseNarrowLayout ? (
                        <Animated.View style={[styles.searchTopBarStyle, topBarAnimatedStyle]}>
                            <SearchTypeMenu
                                queryJSON={queryJSON}
                                searchName={searchName}
                            />
                            <SearchStatusBar
                                queryJSON={queryJSON}
                                onStatusChange={() => {
                                    topBarOffset.set(withTiming(variables.searchHeaderHeight, {duration: ANIMATION_DURATION_IN_MS}));
                                }}
                            />
                        </Animated.View>
                    ) : (
                        <SearchTypeMenu
                            queryJSON={queryJSON}
                            searchName={searchName}
                        />
                    )}
                </>
            ) : (
                <SearchSelectionModeHeader queryJSON={queryJSON} />
            )}
<<<<<<< HEAD
            <Search
                queryJSON={queryJSON}
                onSearchListScroll={scrollHandler}
                contentContainerStyle={!selectionMode?.isEnabled ? [styles.searchListContentContainerStyles] : undefined}
            />
=======
            {shouldUseNarrowLayout && (
                <Search
                    isSearchScreenFocused={isActiveCentralPaneRoute}
                    queryJSON={queryJSON}
                    onSearchListScroll={scrollHandler}
                    onContentSizeChange={onContentSizeChange}
                    contentContainerStyle={!selectionMode?.isEnabled ? [styles.searchListContentContainerStyles] : undefined}
                />
            )}
>>>>>>> e8212bdf
        </ScreenWrapper>
    );
}

SearchPageBottomTab.displayName = 'SearchPageBottomTab';

export default SearchPageBottomTab;<|MERGE_RESOLUTION|>--- conflicted
+++ resolved
@@ -64,8 +64,6 @@
         },
     });
 
-<<<<<<< HEAD
-=======
     const onContentSizeChange = useCallback(
         (w: number, h: number) => {
             if (windowHeight <= h) {
@@ -76,16 +74,6 @@
         [windowHeight, topBarOffset],
     );
 
-    const searchParams = activeCentralPaneRoute?.params as AuthScreensParamList[typeof SCREENS.SEARCH.CENTRAL_PANE];
-    const parsedQuery = SearchQueryUtils.buildSearchQueryJSON(searchParams?.q);
-    const isSearchNameModified = searchParams?.name === searchParams?.q;
-    const searchName = isSearchNameModified ? undefined : searchParams?.name;
-    const policyIDFromSearchQuery = parsedQuery && SearchQueryUtils.getPolicyIDFromSearchQuery(parsedQuery);
-    const isActiveCentralPaneRoute = activeCentralPaneRoute?.name === SCREENS.SEARCH.CENTRAL_PANE;
-    const queryJSON = isActiveCentralPaneRoute ? parsedQuery : undefined;
-    const policyID = isActiveCentralPaneRoute ? policyIDFromSearchQuery : undefined;
-
->>>>>>> e8212bdf
     const handleOnBackButtonPress = () => Navigation.goBack(ROUTES.SEARCH_CENTRAL_PANE.getRoute({query: SearchQueryUtils.buildCannedSearchQuery()}));
 
     if (!queryJSON) {
@@ -145,23 +133,12 @@
             ) : (
                 <SearchSelectionModeHeader queryJSON={queryJSON} />
             )}
-<<<<<<< HEAD
             <Search
                 queryJSON={queryJSON}
                 onSearchListScroll={scrollHandler}
+                onContentSizeChange={onContentSizeChange}
                 contentContainerStyle={!selectionMode?.isEnabled ? [styles.searchListContentContainerStyles] : undefined}
             />
-=======
-            {shouldUseNarrowLayout && (
-                <Search
-                    isSearchScreenFocused={isActiveCentralPaneRoute}
-                    queryJSON={queryJSON}
-                    onSearchListScroll={scrollHandler}
-                    onContentSizeChange={onContentSizeChange}
-                    contentContainerStyle={!selectionMode?.isEnabled ? [styles.searchListContentContainerStyles] : undefined}
-                />
-            )}
->>>>>>> e8212bdf
         </ScreenWrapper>
     );
 }
