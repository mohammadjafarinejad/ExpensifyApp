import React, {useCallback, useState} from 'react';
import {View} from 'react-native';
import {useOnyx} from 'react-native-onyx';
import Animated, {clamp, useAnimatedScrollHandler, useAnimatedStyle, useSharedValue, withTiming} from 'react-native-reanimated';
import FullPageNotFoundView from '@components/BlockingViews/FullPageNotFoundView';
import HeaderWithBackButton from '@components/HeaderWithBackButton';
import BottomTabBar from '@components/Navigation/BottomTabBar';
import BOTTOM_TABS from '@components/Navigation/BottomTabBar/BOTTOM_TABS';
import TopBar from '@components/Navigation/TopBar';
import ScreenWrapper from '@components/ScreenWrapper';
import Search from '@components/Search';
import {useSearchContext} from '@components/Search/SearchContext';
import SearchPageHeader from '@components/Search/SearchPageHeader/SearchPageHeader';
import SearchStatusBar from '@components/Search/SearchPageHeader/SearchStatusBar';
import type {SearchQueryJSON} from '@components/Search/types';
import useLocalize from '@hooks/useLocalize';
import useResponsiveLayout from '@hooks/useResponsiveLayout';
import useStyleUtils from '@hooks/useStyleUtils';
import useThemeStyles from '@hooks/useThemeStyles';
import useWindowDimensions from '@hooks/useWindowDimensions';
import {turnOffMobileSelectionMode} from '@libs/actions/MobileSelectionMode';
import Navigation from '@libs/Navigation/Navigation';
import {buildCannedSearchQuery, isCannedSearchQuery} from '@libs/SearchQueryUtils';
import variables from '@styles/variables';
import ONYXKEYS from '@src/ONYXKEYS';
import ROUTES from '@src/ROUTES';
import useHandleBackButton from './useHandleBackButton';

const TOO_CLOSE_TO_TOP_DISTANCE = 10;
const TOO_CLOSE_TO_BOTTOM_DISTANCE = 10;
const ANIMATION_DURATION_IN_MS = 300;

type SearchPageNarrowProps = {
    queryJSON?: SearchQueryJSON;
    policyID?: string;
    searchName?: string;
};

<<<<<<< HEAD
function SearchPageNarrow({queryJSON, policyID, searchName}: SearchPageBottomTabProps) {
=======
function SearchPageNarrow({queryJSON, policyID, searchName, shouldGroupByReports}: SearchPageNarrowProps) {
>>>>>>> 1e2e5c79
    const {translate} = useLocalize();
    const {shouldUseNarrowLayout} = useResponsiveLayout();
    const {windowHeight} = useWindowDimensions();
    const styles = useThemeStyles();
    const StyleUtils = useStyleUtils();
    const [selectionMode] = useOnyx(ONYXKEYS.MOBILE_SELECTION_MODE);
    const {clearSelectedTransactions} = useSearchContext();
    const [searchRouterListVisible, setSearchRouterListVisible] = useState(false);

    const handleBackButtonPress = useCallback(() => {
        if (!selectionMode?.isEnabled) {
            return false;
        }
        clearSelectedTransactions(undefined, true);
        return true;
    }, [selectionMode, clearSelectedTransactions]);

    useHandleBackButton(handleBackButtonPress);

    const scrollOffset = useSharedValue(0);
    const topBarOffset = useSharedValue<number>(StyleUtils.searchHeaderDefaultOffset);
    const topBarAnimatedStyle = useAnimatedStyle(() => ({
        top: topBarOffset.get(),
    }));

    const scrollHandler = useAnimatedScrollHandler({
        onScroll: (event) => {
            const {contentOffset, layoutMeasurement, contentSize} = event;
            if (windowHeight > contentSize.height) {
                return;
            }
            const currentOffset = contentOffset.y;
            const isScrollingDown = currentOffset > scrollOffset.get();
            const distanceScrolled = currentOffset - scrollOffset.get();

            if (isScrollingDown && contentOffset.y > TOO_CLOSE_TO_TOP_DISTANCE) {
                topBarOffset.set(clamp(topBarOffset.get() - distanceScrolled, variables.minimalTopBarOffset, StyleUtils.searchHeaderDefaultOffset));
            } else if (!isScrollingDown && distanceScrolled < 0 && contentOffset.y + layoutMeasurement.height < contentSize.height - TOO_CLOSE_TO_BOTTOM_DISTANCE) {
                topBarOffset.set(withTiming(StyleUtils.searchHeaderDefaultOffset, {duration: ANIMATION_DURATION_IN_MS}));
            }
            scrollOffset.set(currentOffset);
        },
    });

    const onContentSizeChange = useCallback(
        (w: number, h: number) => {
            if (windowHeight <= h) {
                return;
            }
            topBarOffset.set(withTiming(StyleUtils.searchHeaderDefaultOffset, {duration: ANIMATION_DURATION_IN_MS}));
        },
        [windowHeight, topBarOffset, StyleUtils.searchHeaderDefaultOffset],
    );

    const handleOnBackButtonPress = () => Navigation.goBack(ROUTES.SEARCH_ROOT.getRoute({query: buildCannedSearchQuery()}));

    const shouldDisplayCancelSearch = shouldUseNarrowLayout && ((!!queryJSON && !isCannedSearchQuery(queryJSON)) || searchRouterListVisible);
    const cancelSearchCallback = useCallback(() => {
        if (searchRouterListVisible) {
            setSearchRouterListVisible(false);
            return;
        }
        Navigation.goBack(ROUTES.SEARCH_ROOT.getRoute({query: buildCannedSearchQuery()}));
    }, [searchRouterListVisible]);

    if (!queryJSON) {
        return (
            <ScreenWrapper
                testID={SearchPageNarrow.displayName}
                style={styles.pv0}
                offlineIndicatorStyle={styles.mtAuto}
            >
                <FullPageNotFoundView
                    shouldShow={!queryJSON}
                    onBackButtonPress={handleOnBackButtonPress}
                    shouldShowLink={false}
                />
            </ScreenWrapper>
        );
    }

    return (
        <ScreenWrapper
            testID={SearchPageNarrow.displayName}
            shouldEnableMaxHeight
            offlineIndicatorStyle={styles.mtAuto}
            bottomContent={<BottomTabBar selectedTab={BOTTOM_TABS.SEARCH} />}
            headerGapStyles={styles.searchHeaderGap}
        >
            <View style={[styles.flex1, styles.overflowHidden]}>
                {!selectionMode?.isEnabled ? (
                    <View style={[StyleUtils.getSearchBottomTabHeaderStyles(), searchRouterListVisible && styles.flex1, styles.mh100]}>
                        <View style={[styles.zIndex10, styles.appBG]}>
                            <TopBar
                                activeWorkspaceID={policyID}
                                breadcrumbLabel={translate('common.reports')}
                                shouldDisplaySearch={false}
                                cancelSearch={shouldDisplayCancelSearch ? cancelSearchCallback : undefined}
                            />
                        </View>
                        <View style={[styles.flex1]}>
                            <Animated.View style={[topBarAnimatedStyle, !searchRouterListVisible && styles.narrowSearchRouterInactiveStyle, styles.flex1, styles.bgTransparent]}>
                                <View style={[styles.narrowSearchHeaderStyle]}>
                                    <SearchPageHeader
                                        queryJSON={queryJSON}
                                        searchRouterListVisible={searchRouterListVisible}
                                        hideSearchRouterList={() => {
                                            setSearchRouterListVisible(false);
                                        }}
                                        onSearchRouterFocus={() => {
                                            topBarOffset.set(StyleUtils.searchHeaderDefaultOffset);
                                            setSearchRouterListVisible(true);
                                        }}
                                    />
                                </View>
                                <View style={[styles.appBG]}>
                                    {!searchRouterListVisible && (
                                        <SearchStatusBar
                                            queryJSON={queryJSON}
                                            onStatusChange={() => {
                                                topBarOffset.set(withTiming(StyleUtils.searchHeaderDefaultOffset, {duration: ANIMATION_DURATION_IN_MS}));
                                            }}
                                        />
                                    )}
                                </View>
                            </Animated.View>
                        </View>
                    </View>
                ) : (
                    <>
                        <HeaderWithBackButton
                            title={translate('common.selectMultiple')}
                            onBackButtonPress={() => {
                                clearSelectedTransactions();
                                turnOffMobileSelectionMode();
                            }}
                        />
                        <SearchPageHeader
                            queryJSON={queryJSON}
                            searchName={searchName}
                        />
                    </>
                )}
                {!searchRouterListVisible && (
                    <View style={[styles.flex1]}>
                        <Search
                            key={queryJSON.hash}
                            queryJSON={queryJSON}
                            onSearchListScroll={scrollHandler}
                            onContentSizeChange={onContentSizeChange}
                            contentContainerStyle={!selectionMode?.isEnabled ? [styles.searchListContentContainerStyles] : undefined}
                        />
                    </View>
                )}
            </View>
        </ScreenWrapper>
    );
}

SearchPageNarrow.displayName = 'SearchPageNarrow';

export default SearchPageNarrow;<|MERGE_RESOLUTION|>--- conflicted
+++ resolved
@@ -36,11 +36,7 @@
     searchName?: string;
 };
 
-<<<<<<< HEAD
-function SearchPageNarrow({queryJSON, policyID, searchName}: SearchPageBottomTabProps) {
-=======
-function SearchPageNarrow({queryJSON, policyID, searchName, shouldGroupByReports}: SearchPageNarrowProps) {
->>>>>>> 1e2e5c79
+function SearchPageNarrow({queryJSON, policyID, searchName}: SearchPageNarrowProps) {
     const {translate} = useLocalize();
     const {shouldUseNarrowLayout} = useResponsiveLayout();
     const {windowHeight} = useWindowDimensions();
