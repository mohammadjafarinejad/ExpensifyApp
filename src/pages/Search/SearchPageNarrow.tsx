--- conflicted
+++ resolved
@@ -195,11 +195,7 @@
                             onSearchListScroll={scrollHandler}
                             onContentSizeChange={onContentSizeChange}
                             contentContainerStyle={!selectionMode?.isEnabled ? [styles.searchListContentContainerStyles] : undefined}
-<<<<<<< HEAD
-                            shouldGroupByReports={shouldGroupByReports}
                             isSearchScreenFocused={isSearchTopmostFullScreenNavigator()}
-=======
->>>>>>> 31c531c7
                         />
                     </View>
                 )}
