import React, {useCallback, useState} from 'react';
import {View} from 'react-native';
import {useOnyx} from 'react-native-onyx';
import Animated, {clamp, runOnJS, useAnimatedScrollHandler, useAnimatedStyle, useSharedValue, withTiming} from 'react-native-reanimated';
import FullPageNotFoundView from '@components/BlockingViews/FullPageNotFoundView';
import type {DropdownOption} from '@components/ButtonWithDropdownMenu/types';
import HeaderWithBackButton from '@components/HeaderWithBackButton';
import NavigationTabBar from '@components/Navigation/NavigationTabBar';
import NAVIGATION_TABS from '@components/Navigation/NavigationTabBar/NAVIGATION_TABS';
import TopBar from '@components/Navigation/TopBar';
import ScreenWrapper from '@components/ScreenWrapper';
import Search from '@components/Search';
import {useSearchContext} from '@components/Search/SearchContext';
import SearchFiltersBar from '@components/Search/SearchPageHeader/SearchFiltersBar';
import SearchPageHeader from '@components/Search/SearchPageHeader/SearchPageHeader';
import type {SearchHeaderOptionValue} from '@components/Search/SearchPageHeader/SearchPageHeader';
import type {SearchQueryJSON} from '@components/Search/types';
import useHandleBackButton from '@hooks/useHandleBackButton';
import useLocalize from '@hooks/useLocalize';
import useNetwork from '@hooks/useNetwork';
import useResponsiveLayout from '@hooks/useResponsiveLayout';
import useScrollEventEmitter from '@hooks/useScrollEventEmitter';
import useStyleUtils from '@hooks/useStyleUtils';
import useThemeStyles from '@hooks/useThemeStyles';
import useWindowDimensions from '@hooks/useWindowDimensions';
import {turnOffMobileSelectionMode} from '@libs/actions/MobileSelectionMode';
import Navigation from '@libs/Navigation/Navigation';
import {buildCannedSearchQuery, isCannedSearchQuery} from '@libs/SearchQueryUtils';
import {isSearchDataLoaded} from '@libs/SearchUIUtils';
import variables from '@styles/variables';
import ONYXKEYS from '@src/ONYXKEYS';
import ROUTES from '@src/ROUTES';
import type {SearchResults} from '@src/types/onyx';

const TOO_CLOSE_TO_TOP_DISTANCE = 10;
const TOO_CLOSE_TO_BOTTOM_DISTANCE = 10;
const ANIMATION_DURATION_IN_MS = 300;

type SearchPageNarrowProps = {
    queryJSON?: SearchQueryJSON;
<<<<<<< HEAD
    policyID?: string;
=======
    searchName?: string;
>>>>>>> e1921388
    headerButtonsOptions: Array<DropdownOption<SearchHeaderOptionValue>>;
    currentSearchResults?: SearchResults;
    lastNonEmptySearchResults?: SearchResults;
};

<<<<<<< HEAD
function SearchPageNarrow({queryJSON, policyID, headerButtonsOptions, currentSearchResults, lastNonEmptySearchResults}: SearchPageNarrowProps) {
=======
function SearchPageNarrow({queryJSON, searchName, headerButtonsOptions, currentSearchResults, lastNonEmptySearchResults}: SearchPageNarrowProps) {
>>>>>>> e1921388
    const {translate} = useLocalize();
    const {shouldUseNarrowLayout} = useResponsiveLayout();
    const {windowHeight} = useWindowDimensions();
    const styles = useThemeStyles();
    const StyleUtils = useStyleUtils();
    const [selectionMode] = useOnyx(ONYXKEYS.MOBILE_SELECTION_MODE, {canBeMissing: true});
    const {clearSelectedTransactions} = useSearchContext();
    const [searchRouterListVisible, setSearchRouterListVisible] = useState(false);
    const searchResults = currentSearchResults?.data ? currentSearchResults : lastNonEmptySearchResults;
    const {isOffline} = useNetwork();

    // Controls the visibility of the educational tooltip based on user scrolling.
    // Hides the tooltip when the user is scrolling and displays it once scrolling stops.
    const triggerScrollEvent = useScrollEventEmitter();

    const handleBackButtonPress = useCallback(() => {
        if (!selectionMode?.isEnabled) {
            return false;
        }
        clearSelectedTransactions(undefined, true);
        return true;
    }, [selectionMode, clearSelectedTransactions]);

    useHandleBackButton(handleBackButtonPress);

    const scrollOffset = useSharedValue(0);
    const topBarOffset = useSharedValue<number>(StyleUtils.searchHeaderDefaultOffset);
    const topBarAnimatedStyle = useAnimatedStyle(() => ({
        top: topBarOffset.get(),
    }));

    const scrollHandler = useAnimatedScrollHandler({
        onScroll: (event) => {
            runOnJS(triggerScrollEvent)();
            const {contentOffset, layoutMeasurement, contentSize} = event;
            if (windowHeight > contentSize.height) {
                return;
            }
            const currentOffset = contentOffset.y;
            const isScrollingDown = currentOffset > scrollOffset.get();
            const distanceScrolled = currentOffset - scrollOffset.get();

            if (isScrollingDown && contentOffset.y > TOO_CLOSE_TO_TOP_DISTANCE) {
                topBarOffset.set(clamp(topBarOffset.get() - distanceScrolled, variables.minimalTopBarOffset, StyleUtils.searchHeaderDefaultOffset));
            } else if (!isScrollingDown && distanceScrolled < 0 && contentOffset.y + layoutMeasurement.height < contentSize.height - TOO_CLOSE_TO_BOTTOM_DISTANCE) {
                topBarOffset.set(withTiming(StyleUtils.searchHeaderDefaultOffset, {duration: ANIMATION_DURATION_IN_MS}));
            }
            scrollOffset.set(currentOffset);
        },
    });

    const handleOnBackButtonPress = () => Navigation.goBack(ROUTES.SEARCH_ROOT.getRoute({query: buildCannedSearchQuery()}));

    const shouldDisplayCancelSearch = shouldUseNarrowLayout && ((!!queryJSON && !isCannedSearchQuery(queryJSON)) || searchRouterListVisible);
    const cancelSearchCallback = useCallback(() => {
        if (searchRouterListVisible) {
            setSearchRouterListVisible(false);
            return;
        }
        Navigation.goBack(ROUTES.SEARCH_ROOT.getRoute({query: buildCannedSearchQuery()}));
    }, [searchRouterListVisible]);

    if (!queryJSON) {
        return (
            <ScreenWrapper
                testID={SearchPageNarrow.displayName}
                style={styles.pv0}
                offlineIndicatorStyle={styles.mtAuto}
                shouldShowOfflineIndicator={!!searchResults}
            >
                <FullPageNotFoundView
                    shouldShow={!queryJSON}
                    onBackButtonPress={handleOnBackButtonPress}
                    shouldShowLink={false}
                />
            </ScreenWrapper>
        );
    }

    const isDataLoaded = isSearchDataLoaded(currentSearchResults, lastNonEmptySearchResults, queryJSON);
    const shouldShowLoadingState = !isOffline && !isDataLoaded;

    return (
        <ScreenWrapper
            testID={SearchPageNarrow.displayName}
            shouldEnableMaxHeight
            offlineIndicatorStyle={styles.mtAuto}
            bottomContent={<NavigationTabBar selectedTab={NAVIGATION_TABS.SEARCH} />}
            headerGapStyles={styles.searchHeaderGap}
            shouldShowOfflineIndicator={!!searchResults}
        >
            <View style={[styles.flex1, styles.overflowHidden]}>
                {!selectionMode?.isEnabled ? (
                    <View style={[StyleUtils.getSearchPageNarrowHeaderStyles(), searchRouterListVisible && styles.flex1, styles.mh100]}>
                        <View style={[styles.zIndex10, styles.appBG]}>
                            <TopBar
                                shouldShowLoadingBar={shouldShowLoadingState}
                                breadcrumbLabel={translate('common.reports')}
                                shouldDisplaySearch={false}
                                cancelSearch={shouldDisplayCancelSearch ? cancelSearchCallback : undefined}
                            />
                        </View>
                        <View style={[styles.flex1]}>
                            <Animated.View style={[topBarAnimatedStyle, !searchRouterListVisible && styles.narrowSearchRouterInactiveStyle, styles.flex1, styles.bgTransparent]}>
                                <View style={[styles.narrowSearchHeaderStyle, styles.flex1]}>
                                    <SearchPageHeader
                                        queryJSON={queryJSON}
                                        searchRouterListVisible={searchRouterListVisible}
                                        hideSearchRouterList={() => {
                                            setSearchRouterListVisible(false);
                                        }}
                                        onSearchRouterFocus={() => {
                                            topBarOffset.set(StyleUtils.searchHeaderDefaultOffset);
                                            setSearchRouterListVisible(true);
                                        }}
                                        headerButtonsOptions={headerButtonsOptions}
                                    />
                                </View>
                                <View style={[styles.appBG]}>
                                    {!searchRouterListVisible && (
                                        <SearchFiltersBar
                                            queryJSON={queryJSON}
                                            onStatusChange={() => {
                                                topBarOffset.set(withTiming(StyleUtils.searchHeaderDefaultOffset, {duration: ANIMATION_DURATION_IN_MS}));
                                            }}
                                            headerButtonsOptions={headerButtonsOptions}
                                        />
                                    )}
                                </View>
                            </Animated.View>
                        </View>
                    </View>
                ) : (
                    <>
                        <HeaderWithBackButton
                            title={translate('common.selectMultiple')}
                            onBackButtonPress={() => {
                                topBarOffset.set(StyleUtils.searchHeaderDefaultOffset);
                                clearSelectedTransactions();
                                turnOffMobileSelectionMode();
                            }}
                        />
                        <SearchPageHeader
                            queryJSON={queryJSON}
                            headerButtonsOptions={headerButtonsOptions}
                        />
                    </>
                )}
                {!searchRouterListVisible && (
                    <View style={[styles.flex1]}>
                        <Search
                            currentSearchResults={currentSearchResults}
                            lastNonEmptySearchResults={lastNonEmptySearchResults}
                            key={queryJSON.hash}
                            queryJSON={queryJSON}
                            onSearchListScroll={scrollHandler}
                            contentContainerStyle={!selectionMode?.isEnabled ? styles.searchListContentContainerStyles : undefined}
                        />
                    </View>
                )}
            </View>
        </ScreenWrapper>
    );
}

SearchPageNarrow.displayName = 'SearchPageNarrow';

export default SearchPageNarrow;<|MERGE_RESOLUTION|>--- conflicted
+++ resolved
@@ -38,21 +38,12 @@
 
 type SearchPageNarrowProps = {
     queryJSON?: SearchQueryJSON;
-<<<<<<< HEAD
-    policyID?: string;
-=======
-    searchName?: string;
->>>>>>> e1921388
     headerButtonsOptions: Array<DropdownOption<SearchHeaderOptionValue>>;
     currentSearchResults?: SearchResults;
     lastNonEmptySearchResults?: SearchResults;
 };
 
-<<<<<<< HEAD
-function SearchPageNarrow({queryJSON, policyID, headerButtonsOptions, currentSearchResults, lastNonEmptySearchResults}: SearchPageNarrowProps) {
-=======
-function SearchPageNarrow({queryJSON, searchName, headerButtonsOptions, currentSearchResults, lastNonEmptySearchResults}: SearchPageNarrowProps) {
->>>>>>> e1921388
+function SearchPageNarrow({queryJSON, headerButtonsOptions, currentSearchResults, lastNonEmptySearchResults}: SearchPageNarrowProps) {
     const {translate} = useLocalize();
     const {shouldUseNarrowLayout} = useResponsiveLayout();
     const {windowHeight} = useWindowDimensions();
@@ -175,9 +166,6 @@
                                     {!searchRouterListVisible && (
                                         <SearchFiltersBar
                                             queryJSON={queryJSON}
-                                            onStatusChange={() => {
-                                                topBarOffset.set(withTiming(StyleUtils.searchHeaderDefaultOffset, {duration: ANIMATION_DURATION_IN_MS}));
-                                            }}
                                             headerButtonsOptions={headerButtonsOptions}
                                         />
                                     )}
