import React, {useRef, useState} from 'react';
import {View} from 'react-native';
import Button from '@components/Button';
import type {DropdownOption} from '@components/ButtonWithDropdownMenu/types';
import PopoverMenu from '@components/PopoverMenu';
import type {SearchHeaderOptionValue} from '@components/Search/SearchPageHeader/SearchPageHeader';
import useLocalize from '@hooks/useLocalize';
import useThemeStyles from '@hooks/useThemeStyles';
import * as Expensicons from '@src/components/Icon/Expensicons';
import CONST from '@src/CONST';

type SearchSelectedNarrowProps = {options: Array<DropdownOption<SearchHeaderOptionValue>>; itemsLength: number};

function SearchSelectedNarrow({options, itemsLength}: SearchSelectedNarrowProps) {
    const styles = useThemeStyles();
    const {translate} = useLocalize();

    // Stores an option to execute after modal closes when using deferred execution
    const selectedOptionRef = useRef<DropdownOption<SearchHeaderOptionValue> | null>(null);

    const [isModalVisible, setIsModalVisible] = useState(false);
    const buttonRef = useRef<View>(null);

    const openMenu = () => setIsModalVisible(true);
    const closeMenu = () => setIsModalVisible(false);

    const handleOnModalHide = () => {
        if (!selectedOptionRef.current) {
            return;
        }

        selectedOptionRef.current.onSelected?.();
        selectedOptionRef.current = null;
    };

    const handleOnMenuItemPress = (option: DropdownOption<SearchHeaderOptionValue>) => {
        if (option?.shouldCloseModalOnSelect) {
            selectedOptionRef.current = option;
            closeMenu();
            return;
        }
        option?.onSelected?.();
    };

    const handleOnCloseMenu = () => {
        selectedOptionRef.current = null;
        closeMenu();
    };

    return (
        <View style={[styles.pb3]}>
            <Button
                onPress={openMenu}
                ref={buttonRef}
                style={[styles.w100, styles.ph5]}
                text={translate('workspace.common.selected', {count: itemsLength})}
                isContentCentered
                iconRight={Expensicons.DownArrow}
                isDisabled={options.length === 0}
                shouldShowRightIcon={options.length !== 0}
                success
            />
            <PopoverMenu
                isVisible={isModalVisible}
                onClose={handleOnCloseMenu}
                onModalHide={handleOnModalHide}
<<<<<<< HEAD
                onItemSelected={(selectedItem, index) => {
                    handleOnMenuItemPress(selectedItem as DropdownOption<SearchHeaderOptionValue>, index);
=======
                onItemSelected={(selectedItem) => {
                    handleOnMenuItemPress(selectedItem as DropdownOption<SearchHeaderOptionValue>);
>>>>>>> 4b22ec27
                }}
                anchorPosition={{horizontal: 0, vertical: 0}}
                anchorRef={buttonRef}
                anchorAlignment={{
                    horizontal: CONST.MODAL.ANCHOR_ORIGIN_HORIZONTAL.LEFT,
                    vertical: CONST.MODAL.ANCHOR_ORIGIN_VERTICAL.BOTTOM,
                }}
                fromSidebarMediumScreen={false}
                shouldUseModalPaddingStyle
<<<<<<< HEAD
                menuItems={options.map((item, index) => ({
                    ...item,
                    onSelected: item?.onSelected
                        ? () => {
                              item.onSelected?.();
                          }
                        : () => {
                              handleOnMenuItemPress(item, index);
                          },
                    shouldCallAfterModalHide: true,
                }))}
=======
                menuItems={options}
>>>>>>> 4b22ec27
            />
        </View>
    );
}

SearchSelectedNarrow.displayName = 'SearchSelectedNarrow';

export default SearchSelectedNarrow;<|MERGE_RESOLUTION|>--- conflicted
+++ resolved
@@ -64,13 +64,8 @@
                 isVisible={isModalVisible}
                 onClose={handleOnCloseMenu}
                 onModalHide={handleOnModalHide}
-<<<<<<< HEAD
-                onItemSelected={(selectedItem, index) => {
-                    handleOnMenuItemPress(selectedItem as DropdownOption<SearchHeaderOptionValue>, index);
-=======
                 onItemSelected={(selectedItem) => {
                     handleOnMenuItemPress(selectedItem as DropdownOption<SearchHeaderOptionValue>);
->>>>>>> 4b22ec27
                 }}
                 anchorPosition={{horizontal: 0, vertical: 0}}
                 anchorRef={buttonRef}
@@ -80,21 +75,7 @@
                 }}
                 fromSidebarMediumScreen={false}
                 shouldUseModalPaddingStyle
-<<<<<<< HEAD
-                menuItems={options.map((item, index) => ({
-                    ...item,
-                    onSelected: item?.onSelected
-                        ? () => {
-                              item.onSelected?.();
-                          }
-                        : () => {
-                              handleOnMenuItemPress(item, index);
-                          },
-                    shouldCallAfterModalHide: true,
-                }))}
-=======
                 menuItems={options}
->>>>>>> 4b22ec27
             />
         </View>
     );
