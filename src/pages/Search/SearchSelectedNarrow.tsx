import React, {useContext, useRef} from 'react';
import {View} from 'react-native';
import ButtonWithDropdownMenu from '@components/ButtonWithDropdownMenu';
import type {DropdownOption} from '@components/ButtonWithDropdownMenu/types';
import KYCWall from '@components/KYCWall';
import type {PaymentMethodType} from '@components/KYCWall/types';
import {LockedAccountContext} from '@components/LockedAccountModalProvider';
import type {SearchHeaderOptionValue} from '@components/Search/SearchPageHeader/SearchPageHeader';
import type {BankAccountMenuItem} from '@components/Search/types';
import useCurrentUserPersonalDetails from '@hooks/useCurrentUserPersonalDetails';
import useLocalize from '@hooks/useLocalize';
import useOnyx from '@hooks/useOnyx';
import usePolicy from '@hooks/usePolicy';
import useThemeStyles from '@hooks/useThemeStyles';
import {handleBulkPayItemSelected} from '@libs/actions/Search';
import Navigation from '@libs/Navigation/Navigation';
import {getActiveAdminWorkspaces} from '@libs/PolicyUtils';
import {isExpenseReport} from '@libs/ReportUtils';
import CONST from '@src/CONST';
import ONYXKEYS from '@src/ONYXKEYS';
import ROUTES from '@src/ROUTES';

type SearchSelectedNarrowProps = {
    options: Array<DropdownOption<SearchHeaderOptionValue>>;
    itemsLength: number;
    currentSelectedPolicyID?: string | undefined;
    currentSelectedReportID?: string | undefined;
    confirmPayment?: (paymentType: PaymentMethodType | undefined) => void;
    latestBankItems?: BankAccountMenuItem[] | undefined;
};

function SearchSelectedNarrow({options, itemsLength, currentSelectedPolicyID, currentSelectedReportID, confirmPayment, latestBankItems}: SearchSelectedNarrowProps) {
    const styles = useThemeStyles();
    const [allPolicies] = useOnyx(ONYXKEYS.COLLECTION.POLICY, {canBeMissing: true});
<<<<<<< HEAD
    const [selectedIouReport] = useOnyx(`${ONYXKEYS.COLLECTION.REPORT}${currentSelectedReportID}`, {canBeMissing: true});
    const {translate} = useLocalize();
=======
    const {translate, localeCompare} = useLocalize();
>>>>>>> 05467be3
    const currentPolicy = usePolicy(currentSelectedPolicyID);
    const [isUserValidated] = useOnyx(ONYXKEYS.ACCOUNT, {selector: (account) => account?.validated, canBeMissing: true});
    const isCurrentSelectedExpenseReport = isExpenseReport(currentSelectedReportID);
    const {isAccountLocked, showLockedAccountModal} = useContext(LockedAccountContext);
    // Stores an option to execute after modal closes when using deferred execution
    const selectedOptionRef = useRef<DropdownOption<SearchHeaderOptionValue> | null>(null);
    const {accountID} = useCurrentUserPersonalDetails();
    const activeAdminPolicies = getActiveAdminWorkspaces(allPolicies, accountID.toString()).sort((a, b) => localeCompare(a.name || '', b.name || ''));

    const handleOnMenuItemPress = (option: DropdownOption<SearchHeaderOptionValue>) => {
        if (option?.shouldCloseModalOnSelect) {
            selectedOptionRef.current = option;
            return;
        }
        option?.onSelected?.();
    };

    return (
        <KYCWall
            chatReportID={currentSelectedReportID}
            iouReport={selectedIouReport}
            enablePaymentsRoute={ROUTES.ENABLE_PAYMENTS}
            addBankAccountRoute={isCurrentSelectedExpenseReport ? ROUTES.BANK_ACCOUNT_WITH_STEP_TO_OPEN.getRoute(currentSelectedPolicyID, undefined, Navigation.getActiveRoute()) : undefined}
            onSuccessfulKYC={(paymentType) => confirmPayment?.(paymentType)}
        >
            {(triggerKYCFlow, buttonRef) => (
                <View style={[styles.pb3]}>
                    <ButtonWithDropdownMenu
                        buttonRef={buttonRef}
                        options={options}
                        customText={translate('workspace.common.selected', {count: itemsLength})}
                        shouldAlwaysShowDropdownMenu
                        isDisabled={options.length === 0}
                        onPress={() => null}
                        onOptionSelected={(item) => handleOnMenuItemPress(item)}
                        onSubItemSelected={(subItem) =>
                            handleBulkPayItemSelected(
                                subItem,
                                triggerKYCFlow,
                                isAccountLocked,
                                showLockedAccountModal,
                                currentPolicy,
                                latestBankItems,
                                activeAdminPolicies,
                                isUserValidated,
                                confirmPayment,
                            )
                        }
                        success
                        isSplitButton={false}
                        style={[styles.w100, styles.ph5]}
                        anchorAlignment={{
                            horizontal: CONST.MODAL.ANCHOR_ORIGIN_HORIZONTAL.LEFT,
                            vertical: CONST.MODAL.ANCHOR_ORIGIN_VERTICAL.BOTTOM,
                        }}
                        shouldUseModalPaddingStyle
                    />
                </View>
            )}
        </KYCWall>
    );
}

SearchSelectedNarrow.displayName = 'SearchSelectedNarrow';

export default SearchSelectedNarrow;<|MERGE_RESOLUTION|>--- conflicted
+++ resolved
@@ -32,12 +32,8 @@
 function SearchSelectedNarrow({options, itemsLength, currentSelectedPolicyID, currentSelectedReportID, confirmPayment, latestBankItems}: SearchSelectedNarrowProps) {
     const styles = useThemeStyles();
     const [allPolicies] = useOnyx(ONYXKEYS.COLLECTION.POLICY, {canBeMissing: true});
-<<<<<<< HEAD
     const [selectedIouReport] = useOnyx(`${ONYXKEYS.COLLECTION.REPORT}${currentSelectedReportID}`, {canBeMissing: true});
-    const {translate} = useLocalize();
-=======
     const {translate, localeCompare} = useLocalize();
->>>>>>> 05467be3
     const currentPolicy = usePolicy(currentSelectedPolicyID);
     const [isUserValidated] = useOnyx(ONYXKEYS.ACCOUNT, {selector: (account) => account?.validated, canBeMissing: true});
     const isCurrentSelectedExpenseReport = isExpenseReport(currentSelectedReportID);
