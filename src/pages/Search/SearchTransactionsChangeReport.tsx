--- conflicted
+++ resolved
@@ -33,13 +33,8 @@
     return (
         <IOURequestEditReportCommon
             backTo={undefined}
-<<<<<<< HEAD
             selectedReportID={selectedReportID}
             selectedPolicyID={selectedPolicyID}
-            isEditing={false}
-=======
-            transactionsReports={transactionsReports}
->>>>>>> 36a723f1
             selectReport={selectReport}
         />
     );
