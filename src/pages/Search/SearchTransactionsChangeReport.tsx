import React, {useMemo} from 'react';
import {InteractionManager} from 'react-native';
import {useSearchContext} from '@components/Search/SearchContext';
import type {ListItem} from '@components/SelectionList/types';
import useOnyx from '@hooks/useOnyx';
import {changeTransactionsReport} from '@libs/actions/Transaction';
import Navigation from '@libs/Navigation/Navigation';
import IOURequestEditReportCommon from '@pages/iou/request/step/IOURequestEditReportCommon';
import CONST from '@src/CONST';
import ONYXKEYS from '@src/ONYXKEYS';
import type {Report} from '@src/types/onyx';

type TransactionGroupListItem = ListItem & {
    /** reportID of the report */
    value: string;
};

function SearchTransactionsChangeReport() {
    const {selectedTransactions, clearSelectedTransactions} = useSearchContext();
    const selectedTransactionsKeys = useMemo(() => Object.keys(selectedTransactions), [selectedTransactions]);

    const [allReports] = useOnyx(ONYXKEYS.COLLECTION.REPORT, {canBeMissing: false});
<<<<<<< HEAD
    const [session] = useOnyx(ONYXKEYS.SESSION, {canBeMissing: true});
    const currentUserEmail = session?.email ?? '';
=======
    const [allReportNextSteps] = useOnyx(ONYXKEYS.COLLECTION.NEXT_STEP, {canBeMissing: true});
    const [allPolicies] = useOnyx(ONYXKEYS.COLLECTION.POLICY, {canBeMissing: true});
>>>>>>> 5dcacfe7
    const transactionsReports = useMemo(() => {
        const reports = Object.values(selectedTransactions).reduce((acc, transaction) => {
            const report = allReports?.[`${ONYXKEYS.COLLECTION.REPORT}${transaction.reportID}`];
            if (report) {
                acc.add(report);
            }
            return acc;
        }, new Set<Report>());
        return [...reports];
    }, [allReports, selectedTransactions]);

    const selectReport = (item: TransactionGroupListItem) => {
        if (selectedTransactionsKeys.length === 0) {
            return;
        }

<<<<<<< HEAD
        changeTransactionsReport(selectedTransactionsKeys, item.value, currentUserEmail);
        clearSelectedTransactions();
=======
        const reportNextStep = allReportNextSteps?.[`${ONYXKEYS.COLLECTION.NEXT_STEP}${item.value}`];
        changeTransactionsReport(selectedTransactionsKeys, item.value, allPolicies?.[`${ONYXKEYS.COLLECTION.POLICY}${item.policyID}`], reportNextStep);

        InteractionManager.runAfterInteractions(() => {
            clearSelectedTransactions();
        });
>>>>>>> 5dcacfe7

        Navigation.goBack();
    };

    const removeFromReport = () => {
        if (!transactionsReports || selectedTransactionsKeys.length === 0) {
            return;
        }
        changeTransactionsReport(selectedTransactionsKeys, CONST.REPORT.UNREPORTED_REPORT_ID, currentUserEmail);
        clearSelectedTransactions();
        Navigation.goBack();
    };

    return (
        <IOURequestEditReportCommon
            backTo={undefined}
            transactionsReports={transactionsReports}
            transactionIds={selectedTransactionsKeys}
            selectReport={selectReport}
            removeFromReport={removeFromReport}
            isEditing
        />
    );
}

SearchTransactionsChangeReport.displayName = 'SearchTransactionsChangeReport';

export default SearchTransactionsChangeReport;<|MERGE_RESOLUTION|>--- conflicted
+++ resolved
@@ -20,13 +20,10 @@
     const selectedTransactionsKeys = useMemo(() => Object.keys(selectedTransactions), [selectedTransactions]);
 
     const [allReports] = useOnyx(ONYXKEYS.COLLECTION.REPORT, {canBeMissing: false});
-<<<<<<< HEAD
     const [session] = useOnyx(ONYXKEYS.SESSION, {canBeMissing: true});
     const currentUserEmail = session?.email ?? '';
-=======
     const [allReportNextSteps] = useOnyx(ONYXKEYS.COLLECTION.NEXT_STEP, {canBeMissing: true});
     const [allPolicies] = useOnyx(ONYXKEYS.COLLECTION.POLICY, {canBeMissing: true});
->>>>>>> 5dcacfe7
     const transactionsReports = useMemo(() => {
         const reports = Object.values(selectedTransactions).reduce((acc, transaction) => {
             const report = allReports?.[`${ONYXKEYS.COLLECTION.REPORT}${transaction.reportID}`];
@@ -43,17 +40,12 @@
             return;
         }
 
-<<<<<<< HEAD
-        changeTransactionsReport(selectedTransactionsKeys, item.value, currentUserEmail);
-        clearSelectedTransactions();
-=======
         const reportNextStep = allReportNextSteps?.[`${ONYXKEYS.COLLECTION.NEXT_STEP}${item.value}`];
-        changeTransactionsReport(selectedTransactionsKeys, item.value, allPolicies?.[`${ONYXKEYS.COLLECTION.POLICY}${item.policyID}`], reportNextStep);
+        changeTransactionsReport(selectedTransactionsKeys, item.value, currentUserEmail, allPolicies?.[`${ONYXKEYS.COLLECTION.POLICY}${item.policyID}`], reportNextStep);
 
         InteractionManager.runAfterInteractions(() => {
             clearSelectedTransactions();
         });
->>>>>>> 5dcacfe7
 
         Navigation.goBack();
     };
