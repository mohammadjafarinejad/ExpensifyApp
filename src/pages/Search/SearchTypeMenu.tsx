import {useRoute} from '@react-navigation/native';
import React, {useCallback, useContext, useLayoutEffect, useMemo, useRef} from 'react';
import {View} from 'react-native';
// eslint-disable-next-line no-restricted-imports
import type {ScrollView as RNScrollView, ScrollViewProps} from 'react-native';
import {useOnyx} from 'react-native-onyx';
import MenuItem from '@components/MenuItem';
import MenuItemList from '@components/MenuItemList';
import type {MenuItemWithLink} from '@components/MenuItemList';
import {usePersonalDetails} from '@components/OnyxProvider';
import {useProductTrainingContext} from '@components/ProductTrainingContext';
import {ScrollOffsetContext} from '@components/ScrollOffsetContextProvider';
import ScrollView from '@components/ScrollView';
import {useSearchContext} from '@components/Search/SearchContext';
import type {SearchQueryJSON} from '@components/Search/types';
import Text from '@components/Text';
import useDeleteSavedSearch from '@hooks/useDeleteSavedSearch';
import useLocalize from '@hooks/useLocalize';
import useNetwork from '@hooks/useNetwork';
import useSingleExecution from '@hooks/useSingleExecution';
import useThemeStyles from '@hooks/useThemeStyles';
import {clearAllFilters} from '@libs/actions/Search';
import {mergeCardListWithWorkspaceFeeds} from '@libs/CardUtils';
import Navigation from '@libs/Navigation/Navigation';
import {getAllTaxRates} from '@libs/PolicyUtils';
import {buildSearchQueryJSON, buildUserReadableQueryString, isCannedSearchQuery} from '@libs/SearchQueryUtils';
import {createBaseSavedSearchMenuItem, createTypeMenuItems, getOverflowMenu as getOverflowMenuUtil} from '@libs/SearchUIUtils';
import type {SavedSearchMenuItem, SearchTypeMenuItem} from '@libs/SearchUIUtils';
import variables from '@styles/variables';
import * as Expensicons from '@src/components/Icon/Expensicons';
import CONST from '@src/CONST';
import ONYXKEYS from '@src/ONYXKEYS';
import type {SaveSearchItem} from '@src/types/onyx/SaveSearch';
import SavedSearchItemThreeDotMenu from './SavedSearchItemThreeDotMenu';

type SearchTypeMenuProps = {
    queryJSON: SearchQueryJSON;
<<<<<<< HEAD
    shouldGroupByReports?: boolean;
    searchName?: string;
};

type SearchTypeMenuItem = {
    title: string;
    type: SearchDataTypes;
    icon: IconAsset;
    getRoute: (policyID?: string) => Route;
};

function SearchTypeMenu({queryJSON, searchName, shouldGroupByReports}: SearchTypeMenuProps) {
=======
};

function SearchTypeMenu({queryJSON}: SearchTypeMenuProps) {
>>>>>>> 724629bc
    const {type, hash} = queryJSON;
    const styles = useThemeStyles();
    const {singleExecution} = useSingleExecution();
    const {translate} = useLocalize();
    const [savedSearches] = useOnyx(ONYXKEYS.SAVED_SEARCHES);
    const {isOffline} = useNetwork();
    const shouldShowSavedSearchesMenuItemTitle = Object.values(savedSearches ?? {}).filter((s) => s.pendingAction !== CONST.RED_BRICK_ROAD_PENDING_ACTION.DELETE || isOffline).length > 0;
    const {shouldShowProductTrainingTooltip, renderProductTrainingTooltip, hideProductTrainingTooltip} = useProductTrainingContext(
        CONST.PRODUCT_TRAINING_TOOLTIP_NAMES.RENAME_SAVED_SEARCH,
        shouldShowSavedSearchesMenuItemTitle,
    );
    const {showDeleteModal, DeleteConfirmModal} = useDeleteSavedSearch();
    const [session] = useOnyx(ONYXKEYS.SESSION);
    const [allPolicies] = useOnyx(ONYXKEYS.COLLECTION.POLICY);
    const personalDetails = usePersonalDetails();
    const [reports] = useOnyx(ONYXKEYS.COLLECTION.REPORT);
    const [userCardList] = useOnyx(ONYXKEYS.CARD_LIST);
    const [workspaceCardFeeds] = useOnyx(ONYXKEYS.COLLECTION.WORKSPACE_CARDS_LIST);
    const allCards = useMemo(() => mergeCardListWithWorkspaceFeeds(workspaceCardFeeds ?? CONST.EMPTY_OBJECT, userCardList), [userCardList, workspaceCardFeeds]);
    const taxRates = getAllTaxRates();
    const {clearSelectedTransactions} = useSearchContext();

<<<<<<< HEAD
    const typeMenuItems: SearchTypeMenuItem[] = [
        {
            title: translate('common.expenses'),
            type: CONST.SEARCH.DATA_TYPES.EXPENSE,
            icon: Expensicons.Receipt,
            getRoute: (policyID?: string) => {
                if (shouldGroupByReports) {
                    clearSelectedTransactions();
                }
                const query = buildCannedSearchQuery({policyID});
                return ROUTES.SEARCH_CENTRAL_PANE.getRoute({query});
            },
        },
        {
            title: translate('common.expenseReports'),
            type: CONST.SEARCH.DATA_TYPES.EXPENSE,
            icon: Expensicons.Document,
            getRoute: (policyID?: string) => {
                clearSelectedTransactions();
                const query = buildCannedSearchQuery({policyID});
                return ROUTES.SEARCH_CENTRAL_PANE.getRoute({query, groupBy: 'reports'});
            },
        },
        {
            title: translate('common.chats'),
            type: CONST.SEARCH.DATA_TYPES.CHAT,
            icon: Expensicons.ChatBubbles,
            getRoute: (policyID?: string) => {
                const query = buildCannedSearchQuery({type: CONST.SEARCH.DATA_TYPES.CHAT, status: CONST.SEARCH.STATUS.CHAT.ALL, policyID});
                return ROUTES.SEARCH_CENTRAL_PANE.getRoute({query});
            },
        },
    ];

    if (canSendInvoice(allPolicies, session?.email) || hasInvoiceReports()) {
        typeMenuItems.push({
            title: translate('workspace.common.invoices'),
            type: CONST.SEARCH.DATA_TYPES.INVOICE,
            icon: Expensicons.InvoiceGeneric,
            getRoute: (policyID?: string) => {
                const query = buildCannedSearchQuery({type: CONST.SEARCH.DATA_TYPES.INVOICE, status: CONST.SEARCH.STATUS.INVOICE.ALL, policyID});
                return ROUTES.SEARCH_CENTRAL_PANE.getRoute({query});
            },
        });
    }
    typeMenuItems.push({
        title: translate('travel.trips'),
        type: CONST.SEARCH.DATA_TYPES.TRIP,
        icon: Expensicons.Suitcase,
        getRoute: (policyID?: string) => {
            const query = buildCannedSearchQuery({type: CONST.SEARCH.DATA_TYPES.TRIP, status: CONST.SEARCH.STATUS.TRIP.ALL, policyID});
            return ROUTES.SEARCH_CENTRAL_PANE.getRoute({query});
        },
    });
=======
    const typeMenuItems: SearchTypeMenuItem[] = useMemo(() => createTypeMenuItems(allPolicies, session?.email), [allPolicies, session?.email]);
>>>>>>> 724629bc

    const getOverflowMenu = useCallback((itemName: string, itemHash: number, itemQuery: string) => getOverflowMenuUtil(itemName, itemHash, itemQuery, showDeleteModal), [showDeleteModal]);
    const createSavedSearchMenuItem = useCallback(
        (item: SaveSearchItem, key: string, index: number) => {
            let title = item.name;
            if (title === item.query) {
                const jsonQuery = buildSearchQueryJSON(item.query) ?? ({} as SearchQueryJSON);
                title = buildUserReadableQueryString(jsonQuery, personalDetails, reports, taxRates, allCards);
            }

            const baseMenuItem: SavedSearchMenuItem = createBaseSavedSearchMenuItem(item, key, index, title, hash);
            return {
                ...baseMenuItem,
                rightComponent: (
                    <SavedSearchItemThreeDotMenu
                        menuItems={getOverflowMenu(title, Number(key), item.query)}
                        isDisabledItem={item.pendingAction === CONST.RED_BRICK_ROAD_PENDING_ACTION.DELETE}
                        hideProductTrainingTooltip={index === 0 && shouldShowProductTrainingTooltip ? hideProductTrainingTooltip : undefined}
                        shouldRenderTooltip={index === 0 && shouldShowProductTrainingTooltip}
                        renderTooltipContent={renderProductTrainingTooltip}
                    />
                ),
                style: [styles.alignItemsCenter],
                tooltipAnchorAlignment: {
                    horizontal: CONST.MODAL.ANCHOR_ORIGIN_HORIZONTAL.RIGHT,
                    vertical: CONST.MODAL.ANCHOR_ORIGIN_VERTICAL.BOTTOM,
                },
                tooltipShiftHorizontal: variables.savedSearchShiftHorizontal,
                tooltipShiftVertical: variables.savedSearchShiftVertical,
                tooltipWrapperStyle: [styles.mh4, styles.pv2, styles.productTrainingTooltipWrapper],
                renderTooltipContent: renderProductTrainingTooltip,
            };
        },
        [
            hash,
            getOverflowMenu,
            shouldShowProductTrainingTooltip,
            hideProductTrainingTooltip,
            styles.alignItemsCenter,
            styles.mh4,
            styles.pv2,
            styles.productTrainingTooltipWrapper,
            renderProductTrainingTooltip,
            personalDetails,
            reports,
            taxRates,
            allCards,
        ],
    );

    const route = useRoute();
    const scrollViewRef = useRef<RNScrollView>(null);
    const {saveScrollOffset, getScrollOffset} = useContext(ScrollOffsetContext);
    const onScroll = useCallback<NonNullable<ScrollViewProps['onScroll']>>(
        (e) => {
            // If the layout measurement is 0, it means the flashlist is not displayed but the onScroll may be triggered with offset value 0.
            // We should ignore this case.
            if (e.nativeEvent.layoutMeasurement.height === 0) {
                return;
            }
            saveScrollOffset(route, e.nativeEvent.contentOffset.y);
        },
        [route, saveScrollOffset],
    );

    useLayoutEffect(() => {
        const scrollOffset = getScrollOffset(route);
        if (!scrollOffset || !scrollViewRef.current) {
            return;
        }
        scrollViewRef.current.scrollTo({y: scrollOffset, animated: false});
    }, [getScrollOffset, route]);

    const savedSearchesMenuItems = useMemo(() => {
        if (!savedSearches) {
            return [];
        }
        return Object.entries(savedSearches).map(([key, item], index) => createSavedSearchMenuItem(item, key, index));
    }, [createSavedSearchMenuItem, savedSearches]);

    const renderSavedSearchesSection = useCallback(
        (menuItems: MenuItemWithLink[]) => (
            <View style={[styles.pb4, styles.mh3]}>
                <MenuItemList
                    menuItems={menuItems}
                    wrapperStyle={styles.sectionMenuItem}
                    icon={Expensicons.Bookmark}
                    iconWidth={variables.iconSizeNormal}
                    iconHeight={variables.iconSizeNormal}
                    shouldUseSingleExecution
                />
            </View>
        ),
        [styles],
    );

    const isCannedQuery = isCannedSearchQuery(queryJSON);
    const activeItemIndex = isCannedQuery
        ? typeMenuItems.findIndex((item) => {
              if (shouldGroupByReports) {
                  return item.title === translate('common.expenseReports');
              }
              return item.type === type;
          })
        : -1;

    return (
        <ScrollView
            onScroll={onScroll}
            ref={scrollViewRef}
        >
            <View style={[styles.pb4, styles.mh3, styles.mt3]}>
                {typeMenuItems.map((item, index) => {
                    const onPress = singleExecution(() => {
                        clearAllFilters();
                        Navigation.navigate(item.getRoute(queryJSON.policyID));
                    });

                    return (
                        <MenuItem
                            key={item.translationPath}
                            disabled={false}
                            interactive
                            title={translate(item.translationPath)}
                            icon={item.icon}
                            iconWidth={variables.iconSizeNormal}
                            iconHeight={variables.iconSizeNormal}
                            wrapperStyle={styles.sectionMenuItem}
                            focused={index === activeItemIndex}
                            onPress={onPress}
                            shouldIconUseAutoWidthStyle
                        />
                    );
                })}
            </View>
            {shouldShowSavedSearchesMenuItemTitle && (
                <>
                    <Text style={[styles.sectionTitle, styles.pb1, styles.mh3, styles.mt3]}>{translate('search.savedSearchesMenuItemTitle')}</Text>
                    {renderSavedSearchesSection(savedSearchesMenuItems)}
                    <DeleteConfirmModal />
                </>
            )}
        </ScrollView>
    );
}

SearchTypeMenu.displayName = 'SearchTypeMenu';

export default SearchTypeMenu;<|MERGE_RESOLUTION|>--- conflicted
+++ resolved
@@ -35,24 +35,10 @@
 
 type SearchTypeMenuProps = {
     queryJSON: SearchQueryJSON;
-<<<<<<< HEAD
     shouldGroupByReports?: boolean;
-    searchName?: string;
 };
 
-type SearchTypeMenuItem = {
-    title: string;
-    type: SearchDataTypes;
-    icon: IconAsset;
-    getRoute: (policyID?: string) => Route;
-};
-
-function SearchTypeMenu({queryJSON, searchName, shouldGroupByReports}: SearchTypeMenuProps) {
-=======
-};
-
-function SearchTypeMenu({queryJSON}: SearchTypeMenuProps) {
->>>>>>> 724629bc
+function SearchTypeMenu({queryJSON, shouldGroupByReports}: SearchTypeMenuProps) {
     const {type, hash} = queryJSON;
     const styles = useThemeStyles();
     const {singleExecution} = useSingleExecution();
@@ -75,64 +61,7 @@
     const taxRates = getAllTaxRates();
     const {clearSelectedTransactions} = useSearchContext();
 
-<<<<<<< HEAD
-    const typeMenuItems: SearchTypeMenuItem[] = [
-        {
-            title: translate('common.expenses'),
-            type: CONST.SEARCH.DATA_TYPES.EXPENSE,
-            icon: Expensicons.Receipt,
-            getRoute: (policyID?: string) => {
-                if (shouldGroupByReports) {
-                    clearSelectedTransactions();
-                }
-                const query = buildCannedSearchQuery({policyID});
-                return ROUTES.SEARCH_CENTRAL_PANE.getRoute({query});
-            },
-        },
-        {
-            title: translate('common.expenseReports'),
-            type: CONST.SEARCH.DATA_TYPES.EXPENSE,
-            icon: Expensicons.Document,
-            getRoute: (policyID?: string) => {
-                clearSelectedTransactions();
-                const query = buildCannedSearchQuery({policyID});
-                return ROUTES.SEARCH_CENTRAL_PANE.getRoute({query, groupBy: 'reports'});
-            },
-        },
-        {
-            title: translate('common.chats'),
-            type: CONST.SEARCH.DATA_TYPES.CHAT,
-            icon: Expensicons.ChatBubbles,
-            getRoute: (policyID?: string) => {
-                const query = buildCannedSearchQuery({type: CONST.SEARCH.DATA_TYPES.CHAT, status: CONST.SEARCH.STATUS.CHAT.ALL, policyID});
-                return ROUTES.SEARCH_CENTRAL_PANE.getRoute({query});
-            },
-        },
-    ];
-
-    if (canSendInvoice(allPolicies, session?.email) || hasInvoiceReports()) {
-        typeMenuItems.push({
-            title: translate('workspace.common.invoices'),
-            type: CONST.SEARCH.DATA_TYPES.INVOICE,
-            icon: Expensicons.InvoiceGeneric,
-            getRoute: (policyID?: string) => {
-                const query = buildCannedSearchQuery({type: CONST.SEARCH.DATA_TYPES.INVOICE, status: CONST.SEARCH.STATUS.INVOICE.ALL, policyID});
-                return ROUTES.SEARCH_CENTRAL_PANE.getRoute({query});
-            },
-        });
-    }
-    typeMenuItems.push({
-        title: translate('travel.trips'),
-        type: CONST.SEARCH.DATA_TYPES.TRIP,
-        icon: Expensicons.Suitcase,
-        getRoute: (policyID?: string) => {
-            const query = buildCannedSearchQuery({type: CONST.SEARCH.DATA_TYPES.TRIP, status: CONST.SEARCH.STATUS.TRIP.ALL, policyID});
-            return ROUTES.SEARCH_CENTRAL_PANE.getRoute({query});
-        },
-    });
-=======
     const typeMenuItems: SearchTypeMenuItem[] = useMemo(() => createTypeMenuItems(allPolicies, session?.email), [allPolicies, session?.email]);
->>>>>>> 724629bc
 
     const getOverflowMenu = useCallback((itemName: string, itemHash: number, itemQuery: string) => getOverflowMenuUtil(itemName, itemHash, itemQuery, showDeleteModal), [showDeleteModal]);
     const createSavedSearchMenuItem = useCallback(
@@ -233,7 +162,7 @@
     const activeItemIndex = isCannedQuery
         ? typeMenuItems.findIndex((item) => {
               if (shouldGroupByReports) {
-                  return item.title === translate('common.expenseReports');
+                  return item.translationPath === translate('common.expenseReports');
               }
               return item.type === type;
           })
@@ -248,6 +177,7 @@
                 {typeMenuItems.map((item, index) => {
                     const onPress = singleExecution(() => {
                         clearAllFilters();
+                        clearSelectedTransactions();
                         Navigation.navigate(item.getRoute(queryJSON.policyID));
                     });
 
