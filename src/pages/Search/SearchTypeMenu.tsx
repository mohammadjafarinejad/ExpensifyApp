import {useIsFocused, useRoute} from '@react-navigation/native';
import React, {useCallback, useContext, useLayoutEffect, useMemo, useRef} from 'react';
import {View} from 'react-native';
// eslint-disable-next-line no-restricted-imports
import type {ScrollView as RNScrollView, ScrollViewProps} from 'react-native';
import {useOnyx} from 'react-native-onyx';
import MenuItem from '@components/MenuItem';
import MenuItemList from '@components/MenuItemList';
import type {MenuItemWithLink} from '@components/MenuItemList';
import {usePersonalDetails} from '@components/OnyxProvider';
import {useProductTrainingContext} from '@components/ProductTrainingContext';
import {ScrollOffsetContext} from '@components/ScrollOffsetContextProvider';
import ScrollView from '@components/ScrollView';
import {useSearchContext} from '@components/Search/SearchContext';
import type {SearchQueryJSON} from '@components/Search/types';
import Text from '@components/Text';
import useDeleteSavedSearch from '@hooks/useDeleteSavedSearch';
import useLocalize from '@hooks/useLocalize';
import useNetwork from '@hooks/useNetwork';
import usePermissions from '@hooks/usePermissions';
import useSingleExecution from '@hooks/useSingleExecution';
import useThemeStyles from '@hooks/useThemeStyles';
import {clearAllFilters} from '@libs/actions/Search';
import {getCardFeedNamesWithType} from '@libs/CardFeedUtils';
import {mergeCardListWithWorkspaceFeeds} from '@libs/CardUtils';
import Navigation from '@libs/Navigation/Navigation';
import {getAllTaxRates} from '@libs/PolicyUtils';
import {
    buildSearchQueryJSON,
    buildUserReadableQueryString,
    buildUserReadableQueryStringWithPolicyID,
    isCannedSearchQuery,
    isCannedSearchQueryWithPolicyIDCheck,
} from '@libs/SearchQueryUtils';
import {createBaseSavedSearchMenuItem, createTypeMenuSections, getOverflowMenu as getOverflowMenuUtil} from '@libs/SearchUIUtils';
import type {SavedSearchMenuItem, SearchTypeMenuSection} from '@libs/SearchUIUtils';
import variables from '@styles/variables';
import * as Expensicons from '@src/components/Icon/Expensicons';
import CONST from '@src/CONST';
import ONYXKEYS from '@src/ONYXKEYS';
import ROUTES from '@src/ROUTES';
import type {SaveSearchItem} from '@src/types/onyx/SaveSearch';
import SavedSearchItemThreeDotMenu from './SavedSearchItemThreeDotMenu';

type SearchTypeMenuProps = {
    queryJSON: SearchQueryJSON | undefined;
};

function SearchTypeMenu({queryJSON}: SearchTypeMenuProps) {
    const {type, groupBy, hash} = queryJSON ?? {};
    const styles = useThemeStyles();
    const {singleExecution} = useSingleExecution();
    const {translate} = useLocalize();
    const {canUseLeftHandBar} = usePermissions();
    const [savedSearches] = useOnyx(ONYXKEYS.SAVED_SEARCHES, {canBeMissing: true});
    const {isOffline} = useNetwork();
    const shouldShowSavedSearchesMenuItemTitle = Object.values(savedSearches ?? {}).filter((s) => s.pendingAction !== CONST.RED_BRICK_ROAD_PENDING_ACTION.DELETE || isOffline).length > 0;
    const isFocused = useIsFocused();
    const {
        shouldShowProductTrainingTooltip: shouldShowSavedSearchTooltip,
        renderProductTrainingTooltip: renderSavedSearchTooltip,
        hideProductTrainingTooltip: hideSavedSearchTooltip,
    } = useProductTrainingContext(CONST.PRODUCT_TRAINING_TOOLTIP_NAMES.RENAME_SAVED_SEARCH, shouldShowSavedSearchesMenuItemTitle && isFocused);
    const {
        shouldShowProductTrainingTooltip: shouldShowExpenseReportsTypeTooltip,
        renderProductTrainingTooltip: renderExpenseReportsTypeTooltip,
        hideProductTrainingTooltip: hideExpenseReportsTypeTooltip,
    } = useProductTrainingContext(CONST.PRODUCT_TRAINING_TOOLTIP_NAMES.EXPENSE_REPORTS_FILTER, true);
    const {showDeleteModal, DeleteConfirmModal} = useDeleteSavedSearch();
    const [allPolicies] = useOnyx(ONYXKEYS.COLLECTION.POLICY, {canBeMissing: true});
    const personalDetails = usePersonalDetails();
    const [reports] = useOnyx(ONYXKEYS.COLLECTION.REPORT, {canBeMissing: true});
    const [userCardList] = useOnyx(ONYXKEYS.CARD_LIST, {canBeMissing: true});
    const [workspaceCardFeeds] = useOnyx(ONYXKEYS.COLLECTION.WORKSPACE_CARDS_LIST, {canBeMissing: true});
    const allCards = useMemo(() => mergeCardListWithWorkspaceFeeds(workspaceCardFeeds ?? CONST.EMPTY_OBJECT, userCardList), [userCardList, workspaceCardFeeds]);
    const taxRates = getAllTaxRates();
    const {clearSelectedTransactions} = useSearchContext();
    const cardFeedNamesWithType = useMemo(() => {
        return getCardFeedNamesWithType({workspaceCardFeeds, translate});
    }, [translate, workspaceCardFeeds]);

    const typeMenuSections: SearchTypeMenuSection[] = useMemo(() => createTypeMenuSections(), []);

    const getOverflowMenu = useCallback((itemName: string, itemHash: number, itemQuery: string) => getOverflowMenuUtil(itemName, itemHash, itemQuery, showDeleteModal), [showDeleteModal]);
    const createSavedSearchMenuItem = useCallback(
        (item: SaveSearchItem, key: string, index: number) => {
            let title = item.name;
            if (title === item.query) {
                const jsonQuery = buildSearchQueryJSON(item.query) ?? ({} as SearchQueryJSON);
                if (canUseLeftHandBar) {
                    title = buildUserReadableQueryStringWithPolicyID(jsonQuery, personalDetails, reports, taxRates, allCards, cardFeedNamesWithType, allPolicies);
                } else {
                    title = buildUserReadableQueryString(jsonQuery, personalDetails, reports, taxRates, allCards, cardFeedNamesWithType);
                }
            }

            const isItemFocused = Number(key) === hash;
            const baseMenuItem: SavedSearchMenuItem = createBaseSavedSearchMenuItem(item, key, index, title, isItemFocused);

            return {
                ...baseMenuItem,
                onPress: () => {
                    clearAllFilters();
                    Navigation.navigate(ROUTES.SEARCH_ROOT.getRoute({query: item?.query ?? '', name: item?.name}));
                },
                rightComponent: (
                    <SavedSearchItemThreeDotMenu
                        menuItems={getOverflowMenu(title, Number(key), item.query)}
                        isDisabledItem={item.pendingAction === CONST.RED_BRICK_ROAD_PENDING_ACTION.DELETE}
                        hideProductTrainingTooltip={index === 0 && shouldShowSavedSearchTooltip ? hideSavedSearchTooltip : undefined}
                        shouldRenderTooltip={index === 0 && shouldShowSavedSearchTooltip}
                        renderTooltipContent={renderSavedSearchTooltip}
                    />
                ),
                style: [styles.alignItemsCenter],
                tooltipAnchorAlignment: {
                    horizontal: CONST.MODAL.ANCHOR_ORIGIN_HORIZONTAL.RIGHT,
                    vertical: CONST.MODAL.ANCHOR_ORIGIN_VERTICAL.BOTTOM,
                },
                tooltipShiftHorizontal: variables.savedSearchShiftHorizontal,
                tooltipShiftVertical: variables.savedSearchShiftVertical,
                tooltipWrapperStyle: [styles.mh4, styles.pv2, styles.productTrainingTooltipWrapper],
                renderTooltipContent: renderSavedSearchTooltip,
            };
        },
        [
            allCards,
            hash,
            getOverflowMenu,
            shouldShowSavedSearchTooltip,
            hideSavedSearchTooltip,
            styles.alignItemsCenter,
            styles.mh4,
            styles.pv2,
            styles.productTrainingTooltipWrapper,
            renderSavedSearchTooltip,
            personalDetails,
            reports,
            taxRates,
            cardFeedNamesWithType,
            allPolicies,
            canUseLeftHandBar,
        ],
    );

    const route = useRoute();
    const scrollViewRef = useRef<RNScrollView>(null);
    const {saveScrollOffset, getScrollOffset} = useContext(ScrollOffsetContext);
    const onScroll = useCallback<NonNullable<ScrollViewProps['onScroll']>>(
        (e) => {
            // If the layout measurement is 0, it means the flashlist is not displayed but the onScroll may be triggered with offset value 0.
            // We should ignore this case.
            if (e.nativeEvent.layoutMeasurement.height === 0) {
                return;
            }
            saveScrollOffset(route, e.nativeEvent.contentOffset.y);
        },
        [route, saveScrollOffset],
    );

    useLayoutEffect(() => {
        const scrollOffset = getScrollOffset(route);
        if (!scrollOffset || !scrollViewRef.current) {
            return;
        }
        scrollViewRef.current.scrollTo({y: scrollOffset, animated: false});
    }, [getScrollOffset, route]);

    const savedSearchesMenuItems = useMemo(() => {
        if (!savedSearches) {
            return [];
        }
        return Object.entries(savedSearches).map(([key, item], index) => createSavedSearchMenuItem(item, key, index));
    }, [createSavedSearchMenuItem, savedSearches]);

    const renderSavedSearchesSection = useCallback(
        (menuItems: MenuItemWithLink[]) => (
            <View style={[styles.pb4, styles.mh3]}>
                <MenuItemList
                    menuItems={menuItems}
                    wrapperStyle={styles.sectionMenuItem}
                    icon={Expensicons.Bookmark}
                    iconWidth={variables.iconSizeNormal}
                    iconHeight={variables.iconSizeNormal}
                    shouldUseSingleExecution
                />
            </View>
        ),
        [styles],
    );

    let isCannedQuery = false;

    if (queryJSON) {
        if (canUseLeftHandBar) {
            isCannedQuery = isCannedSearchQueryWithPolicyIDCheck(queryJSON);
        } else {
            isCannedQuery = isCannedSearchQuery(queryJSON);
        }
    }

    const activeItemIndex = useMemo(() => {
        if (!isCannedQuery) {
            return -1;
        }

        const flattenedMenuItems = typeMenuSections.map((section) => section.menuItems).flat();

        return flattenedMenuItems.findIndex((item) => {
            if (groupBy === CONST.SEARCH.GROUP_BY.REPORTS) {
                return item.translationPath === 'common.expenseReports' && item.type === type;
            }
            return item.type === type;
        });
    }, [isCannedQuery, groupBy, type, typeMenuSections]);

    return (
        <ScrollView
            onScroll={onScroll}
            ref={scrollViewRef}
            showsVerticalScrollIndicator={false}
        >
<<<<<<< HEAD
            <View style={[styles.pb4, styles.mh3, styles.gap4]}>
                {typeMenuSections.map((section, sectionIndex) => (
                    <View key={section.translationPath}>
                        <Text style={[styles.sectionTitle, styles.pb2]}>{translate(section.translationPath)}</Text>
                        {section.menuItems.map((item, itemIndex) => {
                            const flattenedIndex = sectionIndex * section.menuItems.length + itemIndex;

                            const onPress = singleExecution(() => {
                                clearAllFilters();
                                clearSelectedTransactions();
                                Navigation.navigate(item.getRoute());
                            });

                            return (
                                <MenuItem
                                    key={item.translationPath}
                                    disabled={false}
                                    interactive
                                    title={translate(item.translationPath)}
                                    icon={item.icon}
                                    iconWidth={variables.iconSizeNormal}
                                    iconHeight={variables.iconSizeNormal}
                                    wrapperStyle={styles.sectionMenuItem}
                                    focused={flattenedIndex === activeItemIndex}
                                    onPress={onPress}
                                    shouldIconUseAutoWidthStyle
                                />
                            );
                        })}
                    </View>
                ))}
                {shouldShowSavedSearchesMenuItemTitle && (
                    <View>
                        <Text style={[styles.sectionTitle, styles.pb1, styles.mh3, styles.mt3]}>{translate('search.savedSearchesMenuItemTitle')}</Text>
                        {renderSavedSearchesSection(savedSearchesMenuItems)}
                        <DeleteConfirmModal />
                    </View>
                )}
=======
            <View style={[styles.pb4, styles.mh3, styles.mt3]}>
                {typeMenuItems.map((item, index) => {
                    const shouldShowTooltip = item.translationPath === 'common.expenseReports' && index !== activeItemIndex && shouldShowExpenseReportsTypeTooltip;

                    const onPress = singleExecution(() => {
                        if (shouldShowTooltip) {
                            hideExpenseReportsTypeTooltip();
                        }
                        clearAllFilters();
                        clearSelectedTransactions();
                        Navigation.navigate(item.getRoute());
                    });

                    return (
                        <MenuItem
                            key={item.translationPath}
                            disabled={false}
                            interactive
                            title={translate(item.translationPath)}
                            icon={item.icon}
                            iconWidth={variables.iconSizeNormal}
                            iconHeight={variables.iconSizeNormal}
                            wrapperStyle={styles.sectionMenuItem}
                            focused={index === activeItemIndex}
                            onPress={onPress}
                            shouldIconUseAutoWidthStyle
                            shouldRenderTooltip={shouldShowTooltip}
                            renderTooltipContent={renderExpenseReportsTypeTooltip}
                            tooltipAnchorAlignment={{
                                horizontal: CONST.MODAL.ANCHOR_ORIGIN_HORIZONTAL.LEFT,
                                vertical: CONST.MODAL.ANCHOR_ORIGIN_VERTICAL.TOP,
                            }}
                            tooltipShiftHorizontal={variables.expenseReportsTypeTooltipShiftHorizontal}
                            tooltipWrapperStyle={styles.productTrainingTooltipWrapper}
                            onEducationTooltipPress={onPress}
                        />
                    );
                })}
>>>>>>> 69b2da40
            </View>
        </ScrollView>
    );
}

SearchTypeMenu.displayName = 'SearchTypeMenu';

export default SearchTypeMenu;<|MERGE_RESOLUTION|>--- conflicted
+++ resolved
@@ -23,6 +23,7 @@
 import {clearAllFilters} from '@libs/actions/Search';
 import {getCardFeedNamesWithType} from '@libs/CardFeedUtils';
 import {mergeCardListWithWorkspaceFeeds} from '@libs/CardUtils';
+import variables from '@styles/variables';
 import Navigation from '@libs/Navigation/Navigation';
 import {getAllTaxRates} from '@libs/PolicyUtils';
 import {
@@ -220,15 +221,19 @@
             ref={scrollViewRef}
             showsVerticalScrollIndicator={false}
         >
-<<<<<<< HEAD
             <View style={[styles.pb4, styles.mh3, styles.gap4]}>
                 {typeMenuSections.map((section, sectionIndex) => (
                     <View key={section.translationPath}>
                         <Text style={[styles.sectionTitle, styles.pb2]}>{translate(section.translationPath)}</Text>
                         {section.menuItems.map((item, itemIndex) => {
                             const flattenedIndex = sectionIndex * section.menuItems.length + itemIndex;
+                            const focused = flattenedIndex === activeItemIndex;
+                            const shouldShowTooltip = item.translationPath === 'common.expenseReports' && !focused && shouldShowExpenseReportsTypeTooltip;
 
                             const onPress = singleExecution(() => {
+                                if (shouldShowTooltip) {
+                                    hideExpenseReportsTypeTooltip();
+                                }
                                 clearAllFilters();
                                 clearSelectedTransactions();
                                 Navigation.navigate(item.getRoute());
@@ -244,9 +249,18 @@
                                     iconWidth={variables.iconSizeNormal}
                                     iconHeight={variables.iconSizeNormal}
                                     wrapperStyle={styles.sectionMenuItem}
-                                    focused={flattenedIndex === activeItemIndex}
+                                    focused={focused}
                                     onPress={onPress}
                                     shouldIconUseAutoWidthStyle
+                                    shouldRenderTooltip={shouldShowTooltip}
+                                    renderTooltipContent={renderExpenseReportsTypeTooltip}
+                                    tooltipAnchorAlignment={{
+                                        horizontal: CONST.MODAL.ANCHOR_ORIGIN_HORIZONTAL.LEFT,
+                                        vertical: CONST.MODAL.ANCHOR_ORIGIN_VERTICAL.TOP,
+                                    }}
+                                    tooltipShiftHorizontal={variables.expenseReportsTypeTooltipShiftHorizontal}
+                                    tooltipWrapperStyle={styles.productTrainingTooltipWrapper}
+                                    onEducationTooltipPress={onPress}
                                 />
                             );
                         })}
@@ -259,46 +273,6 @@
                         <DeleteConfirmModal />
                     </View>
                 )}
-=======
-            <View style={[styles.pb4, styles.mh3, styles.mt3]}>
-                {typeMenuItems.map((item, index) => {
-                    const shouldShowTooltip = item.translationPath === 'common.expenseReports' && index !== activeItemIndex && shouldShowExpenseReportsTypeTooltip;
-
-                    const onPress = singleExecution(() => {
-                        if (shouldShowTooltip) {
-                            hideExpenseReportsTypeTooltip();
-                        }
-                        clearAllFilters();
-                        clearSelectedTransactions();
-                        Navigation.navigate(item.getRoute());
-                    });
-
-                    return (
-                        <MenuItem
-                            key={item.translationPath}
-                            disabled={false}
-                            interactive
-                            title={translate(item.translationPath)}
-                            icon={item.icon}
-                            iconWidth={variables.iconSizeNormal}
-                            iconHeight={variables.iconSizeNormal}
-                            wrapperStyle={styles.sectionMenuItem}
-                            focused={index === activeItemIndex}
-                            onPress={onPress}
-                            shouldIconUseAutoWidthStyle
-                            shouldRenderTooltip={shouldShowTooltip}
-                            renderTooltipContent={renderExpenseReportsTypeTooltip}
-                            tooltipAnchorAlignment={{
-                                horizontal: CONST.MODAL.ANCHOR_ORIGIN_HORIZONTAL.LEFT,
-                                vertical: CONST.MODAL.ANCHOR_ORIGIN_VERTICAL.TOP,
-                            }}
-                            tooltipShiftHorizontal={variables.expenseReportsTypeTooltipShiftHorizontal}
-                            tooltipWrapperStyle={styles.productTrainingTooltipWrapper}
-                            onEducationTooltipPress={onPress}
-                        />
-                    );
-                })}
->>>>>>> 69b2da40
             </View>
         </ScrollView>
     );
