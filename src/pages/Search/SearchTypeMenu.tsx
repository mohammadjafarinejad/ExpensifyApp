import {useRoute} from '@react-navigation/native';
import React, {useCallback, useContext, useLayoutEffect, useMemo, useRef} from 'react';
import {View} from 'react-native';
// eslint-disable-next-line no-restricted-imports
import type {ScrollView as RNScrollView, ScrollViewProps, TextStyle, ViewStyle} from 'react-native';
import {useOnyx} from 'react-native-onyx';
import MenuItem from '@components/MenuItem';
import MenuItemList from '@components/MenuItemList';
import type {MenuItemWithLink} from '@components/MenuItemList';
import {usePersonalDetails} from '@components/OnyxProvider';
import {ScrollOffsetContext} from '@components/ScrollOffsetContextProvider';
import ScrollView from '@components/ScrollView';
import type {SearchQueryJSON} from '@components/Search/types';
import Text from '@components/Text';
import useDeleteSavedSearch from '@hooks/useDeleteSavedSearch';
import useLocalize from '@hooks/useLocalize';
import useNetwork from '@hooks/useNetwork';
import useResponsiveLayout from '@hooks/useResponsiveLayout';
import useSingleExecution from '@hooks/useSingleExecution';
import useThemeStyles from '@hooks/useThemeStyles';
import * as SearchActions from '@libs/actions/Search';
import * as CardUtils from '@libs/CardUtils';
import Navigation from '@libs/Navigation/Navigation';
import {getAllTaxRates, hasWorkspaceWithInvoices} from '@libs/PolicyUtils';
import {hasInvoiceReports} from '@libs/ReportUtils';
import * as SearchQueryUtils from '@libs/SearchQueryUtils';
import * as SearchUIUtils from '@libs/SearchUIUtils';
import variables from '@styles/variables';
import * as Expensicons from '@src/components/Icon/Expensicons';
import CONST from '@src/CONST';
import ONYXKEYS from '@src/ONYXKEYS';
import type {Route} from '@src/ROUTES';
import ROUTES from '@src/ROUTES';
import type {SaveSearchItem} from '@src/types/onyx/SaveSearch';
import type {SearchDataTypes} from '@src/types/onyx/SearchResults';
import type IconAsset from '@src/types/utils/IconAsset';
import SavedSearchItemThreeDotMenu from './SavedSearchItemThreeDotMenu';
import SearchTypeMenuNarrow from './SearchTypeMenuNarrow';

type SavedSearchMenuItem = MenuItemWithLink & {
    key: string;
    hash: string;
    query: string;
    styles: Array<ViewStyle | TextStyle>;
};

type SearchTypeMenuProps = {
    queryJSON: SearchQueryJSON;
    searchName?: string;
};

type SearchTypeMenuItem = {
    title: string;
    type: SearchDataTypes;
    icon: IconAsset;
    getRoute: (policyID?: string) => Route;
};

function SearchTypeMenu({queryJSON, searchName}: SearchTypeMenuProps) {
    const {type, hash} = queryJSON;
    const styles = useThemeStyles();
    const {shouldUseNarrowLayout} = useResponsiveLayout();
    const {singleExecution} = useSingleExecution();
    const {translate} = useLocalize();
    const [savedSearches] = useOnyx(ONYXKEYS.SAVED_SEARCHES);
    const [shouldShowSavedSearchRenameTooltip] = useOnyx(ONYXKEYS.SHOULD_SHOW_SAVED_SEARCH_RENAME_TOOLTIP);
    const {showDeleteModal, DeleteConfirmModal} = useDeleteSavedSearch();
    const [session] = useOnyx(ONYXKEYS.SESSION);

    const personalDetails = usePersonalDetails();
    const [reports] = useOnyx(ONYXKEYS.COLLECTION.REPORT);
    const [userCardList = {}] = useOnyx(ONYXKEYS.CARD_LIST);
    const [workspaceCardFeeds = {}] = useOnyx(`${ONYXKEYS.COLLECTION.WORKSPACE_CARDS_LIST}`);
    const allCards = useMemo(() => CardUtils.mergeCardListWithWorkspaceFeeds(workspaceCardFeeds, userCardList), [userCardList, workspaceCardFeeds]);
    const taxRates = getAllTaxRates();
    const {isOffline} = useNetwork();

    const typeMenuItems: SearchTypeMenuItem[] = [
        {
            title: translate('common.expenses'),
            type: CONST.SEARCH.DATA_TYPES.EXPENSE,
            icon: Expensicons.Receipt,
            getRoute: (policyID?: string) => {
                const query = SearchQueryUtils.buildCannedSearchQuery({policyID});
                return ROUTES.SEARCH_CENTRAL_PANE.getRoute({query});
            },
        },
        {
            title: translate('common.chats'),
            type: CONST.SEARCH.DATA_TYPES.CHAT,
            icon: Expensicons.ChatBubbles,
            getRoute: (policyID?: string) => {
                const query = SearchQueryUtils.buildCannedSearchQuery({type: CONST.SEARCH.DATA_TYPES.CHAT, status: CONST.SEARCH.STATUS.CHAT.ALL, policyID});
                return ROUTES.SEARCH_CENTRAL_PANE.getRoute({query});
            },
        },
    ];

    if (hasWorkspaceWithInvoices(session?.email) || hasInvoiceReports()) {
        typeMenuItems.push({
            title: translate('workspace.common.invoices'),
            type: CONST.SEARCH.DATA_TYPES.INVOICE,
            icon: Expensicons.InvoiceGeneric,
            getRoute: (policyID?: string) => {
                const query = SearchQueryUtils.buildCannedSearchQuery({type: CONST.SEARCH.DATA_TYPES.INVOICE, status: CONST.SEARCH.STATUS.INVOICE.ALL, policyID});
                return ROUTES.SEARCH_CENTRAL_PANE.getRoute({query});
            },
        });
    }
    typeMenuItems.push({
        title: translate('travel.trips'),
        type: CONST.SEARCH.DATA_TYPES.TRIP,
        icon: Expensicons.Suitcase,
        getRoute: (policyID?: string) => {
            const query = SearchQueryUtils.buildCannedSearchQuery({type: CONST.SEARCH.DATA_TYPES.TRIP, status: CONST.SEARCH.STATUS.TRIP.ALL, policyID});
            return ROUTES.SEARCH_CENTRAL_PANE.getRoute({query});
        },
    });

    const getOverflowMenu = useCallback(
        (itemName: string, itemHash: number, itemQuery: string) => SearchUIUtils.getOverflowMenu(itemName, itemHash, itemQuery, showDeleteModal),
        [showDeleteModal],
    );

<<<<<<< HEAD
    const createSavedSearchMenuItem = useCallback(
        (item: SaveSearchItem, key: string, isNarrow: boolean, index: number) => {
            let title = item.name;
            if (title === item.query) {
                const jsonQuery = SearchQueryUtils.buildSearchQueryJSON(item.query) ?? ({} as SearchQueryJSON);
                title = SearchQueryUtils.buildUserReadableQueryString(jsonQuery, personalDetails, reports, taxRates, allCards);
            }
=======
    const createSavedSearchMenuItem = (item: SaveSearchItem, key: string, isNarrow: boolean, index: number) => {
        let title = item.name;
        if (title === item.query) {
            const jsonQuery = SearchQueryUtils.buildSearchQueryJSON(item.query) ?? ({} as SearchQueryJSON);
            title = SearchQueryUtils.buildUserReadableQueryString(jsonQuery, personalDetails, reports, taxRates);
        }

        const baseMenuItem: SavedSearchMenuItem = {
            key,
            title,
            hash: key,
            query: item.query,
            shouldShowRightComponent: true,
            focused: Number(key) === hash,
            onPress: () => {
                SearchActions.clearAllFilters();
                Navigation.navigate(ROUTES.SEARCH_CENTRAL_PANE.getRoute({query: item?.query ?? '', name: item?.name}));
            },
            rightComponent: (
                <SavedSearchItemThreeDotMenu
                    menuItems={getOverflowMenu(title, Number(key), item.query)}
                    isDisabledItem={item.pendingAction === CONST.RED_BRICK_ROAD_PENDING_ACTION.DELETE}
                />
            ),
            styles: [styles.alignItemsCenter],
            pendingAction: item.pendingAction,
            disabled: item.pendingAction === CONST.RED_BRICK_ROAD_PENDING_ACTION.DELETE,
            shouldIconUseAutoWidthStyle: true,
        };
>>>>>>> f3df0911

        if (!isNarrow) {
            return {
                ...baseMenuItem,
                shouldRenderTooltip: index === 0 && shouldShowSavedSearchRenameTooltip === true,
                tooltipAnchorAlignment: {
                    horizontal: CONST.MODAL.ANCHOR_ORIGIN_HORIZONTAL.RIGHT,
                    vertical: CONST.MODAL.ANCHOR_ORIGIN_VERTICAL.BOTTOM,
                },
                tooltipShiftHorizontal: -32,
                tooltipShiftVertical: 15,
                tooltipWrapperStyle: [styles.bgPaleGreen, styles.mh4, styles.pv2],
                onHideTooltip: SearchActions.dismissSavedSearchRenameTooltip,
                renderTooltipContent: () => {
                    return (
                        <View style={[styles.flexRow, styles.alignItemsCenter]}>
                            <Expensicons.Lightbulb
                                width={16}
                                height={16}
                                fill={styles.colorGreenSuccess.color}
                            />
                            <Text style={[styles.ml1, styles.quickActionTooltipSubtitle]}>{translate('search.saveSearchTooltipText')}</Text>
                        </View>
                    );
                },
            };
        }

<<<<<<< HEAD
            if (!isNarrow) {
                return {
                    ...baseMenuItem,
                    shouldRenderTooltip: index === 0 && shouldShowProductTrainingTooltip,
                    tooltipAnchorAlignment: {
                        horizontal: CONST.MODAL.ANCHOR_ORIGIN_HORIZONTAL.RIGHT,
                        vertical: CONST.MODAL.ANCHOR_ORIGIN_VERTICAL.BOTTOM,
                    },
                    tooltipShiftHorizontal: -32,
                    tooltipShiftVertical: 15,
                    tooltipWrapperStyle: [styles.bgPaleGreen, styles.mh4, styles.pv2],
                    onHideTooltip: hideProductTrainingTooltip,
                    renderTooltipContent: renderProductTrainingTooltip,
                };
            }
            return baseMenuItem;
        },
        [
            hash,
            getOverflowMenu,
            styles.alignItemsCenter,
            styles.bgPaleGreen,
            styles.mh4,
            styles.pv2,
            personalDetails,
            reports,
            taxRates,
            allCards,
            shouldShowProductTrainingTooltip,
            hideProductTrainingTooltip,
            renderProductTrainingTooltip,
        ],
    );
=======
        return baseMenuItem;
    };
>>>>>>> f3df0911

    const route = useRoute();
    const scrollViewRef = useRef<RNScrollView>(null);
    const {saveScrollOffset, getScrollOffset} = useContext(ScrollOffsetContext);
    const onScroll = useCallback<NonNullable<ScrollViewProps['onScroll']>>(
        (e) => {
            // If the layout measurement is 0, it means the flashlist is not displayed but the onScroll may be triggered with offset value 0.
            // We should ignore this case.
            if (e.nativeEvent.layoutMeasurement.height === 0) {
                return;
            }
            saveScrollOffset(route, e.nativeEvent.contentOffset.y);
        },
        [route, saveScrollOffset],
    );

    useLayoutEffect(() => {
        const scrollOffset = getScrollOffset(route);
        if (!scrollOffset || !scrollViewRef.current) {
            return;
        }
        scrollViewRef.current.scrollTo({y: scrollOffset, animated: false});
    }, [getScrollOffset, route]);

    const savedSearchesMenuItems = () => {
        if (!savedSearches) {
            return [];
        }
        return Object.entries(savedSearches).map(([key, item], index) => createSavedSearchMenuItem(item, key, shouldUseNarrowLayout, index));
    };

    const renderSavedSearchesSection = useCallback(
        (menuItems: MenuItemWithLink[]) => (
            <View style={[styles.pb4, styles.mh3]}>
                <MenuItemList
                    menuItems={menuItems}
                    wrapperStyle={styles.sectionMenuItem}
                    icon={Expensicons.Bookmark}
                    iconWidth={variables.iconSizeNormal}
                    iconHeight={variables.iconSizeNormal}
                    shouldUseSingleExecution
                />
            </View>
        ),
        [styles],
    );

    const isCannedQuery = SearchQueryUtils.isCannedSearchQuery(queryJSON);
    const activeItemIndex = isCannedQuery ? typeMenuItems.findIndex((item) => item.type === type) : -1;

    if (shouldUseNarrowLayout) {
        const title = searchName ?? (isCannedQuery ? undefined : SearchQueryUtils.buildUserReadableQueryString(queryJSON, personalDetails, reports, taxRates, allCards));

        return (
            <SearchTypeMenuNarrow
                typeMenuItems={typeMenuItems}
                activeItemIndex={activeItemIndex}
                queryJSON={queryJSON}
                title={title}
                savedSearchesMenuItems={savedSearchesMenuItems()}
            />
        );
    }
    const shouldShowSavedSearchesMenuItemTitle = Object.values(savedSearches ?? {}).filter((s) => s.pendingAction !== CONST.RED_BRICK_ROAD_PENDING_ACTION.DELETE || isOffline).length > 0;

    return (
        <ScrollView
            onScroll={onScroll}
            ref={scrollViewRef}
        >
            <View style={[styles.pb4, styles.mh3, styles.mt3]}>
                {typeMenuItems.map((item, index) => {
                    const onPress = singleExecution(() => {
                        SearchActions.clearAllFilters();
                        Navigation.navigate(item.getRoute(queryJSON.policyID));
                    });

                    return (
                        <MenuItem
                            key={item.title}
                            disabled={false}
                            interactive
                            title={item.title}
                            icon={item.icon}
                            iconWidth={variables.iconSizeNormal}
                            iconHeight={variables.iconSizeNormal}
                            wrapperStyle={styles.sectionMenuItem}
                            focused={index === activeItemIndex}
                            onPress={onPress}
                            shouldIconUseAutoWidthStyle
                        />
                    );
                })}
            </View>
            {shouldShowSavedSearchesMenuItemTitle && (
                <>
                    <Text style={[styles.sectionTitle, styles.pb1, styles.mh3, styles.mt3]}>{translate('search.savedSearchesMenuItemTitle')}</Text>
                    {renderSavedSearchesSection(savedSearchesMenuItems())}
                    <DeleteConfirmModal />
                </>
            )}
        </ScrollView>
    );
}

SearchTypeMenu.displayName = 'SearchTypeMenu';

export default SearchTypeMenu;
export type {SearchTypeMenuItem};<|MERGE_RESOLUTION|>--- conflicted
+++ resolved
@@ -122,7 +122,6 @@
         [showDeleteModal],
     );
 
-<<<<<<< HEAD
     const createSavedSearchMenuItem = useCallback(
         (item: SaveSearchItem, key: string, isNarrow: boolean, index: number) => {
             let title = item.name;
@@ -130,70 +129,34 @@
                 const jsonQuery = SearchQueryUtils.buildSearchQueryJSON(item.query) ?? ({} as SearchQueryJSON);
                 title = SearchQueryUtils.buildUserReadableQueryString(jsonQuery, personalDetails, reports, taxRates, allCards);
             }
-=======
-    const createSavedSearchMenuItem = (item: SaveSearchItem, key: string, isNarrow: boolean, index: number) => {
-        let title = item.name;
-        if (title === item.query) {
-            const jsonQuery = SearchQueryUtils.buildSearchQueryJSON(item.query) ?? ({} as SearchQueryJSON);
-            title = SearchQueryUtils.buildUserReadableQueryString(jsonQuery, personalDetails, reports, taxRates);
-        }
-
-        const baseMenuItem: SavedSearchMenuItem = {
-            key,
-            title,
-            hash: key,
-            query: item.query,
-            shouldShowRightComponent: true,
-            focused: Number(key) === hash,
-            onPress: () => {
-                SearchActions.clearAllFilters();
-                Navigation.navigate(ROUTES.SEARCH_CENTRAL_PANE.getRoute({query: item?.query ?? '', name: item?.name}));
-            },
-            rightComponent: (
-                <SavedSearchItemThreeDotMenu
-                    menuItems={getOverflowMenu(title, Number(key), item.query)}
-                    isDisabledItem={item.pendingAction === CONST.RED_BRICK_ROAD_PENDING_ACTION.DELETE}
-                />
-            ),
-            styles: [styles.alignItemsCenter],
-            pendingAction: item.pendingAction,
-            disabled: item.pendingAction === CONST.RED_BRICK_ROAD_PENDING_ACTION.DELETE,
-            shouldIconUseAutoWidthStyle: true,
-        };
->>>>>>> f3df0911
-
-        if (!isNarrow) {
-            return {
-                ...baseMenuItem,
-                shouldRenderTooltip: index === 0 && shouldShowSavedSearchRenameTooltip === true,
-                tooltipAnchorAlignment: {
-                    horizontal: CONST.MODAL.ANCHOR_ORIGIN_HORIZONTAL.RIGHT,
-                    vertical: CONST.MODAL.ANCHOR_ORIGIN_VERTICAL.BOTTOM,
+
+            const baseMenuItem: SavedSearchMenuItem = {
+                key,
+                title,
+                hash: key,
+                query: item.query,
+                shouldShowRightComponent: true,
+                focused: Number(key) === hash,
+                onPress: () => {
+                    SearchActions.clearAllFilters();
+                    Navigation.navigate(ROUTES.SEARCH_CENTRAL_PANE.getRoute({query: item?.query ?? '', name: item?.name}));
                 },
-                tooltipShiftHorizontal: -32,
-                tooltipShiftVertical: 15,
-                tooltipWrapperStyle: [styles.bgPaleGreen, styles.mh4, styles.pv2],
-                onHideTooltip: SearchActions.dismissSavedSearchRenameTooltip,
-                renderTooltipContent: () => {
-                    return (
-                        <View style={[styles.flexRow, styles.alignItemsCenter]}>
-                            <Expensicons.Lightbulb
-                                width={16}
-                                height={16}
-                                fill={styles.colorGreenSuccess.color}
-                            />
-                            <Text style={[styles.ml1, styles.quickActionTooltipSubtitle]}>{translate('search.saveSearchTooltipText')}</Text>
-                        </View>
-                    );
-                },
+                rightComponent: (
+                    <SavedSearchItemThreeDotMenu
+                        menuItems={getOverflowMenu(title, Number(key), item.query)}
+                        isDisabledItem={item.pendingAction === CONST.RED_BRICK_ROAD_PENDING_ACTION.DELETE}
+                    />
+                ),
+                styles: [styles.alignItemsCenter],
+                pendingAction: item.pendingAction,
+                disabled: item.pendingAction === CONST.RED_BRICK_ROAD_PENDING_ACTION.DELETE,
+                shouldIconUseAutoWidthStyle: true,
             };
-        }
-
-<<<<<<< HEAD
+
             if (!isNarrow) {
                 return {
                     ...baseMenuItem,
-                    shouldRenderTooltip: index === 0 && shouldShowProductTrainingTooltip,
+                    shouldRenderTooltip: index === 0 && shouldShowSavedSearchRenameTooltip === true,
                     tooltipAnchorAlignment: {
                         horizontal: CONST.MODAL.ANCHOR_ORIGIN_HORIZONTAL.RIGHT,
                         vertical: CONST.MODAL.ANCHOR_ORIGIN_VERTICAL.BOTTOM,
@@ -201,32 +164,43 @@
                     tooltipShiftHorizontal: -32,
                     tooltipShiftVertical: 15,
                     tooltipWrapperStyle: [styles.bgPaleGreen, styles.mh4, styles.pv2],
-                    onHideTooltip: hideProductTrainingTooltip,
-                    renderTooltipContent: renderProductTrainingTooltip,
+                    onHideTooltip: SearchActions.dismissSavedSearchRenameTooltip,
+                    renderTooltipContent: () => {
+                        return (
+                            <View style={[styles.flexRow, styles.alignItemsCenter]}>
+                                <Expensicons.Lightbulb
+                                    width={16}
+                                    height={16}
+                                    fill={styles.colorGreenSuccess.color}
+                                />
+                                <Text style={[styles.ml1, styles.quickActionTooltipSubtitle]}>{translate('search.saveSearchTooltipText')}</Text>
+                            </View>
+                        );
+                    },
                 };
             }
+
             return baseMenuItem;
         },
         [
+            allCards,
+            getOverflowMenu,
             hash,
-            getOverflowMenu,
+            personalDetails,
+            reports,
+            shouldShowSavedSearchRenameTooltip,
             styles.alignItemsCenter,
             styles.bgPaleGreen,
+            styles.colorGreenSuccess.color,
+            styles.flexRow,
             styles.mh4,
+            styles.ml1,
             styles.pv2,
-            personalDetails,
-            reports,
+            styles.quickActionTooltipSubtitle,
             taxRates,
-            allCards,
-            shouldShowProductTrainingTooltip,
-            hideProductTrainingTooltip,
-            renderProductTrainingTooltip,
+            translate,
         ],
     );
-=======
-        return baseMenuItem;
-    };
->>>>>>> f3df0911
 
     const route = useRoute();
     const scrollViewRef = useRef<RNScrollView>(null);
@@ -251,12 +225,12 @@
         scrollViewRef.current.scrollTo({y: scrollOffset, animated: false});
     }, [getScrollOffset, route]);
 
-    const savedSearchesMenuItems = () => {
+    const savedSearchesMenuItems = useMemo(() => {
         if (!savedSearches) {
             return [];
         }
         return Object.entries(savedSearches).map(([key, item], index) => createSavedSearchMenuItem(item, key, shouldUseNarrowLayout, index));
-    };
+    }, [createSavedSearchMenuItem, savedSearches, shouldUseNarrowLayout]);
 
     const renderSavedSearchesSection = useCallback(
         (menuItems: MenuItemWithLink[]) => (
@@ -286,7 +260,7 @@
                 activeItemIndex={activeItemIndex}
                 queryJSON={queryJSON}
                 title={title}
-                savedSearchesMenuItems={savedSearchesMenuItems()}
+                savedSearchesMenuItems={savedSearchesMenuItems}
             />
         );
     }
@@ -324,7 +298,7 @@
             {shouldShowSavedSearchesMenuItemTitle && (
                 <>
                     <Text style={[styles.sectionTitle, styles.pb1, styles.mh3, styles.mt3]}>{translate('search.savedSearchesMenuItemTitle')}</Text>
-                    {renderSavedSearchesSection(savedSearchesMenuItems())}
+                    {renderSavedSearchesSection(savedSearchesMenuItems)}
                     <DeleteConfirmModal />
                 </>
             )}
