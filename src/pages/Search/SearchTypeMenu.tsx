import {useRoute} from '@react-navigation/native';
import React, {useCallback, useContext, useLayoutEffect, useMemo, useRef} from 'react';
import {View} from 'react-native';
// eslint-disable-next-line no-restricted-imports
import type {ScrollView as RNScrollView, ScrollViewProps, TextStyle, ViewStyle} from 'react-native';
import {useOnyx} from 'react-native-onyx';
import MenuItem from '@components/MenuItem';
import MenuItemList from '@components/MenuItemList';
import type {MenuItemWithLink} from '@components/MenuItemList';
import {usePersonalDetails} from '@components/OnyxProvider';
import {useProductTrainingContext} from '@components/ProductTrainingContext';
import {ScrollOffsetContext} from '@components/ScrollOffsetContextProvider';
import ScrollView from '@components/ScrollView';
import type {SearchQueryJSON} from '@components/Search/types';
import Text from '@components/Text';
import useDeleteSavedSearch from '@hooks/useDeleteSavedSearch';
import useLocalize from '@hooks/useLocalize';
import useNetwork from '@hooks/useNetwork';
import useResponsiveLayout from '@hooks/useResponsiveLayout';
import useSingleExecution from '@hooks/useSingleExecution';
import useThemeStyles from '@hooks/useThemeStyles';
import * as SearchActions from '@libs/actions/Search';
import * as CardUtils from '@libs/CardUtils';
import Navigation from '@libs/Navigation/Navigation';
import {getAllTaxRates, hasWorkspaceWithInvoices} from '@libs/PolicyUtils';
import {hasInvoiceReports} from '@libs/ReportUtils';
import * as SearchQueryUtils from '@libs/SearchQueryUtils';
import * as SearchUIUtils from '@libs/SearchUIUtils';
import variables from '@styles/variables';
import * as Expensicons from '@src/components/Icon/Expensicons';
import CONST from '@src/CONST';
import ONYXKEYS from '@src/ONYXKEYS';
import type {Route} from '@src/ROUTES';
import ROUTES from '@src/ROUTES';
import type {SaveSearchItem} from '@src/types/onyx/SaveSearch';
import type {SearchDataTypes} from '@src/types/onyx/SearchResults';
import type IconAsset from '@src/types/utils/IconAsset';
import SavedSearchItemThreeDotMenu from './SavedSearchItemThreeDotMenu';
import SearchTypeMenuNarrow from './SearchTypeMenuNarrow';

type SavedSearchMenuItem = MenuItemWithLink & {
    key: string;
    hash: string;
    query: string;
    styles: Array<ViewStyle | TextStyle>;
};

type SearchTypeMenuProps = {
    queryJSON: SearchQueryJSON;
    searchName?: string;
};

type SearchTypeMenuItem = {
    title: string;
    type: SearchDataTypes;
    icon: IconAsset;
    getRoute: (policyID?: string) => Route;
};

function SearchTypeMenu({queryJSON, searchName}: SearchTypeMenuProps) {
    const {type, hash} = queryJSON;
    const styles = useThemeStyles();
    const {shouldUseNarrowLayout} = useResponsiveLayout();
    const {singleExecution} = useSingleExecution();
    const {translate} = useLocalize();
    const [savedSearches] = useOnyx(ONYXKEYS.SAVED_SEARCHES);
    const {isOffline} = useNetwork();
    const shouldShowSavedSearchesMenuItemTitle = Object.values(savedSearches ?? {}).filter((s) => s.pendingAction !== CONST.RED_BRICK_ROAD_PENDING_ACTION.DELETE || isOffline).length > 0;
    const {shouldShowProductTrainingTooltip, renderProductTrainingTooltip, hideProductTrainingTooltip} = useProductTrainingContext(
        CONST.PRODUCT_TRAINING_TOOLTIP_NAMES.RENAME_SAVED_SEARCH,
        shouldShowSavedSearchesMenuItemTitle,
    );
    const {showDeleteModal, DeleteConfirmModal} = useDeleteSavedSearch();
    const [session] = useOnyx(ONYXKEYS.SESSION);

    const personalDetails = usePersonalDetails();
    const [reports] = useOnyx(ONYXKEYS.COLLECTION.REPORT);
    const [userCardList = {}] = useOnyx(ONYXKEYS.CARD_LIST);
    const [workspaceCardFeeds = {}] = useOnyx(ONYXKEYS.COLLECTION.WORKSPACE_CARDS_LIST);
    const allCards = useMemo(() => CardUtils.mergeCardListWithWorkspaceFeeds(workspaceCardFeeds, userCardList), [userCardList, workspaceCardFeeds]);
    const taxRates = getAllTaxRates();

    const typeMenuItems: SearchTypeMenuItem[] = [
        {
            title: translate('common.expenses'),
            type: CONST.SEARCH.DATA_TYPES.EXPENSE,
            icon: Expensicons.Receipt,
            getRoute: (policyID?: string) => {
                const query = SearchQueryUtils.buildCannedSearchQuery({policyID});
                return ROUTES.SEARCH_CENTRAL_PANE.getRoute({query});
            },
        },
        {
            title: translate('common.chats'),
            type: CONST.SEARCH.DATA_TYPES.CHAT,
            icon: Expensicons.ChatBubbles,
            getRoute: (policyID?: string) => {
                const query = SearchQueryUtils.buildCannedSearchQuery({type: CONST.SEARCH.DATA_TYPES.CHAT, status: CONST.SEARCH.STATUS.CHAT.ALL, policyID});
                return ROUTES.SEARCH_CENTRAL_PANE.getRoute({query});
            },
        },
    ];

    if (hasWorkspaceWithInvoices(session?.email) || hasInvoiceReports()) {
        typeMenuItems.push({
            title: translate('workspace.common.invoices'),
            type: CONST.SEARCH.DATA_TYPES.INVOICE,
            icon: Expensicons.InvoiceGeneric,
            getRoute: (policyID?: string) => {
                const query = SearchQueryUtils.buildCannedSearchQuery({type: CONST.SEARCH.DATA_TYPES.INVOICE, status: CONST.SEARCH.STATUS.INVOICE.ALL, policyID});
                return ROUTES.SEARCH_CENTRAL_PANE.getRoute({query});
            },
        });
    }
    typeMenuItems.push({
        title: translate('travel.trips'),
        type: CONST.SEARCH.DATA_TYPES.TRIP,
        icon: Expensicons.Suitcase,
        getRoute: (policyID?: string) => {
            const query = SearchQueryUtils.buildCannedSearchQuery({type: CONST.SEARCH.DATA_TYPES.TRIP, status: CONST.SEARCH.STATUS.TRIP.ALL, policyID});
            return ROUTES.SEARCH_CENTRAL_PANE.getRoute({query});
        },
    });

    const getOverflowMenu = useCallback(
        (itemName: string, itemHash: number, itemQuery: string) => SearchUIUtils.getOverflowMenu(itemName, itemHash, itemQuery, showDeleteModal),
        [showDeleteModal],
    );

    const createSavedSearchMenuItem = useCallback(
        (item: SaveSearchItem, key: string, isNarrow: boolean, index: number) => {
            let title = item.name;
            if (title === item.query) {
                const jsonQuery = SearchQueryUtils.buildSearchQueryJSON(item.query) ?? ({} as SearchQueryJSON);
<<<<<<< HEAD
                title = SearchQueryUtils.buildUserReadableQueryString(jsonQuery, personalDetails, reports, taxRates, allCards);
=======
                title = SearchQueryUtils.buildUserReadableQueryString(jsonQuery, personalDetails, reports, taxRates);
>>>>>>> 96280b88
            }

            const baseMenuItem: SavedSearchMenuItem = {
                key,
                title,
                hash: key,
                query: item.query,
                shouldShowRightComponent: true,
                focused: Number(key) === hash,
                onPress: () => {
                    SearchActions.clearAllFilters();
                    Navigation.navigate(ROUTES.SEARCH_CENTRAL_PANE.getRoute({query: item?.query ?? '', name: item?.name}));
                },
                rightComponent: (
                    <SavedSearchItemThreeDotMenu
                        menuItems={getOverflowMenu(title, Number(key), item.query)}
                        isDisabledItem={item.pendingAction === CONST.RED_BRICK_ROAD_PENDING_ACTION.DELETE}
<<<<<<< HEAD
=======
                        hideProductTrainingTooltip={index === 0 && shouldShowProductTrainingTooltip ? hideProductTrainingTooltip : undefined}
>>>>>>> 96280b88
                    />
                ),
                styles: [styles.alignItemsCenter],
                pendingAction: item.pendingAction,
                disabled: item.pendingAction === CONST.RED_BRICK_ROAD_PENDING_ACTION.DELETE,
                shouldIconUseAutoWidthStyle: true,
            };

            if (!isNarrow) {
                return {
                    ...baseMenuItem,
<<<<<<< HEAD
                    shouldRenderTooltip: index === 0 && shouldShowSavedSearchRenameTooltip === true,
=======
                    shouldRenderTooltip: index === 0 && shouldShowProductTrainingTooltip,
>>>>>>> 96280b88
                    tooltipAnchorAlignment: {
                        horizontal: CONST.MODAL.ANCHOR_ORIGIN_HORIZONTAL.RIGHT,
                        vertical: CONST.MODAL.ANCHOR_ORIGIN_VERTICAL.BOTTOM,
                    },
                    tooltipShiftHorizontal: -32,
                    tooltipShiftVertical: 15,
                    tooltipWrapperStyle: [styles.bgPaleGreen, styles.mh4, styles.pv2],
<<<<<<< HEAD
                    onHideTooltip: SearchActions.dismissSavedSearchRenameTooltip,
                    renderTooltipContent: () => {
                        return (
                            <View style={[styles.flexRow, styles.alignItemsCenter]}>
                                <Expensicons.Lightbulb
                                    width={16}
                                    height={16}
                                    fill={styles.colorGreenSuccess.color}
                                />
                                <Text style={[styles.ml1, styles.quickActionTooltipSubtitle]}>{translate('search.saveSearchTooltipText')}</Text>
                            </View>
                        );
                    },
                };
            }

            return baseMenuItem;
        },
        [
            allCards,
            getOverflowMenu,
            hash,
            personalDetails,
            reports,
            shouldShowSavedSearchRenameTooltip,
            styles.alignItemsCenter,
            styles.bgPaleGreen,
            styles.colorGreenSuccess.color,
            styles.flexRow,
            styles.mh4,
            styles.ml1,
            styles.pv2,
            styles.quickActionTooltipSubtitle,
            taxRates,
            translate,
=======
                    renderTooltipContent: renderProductTrainingTooltip,
                };
            }
            return baseMenuItem;
        },
        [
            hash,
            getOverflowMenu,
            styles.alignItemsCenter,
            styles.bgPaleGreen,
            styles.mh4,
            styles.pv2,
            personalDetails,
            reports,
            taxRates,
            shouldShowProductTrainingTooltip,
            hideProductTrainingTooltip,
            renderProductTrainingTooltip,
>>>>>>> 96280b88
        ],
    );

    const route = useRoute();
    const scrollViewRef = useRef<RNScrollView>(null);
    const {saveScrollOffset, getScrollOffset} = useContext(ScrollOffsetContext);
    const onScroll = useCallback<NonNullable<ScrollViewProps['onScroll']>>(
        (e) => {
            // If the layout measurement is 0, it means the flashlist is not displayed but the onScroll may be triggered with offset value 0.
            // We should ignore this case.
            if (e.nativeEvent.layoutMeasurement.height === 0) {
                return;
            }
            saveScrollOffset(route, e.nativeEvent.contentOffset.y);
        },
        [route, saveScrollOffset],
    );

    useLayoutEffect(() => {
        const scrollOffset = getScrollOffset(route);
        if (!scrollOffset || !scrollViewRef.current) {
            return;
        }
        scrollViewRef.current.scrollTo({y: scrollOffset, animated: false});
    }, [getScrollOffset, route]);

<<<<<<< HEAD
    const savedSearchesMenuItems = useMemo(() => {
=======
    const savedSearchesMenuItems = useCallback(() => {
>>>>>>> 96280b88
        if (!savedSearches) {
            return [];
        }
        return Object.entries(savedSearches).map(([key, item], index) => createSavedSearchMenuItem(item, key, shouldUseNarrowLayout, index));
    }, [createSavedSearchMenuItem, savedSearches, shouldUseNarrowLayout]);

    const renderSavedSearchesSection = useCallback(
        (menuItems: MenuItemWithLink[]) => (
            <View style={[styles.pb4, styles.mh3]}>
                <MenuItemList
                    menuItems={menuItems}
                    wrapperStyle={styles.sectionMenuItem}
                    icon={Expensicons.Bookmark}
                    iconWidth={variables.iconSizeNormal}
                    iconHeight={variables.iconSizeNormal}
                    shouldUseSingleExecution
                />
            </View>
        ),
        [styles],
    );

    const isCannedQuery = SearchQueryUtils.isCannedSearchQuery(queryJSON);
    const activeItemIndex = isCannedQuery ? typeMenuItems.findIndex((item) => item.type === type) : -1;

    if (shouldUseNarrowLayout) {
        const title = searchName ?? (isCannedQuery ? undefined : SearchQueryUtils.buildUserReadableQueryString(queryJSON, personalDetails, reports, taxRates, allCards));

        return (
            <SearchTypeMenuNarrow
                typeMenuItems={typeMenuItems}
                activeItemIndex={activeItemIndex}
                queryJSON={queryJSON}
                title={title}
                savedSearchesMenuItems={savedSearchesMenuItems}
            />
        );
    }

    return (
        <ScrollView
            onScroll={onScroll}
            ref={scrollViewRef}
        >
            <View style={[styles.pb4, styles.mh3, styles.mt3]}>
                {typeMenuItems.map((item, index) => {
                    const onPress = singleExecution(() => {
                        SearchActions.clearAllFilters();
                        Navigation.navigate(item.getRoute(queryJSON.policyID));
                    });

                    return (
                        <MenuItem
                            key={item.title}
                            disabled={false}
                            interactive
                            title={item.title}
                            icon={item.icon}
                            iconWidth={variables.iconSizeNormal}
                            iconHeight={variables.iconSizeNormal}
                            wrapperStyle={styles.sectionMenuItem}
                            focused={index === activeItemIndex}
                            onPress={onPress}
                            shouldIconUseAutoWidthStyle
                        />
                    );
                })}
            </View>
            {shouldShowSavedSearchesMenuItemTitle && (
                <>
                    <Text style={[styles.sectionTitle, styles.pb1, styles.mh3, styles.mt3]}>{translate('search.savedSearchesMenuItemTitle')}</Text>
                    {renderSavedSearchesSection(savedSearchesMenuItems)}
                    <DeleteConfirmModal />
                </>
            )}
        </ScrollView>
    );
}

SearchTypeMenu.displayName = 'SearchTypeMenu';

export default SearchTypeMenu;
export type {SearchTypeMenuItem};<|MERGE_RESOLUTION|>--- conflicted
+++ resolved
@@ -132,11 +132,7 @@
             let title = item.name;
             if (title === item.query) {
                 const jsonQuery = SearchQueryUtils.buildSearchQueryJSON(item.query) ?? ({} as SearchQueryJSON);
-<<<<<<< HEAD
                 title = SearchQueryUtils.buildUserReadableQueryString(jsonQuery, personalDetails, reports, taxRates, allCards);
-=======
-                title = SearchQueryUtils.buildUserReadableQueryString(jsonQuery, personalDetails, reports, taxRates);
->>>>>>> 96280b88
             }
 
             const baseMenuItem: SavedSearchMenuItem = {
@@ -154,10 +150,7 @@
                     <SavedSearchItemThreeDotMenu
                         menuItems={getOverflowMenu(title, Number(key), item.query)}
                         isDisabledItem={item.pendingAction === CONST.RED_BRICK_ROAD_PENDING_ACTION.DELETE}
-<<<<<<< HEAD
-=======
                         hideProductTrainingTooltip={index === 0 && shouldShowProductTrainingTooltip ? hideProductTrainingTooltip : undefined}
->>>>>>> 96280b88
                     />
                 ),
                 styles: [styles.alignItemsCenter],
@@ -169,11 +162,7 @@
             if (!isNarrow) {
                 return {
                     ...baseMenuItem,
-<<<<<<< HEAD
-                    shouldRenderTooltip: index === 0 && shouldShowSavedSearchRenameTooltip === true,
-=======
                     shouldRenderTooltip: index === 0 && shouldShowProductTrainingTooltip,
->>>>>>> 96280b88
                     tooltipAnchorAlignment: {
                         horizontal: CONST.MODAL.ANCHOR_ORIGIN_HORIZONTAL.RIGHT,
                         vertical: CONST.MODAL.ANCHOR_ORIGIN_VERTICAL.BOTTOM,
@@ -181,49 +170,13 @@
                     tooltipShiftHorizontal: -32,
                     tooltipShiftVertical: 15,
                     tooltipWrapperStyle: [styles.bgPaleGreen, styles.mh4, styles.pv2],
-<<<<<<< HEAD
-                    onHideTooltip: SearchActions.dismissSavedSearchRenameTooltip,
-                    renderTooltipContent: () => {
-                        return (
-                            <View style={[styles.flexRow, styles.alignItemsCenter]}>
-                                <Expensicons.Lightbulb
-                                    width={16}
-                                    height={16}
-                                    fill={styles.colorGreenSuccess.color}
-                                />
-                                <Text style={[styles.ml1, styles.quickActionTooltipSubtitle]}>{translate('search.saveSearchTooltipText')}</Text>
-                            </View>
-                        );
-                    },
-                };
-            }
-
-            return baseMenuItem;
-        },
-        [
-            allCards,
-            getOverflowMenu,
-            hash,
-            personalDetails,
-            reports,
-            shouldShowSavedSearchRenameTooltip,
-            styles.alignItemsCenter,
-            styles.bgPaleGreen,
-            styles.colorGreenSuccess.color,
-            styles.flexRow,
-            styles.mh4,
-            styles.ml1,
-            styles.pv2,
-            styles.quickActionTooltipSubtitle,
-            taxRates,
-            translate,
-=======
                     renderTooltipContent: renderProductTrainingTooltip,
                 };
             }
             return baseMenuItem;
         },
         [
+            allCards,
             hash,
             getOverflowMenu,
             styles.alignItemsCenter,
@@ -236,7 +189,6 @@
             shouldShowProductTrainingTooltip,
             hideProductTrainingTooltip,
             renderProductTrainingTooltip,
->>>>>>> 96280b88
         ],
     );
 
@@ -263,11 +215,7 @@
         scrollViewRef.current.scrollTo({y: scrollOffset, animated: false});
     }, [getScrollOffset, route]);
 
-<<<<<<< HEAD
     const savedSearchesMenuItems = useMemo(() => {
-=======
-    const savedSearchesMenuItems = useCallback(() => {
->>>>>>> 96280b88
         if (!savedSearches) {
             return [];
         }
