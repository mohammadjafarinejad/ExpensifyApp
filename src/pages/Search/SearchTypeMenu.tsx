--- conflicted
+++ resolved
@@ -66,33 +66,13 @@
     const [reports] = useOnyx(ONYXKEYS.COLLECTION.REPORT, {canBeMissing: true});
     const [userCardList] = useOnyx(ONYXKEYS.CARD_LIST, {canBeMissing: true});
     const [workspaceCardFeeds] = useOnyx(ONYXKEYS.COLLECTION.WORKSPACE_CARDS_LIST, {canBeMissing: true});
-<<<<<<< HEAD
     const allCards = useMemo(() => mergeCardListWithWorkspaceFeeds(workspaceCardFeeds ?? CONST.EMPTY_OBJECT, userCardList), [userCardList, workspaceCardFeeds]);
-=======
-    const [allCards] = useMemo(() => {
-        const mergedCards = mergeCardListWithWorkspaceFeeds(workspaceCardFeeds ?? CONST.EMPTY_OBJECT, userCardList);
-        return [mergedCards, Object.keys(mergedCards).length > 0];
-    }, [userCardList, workspaceCardFeeds]);
->>>>>>> 37f73fcf
     const [allFeeds] = useOnyx(ONYXKEYS.COLLECTION.SHARED_NVP_PRIVATE_DOMAIN_MEMBER, {canBeMissing: true});
     const taxRates = getAllTaxRates();
     const {clearSelectedTransactions} = useSearchContext();
     const {typeMenuSections} = useSearchTypeMenuSections(hash);
     const initialSearchKeys = useRef<string[]>([]);
 
-<<<<<<< HEAD
-    const typeMenuSections: SearchTypeMenuSection[] = useMemo(() => {
-        const sections = createTypeMenuSections(session, allFeeds, allPolicies);
-
-        // The first time we render all of the sections the user can see, we need to mark these as 'rendered', such that we dont animate them in
-        // We only animate in items that a user gains access to later on
-        if (!initialSearchKeys.current.length) {
-            initialSearchKeys.current = sections.flatMap((section) => section.menuItems.map((item) => item.translationPath));
-        }
-
-        return sections;
-    }, [session, allFeeds, allPolicies]);
-=======
     // The first time we render all of the sections the user can see, we need to mark these as 'rendered', such that we
     // dont animate them in. We only animate in items that a user gains access to later on
     useEffect(() => {
@@ -104,7 +84,6 @@
             return section.menuItems.map((item) => item.key);
         });
     }, [typeMenuSections]);
->>>>>>> 37f73fcf
 
     const getOverflowMenu = useCallback((itemName: string, itemHash: number, itemQuery: string) => getOverflowMenuUtil(itemName, itemHash, itemQuery, showDeleteModal), [showDeleteModal]);
     const createSavedSearchMenuItem = useCallback(
