--- conflicted
+++ resolved
@@ -102,45 +102,26 @@
                     horizontal: CONST.MODAL.ANCHOR_ORIGIN_HORIZONTAL.RIGHT,
                     vertical: CONST.MODAL.ANCHOR_ORIGIN_VERTICAL.BOTTOM,
                 },
-                tooltipShiftHorizontal: -32,
-                tooltipShiftVertical: 15,
-                tooltipWrapperStyle: [styles.bgPaleGreen, styles.mh4, styles.pv2],
+                tooltipShiftHorizontal: variables.savedSearchShiftHorizontal,
+                tooltipShiftVertical: variables.savedSearchShiftVertical,
+                tooltipWrapperStyle: [styles.mh4, styles.pv2, styles.productTrainingTooltipWrapper],
                 renderTooltipContent: renderProductTrainingTooltip,
             };
-<<<<<<< HEAD
-=======
-
-            if (!isNarrow) {
-                return {
-                    ...baseMenuItem,
-                    shouldRenderTooltip: index === 0 && shouldShowProductTrainingTooltip,
-                    tooltipAnchorAlignment: {
-                        horizontal: CONST.MODAL.ANCHOR_ORIGIN_HORIZONTAL.RIGHT,
-                        vertical: CONST.MODAL.ANCHOR_ORIGIN_VERTICAL.BOTTOM,
-                    },
-                    tooltipShiftHorizontal: variables.savedSearchShiftHorizontal,
-                    tooltipShiftVertical: variables.savedSearchShiftVertical,
-                    tooltipWrapperStyle: [styles.mh4, styles.pv2, styles.productTrainingTooltipWrapper],
-                    renderTooltipContent: renderProductTrainingTooltip,
-                };
-            }
-            return baseMenuItem;
->>>>>>> f9b0d90c
         },
         [
+            hash,
+            getOverflowMenu,
             shouldShowProductTrainingTooltip,
             hideProductTrainingTooltip,
-            hash,
-            getOverflowMenu,
+            styles.alignItemsCenter,
+            styles.mh4,
+            styles.pv2,
+            styles.productTrainingTooltipWrapper,
+            renderProductTrainingTooltip,
             personalDetails,
             reports,
             taxRates,
             allCards,
-            styles.alignItemsCenter,
-            styles.mh4,
-            styles.pv2,
-            renderProductTrainingTooltip,
-            styles.productTrainingTooltipWrapper,
         ],
     );
 
