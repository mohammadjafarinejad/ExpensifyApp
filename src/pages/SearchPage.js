import _ from 'underscore';
import React, {useCallback, useEffect, useState, useMemo, useRef} from 'react';
import {View} from 'react-native';
import PropTypes from 'prop-types';
import {withOnyx} from 'react-native-onyx';
import OptionsSelector from '../components/OptionsSelector';
import * as OptionsListUtils from '../libs/OptionsListUtils';
import * as ReportUtils from '../libs/ReportUtils';
import ONYXKEYS from '../ONYXKEYS';
import styles from '../styles/styles';
import Navigation from '../libs/Navigation/Navigation';
import * as Report from '../libs/actions/Report';
import HeaderWithBackButton from '../components/HeaderWithBackButton';
import ScreenWrapper from '../components/ScreenWrapper';
import Timing from '../libs/actions/Timing';
import CONST from '../CONST';
import personalDetailsPropType from './personalDetailsPropType';
import reportPropTypes from './reportPropTypes';
import Performance from '../libs/Performance';
<<<<<<< HEAD
import useLocalize from '../hooks/useLocalize';
=======
import networkPropTypes from '../components/networkPropTypes';
import {withNetwork} from '../components/OnyxProvider';
>>>>>>> 414d5913

const propTypes = {
    /* Onyx Props */

    /** Beta features list */
    betas: PropTypes.arrayOf(PropTypes.string),

    /** All of the personal details for everyone */
    personalDetails: PropTypes.objectOf(personalDetailsPropType),

    /** All reports shared with the user */
    reports: PropTypes.objectOf(reportPropTypes),
<<<<<<< HEAD
=======

    /** Window Dimensions Props */
    ...windowDimensionsPropTypes,

    ...withLocalizePropTypes,

    /** Network info */
    network: networkPropTypes,

    /** Whether we are searching for reports in the server */
    isSearchingForReports: PropTypes.bool,
>>>>>>> 414d5913
};

const defaultProps = {
    betas: [],
    personalDetails: {},
    reports: {},
    network: {},
    isSearchingForReports: false,
};

function SearchPage({betas, personalDetails, reports}) {
    // Data for initialization (runs only on the first render)
    const {
        recentReports: initialRecentReports,
        personalDetails: initialPersonalDetails,
        userToInvite: initialUserToInvite,
        // Ignoring the rule because in this case we need the data only initially
        // eslint-disable-next-line react-hooks/exhaustive-deps
    } = useMemo(() => OptionsListUtils.getSearchOptions(reports, personalDetails, '', betas), []);

    const [searchValue, setSearchValue] = useState('');
    const [searchOptions, setSearchOptions] = useState({
        recentReports: initialRecentReports,
        personalDetails: initialPersonalDetails,
        userToInvite: initialUserToInvite,
    });

    const {translate} = useLocalize();
    const isMounted = useRef(false);

    const updateOptions = useCallback(() => {
        const {
            recentReports: localRecentReports,
            personalDetails: localPersonalDetails,
            userToInvite: localUserToInvite,
        } = OptionsListUtils.getSearchOptions(reports, personalDetails, searchValue.trim(), betas);

        setSearchOptions({
            recentReports: localRecentReports,
            personalDetails: localPersonalDetails,
            userToInvite: localUserToInvite,
        });
    }, [reports, personalDetails, searchValue, betas]);

    const debouncedUpdateOptions = useMemo(() => _.debounce(updateOptions, 75), [updateOptions]);

    useEffect(() => {
        Timing.start(CONST.TIMING.SEARCH_RENDER);
        Performance.markStart(CONST.TIMING.SEARCH_RENDER);
    }, []);

    useEffect(() => {
        if (!isMounted.current) {
            isMounted.current = true;
            return;
        }

<<<<<<< HEAD
        debouncedUpdateOptions();
    }, [searchValue]);
=======
    onChangeText(searchValue = '') {
        if (searchValue.length) {
            Report.searchInServer(searchValue);
        }

        this.setState({searchValue}, this.debouncedUpdateOptions);
    }
>>>>>>> 414d5913

    /**
     * Returns the sections needed for the OptionsSelector
     *
     * @returns {Array}
     */
    const getSections = () => {
        const sections = [];
        let indexOffset = 0;

        if (searchOptions.recentReports.length > 0) {
            sections.push({
                data: searchOptions.recentReports,
                shouldShow: true,
                indexOffset,
            });
            indexOffset += searchOptions.recentReports.length;
        }

        if (searchOptions.personalDetails.length > 0) {
            sections.push({
                data: searchOptions.personalDetails,
                shouldShow: true,
                indexOffset,
            });
            indexOffset += searchOptions.recentReports.length;
        }

        if (searchOptions.userToInvite) {
            sections.push({
                data: [searchOptions.userToInvite],
                shouldShow: true,
                indexOffset,
            });
        }

        return sections;
    };

    const searchRendered = () => {
        Timing.end(CONST.TIMING.SEARCH_RENDER);
        Performance.markEnd(CONST.TIMING.SEARCH_RENDER);
    };

    const onChangeText = (value = '') => {
        setSearchValue(value);
    };

    /**
     * Reset the search value and redirect to the selected report
     *
     * @param {Object} option
     */
    const selectReport = (option) => {
        if (!option) {
            return;
        }
        if (option.reportID) {
            setSearchValue('');
            Navigation.dismissModal(option.reportID);
        } else {
            Report.navigateToAndOpenReport([option.login]);
        }
<<<<<<< HEAD
    };

    const isOptionsDataReady = ReportUtils.isReportDataReady() && OptionsListUtils.isPersonalDetailsReady(personalDetails);
    const headerMessage = OptionsListUtils.getHeaderMessage(
        searchOptions.recentReports.length + searchOptions.personalDetails.length !== 0,
        Boolean(searchOptions.userToInvite),
        searchValue,
    );
    return (
        <ScreenWrapper includeSafeAreaPaddingBottom={false}>
            {({didScreenTransitionEnd, safeAreaPaddingBottomStyle}) => (
                <>
                    <HeaderWithBackButton title={translate('common.search')} />
                    <View style={[styles.flex1, styles.w100, styles.pRelative]}>
                        <OptionsSelector
                            sections={getSections()}
                            value={searchValue}
                            onSelectRow={selectReport}
                            onChangeText={onChangeText}
                            headerMessage={headerMessage}
                            hideSectionHeaders
                            showTitleTooltip
                            shouldShowOptions={didScreenTransitionEnd && isOptionsDataReady}
                            textInputLabel={translate('optionsSelector.nameEmailOrPhoneNumber')}
                            onLayout={searchRendered}
                            safeAreaPaddingBottomStyle={safeAreaPaddingBottomStyle}
                        />
                    </View>
                </>
            )}
        </ScreenWrapper>
    );
=======
    }

    render() {
        const sections = this.getSections();
        const isOptionsDataReady = ReportUtils.isReportDataReady() && OptionsListUtils.isPersonalDetailsReady(this.props.personalDetails);
        const headerMessage = OptionsListUtils.getHeaderMessage(
            this.state.recentReports.length + this.state.personalDetails.length !== 0,
            Boolean(this.state.userToInvite),
            this.state.searchValue,
        );

        return (
            <ScreenWrapper
                includeSafeAreaPaddingBottom={false}
                testID={SearchPage.displayName}
            >
                {({didScreenTransitionEnd, safeAreaPaddingBottomStyle}) => (
                    <>
                        <HeaderWithBackButton title={this.props.translate('common.search')} />
                        <View style={[styles.flex1, styles.w100, styles.pRelative]}>
                            <OptionsSelector
                                sections={sections}
                                value={this.state.searchValue}
                                onSelectRow={this.selectReport}
                                onChangeText={this.onChangeText}
                                headerMessage={headerMessage}
                                hideSectionHeaders
                                showTitleTooltip
                                shouldShowOptions={didScreenTransitionEnd && isOptionsDataReady}
                                textInputLabel={this.props.translate('optionsSelector.nameEmailOrPhoneNumber')}
                                textInputAlert={
                                    this.props.network.isOffline ? `${this.props.translate('common.youAppearToBeOffline')} ${this.props.translate('search.resultsAreLimited')}` : ''
                                }
                                onLayout={this.searchRendered}
                                safeAreaPaddingBottomStyle={safeAreaPaddingBottomStyle}
                                autoFocus
                                isLoadingNewOptions={this.props.isSearchingForReports}
                            />
                        </View>
                    </>
                )}
            </ScreenWrapper>
        );
    }
>>>>>>> 414d5913
}

SearchPage.propTypes = propTypes;
SearchPage.defaultProps = defaultProps;
SearchPage.displayName = 'SearchPage';
<<<<<<< HEAD
export default withOnyx({
    reports: {
        key: ONYXKEYS.COLLECTION.REPORT,
    },
    personalDetails: {
        key: ONYXKEYS.PERSONAL_DETAILS_LIST,
    },
    betas: {
        key: ONYXKEYS.BETAS,
    },
})(SearchPage);
=======

export default compose(
    withLocalize,
    withWindowDimensions,
    withNetwork(),
    withOnyx({
        reports: {
            key: ONYXKEYS.COLLECTION.REPORT,
        },
        personalDetails: {
            key: ONYXKEYS.PERSONAL_DETAILS_LIST,
        },
        betas: {
            key: ONYXKEYS.BETAS,
        },
        isSearchingForReports: {
            key: ONYXKEYS.IS_SEARCHING_FOR_REPORTS,
            initWithStoredValues: false,
        },
    }),
)(SearchPage);
>>>>>>> 414d5913
<|MERGE_RESOLUTION|>--- conflicted
+++ resolved
@@ -17,12 +17,9 @@
 import personalDetailsPropType from './personalDetailsPropType';
 import reportPropTypes from './reportPropTypes';
 import Performance from '../libs/Performance';
-<<<<<<< HEAD
 import useLocalize from '../hooks/useLocalize';
-=======
 import networkPropTypes from '../components/networkPropTypes';
 import {withNetwork} from '../components/OnyxProvider';
->>>>>>> 414d5913
 
 const propTypes = {
     /* Onyx Props */
@@ -35,20 +32,12 @@
 
     /** All reports shared with the user */
     reports: PropTypes.objectOf(reportPropTypes),
-<<<<<<< HEAD
-=======
-
-    /** Window Dimensions Props */
-    ...windowDimensionsPropTypes,
-
-    ...withLocalizePropTypes,
 
     /** Network info */
     network: networkPropTypes,
 
     /** Whether we are searching for reports in the server */
     isSearchingForReports: PropTypes.bool,
->>>>>>> 414d5913
 };
 
 const defaultProps = {
@@ -106,18 +95,8 @@
             return;
         }
 
-<<<<<<< HEAD
         debouncedUpdateOptions();
     }, [searchValue]);
-=======
-    onChangeText(searchValue = '') {
-        if (searchValue.length) {
-            Report.searchInServer(searchValue);
-        }
-
-        this.setState({searchValue}, this.debouncedUpdateOptions);
-    }
->>>>>>> 414d5913
 
     /**
      * Returns the sections needed for the OptionsSelector
@@ -181,7 +160,6 @@
         } else {
             Report.navigateToAndOpenReport([option.login]);
         }
-<<<<<<< HEAD
     };
 
     const isOptionsDataReady = ReportUtils.isReportDataReady() && OptionsListUtils.isPersonalDetailsReady(personalDetails);
@@ -206,67 +184,27 @@
                             showTitleTooltip
                             shouldShowOptions={didScreenTransitionEnd && isOptionsDataReady}
                             textInputLabel={translate('optionsSelector.nameEmailOrPhoneNumber')}
+                            textInputAlert={
+                                props.network.isOffline ? `${translate('common.youAppearToBeOffline')} ${translate('search.resultsAreLimited')}` : ''
+                            }
                             onLayout={searchRendered}
                             safeAreaPaddingBottomStyle={safeAreaPaddingBottomStyle}
+                            autoFocus
+                            isLoadingNewOptions={props.isSearchingForReports}
                         />
                     </View>
                 </>
             )}
         </ScreenWrapper>
     );
-=======
-    }
-
-    render() {
-        const sections = this.getSections();
-        const isOptionsDataReady = ReportUtils.isReportDataReady() && OptionsListUtils.isPersonalDetailsReady(this.props.personalDetails);
-        const headerMessage = OptionsListUtils.getHeaderMessage(
-            this.state.recentReports.length + this.state.personalDetails.length !== 0,
-            Boolean(this.state.userToInvite),
-            this.state.searchValue,
-        );
-
-        return (
-            <ScreenWrapper
-                includeSafeAreaPaddingBottom={false}
-                testID={SearchPage.displayName}
-            >
-                {({didScreenTransitionEnd, safeAreaPaddingBottomStyle}) => (
-                    <>
-                        <HeaderWithBackButton title={this.props.translate('common.search')} />
-                        <View style={[styles.flex1, styles.w100, styles.pRelative]}>
-                            <OptionsSelector
-                                sections={sections}
-                                value={this.state.searchValue}
-                                onSelectRow={this.selectReport}
-                                onChangeText={this.onChangeText}
-                                headerMessage={headerMessage}
-                                hideSectionHeaders
-                                showTitleTooltip
-                                shouldShowOptions={didScreenTransitionEnd && isOptionsDataReady}
-                                textInputLabel={this.props.translate('optionsSelector.nameEmailOrPhoneNumber')}
-                                textInputAlert={
-                                    this.props.network.isOffline ? `${this.props.translate('common.youAppearToBeOffline')} ${this.props.translate('search.resultsAreLimited')}` : ''
-                                }
-                                onLayout={this.searchRendered}
-                                safeAreaPaddingBottomStyle={safeAreaPaddingBottomStyle}
-                                autoFocus
-                                isLoadingNewOptions={this.props.isSearchingForReports}
-                            />
-                        </View>
-                    </>
-                )}
-            </ScreenWrapper>
-        );
-    }
->>>>>>> 414d5913
 }
 
 SearchPage.propTypes = propTypes;
 SearchPage.defaultProps = defaultProps;
 SearchPage.displayName = 'SearchPage';
-<<<<<<< HEAD
-export default withOnyx({
+export default compose(
+    withNetwork(),
+    withOnyx({
     reports: {
         key: ONYXKEYS.COLLECTION.REPORT,
     },
@@ -276,27 +214,9 @@
     betas: {
         key: ONYXKEYS.BETAS,
     },
-})(SearchPage);
-=======
-
-export default compose(
-    withLocalize,
-    withWindowDimensions,
-    withNetwork(),
-    withOnyx({
-        reports: {
-            key: ONYXKEYS.COLLECTION.REPORT,
-        },
-        personalDetails: {
-            key: ONYXKEYS.PERSONAL_DETAILS_LIST,
-        },
-        betas: {
-            key: ONYXKEYS.BETAS,
-        },
-        isSearchingForReports: {
-            key: ONYXKEYS.IS_SEARCHING_FOR_REPORTS,
-            initWithStoredValues: false,
-        },
-    }),
-)(SearchPage);
->>>>>>> 414d5913
+    isSearchingForReports: {
+        key: ONYXKEYS.IS_SEARCHING_FOR_REPORTS,
+        initWithStoredValues: false,
+    },
+}),
+)(SearchPage);