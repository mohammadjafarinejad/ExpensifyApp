--- conflicted
+++ resolved
@@ -154,56 +154,6 @@
         } else {
             Report.navigateToAndOpenReport([option.login]);
         }
-<<<<<<< HEAD
-    }
-
-    render() {
-        const sections = this.getSections();
-        const isOptionsDataReady = ReportUtils.isReportDataReady() && OptionsListUtils.isPersonalDetailsReady(this.props.personalDetails);
-        const headerMessage = OptionsListUtils.getHeaderMessage(
-            this.state.recentReports.length + this.state.personalDetails.length !== 0,
-            Boolean(this.state.userToInvite),
-            this.state.searchValue,
-        );
-
-        return (
-            <ScreenWrapper
-                includeSafeAreaPaddingBottom={false}
-                testID={SearchPage.displayName}
-                onEntryTransitionEnd={this.updateOptions}
-            >
-                {({didScreenTransitionEnd, safeAreaPaddingBottomStyle}) => (
-                    <>
-                        <HeaderWithBackButton title={this.props.translate('common.search')} />
-                        <View style={[this.props.themeStyles.flex1, this.props.themeStyles.w100, this.props.themeStyles.pRelative]}>
-                            <OptionsSelector
-                                sections={sections}
-                                value={this.state.searchValue}
-                                onSelectRow={this.selectReport}
-                                shouldDebounceRowSelect
-                                onChangeText={this.onChangeText}
-                                headerMessage={headerMessage}
-                                hideSectionHeaders
-                                showTitleTooltip
-                                shouldShowOptions={didScreenTransitionEnd && isOptionsDataReady}
-                                textInputLabel={this.props.translate('optionsSelector.nameEmailOrPhoneNumber')}
-                                textInputAlert={
-                                    this.props.network.isOffline ? `${this.props.translate('common.youAppearToBeOffline')} ${this.props.translate('search.resultsAreLimited')}` : ''
-                                }
-                                shouldShowReferralCTA
-                                referralContentType={CONST.REFERRAL_PROGRAM.CONTENT_TYPES.REFER_FRIEND}
-                                onLayout={this.searchRendered}
-                                safeAreaPaddingBottomStyle={safeAreaPaddingBottomStyle}
-                                autoFocus
-                                isLoadingNewOptions={this.props.isSearchingForReports}
-                            />
-                        </View>
-                    </>
-                )}
-            </ScreenWrapper>
-        );
-    }
-=======
     };
 
     const isOptionsDataReady = ReportUtils.isReportDataReady() && OptionsListUtils.isPersonalDetailsReady(personalDetails);
@@ -226,6 +176,7 @@
                         <OptionsSelector
                             sections={getSections()}
                             onSelectRow={selectReport}
+                            shouldDebounceRowSelect
                             value={searchValue}
                             onChangeText={onChangeText}
                             headerMessage={headerMessage}
@@ -246,7 +197,6 @@
             )}
         </ScreenWrapper>
     );
->>>>>>> 880254c5
 }
 
 SearchPage.propTypes = propTypes;
