--- conflicted
+++ resolved
@@ -194,28 +194,13 @@
                             onCloseButtonPress={() => Navigation.dismissModal(true)}
                         />
                         <View style={[styles.flex1, styles.w100, styles.pRelative]}>
-<<<<<<< HEAD
-                            <OptionsSelector
-                                sections={sections}
-                                value={this.state.searchValue}
-                                onSelectRow={this.selectReport}
-                                onChangeText={this.onChangeText}
-                                headerMessage={this.state.headerMessage}
-                                hideSectionHeaders
-                                showTitleTooltip
-                                shouldShowOptions={didScreenTransitionEnd}
-                                placeholderText={this.props.translate('optionsSelector.nameEmailOrPhoneNumber')}
-                                onLayout={this.searchRendered}
-                                safeAreaPaddingBottomStyle={safeAreaPaddingBottomStyle}
-                            />
-=======
                             {didScreenTransitionEnd ? (
                                 <OptionsSelector
                                     sections={sections}
                                     value={this.state.searchValue}
                                     onSelectRow={this.selectReport}
                                     onChangeText={this.onChangeText}
-                                    headerMessage={headerMessage}
+                                    headerMessage={this.state.headerMessage}
                                     hideSectionHeaders
                                     showTitleTooltip
                                     shouldShowOptions={!this.props.isLoadingReportData}
@@ -226,7 +211,6 @@
                             ) : (
                                 <FullScreenLoadingIndicator />
                             )}
->>>>>>> 9e2ab2b5
                         </View>
                     </>
                 )}
