--- conflicted
+++ resolved
@@ -55,13 +55,7 @@
     Performance.markEnd(CONST.TIMING.SEARCH_RENDER);
 };
 
-<<<<<<< HEAD
 function SearchPage({betas, reports, isSearchingForReports}) {
-=======
-const SearchPageFooterInstance = <SearchPageFooter />;
-
-function SearchPage({betas, reports, isSearchingForReports, navigation}) {
->>>>>>> be716dd9
     const [isScreenTransitionEnd, setIsScreenTransitionEnd] = useState(false);
     const {translate} = useLocalize();
     const {isOffline} = useNetwork();
