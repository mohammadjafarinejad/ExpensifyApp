import React, {Component} from 'react';
import {
    SafeAreaView,
    View,
} from 'react-native';
import PropTypes from 'prop-types';
import {withOnyx} from 'react-native-onyx';
import _ from 'underscore';
import lodashGet from 'lodash/get';
import {
    propTypes as validateLinkPropTypes,
    defaultProps as validateLinkDefaultProps,
} from './validateLinkPropTypes';
import styles from '../styles/styles';
import * as Session from '../libs/actions/Session';
import ONYXKEYS from '../ONYXKEYS';
import SignInPageLayout from './signin/SignInPageLayout';
import withLocalize, {withLocalizePropTypes} from '../components/withLocalize';
import compose from '../libs/compose';
import NewPasswordForm from './settings/NewPasswordForm';
import FormAlertWithSubmitButton from '../components/FormAlertWithSubmitButton';
<<<<<<< HEAD
import FormSubmit from '../components/FormSubmit';
=======
import * as ErrorUtils from '../libs/ErrorUtils';
import OfflineIndicator from '../components/OfflineIndicator';
>>>>>>> b75faf0f

const propTypes = {
    /* Onyx Props */

    /** The details about the account that the user is signing in with */
    account: PropTypes.shape({
        /** An error message to display to the user */
        errors: PropTypes.objectOf(PropTypes.string),

        /** Whether a sign on form is loading (being submitted) */
        isLoading: PropTypes.bool,

        /** If account is validated or not */
        validated: PropTypes.bool,
    }),

    /** The credentials of the logged in person */
    credentials: PropTypes.shape({
        /** The email the user logged in with */
        login: PropTypes.string,

        /** The password used to log in the user */
        password: PropTypes.string,
    }),

    /** Session object */
    session: PropTypes.shape({
        /** An error message to display to the user */
        errors: PropTypes.objectOf(PropTypes.string),
    }),

    /** The accountID and validateCode are passed via the URL */
    route: validateLinkPropTypes,

    ...withLocalizePropTypes,
};

const defaultProps = {
    account: {},
    credentials: {},
    route: validateLinkDefaultProps,
    session: {
        errors: null,
        authToken: '',
    },
};

class SetPasswordPage extends Component {
    constructor(props) {
        super(props);

        this.validateAndSubmitForm = this.validateAndSubmitForm.bind(this);

        this.state = {
            password: '',
            isFormValid: false,
        };
    }

    validateAndSubmitForm() {
        if (!this.state.isFormValid) {
            return;
        }
        const accountID = lodashGet(this.props.route.params, 'accountID', '');
        const validateCode = lodashGet(this.props.route.params, 'validateCode', '');

        if (this.props.account.validated) {
            Session.updatePasswordAndSignin(accountID, validateCode, this.state.password);
        } else {
            Session.setPasswordForNewAccountAndSignin(accountID, validateCode, this.state.password);
        }
    }

    render() {
        const buttonText = this.props.translate('setPasswordPage.setPassword');
        const error = ErrorUtils.getLatestErrorMessage(this.props.account) || ErrorUtils.getLatestErrorMessage(this.props.session);
        const isErrorVisible = !this.props.account.isLoading && !_.isEmpty(error);
        return (
            <SafeAreaView style={[styles.signInPage]}>
                <SignInPageLayout
                    shouldShowWelcomeText
                    welcomeText={this.props.translate('setPasswordPage.passwordFormTitle')}
                >
<<<<<<< HEAD
                    <FormSubmit onSubmit={this.validateAndSubmitForm}>
                        <View style={[styles.mb4]}>
                            <NewPasswordForm
                                password={this.state.password}
                                updatePassword={password => this.setState({password})}
                                updateIsFormValid={isValid => this.setState({isFormValid: isValid})}
                            />
                        </View>
                        <View>
                            <FormAlertWithSubmitButton
                                buttonText={buttonText}
                                isLoading={this.props.account.isLoading}
                                onSubmit={this.validateAndSubmitForm}
                                containerStyles={[styles.mb2, styles.mh0]}
                                message={error}
                                isAlertVisible={!_.isEmpty(error)}
                                isDisabled={!this.state.isFormValid}
                            />
                        </View>
                    </FormSubmit>
=======
                    <View style={[styles.mb4]}>
                        {/* The prop onSubmitEditing is required, but it needs to stay as a no-op because the form is submitted and validated from the button below */}
                        <NewPasswordForm
                            onSubmitEditing={() => {}}
                            password={this.state.password}
                            updatePassword={password => this.setState({password})}
                            updateIsFormValid={isValid => this.setState({isFormValid: isValid})}
                        />
                    </View>
                    <View>
                        <FormAlertWithSubmitButton
                            buttonText={buttonText}
                            isLoading={this.props.account.isLoading}
                            onSubmit={this.validateAndSubmitForm}
                            containerStyles={[styles.mb2, styles.mh0]}
                            message={error}
                            isAlertVisible={isErrorVisible}
                            isDisabled={!this.state.isFormValid}
                        />
                    </View>
                    <OfflineIndicator containerStyles={[styles.mv1]} />
>>>>>>> b75faf0f
                </SignInPageLayout>
            </SafeAreaView>
        );
    }
}

SetPasswordPage.propTypes = propTypes;
SetPasswordPage.defaultProps = defaultProps;

export default compose(
    withLocalize,
    withOnyx({
        credentials: {key: ONYXKEYS.CREDENTIALS},
        account: {key: ONYXKEYS.ACCOUNT},
        session: {
            key: ONYXKEYS.SESSION,
            initWithStoredValues: false,
        },
    }),
)(SetPasswordPage);<|MERGE_RESOLUTION|>--- conflicted
+++ resolved
@@ -19,12 +19,9 @@
 import compose from '../libs/compose';
 import NewPasswordForm from './settings/NewPasswordForm';
 import FormAlertWithSubmitButton from '../components/FormAlertWithSubmitButton';
-<<<<<<< HEAD
 import FormSubmit from '../components/FormSubmit';
-=======
 import * as ErrorUtils from '../libs/ErrorUtils';
 import OfflineIndicator from '../components/OfflineIndicator';
->>>>>>> b75faf0f
 
 const propTypes = {
     /* Onyx Props */
@@ -108,7 +105,6 @@
                     shouldShowWelcomeText
                     welcomeText={this.props.translate('setPasswordPage.passwordFormTitle')}
                 >
-<<<<<<< HEAD
                     <FormSubmit onSubmit={this.validateAndSubmitForm}>
                         <View style={[styles.mb4]}>
                             <NewPasswordForm
@@ -124,34 +120,12 @@
                                 onSubmit={this.validateAndSubmitForm}
                                 containerStyles={[styles.mb2, styles.mh0]}
                                 message={error}
-                                isAlertVisible={!_.isEmpty(error)}
+                                isAlertVisible={isErrorVisible}
                                 isDisabled={!this.state.isFormValid}
                             />
                         </View>
                     </FormSubmit>
-=======
-                    <View style={[styles.mb4]}>
-                        {/* The prop onSubmitEditing is required, but it needs to stay as a no-op because the form is submitted and validated from the button below */}
-                        <NewPasswordForm
-                            onSubmitEditing={() => {}}
-                            password={this.state.password}
-                            updatePassword={password => this.setState({password})}
-                            updateIsFormValid={isValid => this.setState({isFormValid: isValid})}
-                        />
-                    </View>
-                    <View>
-                        <FormAlertWithSubmitButton
-                            buttonText={buttonText}
-                            isLoading={this.props.account.isLoading}
-                            onSubmit={this.validateAndSubmitForm}
-                            containerStyles={[styles.mb2, styles.mh0]}
-                            message={error}
-                            isAlertVisible={isErrorVisible}
-                            isDisabled={!this.state.isFormValid}
-                        />
-                    </View>
                     <OfflineIndicator containerStyles={[styles.mv1]} />
->>>>>>> b75faf0f
                 </SignInPageLayout>
             </SafeAreaView>
         );
