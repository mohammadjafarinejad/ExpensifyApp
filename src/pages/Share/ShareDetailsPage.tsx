--- conflicted
+++ resolved
@@ -105,11 +105,7 @@
         }
 
         if (isTextShared) {
-<<<<<<< HEAD
-            addComment(report.reportID, report.reportID, message);
-=======
-            addComment(report.reportID, message, personalDetail.timezone ?? CONST.DEFAULT_TIME_ZONE);
->>>>>>> 4af0b9a0
+            addComment(report.reportID, report.reportID, message, personalDetail.timezone ?? CONST.DEFAULT_TIME_ZONE);
             const routeToNavigate = ROUTES.REPORT_WITH_ID.getRoute(reportOrAccountID);
             Navigation.navigate(routeToNavigate, {forceReplace: true});
             return;
@@ -131,11 +127,7 @@
                     );
                 }
                 if (report.reportID) {
-<<<<<<< HEAD
-                    addAttachment(report.reportID, report.reportID, file, message);
-=======
-                    addAttachment(report.reportID, file, personalDetail.timezone ?? CONST.DEFAULT_TIME_ZONE, message);
->>>>>>> 4af0b9a0
+                    addAttachment(report.reportID, report.reportID, file, personalDetail.timezone ?? CONST.DEFAULT_TIME_ZONE, message);
                 }
 
                 const routeToNavigate = ROUTES.REPORT_WITH_ID.getRoute(reportOrAccountID);
