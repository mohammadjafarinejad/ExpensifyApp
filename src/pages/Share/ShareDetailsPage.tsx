import type {StackScreenProps} from '@react-navigation/stack';
import React, {useEffect, useMemo, useState} from 'react';
import {SafeAreaView, View} from 'react-native';
import type {OnyxEntry} from 'react-native-onyx';
import AttachmentModal from '@components/AttachmentModal';
import AttachmentPreview from '@components/AttachmentPreview';
import Button from '@components/Button';
import FixedFooter from '@components/FixedFooter';
import HeaderWithBackButton from '@components/HeaderWithBackButton';
import {FallbackAvatar} from '@components/Icon/Expensicons';
import {PressableWithoutFeedback} from '@components/Pressable';
import ScreenWrapper from '@components/ScreenWrapper';
import ScrollView from '@components/ScrollView';
import Text from '@components/Text';
import TextInput from '@components/TextInput';
import useCurrentUserPersonalDetails from '@hooks/useCurrentUserPersonalDetails';
import useLocalize from '@hooks/useLocalize';
import useOnyx from '@hooks/useOnyx';
import useThemeStyles from '@hooks/useThemeStyles';
import {addAttachment, addComment, getCurrentUserAccountID, openReport} from '@libs/actions/Report';
import {canUseTouchScreen} from '@libs/DeviceCapabilities';
import {getFileName, readFileAsync} from '@libs/fileDownload/FileUtils';
import Navigation from '@libs/Navigation/Navigation';
import type {ShareNavigatorParamList} from '@libs/Navigation/types';
import {getReportDisplayOption} from '@libs/OptionsListUtils';
import {shouldValidateFile} from '@libs/ReceiptUtils';
import {getReportOrDraftReport, isDraftReport} from '@libs/ReportUtils';
import NotFoundPage from '@pages/ErrorPage/NotFoundPage';
import variables from '@styles/variables';
import UserListItem from '@src/components/SelectionList/UserListItem';
import CONST from '@src/CONST';
import ONYXKEYS from '@src/ONYXKEYS';
import ROUTES from '@src/ROUTES';
import type SCREENS from '@src/SCREENS';
import type {Report as ReportType} from '@src/types/onyx';
import {isEmptyObject} from '@src/types/utils/EmptyObject';
import KeyboardUtils from '@src/utils/keyboard';
import getFileSize from './getFileSize';
import {showErrorAlert} from './ShareRootPage';

type ShareDetailsPageProps = StackScreenProps<ShareNavigatorParamList, typeof SCREENS.SHARE.SHARE_DETAILS>;

function ShareDetailsPage({
    route: {
        params: {reportOrAccountID},
    },
}: ShareDetailsPageProps) {
    const styles = useThemeStyles();
    const {translate} = useLocalize();
    const [unknownUserDetails] = useOnyx(ONYXKEYS.SHARE_UNKNOWN_USER_DETAILS, {canBeMissing: true});
    const [currentAttachment] = useOnyx(ONYXKEYS.SHARE_TEMP_FILE, {canBeMissing: true});
    const [validatedFile] = useOnyx(ONYXKEYS.VALIDATED_FILE_OBJECT, {canBeMissing: true});

    const [reportAttributesDerived] = useOnyx(ONYXKEYS.DERIVED.REPORT_ATTRIBUTES, {canBeMissing: true, selector: (val) => val?.reports});
<<<<<<< HEAD
    const personalDetail = useCurrentUserPersonalDetails();
    const isTextShared = currentAttachment?.mimeType === 'txt';
=======
    const isTextShared = currentAttachment?.mimeType === CONST.SHARE_FILE_MIMETYPE.TXT;
    const shouldUsePreValidatedFile = shouldValidateFile(currentAttachment);
>>>>>>> d4645bfb
    const [message, setMessage] = useState(isTextShared ? (currentAttachment?.content ?? '') : '');
    const [errorTitle, setErrorTitle] = useState<string | undefined>(undefined);
    const [errorMessage, setErrorMessage] = useState<string | undefined>(undefined);

    const report: OnyxEntry<ReportType> = getReportOrDraftReport(reportOrAccountID);
    const displayReport = useMemo(() => getReportDisplayOption(report, unknownUserDetails, reportAttributesDerived), [report, unknownUserDetails, reportAttributesDerived]);

    const fileSource = shouldUsePreValidatedFile ? (validatedFile?.uri ?? '') : (currentAttachment?.content ?? '');
    const validateFileName = shouldUsePreValidatedFile ? getFileName(validatedFile?.uri ?? CONST.ATTACHMENT_IMAGE_DEFAULT_NAME) : getFileName(currentAttachment?.content ?? '');
    const fileType = shouldUsePreValidatedFile ? (validatedFile?.type ?? CONST.SHARE_FILE_MIMETYPE.JPEG) : (currentAttachment?.mimeType ?? '');

    useEffect(() => {
        if (!currentAttachment?.content || errorTitle) {
            return;
        }
        getFileSize(currentAttachment?.content).then((size) => {
            if (size > CONST.API_ATTACHMENT_VALIDATIONS.MAX_SIZE) {
                setErrorTitle(translate('attachmentPicker.attachmentTooLarge'));
                setErrorMessage(translate('attachmentPicker.sizeExceeded'));
            }

            if (size < CONST.API_ATTACHMENT_VALIDATIONS.MIN_SIZE) {
                setErrorTitle(translate('attachmentPicker.attachmentTooSmall'));
                setErrorMessage(translate('attachmentPicker.sizeNotMet'));
            }
        });
    }, [currentAttachment, errorTitle, translate]);

    useEffect(() => {
        if (!errorTitle || !errorMessage) {
            return;
        }

        showErrorAlert(errorTitle, errorMessage);
    }, [errorTitle, errorMessage]);

    if (isEmptyObject(report)) {
        return <NotFoundPage />;
    }

    const isDraft = isDraftReport(reportOrAccountID);
    const currentUserID = getCurrentUserAccountID();
    const shouldShowAttachment = !isTextShared;

    const handleShare = () => {
        if (!currentAttachment || (shouldUsePreValidatedFile && !validatedFile)) {
            return;
        }

        if (isTextShared) {
<<<<<<< HEAD
            addComment(report.reportID, report.reportID, message, personalDetail.timezone ?? CONST.DEFAULT_TIME_ZONE);
=======
            addComment(report.reportID, message);
>>>>>>> d4645bfb
            const routeToNavigate = ROUTES.REPORT_WITH_ID.getRoute(reportOrAccountID);
            Navigation.navigate(routeToNavigate, {forceReplace: true});
            return;
        }

        readFileAsync(
            fileSource,
            validateFileName,
            (file) => {
                if (isDraft) {
                    openReport(
                        report.reportID,
                        '',
                        displayReport.participantsList?.filter((u) => u.accountID !== currentUserID).map((u) => u.login ?? '') ?? [],
                        report,
                        undefined,
                        undefined,
                        undefined,
                    );
                }
                if (report.reportID) {
<<<<<<< HEAD
                    addAttachment(report.reportID, report.reportID, file, personalDetail.timezone ?? CONST.DEFAULT_TIME_ZONE, message);
=======
                    addAttachment(report.reportID, file, message);
>>>>>>> d4645bfb
                }

                const routeToNavigate = ROUTES.REPORT_WITH_ID.getRoute(reportOrAccountID);
                Navigation.navigate(routeToNavigate, {forceReplace: true});
            },
            () => {},
            fileType,
        );
    };

    return (
        <ScreenWrapper
            includeSafeAreaPaddingBottom
            keyboardAvoidingViewBehavior="padding"
            shouldEnableMinHeight={canUseTouchScreen()}
            testID={ShareDetailsPage.displayName}
        >
            <View style={[styles.flex1, styles.flexColumn, styles.h100, styles.appBG]}>
                <PressableWithoutFeedback
                    onPress={() => {
                        KeyboardUtils.dismiss();
                    }}
                    accessible={false}
                >
                    <HeaderWithBackButton
                        title={translate('share.shareToExpensify')}
                        shouldShowBackButton
                    />

                    {!!report && (
                        <View>
                            <View style={[styles.optionsListSectionHeader, styles.justifyContentCenter]}>
                                <Text style={[styles.ph5, styles.textLabelSupporting]}>{translate('common.to')}</Text>
                            </View>
                            <UserListItem
                                item={displayReport}
                                isFocused={false}
                                showTooltip={false}
                                onSelectRow={() => {
                                    KeyboardUtils.dismiss();
                                }}
                                pressableStyle={[styles.flexRow]}
                                shouldSyncFocus={false}
                            />
                        </View>
                    )}
                </PressableWithoutFeedback>
                <View style={[styles.ph5, styles.flex1, styles.flexColumn, styles.overflowHidden]}>
                    <View style={styles.pv3}>
                        <ScrollView scrollEnabled={false}>
                            <TextInput
                                autoFocus={false}
                                value={message}
                                scrollEnabled
                                type="markdown"
                                autoGrowHeight
                                maxAutoGrowHeight={variables.textInputAutoGrowMaxHeight}
                                onChangeText={setMessage}
                                accessibilityLabel={translate('share.messageInputLabel')}
                                label={translate('share.messageInputLabel')}
                            />
                        </ScrollView>
                    </View>
                    <PressableWithoutFeedback
                        onPress={() => {
                            KeyboardUtils.dismiss();
                        }}
                        accessible={false}
                    >
                        {shouldShowAttachment && (
                            <>
                                <View style={[styles.pt6, styles.pb2]}>
                                    <Text style={styles.textLabelSupporting}>{translate('common.attachment')}</Text>
                                </View>
                                <SafeAreaView>
                                    <AttachmentModal
                                        headerTitle={validateFileName}
                                        source={fileSource}
                                        originalFileName={validateFileName}
                                        fallbackSource={FallbackAvatar}
                                    >
                                        {({show}) => (
                                            <AttachmentPreview
                                                source={fileSource ?? ''}
                                                aspectRatio={currentAttachment?.aspectRatio}
                                                onPress={show}
                                                onLoadError={() => {
                                                    showErrorAlert(translate('attachmentPicker.attachmentError'), translate('attachmentPicker.errorWhileSelectingCorruptedAttachment'));
                                                }}
                                            />
                                        )}
                                    </AttachmentModal>
                                </SafeAreaView>
                            </>
                        )}
                    </PressableWithoutFeedback>
                </View>
                <FixedFooter style={[styles.pt4]}>
                    <Button
                        success
                        large
                        text={translate('common.share')}
                        style={styles.w100}
                        onPress={handleShare}
                    />
                </FixedFooter>
            </View>
        </ScreenWrapper>
    );
}

ShareDetailsPage.displayName = 'ShareDetailsPage';
export default ShareDetailsPage;<|MERGE_RESOLUTION|>--- conflicted
+++ resolved
@@ -52,13 +52,9 @@
     const [validatedFile] = useOnyx(ONYXKEYS.VALIDATED_FILE_OBJECT, {canBeMissing: true});
 
     const [reportAttributesDerived] = useOnyx(ONYXKEYS.DERIVED.REPORT_ATTRIBUTES, {canBeMissing: true, selector: (val) => val?.reports});
-<<<<<<< HEAD
     const personalDetail = useCurrentUserPersonalDetails();
-    const isTextShared = currentAttachment?.mimeType === 'txt';
-=======
     const isTextShared = currentAttachment?.mimeType === CONST.SHARE_FILE_MIMETYPE.TXT;
     const shouldUsePreValidatedFile = shouldValidateFile(currentAttachment);
->>>>>>> d4645bfb
     const [message, setMessage] = useState(isTextShared ? (currentAttachment?.content ?? '') : '');
     const [errorTitle, setErrorTitle] = useState<string | undefined>(undefined);
     const [errorMessage, setErrorMessage] = useState<string | undefined>(undefined);
@@ -109,11 +105,7 @@
         }
 
         if (isTextShared) {
-<<<<<<< HEAD
-            addComment(report.reportID, report.reportID, message, personalDetail.timezone ?? CONST.DEFAULT_TIME_ZONE);
-=======
-            addComment(report.reportID, message);
->>>>>>> d4645bfb
+            addComment(report.reportID, message, personalDetail.timezone ?? CONST.DEFAULT_TIME_ZONE);
             const routeToNavigate = ROUTES.REPORT_WITH_ID.getRoute(reportOrAccountID);
             Navigation.navigate(routeToNavigate, {forceReplace: true});
             return;
@@ -135,11 +127,7 @@
                     );
                 }
                 if (report.reportID) {
-<<<<<<< HEAD
-                    addAttachment(report.reportID, report.reportID, file, personalDetail.timezone ?? CONST.DEFAULT_TIME_ZONE, message);
-=======
-                    addAttachment(report.reportID, file, message);
->>>>>>> d4645bfb
+                    addAttachment(report.reportID, file, personalDetail.timezone ?? CONST.DEFAULT_TIME_ZONE, message);
                 }
 
                 const routeToNavigate = ROUTES.REPORT_WITH_ID.getRoute(reportOrAccountID);
