--- conflicted
+++ resolved
@@ -33,12 +33,8 @@
     const {translate} = useLocalize();
     const {isOffline} = useNetwork();
     const [textInputValue, debouncedTextInputValue, setTextInputValue] = useDebouncedState('');
-<<<<<<< HEAD
-    const [betas] = useOnyx(ONYXKEYS.BETAS);
+    const [betas] = useOnyx(ONYXKEYS.BETAS, {canBeMissing: true});
     const isTabFocused = useTabNavigatorFocus({tabIndex: 0});
-=======
-    const [betas] = useOnyx(ONYXKEYS.BETAS, {canBeMissing: true});
->>>>>>> df9a5a13
 
     const {options, areOptionsInitialized} = useOptionsList();
     const {didScreenTransitionEnd} = useScreenWrapperTransitionStatus();
