--- conflicted
+++ resolved
@@ -51,14 +51,11 @@
     const [policyTags] = useOnyx(`${ONYXKEYS.COLLECTION.POLICY_TAGS}${getIOURequestPolicyID(transaction, report)}`, {canBeMissing: false});
     const [lastLocationPermissionPrompt] = useOnyx(ONYXKEYS.NVP_LAST_LOCATION_PERMISSION_PROMPT, {canBeMissing: false});
     const [reportAttributesDerived] = useOnyx(ONYXKEYS.DERIVED.REPORT_ATTRIBUTES, {canBeMissing: true, selector: (val) => val?.reports});
-<<<<<<< HEAD
+    const [currentDate] = useOnyx(ONYXKEYS.CURRENT_DATE, {canBeMissing: true});
     const [validFilesToUpload] = useOnyx(ONYXKEYS.VALIDATED_FILE_OBJECT, {canBeMissing: true});
     const [currentAttachment] = useOnyx(ONYXKEYS.SHARE_TEMP_FILE, {canBeMissing: true});
     const shouldUsePreValidatedFile = shouldValidateFile(currentAttachment);
 
-=======
-    const [currentDate] = useOnyx(ONYXKEYS.CURRENT_DATE, {canBeMissing: true});
->>>>>>> d7a67eaa
     const currentUserPersonalDetails = useCurrentUserPersonalDetails();
     const [startLocationPermissionFlow, setStartLocationPermissionFlow] = useState(false);
 
