--- conflicted
+++ resolved
@@ -77,7 +77,6 @@
     const isReportArchived = useReportIsArchived(report?.reportID);
 
     const isReport = !!report?.reportID;
-    const isReportArchived = useReportIsArchived(report?.reportID);
 
     const subtitle = useMemo(() => {
         if (isReport) {
@@ -91,19 +90,11 @@
                     .join(' & ');
             }
 
-<<<<<<< HEAD
-            return getParentNavigationSubtitle(report).workspaceName ?? getChatRoomSubtitle(report, {isReportArchived});
+            return getParentNavigationSubtitle(report, isReportArchived).workspaceName ?? getChatRoomSubtitle(report, {isReportArchived})
         }
 
         return currentUserPersonalDetails.login;
     }, [report, currentUserPersonalDetails, isReport, isReportArchived]);
-=======
-            return getParentNavigationSubtitle(report, isReportArchived).workspaceName ?? getChatRoomSubtitle(report);
-        }
-
-        return currentUserPersonalDetails.login;
-    }, [isReport, currentUserPersonalDetails.login, report, isReportArchived]);
->>>>>>> 73c42002
 
     const title = isReport ? getReportName(report) : (currentUserPersonalDetails.displayName ?? '');
     const urlWithTrailingSlash = addTrailingForwardSlash(environmentURL);
