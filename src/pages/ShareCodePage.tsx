--- conflicted
+++ resolved
@@ -94,11 +94,7 @@
         }
 
         return currentUserPersonalDetails.login;
-<<<<<<< HEAD
-    }, [report, currentUserPersonalDetails, isReport, formatPhoneNumber]);
-=======
-    }, [isReport, currentUserPersonalDetails.login, report, isReportArchived]);
->>>>>>> ef10f008
+    }, [isReport, currentUserPersonalDetails.login, report, isReportArchived, formatPhoneNumber]);
 
     const title = isReport ? getReportName(report) : (currentUserPersonalDetails.displayName ?? '');
     const urlWithTrailingSlash = addTrailingForwardSlash(environmentURL);
