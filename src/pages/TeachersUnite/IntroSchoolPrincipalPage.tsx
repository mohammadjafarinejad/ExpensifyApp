import {Str} from 'expensify-common';
import React, {useCallback} from 'react';
import {View} from 'react-native';
import FormProvider from '@components/Form/FormProvider';
import InputWrapper from '@components/Form/InputWrapper';
import type {FormInputErrors, FormOnyxValues} from '@components/Form/types';
import HeaderWithBackButton from '@components/HeaderWithBackButton';
import ScreenWrapper from '@components/ScreenWrapper';
import Text from '@components/Text';
import TextInput from '@components/TextInput';
import useCurrentUserPersonalDetails from '@hooks/useCurrentUserPersonalDetails';
import useEnvironment from '@hooks/useEnvironment';
import useLocalize from '@hooks/useLocalize';
import useOnyx from '@hooks/useOnyx';
import useThemeStyles from '@hooks/useThemeStyles';
import {addErrorMessage} from '@libs/ErrorUtils';
import {isEmailPublicDomain} from '@libs/LoginUtils';
import Navigation from '@libs/Navigation/Navigation';
import {isValidPersonName} from '@libs/ValidationUtils';
import TeachersUnite from '@userActions/TeachersUnite';
import CONST from '@src/CONST';
import ONYXKEYS from '@src/ONYXKEYS';
import INPUT_IDS from '@src/types/form/IntroSchoolPrincipalForm';

function IntroSchoolPrincipalPage() {
    const styles = useThemeStyles();
    const {translate} = useLocalize();
    const {isProduction} = useEnvironment();
<<<<<<< HEAD
    const [loginList] = useOnyx(ONYXKEYS.LOGIN_LIST, {canBeMissing: false});
    const {localCurrencyCode, login, accountID} = useCurrentUserPersonalDetails();
=======
    const [loginList] = useOnyx(ONYXKEYS.LOGIN_LIST, {canBeMissing: true});
>>>>>>> 990aea64

    /**
     * Submit form to pass firstName, partnerUserID and lastName
     */
    const onSubmit = (values: FormOnyxValues<typeof ONYXKEYS.FORMS.INTRO_SCHOOL_PRINCIPAL_FORM>) => {
        const policyID = isProduction ? CONST.TEACHERS_UNITE.PROD_POLICY_ID : CONST.TEACHERS_UNITE.TEST_POLICY_ID;
        TeachersUnite.addSchoolPrincipal(values.firstName.trim(), values.partnerUserID.trim(), values.lastName.trim(), policyID, localCurrencyCode, login ?? '', accountID);
    };

    /**
     * @returns - An object containing the errors for each inputID
     */
    const validate = useCallback(
        (values: FormOnyxValues<typeof ONYXKEYS.FORMS.INTRO_SCHOOL_PRINCIPAL_FORM>) => {
            const errors: FormInputErrors<typeof ONYXKEYS.FORMS.INTRO_SCHOOL_PRINCIPAL_FORM> = {};

            if (!values.firstName || !isValidPersonName(values.firstName)) {
                addErrorMessage(errors, 'firstName', translate('bankAccount.error.firstName'));
            } else if (values.firstName.length > CONST.NAME.MAX_LENGTH) {
                addErrorMessage(
                    errors,
                    'firstName',
                    translate('common.error.characterLimitExceedCounter', {
                        length: values.firstName.length,
                        limit: CONST.NAME.MAX_LENGTH,
                    }),
                );
            }
            if (!values.lastName || !isValidPersonName(values.lastName)) {
                addErrorMessage(errors, 'lastName', translate('bankAccount.error.lastName'));
            } else if (values.lastName.length > CONST.NAME.MAX_LENGTH) {
                addErrorMessage(
                    errors,
                    'lastName',
                    translate('common.error.characterLimitExceedCounter', {
                        length: values.lastName.length,
                        limit: CONST.NAME.MAX_LENGTH,
                    }),
                );
            }
            if (!values.partnerUserID) {
                addErrorMessage(errors, 'partnerUserID', translate('teachersUnitePage.error.enterEmail'));
            }
            if (values.partnerUserID && loginList?.[values.partnerUserID.toLowerCase()]) {
                addErrorMessage(errors, 'partnerUserID', translate('teachersUnitePage.error.tryDifferentEmail'));
            }
            if (values.partnerUserID && !Str.isValidEmail(values.partnerUserID)) {
                addErrorMessage(errors, 'partnerUserID', translate('teachersUnitePage.error.enterValidEmail'));
            }
            if (values.partnerUserID && isEmailPublicDomain(values.partnerUserID)) {
                addErrorMessage(errors, 'partnerUserID', translate('teachersUnitePage.error.tryDifferentEmail'));
            }

            return errors;
        },
        [loginList, translate],
    );

    return (
        <ScreenWrapper
            includeSafeAreaPaddingBottom
            testID={IntroSchoolPrincipalPage.displayName}
        >
            <HeaderWithBackButton
                title={translate('teachersUnitePage.introSchoolPrincipal')}
                onBackButtonPress={() => Navigation.goBack()}
            />
            <FormProvider
                enabledWhenOffline
                style={[styles.flexGrow1, styles.ph5]}
                formID={ONYXKEYS.FORMS.INTRO_SCHOOL_PRINCIPAL_FORM}
                validate={validate}
                onSubmit={onSubmit}
                submitButtonText={translate('common.letsStart')}
            >
                <Text style={[styles.mb6]}>{translate('teachersUnitePage.schoolPrincipalVerifyExpense')}</Text>
                <View>
                    <InputWrapper
                        InputComponent={TextInput}
                        inputID={INPUT_IDS.FIRST_NAME}
                        name={INPUT_IDS.FIRST_NAME}
                        label={translate('teachersUnitePage.principalFirstName')}
                        accessibilityLabel={translate('teachersUnitePage.principalFirstName')}
                        role={CONST.ROLE.PRESENTATION}
                        autoCapitalize="words"
                    />
                </View>
                <View style={styles.mv4}>
                    <InputWrapper
                        InputComponent={TextInput}
                        inputID={INPUT_IDS.LAST_NAME}
                        name={INPUT_IDS.LAST_NAME}
                        label={translate('teachersUnitePage.principalLastName')}
                        accessibilityLabel={translate('teachersUnitePage.principalLastName')}
                        role={CONST.ROLE.PRESENTATION}
                        autoCapitalize="words"
                    />
                </View>
                <View>
                    <InputWrapper
                        InputComponent={TextInput}
                        inputID={INPUT_IDS.PARTNER_USER_ID}
                        name={INPUT_IDS.PARTNER_USER_ID}
                        label={translate('teachersUnitePage.principalWorkEmail')}
                        accessibilityLabel={translate('teachersUnitePage.principalWorkEmail')}
                        role={CONST.ROLE.PRESENTATION}
                        inputMode={CONST.INPUT_MODE.EMAIL}
                        autoCapitalize="none"
                    />
                </View>
            </FormProvider>
        </ScreenWrapper>
    );
}

IntroSchoolPrincipalPage.displayName = 'IntroSchoolPrincipalPage';

export default IntroSchoolPrincipalPage;<|MERGE_RESOLUTION|>--- conflicted
+++ resolved
@@ -26,12 +26,8 @@
     const styles = useThemeStyles();
     const {translate} = useLocalize();
     const {isProduction} = useEnvironment();
-<<<<<<< HEAD
-    const [loginList] = useOnyx(ONYXKEYS.LOGIN_LIST, {canBeMissing: false});
+    const [loginList] = useOnyx(ONYXKEYS.LOGIN_LIST, {canBeMissing: true});
     const {localCurrencyCode, login, accountID} = useCurrentUserPersonalDetails();
-=======
-    const [loginList] = useOnyx(ONYXKEYS.LOGIN_LIST, {canBeMissing: true});
->>>>>>> 990aea64
 
     /**
      * Submit form to pass firstName, partnerUserID and lastName
