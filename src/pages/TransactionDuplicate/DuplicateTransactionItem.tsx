import React from 'react';
import {View} from 'react-native';
import type {OnyxEntry} from 'react-native-onyx';
import {useOnyx} from 'react-native-onyx';
import useThemeStyles from '@hooks/useThemeStyles';
import * as ReportActionsUtils from '@libs/ReportActionsUtils';
import ReportActionItem from '@pages/home/report/ReportActionItem';
import ONYXKEYS from '@src/ONYXKEYS';
import type {Report, ReportAction, Transaction} from '@src/types/onyx';

type DuplicateTransactionItemProps = {
    transaction: OnyxEntry<Transaction>;
    index: number;
};

function DuplicateTransactionItem(props: DuplicateTransactionItemProps) {
    const styles = useThemeStyles();
    const [report] = useOnyx(`${ONYXKEYS.COLLECTION.REPORT}${props.transaction?.reportID}`);
    const [reportActions] = useOnyx(`${ONYXKEYS.COLLECTION.REPORT_ACTIONS}${report?.reportID}`);
    const parentReportAction = ReportActionsUtils.getReportAction(report?.parentReportID ?? '', report?.parentReportActionID ?? '');
    // eslint-disable-next-line @typescript-eslint/no-non-null-assertion, @typescript-eslint/non-nullable-type-assertion-style
    const action = Object.values(reportActions ?? {})?.find(
        (reportAction) => reportAction.actionName === 'IOU' && reportAction.originalMessage.IOUTransactionID === props.transaction?.transactionID,
    ) as ReportAction;

    return (
<<<<<<< HEAD
        <View style={styles.pb2}>
            <ReportActionItem
                action={
                    // eslint-disable-next-line @typescript-eslint/non-nullable-type-assertion-style
                    Object.values(reportActions ?? {})?.find(
                        (reportAction) => reportAction.actionName === 'IOU' && reportAction.originalMessage.IOUTransactionID === props.transaction?.transactionID,
                    ) as ReportAction
                }
                // eslint-disable-next-line @typescript-eslint/non-nullable-type-assertion-style
                report={report as Report}
                parentReportAction={parentReportAction}
                index={props.index}
                reportActions={Object.values(reportActions ?? {})}
                displayAsGroup={false}
                shouldDisplayNewMarker={false}
                isMostRecentIOUReportAction={false}
                isFirstVisibleReportAction={false}
            />
        </View>
=======
        <ReportActionItem
            action={action}
            // eslint-disable-next-line @typescript-eslint/non-nullable-type-assertion-style
            report={report as Report}
            parentReportAction={parentReportAction}
            index={props.index}
            reportActions={Object.values(reportActions ?? {})}
            displayAsGroup={false}
            shouldDisplayNewMarker={false}
            isMostRecentIOUReportAction={false}
            isFirstVisibleReportAction={false}
        />
>>>>>>> 14076e4b
    );
}

export default DuplicateTransactionItem;<|MERGE_RESOLUTION|>--- conflicted
+++ resolved
@@ -24,15 +24,9 @@
     ) as ReportAction;
 
     return (
-<<<<<<< HEAD
         <View style={styles.pb2}>
             <ReportActionItem
-                action={
-                    // eslint-disable-next-line @typescript-eslint/non-nullable-type-assertion-style
-                    Object.values(reportActions ?? {})?.find(
-                        (reportAction) => reportAction.actionName === 'IOU' && reportAction.originalMessage.IOUTransactionID === props.transaction?.transactionID,
-                    ) as ReportAction
-                }
+                action={action}
                 // eslint-disable-next-line @typescript-eslint/non-nullable-type-assertion-style
                 report={report as Report}
                 parentReportAction={parentReportAction}
@@ -44,20 +38,6 @@
                 isFirstVisibleReportAction={false}
             />
         </View>
-=======
-        <ReportActionItem
-            action={action}
-            // eslint-disable-next-line @typescript-eslint/non-nullable-type-assertion-style
-            report={report as Report}
-            parentReportAction={parentReportAction}
-            index={props.index}
-            reportActions={Object.values(reportActions ?? {})}
-            displayAsGroup={false}
-            shouldDisplayNewMarker={false}
-            isMostRecentIOUReportAction={false}
-            isFirstVisibleReportAction={false}
-        />
->>>>>>> 14076e4b
     );
 }
 
