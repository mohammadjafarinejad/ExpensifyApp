--- conflicted
+++ resolved
@@ -44,13 +44,8 @@
 
     return (
         <ScreenWrapper testID={TransactionDuplicateReview.displayName}>
-<<<<<<< HEAD
-            <HeaderWithBackButton title="Review duplicates" />
-            <View style={[styles.justifyContentCenter, styles.pl2, styles.pb4, styles.pr2, styles.borderBottom]}>
-=======
             <HeaderWithBackButton title={translate('iou.reviewDuplicates')} />
             <View style={[styles.justifyContentCenter, styles.pt3, styles.pl2, styles.pb4, styles.pr2, styles.borderBottom]}>
->>>>>>> a16260e5
                 <Button
                     text={translate('iou.keepAll')}
                     onPress={keepAll}
