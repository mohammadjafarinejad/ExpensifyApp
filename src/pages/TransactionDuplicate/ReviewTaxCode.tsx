import {useRoute} from '@react-navigation/native';
import React, {useCallback, useMemo} from 'react';
import {useOnyx} from 'react-native-onyx';
import HeaderWithBackButton from '@components/HeaderWithBackButton';
import ScreenWrapper from '@components/ScreenWrapper';
import useLocalize from '@hooks/useLocalize';
import useReviewDuplicatesNavigation from '@hooks/useReviewDuplicatesNavigation';
import {setReviewDuplicatesKey} from '@libs/actions/Transaction';
import {convertToBackendAmount} from '@libs/CurrencyUtils';
import type {PlatformStackRouteProp} from '@libs/Navigation/PlatformStackNavigation/types';
import type {TransactionDuplicateNavigatorParamList} from '@libs/Navigation/types';
import {getPolicy, getTaxByID} from '@libs/PolicyUtils';
import {calculateTaxAmount, compareDuplicateTransactionFields, getAmount, getDefaultTaxCode, getTaxValue, getTransactionID} from '@libs/TransactionUtils';
import CONST from '@src/CONST';
import ONYXKEYS from '@src/ONYXKEYS';
import type SCREENS from '@src/SCREENS';
import ReviewDescription from './ReviewDescription';
import type {FieldItemType} from './ReviewFields';
import ReviewFields from './ReviewFields';

function ReviewTaxRate() {
    const route = useRoute<PlatformStackRouteProp<TransactionDuplicateNavigatorParamList, typeof SCREENS.TRANSACTION_DUPLICATE.TAX_CODE>>();
    const {translate} = useLocalize();
<<<<<<< HEAD
    const [reviewDuplicates] = useOnyx(ONYXKEYS.REVIEW_DUPLICATES, {canBeMissing: true});
    const [report] = useOnyx(`${ONYXKEYS.COLLECTION.REPORT}${reviewDuplicates?.reportID ?? route.params.threadReportID}`, {canBeMissing: true});
    const policy = getPolicy(report?.policyID);
    const transactionID = getTransactionID(route.params.threadReportID);
    const [transaction] = useOnyx(`${ONYXKEYS.COLLECTION.TRANSACTION}${transactionID}`, {canBeMissing: true});
    const [transactionViolations] = useOnyx(ONYXKEYS.COLLECTION.TRANSACTION_VIOLATIONS, {
        selector: (allTransactionsViolations) => allTransactionsViolations?.[`${ONYXKEYS.COLLECTION.TRANSACTION_VIOLATIONS}${transactionID}`],
        canBeMissing: false,
    });
    const allDuplicateIDs = useMemo(
        () => transactionViolations?.find((violation) => violation.name === CONST.VIOLATIONS.DUPLICATED_TRANSACTION)?.data?.duplicates ?? [],
        [transactionViolations],
    );
    const [allDuplicates] = useOnyx(`${ONYXKEYS.COLLECTION.TRANSACTION}`, {
        selector: (allTransactions) => allDuplicateIDs.map((id) => allTransactions?.[`${ONYXKEYS.COLLECTION.TRANSACTION}${id}`]),
        canBeMissing: true,
    });

    const compareResult = compareDuplicateTransactionFields(transaction, allDuplicates, reviewDuplicates?.reportID);
=======
    const [reviewDuplicates] = useOnyx(ONYXKEYS.REVIEW_DUPLICATES);
    const [report] = useOnyx(`${ONYXKEYS.COLLECTION.REPORT}${reviewDuplicates?.reportID ?? route.params.threadReportID}`);
    // This will be fixed as part of https://github.com/Expensify/Expensify/issues/507850
    // eslint-disable-next-line deprecation/deprecation
    const policy = PolicyUtils.getPolicy(report?.policyID ?? '');
    const transactionID = TransactionUtils.getTransactionID(route.params.threadReportID ?? '');
    const compareResult = TransactionUtils.compareDuplicateTransactionFields(transactionID, reviewDuplicates?.reportID ?? '-1');
>>>>>>> db040a65
    const stepNames = Object.keys(compareResult.change ?? {}).map((key, index) => (index + 1).toString());
    const {currentScreenIndex, goBack, navigateToNextScreen} = useReviewDuplicatesNavigation(
        Object.keys(compareResult.change ?? {}),
        'taxCode',
        route.params.threadReportID,
        route.params.backTo,
    );

    const options = useMemo(
        () =>
            compareResult.change.taxCode?.map((taxID) =>
                !taxID
                    ? {text: translate('violations.none'), value: getDefaultTaxCode(policy, transaction) ?? ''}
                    : {
                          text: getTaxByID(policy, taxID)?.name ?? '',
                          value: taxID,
                      },
            ),
        [compareResult.change.taxCode, policy, transaction, translate],
    );
    const getTaxAmount = useCallback(
        (taxID: string) => {
            const taxPercentage = getTaxValue(policy, transaction, taxID);
            return convertToBackendAmount(calculateTaxAmount(taxPercentage ?? '', getAmount(transaction), transaction?.currency ?? ''));
        },
        [policy, transaction],
    );

    const setTaxCode = useCallback(
        (data: FieldItemType<'taxCode'>) => {
            if (data.value !== undefined) {
                setReviewDuplicatesKey({taxCode: data.value, taxAmount: getTaxAmount(data.value)});
            }
            navigateToNextScreen();
        },
        [getTaxAmount, navigateToNextScreen],
    );

    return (
        <ScreenWrapper testID={ReviewDescription.displayName}>
            <HeaderWithBackButton
                title={translate('iou.reviewDuplicates')}
                onBackButtonPress={goBack}
            />
            <ReviewFields<'taxCode'>
                stepNames={stepNames}
                label={translate('violations.taxCodeToKeep')}
                options={options}
                index={currentScreenIndex}
                onSelectRow={setTaxCode}
            />
        </ScreenWrapper>
    );
}

ReviewTaxRate.displayName = 'ReviewTaxRate';

export default ReviewTaxRate;<|MERGE_RESOLUTION|>--- conflicted
+++ resolved
@@ -21,9 +21,10 @@
 function ReviewTaxRate() {
     const route = useRoute<PlatformStackRouteProp<TransactionDuplicateNavigatorParamList, typeof SCREENS.TRANSACTION_DUPLICATE.TAX_CODE>>();
     const {translate} = useLocalize();
-<<<<<<< HEAD
     const [reviewDuplicates] = useOnyx(ONYXKEYS.REVIEW_DUPLICATES, {canBeMissing: true});
     const [report] = useOnyx(`${ONYXKEYS.COLLECTION.REPORT}${reviewDuplicates?.reportID ?? route.params.threadReportID}`, {canBeMissing: true});
+    // This will be fixed as part of https://github.com/Expensify/Expensify/issues/507850
+    // eslint-disable-next-line deprecation/deprecation
     const policy = getPolicy(report?.policyID);
     const transactionID = getTransactionID(route.params.threadReportID);
     const [transaction] = useOnyx(`${ONYXKEYS.COLLECTION.TRANSACTION}${transactionID}`, {canBeMissing: true});
@@ -41,15 +42,6 @@
     });
 
     const compareResult = compareDuplicateTransactionFields(transaction, allDuplicates, reviewDuplicates?.reportID);
-=======
-    const [reviewDuplicates] = useOnyx(ONYXKEYS.REVIEW_DUPLICATES);
-    const [report] = useOnyx(`${ONYXKEYS.COLLECTION.REPORT}${reviewDuplicates?.reportID ?? route.params.threadReportID}`);
-    // This will be fixed as part of https://github.com/Expensify/Expensify/issues/507850
-    // eslint-disable-next-line deprecation/deprecation
-    const policy = PolicyUtils.getPolicy(report?.policyID ?? '');
-    const transactionID = TransactionUtils.getTransactionID(route.params.threadReportID ?? '');
-    const compareResult = TransactionUtils.compareDuplicateTransactionFields(transactionID, reviewDuplicates?.reportID ?? '-1');
->>>>>>> db040a65
     const stepNames = Object.keys(compareResult.change ?? {}).map((key, index) => (index + 1).toString());
     const {currentScreenIndex, goBack, navigateToNextScreen} = useReviewDuplicatesNavigation(
         Object.keys(compareResult.change ?? {}),
