import React, {useCallback, useEffect, useState} from 'react';
import {View} from 'react-native';
import FullPageNotFoundView from '@components/BlockingViews/FullPageNotFoundView';
import Button from '@components/Button';
import FixedFooter from '@components/FixedFooter';
import FormHelpMessage from '@components/FormHelpMessage';
import FullScreenLoadingIndicator from '@components/FullscreenLoadingIndicator';
import HeaderWithBackButton from '@components/HeaderWithBackButton';
import ScreenWrapper from '@components/ScreenWrapper';
import ScrollView from '@components/ScrollView';
import Text from '@components/Text';
import useLocalize from '@hooks/useLocalize';
import useOnyx from '@hooks/useOnyx';
import useThemeStyles from '@hooks/useThemeStyles';
import {setMergeTransactionKey} from '@libs/actions/MergeTransaction';
import {convertToDisplayString} from '@libs/CurrencyUtils';
import {
    getMergeableDataAndConflictFields,
    getMergeFieldTranslationKey,
    getMergeFieldValue,
    getSourceTransactionFromMergeTransaction,
    getTargetTransactionFromMergeTransaction,
    getTransactionThreadReportID,
    isEmptyMergeValue,
} from '@libs/MergeTransactionUtils';
import type {MergeFieldKey, MergeValue} from '@libs/MergeTransactionUtils';
import Navigation from '@libs/Navigation/Navigation';
import type {PlatformStackScreenProps} from '@libs/Navigation/PlatformStackNavigation/types';
import type {MergeTransactionNavigatorParamList} from '@libs/Navigation/types';
import {getIOUActionForTransactionID} from '@libs/ReportActionsUtils';
import {buildTransactionThread, generateReportID, getReportOrDraftReport} from '@libs/ReportUtils';
import {getCurrency} from '@libs/TransactionUtils';
import {openReport} from '@userActions/Report';
import type {TranslationPaths} from '@src/languages/types';
import ONYXKEYS from '@src/ONYXKEYS';
import ROUTES from '@src/ROUTES';
import type SCREENS from '@src/SCREENS';
import {isEmptyObject} from '@src/types/utils/EmptyObject';
import isLoadingOnyxValue from '@src/types/utils/isLoadingOnyxValue';
import MergeFieldReview from './MergeFieldReview';

type DetailsReviewPageProps = PlatformStackScreenProps<MergeTransactionNavigatorParamList, typeof SCREENS.MERGE_TRANSACTION.DETAILS_PAGE>;

function DetailsReviewPage({route}: DetailsReviewPageProps) {
    const {translate} = useLocalize();
    const styles = useThemeStyles();
    const {transactionID, backTo} = route.params;

    const [mergeTransaction, mergeTransactionMetadata] = useOnyx(`${ONYXKEYS.COLLECTION.MERGE_TRANSACTION}${transactionID}`, {canBeMissing: false});
    const [targetTransaction = getTargetTransactionFromMergeTransaction(mergeTransaction)] = useOnyx(`${ONYXKEYS.COLLECTION.TRANSACTION}${mergeTransaction?.targetTransactionID}`, {
        canBeMissing: true,
    });
<<<<<<< HEAD
    const [targetTransactionReportMetadata] = useOnyx(`${ONYXKEYS.COLLECTION.REPORT_METADATA}${targetTransaction?.reportID}`, {canBeMissing: true});
    const [targetTransactionReportActions] = useOnyx(`${ONYXKEYS.COLLECTION.REPORT_ACTIONS}${targetTransaction?.reportID}`, {canBeMissing: true});
    const [sourceTransaction = getSourceTransactionFromMergeTransaction(mergeTransaction)] = useOnyx(`${ONYXKEYS.COLLECTION.TRANSACTION}${mergeTransaction?.sourceTransactionID}`, {
        canBeMissing: true,
    });
    const targetTransactionThreadReportID = getTransactionThreadReportID(targetTransaction);
=======
    const [hasOnceLoadedTransactionThreadReportActions] = useOnyx(`${ONYXKEYS.COLLECTION.REPORT_METADATA}${targetTransaction?.reportID}`, {
        selector: (value) => value?.hasOnceLoadedReportActions,
        canBeMissing: true,
    });
    const targetTransactionThreadReportID = getTransactionThreadReportID(targetTransaction);
    const [iouActionForTargetTransaction] = useOnyx(
        `${ONYXKEYS.COLLECTION.REPORT_ACTIONS}${targetTransaction?.reportID}`,
        {
            selector: (value) => {
                if (!hasOnceLoadedTransactionThreadReportActions || !!targetTransactionThreadReportID || !targetTransaction?.transactionID) {
                    return undefined;
                }
                return getIOUActionForTransactionID(Object.values(value ?? {}), targetTransaction?.transactionID);
            },
            canBeMissing: true,
        },
        [hasOnceLoadedTransactionThreadReportActions, targetTransactionThreadReportID, targetTransaction?.transactionID],
    );
    const [sourceTransaction = getSourceTransactionFromMergeTransaction(mergeTransaction)] = useOnyx(`${ONYXKEYS.COLLECTION.TRANSACTION}${mergeTransaction?.sourceTransactionID}`, {
        canBeMissing: true,
    });
>>>>>>> 2028515b
    const [targetTransactionThreadReport] = useOnyx(`${ONYXKEYS.COLLECTION.REPORT}${targetTransactionThreadReportID}`, {canBeMissing: true});
    const [currentUserEmail] = useOnyx(ONYXKEYS.SESSION, {selector: (value) => value?.email, canBeMissing: false});

    const [hasErrors, setHasErrors] = useState<Partial<Record<MergeFieldKey, boolean>>>({});
    const [diffFields, setDiffFields] = useState<MergeFieldKey[]>([]);
    const [isCheckingDataBeforeGoNext, setIsCheckingDataBeforeGoNext] = useState<boolean>(false);

    useEffect(() => {
        if (!transactionID || !targetTransaction || !sourceTransaction) {
            return;
        }

        const {conflictFields, mergeableData} = getMergeableDataAndConflictFields(targetTransaction, sourceTransaction);

        setMergeTransactionKey(transactionID, mergeableData);
        setDiffFields(conflictFields as MergeFieldKey[]);
    }, [targetTransaction, sourceTransaction, transactionID]);

    const createTargetTransactionThreadReport = useCallback(() => {
        const transactionThreadReportID = generateReportID();
        const iouReport = getReportOrDraftReport(targetTransaction?.reportID);
        const optimisticTransactionThread = buildTransactionThread(iouActionForTargetTransaction, iouReport, undefined, transactionThreadReportID);

        openReport(
            transactionThreadReportID,
            undefined,
            currentUserEmail ? [currentUserEmail] : [],
            optimisticTransactionThread,
            iouActionForTargetTransaction?.reportActionID,
            false,
            [],
            undefined,
            targetTransaction?.transactionID,
        );
    }, [currentUserEmail, iouActionForTargetTransaction, targetTransaction?.reportID, targetTransaction?.transactionID]);

    useEffect(() => {
        if (!isCheckingDataBeforeGoNext) {
            return;
        }

        // When user selects a card transaction to merge, that card transaction becomes the target transaction.
        // The App may not have the transaction thread report loaded for card transactions, so we need to trigger
        // OpenReport to ensure the transaction thread report is available for confirmation page
        if (!targetTransactionThreadReportID && targetTransaction?.reportID) {
            // If the report was already loaded before, but there are still no transaction thread report info, it means it hasn't been created yet.
            // So we should create it.
<<<<<<< HEAD
            if (targetTransactionReportMetadata?.hasOnceLoadedReportActions) {
                const transactionThreadReportID = generateReportID();
                const iouAction = getIOUActionForTransactionID(Object.values(targetTransactionReportActions ?? {}), targetTransaction.transactionID);
                const iouReport = getReportOrDraftReport(targetTransaction?.reportID);
                const optimisticTransactionThread = buildTransactionThread(iouAction, iouReport, undefined, transactionThreadReportID);
                openReport(
                    transactionThreadReportID,
                    undefined,
                    currentUserEmail ? [currentUserEmail] : [],
                    optimisticTransactionThread,
                    iouAction?.reportActionID,
                    false,
                    [],
                    undefined,
                    targetTransaction.transactionID,
                );
=======
            if (hasOnceLoadedTransactionThreadReportActions) {
                createTargetTransactionThreadReport();
>>>>>>> 2028515b
                setIsCheckingDataBeforeGoNext(false);
                Navigation.navigate(ROUTES.MERGE_TRANSACTION_CONFIRMATION_PAGE.getRoute(transactionID, Navigation.getActiveRoute()));
                return;
            }
            return openReport(targetTransaction.reportID);
        }
        if (targetTransactionThreadReportID && !targetTransactionThreadReport) {
            return openReport(targetTransactionThreadReportID);
        }
        // We need to wait for report to be loaded completely, avoid still optimistic loading
        if (!targetTransactionThreadReport?.reportID) {
            return;
        }

        Navigation.navigate(ROUTES.MERGE_TRANSACTION_CONFIRMATION_PAGE.getRoute(transactionID, Navigation.getActiveRoute()));
        setIsCheckingDataBeforeGoNext(false);
    }, [
        isCheckingDataBeforeGoNext,
        targetTransactionThreadReportID,
        targetTransaction?.reportID,
        targetTransactionThreadReport,
        transactionID,
<<<<<<< HEAD
        targetTransactionReportMetadata,
        targetTransactionReportActions,
        currentUserEmail,
        targetTransaction?.transactionID,
=======
        hasOnceLoadedTransactionThreadReportActions,
        iouActionForTargetTransaction,
        currentUserEmail,
        targetTransaction?.transactionID,
        createTargetTransactionThreadReport,
>>>>>>> 2028515b
    ]);

    // Handle selection
    const handleSelect = (field: MergeFieldKey, value: MergeValue) => {
        // Clear error if it has
        setHasErrors((prev) => {
            const newErrors = {...prev};
            delete newErrors[field];
            return newErrors;
        });
        setMergeTransactionKey(transactionID, {
            [field]: value.value,
            ...(field === 'amount' && {currency: value.currency}),
        });
    };

    // Handle continue
    const handleContinue = () => {
        if (!mergeTransaction) {
            return;
        }

        const newHasErrors: Partial<Record<MergeFieldKey, boolean>> = {};
        diffFields.forEach((field) => {
            if (!isEmptyMergeValue(mergeTransaction[field])) {
                return;
            }

            newHasErrors[field] = true;
        });
        setHasErrors(newHasErrors);

        if (isEmptyObject(newHasErrors)) {
            setIsCheckingDataBeforeGoNext(true);
        }
    };

    // If this screen has multiple "selection cards" on it and the user skips one or more, show an error above the footer button
    const shouldShowSubmitError = diffFields.length > 1 && !isEmptyObject(hasErrors);

    if (isLoadingOnyxValue(mergeTransactionMetadata)) {
        return <FullScreenLoadingIndicator />;
    }

    return (
        <ScreenWrapper
            testID={DetailsReviewPage.displayName}
            shouldEnableMaxHeight
            includeSafeAreaPaddingBottom
        >
            <FullPageNotFoundView shouldShow={!mergeTransaction}>
                <HeaderWithBackButton
                    title={translate('transactionMerge.detailsPage.header')}
                    onBackButtonPress={() => {
                        Navigation.goBack(backTo);
                    }}
                />
                <ScrollView style={[styles.flex1, styles.ph5]}>
                    <View style={[styles.mb5]}>
                        <Text>{translate('transactionMerge.detailsPage.pageTitle')}</Text>
                    </View>
                    {diffFields.map((field) => {
                        const targetValue = getMergeFieldValue(targetTransaction, field);
                        const sourceValue = getMergeFieldValue(sourceTransaction, field);

                        const fieldTranslated = translate(getMergeFieldTranslationKey(field) as TranslationPaths);

                        const formatValue = (mergeValue: MergeValue) => {
                            const {value, currency} = mergeValue;

                            if (isEmptyMergeValue(value)) {
                                return '';
                            }

                            if (typeof value === 'boolean') {
                                return value ? translate('common.yes') : translate('common.no');
                            }

                            if (field === 'amount') {
                                return convertToDisplayString(Math.abs(Number(value)), currency);
                            }

                            return String(value);
                        };

                        const selectedValue = {
                            value: mergeTransaction?.[field] ?? '',
                            currency: mergeTransaction?.currency ?? '',
                        };

                        const targetMergeValue: MergeValue = {
                            value: targetValue,
                            currency: field === 'amount' ? getCurrency(targetTransaction) : '',
                        };

                        const sourceMergeValue: MergeValue = {
                            value: sourceValue,
                            currency: field === 'amount' ? getCurrency(sourceTransaction) : '',
                        };

                        return (
                            <MergeFieldReview
                                key={field}
                                field={fieldTranslated}
                                values={[targetMergeValue, sourceMergeValue]}
                                selectedValue={selectedValue ?? {}}
                                onValueSelected={(value) => handleSelect(field, value)}
                                formatValue={formatValue}
                                errorText={hasErrors[field] ? translate('transactionMerge.detailsPage.pleaseSelectError', {field: fieldTranslated}) : undefined}
                            />
                        );
                    })}
                </ScrollView>
                <FixedFooter style={styles.ph5}>
                    {shouldShowSubmitError && (
                        <FormHelpMessage
                            message={translate('transactionMerge.detailsPage.selectAllDetailsError')}
                            style={[styles.pv2]}
                        />
                    )}
                    <Button
                        large
                        success
                        text={translate('common.continue')}
                        onPress={handleContinue}
                        isDisabled={!isEmptyObject(hasErrors)}
                        isLoading={isCheckingDataBeforeGoNext}
                        pressOnEnter
                    />
                </FixedFooter>
            </FullPageNotFoundView>
        </ScreenWrapper>
    );
}

DetailsReviewPage.displayName = 'DetailsReviewPage';

export default DetailsReviewPage;<|MERGE_RESOLUTION|>--- conflicted
+++ resolved
@@ -50,14 +50,6 @@
     const [targetTransaction = getTargetTransactionFromMergeTransaction(mergeTransaction)] = useOnyx(`${ONYXKEYS.COLLECTION.TRANSACTION}${mergeTransaction?.targetTransactionID}`, {
         canBeMissing: true,
     });
-<<<<<<< HEAD
-    const [targetTransactionReportMetadata] = useOnyx(`${ONYXKEYS.COLLECTION.REPORT_METADATA}${targetTransaction?.reportID}`, {canBeMissing: true});
-    const [targetTransactionReportActions] = useOnyx(`${ONYXKEYS.COLLECTION.REPORT_ACTIONS}${targetTransaction?.reportID}`, {canBeMissing: true});
-    const [sourceTransaction = getSourceTransactionFromMergeTransaction(mergeTransaction)] = useOnyx(`${ONYXKEYS.COLLECTION.TRANSACTION}${mergeTransaction?.sourceTransactionID}`, {
-        canBeMissing: true,
-    });
-    const targetTransactionThreadReportID = getTransactionThreadReportID(targetTransaction);
-=======
     const [hasOnceLoadedTransactionThreadReportActions] = useOnyx(`${ONYXKEYS.COLLECTION.REPORT_METADATA}${targetTransaction?.reportID}`, {
         selector: (value) => value?.hasOnceLoadedReportActions,
         canBeMissing: true,
@@ -79,7 +71,6 @@
     const [sourceTransaction = getSourceTransactionFromMergeTransaction(mergeTransaction)] = useOnyx(`${ONYXKEYS.COLLECTION.TRANSACTION}${mergeTransaction?.sourceTransactionID}`, {
         canBeMissing: true,
     });
->>>>>>> 2028515b
     const [targetTransactionThreadReport] = useOnyx(`${ONYXKEYS.COLLECTION.REPORT}${targetTransactionThreadReportID}`, {canBeMissing: true});
     const [currentUserEmail] = useOnyx(ONYXKEYS.SESSION, {selector: (value) => value?.email, canBeMissing: false});
 
@@ -127,27 +118,8 @@
         if (!targetTransactionThreadReportID && targetTransaction?.reportID) {
             // If the report was already loaded before, but there are still no transaction thread report info, it means it hasn't been created yet.
             // So we should create it.
-<<<<<<< HEAD
-            if (targetTransactionReportMetadata?.hasOnceLoadedReportActions) {
-                const transactionThreadReportID = generateReportID();
-                const iouAction = getIOUActionForTransactionID(Object.values(targetTransactionReportActions ?? {}), targetTransaction.transactionID);
-                const iouReport = getReportOrDraftReport(targetTransaction?.reportID);
-                const optimisticTransactionThread = buildTransactionThread(iouAction, iouReport, undefined, transactionThreadReportID);
-                openReport(
-                    transactionThreadReportID,
-                    undefined,
-                    currentUserEmail ? [currentUserEmail] : [],
-                    optimisticTransactionThread,
-                    iouAction?.reportActionID,
-                    false,
-                    [],
-                    undefined,
-                    targetTransaction.transactionID,
-                );
-=======
             if (hasOnceLoadedTransactionThreadReportActions) {
                 createTargetTransactionThreadReport();
->>>>>>> 2028515b
                 setIsCheckingDataBeforeGoNext(false);
                 Navigation.navigate(ROUTES.MERGE_TRANSACTION_CONFIRMATION_PAGE.getRoute(transactionID, Navigation.getActiveRoute()));
                 return;
@@ -170,18 +142,11 @@
         targetTransaction?.reportID,
         targetTransactionThreadReport,
         transactionID,
-<<<<<<< HEAD
-        targetTransactionReportMetadata,
-        targetTransactionReportActions,
-        currentUserEmail,
-        targetTransaction?.transactionID,
-=======
         hasOnceLoadedTransactionThreadReportActions,
         iouActionForTargetTransaction,
         currentUserEmail,
         targetTransaction?.transactionID,
         createTargetTransactionThreadReport,
->>>>>>> 2028515b
     ]);
 
     // Handle selection
