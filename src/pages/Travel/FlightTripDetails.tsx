--- conflicted
+++ resolved
@@ -67,10 +67,7 @@
                 title={`${reservation.company?.longName} ${CONST.DOT_SEPARATOR} ${reservation.route?.airlineCode}`}
                 copyValue={`${reservation.company?.longName} ${CONST.DOT_SEPARATOR} ${reservation.route?.airlineCode}`}
                 copyable
-<<<<<<< HEAD
-=======
                 interactive={false}
->>>>>>> ada8947f
             />
             <MenuItemWithTopDescription
                 description={translate('common.date')}
@@ -130,12 +127,8 @@
                             description={translate('travel.flightDetails.recordLocator')}
                             title={reservation.confirmations?.at(0)?.value}
                             copyValue={reservation.confirmations?.at(0)?.value}
-<<<<<<< HEAD
-                            copyable
-=======
                             copyable={!!reservation.confirmations?.at(0)?.value?.length}
                             interactive={false}
->>>>>>> ada8947f
                         />
                     </View>
                 )}
