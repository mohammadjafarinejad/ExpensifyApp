--- conflicted
+++ resolved
@@ -38,18 +38,7 @@
 
     const scrollViewRef = useRef<RNScrollView>(null);
 
-<<<<<<< HEAD
-    const scrollToBottom = () => {
-        // eslint-disable-next-line @typescript-eslint/no-deprecated
-        InteractionManager.runAfterInteractions(() => {
-            scrollViewRef.current?.scrollToEnd({animated: true});
-        });
-    };
-
-    useEffect(() => {
-=======
     const handleOnContentSizeChange = useCallback(() => {
->>>>>>> b6ece5f9
         if (!shouldScrollToBottom) {
             return;
         }
