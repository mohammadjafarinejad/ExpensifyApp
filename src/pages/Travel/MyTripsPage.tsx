import React from 'react';
import HeaderWithBackButton from '@components/HeaderWithBackButton';
import ScreenWrapper from '@components/ScreenWrapper';
import useLocalize from '@hooks/useLocalize';
<<<<<<< HEAD
import usePermissions from '@hooks/usePermissions';
import CONFIG from '@src/CONFIG';
import CONST from '@src/CONST';
=======
>>>>>>> aa438f62
import ManageTrips from './ManageTrips';

function MyTripsPage() {
    const {translate} = useLocalize();
<<<<<<< HEAD
    const {isBetaEnabled} = usePermissions();
=======
>>>>>>> aa438f62

    return (
        <ScreenWrapper
            includeSafeAreaPaddingBottom={false}
            shouldEnablePickerAvoiding={false}
            shouldEnableMaxHeight
            testID={MyTripsPage.displayName}
            shouldShowOfflineIndicatorInWideScreen
        >
<<<<<<< HEAD
            <FullPageNotFoundView
                shouldForceFullScreen
                shouldShow={!isBetaEnabled(CONST.BETAS.SPOTNANA_TRAVEL) && !CONFIG.IS_HYBRID_APP}
            >
                <HeaderWithBackButton
                    title={translate('travel.header')}
                    shouldShowBackButton
                />
                <ManageTrips />
            </FullPageNotFoundView>
=======
            <HeaderWithBackButton
                title={translate('travel.header')}
                shouldShowBackButton
            />
            <ManageTrips />
>>>>>>> aa438f62
        </ScreenWrapper>
    );
}

MyTripsPage.displayName = 'MyTripsPage';

export default MyTripsPage;<|MERGE_RESOLUTION|>--- conflicted
+++ resolved
@@ -2,20 +2,10 @@
 import HeaderWithBackButton from '@components/HeaderWithBackButton';
 import ScreenWrapper from '@components/ScreenWrapper';
 import useLocalize from '@hooks/useLocalize';
-<<<<<<< HEAD
-import usePermissions from '@hooks/usePermissions';
-import CONFIG from '@src/CONFIG';
-import CONST from '@src/CONST';
-=======
->>>>>>> aa438f62
 import ManageTrips from './ManageTrips';
 
 function MyTripsPage() {
     const {translate} = useLocalize();
-<<<<<<< HEAD
-    const {isBetaEnabled} = usePermissions();
-=======
->>>>>>> aa438f62
 
     return (
         <ScreenWrapper
@@ -25,24 +15,11 @@
             testID={MyTripsPage.displayName}
             shouldShowOfflineIndicatorInWideScreen
         >
-<<<<<<< HEAD
-            <FullPageNotFoundView
-                shouldForceFullScreen
-                shouldShow={!isBetaEnabled(CONST.BETAS.SPOTNANA_TRAVEL) && !CONFIG.IS_HYBRID_APP}
-            >
-                <HeaderWithBackButton
-                    title={translate('travel.header')}
-                    shouldShowBackButton
-                />
-                <ManageTrips />
-            </FullPageNotFoundView>
-=======
             <HeaderWithBackButton
                 title={translate('travel.header')}
                 shouldShowBackButton
             />
             <ManageTrips />
->>>>>>> aa438f62
         </ScreenWrapper>
     );
 }
