--- conflicted
+++ resolved
@@ -29,11 +29,7 @@
 function TravelTerms({route}: TravelTermsPageProps) {
     const styles = useThemeStyles();
     const {translate} = useLocalize();
-<<<<<<< HEAD
-    const {isBetaEnabled, isBlockedFromSpotnanaTravel} = usePermissions();
-=======
     const {isBlockedFromSpotnanaTravel} = usePermissions();
->>>>>>> aa438f62
     const [hasAcceptedTravelTerms, setHasAcceptedTravelTerms] = useState(false);
     const [errorMessage, setErrorMessage] = useState('');
     const [travelProvisioning] = useOnyx(ONYXKEYS.TRAVEL_PROVISIONING, {canBeMissing: true});
@@ -85,11 +81,7 @@
             shouldEnableMaxHeight
             testID={TravelTerms.displayName}
         >
-<<<<<<< HEAD
-            <FullPageNotFoundView shouldShow={!CONFIG.IS_HYBRID_APP && (!isBetaEnabled(CONST.BETAS.SPOTNANA_TRAVEL) || isBlockedFromSpotnanaTravel)}>
-=======
             <FullPageNotFoundView shouldShow={!CONFIG.IS_HYBRID_APP && isBlockedFromSpotnanaTravel}>
->>>>>>> aa438f62
                 <HeaderWithBackButton
                     title={translate('travel.termsAndConditions.header')}
                     onBackButtonPress={() => Navigation.goBack()}
