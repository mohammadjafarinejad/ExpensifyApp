import type {StackScreenProps} from '@react-navigation/stack';
<<<<<<< HEAD
import React, {useCallback, useEffect, useState} from 'react';
import {Linking, View} from 'react-native';
=======
import React, {useEffect, useState} from 'react';
import {View} from 'react-native';
>>>>>>> d44598e4
import {ScrollView} from 'react-native-gesture-handler';
import FullPageNotFoundView from '@components/BlockingViews/FullPageNotFoundView';
import CheckboxWithLabel from '@components/CheckboxWithLabel';
import ConfirmModal from '@components/ConfirmModal';
import FormAlertWithSubmitButton from '@components/FormAlertWithSubmitButton';
import HeaderWithBackButton from '@components/HeaderWithBackButton';
import RenderHTML from '@components/RenderHTML';
import ScreenWrapper from '@components/ScreenWrapper';
import Text from '@components/Text';
import useLocalize from '@hooks/useLocalize';
import useOnyx from '@hooks/useOnyx';
import usePermissions from '@hooks/usePermissions';
import useThemeStyles from '@hooks/useThemeStyles';
import {buildTravelDotURL} from '@libs/actions/Link';
import * as Report from '@libs/actions/Report';
import {acceptSpotnanaTerms, cleanupTravelProvisioningSession} from '@libs/actions/Travel';
import asyncOpenURL from '@libs/asyncOpenURL';
import {getLatestErrorMessage} from '@libs/ErrorUtils';
import Navigation from '@libs/Navigation/Navigation';
import type {TravelNavigatorParamList} from '@libs/Navigation/types';
import CONFIG from '@src/CONFIG';
import CONST from '@src/CONST';
import ONYXKEYS from '@src/ONYXKEYS';
import ROUTES from '@src/ROUTES';
import type SCREENS from '@src/SCREENS';
import { addComment } from '@libs/actions/Report';
import {RocketDude} from '@components/Icon/Illustrations';
import useStyleUtils from '@hooks/useStyleUtils';
import colors from '@styles/theme/colors';

type TravelTermsPageProps = StackScreenProps<TravelNavigatorParamList, typeof SCREENS.TRAVEL.TCS>;

function TravelTerms({route}: TravelTermsPageProps) {
    const styles = useThemeStyles();
    const {translate} = useLocalize();
    const StyleUtils = useStyleUtils();
    const {isBetaEnabled} = usePermissions();
    const isBlockedFromSpotnanaTravel = isBetaEnabled(CONST.BETAS.PREVENT_SPOTNANA_TRAVEL);
    const [hasAcceptedTravelTerms, setHasAcceptedTravelTerms] = useState(false);
    const [errorMessage, setErrorMessage] = useState('');
    const [showVerifyCompanyModal, setShowVerifyCompanyModal] = useState(false);
    let [travelProvisioning] = useOnyx(ONYXKEYS.TRAVEL_PROVISIONING, {canBeMissing: true});

    const isLoading = travelProvisioning?.isLoading;
    const domain = route.params.domain === CONST.TRAVEL.DEFAULT_DOMAIN ? undefined : route.params.domain;

    const [account] = useOnyx(ONYXKEYS.ACCOUNT);
    const [conciergeReportID] = useOnyx(ONYXKEYS.CONCIERGE_REPORT_ID);

    const createTravelEnablementIssue = useCallback(() => {
        const message = translate('travel.verifyCompany.conciergeMessage', {domain: account?.primaryLogin?.split('@')[1] || ''});
        
        if (conciergeReportID) {
            // If we have the Concierge report ID, add the comment directly
            addComment(conciergeReportID, message, CONST.DEFAULT_TIME_ZONE);
            Navigation.navigate(ROUTES.REPORT_WITH_ID.getRoute(conciergeReportID));
        } else {
            // If we don't have the Concierge report ID yet, navigate to create it first
            Report.navigateToConciergeChat();
        }
    }, [translate, account?.primaryLogin, conciergeReportID]);

    useEffect(() => {
        if (travelProvisioning?.error === CONST.TRAVEL.PROVISIONING.ERROR_PERMISSION_DENIED && domain) {
            Navigation.navigate(ROUTES.TRAVEL_DOMAIN_PERMISSION_INFO.getRoute(domain));
            cleanupTravelProvisioningSession();
        }

        if (travelProvisioning?.error === CONST.TRAVEL.PROVISIONING.ERROR_TRAVEL_ENABLEMENT_FAILED) {
            setShowVerifyCompanyModal(true);
            cleanupTravelProvisioningSession();
        }
        
        if (travelProvisioning?.spotnanaToken) {
            Navigation.closeRHPFlow();
            cleanupTravelProvisioningSession();
        }
        if (travelProvisioning?.errors && !travelProvisioning?.error) {
            setErrorMessage(getLatestErrorMessage(travelProvisioning));
        }
    }, [travelProvisioning, domain, setShowVerifyCompanyModal]);

    const toggleTravelTerms = () => {
        setHasAcceptedTravelTerms(!hasAcceptedTravelTerms);
    };

    useEffect(() => {
        if (!hasAcceptedTravelTerms) {
            return;
        }

        setErrorMessage('');
    }, [hasAcceptedTravelTerms]);

    // Add beta support for FullPageNotFound that is universal across travel pages
    return (
        <>
            <ScreenWrapper
                shouldEnableMaxHeight
                testID={TravelTerms.displayName}
            >
                <FullPageNotFoundView shouldShow={!CONFIG.IS_HYBRID_APP && isBlockedFromSpotnanaTravel}>
                    <HeaderWithBackButton
                        title={translate('travel.termsAndConditions.header')}
                        onBackButtonPress={() => Navigation.goBack()}
                    />
                    <ScrollView contentContainerStyle={[styles.flexGrow1, styles.ph5, styles.pb5]}>
                        <View style={styles.flex1}>
                            <Text style={styles.headerAnonymousFooter}>{`${translate('travel.termsAndConditions.title')}`}</Text>
                            <View style={[styles.renderHTML, styles.mt4]}>
                                <RenderHTML html={translate('travel.termsAndConditions.subtitle')} />
                            </View>
                            <CheckboxWithLabel
                                style={styles.mt6}
                                accessibilityLabel={translate('travel.termsAndConditions.label')}
                                onInputChange={toggleTravelTerms}
                                label={translate('travel.termsAndConditions.label')}
                            />
                        </View>

                        <FormAlertWithSubmitButton
                            buttonText={translate('common.continue')}
                            isDisabled={!hasAcceptedTravelTerms}
                            onSubmit={() => {
                                if (!hasAcceptedTravelTerms) {
                                    setErrorMessage(translate('travel.termsAndConditions.error'));
                                    return;
                                }
                                if (errorMessage) {
                                    setErrorMessage('');
                                }

                                acceptSpotnanaTerms(domain);
                            }}
                            message={errorMessage}
                            isAlertVisible={!!errorMessage}
                            containerStyles={[styles.mh0, styles.mt5]}
                            isLoading={isLoading}
                        />
<<<<<<< HEAD
                    </ScrollView>
                </FullPageNotFoundView>
            </ScreenWrapper>
            
            <ConfirmModal
                isVisible={showVerifyCompanyModal}
                onConfirm={() => {
                    createTravelEnablementIssue();
                    setShowVerifyCompanyModal(false);
                }}
                onCancel={() => {
                    setShowVerifyCompanyModal(false);
                }}
                title={translate('travel.verifyCompany.title')}
                titleStyles={styles.textHeadlineH1}
                titleContainerStyles={styles.mb2}
                prompt={translate('travel.verifyCompany.message')}
                promptStyles={styles.mb2}
                confirmText={translate('travel.verifyCompany.confirmText')}
                shouldShowCancelButton={false}
                image={RocketDude}
                imageStyles={StyleUtils.getBackgroundColorStyle(colors.ice600)}
            />
        </>
=======
                    </View>

                    <FormAlertWithSubmitButton
                        buttonText={translate('common.continue')}
                        isDisabled={!hasAcceptedTravelTerms}
                        onSubmit={() => {
                            if (!hasAcceptedTravelTerms) {
                                setErrorMessage(translate('travel.termsAndConditions.error'));
                                return;
                            }
                            if (errorMessage) {
                                setErrorMessage('');
                            }

                            asyncOpenURL(
                                acceptSpotnanaTerms(domain).then((response) => {
                                    if (response?.jsonCode !== 200) {
                                        return Promise.reject();
                                    }
                                    if (response?.spotnanaToken) {
                                        return buildTravelDotURL(response.spotnanaToken, response.isTestAccount ?? false);
                                    }
                                }),
                                (travelDotURL) => travelDotURL ?? '',
                            );
                        }}
                        message={errorMessage}
                        isAlertVisible={!!errorMessage}
                        containerStyles={[styles.mh0, styles.mt5]}
                        isLoading={isLoading}
                    />
                </ScrollView>
            </FullPageNotFoundView>
        </ScreenWrapper>
>>>>>>> d44598e4
    );
}

TravelTerms.displayName = 'TravelMenu';

export default TravelTerms;<|MERGE_RESOLUTION|>--- conflicted
+++ resolved
@@ -1,11 +1,6 @@
 import type {StackScreenProps} from '@react-navigation/stack';
-<<<<<<< HEAD
 import React, {useCallback, useEffect, useState} from 'react';
-import {Linking, View} from 'react-native';
-=======
-import React, {useEffect, useState} from 'react';
 import {View} from 'react-native';
->>>>>>> d44598e4
 import {ScrollView} from 'react-native-gesture-handler';
 import FullPageNotFoundView from '@components/BlockingViews/FullPageNotFoundView';
 import CheckboxWithLabel from '@components/CheckboxWithLabel';
@@ -57,7 +52,7 @@
 
     const createTravelEnablementIssue = useCallback(() => {
         const message = translate('travel.verifyCompany.conciergeMessage', {domain: account?.primaryLogin?.split('@')[1] || ''});
-        
+
         if (conciergeReportID) {
             // If we have the Concierge report ID, add the comment directly
             addComment(conciergeReportID, message, CONST.DEFAULT_TIME_ZONE);
@@ -78,7 +73,7 @@
             setShowVerifyCompanyModal(true);
             cleanupTravelProvisioningSession();
         }
-        
+
         if (travelProvisioning?.spotnanaToken) {
             Navigation.closeRHPFlow();
             cleanupTravelProvisioningSession();
@@ -138,18 +133,27 @@
                                     setErrorMessage('');
                                 }
 
-                                acceptSpotnanaTerms(domain);
+                                asyncOpenURL(
+                                acceptSpotnanaTerms(domain).then((response) => {
+                                    if (response?.jsonCode !== 200) {
+                                        return Promise.reject();
+                                    }
+                                    if (response?.spotnanaToken) {
+                                        return buildTravelDotURL(response.spotnanaToken, response.isTestAccount ?? false);
+                                    }
+                                }),
+                                (travelDotURL) => travelDotURL ?? '',
+                            );
                             }}
                             message={errorMessage}
                             isAlertVisible={!!errorMessage}
                             containerStyles={[styles.mh0, styles.mt5]}
                             isLoading={isLoading}
                         />
-<<<<<<< HEAD
                     </ScrollView>
                 </FullPageNotFoundView>
             </ScreenWrapper>
-            
+
             <ConfirmModal
                 isVisible={showVerifyCompanyModal}
                 onConfirm={() => {
@@ -170,42 +174,6 @@
                 imageStyles={StyleUtils.getBackgroundColorStyle(colors.ice600)}
             />
         </>
-=======
-                    </View>
-
-                    <FormAlertWithSubmitButton
-                        buttonText={translate('common.continue')}
-                        isDisabled={!hasAcceptedTravelTerms}
-                        onSubmit={() => {
-                            if (!hasAcceptedTravelTerms) {
-                                setErrorMessage(translate('travel.termsAndConditions.error'));
-                                return;
-                            }
-                            if (errorMessage) {
-                                setErrorMessage('');
-                            }
-
-                            asyncOpenURL(
-                                acceptSpotnanaTerms(domain).then((response) => {
-                                    if (response?.jsonCode !== 200) {
-                                        return Promise.reject();
-                                    }
-                                    if (response?.spotnanaToken) {
-                                        return buildTravelDotURL(response.spotnanaToken, response.isTestAccount ?? false);
-                                    }
-                                }),
-                                (travelDotURL) => travelDotURL ?? '',
-                            );
-                        }}
-                        message={errorMessage}
-                        isAlertVisible={!!errorMessage}
-                        containerStyles={[styles.mh0, styles.mt5]}
-                        isLoading={isLoading}
-                    />
-                </ScrollView>
-            </FullPageNotFoundView>
-        </ScreenWrapper>
->>>>>>> d44598e4
     );
 }
 
