import {useRoute} from '@react-navigation/native';
import React, {memo} from 'react';
import {View} from 'react-native';
import type {OnyxEntry} from 'react-native-onyx';
import {useOnyx} from 'react-native-onyx';
import Button from '@components/Button';
import CaretWrapper from '@components/CaretWrapper';
import ConfirmModal from '@components/ConfirmModal';
import DisplayNames from '@components/DisplayNames';
import Icon from '@components/Icon';
import * as Expensicons from '@components/Icon/Expensicons';
import {FallbackAvatar} from '@components/Icon/Expensicons';
import MultipleAvatars from '@components/MultipleAvatars';
import OfflineWithFeedback from '@components/OfflineWithFeedback';
import ParentNavigationSubtitle from '@components/ParentNavigationSubtitle';
import PressableWithoutFeedback from '@components/Pressable/PressableWithoutFeedback';
import ReportHeaderSkeletonView from '@components/ReportHeaderSkeletonView';
import SearchButton from '@components/Search/SearchRouter/SearchButton';
import SubscriptAvatar from '@components/SubscriptAvatar';
import TaskHeaderActionButton from '@components/TaskHeaderActionButton';
import Text from '@components/Text';
import Tooltip from '@components/Tooltip';
import useLocalize from '@hooks/useLocalize';
import usePolicy from '@hooks/usePolicy';
import useResponsiveLayout from '@hooks/useResponsiveLayout';
import useTheme from '@hooks/useTheme';
import useThemeStyles from '@hooks/useThemeStyles';
import Navigation from '@libs/Navigation/Navigation';
import * as OptionsListUtils from '@libs/OptionsListUtils';
import Parser from '@libs/Parser';
import * as ReportUtils from '@libs/ReportUtils';
import FreeTrial from '@pages/settings/Subscription/FreeTrial';
import * as Report from '@userActions/Report';
import * as Session from '@userActions/Session';
import * as Task from '@userActions/Task';
import CONST from '@src/CONST';
import ONYXKEYS from '@src/ONYXKEYS';
import ROUTES from '@src/ROUTES';
import SCREENS from '@src/SCREENS';
import type * as OnyxTypes from '@src/types/onyx';
import type {Icon as IconType} from '@src/types/onyx/OnyxCommon';
import {isEmptyObject} from '@src/types/utils/EmptyObject';

type HeaderViewProps = {
    /** Toggles the navigationMenu open and closed */
    onNavigationMenuButtonClicked: () => void;

    /** The report currently being looked at */
    report: OnyxEntry<OnyxTypes.Report>;

    /** The report action the transaction is tied to from the parent report */
    parentReportAction: OnyxEntry<OnyxTypes.ReportAction> | null;

    /** The reportID of the current report */
    reportID: string;

    /** Whether we should display the header as in narrow layout */
    shouldUseNarrowLayout?: boolean;
};

const fallbackIcon: IconType = {
    source: FallbackAvatar,
    type: CONST.ICON_TYPE_AVATAR,
    name: '',
    id: -1,
};

function HeaderView({report, parentReportAction, reportID, onNavigationMenuButtonClicked, shouldUseNarrowLayout = false}: HeaderViewProps) {
    // eslint-disable-next-line rulesdir/prefer-shouldUseNarrowLayout-instead-of-isSmallScreenWidth
    const {isSmallScreenWidth} = useResponsiveLayout();
    const route = useRoute();
    const [isDeleteTaskConfirmModalVisible, setIsDeleteTaskConfirmModalVisible] = React.useState(false);
    const [invoiceReceiverPolicy] = useOnyx(
        `${ONYXKEYS.COLLECTION.POLICY}${report?.invoiceReceiver && 'policyID' in report.invoiceReceiver ? report.invoiceReceiver.policyID : CONST.DEFAULT_NUMBER_ID}`,
    );
    // eslint-disable-next-line @typescript-eslint/prefer-nullish-coalescing
<<<<<<< HEAD
    const [parentReport] = useOnyx(`${ONYXKEYS.COLLECTION.REPORT}${report?.parentReportID || report?.reportID || undefined}`);
=======
    const [parentReport] = useOnyx(`${ONYXKEYS.COLLECTION.REPORT}${report?.parentReportID || report?.reportID || CONST.DEFAULT_NUMBER_ID}`);
>>>>>>> 9ac63569
    const policy = usePolicy(report?.policyID);
    const [personalDetails] = useOnyx(ONYXKEYS.PERSONAL_DETAILS_LIST);

    const {translate} = useLocalize();
    const theme = useTheme();
    const styles = useThemeStyles();
    const isSelfDM = ReportUtils.isSelfDM(report);
    const isGroupChat = ReportUtils.isGroupChat(report) || ReportUtils.isDeprecatedGroupDM(report);

    const participants = ReportUtils.getParticipantsAccountIDsForDisplay(report, false, true).slice(0, 5);
    const isMultipleParticipant = participants.length > 1;

    const participantPersonalDetails = OptionsListUtils.getPersonalDetailsForAccountIDs(participants, personalDetails);
    const displayNamesWithTooltips = ReportUtils.getDisplayNamesWithTooltips(participantPersonalDetails, isMultipleParticipant, undefined, isSelfDM);

    const isChatThread = ReportUtils.isChatThread(report);
    const isChatRoom = ReportUtils.isChatRoom(report);
    const isPolicyExpenseChat = ReportUtils.isPolicyExpenseChat(report);
    const isTaskReport = ReportUtils.isTaskReport(report);
    const reportHeaderData = !isTaskReport && !isChatThread && report?.parentReportID ? parentReport : report;
    // Use sorted display names for the title for group chats on native small screen widths
    const title = ReportUtils.getReportName(reportHeaderData, policy, parentReportAction, personalDetails, invoiceReceiverPolicy);
    const subtitle = ReportUtils.getChatRoomSubtitle(reportHeaderData);
    const parentNavigationSubtitleData = ReportUtils.getParentNavigationSubtitle(reportHeaderData);
    const reportDescription = Parser.htmlToText(ReportUtils.getReportDescription(report));
    const policyName = ReportUtils.getPolicyName(report, true);
    const policyDescription = ReportUtils.getPolicyDescriptionText(policy);
    const isPersonalExpenseChat = isPolicyExpenseChat && ReportUtils.isCurrentUserSubmitter(report?.reportID);
    const shouldShowSubtitle = () => {
        if (!subtitle) {
            return false;
        }
        if (isChatRoom) {
            return !reportDescription;
        }
        if (isPolicyExpenseChat) {
            return !policyDescription;
        }
        return true;
    };

    const join = Session.checkIfActionIsAllowed(() => Report.joinRoom(report));

    const canJoin = ReportUtils.canJoinChat(report, parentReportAction, policy);

    const joinButton = (
        <Button
            success
            text={translate('common.join')}
            onPress={join}
        />
    );

    const renderAdditionalText = () => {
        if (shouldShowSubtitle() || isPersonalExpenseChat || !policyName || !isEmptyObject(parentNavigationSubtitleData) || isSelfDM) {
            return null;
        }
        return (
            <>
                <Text style={[styles.sidebarLinkText, styles.textLabelSupporting]}> {translate('threads.in')} </Text>
                <Text style={[styles.sidebarLinkText, styles.textLabelSupporting, styles.textStrong]}>{policyName}</Text>
            </>
        );
    };

    const shouldShowSubscript = ReportUtils.shouldReportShowSubscript(report);
    const defaultSubscriptSize = ReportUtils.isExpenseRequest(report) ? CONST.AVATAR_SIZE.SMALL_NORMAL : CONST.AVATAR_SIZE.DEFAULT;
    const icons = ReportUtils.getIcons(reportHeaderData, personalDetails, null, '', -1, policy, invoiceReceiverPolicy);
    const brickRoadIndicator = ReportUtils.hasReportNameError(report) ? CONST.BRICK_ROAD_INDICATOR_STATUS.ERROR : '';
    const shouldDisableDetailPage = ReportUtils.shouldDisableDetailPage(report);
    const shouldUseGroupTitle = isGroupChat && (!!report?.reportName || !isMultipleParticipant);
    const isLoading = !report?.reportID || !title;
    const isParentReportLoading = !!report?.parentReportID && !parentReport;

    const isReportInRHP = route.name === SCREENS.SEARCH.REPORT_RHP;
    const shouldDisplaySearchRouter = !isReportInRHP || isSmallScreenWidth;
    const [onboardingPurposeSelected] = useOnyx(ONYXKEYS.ONBOARDING_PURPOSE_SELECTED);
    const isChatUsedForOnboarding = ReportUtils.isChatUsedForOnboarding(report, onboardingPurposeSelected);

    return (
        <View
            style={[styles.borderBottom]}
            dataSet={{dragArea: true}}
        >
            <View style={[styles.appContentHeader, !shouldUseNarrowLayout && styles.headerBarDesktopHeight]}>
                {isLoading ? (
                    <ReportHeaderSkeletonView onBackButtonPress={onNavigationMenuButtonClicked} />
                ) : (
                    <View style={[styles.appContentHeaderTitle, !shouldUseNarrowLayout && !isLoading && styles.pl5]}>
                        {shouldUseNarrowLayout && (
                            <PressableWithoutFeedback
                                onPress={onNavigationMenuButtonClicked}
                                style={styles.LHNToggle}
                                accessibilityHint={translate('accessibilityHints.navigateToChatsList')}
                                accessibilityLabel={translate('common.back')}
                                role={CONST.ROLE.BUTTON}
                            >
                                <Tooltip
                                    text={translate('common.back')}
                                    shiftVertical={4}
                                >
                                    <View>
                                        <Icon
                                            src={Expensicons.BackArrow}
                                            fill={theme.icon}
                                        />
                                    </View>
                                </Tooltip>
                            </PressableWithoutFeedback>
                        )}
                        <View style={[styles.flex1, styles.flexRow, styles.alignItemsCenter, styles.justifyContentBetween]}>
                            <PressableWithoutFeedback
                                onPress={() => ReportUtils.navigateToDetailsPage(report, Navigation.getReportRHPActiveRoute())}
                                style={[styles.flexRow, styles.alignItemsCenter, styles.flex1]}
                                disabled={shouldDisableDetailPage}
                                accessibilityLabel={title}
                                role={CONST.ROLE.BUTTON}
                            >
                                {shouldShowSubscript ? (
                                    <SubscriptAvatar
                                        mainAvatar={icons.at(0) ?? fallbackIcon}
                                        secondaryAvatar={icons.at(1)}
                                        size={defaultSubscriptSize}
                                    />
                                ) : (
                                    <OfflineWithFeedback pendingAction={report?.pendingFields?.avatar}>
                                        <MultipleAvatars icons={icons} />
                                    </OfflineWithFeedback>
                                )}
                                <View
                                    fsClass="fs-unmask"
                                    style={[styles.flex1, styles.flexColumn]}
                                >
                                    <CaretWrapper>
                                        <DisplayNames
                                            fullTitle={title}
                                            displayNamesWithTooltips={displayNamesWithTooltips}
                                            tooltipEnabled
                                            numberOfLines={1}
                                            textStyles={[styles.headerText, styles.pre]}
                                            shouldUseFullTitle={isChatRoom || isPolicyExpenseChat || isChatThread || isTaskReport || shouldUseGroupTitle}
                                            renderAdditionalText={renderAdditionalText}
                                        />
                                    </CaretWrapper>
                                    {!isEmptyObject(parentNavigationSubtitleData) && (
                                        <ParentNavigationSubtitle
                                            parentNavigationSubtitleData={parentNavigationSubtitleData}
                                            parentReportID={report?.parentReportID}
                                            parentReportActionID={report?.parentReportActionID}
                                            pressableStyles={[styles.alignSelfStart, styles.mw100]}
                                        />
                                    )}
                                    {shouldShowSubtitle() && (
                                        <Text
                                            style={[styles.sidebarLinkText, styles.optionAlternateText, styles.textLabelSupporting]}
                                            numberOfLines={1}
                                        >
                                            {subtitle}
                                        </Text>
                                    )}
                                    {isChatRoom && !!reportDescription && isEmptyObject(parentNavigationSubtitleData) && (
                                        <PressableWithoutFeedback
                                            onPress={() => {
                                                const activeRoute = Navigation.getReportRHPActiveRoute();
                                                if (ReportUtils.canEditReportDescription(report, policy)) {
                                                    Navigation.navigate(ROUTES.REPORT_DESCRIPTION.getRoute(reportID, activeRoute));
                                                    return;
                                                }
                                                Navigation.navigate(ROUTES.REPORT_WITH_ID_DETAILS.getRoute(reportID, activeRoute));
                                            }}
                                            style={[styles.alignSelfStart, styles.mw100]}
                                            accessibilityLabel={translate('reportDescriptionPage.roomDescription')}
                                        >
                                            <Text
                                                style={[styles.sidebarLinkText, styles.optionAlternateText, styles.textLabelSupporting]}
                                                numberOfLines={1}
                                            >
                                                {reportDescription}
                                            </Text>
                                        </PressableWithoutFeedback>
                                    )}
                                    {isPolicyExpenseChat && !!policyDescription && isEmptyObject(parentNavigationSubtitleData) && (
                                        <PressableWithoutFeedback
                                            onPress={() => {
                                                if (ReportUtils.canEditPolicyDescription(policy)) {
                                                    Navigation.navigate(ROUTES.WORKSPACE_PROFILE_DESCRIPTION.getRoute(report.policyID));
                                                    return;
                                                }
                                                Navigation.navigate(ROUTES.REPORT_WITH_ID_DETAILS.getRoute(reportID, Navigation.getReportRHPActiveRoute()));
                                            }}
                                            style={[styles.alignSelfStart, styles.mw100]}
                                            accessibilityLabel={translate('workspace.editor.descriptionInputLabel')}
                                        >
                                            <Text
                                                style={[styles.sidebarLinkText, styles.optionAlternateText, styles.textLabelSupporting]}
                                                numberOfLines={1}
                                            >
                                                {policyDescription}
                                            </Text>
                                        </PressableWithoutFeedback>
                                    )}
                                </View>
                                {brickRoadIndicator === CONST.BRICK_ROAD_INDICATOR_STATUS.ERROR && (
                                    <View style={[styles.alignItemsCenter, styles.justifyContentCenter]}>
                                        <Icon
                                            src={Expensicons.DotIndicator}
                                            fill={theme.danger}
                                        />
                                    </View>
                                )}
                            </PressableWithoutFeedback>
                            <View style={[styles.reportOptions, styles.flexRow, styles.alignItemsCenter]}>
                                {!shouldUseNarrowLayout && isChatUsedForOnboarding && <FreeTrial pressable />}
                                {!shouldUseNarrowLayout && ReportUtils.isOpenTaskReport(report, parentReportAction) && <TaskHeaderActionButton report={report} />}
                                {!isParentReportLoading && canJoin && !shouldUseNarrowLayout && joinButton}
                            </View>
                            {shouldDisplaySearchRouter && <SearchButton style={styles.ml2} />}
                        </View>
                        <ConfirmModal
                            isVisible={isDeleteTaskConfirmModalVisible}
                            onConfirm={() => {
                                setIsDeleteTaskConfirmModalVisible(false);
                                Task.deleteTask(report);
                            }}
                            onCancel={() => setIsDeleteTaskConfirmModalVisible(false)}
                            title={translate('task.deleteTask')}
                            prompt={translate('task.deleteConfirmation')}
                            confirmText={translate('common.delete')}
                            cancelText={translate('common.cancel')}
                            danger
                            shouldEnableNewFocusManagement
                        />
                    </View>
                )}
            </View>
            {!isParentReportLoading && !isLoading && canJoin && shouldUseNarrowLayout && <View style={[styles.ph5, styles.pb2]}>{joinButton}</View>}
            {!isLoading && isChatUsedForOnboarding && shouldUseNarrowLayout && (
                <FreeTrial
                    pressable
                    addSpacing
                />
            )}
            {!!report && shouldUseNarrowLayout && ReportUtils.isOpenTaskReport(report, parentReportAction) && (
                <View style={[styles.appBG, styles.pl0]}>
                    <View style={[styles.ph5, styles.pb3]}>
                        <TaskHeaderActionButton report={report} />
                    </View>
                </View>
            )}
        </View>
    );
}

HeaderView.displayName = 'HeaderView';

export default memo(HeaderView);<|MERGE_RESOLUTION|>--- conflicted
+++ resolved
@@ -74,11 +74,7 @@
         `${ONYXKEYS.COLLECTION.POLICY}${report?.invoiceReceiver && 'policyID' in report.invoiceReceiver ? report.invoiceReceiver.policyID : CONST.DEFAULT_NUMBER_ID}`,
     );
     // eslint-disable-next-line @typescript-eslint/prefer-nullish-coalescing
-<<<<<<< HEAD
-    const [parentReport] = useOnyx(`${ONYXKEYS.COLLECTION.REPORT}${report?.parentReportID || report?.reportID || undefined}`);
-=======
     const [parentReport] = useOnyx(`${ONYXKEYS.COLLECTION.REPORT}${report?.parentReportID || report?.reportID || CONST.DEFAULT_NUMBER_ID}`);
->>>>>>> 9ac63569
     const policy = usePolicy(report?.policyID);
     const [personalDetails] = useOnyx(ONYXKEYS.PERSONAL_DETAILS_LIST);
 
