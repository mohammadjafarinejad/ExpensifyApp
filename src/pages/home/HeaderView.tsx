import {useRoute} from '@react-navigation/native';
import {isPast} from 'date-fns';
import React, {memo, useMemo} from 'react';
import {View} from 'react-native';
import type {OnyxEntry} from 'react-native-onyx';
import Button from '@components/Button';
import CaretWrapper from '@components/CaretWrapper';
import ConfirmModal from '@components/ConfirmModal';
import DisplayNames from '@components/DisplayNames';
import Icon from '@components/Icon';
import {BackArrow, DotIndicator, FallbackAvatar} from '@components/Icon/Expensicons';
import LoadingBar from '@components/LoadingBar';
import MultipleAvatars from '@components/MultipleAvatars';
import OfflineWithFeedback from '@components/OfflineWithFeedback';
import OnboardingHelpDropdownButton from '@components/OnboardingHelpDropdownButton';
import ParentNavigationSubtitle from '@components/ParentNavigationSubtitle';
import PressableWithoutFeedback from '@components/Pressable/PressableWithoutFeedback';
import ReportHeaderSkeletonView from '@components/ReportHeaderSkeletonView';
import SearchButton from '@components/Search/SearchRouter/SearchButton';
import HelpButton from '@components/SidePanel/HelpComponents/HelpButton';
import SubscriptAvatar from '@components/SubscriptAvatar';
import TaskHeaderActionButton from '@components/TaskHeaderActionButton';
import Text from '@components/Text';
import Tooltip from '@components/Tooltip';
import useHasTeam2025Pricing from '@hooks/useHasTeam2025Pricing';
import useLastAccessedReport from '@hooks/useLastAccessedReport';
import useLoadingBarVisibility from '@hooks/useLoadingBarVisibility';
import useLocalize from '@hooks/useLocalize';
import useOnyx from '@hooks/useOnyx';
import usePolicy from '@hooks/usePolicy';
import useResponsiveLayout from '@hooks/useResponsiveLayout';
import useSubscriptionPlan from '@hooks/useSubscriptionPlan';
import useTheme from '@hooks/useTheme';
import useThemeStyles from '@hooks/useThemeStyles';
import getNonEmptyStringOnyxID from '@libs/getNonEmptyStringOnyxID';
import Navigation from '@libs/Navigation/Navigation';
import {getPersonalDetailsForAccountIDs} from '@libs/OptionsListUtils';
import Parser from '@libs/Parser';
import {
    canJoinChat,
    canUserPerformWriteAction,
    getChatRoomSubtitle,
    getDisplayNamesWithTooltips,
    getIcons,
    getParentNavigationSubtitle,
    getParticipantsAccountIDsForDisplay,
    getPolicyDescriptionText,
    getPolicyName,
    getReportDescription,
    getReportName,
    hasReportNameError,
    isAdminRoom,
    isArchivedReport,
    isChatRoom as isChatRoomReportUtils,
    isChatThread as isChatThreadReportUtils,
    isChatUsedForOnboarding as isChatUsedForOnboardingReportUtils,
    isCurrentUserSubmitter,
    isDeprecatedGroupDM,
    isExpenseRequest,
    isGroupChat as isGroupChatReportUtils,
    isInvoiceRoom,
    isOpenTaskReport,
    isPolicyExpenseChat as isPolicyExpenseChatReportUtils,
    isSelfDM as isSelfDMReportUtils,
    isTaskReport as isTaskReportReportUtils,
    navigateToDetailsPage,
    shouldDisableDetailPage as shouldDisableDetailPageReportUtils,
    shouldReportShowSubscript,
} from '@libs/ReportUtils';
import {shouldShowDiscountBanner} from '@libs/SubscriptionUtils';
import EarlyDiscountBanner from '@pages/settings/Subscription/CardSection/BillingBanner/EarlyDiscountBanner';
import FreeTrial from '@pages/settings/Subscription/FreeTrial';
import {joinRoom} from '@userActions/Report';
import {callFunctionIfActionIsAllowed} from '@userActions/Session';
import {deleteTask} from '@userActions/Task';
import CONST from '@src/CONST';
import ONYXKEYS from '@src/ONYXKEYS';
import SCREENS from '@src/SCREENS';
import type {Report, ReportAction} from '@src/types/onyx';
import type {Icon as IconType} from '@src/types/onyx/OnyxCommon';
import {isEmptyObject} from '@src/types/utils/EmptyObject';

type HeaderViewProps = {
    /** Toggles the navigationMenu open and closed */
    onNavigationMenuButtonClicked: () => void;

    /** The report currently being looked at */
    report: OnyxEntry<Report>;

    /** The report action the transaction is tied to from the parent report */
    parentReportAction: OnyxEntry<ReportAction> | null;

    /** The reportID of the current report */
    reportID: string | undefined;

    /** Whether we should display the header as in narrow layout */
    shouldUseNarrowLayout?: boolean;
};

const fallbackIcon: IconType = {
    source: FallbackAvatar,
    type: CONST.ICON_TYPE_AVATAR,
    name: '',
    id: -1,
};

function HeaderView({report, parentReportAction, onNavigationMenuButtonClicked, shouldUseNarrowLayout = false}: HeaderViewProps) {
    // eslint-disable-next-line rulesdir/prefer-shouldUseNarrowLayout-instead-of-isSmallScreenWidth
    const {isSmallScreenWidth} = useResponsiveLayout();
    const route = useRoute();
    const [isDeleteTaskConfirmModalVisible, setIsDeleteTaskConfirmModalVisible] = React.useState(false);
    const invoiceReceiverPolicyID = report?.invoiceReceiver && 'policyID' in report.invoiceReceiver ? report.invoiceReceiver.policyID : undefined;
    const [invoiceReceiverPolicy] = useOnyx(`${ONYXKEYS.COLLECTION.POLICY}${invoiceReceiverPolicyID}`, {canBeMissing: true});
    const [parentReport] = useOnyx(`${ONYXKEYS.COLLECTION.REPORT}${getNonEmptyStringOnyxID(report?.parentReportID) ?? getNonEmptyStringOnyxID(report?.reportID)}`, {canBeMissing: true});
    const policy = usePolicy(report?.policyID);
    const [personalDetails] = useOnyx(ONYXKEYS.PERSONAL_DETAILS_LIST, {canBeMissing: true});
    const shouldShowLoadingBar = useLoadingBarVisibility();
    const [firstDayFreeTrial] = useOnyx(ONYXKEYS.NVP_FIRST_DAY_FREE_TRIAL, {canBeMissing: true});
    const [lastDayFreeTrial] = useOnyx(ONYXKEYS.NVP_LAST_DAY_FREE_TRIAL, {canBeMissing: true});
    const [account] = useOnyx(ONYXKEYS.ACCOUNT, {canBeMissing: true});
    const [reportNameValuePairs] = useOnyx(`${ONYXKEYS.COLLECTION.REPORT_NAME_VALUE_PAIRS}${report?.reportID}`, {canBeMissing: true});
    const [reportMetadata] = useOnyx(`${ONYXKEYS.COLLECTION.REPORT_METADATA}${report?.reportID}`, {canBeMissing: true});
<<<<<<< HEAD
    const isReportArchived = useReportIsArchived(report?.reportID);
    const {lastAccessReportID} = useLastAccessedReport(false, false, undefined, report?.reportID);
=======
    const isReportArchived = isArchivedReport(reportNameValuePairs);
>>>>>>> 55fbd881

    const {translate} = useLocalize();
    const theme = useTheme();
    const styles = useThemeStyles();
    const isSelfDM = isSelfDMReportUtils(report);
    const isGroupChat = isGroupChatReportUtils(report) || isDeprecatedGroupDM(report, isReportArchived);
    const [introSelected] = useOnyx(ONYXKEYS.NVP_INTRO_SELECTED, {canBeMissing: true});
    const allParticipants = getParticipantsAccountIDsForDisplay(report, false, true, undefined, reportMetadata);
    const shouldAddEllipsis = allParticipants?.length > CONST.DISPLAY_PARTICIPANTS_LIMIT;
    const participants = allParticipants.slice(0, CONST.DISPLAY_PARTICIPANTS_LIMIT);
    const isMultipleParticipant = participants.length > 1;

    const participantPersonalDetails = getPersonalDetailsForAccountIDs(participants, personalDetails);
    const displayNamesWithTooltips = getDisplayNamesWithTooltips(participantPersonalDetails, isMultipleParticipant, undefined, isSelfDM);

    const isChatThread = isChatThreadReportUtils(report);
    const isChatRoom = isChatRoomReportUtils(report);
    const isPolicyExpenseChat = isPolicyExpenseChatReportUtils(report);
    const isTaskReport = isTaskReportReportUtils(report);
    const reportHeaderData = !isTaskReport && !isChatThread && report?.parentReportID ? parentReport : report;
    // Use sorted display names for the title for group chats on native small screen widths
    const title = getReportName(reportHeaderData, policy, parentReportAction, personalDetails, invoiceReceiverPolicy);
    const subtitle = getChatRoomSubtitle(reportHeaderData);
    const parentNavigationSubtitleData = getParentNavigationSubtitle(reportHeaderData);
    const reportDescription = Parser.htmlToText(getReportDescription(report));
    const policyName = getPolicyName({report, returnEmptyIfNotFound: true});
    const policyDescription = getPolicyDescriptionText(policy);
    const isPersonalExpenseChat = isPolicyExpenseChat && isCurrentUserSubmitter(report);
    const hasTeam2025Pricing = useHasTeam2025Pricing();
    const subscriptionPlan = useSubscriptionPlan();

    const shouldShowSubtitle = () => {
        if (!subtitle) {
            return false;
        }
        if (isInvoiceRoom(reportHeaderData)) {
            return true;
        }
        if (isChatRoom) {
            return !reportDescription;
        }
        if (isPolicyExpenseChat) {
            return !policyDescription;
        }
        return true;
    };

    const shouldShowGuideBooking =
        !!account &&
        account?.guideDetails?.email !== CONST.EMAIL.CONCIERGE &&
        !!account?.guideDetails?.calendarLink &&
        isAdminRoom(report) &&
        !!canUserPerformWriteAction(report) &&
        !isChatThread &&
        introSelected?.companySize !== CONST.ONBOARDING_COMPANY_SIZE.MICRO;

    const join = callFunctionIfActionIsAllowed(() => joinRoom(report));

    const canJoin = canJoinChat(report, parentReportAction, policy, isReportArchived);

    const joinButton = (
        <Button
            success
            text={translate('common.join')}
            onPress={join}
        />
    );

    const renderAdditionalText = () => {
        if (shouldShowSubtitle() || isPersonalExpenseChat || !policyName || !isEmptyObject(parentNavigationSubtitleData) || isSelfDM) {
            return null;
        }
        return (
            <>
                <Text style={[styles.sidebarLinkText, styles.textLabelSupporting]}> {translate('threads.in')} </Text>
                <Text style={[styles.sidebarLinkText, styles.textLabelSupporting, styles.textStrong]}>{policyName}</Text>
            </>
        );
    };

    // If the onboarding report is directly loaded, shouldShowDiscountBanner can return wrong value as it is not
    // linked to the react lifecycle directly. Wait for trial dates to load, before calculating.
    const shouldShowDiscount = useMemo(
        () => shouldShowDiscountBanner(hasTeam2025Pricing, subscriptionPlan) && !isReportArchived,
        // eslint-disable-next-line react-compiler/react-compiler
        // eslint-disable-next-line react-hooks/exhaustive-deps
        [firstDayFreeTrial, lastDayFreeTrial, hasTeam2025Pricing, reportNameValuePairs, subscriptionPlan],
    );

    const shouldShowSubscript = shouldReportShowSubscript(report, isReportArchived);
    const defaultSubscriptSize = isExpenseRequest(report) ? CONST.AVATAR_SIZE.SMALL_NORMAL : CONST.AVATAR_SIZE.DEFAULT;
    const icons = getIcons(reportHeaderData, personalDetails, null, '', -1, policy, invoiceReceiverPolicy, isReportArchived);
    const brickRoadIndicator = hasReportNameError(report) ? CONST.BRICK_ROAD_INDICATOR_STATUS.ERROR : '';
    const shouldDisableDetailPage = shouldDisableDetailPageReportUtils(report);
    const shouldUseGroupTitle = isGroupChat && (!!report?.reportName || !isMultipleParticipant);
    const isLoading = !report?.reportID || !title;
    const isParentReportLoading = !!report?.parentReportID && !parentReport;

    const isReportInRHP = route.name === SCREENS.SEARCH.REPORT_RHP;
    const shouldDisplaySearchRouter = !isReportInRHP || isSmallScreenWidth;
    const [onboardingPurposeSelected] = useOnyx(ONYXKEYS.ONBOARDING_PURPOSE_SELECTED, {canBeMissing: true});
    const isChatUsedForOnboarding = isChatUsedForOnboardingReportUtils(report, onboardingPurposeSelected);
    const shouldShowRegisterForWebinar = introSelected?.companySize === CONST.ONBOARDING_COMPANY_SIZE.MICRO && (isChatUsedForOnboarding || (isAdminRoom(report) && !isChatThread));
    const shouldShowOnBoardingHelpDropdownButton = (shouldShowRegisterForWebinar || shouldShowGuideBooking) && !isReportArchived;
    const shouldShowEarlyDiscountBanner = shouldShowDiscount && isChatUsedForOnboarding;
    const latestScheduledCall = reportNameValuePairs?.calendlyCalls?.at(-1);
    const hasActiveScheduledCall = latestScheduledCall && !isPast(latestScheduledCall.eventTime) && latestScheduledCall.status !== CONST.SCHEDULE_CALL_STATUS.CANCELLED;

    const onboardingHelpDropdownButton = (
        <OnboardingHelpDropdownButton
            reportID={report?.reportID}
            shouldUseNarrowLayout={shouldUseNarrowLayout}
            shouldShowRegisterForWebinar={shouldShowRegisterForWebinar}
            shouldShowGuideBooking={shouldShowGuideBooking}
            hasActiveScheduledCall={hasActiveScheduledCall}
        />
    );

    return (
        <>
            <View
                style={[styles.borderBottom]}
                dataSet={{dragArea: true}}
            >
                <View style={[styles.appContentHeader, styles.pr3]}>
                    {isLoading ? (
                        <ReportHeaderSkeletonView onBackButtonPress={onNavigationMenuButtonClicked} />
                    ) : (
                        <View style={[styles.appContentHeaderTitle, !shouldUseNarrowLayout && !isLoading && styles.pl5]}>
                            {shouldUseNarrowLayout && (
                                <PressableWithoutFeedback
                                    onPress={onNavigationMenuButtonClicked}
                                    style={styles.LHNToggle}
                                    accessibilityHint={translate('accessibilityHints.navigateToChatsList')}
                                    accessibilityLabel={translate('common.back')}
                                    role={CONST.ROLE.BUTTON}
                                >
                                    <Tooltip
                                        text={translate('common.back')}
                                        shiftVertical={4}
                                    >
                                        <View>
                                            <Icon
                                                src={BackArrow}
                                                fill={theme.icon}
                                            />
                                        </View>
                                    </Tooltip>
                                </PressableWithoutFeedback>
                            )}
                            <View style={[styles.flex1, styles.flexRow, styles.alignItemsCenter, styles.justifyContentBetween]}>
                                <PressableWithoutFeedback
                                    onPress={() => navigateToDetailsPage(report, Navigation.getReportRHPActiveRoute(), true)}
                                    style={[styles.flexRow, styles.alignItemsCenter, styles.flex1]}
                                    disabled={shouldDisableDetailPage}
                                    accessibilityLabel={title}
                                    role={CONST.ROLE.BUTTON}
                                >
                                    {shouldShowSubscript ? (
                                        <SubscriptAvatar
                                            mainAvatar={icons.at(0) ?? fallbackIcon}
                                            secondaryAvatar={icons.at(1)}
                                            size={defaultSubscriptSize}
                                        />
                                    ) : (
                                        <OfflineWithFeedback pendingAction={report?.pendingFields?.avatar}>
                                            <MultipleAvatars icons={icons} />
                                        </OfflineWithFeedback>
                                    )}
                                    <View
                                        fsClass="fs-unmask"
                                        style={[styles.flex1, styles.flexColumn]}
                                    >
                                        <CaretWrapper>
                                            <DisplayNames
                                                fullTitle={title}
                                                displayNamesWithTooltips={displayNamesWithTooltips}
                                                tooltipEnabled
                                                numberOfLines={1}
                                                textStyles={[styles.headerText, styles.pre]}
                                                shouldUseFullTitle={isChatRoom || isPolicyExpenseChat || isChatThread || isTaskReport || shouldUseGroupTitle || isReportArchived}
                                                renderAdditionalText={renderAdditionalText}
                                                shouldAddEllipsis={shouldAddEllipsis}
                                            />
                                        </CaretWrapper>
                                        {!isEmptyObject(parentNavigationSubtitleData) && (
                                            <ParentNavigationSubtitle
                                                parentNavigationSubtitleData={parentNavigationSubtitleData}
                                                parentReportID={reportHeaderData?.parentReportID}
                                                parentReportActionID={reportHeaderData?.parentReportActionID}
                                                pressableStyles={[styles.alignSelfStart, styles.mw100]}
                                            />
                                        )}
                                        {shouldShowSubtitle() && (
                                            <Text
                                                style={[styles.sidebarLinkText, styles.optionAlternateText, styles.textLabelSupporting]}
                                                numberOfLines={1}
                                            >
                                                {subtitle}
                                            </Text>
                                        )}
                                        {isChatRoom && !isInvoiceRoom(reportHeaderData) && !!reportDescription && isEmptyObject(parentNavigationSubtitleData) && (
                                            <View style={[styles.alignSelfStart, styles.mw100]}>
                                                <Text
                                                    style={[styles.sidebarLinkText, styles.optionAlternateText, styles.textLabelSupporting]}
                                                    numberOfLines={1}
                                                >
                                                    {reportDescription}
                                                </Text>
                                            </View>
                                        )}
                                        {isPolicyExpenseChat && !!policyDescription && isEmptyObject(parentNavigationSubtitleData) && (
                                            <View style={[styles.alignSelfStart, styles.mw100]}>
                                                <Text
                                                    style={[styles.sidebarLinkText, styles.optionAlternateText, styles.textLabelSupporting]}
                                                    numberOfLines={1}
                                                >
                                                    {policyDescription}
                                                </Text>
                                            </View>
                                        )}
                                    </View>
                                    {brickRoadIndicator === CONST.BRICK_ROAD_INDICATOR_STATUS.ERROR && (
                                        <View style={[styles.alignItemsCenter, styles.justifyContentCenter]}>
                                            <Icon
                                                src={DotIndicator}
                                                fill={theme.danger}
                                            />
                                        </View>
                                    )}
                                </PressableWithoutFeedback>
                                <View style={[styles.reportOptions, styles.flexRow, styles.alignItemsCenter, styles.gap2]}>
                                    {shouldShowOnBoardingHelpDropdownButton && !shouldUseNarrowLayout && onboardingHelpDropdownButton}
                                    {!shouldUseNarrowLayout && !shouldShowDiscount && isChatUsedForOnboarding && (
                                        <FreeTrial
                                            pressable
                                            success={!hasActiveScheduledCall}
                                        />
                                    )}
                                    {!shouldUseNarrowLayout && isOpenTaskReport(report, parentReportAction) && <TaskHeaderActionButton report={report} />}
                                    {!isParentReportLoading && canJoin && !shouldUseNarrowLayout && joinButton}
                                </View>
                                <HelpButton style={styles.ml2} />
                                {shouldDisplaySearchRouter && <SearchButton />}
                            </View>
                            <ConfirmModal
                                isVisible={isDeleteTaskConfirmModalVisible}
                                onConfirm={() => {
                                    setIsDeleteTaskConfirmModalVisible(false);
                                    deleteTask(report, lastAccessReportID);
                                }}
                                onCancel={() => setIsDeleteTaskConfirmModalVisible(false)}
                                title={translate('task.deleteTask')}
                                prompt={translate('task.deleteConfirmation')}
                                confirmText={translate('common.delete')}
                                cancelText={translate('common.cancel')}
                                danger
                                shouldEnableNewFocusManagement
                            />
                        </View>
                    )}
                </View>
                {!isParentReportLoading && !isLoading && canJoin && shouldUseNarrowLayout && <View style={[styles.ph5, styles.pb2]}>{joinButton}</View>}
                <View style={shouldShowOnBoardingHelpDropdownButton && [styles.flexRow, styles.alignItemsCenter, styles.gap1, styles.ph5]}>
                    {!shouldShowEarlyDiscountBanner && shouldShowOnBoardingHelpDropdownButton && shouldUseNarrowLayout && (
                        <View style={[styles.flex1, styles.pb3]}>{onboardingHelpDropdownButton}</View>
                    )}
                    {!isLoading && !shouldShowDiscount && isChatUsedForOnboarding && shouldUseNarrowLayout && (
                        <FreeTrial
                            pressable
                            addSpacing
                            success={!hasActiveScheduledCall}
                            inARow={shouldShowOnBoardingHelpDropdownButton}
                        />
                    )}
                </View>
                {!!report && shouldUseNarrowLayout && isOpenTaskReport(report, parentReportAction) && (
                    <View style={[styles.appBG, styles.pl0]}>
                        <View style={[styles.ph5, styles.pb3]}>
                            <TaskHeaderActionButton report={report} />
                        </View>
                    </View>
                )}
                <LoadingBar shouldShow={shouldShowLoadingBar && shouldUseNarrowLayout} />
            </View>
            {shouldShowEarlyDiscountBanner && (
                <EarlyDiscountBanner
                    onboardingHelpDropdownButton={shouldUseNarrowLayout && shouldShowOnBoardingHelpDropdownButton ? onboardingHelpDropdownButton : undefined}
                    isSubscriptionPage={false}
                    hasActiveScheduledCall={hasActiveScheduledCall}
                />
            )}
        </>
    );
}

HeaderView.displayName = 'HeaderView';

export default memo(HeaderView);<|MERGE_RESOLUTION|>--- conflicted
+++ resolved
@@ -120,12 +120,8 @@
     const [account] = useOnyx(ONYXKEYS.ACCOUNT, {canBeMissing: true});
     const [reportNameValuePairs] = useOnyx(`${ONYXKEYS.COLLECTION.REPORT_NAME_VALUE_PAIRS}${report?.reportID}`, {canBeMissing: true});
     const [reportMetadata] = useOnyx(`${ONYXKEYS.COLLECTION.REPORT_METADATA}${report?.reportID}`, {canBeMissing: true});
-<<<<<<< HEAD
-    const isReportArchived = useReportIsArchived(report?.reportID);
+    const isReportArchived = isArchivedReport(reportNameValuePairs);
     const {lastAccessReportID} = useLastAccessedReport(false, false, undefined, report?.reportID);
-=======
-    const isReportArchived = isArchivedReport(reportNameValuePairs);
->>>>>>> 55fbd881
 
     const {translate} = useLocalize();
     const theme = useTheme();
