import {useRoute} from '@react-navigation/native';
import React, {memo, useEffect, useMemo} from 'react';
import {View} from 'react-native';
import type {OnyxEntry} from 'react-native-onyx';
import {useOnyx} from 'react-native-onyx';
import Button from '@components/Button';
import CaretWrapper from '@components/CaretWrapper';
import ConfirmModal from '@components/ConfirmModal';
import DisplayNames from '@components/DisplayNames';
import Icon from '@components/Icon';
import {BackArrow, CalendarSolid, DotIndicator, FallbackAvatar} from '@components/Icon/Expensicons';
import LoadingBar from '@components/LoadingBar';
import MultipleAvatars from '@components/MultipleAvatars';
import OfflineWithFeedback from '@components/OfflineWithFeedback';
import ParentNavigationSubtitle from '@components/ParentNavigationSubtitle';
import PressableWithoutFeedback from '@components/Pressable/PressableWithoutFeedback';
import ReportHeaderSkeletonView from '@components/ReportHeaderSkeletonView';
import SearchButton from '@components/Search/SearchRouter/SearchButton';
import SubscriptAvatar from '@components/SubscriptAvatar';
import TaskHeaderActionButton from '@components/TaskHeaderActionButton';
import Text from '@components/Text';
import Tooltip from '@components/Tooltip';
import useLocalize from '@hooks/useLocalize';
import usePolicy from '@hooks/usePolicy';
import useResponsiveLayout from '@hooks/useResponsiveLayout';
import useTheme from '@hooks/useTheme';
import useThemeStyles from '@hooks/useThemeStyles';
import {openExternalLink} from '@libs/actions/Link';
import {getAssignedSupportData} from '@libs/actions/Policy/Policy';
import getNonEmptyStringOnyxID from '@libs/getNonEmptyStringOnyxID';
import Navigation from '@libs/Navigation/Navigation';
import {getPersonalDetailsForAccountIDs} from '@libs/OptionsListUtils';
import Parser from '@libs/Parser';
import {
    canJoinChat,
    getChatRoomSubtitle,
    getDisplayNamesWithTooltips,
    getIcons,
    getParentNavigationSubtitle,
    getParticipantsAccountIDsForDisplay,
    getPolicyDescriptionText,
    getPolicyName,
    getReportDescription,
    getReportName,
    hasReportNameError,
    isChatRoom as isChatRoomReportUtils,
    isChatThread as isChatThreadReportUtils,
    isChatUsedForOnboarding as isChatUsedForOnboardingReportUtils,
    isCurrentUserSubmitter,
    isDeprecatedGroupDM,
    isExpenseRequest,
    isGroupChat as isGroupChatReportUtils,
    isOpenTaskReport,
    isPolicyExpenseChat as isPolicyExpenseChatReportUtils,
    isSelfDM as isSelfDMReportUtils,
    isTaskReport as isTaskReportReportUtils,
    navigateToDetailsPage,
    shouldDisableDetailPage as shouldDisableDetailPageReportUtils,
    shouldReportShowSubscript,
} from '@libs/ReportUtils';
import {shouldShowDiscountBanner} from '@libs/SubscriptionUtils';
import EarlyDiscountBanner from '@pages/settings/Subscription/CardSection/BillingBanner/EarlyDiscountBanner';
import FreeTrial from '@pages/settings/Subscription/FreeTrial';
import {joinRoom} from '@userActions/Report';
import {checkIfActionIsAllowed} from '@userActions/Session';
import {deleteTask} from '@userActions/Task';
import CONST from '@src/CONST';
import ONYXKEYS from '@src/ONYXKEYS';
import SCREENS from '@src/SCREENS';
import type {Report, ReportAction} from '@src/types/onyx';
import type {Icon as IconType} from '@src/types/onyx/OnyxCommon';
import {isEmptyObject} from '@src/types/utils/EmptyObject';

type HeaderViewProps = {
    /** Toggles the navigationMenu open and closed */
    onNavigationMenuButtonClicked: () => void;

    /** The report currently being looked at */
    report: OnyxEntry<Report>;

    /** The report action the transaction is tied to from the parent report */
    parentReportAction: OnyxEntry<ReportAction> | null;

    /** The reportID of the current report */
    reportID: string | undefined;

    /** Whether we should display the header as in narrow layout */
    shouldUseNarrowLayout?: boolean;
};

const fallbackIcon: IconType = {
    source: FallbackAvatar,
    type: CONST.ICON_TYPE_AVATAR,
    name: '',
    id: -1,
};

function HeaderView({report, parentReportAction, onNavigationMenuButtonClicked, shouldUseNarrowLayout = false}: HeaderViewProps) {
    // eslint-disable-next-line rulesdir/prefer-shouldUseNarrowLayout-instead-of-isSmallScreenWidth
    const {isSmallScreenWidth} = useResponsiveLayout();
    const route = useRoute();
    const [isDeleteTaskConfirmModalVisible, setIsDeleteTaskConfirmModalVisible] = React.useState(false);
    const invoiceReceiverPolicyID = report?.invoiceReceiver && 'policyID' in report.invoiceReceiver ? report.invoiceReceiver.policyID : undefined;
    const [invoiceReceiverPolicy] = useOnyx(`${ONYXKEYS.COLLECTION.POLICY}${invoiceReceiverPolicyID}`);
    const [parentReport] = useOnyx(`${ONYXKEYS.COLLECTION.REPORT}${getNonEmptyStringOnyxID(report?.parentReportID) ?? getNonEmptyStringOnyxID(report?.reportID)}`);
    const policy = usePolicy(report?.policyID);
    const [personalDetails] = useOnyx(ONYXKEYS.PERSONAL_DETAILS_LIST);
    const [isLoadingReportData] = useOnyx(ONYXKEYS.IS_LOADING_REPORT_DATA);
    const [firstDayFreeTrial] = useOnyx(ONYXKEYS.NVP_FIRST_DAY_FREE_TRIAL);
    const [lastDayFreeTrial] = useOnyx(ONYXKEYS.NVP_LAST_DAY_FREE_TRIAL);
    const [account] = useOnyx(ONYXKEYS.ACCOUNT);

    const {translate} = useLocalize();
    const theme = useTheme();
    const styles = useThemeStyles();
    const isSelfDM = isSelfDMReportUtils(report);
    const isGroupChat = isGroupChatReportUtils(report) || isDeprecatedGroupDM(report);

    const participants = getParticipantsAccountIDsForDisplay(report, false, true).slice(0, 5);
    const isMultipleParticipant = participants.length > 1;

    const participantPersonalDetails = getPersonalDetailsForAccountIDs(participants, personalDetails);
    const displayNamesWithTooltips = getDisplayNamesWithTooltips(participantPersonalDetails, isMultipleParticipant, undefined, isSelfDM);

    const isChatThread = isChatThreadReportUtils(report);
    const isChatRoom = isChatRoomReportUtils(report);
    const isPolicyExpenseChat = isPolicyExpenseChatReportUtils(report);
    const isTaskReport = isTaskReportReportUtils(report);
    const reportHeaderData = !isTaskReport && !isChatThread && report?.parentReportID ? parentReport : report;
    // Use sorted display names for the title for group chats on native small screen widths
    const title = getReportName(reportHeaderData, policy, parentReportAction, personalDetails, invoiceReceiverPolicy);
    const subtitle = getChatRoomSubtitle(reportHeaderData);
    const parentNavigationSubtitleData = getParentNavigationSubtitle(reportHeaderData);
    const reportDescription = Parser.htmlToText(getReportDescription(report));
    const policyName = getPolicyName(report, true);
    const policyDescription = getPolicyDescriptionText(policy);
    const isPersonalExpenseChat = isPolicyExpenseChat && isCurrentUserSubmitter(report?.reportID);
    const policyID = report?.policyID;
    useEffect(() => {
        if (!policyID) {
            return;
        }
        getAssignedSupportData(policyID);
    }, [policyID]);

    const shouldShowSubtitle = () => {
        if (!subtitle) {
            return false;
        }
        if (isChatRoom) {
            return !reportDescription;
        }
        if (isPolicyExpenseChat) {
            return !policyDescription;
        }
        return true;
    };

<<<<<<< HEAD
    const shouldShowGuideBooking = !!account && report?.reportID?.toString() === account?.adminsRoomReportID?.toString() && !!account?.guideDetails?.calendarLink;
=======
    const shouldShowGuideBooking = !!account && report?.reportID === account?.adminsRoomReportID && !!account?.guideDetails?.calendarLink;
>>>>>>> b59f23b3

    const join = checkIfActionIsAllowed(() => joinRoom(report));

    const canJoin = canJoinChat(report, parentReportAction, policy);

    const joinButton = (
        <Button
            success
            text={translate('common.join')}
            onPress={join}
        />
    );

    const renderAdditionalText = () => {
        if (shouldShowSubtitle() || isPersonalExpenseChat || !policyName || !isEmptyObject(parentNavigationSubtitleData) || isSelfDM) {
            return null;
        }
        return (
            <>
                <Text style={[styles.sidebarLinkText, styles.textLabelSupporting]}> {translate('threads.in')} </Text>
                <Text style={[styles.sidebarLinkText, styles.textLabelSupporting, styles.textStrong]}>{policyName}</Text>
            </>
        );
    };

    // If the onboarding report is directly loaded, shouldShowDiscountBanner can return wrong value as it is not
    // linked to the react lifecycle directly. Wait for trial dates to load, before calculating.
    // eslint-disable-next-line react-compiler/react-compiler
    // eslint-disable-next-line react-hooks/exhaustive-deps
    const shouldShowDiscount = useMemo(() => shouldShowDiscountBanner(), [firstDayFreeTrial, lastDayFreeTrial]);

    const shouldShowSubscript = shouldReportShowSubscript(report);
    const defaultSubscriptSize = isExpenseRequest(report) ? CONST.AVATAR_SIZE.SMALL_NORMAL : CONST.AVATAR_SIZE.DEFAULT;
    const icons = getIcons(reportHeaderData, personalDetails, null, '', -1, policy, invoiceReceiverPolicy);
    const brickRoadIndicator = hasReportNameError(report) ? CONST.BRICK_ROAD_INDICATOR_STATUS.ERROR : '';
    const shouldDisableDetailPage = shouldDisableDetailPageReportUtils(report);
    const shouldUseGroupTitle = isGroupChat && (!!report?.reportName || !isMultipleParticipant);
    const isLoading = !report?.reportID || !title;
    const isParentReportLoading = !!report?.parentReportID && !parentReport;

    const isReportInRHP = route.name === SCREENS.SEARCH.REPORT_RHP;
    const shouldDisplaySearchRouter = !isReportInRHP || isSmallScreenWidth;
    const [onboardingPurposeSelected] = useOnyx(ONYXKEYS.ONBOARDING_PURPOSE_SELECTED);
    const isChatUsedForOnboarding = isChatUsedForOnboardingReportUtils(report, onboardingPurposeSelected);

    const guideBookingButton = (
        <Button
            success
            text={translate('getAssistancePage.scheduleADemo')}
            onPress={() => {
                openExternalLink(account?.guideDetails?.calendarLink ?? '');
            }}
            style={!shouldUseNarrowLayout && isChatUsedForOnboarding && styles.mr2}
            icon={CalendarSolid}
        />
    );

    const getGuideBookButtonStyles = () => {
        if (isChatUsedForOnboarding) {
            return [styles.pb3, styles.pl5, styles.w50, styles.pr1];
        }
        return [styles.pb3, styles.ph5];
    };

    return (
        <>
            <View
                style={[styles.borderBottom]}
                dataSet={{dragArea: true}}
            >
                <View style={[styles.appContentHeader, !shouldUseNarrowLayout && styles.headerBarDesktopHeight]}>
                    {isLoading ? (
                        <ReportHeaderSkeletonView onBackButtonPress={onNavigationMenuButtonClicked} />
                    ) : (
                        <View style={[styles.appContentHeaderTitle, !shouldUseNarrowLayout && !isLoading && styles.pl5]}>
                            {shouldUseNarrowLayout && (
                                <PressableWithoutFeedback
                                    onPress={onNavigationMenuButtonClicked}
                                    style={styles.LHNToggle}
                                    accessibilityHint={translate('accessibilityHints.navigateToChatsList')}
                                    accessibilityLabel={translate('common.back')}
                                    role={CONST.ROLE.BUTTON}
                                >
                                    <Tooltip
                                        text={translate('common.back')}
                                        shiftVertical={4}
                                    >
                                        <View>
                                            <Icon
                                                src={BackArrow}
                                                fill={theme.icon}
                                            />
                                        </View>
                                    </Tooltip>
                                </PressableWithoutFeedback>
                            )}
                            <View style={[styles.flex1, styles.flexRow, styles.alignItemsCenter, styles.justifyContentBetween]}>
                                <PressableWithoutFeedback
                                    onPress={() => navigateToDetailsPage(report, Navigation.getReportRHPActiveRoute())}
                                    style={[styles.flexRow, styles.alignItemsCenter, styles.flex1]}
                                    disabled={shouldDisableDetailPage}
                                    accessibilityLabel={title}
                                    role={CONST.ROLE.BUTTON}
                                >
                                    {shouldShowSubscript ? (
                                        <SubscriptAvatar
                                            mainAvatar={icons.at(0) ?? fallbackIcon}
                                            secondaryAvatar={icons.at(1)}
                                            size={defaultSubscriptSize}
                                        />
                                    ) : (
                                        <OfflineWithFeedback pendingAction={report?.pendingFields?.avatar}>
                                            <MultipleAvatars icons={icons} />
                                        </OfflineWithFeedback>
                                    )}
                                    <View
                                        fsClass="fs-unmask"
                                        style={[styles.flex1, styles.flexColumn]}
                                    >
                                        <CaretWrapper>
                                            <DisplayNames
                                                fullTitle={title}
                                                displayNamesWithTooltips={displayNamesWithTooltips}
                                                tooltipEnabled
                                                numberOfLines={1}
                                                textStyles={[styles.headerText, styles.pre]}
                                                shouldUseFullTitle={isChatRoom || isPolicyExpenseChat || isChatThread || isTaskReport || shouldUseGroupTitle}
                                                renderAdditionalText={renderAdditionalText}
                                            />
                                        </CaretWrapper>
                                        {!isEmptyObject(parentNavigationSubtitleData) && (
                                            <ParentNavigationSubtitle
                                                parentNavigationSubtitleData={parentNavigationSubtitleData}
                                                parentReportID={report?.parentReportID}
                                                parentReportActionID={report?.parentReportActionID}
                                                pressableStyles={[styles.alignSelfStart, styles.mw100]}
                                            />
                                        )}
                                        {shouldShowSubtitle() && (
                                            <Text
                                                style={[styles.sidebarLinkText, styles.optionAlternateText, styles.textLabelSupporting]}
                                                numberOfLines={1}
                                            >
                                                {subtitle}
                                            </Text>
                                        )}
                                        {isChatRoom && !!reportDescription && isEmptyObject(parentNavigationSubtitleData) && (
                                            <View style={[styles.alignSelfStart, styles.mw100]}>
                                                <Text
                                                    style={[styles.sidebarLinkText, styles.optionAlternateText, styles.textLabelSupporting]}
                                                    numberOfLines={1}
                                                >
                                                    {reportDescription}
                                                </Text>
                                            </View>
                                        )}
                                        {isPolicyExpenseChat && !!policyDescription && isEmptyObject(parentNavigationSubtitleData) && (
                                            <View style={[styles.alignSelfStart, styles.mw100]}>
                                                <Text
                                                    style={[styles.sidebarLinkText, styles.optionAlternateText, styles.textLabelSupporting]}
                                                    numberOfLines={1}
                                                >
                                                    {policyDescription}
                                                </Text>
                                            </View>
                                        )}
                                    </View>
                                    {brickRoadIndicator === CONST.BRICK_ROAD_INDICATOR_STATUS.ERROR && (
                                        <View style={[styles.alignItemsCenter, styles.justifyContentCenter]}>
                                            <Icon
                                                src={DotIndicator}
                                                fill={theme.danger}
                                            />
                                        </View>
                                    )}
                                </PressableWithoutFeedback>
                                <View style={[styles.reportOptions, styles.flexRow, styles.alignItemsCenter]}>
                                    {shouldShowGuideBooking && !shouldUseNarrowLayout && guideBookingButton}
                                    {!shouldUseNarrowLayout && !shouldShowDiscount && isChatUsedForOnboarding && (
                                        <FreeTrial
                                            pressable
                                            success={!shouldShowGuideBooking}
                                        />
                                    )}
                                    {!shouldUseNarrowLayout && isOpenTaskReport(report, parentReportAction) && <TaskHeaderActionButton report={report} />}
                                    {!isParentReportLoading && canJoin && !shouldUseNarrowLayout && joinButton}
                                </View>
                                {shouldDisplaySearchRouter && <SearchButton style={styles.ml2} />}
                            </View>
                            <ConfirmModal
                                isVisible={isDeleteTaskConfirmModalVisible}
                                onConfirm={() => {
                                    setIsDeleteTaskConfirmModalVisible(false);
                                    deleteTask(report);
                                }}
                                onCancel={() => setIsDeleteTaskConfirmModalVisible(false)}
                                title={translate('task.deleteTask')}
                                prompt={translate('task.deleteConfirmation')}
                                confirmText={translate('common.delete')}
                                cancelText={translate('common.cancel')}
                                danger
                                shouldEnableNewFocusManagement
                            />
                        </View>
                    )}
                </View>
                {!isParentReportLoading && !isLoading && canJoin && shouldUseNarrowLayout && <View style={[styles.ph5, styles.pb2]}>{joinButton}</View>}
                <View style={isChatUsedForOnboarding && shouldShowGuideBooking && [styles.dFlex, styles.flexRow]}>
                    {!isLoading && shouldShowGuideBooking && shouldUseNarrowLayout && <View style={getGuideBookButtonStyles()}>{guideBookingButton}</View>}
                    {!isLoading && !shouldShowDiscount && isChatUsedForOnboarding && shouldUseNarrowLayout && (
                        <FreeTrial
                            pressable
                            addSpacing
                            success={!shouldShowGuideBooking}
                            inARow={shouldShowGuideBooking}
                        />
                    )}
                </View>
                {!!report && shouldUseNarrowLayout && isOpenTaskReport(report, parentReportAction) && (
                    <View style={[styles.appBG, styles.pl0]}>
                        <View style={[styles.ph5, styles.pb3]}>
                            <TaskHeaderActionButton report={report} />
                        </View>
                    </View>
                )}
                <LoadingBar shouldShow={(isLoadingReportData && shouldUseNarrowLayout) ?? false} />
            </View>
            {shouldShowDiscount && isChatUsedForOnboarding && <EarlyDiscountBanner isSubscriptionPage={false} />}
        </>
    );
}

HeaderView.displayName = 'HeaderView';

export default memo(HeaderView);<|MERGE_RESOLUTION|>--- conflicted
+++ resolved
@@ -156,11 +156,7 @@
         return true;
     };
 
-<<<<<<< HEAD
-    const shouldShowGuideBooking = !!account && report?.reportID?.toString() === account?.adminsRoomReportID?.toString() && !!account?.guideDetails?.calendarLink;
-=======
     const shouldShowGuideBooking = !!account && report?.reportID === account?.adminsRoomReportID && !!account?.guideDetails?.calendarLink;
->>>>>>> b59f23b3
 
     const join = checkIfActionIsAllowed(() => joinRoom(report));
 
