--- conflicted
+++ resolved
@@ -13,11 +13,7 @@
 import variables from '../../styles/variables';
 import HeaderView from './HeaderView';
 import Sidebar from './sidebar/SidebarView';
-<<<<<<< HEAD
-import SettingsPage from '../SettingsPage';
 import NewGroupPage from '../NewGroupPage';
-=======
->>>>>>> 9943a060
 import Main from './MainView';
 import {
     hide as hideSidebar,
@@ -325,11 +321,7 @@
                                     <SettingsModal
                                         isVisible={this.props.currentURL === ROUTES.SETTINGS}
                                     />
-<<<<<<< HEAD
-                                    {this.props.currentURL === ROUTES.SETTINGS && <SettingsPage />}
                                     {this.props.currentURL === ROUTES.NEW_GROUP && <NewGroupPage />}
-=======
->>>>>>> 9943a060
                                     <Main />
                                 </View>
                             </Route>
