--- conflicted
+++ resolved
@@ -303,22 +303,13 @@
                     shouldShowCloseButton={false}
                     shouldShowBackButton={isSmallScreenWidth}
                     onBackButtonPress={Navigation.goBack}
+                    shouldShowLink={false}
                 >
-<<<<<<< HEAD
                     <OfflineWithFeedback
                         pendingAction={addWorkspaceRoomOrChatPendingAction}
                         errors={addWorkspaceRoomOrChatErrors}
                         shouldShowErrorMessages={false}
                         needsOffscreenAlphaCompositing
-=======
-                    <FullPageNotFoundView
-                        shouldShow={(!this.props.report.reportID && !this.props.report.isLoadingReportActions && !isLoading) || shouldHideReport}
-                        subtitleKey="notFound.noAccess"
-                        shouldShowCloseButton={false}
-                        shouldShowBackButton={this.props.isSmallScreenWidth}
-                        onBackButtonPress={Navigation.goBack}
-                        shouldShowLink={false}
->>>>>>> 2b2bafd8
                     >
                         {headerView}
                         {ReportUtils.isTaskReport(report) && isSmallScreenWidth && ReportUtils.isOpenTaskReport(report) && (
