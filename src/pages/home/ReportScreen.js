--- conflicted
+++ resolved
@@ -38,12 +38,8 @@
 import MoneyRequestHeader from '../../components/MoneyRequestHeader';
 import withNavigation, {withNavigationPropTypes} from '../../components/withNavigation';
 import * as ComposerActions from '../../libs/actions/Composer';
-<<<<<<< HEAD
-import themeColors from '../../styles/themes/default';
+import ReportScreenContext from './ReportScreenContext';
 import TaskHeaderActionButton from '../../components/TaskHeaderActionButton';
-=======
-import ReportScreenContext from './ReportScreenContext';
->>>>>>> c122266f
 
 const propTypes = {
     /** Navigation route context info provided by react navigation */
@@ -291,55 +287,14 @@
                                 />
                             )}
 
-<<<<<<< HEAD
-                        {ReportUtils.isTaskReport(this.props.report) && this.props.isSmallScreenWidth && (
-                            <View style={styles.borderBottom}>
-                                <View style={[styles.backgroundBG, styles.pl0]}>
-                                    <View style={[styles.ph5, styles.pb3]}>
-                                        <TaskHeaderActionButton report={this.props.report} />
+                            {ReportUtils.isTaskReport(this.props.report) && this.props.isSmallScreenWidth && (
+                                <View style={styles.borderBottom}>
+                                    <View style={[styles.backgroundBG, styles.pl0]}>
+                                        <View style={[styles.ph5, styles.pb3]}>
+                                            <TaskHeaderActionButton report={this.props.report} />
+                                        </View>
                                     </View>
                                 </View>
-                            </View>
-                        )}
-                    </OfflineWithFeedback>
-                    {Boolean(this.props.accountManagerReportID) && ReportUtils.isConciergeChatReport(this.props.report) && this.state.isBannerVisible && (
-                        <Banner
-                            containerStyles={[styles.mh4, styles.mt4, styles.p4, styles.bgDark]}
-                            textStyles={[styles.colorReversed]}
-                            text={this.props.translate('reportActionsView.chatWithAccountManager')}
-                            onClose={this.dismissBanner}
-                            onPress={this.chatWithAccountManager}
-                            shouldShowCloseButton
-                        />
-                    )}
-                    <View
-                        nativeID={CONST.REPORT.DROP_NATIVE_ID + this.getNavigationKey()}
-                        style={[styles.flex1, styles.justifyContentEnd, styles.overflowHidden]}
-                        onLayout={(event) => {
-                            const skeletonViewContainerHeight = event.nativeEvent.layout.height;
-
-                            // The height can be 0 if the component unmounts - we are not interested in this value and want to know how much space it
-                            // takes up so we can set the skeleton view container height.
-                            if (skeletonViewContainerHeight === 0) {
-                                return;
-                            }
-                            reportActionsListViewHeight = skeletonViewContainerHeight;
-                            this.setState({skeletonViewContainerHeight});
-                        }}
-                    >
-                        {this.isReportReadyForDisplay() && !isLoadingInitialReportActions && !isLoading && (
-                            <ReportActionsView
-                                reportActions={this.props.reportActions}
-                                report={this.props.report}
-                                isComposerFullSize={this.props.isComposerFullSize}
-                                parentViewHeight={this.state.skeletonViewContainerHeight}
-                                policy={policy}
-=======
-                            {ReportUtils.isTaskReport(this.props.report) && (
-                                <TaskHeader
-                                    report={this.props.report}
-                                    personalDetails={this.props.personalDetails}
-                                />
                             )}
                         </OfflineWithFeedback>
                         {Boolean(this.props.accountManagerReportID) && ReportUtils.isConciergeChatReport(this.props.report) && this.state.isBannerVisible && (
@@ -350,7 +305,6 @@
                                 onClose={this.dismissBanner}
                                 onPress={this.chatWithAccountManager}
                                 shouldShowCloseButton
->>>>>>> c122266f
                             />
                         )}
                         <View
