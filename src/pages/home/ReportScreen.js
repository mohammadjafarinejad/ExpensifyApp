import {useIsFocused} from '@react-navigation/native';
import lodashGet from 'lodash/get';
import PropTypes from 'prop-types';
import React, {memo, useCallback, useEffect, useMemo, useRef, useState} from 'react';
import {InteractionManager, View} from 'react-native';
import {withOnyx} from 'react-native-onyx';
import _ from 'underscore';
import Banner from '@components/Banner';
import FullPageNotFoundView from '@components/BlockingViews/FullPageNotFoundView';
import DragAndDropProvider from '@components/DragAndDrop/Provider';
import MoneyReportHeader from '@components/MoneyReportHeader';
import MoneyRequestHeader from '@components/MoneyRequestHeader';
import OfflineWithFeedback from '@components/OfflineWithFeedback';
import {usePersonalDetails} from '@components/OnyxProvider';
import ReportActionsSkeletonView from '@components/ReportActionsSkeletonView';
import ScreenWrapper from '@components/ScreenWrapper';
import TaskHeaderActionButton from '@components/TaskHeaderActionButton';
import withCurrentReportID, {withCurrentReportIDDefaultProps, withCurrentReportIDPropTypes} from '@components/withCurrentReportID';
import withViewportOffsetTop from '@components/withViewportOffsetTop';
import useAppFocusEvent from '@hooks/useAppFocusEvent';
import useLocalize from '@hooks/useLocalize';
import usePrevious from '@hooks/usePrevious';
import useThemeStyles from '@hooks/useThemeStyles';
import useWindowDimensions from '@hooks/useWindowDimensions';
import Timing from '@libs/actions/Timing';
import compose from '@libs/compose';
import Navigation from '@libs/Navigation/Navigation';
import clearReportNotifications from '@libs/Notification/clearReportNotifications';
import reportWithoutHasDraftSelector from '@libs/OnyxSelectors/reportWithoutHasDraftSelector';
import Performance from '@libs/Performance';
import * as PersonalDetailsUtils from '@libs/PersonalDetailsUtils';
import * as ReportActionsUtils from '@libs/ReportActionsUtils';
import * as ReportUtils from '@libs/ReportUtils';
import reportMetadataPropTypes from '@pages/reportMetadataPropTypes';
import reportPropTypes from '@pages/reportPropTypes';
import * as ComposerActions from '@userActions/Composer';
import * as Report from '@userActions/Report';
import * as Task from '@userActions/Task';
import CONST from '@src/CONST';
import ONYXKEYS from '@src/ONYXKEYS';
import ROUTES from '@src/ROUTES';
import HeaderView from './HeaderView';
import reportActionPropTypes from './report/reportActionPropTypes';
import ReportActionsView from './report/ReportActionsView';
import ReportFooter from './report/ReportFooter';
import {ActionListContext, ReactionListContext} from './ReportScreenContext';

const propTypes = {
    /** Navigation route context info provided by react navigation */
    route: PropTypes.shape({
        /** Route specific parameters used on this screen */
        params: PropTypes.shape({
            /** The ID of the report this screen should display */
            reportID: PropTypes.string,

            /** The reportActionID to scroll to */
            reportActionID: PropTypes.string,
        }).isRequired,
    }).isRequired,

    /** Tells us if the sidebar has rendered */
    isSidebarLoaded: PropTypes.bool,

    /** The report currently being looked at */
    report: reportPropTypes,

    /** The report metadata loading states */
    reportMetadata: reportMetadataPropTypes,

<<<<<<< HEAD
    /** Array of report actions for this report */
    reportActions: PropTypes.objectOf(PropTypes.shape(reportActionPropTypes)),
=======
    /** All the report actions for this report */
    reportActions: PropTypes.objectOf(PropTypes.shape(reportActionPropTypes)),

    /** The report's parentReportAction */
    parentReportAction: PropTypes.shape(reportActionPropTypes),
>>>>>>> f268c39c

    /** Whether the composer is full size */
    isComposerFullSize: PropTypes.bool,

    /** Beta features list */
    betas: PropTypes.arrayOf(PropTypes.string),

    /** The policies which the user has access to */
    policies: PropTypes.objectOf(
        PropTypes.shape({
            /** The policy name */
            name: PropTypes.string,

            /** The type of the policy */
            type: PropTypes.string,
        }),
    ),

    /** The account manager report ID */
    accountManagerReportID: PropTypes.string,

    /** Onyx function that marks the component ready for hydration */
    markReadyForHydration: PropTypes.func,

    /** Whether user is leaving the current report */
    userLeavingStatus: PropTypes.bool,

    viewportOffsetTop: PropTypes.number.isRequired,
    ...withCurrentReportIDPropTypes,
};

const defaultProps = {
    isSidebarLoaded: false,
    reportActions: {},
    parentReportAction: {},
    report: {},
    reportMetadata: {
        isLoadingInitialReportActions: true,
        isLoadingOlderReportActions: false,
        isLoadingNewerReportActions: false,
    },
    isComposerFullSize: false,
    betas: [],
    policies: {},
    accountManagerReportID: null,
    userLeavingStatus: false,
    markReadyForHydration: null,
    ...withCurrentReportIDDefaultProps,
};

/**
 * Get the currently viewed report ID as number
 *
 * @param {Object} route
 * @param {Object} route.params
 * @param {String} route.params.reportID
 * @returns {String}
 */
function getReportID(route) {
    // The report ID is used in an onyx key. If it's an empty string, onyx will return
    // a collection instead of an individual report.
    // We can't use the default value functionality of `lodash.get()` because it only
    // provides a default value on `undefined`, and will return an empty string.
    // Placing the default value outside of `lodash.get()` is intentional.
    return String(lodashGet(route, 'params.reportID') || 0);
}

function ReportScreen({
    betas,
    route,
    report,
    reportMetadata,
    reportActions,
    parentReportAction,
    accountManagerReportID,
    markReadyForHydration,
    policies,
    isSidebarLoaded,
    viewportOffsetTop,
    isComposerFullSize,
    errors,
    userLeavingStatus,
    currentReportID,
    navigation,
}) {
    const styles = useThemeStyles();
    const {translate} = useLocalize();
    const {isSmallScreenWidth} = useWindowDimensions();

    const firstRenderRef = useRef(true);
    const flatListRef = useRef();
    const reactionListRef = useRef();
    const prevReport = usePrevious(report);
    const prevUserLeavingStatus = usePrevious(userLeavingStatus);
    const [isBannerVisible, setIsBannerVisible] = useState(true);
    const [listHeight, setListHeight] = useState(0);
    const [scrollPosition, setScrollPosition] = useState({});

    const wasReportAccessibleRef = useRef(false);
    if (firstRenderRef.current) {
        Timing.start(CONST.TIMING.CHAT_RENDER);
        Performance.markStart(CONST.TIMING.CHAT_RENDER);
    }

    const reportID = getReportID(route);
    const {addWorkspaceRoomOrChatPendingAction, addWorkspaceRoomOrChatErrors} = ReportUtils.getReportOfflinePendingActionAndErrors(report);
    const screenWrapperStyle = [styles.appContent, styles.flex1, {marginTop: viewportOffsetTop}];

    const isEmptyChat = useMemo(() => _.isEmpty(reportActions), [reportActions]);

    // There are no reportActions at all to display and we are still in the process of loading the next set of actions.
<<<<<<< HEAD
    const isLoadingInitialReportActions = isEmptyChat && reportMetadata.isLoadingInitialReportActions;

=======
    const isLoadingInitialReportActions = _.isEmpty(reportActions) && reportMetadata.isLoadingInitialReportActions;
>>>>>>> f268c39c
    const isOptimisticDelete = lodashGet(report, 'statusNum') === CONST.REPORT.STATUS.CLOSED;
    const shouldHideReport = !ReportUtils.canAccessReport(report, policies, betas);
<<<<<<< HEAD

    const isLoading = !reportID || !isSidebarLoaded || PersonalDetailsUtils.isPersonalDetailsEmpty();

    const parentReportAction = ReportActionsUtils.getParentReportAction(report);
    const lastReportAction = useMemo(
        () =>
            reportActions.length
                ? _.find([...reportActions, parentReportAction], (action) => ReportUtils.canEditReportAction(action) && !ReportActionsUtils.isMoneyRequestAction(action))
                : {},
        [reportActions, parentReportAction],
    );
=======
    const isLoading = !reportID || !isSidebarLoaded || _.isEmpty(personalDetails);
>>>>>>> f268c39c
    const isSingleTransactionView = ReportUtils.isMoneyRequest(report);
    const policy = policies[`${ONYXKEYS.COLLECTION.POLICY}${report.policyID}`] || {};
    const isTopMostReportId = currentReportID === getReportID(route);
    const didSubscribeToReportLeavingEvents = useRef(false);
    const [didScreenTransitionEnd, setEntryTransitionEnd] = useState(false);

    useEffect(() => {
        if (!report || !report.reportID || shouldHideReport) {
            return;
        }
        wasReportAccessibleRef.current = true;
    }, [shouldHideReport, report]);

    const goBack = useCallback(() => {
        Navigation.goBack(ROUTES.HOME, false, true);
    }, []);

    let headerView = (
        <HeaderView
            reportID={reportID}
            onNavigationMenuButtonClicked={goBack}
            report={report}
        />
    );

    if (isSingleTransactionView) {
        headerView = (
            <MoneyRequestHeader
                report={report}
                policy={policy}
                isSingleTransactionView={isSingleTransactionView}
                parentReportAction={parentReportAction}
            />
        );
    }

    if (ReportUtils.isMoneyRequestReport(report)) {
        headerView = (
            <MoneyReportHeader
                report={report}
                policy={policy}
                isSingleTransactionView={isSingleTransactionView}
            />
        );
    }

    /**
     * When false the ReportActionsView will completely unmount and we will show a loader until it returns true.
     *
     * @returns {Boolean}
     */
    const isReportReadyForDisplay = useMemo(() => {
        const reportIDFromPath = getReportID(route);

        // This is necessary so that when we are retrieving the next report data from Onyx the ReportActionsView will remount completely
        const isTransitioning = report && report.reportID !== reportIDFromPath;
        return reportIDFromPath !== '' && report.reportID && !isTransitioning;
    }, [route, report]);

    const isFocused = useIsFocused();
    useEffect(() => {
        if (!report.reportID || !isFocused) {
            return;
        }
        Report.updateLastVisitTime(report.reportID);
    }, [report.reportID, isFocused]);

    const fetchReportIfNeeded = useCallback(() => {
        const reportIDFromPath = getReportID(route);

        // Report ID will be empty when the reports collection is empty.
        // This could happen when we are loading the collection for the first time after logging in.
        if (!ReportUtils.isValidReportIDFromPath(reportIDFromPath)) {
            return;
        }

        // It possible that we may not have the report object yet in Onyx yet e.g. we navigated to a URL for an accessible report that
        // is not stored locally yet. If report.reportID exists, then the report has been stored locally and nothing more needs to be done.
        // If it doesn't exist, then we fetch the report from the API.
        if (report.reportID && report.reportID === getReportID(route) && !isLoadingInitialReportActions) {
            return;
        }

        Report.openReport(reportIDFromPath);
    }, [report.reportID, route, isLoadingInitialReportActions]);

    const dismissBanner = useCallback(() => {
        setIsBannerVisible(false);
    }, []);

    const chatWithAccountManager = useCallback(() => {
        Navigation.navigate(ROUTES.REPORT_WITH_ID.getRoute(accountManagerReportID));
    }, [accountManagerReportID]);

    const allPersonalDetails = usePersonalDetails();

    /**
     * @param {String} text
     */
    const handleCreateTask = useCallback(
        (text) => {
            /**
             * Matching task rule by group
             * Group 1: Start task rule with []
             * Group 2: Optional email group between \s+....\s* start rule with @+valid email
             * Group 3: Title is remaining characters
             */
            const taskRegex = /^\[\]\s+(?:@([^\s@]+@[\w.-]+\.[a-zA-Z]{2,}))?\s*([\s\S]*)/;

            const match = text.match(taskRegex);
            if (!match) {
                return false;
            }
            const title = match[2] ? match[2].trim().replace(/\n/g, ' ') : undefined;
            if (!title) {
                return false;
            }
            const email = match[1] ? match[1].trim() : undefined;
            let assignee = {};
            if (email) {
                assignee = _.find(_.values(allPersonalDetails), (p) => p.login === email) || {};
            }
            Task.createTaskAndNavigate(getReportID(route), title, '', assignee.login, assignee.accountID, assignee.assigneeChatReport, report.policyID);
            return true;
        },
        [allPersonalDetails, report.policyID, route],
    );

    /**
     * @param {String} text
     */
    const onSubmitComment = useCallback(
        (text) => {
            const isTaskCreated = handleCreateTask(text);
            if (isTaskCreated) {
                return;
            }
            Report.addComment(getReportID(route), text);
        },
        [route, handleCreateTask],
    );

    // Clear notifications for the current report when it's opened and re-focused
    const clearNotifications = useCallback(() => {
        // Check if this is the top-most ReportScreen since the Navigator preserves multiple at a time
        if (!isTopMostReportId) {
            return;
        }

        clearReportNotifications(report.reportID);
    }, [report.reportID, isTopMostReportId]);
    useEffect(clearNotifications, [clearNotifications]);
    useAppFocusEvent(clearNotifications);

    useEffect(() => {
        Timing.end(CONST.TIMING.CHAT_RENDER);
        Performance.markEnd(CONST.TIMING.CHAT_RENDER);

        fetchReportIfNeeded();
        const interactionTask = InteractionManager.runAfterInteractions(() => {
            ComposerActions.setShouldShowComposeInput(true);
        });
        return () => {
            if (interactionTask) {
                interactionTask.cancel();
            }
            if (!didSubscribeToReportLeavingEvents) {
                return;
            }

            Report.unsubscribeFromLeavingRoomReportChannel(report.reportID);
        };

        // I'm disabling the warning, as it expects to use exhaustive deps, even though we want this useEffect to run only on the first render.
        // eslint-disable-next-line react-hooks/exhaustive-deps
    }, []);

    useEffect(() => {
        // We don't want this effect to run on the first render.
        if (firstRenderRef.current) {
            firstRenderRef.current = false;
            return;
        }

        const onyxReportID = report.reportID;
        const prevOnyxReportID = prevReport.reportID;
        const routeReportID = getReportID(route);

        // Navigate to the Concierge chat if the room was removed from another device (e.g. user leaving a room or removed from a room)
        if (
            // non-optimistic case
            (!prevUserLeavingStatus && userLeavingStatus) ||
            // optimistic case
            (prevOnyxReportID &&
                prevOnyxReportID === routeReportID &&
                !onyxReportID &&
                prevReport.statusNum === CONST.REPORT.STATUS.OPEN &&
                (report.statusNum === CONST.REPORT.STATUS.CLOSED || (!report.statusNum && !prevReport.parentReportID && prevReport.chatType === CONST.REPORT.CHAT_TYPE.POLICY_ROOM))) ||
            ((ReportUtils.isMoneyRequest(prevReport) || ReportUtils.isMoneyRequestReport(prevReport)) && _.isEmpty(report))
        ) {
            Navigation.dismissModal();
            if (Navigation.getTopmostReportId() === prevOnyxReportID) {
                Navigation.setShouldPopAllStateOnUP();
                Navigation.goBack(ROUTES.HOME, false, true);
            }
            if (prevReport.parentReportID) {
                Navigation.navigate(ROUTES.REPORT_WITH_ID.getRoute(prevReport.parentReportID));
                return;
            }
            Report.navigateToConciergeChat();
            return;
        }

        // If you already have a report open and are deeplinking to a new report on native,
        // the ReportScreen never actually unmounts and the reportID in the route also doesn't change.
        // Therefore, we need to compare if the existing reportID is the same as the one in the route
        // before deciding that we shouldn't call OpenReport.
        if (onyxReportID === prevReport.reportID && (!onyxReportID || onyxReportID === routeReportID)) {
            return;
        }

        fetchReportIfNeeded();
        ComposerActions.setShouldShowComposeInput(true);
    }, [
        route,
        report,
        errors,
        fetchReportIfNeeded,
        prevReport.reportID,
        prevUserLeavingStatus,
        userLeavingStatus,
        prevReport.statusNum,
        prevReport.parentReportID,
        prevReport.chatType,
        prevReport,
    ]);

    useEffect(() => {
        if (!ReportUtils.isValidReportIDFromPath(reportID)) {
            return;
        }
        // Ensures subscription event succeeds when the report/workspace room is created optimistically.
        // Check if the optimistic `OpenReport` or `AddWorkspaceRoom` has succeeded by confirming
        // any `pendingFields.createChat` or `pendingFields.addWorkspaceRoom` fields are set to null.
        // Existing reports created will have empty fields for `pendingFields`.
        const didCreateReportSuccessfully = !report.pendingFields || (!report.pendingFields.addWorkspaceRoom && !report.pendingFields.createChat);
        let interactionTask;
        if (!didSubscribeToReportLeavingEvents.current && didCreateReportSuccessfully) {
            interactionTask = InteractionManager.runAfterInteractions(() => {
                Report.subscribeToReportLeavingEvents(reportID);
                didSubscribeToReportLeavingEvents.current = true;
            });
        }

        return () => {
            if (!interactionTask) {
                return;
            }
            interactionTask.cancel();
        };
    }, [report, didSubscribeToReportLeavingEvents, reportID]);

    useEffect(() => {
        const interactionTask = InteractionManager.runAfterInteractions(() => {
            setEntryTransitionEnd(true);
        });
        return () => {
            if (!interactionTask) {
                return;
            }
            interactionTask.cancel();
        };
    }, []);

    const onListLayout = useCallback((e) => {
        setListHeight((prev) => lodashGet(e, 'nativeEvent.layout.height', prev));
        if (!markReadyForHydration) {
            return;
        }

        markReadyForHydration();
        // eslint-disable-next-line react-hooks/exhaustive-deps
    }, []);

    // eslint-disable-next-line rulesdir/no-negated-variables
    const shouldShowNotFoundPage = useMemo(
        () =>
            (!wasReportAccessibleRef.current &&
                !firstRenderRef.current &&
                !report.reportID &&
                !isOptimisticDelete &&
                !reportMetadata.isLoadingInitialReportActions &&
                !isLoading &&
                !userLeavingStatus) ||
            shouldHideReport,
        [report, reportMetadata, isLoading, shouldHideReport, isOptimisticDelete, userLeavingStatus],
    );

    const actionListValue = useMemo(() => ({flatListRef, scrollPosition, setScrollPosition}), [flatListRef, scrollPosition, setScrollPosition]);

    return (
        <ActionListContext.Provider value={actionListValue}>
            <ReactionListContext.Provider value={reactionListRef}>
                <ScreenWrapper
                    navigation={navigation}
                    style={screenWrapperStyle}
                    shouldEnableKeyboardAvoidingView={isTopMostReportId}
                    testID={ReportScreen.displayName}
                >
                    {() => (
                        <FullPageNotFoundView
                            shouldShow={shouldShowNotFoundPage}
                            subtitleKey="notFound.noAccess"
                            shouldShowCloseButton={false}
                            shouldShowBackButton={isSmallScreenWidth}
                            onBackButtonPress={Navigation.goBack}
                            shouldShowLink={false}
                        >
                            <OfflineWithFeedback
                                pendingAction={addWorkspaceRoomOrChatPendingAction}
                                errors={addWorkspaceRoomOrChatErrors}
                                shouldShowErrorMessages={false}
                                needsOffscreenAlphaCompositing
                            >
                                {headerView}
                                {ReportUtils.isTaskReport(report) && isSmallScreenWidth && ReportUtils.isOpenTaskReport(report, parentReportAction) && (
                                    <View style={[styles.borderBottom]}>
                                        <View style={[styles.appBG, styles.pl0]}>
                                            <View style={[styles.ph5, styles.pb3]}>
                                                <TaskHeaderActionButton report={report} />
                                            </View>
                                        </View>
                                    </View>
                                )}
                            </OfflineWithFeedback>
                            {!!accountManagerReportID && ReportUtils.isConciergeChatReport(report) && isBannerVisible && (
                                <Banner
                                    containerStyles={[styles.mh4, styles.mt4, styles.p4, styles.bgDark]}
                                    textStyles={[styles.colorReversed]}
                                    text={translate('reportActionsView.chatWithAccountManager')}
                                    onClose={dismissBanner}
                                    onPress={chatWithAccountManager}
                                    shouldShowCloseButton
                                />
                            )}
                            <DragAndDropProvider isDisabled={!isReportReadyForDisplay || !ReportUtils.canUserPerformWriteAction(report)}>
                                <View
                                    style={[styles.flex1, styles.justifyContentEnd, styles.overflowHidden]}
                                    onLayout={onListLayout}
                                >
                                    {isReportReadyForDisplay && didScreenTransitionEnd && !isLoadingInitialReportActions && !isLoading && (
                                        <ReportActionsView
                                            reportActions={reportActions}
                                            report={report}
                                            isLoadingInitialReportActions={reportMetadata.isLoadingInitialReportActions}
                                            isLoadingNewerReportActions={reportMetadata.isLoadingNewerReportActions}
                                            isLoadingOlderReportActions={reportMetadata.isLoadingOlderReportActions}
                                            isComposerFullSize={isComposerFullSize}
                                            policy={policy}
                                        />
                                    )}

                                    {/* Note: The ReportActionsSkeletonView should be allowed to mount even if the initial report actions are not loaded.
                                         If we prevent rendering the report while they are loading then
                                         we'll unnecessarily unmount the ReportActionsView which will clear the new marker lines initial state. */}
                                    {(!isReportReadyForDisplay || !didScreenTransitionEnd || isLoadingInitialReportActions || isLoading) && <ReportActionsSkeletonView />}

                                    {isReportReadyForDisplay && didScreenTransitionEnd ? (
                                        <ReportFooter
                                            pendingAction={addWorkspaceRoomOrChatPendingAction}
                                            report={report}
                                            isComposerFullSize={isComposerFullSize}
                                            onSubmitComment={onSubmitComment}
                                            listHeight={listHeight}
                                            isEmptyChat={isEmptyChat}
                                            lastReportAction={lastReportAction}
                                        />
                                    ) : null}
                                </View>
                            </DragAndDropProvider>
                        </FullPageNotFoundView>
                    )}
                </ScreenWrapper>
            </ReactionListContext.Provider>
        </ActionListContext.Provider>
    );
}

ReportScreen.propTypes = propTypes;
ReportScreen.defaultProps = defaultProps;
ReportScreen.displayName = 'ReportScreen';

export default compose(
    withViewportOffsetTop,
    withCurrentReportID,
    withOnyx(
        {
            isSidebarLoaded: {
                key: ONYXKEYS.IS_SIDEBAR_LOADED,
            },
            reportActions: {
                key: ({route}) => `${ONYXKEYS.COLLECTION.REPORT_ACTIONS}${getReportID(route)}`,
                canEvict: false,
                selector: (reportActions) => ReportActionsUtils.getSortedReportActionsForDisplay(reportActions, true),
            },
            report: {
                key: ({route}) => `${ONYXKEYS.COLLECTION.REPORT}${getReportID(route)}`,
                allowStaleData: true,
                selector: reportWithoutHasDraftSelector,
            },
            reportMetadata: {
                key: ({route}) => `${ONYXKEYS.COLLECTION.REPORT_METADATA}${getReportID(route)}`,
                initialValue: {
                    isLoadingInitialReportActions: true,
                    isLoadingOlderReportActions: false,
                    isLoadingNewerReportActions: false,
                },
            },
            isComposerFullSize: {
                key: ({route}) => `${ONYXKEYS.COLLECTION.REPORT_IS_COMPOSER_FULL_SIZE}${getReportID(route)}`,
                initialValue: false,
            },
            betas: {
                key: ONYXKEYS.BETAS,
            },
            policies: {
                key: ONYXKEYS.COLLECTION.POLICY,
                allowStaleData: true,
            },
            accountManagerReportID: {
                key: ONYXKEYS.ACCOUNT_MANAGER_REPORT_ID,
                initialValue: null,
            },
            userLeavingStatus: {
                key: ({route}) => `${ONYXKEYS.COLLECTION.REPORT_USER_IS_LEAVING_ROOM}${getReportID(route)}`,
                initialValue: false,
            },
            parentReportAction: {
                key: ({report}) => `${ONYXKEYS.COLLECTION.REPORT_ACTIONS}${report ? report.parentReportID : 0}`,
                selector: (parentReportActions, props) => {
                    const parentReportActionID = lodashGet(props, 'report.parentReportActionID');
                    if (!parentReportActionID) {
                        return {};
                    }
                    return parentReportActions[parentReportActionID];
                },
                canEvict: false,
            },
        },
        true,
    ),
)(
    memo(
        ReportScreen,
        (prevProps, nextProps) =>
            prevProps.isSidebarLoaded === nextProps.isSidebarLoaded &&
            _.isEqual(prevProps.reportActions, nextProps.reportActions) &&
            _.isEqual(prevProps.reportMetadata, nextProps.reportMetadata) &&
            prevProps.isComposerFullSize === nextProps.isComposerFullSize &&
            _.isEqual(prevProps.betas, nextProps.betas) &&
            _.isEqual(prevProps.policies, nextProps.policies) &&
            prevProps.accountManagerReportID === nextProps.accountManagerReportID &&
            prevProps.userLeavingStatus === nextProps.userLeavingStatus &&
            prevProps.report.reportID === nextProps.report.reportID &&
            prevProps.report.policyID === nextProps.report.policyID &&
            prevProps.report.isOptimisticReport === nextProps.report.isOptimisticReport &&
            prevProps.report.statusNum === nextProps.report.statusNum &&
            _.isEqual(prevProps.report.pendingFields, nextProps.report.pendingFields) &&
            prevProps.currentReportID === nextProps.currentReportID,
    ),
);<|MERGE_RESOLUTION|>--- conflicted
+++ resolved
@@ -67,16 +67,11 @@
     /** The report metadata loading states */
     reportMetadata: reportMetadataPropTypes,
 
-<<<<<<< HEAD
-    /** Array of report actions for this report */
-    reportActions: PropTypes.objectOf(PropTypes.shape(reportActionPropTypes)),
-=======
     /** All the report actions for this report */
     reportActions: PropTypes.objectOf(PropTypes.shape(reportActionPropTypes)),
 
     /** The report's parentReportAction */
     parentReportAction: PropTypes.shape(reportActionPropTypes),
->>>>>>> f268c39c
 
     /** Whether the composer is full size */
     isComposerFullSize: PropTypes.bool,
@@ -188,19 +183,13 @@
     const isEmptyChat = useMemo(() => _.isEmpty(reportActions), [reportActions]);
 
     // There are no reportActions at all to display and we are still in the process of loading the next set of actions.
-<<<<<<< HEAD
     const isLoadingInitialReportActions = isEmptyChat && reportMetadata.isLoadingInitialReportActions;
 
-=======
-    const isLoadingInitialReportActions = _.isEmpty(reportActions) && reportMetadata.isLoadingInitialReportActions;
->>>>>>> f268c39c
     const isOptimisticDelete = lodashGet(report, 'statusNum') === CONST.REPORT.STATUS.CLOSED;
     const shouldHideReport = !ReportUtils.canAccessReport(report, policies, betas);
-<<<<<<< HEAD
 
     const isLoading = !reportID || !isSidebarLoaded || PersonalDetailsUtils.isPersonalDetailsEmpty();
 
-    const parentReportAction = ReportActionsUtils.getParentReportAction(report);
     const lastReportAction = useMemo(
         () =>
             reportActions.length
@@ -208,9 +197,6 @@
                 : {},
         [reportActions, parentReportAction],
     );
-=======
-    const isLoading = !reportID || !isSidebarLoaded || _.isEmpty(personalDetails);
->>>>>>> f268c39c
     const isSingleTransactionView = ReportUtils.isMoneyRequest(report);
     const policy = policies[`${ONYXKEYS.COLLECTION.POLICY}${report.policyID}`] || {};
     const isTopMostReportId = currentReportID === getReportID(route);
