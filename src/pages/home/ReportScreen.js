import React from 'react';
import {withOnyx} from 'react-native-onyx';
import PropTypes from 'prop-types';
import {Keyboard, View} from 'react-native';
import lodashGet from 'lodash/get';
import _ from 'underscore';
import lodashFindLast from 'lodash/findLast';
import styles from '../../styles/styles';
import ScreenWrapper from '../../components/ScreenWrapper';
import HeaderView from './HeaderView';
import Navigation from '../../libs/Navigation/Navigation';
import ROUTES from '../../ROUTES';
import * as Report from '../../libs/actions/Report';
import ONYXKEYS from '../../ONYXKEYS';
import Permissions from '../../libs/Permissions';
import * as ReportUtils from '../../libs/ReportUtils';
import ReportActionsView from './report/ReportActionsView';
import ReportActionCompose from './report/ReportActionCompose';
import KeyboardAvoidingView from '../../components/KeyboardAvoidingView';
import SwipeableView from '../../components/SwipeableView';
import CONST from '../../CONST';
import ReportActionsSkeletonView from '../../components/ReportActionsSkeletonView';
import reportActionPropTypes from './report/reportActionPropTypes';
import ArchivedReportFooter from '../../components/ArchivedReportFooter';
import toggleReportActionComposeView from '../../libs/toggleReportActionComposeView';

const propTypes = {
    /** Navigation route context info provided by react navigation */
    route: PropTypes.shape({
        /** Route specific parameters used on this screen */
        params: PropTypes.shape({
            /** The ID of the report this screen should display */
            reportID: PropTypes.string,
        }).isRequired,
    }).isRequired,

    /** Tells us if the sidebar has rendered */
    isSidebarLoaded: PropTypes.bool,

    /** Whether or not to show the Compose Input */
    session: PropTypes.shape({
        shouldShowComposeInput: PropTypes.bool,
    }),

    /** The report currently being looked at */
    report: PropTypes.shape({
        /** Number of actions unread */
        unreadActionCount: PropTypes.number,

        /** The largest sequenceNumber on this report */
        maxSequenceNumber: PropTypes.number,

        /** The current position of the new marker */
        newMarkerSequenceNumber: PropTypes.number,

        /** Whether there is an outstanding amount in IOU */
        hasOutstandingIOU: PropTypes.bool,
    }),

    /** Array of report actions for this report */
    reportActions: PropTypes.objectOf(PropTypes.shape(reportActionPropTypes)),

    /** Are we waiting for more report data? */
    isLoadingReportData: PropTypes.bool,

    /** Whether the composer is full size */
    isComposerFullSize: PropTypes.bool,

    /** Beta features list */
    betas: PropTypes.arrayOf(PropTypes.string),

    /** Flag to check if the initial report actions data are loading */
    isLoadingInitialReportActions: PropTypes.bool,

    /** The policies which the user has access to */
    policies: PropTypes.objectOf(PropTypes.shape({
        /** The policy name */
        name: PropTypes.string,

        /** The type of the policy */
        type: PropTypes.string,
    })).isRequired,
};

const defaultProps = {
    isSidebarLoaded: false,
    session: {
        shouldShowComposeInput: true,
    },
    reportActions: {},
    report: {
        unreadActionCount: 0,
        maxSequenceNumber: 0,
        hasOutstandingIOU: false,
    },
    isLoadingReportData: false,
    isComposerFullSize: false,
    betas: [],
    isLoadingInitialReportActions: false,
};

/**
 * Get the currently viewed report ID as number
 *
 * @param {Object} route
 * @param {Object} route.params
 * @param {String} route.params.reportID
 * @returns {Number}
 */
function getReportID(route) {
    const params = route.params;
    return Number.parseInt(params.reportID, 10);
}

class ReportScreen extends React.Component {
    constructor(props) {
        super(props);

        this.onSubmitComment = this.onSubmitComment.bind(this);
        this.viewportOffsetTop = this.updateViewportOffsetTop.bind(this);

        this.state = {
<<<<<<< HEAD
=======
            skeletonViewContainerHeight: 0,
>>>>>>> d10d2e27
            viewportOffsetTop: 0,
        };
    }

    componentDidMount() {
        this.storeCurrentlyViewedReport();
        if (window.visualViewport) {
            window.visualViewport.addEventListener('resize', this.viewportOffsetTop);
        }
    }

    componentDidUpdate(prevProps) {
        if (this.props.route.params.reportID === prevProps.route.params.reportID) {
            return;
        }
<<<<<<< HEAD

=======
>>>>>>> d10d2e27
        this.storeCurrentlyViewedReport();
    }

    componentWillUnmount() {
        if (window.visualViewport) {
            window.visualViewport.removeEventListener('resize', this.viewportOffsetTop);
        }
    }

    /**
     * @param {String} text
     */
    onSubmitComment(text) {
        Report.addComment(getReportID(this.props.route), text);
    }

    /**
     * @param {SyntheticEvent} e
     */
    updateViewportOffsetTop(e) {
        const viewportOffsetTop = lodashGet(e, 'target.offsetTop', 0);
        this.setState({viewportOffsetTop});
    }

    /**
     * When reports change there's a brief time content is not ready to be displayed
     *
     * @returns {Boolean}
     */
    shouldShowLoader() {
<<<<<<< HEAD
        return propTypes.isLoadingReportData && _.isEmpty(propTypes.reportActions) || !getReportID(this.props.route);
=======
        return !getReportID(this.props.route) || (_.isEmpty(this.props.reportActions) && this.props.isLoadingInitialReportActions);
>>>>>>> d10d2e27
    }

    /**
     * Persists the currently viewed report id
     */
    storeCurrentlyViewedReport() {
        const reportID = getReportID(this.props.route);
        if (_.isNaN(reportID)) {
            Report.handleInaccessibleReport();
            return;
        }

        // Always reset the state of the composer view when the current reportID changes
        toggleReportActionComposeView(true);
        Report.updateCurrentlyViewedReportID(reportID);
    }

    render() {
        if (!this.props.isSidebarLoaded) {
            return null;
        }

        // We let Free Plan default rooms to be shown in the App - it's the one exception to the beta, otherwise do not show policy rooms in product
        if (!Permissions.canUseDefaultRooms(this.props.betas)
            && ReportUtils.isDefaultRoom(this.props.report)
            && ReportUtils.getPolicyType(this.props.report, this.props.policies) !== CONST.POLICY.TYPE.FREE) {
            return null;
        }

        if (!Permissions.canUsePolicyRooms(this.props.betas) && ReportUtils.isUserCreatedPolicyRoom(this.props.report)) {
            return null;
        }

        const reportID = getReportID(this.props.route);

        const isArchivedRoom = ReportUtils.isArchivedRoom(this.props.report);
        let reportClosedAction;
        if (isArchivedRoom) {
            reportClosedAction = lodashFindLast(this.props.reportActions, action => action.actionName === CONST.REPORT.ACTIONS.TYPE.CLOSED);
        }
        return (
            <ScreenWrapper style={[styles.appContent, styles.flex1, {marginTop: this.state.viewportOffsetTop}]}>
                <KeyboardAvoidingView>
                    <HeaderView
                        reportID={reportID}
                        onNavigationMenuButtonClicked={() => Navigation.navigate(ROUTES.HOME)}
                    />

                    <View
                        nativeID={CONST.REPORT.DROP_NATIVE_ID}
                        style={[styles.flex1, styles.justifyContentEnd, styles.overflowHidden]}
                        onLayout={event => this.setState({skeletonViewContainerHeight: event.nativeEvent.layout.height})}
                    >
                        {this.shouldShowLoader()
                            ? (
                                <ReportActionsSkeletonView
                                    containerHeight={this.state.skeletonViewContainerHeight}
                                />
                            )
                            : (
                                <ReportActionsView
                                    reportID={reportID}
                                    reportActions={this.props.reportActions}
                                    report={this.props.report}
                                    session={this.props.session}
                                    isComposerFullSize={this.props.isComposerFullSize}
                                />
                            )}
                        {(isArchivedRoom || this.props.session.shouldShowComposeInput) && (
                            <View style={[styles.chatFooter, this.props.isComposerFullSize && styles.chatFooterFullCompose]}>
                                {
                                    isArchivedRoom
                                        ? (
                                            <ArchivedReportFooter
                                                reportClosedAction={reportClosedAction}
                                                report={this.props.report}
                                            />
                                        ) : (
                                            <SwipeableView onSwipeDown={Keyboard.dismiss}>
                                                <ReportActionCompose
                                                    onSubmit={this.onSubmitComment}
                                                    reportID={reportID}
                                                    reportActions={this.props.reportActions}
                                                    report={this.props.report}
                                                    isComposerFullSize={this.props.isComposerFullSize}
                                                />
                                            </SwipeableView>
                                        )
                                }
                            </View>
                        )}
                    </View>
                </KeyboardAvoidingView>
            </ScreenWrapper>
        );
    }
}

ReportScreen.propTypes = propTypes;
ReportScreen.defaultProps = defaultProps;

export default withOnyx({
    isSidebarLoaded: {
        key: ONYXKEYS.IS_SIDEBAR_LOADED,
    },
    session: {
        key: ONYXKEYS.SESSION,
    },
    reportActions: {
        key: ({route}) => `${ONYXKEYS.COLLECTION.REPORT_ACTIONS}${getReportID(route)}`,
        canEvict: false,
    },
    report: {
        key: ({route}) => `${ONYXKEYS.COLLECTION.REPORT}${getReportID(route)}`,
    },
    isLoadingReportData: {
        key: ONYXKEYS.IS_LOADING_REPORT_DATA,
    },
    isComposerFullSize: {
        key: ({route}) => `${ONYXKEYS.COLLECTION.REPORT_IS_COMPOSER_FULL_SIZE}${getReportID(route)}`,
    },
    betas: {
        key: ONYXKEYS.BETAS,
    },
    isLoadingInitialReportActions: {
        key: ({route}) => `${ONYXKEYS.COLLECTION.IS_LOADING_INITIAL_REPORT_ACTIONS}${getReportID(route)}`,
        initWithStoredValues: false,
    },
    policies: {
        key: ONYXKEYS.COLLECTION.POLICY,
    },
})(ReportScreen);<|MERGE_RESOLUTION|>--- conflicted
+++ resolved
@@ -60,9 +60,6 @@
     /** Array of report actions for this report */
     reportActions: PropTypes.objectOf(PropTypes.shape(reportActionPropTypes)),
 
-    /** Are we waiting for more report data? */
-    isLoadingReportData: PropTypes.bool,
-
     /** Whether the composer is full size */
     isComposerFullSize: PropTypes.bool,
 
@@ -93,7 +90,6 @@
         maxSequenceNumber: 0,
         hasOutstandingIOU: false,
     },
-    isLoadingReportData: false,
     isComposerFullSize: false,
     betas: [],
     isLoadingInitialReportActions: false,
@@ -120,10 +116,7 @@
         this.viewportOffsetTop = this.updateViewportOffsetTop.bind(this);
 
         this.state = {
-<<<<<<< HEAD
-=======
             skeletonViewContainerHeight: 0,
->>>>>>> d10d2e27
             viewportOffsetTop: 0,
         };
     }
@@ -139,10 +132,6 @@
         if (this.props.route.params.reportID === prevProps.route.params.reportID) {
             return;
         }
-<<<<<<< HEAD
-
-=======
->>>>>>> d10d2e27
         this.storeCurrentlyViewedReport();
     }
 
@@ -173,11 +162,7 @@
      * @returns {Boolean}
      */
     shouldShowLoader() {
-<<<<<<< HEAD
-        return propTypes.isLoadingReportData && _.isEmpty(propTypes.reportActions) || !getReportID(this.props.route);
-=======
         return !getReportID(this.props.route) || (_.isEmpty(this.props.reportActions) && this.props.isLoadingInitialReportActions);
->>>>>>> d10d2e27
     }
 
     /**
@@ -293,9 +278,6 @@
     report: {
         key: ({route}) => `${ONYXKEYS.COLLECTION.REPORT}${getReportID(route)}`,
     },
-    isLoadingReportData: {
-        key: ONYXKEYS.IS_LOADING_REPORT_DATA,
-    },
     isComposerFullSize: {
         key: ({route}) => `${ONYXKEYS.COLLECTION.REPORT_IS_COMPOSER_FULL_SIZE}${getReportID(route)}`,
     },
