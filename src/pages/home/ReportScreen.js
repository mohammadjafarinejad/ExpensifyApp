--- conflicted
+++ resolved
@@ -246,11 +246,8 @@
         const parentReportAction = ReportActionsUtils.getParentReportAction(this.props.report);
         const isSingleTransactionView = ReportActionsUtils.isTransactionThread(parentReportAction);
 
-<<<<<<< HEAD
-=======
         const policy = this.props.policies[`${ONYXKEYS.COLLECTION.POLICY}${this.props.report.policyID}`];
 
->>>>>>> 08b1bf6a
         return (
             <ScreenWrapper style={screenWrapperStyle}>
                 <FullPageNotFoundView
@@ -320,6 +317,7 @@
                                 report={this.props.report}
                                 isComposerFullSize={this.props.isComposerFullSize}
                                 parentViewHeight={this.state.skeletonViewContainerHeight}
+                                policy={policy}
                             />
                         )}
 
@@ -338,14 +336,8 @@
                                     reportActions={this.props.reportActions}
                                     report={this.props.report}
                                     isComposerFullSize={this.props.isComposerFullSize}
-<<<<<<< HEAD
                                     onSubmitComment={this.onSubmitComment}
                                     policies={this.props.policies}
-=======
-                                    isDrawerOpen={this.props.isDrawerOpen}
-                                    parentViewHeight={this.state.skeletonViewContainerHeight}
-                                    policy={policy}
->>>>>>> 08b1bf6a
                                 />
                             </>
                         )}
