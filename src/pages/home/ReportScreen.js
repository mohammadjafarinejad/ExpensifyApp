--- conflicted
+++ resolved
@@ -103,15 +103,11 @@
     reportActions: [],
     report: {
         hasOutstandingIOU: false,
-<<<<<<< HEAD
+    },
+    reportMetadata: {
         isLoadingInitialReportActions: false,
         isLoadingNewerReportActions: false,
-=======
-    },
-    reportMetadata: {
-        isLoadingReportActions: false,
-        isLoadingMoreReportActions: false,
->>>>>>> 67d4a7ac
+        isLoadingOlderReportActions: false,
     },
     isComposerFullSize: false,
     betas: [],
@@ -176,11 +172,7 @@
     const screenWrapperStyle = [styles.appContent, styles.flex1, {marginTop: viewportOffsetTop}];
 
     // There are no reportActions at all to display and we are still in the process of loading the next set of actions.
-<<<<<<< HEAD
-    const isLoadingInitialReportActions = _.isEmpty(reportActions) && report.isLoadingInitialReportActions;
-=======
-    const isLoadingInitialReportActions = _.isEmpty(reportActions) && reportMetadata.isLoadingReportActions;
->>>>>>> 67d4a7ac
+    const isLoadingInitialReportActions = _.isEmpty(reportActions) && reportMetadata.isLoadingInitialReportActions;
 
     const isOptimisticDelete = lodashGet(report, 'statusNum') === CONST.REPORT.STATUS.CLOSED;
 
@@ -379,7 +371,7 @@
                 !isDefaultReport &&
                 !report.reportID &&
                 !isOptimisticDelete &&
-                !report.isLoadingReportActions &&
+                !report.isLoadingInitialReportActions &&
                 !isLoading &&
                 !userLeavingStatus) ||
             shouldHideReport,
@@ -438,8 +430,9 @@
                                     <ReportActionsView
                                         reportActions={reportActions}
                                         report={report}
-                                        isLoadingReportActions={reportMetadata.isLoadingReportActions}
-                                        isLoadingMoreReportActions={reportMetadata.isLoadingMoreReportActions}
+                                        isLoadingInitialReportActions={reportMetadata.isLoadingInitialReportActions}
+                                        isLoadingNewerReportActions={reportMetadata.isLoadingNewerReportActions}
+                                        isLoadingOlderReportActions={reportMetadata.isLoadingOlderReportActions}
                                         isComposerFullSize={isComposerFullSize}
                                         policy={policy}
                                     />
@@ -495,8 +488,9 @@
             reportMetadata: {
                 key: ({route}) => `${ONYXKEYS.COLLECTION.REPORT_METADATA}${getReportID(route)}`,
                 initialValue: {
-                    isLoadingReportActions: false,
-                    isLoadingMoreReportActions: false,
+                    isLoadingOlderReportActions: false,
+                    isLoadingNewerReportActions: false,
+                    isLoadingInitialReportActions: false,
                 },
             },
             isComposerFullSize: {
