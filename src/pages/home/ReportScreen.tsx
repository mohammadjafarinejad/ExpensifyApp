--- conflicted
+++ resolved
@@ -294,17 +294,13 @@
         if (!sortedAllReportActions.length) {
             return [];
         }
-<<<<<<< HEAD
-        return ReportActionsUtils.getContinuousReportActionChain(sortedAllReportActions, reportActionIDFromRoute);
-    }, [reportActionIDFromRoute, sortedAllReportActions]);
+    
+        return PaginationUtils.getContinuousChain(sortedAllReportActions, reportActionPages ?? [], (reportAction) => reportAction.reportActionID, reportActionIDFromRoute);
+    }, [reportActionIDFromRoute, sortedAllReportActions, reportActionPages]);
     const linkedAction = useMemo(
         () => sortedAllReportActions.find((obj) => String(obj.reportActionID) === String(reportActionIDFromRoute)),
         [reportActionIDFromRoute, sortedAllReportActions],
     );
-=======
-        return PaginationUtils.getContinuousChain(sortedAllReportActions, reportActionPages ?? [], (reportAction) => reportAction.reportActionID, reportActionIDFromRoute);
-    }, [reportActionIDFromRoute, sortedAllReportActions, reportActionPages]);
->>>>>>> 105dce51
 
     // Define here because reportActions are recalculated before mount, allowing data to display faster than useEffect can trigger.
     // If we have cached reportActions, they will be shown immediately.
