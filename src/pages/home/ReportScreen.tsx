--- conflicted
+++ resolved
@@ -311,12 +311,8 @@
     // If the count is too high (equal to or exceeds the web pagination size / 50) and there are no cached messages in the report,
     // OpenReport will be called each time the user scrolls up the report a bit, clicks on report preview, and then goes back.
     const isLinkedMessagePageReady = isLinkedMessageAvailable && (reportActions.length - indexOfLinkedMessage >= CONST.REPORT.MIN_INITIAL_REPORT_ACTION_COUNT || doesCreatedActionExists());
-<<<<<<< HEAD
-    const {transactions: allReportTransactions} = useTransactionsAndViolationsForReport(reportIDFromRoute);
+    const {transactions: allReportTransactions, violations: allReportViolations} = useTransactionsAndViolationsForReport(reportIDFromRoute);
     const hasPendingDeletionTransaction = Object.values(allReportTransactions ?? {}).some((transaction) => transaction.pendingAction === CONST.RED_BRICK_ROAD_PENDING_ACTION.DELETE);
-=======
-    const {transactions: allReportTransactions, violations: allReportViolations} = useTransactionsAndViolationsForReport(reportIDFromRoute);
->>>>>>> c3096294
 
     const reportTransactions = useMemo(() => getAllNonDeletedTransactions(allReportTransactions, reportActions), [allReportTransactions, reportActions]);
     // wrapping in useMemo because this is array operation and can cause performance issues
