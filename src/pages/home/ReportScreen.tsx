import {PortalHost} from '@gorhom/portal';
import {useIsFocused} from '@react-navigation/native';
import lodashIsEqual from 'lodash/isEqual';
import React, {memo, useCallback, useEffect, useMemo, useRef, useState} from 'react';
import type {FlatList, ViewStyle} from 'react-native';
import {DeviceEventEmitter, InteractionManager, View} from 'react-native';
import type {OnyxEntry} from 'react-native-onyx';
import Banner from '@components/Banner';
import FullPageNotFoundView from '@components/BlockingViews/FullPageNotFoundView';
import DragAndDropProvider from '@components/DragAndDrop/Provider';
import * as Expensicons from '@components/Icon/Expensicons';
import MoneyReportHeader from '@components/MoneyReportHeader';
import MoneyRequestHeader from '@components/MoneyRequestHeader';
import MoneyRequestReportActionsList from '@components/MoneyRequestReportView/MoneyRequestReportActionsList';
import OfflineWithFeedback from '@components/OfflineWithFeedback';
import ReportActionsSkeletonView from '@components/ReportActionsSkeletonView';
import ScreenWrapper from '@components/ScreenWrapper';
import useActiveWorkspace from '@hooks/useActiveWorkspace';
import useAppFocusEvent from '@hooks/useAppFocusEvent';
import useCurrentReportID from '@hooks/useCurrentReportID';
import useDeepCompareRef from '@hooks/useDeepCompareRef';
import useIsReportReadyToDisplay from '@hooks/useIsReportReadyToDisplay';
import useLocalize from '@hooks/useLocalize';
import useNetwork from '@hooks/useNetwork';
import useOnyx from '@hooks/useOnyx';
import usePaginatedReportActions from '@hooks/usePaginatedReportActions';
import usePermissions from '@hooks/usePermissions';
import usePrevious from '@hooks/usePrevious';
import useResponsiveLayout from '@hooks/useResponsiveLayout';
import useThemeStyles from '@hooks/useThemeStyles';
import useViewportOffsetTop from '@hooks/useViewportOffsetTop';
import {hideEmojiPicker} from '@libs/actions/EmojiPickerAction';
import getNonEmptyStringOnyxID from '@libs/getNonEmptyStringOnyxID';
import Log from '@libs/Log';
import {selectAllTransactionsForReport, shouldDisplayReportTableView} from '@libs/MoneyRequestReportUtils';
import Navigation, {navigationRef} from '@libs/Navigation/Navigation';
import type {PlatformStackScreenProps} from '@libs/Navigation/PlatformStackNavigation/types';
import clearReportNotifications from '@libs/Notification/clearReportNotifications';
import {getPersonalDetailsForAccountIDs} from '@libs/OptionsListUtils';
import {getDisplayNameOrDefault} from '@libs/PersonalDetailsUtils';
import {
    getCombinedReportActions,
    getIOUActionForReportID,
    getOneTransactionThreadReportID,
    getReportAction,
    isCreatedAction,
    isDeletedParentAction,
    isMoneyRequestAction,
    isWhisperAction,
    shouldReportActionBeVisible,
} from '@libs/ReportActionsUtils';
import {
    buildTransactionThread,
    canEditReportAction,
    canUserPerformWriteAction,
    findLastAccessedReport,
    generateReportID,
    getParticipantsAccountIDsForDisplay,
    getReportOfflinePendingActionAndErrors,
    getReportOrDraftReport,
    getReportTransactions,
    isChatThread,
    isConciergeChatReport,
    isGroupChat,
    isHiddenForCurrentUser,
    isInvoiceReport,
    isMoneyRequest,
    isMoneyRequestReport,
    isMoneyRequestReportPendingDeletion,
    isOneTransactionThread,
    isPolicyExpenseChat,
    isReportTransactionThread,
    isTaskReport,
    isValidReportIDFromPath,
} from '@libs/ReportUtils';
import {isNumeric} from '@libs/ValidationUtils';
import type {ReportsSplitNavigatorParamList} from '@navigation/types';
import {setShouldShowComposeInput} from '@userActions/Composer';
import {
    clearDeleteTransactionNavigateBackUrl,
    navigateToConciergeChat,
    openReport,
    readNewestAction,
    subscribeToReportLeavingEvents,
    unsubscribeFromLeavingRoomReportChannel,
    updateLastVisitTime,
} from '@userActions/Report';
import CONST from '@src/CONST';
import ONYXKEYS from '@src/ONYXKEYS';
import type {Route} from '@src/ROUTES';
import ROUTES from '@src/ROUTES';
import SCREENS from '@src/SCREENS';
import type * as OnyxTypes from '@src/types/onyx';
import {isEmptyObject} from '@src/types/utils/EmptyObject';
import HeaderView from './HeaderView';
import ReactionListWrapper from './ReactionListWrapper';
import ReportActionsView from './report/ReportActionsView';
import ReportFooter from './report/ReportFooter';
import type {ActionListContextType, ScrollPosition} from './ReportScreenContext';
import {ActionListContext} from './ReportScreenContext';

type ReportScreenNavigationProps = PlatformStackScreenProps<ReportsSplitNavigatorParamList, typeof SCREENS.REPORT>;

type ReportScreenProps = ReportScreenNavigationProps;

const defaultReportMetadata = {
    isLoadingInitialReportActions: true,
    isLoadingOlderReportActions: false,
    hasLoadingOlderReportActionsError: false,
    isLoadingNewerReportActions: false,
    hasLoadingNewerReportActionsError: false,
    isOptimisticReport: false,
};

const reportDetailScreens = [...Object.values(SCREENS.REPORT_DETAILS), ...Object.values(SCREENS.REPORT_SETTINGS), ...Object.values(SCREENS.PRIVATE_NOTES)];

/**
 * Check is the report is deleted.
 * We currently use useMemo to memorize every properties of the report
 * so we can't check using isEmpty.
 *
 * @param report
 */
function isEmpty(report: OnyxEntry<OnyxTypes.Report>): boolean {
    if (isEmptyObject(report)) {
        return true;
    }
    return !Object.values(report).some((value) => value !== undefined && value !== '');
}

function getParentReportAction(parentReportActions: OnyxEntry<OnyxTypes.ReportActions>, parentReportActionID: string | undefined): OnyxEntry<OnyxTypes.ReportAction> {
    if (!parentReportActions || !parentReportActionID) {
        return;
    }
    return parentReportActions[parentReportActionID];
}

function ReportScreen({route, navigation}: ReportScreenProps) {
    const styles = useThemeStyles();
    const {translate} = useLocalize();
    const reportIDFromRoute = getNonEmptyStringOnyxID(route.params?.reportID);
    const reportActionIDFromRoute = route?.params?.reportActionID;
    const isFocused = useIsFocused();
    const prevIsFocused = usePrevious(isFocused);
    const firstRenderRef = useRef(true);
    const [firstRender, setFirstRender] = useState(true);
    const isSkippingOpenReport = useRef(false);
    const flatListRef = useRef<FlatList>(null);
    const {canUseDefaultRooms, canUseTableReportView} = usePermissions();
    const {isOffline} = useNetwork();
    const {shouldUseNarrowLayout, isInNarrowPaneModal} = useResponsiveLayout();
    const {activeWorkspaceID} = useActiveWorkspace();
    const currentReportIDValue = useCurrentReportID();

    const [modal] = useOnyx(ONYXKEYS.MODAL, {canBeMissing: false});
    const [isComposerFullSize] = useOnyx(`${ONYXKEYS.COLLECTION.REPORT_IS_COMPOSER_FULL_SIZE}${reportIDFromRoute}`, {initialValue: false, canBeMissing: true});
    const [accountManagerReportID] = useOnyx(ONYXKEYS.ACCOUNT_MANAGER_REPORT_ID, {canBeMissing: true});
    const [accountManagerReport] = useOnyx(`${ONYXKEYS.COLLECTION.REPORT}${getNonEmptyStringOnyxID(accountManagerReportID)}`, {canBeMissing: true});
    const [userLeavingStatus] = useOnyx(`${ONYXKEYS.COLLECTION.REPORT_USER_IS_LEAVING_ROOM}${reportIDFromRoute}`, {initialValue: false, canBeMissing: true});
    const [reportOnyx] = useOnyx(`${ONYXKEYS.COLLECTION.REPORT}${reportIDFromRoute}`, {allowStaleData: true, canBeMissing: true});
    const [reportNameValuePairsOnyx] = useOnyx(`${ONYXKEYS.COLLECTION.REPORT_NAME_VALUE_PAIRS}${reportIDFromRoute}`, {allowStaleData: true, canBeMissing: true});
    const [reportMetadata = defaultReportMetadata] = useOnyx(`${ONYXKEYS.COLLECTION.REPORT_METADATA}${reportIDFromRoute}`, {canBeMissing: true});
    const [policies] = useOnyx(ONYXKEYS.COLLECTION.POLICY, {allowStaleData: true, initialValue: {}, canBeMissing: false});
    const [parentReportAction] = useOnyx(`${ONYXKEYS.COLLECTION.REPORT_ACTIONS}${getNonEmptyStringOnyxID(reportOnyx?.parentReportID)}`, {
        canEvict: false,
        selector: (parentReportActions) => getParentReportAction(parentReportActions, reportOnyx?.parentReportActionID),
        canBeMissing: true,
    });
    const deletedParentAction = isDeletedParentAction(parentReportAction);
    const prevDeletedParentAction = usePrevious(deletedParentAction);

    const permissions = useDeepCompareRef(reportOnyx?.permissions);

    useEffect(() => {
        // Don't update if there is a reportID in the params already
        if (route.params.reportID) {
            const reportActionID = route?.params?.reportActionID;
            const isValidReportActionID = isNumeric(reportActionID);
            if (reportActionID && !isValidReportActionID) {
                navigation.setParams({reportActionID: ''});
            }
            return;
        }

        const lastAccessedReportID = findLastAccessedReport(!canUseDefaultRooms, !!route.params.openOnAdminRoom, activeWorkspaceID)?.reportID;

        // It's possible that reports aren't fully loaded yet
        // in that case the reportID is undefined
        if (!lastAccessedReportID) {
            return;
        }

        Log.info(`[ReportScreen] no reportID found in params, setting it to lastAccessedReportID: ${lastAccessedReportID}`);
        navigation.setParams({reportID: lastAccessedReportID});
    }, [activeWorkspaceID, canUseDefaultRooms, navigation, route]);

    const [personalDetails] = useOnyx(ONYXKEYS.PERSONAL_DETAILS_LIST, {canBeMissing: true});
    const chatWithAccountManagerText = useMemo(() => {
        if (accountManagerReportID) {
            const participants = getParticipantsAccountIDsForDisplay(accountManagerReport, false, true);
            const participantPersonalDetails = getPersonalDetailsForAccountIDs([participants?.at(0) ?? -1], personalDetails);
            const participantPersonalDetail = Object.values(participantPersonalDetails).at(0);
            const displayName = getDisplayNameOrDefault(participantPersonalDetail);
            const login = participantPersonalDetail?.login;
            if (displayName && login) {
                return translate('common.chatWithAccountManager', {accountManagerDisplayName: `${displayName} (${login})`});
            }
        }
        return '';
    }, [accountManagerReportID, accountManagerReport, personalDetails, translate]);

    /**
     * Create a lightweight Report so as to keep the re-rendering as light as possible by
     * passing in only the required props.
     *
     * Also, this plays nicely in contrast with Onyx,
     * which creates a new object every time collection changes. Because of this we can't
     * put this into onyx selector as it will be the same.
     */
    const report = useMemo(
        () =>
            reportOnyx && {
                lastReadTime: reportOnyx.lastReadTime,
                reportID: reportOnyx.reportID,
                policyID: reportOnyx.policyID,
                lastVisibleActionCreated: reportOnyx.lastVisibleActionCreated,
                statusNum: reportOnyx.statusNum,
                stateNum: reportOnyx.stateNum,
                writeCapability: reportOnyx.writeCapability,
                type: reportOnyx.type,
                errorFields: reportOnyx.errorFields,
                parentReportID: reportOnyx.parentReportID,
                parentReportActionID: reportOnyx.parentReportActionID,
                chatType: reportOnyx.chatType,
                pendingFields: reportOnyx.pendingFields,
                isDeletedParentAction: reportOnyx.isDeletedParentAction,
                reportName: reportOnyx.reportName,
                description: reportOnyx.description,
                managerID: reportOnyx.managerID,
                total: reportOnyx.total,
                nonReimbursableTotal: reportOnyx.nonReimbursableTotal,
                fieldList: reportOnyx.fieldList,
                ownerAccountID: reportOnyx.ownerAccountID,
                currency: reportOnyx.currency,
                unheldTotal: reportOnyx.unheldTotal,
                unheldNonReimbursableTotal: reportOnyx.unheldNonReimbursableTotal,
                participants: reportOnyx.participants,
                isWaitingOnBankAccount: reportOnyx.isWaitingOnBankAccount,
                iouReportID: reportOnyx.iouReportID,
                isOwnPolicyExpenseChat: reportOnyx.isOwnPolicyExpenseChat,
                isPinned: reportOnyx.isPinned,
                chatReportID: reportOnyx.chatReportID,
                visibility: reportOnyx.visibility,
                oldPolicyName: reportOnyx.oldPolicyName,
                policyName: reportOnyx.policyName,
                private_isArchived: reportNameValuePairsOnyx?.private_isArchived,
                lastMentionedTime: reportOnyx.lastMentionedTime,
                avatarUrl: reportOnyx.avatarUrl,
                permissions,
                invoiceReceiver: reportOnyx.invoiceReceiver,
                policyAvatar: reportOnyx.policyAvatar,
            },
        [reportOnyx, reportNameValuePairsOnyx, permissions],
    );
    const reportID = report?.reportID;

    const prevReport = usePrevious(report);
    const prevUserLeavingStatus = usePrevious(userLeavingStatus);
    const lastReportIDFromRoute = usePrevious(reportIDFromRoute);
    const [isLinkingToMessage, setIsLinkingToMessage] = useState(!!reportActionIDFromRoute);

    const [currentUserAccountID = -1] = useOnyx(ONYXKEYS.SESSION, {selector: (value) => value?.accountID, canBeMissing: false});
    const [currentUserEmail] = useOnyx(ONYXKEYS.SESSION, {selector: (value) => value?.email, canBeMissing: false});
    const [isLoadingApp] = useOnyx(ONYXKEYS.IS_LOADING_APP, {canBeMissing: true});
    const {reportActions, linkedAction, sortedAllReportActions, hasNewerActions, hasOlderActions} = usePaginatedReportActions(reportID, reportActionIDFromRoute);

    const [isBannerVisible, setIsBannerVisible] = useState(true);
    const [scrollPosition, setScrollPosition] = useState<ScrollPosition>({});

    const wasReportAccessibleRef = useRef(false);

    const [isComposerFocus, setIsComposerFocus] = useState(false);
    const shouldAdjustScrollView = useMemo(() => isComposerFocus && !modal?.willAlertModalBecomeVisible, [isComposerFocus, modal]);
    const viewportOffsetTop = useViewportOffsetTop(shouldAdjustScrollView);

    const {reportPendingAction, reportErrors} = getReportOfflinePendingActionAndErrors(report);
    const screenWrapperStyle: ViewStyle[] = [styles.appContent, styles.flex1, {marginTop: viewportOffsetTop}];
    const isOptimisticDelete = report?.statusNum === CONST.REPORT.STATUS_NUM.CLOSED;
    const indexOfLinkedMessage = useMemo(
        (): number => reportActions.findIndex((obj) => reportActionIDFromRoute && String(obj.reportActionID) === String(reportActionIDFromRoute)),
        [reportActions, reportActionIDFromRoute],
    );

    const doesCreatedActionExists = useCallback(() => !!reportActions?.findLast((action) => isCreatedAction(action)), [reportActions]);
    const isLinkedMessageAvailable = indexOfLinkedMessage > -1;

    // The linked report actions should have at least 15 messages (counting as 1 page) above them to fill the screen.
    // If the count is too high (equal to or exceeds the web pagination size / 50) and there are no cached messages in the report,
    // OpenReport will be called each time the user scrolls up the report a bit, clicks on report preview, and then goes back."
    const isLinkedMessagePageReady = isLinkedMessageAvailable && (reportActions.length - indexOfLinkedMessage >= CONST.REPORT.MIN_INITIAL_REPORT_ACTION_COUNT || doesCreatedActionExists());

    const [reportTransactions = []] = useOnyx(ONYXKEYS.COLLECTION.TRANSACTION, {
        selector: (allTransactions): OnyxTypes.Transaction[] => selectAllTransactionsForReport(allTransactions, reportIDFromRoute, reportActions),
        canBeMissing: false,
    });
    const transactionThreadReportID = getOneTransactionThreadReportID(reportID, reportActions ?? [], isOffline);
    const [transactionThreadReport] = useOnyx(`${ONYXKEYS.COLLECTION.REPORT}${transactionThreadReportID}`, {canBeMissing: true});
    const [transactionThreadReportActions = {}] = useOnyx(`${ONYXKEYS.COLLECTION.REPORT_ACTIONS}${transactionThreadReportID}`, {canBeMissing: true});
    const combinedReportActions = getCombinedReportActions(reportActions, transactionThreadReportID ?? null, Object.values(transactionThreadReportActions));
    const lastReportAction = [...combinedReportActions, parentReportAction].find((action) => canEditReportAction(action) && !isMoneyRequestAction(action));
    const policy = policies?.[`${ONYXKEYS.COLLECTION.POLICY}${report?.policyID}`];
    const isTopMostReportId = currentReportIDValue?.currentReportID === reportIDFromRoute;
    const didSubscribeToReportLeavingEvents = useRef(false);
    const isTransactionThreadView = isReportTransactionThread(report);
    const isMoneyRequestOrInvoiceReport = isMoneyRequestReport(report) || isInvoiceReport(report);

    useEffect(() => {
        if (!prevIsFocused || isFocused) {
            return;
        }
        hideEmojiPicker(true);
    }, [prevIsFocused, isFocused]);

    useEffect(() => {
        if (!report?.reportID) {
            wasReportAccessibleRef.current = false;
            return;
        }
        wasReportAccessibleRef.current = true;
    }, [report]);

    const backTo = route?.params?.backTo as string;
    const onBackButtonPress = useCallback(() => {
        if (isInNarrowPaneModal && backTo !== SCREENS.SEARCH.REPORT_RHP) {
            Navigation.dismissModal();
            return;
        }
        if (backTo) {
            Navigation.goBack(backTo as Route, {shouldPopToTop: true});
            return;
        }
        Navigation.goBack(undefined, {shouldPopToTop: true});
    }, [isInNarrowPaneModal, backTo]);

    let headerView = (
        <HeaderView
            reportID={reportIDFromRoute}
            onNavigationMenuButtonClicked={onBackButtonPress}
            report={report}
            parentReportAction={parentReportAction}
            shouldUseNarrowLayout={shouldUseNarrowLayout}
        />
    );

    if (isTransactionThreadView) {
        headerView = (
            <MoneyRequestHeader
                report={report}
                policy={policy}
                parentReportAction={parentReportAction}
                onBackButtonPress={onBackButtonPress}
            />
        );
    }

    if (isMoneyRequestOrInvoiceReport) {
        headerView = (
            <MoneyReportHeader
                report={report}
                policy={policy}
                transactionThreadReportID={transactionThreadReportID}
                reportActions={reportActions}
                onBackButtonPress={onBackButtonPress}
            />
        );
    }

    useEffect(() => {
        if (!transactionThreadReportID || !route?.params?.reportActionID || !isOneTransactionThread(linkedAction?.childReportID, reportID, linkedAction)) {
            return;
        }
        navigation.setParams({reportActionID: ''});
    }, [transactionThreadReportID, route?.params?.reportActionID, linkedAction, reportID, navigation]);

    const {isEditingDisabled, isCurrentReportLoadedFromOnyx} = useIsReportReadyToDisplay(report, reportIDFromRoute);

    const isLinkedActionDeleted = useMemo(
        () => !!linkedAction && !shouldReportActionBeVisible(linkedAction, linkedAction.reportActionID, canUserPerformWriteAction(report)),
        [linkedAction, report],
    );

    const prevIsLinkedActionDeleted = usePrevious(linkedAction ? isLinkedActionDeleted : undefined);

    // eslint-disable-next-line react-compiler/react-compiler
    const lastReportActionIDFromRoute = usePrevious(!firstRenderRef.current ? reportActionIDFromRoute : undefined);

    const [isNavigatingToDeletedAction, setIsNavigatingToDeletedAction] = useState(false);

    const isLinkedActionInaccessibleWhisper = useMemo(
        () => !!linkedAction && isWhisperAction(linkedAction) && !(linkedAction?.whisperedToAccountIDs ?? []).includes(currentUserAccountID),
        [currentUserAccountID, linkedAction],
    );
    const [deleteTransactionNavigateBackUrl] = useOnyx(ONYXKEYS.NVP_DELETE_TRANSACTION_NAVIGATE_BACK_URL, {canBeMissing: true});

    useEffect(() => {
        if (!isFocused || !deleteTransactionNavigateBackUrl) {
            return;
        }
        // Clear the URL after all interactions are processed to ensure all updates are completed before hiding the skeleton
        InteractionManager.runAfterInteractions(() => {
            requestAnimationFrame(() => {
                clearDeleteTransactionNavigateBackUrl();
            });
        });
    }, [isFocused, deleteTransactionNavigateBackUrl]);

    // eslint-disable-next-line rulesdir/no-negated-variables
    const shouldShowNotFoundLinkedAction =
        (!isLinkedActionInaccessibleWhisper && isLinkedActionDeleted && isNavigatingToDeletedAction) ||
        (!reportMetadata?.isLoadingInitialReportActions &&
            !!reportActionIDFromRoute &&
            !!sortedAllReportActions &&
            sortedAllReportActions?.length > 0 &&
            reportActions.length === 0 &&
            !isLinkingToMessage);

    const currentReportIDFormRoute = route.params?.reportID;

    // eslint-disable-next-line rulesdir/no-negated-variables
    const shouldShowNotFoundPage = useMemo(
        (): boolean => {
            if (shouldShowNotFoundLinkedAction) {
                return true;
            }

            if (isLoadingApp !== false) {
                return false;
            }

            // eslint-disable-next-line react-compiler/react-compiler
            if (!wasReportAccessibleRef.current && !firstRenderRef.current && !reportID && !isOptimisticDelete && !reportMetadata?.isLoadingInitialReportActions && !userLeavingStatus) {
                // eslint-disable-next-line react-compiler/react-compiler
                return true;
            }

            return !!currentReportIDFormRoute && !isValidReportIDFromPath(currentReportIDFormRoute);
        },
        // eslint-disable-next-line react-compiler/react-compiler, react-hooks/exhaustive-deps
        [firstRender, shouldShowNotFoundLinkedAction, reportID, isOptimisticDelete, reportMetadata?.isLoadingInitialReportActions, userLeavingStatus, currentReportIDFormRoute],
    );

    const fetchReport = useCallback(() => {
<<<<<<< HEAD
        const {moneyRequestReportActionID, transactionID, iouReportID} = route.params;
=======
        if (reportMetadata.isOptimisticReport) {
            return;
        }

        const moneyRequestReportActionID: string | undefined = route.params?.moneyRequestReportActionID;
        const transactionID: string | undefined = route.params?.transactionID;
>>>>>>> a3446b8e

        // When we get here with a moneyRequestReportActionID and a transactionID from the route it means we don't have the transaction thread created yet
        // so we have to call OpenReport in a way that the transaction thread will be created and attached to the parentReportAction
        if (transactionID && currentUserEmail && !report) {
            const iouReport = getReportOrDraftReport(iouReportID);
            const iouAction = getReportAction(iouReportID, moneyRequestReportActionID);
            const optimisticTransactionThread = buildTransactionThread(iouAction, iouReport, undefined, reportIDFromRoute);
            openReport(reportIDFromRoute, undefined, [currentUserEmail], optimisticTransactionThread, moneyRequestReportActionID, false, [], undefined, undefined, transactionID);
            return;
        }

        // If there is one transaction thread that has not yet been created, we should create it.
        if (transactionThreadReportID === CONST.FAKE_REPORT_ID && !transactionThreadReport && currentUserEmail) {
            const optimisticTransactionThreadReportID = generateReportID();
            const transactions = getReportTransactions(reportID);
            const oneTransactionID = transactions.at(0)?.transactionID;
            const iouAction = getIOUActionForReportID(reportID, oneTransactionID);
            const optimisticTransactionThread = buildTransactionThread(iouAction, report, undefined, optimisticTransactionThreadReportID);
            openReport(optimisticTransactionThreadReportID, undefined, [currentUserEmail], optimisticTransactionThread, iouAction?.reportActionID);
        }

        openReport(reportIDFromRoute, reportActionIDFromRoute);
<<<<<<< HEAD
    }, [route.params, reportIDFromRoute, reportActionIDFromRoute, currentUserEmail, report, reportID, transactionThreadReport, transactionThreadReportID]);
=======
    }, [reportMetadata.isOptimisticReport, route.params?.moneyRequestReportActionID, route.params?.transactionID, reportIDFromRoute, reportActionIDFromRoute, currentUserEmail]);
>>>>>>> a3446b8e

    useEffect(() => {
        if (!reportID || !isFocused) {
            return;
        }
        updateLastVisitTime(reportID);
    }, [reportID, isFocused]);

    useEffect(() => {
        const skipOpenReportListener = DeviceEventEmitter.addListener(`switchToPreExistingReport_${reportID}`, ({preexistingReportID}: {preexistingReportID: string}) => {
            if (!preexistingReportID) {
                return;
            }
            isSkippingOpenReport.current = true;
        });

        return () => {
            skipOpenReportListener.remove();
        };
    }, [reportID]);

    const dismissBanner = useCallback(() => {
        setIsBannerVisible(false);
    }, []);

    const chatWithAccountManager = useCallback(() => {
        Navigation.navigate(ROUTES.REPORT_WITH_ID.getRoute(accountManagerReportID));
    }, [accountManagerReportID]);

    // Clear notifications for the current report when it's opened and re-focused
    const clearNotifications = useCallback(() => {
        // Check if this is the top-most ReportScreen since the Navigator preserves multiple at a time
        if (!isTopMostReportId) {
            return;
        }

        clearReportNotifications(reportID);
    }, [reportID, isTopMostReportId]);

    useEffect(clearNotifications, [clearNotifications]);
    useAppFocusEvent(clearNotifications);

    useEffect(() => {
        const interactionTask = InteractionManager.runAfterInteractions(() => {
            setShouldShowComposeInput(true);
        });
        return () => {
            interactionTask.cancel();
            if (!didSubscribeToReportLeavingEvents.current) {
                return;
            }

            unsubscribeFromLeavingRoomReportChannel(reportID);
        };

        // I'm disabling the warning, as it expects to use exhaustive deps, even though we want this useEffect to run only on the first render.
        // eslint-disable-next-line react-compiler/react-compiler, react-hooks/exhaustive-deps
    }, []);

    useEffect(() => {
        // This function is triggered when a user clicks on a link to navigate to a report.
        // For each link click, we retrieve the report data again, even though it may already be cached.
        // There should be only one openReport execution per page start or navigating
        fetchReport();
        // eslint-disable-next-line react-compiler/react-compiler, react-hooks/exhaustive-deps
    }, [route, isLinkedMessagePageReady, reportActionIDFromRoute, transactionThreadReportID]);

    const prevReportActions = usePrevious(reportActions);
    useEffect(() => {
        // This function is only triggered when a user is invited to a room after opening the link.
        // When a user opens a room they are not a member of, and the admin then invites them, only the INVITETOROOM action is available, so the background will be empty and room description is not available.
        // See https://github.com/Expensify/App/issues/57769 for more details
        if (prevReportActions.length !== 0 || reportActions.length !== 1 || reportActions.at(0)?.actionName !== CONST.REPORT.ACTIONS.TYPE.ROOM_CHANGE_LOG.INVITE_TO_ROOM) {
            return;
        }
        fetchReport();
    }, [prevReportActions, reportActions, fetchReport]);

    // If a user has chosen to leave a thread, and then returns to it (e.g. with the back button), we need to call `openReport` again in order to allow the user to rejoin and to receive real-time updates
    useEffect(() => {
        if (!shouldUseNarrowLayout || !isFocused || prevIsFocused || !isChatThread(report) || !isHiddenForCurrentUser(report) || isTransactionThreadView) {
            return;
        }
        openReport(reportID);

        // We don't want to run this useEffect every time `report` is changed
        // Excluding shouldUseNarrowLayout from the dependency list to prevent re-triggering on screen resize events.
        // eslint-disable-next-line react-compiler/react-compiler, react-hooks/exhaustive-deps
    }, [prevIsFocused, report?.participants, isFocused, isTransactionThreadView, reportID]);

    useEffect(() => {
        // We don't want this effect to run on the first render.
        if (firstRenderRef.current) {
            firstRenderRef.current = false;
            setFirstRender(false);
            return;
        }

        const onyxReportID = report?.reportID;
        const prevOnyxReportID = prevReport?.reportID;
        const wasReportRemoved = !!prevOnyxReportID && prevOnyxReportID === reportIDFromRoute && !onyxReportID;
        const isRemovalExpectedForReportType =
            isEmpty(report) && (isMoneyRequest(prevReport) || isMoneyRequestReport(prevReport) || isPolicyExpenseChat(prevReport) || isGroupChat(prevReport));
        const didReportClose = wasReportRemoved && prevReport.statusNum === CONST.REPORT.STATUS_NUM.OPEN && report?.statusNum === CONST.REPORT.STATUS_NUM.CLOSED;
        const isTopLevelPolicyRoomWithNoStatus = !report?.statusNum && !prevReport?.parentReportID && prevReport?.chatType === CONST.REPORT.CHAT_TYPE.POLICY_ROOM;
        const isClosedTopLevelPolicyRoom = wasReportRemoved && prevReport.statusNum === CONST.REPORT.STATUS_NUM.OPEN && isTopLevelPolicyRoomWithNoStatus;
        // Navigate to the Concierge chat if the room was removed from another device (e.g. user leaving a room or removed from a room)
        if (
            // non-optimistic case
            (!prevUserLeavingStatus && !!userLeavingStatus) ||
            didReportClose ||
            isRemovalExpectedForReportType ||
            isClosedTopLevelPolicyRoom ||
            (prevDeletedParentAction && !deletedParentAction)
        ) {
            const currentRoute = navigationRef.getCurrentRoute();
            const isReportDetailOpenInRHP =
                isTopMostReportId &&
                reportDetailScreens.find((r) => r === currentRoute?.name) &&
                !!currentRoute?.params &&
                'reportID' in currentRoute.params &&
                reportIDFromRoute === currentRoute.params.reportID;
            // Early return if the report we're passing isn't in a focused state. We only want to navigate to Concierge if the user leaves the room from another device or gets removed from the room while the report is in a focused state.
            // Prevent auto navigation for report in RHP
            if ((!isFocused && !isReportDetailOpenInRHP) || isInNarrowPaneModal) {
                return;
            }
            Navigation.dismissModal();
            if (Navigation.getTopmostReportId() === prevOnyxReportID) {
                Navigation.setShouldPopAllStateOnUP(true);
                Navigation.isNavigationReady().then(() => {
                    Navigation.goBack(undefined, {shouldPopToTop: true});
                });
            }
            if (prevReport?.parentReportID) {
                // Prevent navigation to the IOU/Expense Report if it is pending deletion.
                if (isMoneyRequestReportPendingDeletion(prevReport.parentReportID)) {
                    return;
                }
                Navigation.navigate(ROUTES.REPORT_WITH_ID.getRoute(prevReport.parentReportID));
                return;
            }

            Navigation.isNavigationReady().then(() => {
                InteractionManager.runAfterInteractions(() => {
                    navigateToConciergeChat();
                });
            });
            return;
        }

        // If you already have a report open and are deeplinking to a new report on native,
        // the ReportScreen never actually unmounts and the reportID in the route also doesn't change.
        // Therefore, we need to compare if the existing reportID is the same as the one in the route
        // before deciding that we shouldn't call OpenReport.
        if (reportIDFromRoute === lastReportIDFromRoute && (!onyxReportID || onyxReportID === reportIDFromRoute)) {
            return;
        }

        setShouldShowComposeInput(true);
        // eslint-disable-next-line react-compiler/react-compiler, react-hooks/exhaustive-deps
    }, [
        route,
        report,
        prevReport?.reportID,
        prevUserLeavingStatus,
        userLeavingStatus,
        prevReport?.statusNum,
        prevReport?.parentReportID,
        prevReport?.chatType,
        prevReport,
        reportIDFromRoute,
        lastReportIDFromRoute,
        isFocused,
        deletedParentAction,
        prevDeletedParentAction,
    ]);

    useEffect(() => {
        if (!isValidReportIDFromPath(reportIDFromRoute)) {
            return;
        }
        // Ensures the optimistic report is created successfully
        if (reportIDFromRoute !== report?.reportID) {
            return;
        }
        // Ensures subscription event succeeds when the report/workspace room is created optimistically.
        // Check if the optimistic `OpenReport` or `AddWorkspaceRoom` has succeeded by confirming
        // any `pendingFields.createChat` or `pendingFields.addWorkspaceRoom` fields are set to null.
        // Existing reports created will have empty fields for `pendingFields`.
        const didCreateReportSuccessfully = !report?.pendingFields || (!report?.pendingFields.addWorkspaceRoom && !report?.pendingFields.createChat);
        let interactionTask: ReturnType<typeof InteractionManager.runAfterInteractions> | null = null;
        if (!didSubscribeToReportLeavingEvents.current && didCreateReportSuccessfully) {
            interactionTask = InteractionManager.runAfterInteractions(() => {
                subscribeToReportLeavingEvents(reportIDFromRoute);
                didSubscribeToReportLeavingEvents.current = true;
            });
        }
        return () => {
            if (!interactionTask) {
                return;
            }
            interactionTask.cancel();
        };
    }, [report, didSubscribeToReportLeavingEvents, reportIDFromRoute]);

    const actionListValue = useMemo((): ActionListContextType => ({flatListRef, scrollPosition, setScrollPosition}), [flatListRef, scrollPosition, setScrollPosition]);

    // This helps in tracking from the moment 'route' triggers useMemo until isLoadingInitialReportActions becomes true. It prevents blinking when loading reportActions from cache.
    useEffect(() => {
        InteractionManager.runAfterInteractions(() => {
            setIsLinkingToMessage(false);
        });
    }, [reportMetadata?.isLoadingInitialReportActions]);

    const navigateToEndOfReport = useCallback(() => {
        Navigation.setParams({reportActionID: ''});
        fetchReport();
    }, [fetchReport]);

    useEffect(() => {
        // Only handle deletion cases when there's a deleted action
        if (!isLinkedActionDeleted) {
            setIsNavigatingToDeletedAction(false);
            return;
        }

        // we want to do this destinguish between normal navigation and delete behavior
        if (lastReportActionIDFromRoute !== reportActionIDFromRoute) {
            setIsNavigatingToDeletedAction(true);
            return;
        }

        // Clear params when Action gets deleted while heighlighted
        if (!isNavigatingToDeletedAction && prevIsLinkedActionDeleted === false) {
            Navigation.setParams({reportActionID: ''});
        }
    }, [isLinkedActionDeleted, prevIsLinkedActionDeleted, lastReportActionIDFromRoute, reportActionIDFromRoute, isNavigatingToDeletedAction]);

    // If user redirects to an inaccessible whisper via a deeplink, on a report they have access to,
    // then we set reportActionID as empty string, so we display them the report and not the "Not found page".
    useEffect(() => {
        if (!isLinkedActionInaccessibleWhisper) {
            return;
        }
        Navigation.isNavigationReady().then(() => {
            Navigation.setParams({reportActionID: ''});
        });
    }, [isLinkedActionInaccessibleWhisper]);

    useEffect(() => {
        if (!!report?.lastReadTime || !isTaskReport(report)) {
            return;
        }
        // After creating the task report then navigating to task detail we don't have any report actions and the last read time is empty so We need to update the initial last read time when opening the task report detail.
        readNewestAction(report?.reportID);
    }, [report]);

    const lastRoute = usePrevious(route);

    const onComposerFocus = useCallback(() => setIsComposerFocus(true), []);
    const onComposerBlur = useCallback(() => setIsComposerFocus(false), []);

    // Define here because reportActions are recalculated before mount, allowing data to display faster than useEffect can trigger.
    // If we have cached reportActions, they will be shown immediately.
    // We aim to display a loader first, then fetch relevant reportActions, and finally show them.
    if ((lastRoute !== route || lastReportActionIDFromRoute !== reportActionIDFromRoute) && isLinkingToMessage !== !!reportActionIDFromRoute) {
        setIsLinkingToMessage(!!reportActionIDFromRoute);
        return null;
    }

    // If true reports that are considered MoneyRequest | InvoiceReport will get the new report table view
    const shouldDisplayMoneyRequestActionsList = canUseTableReportView && isMoneyRequestOrInvoiceReport && shouldDisplayReportTableView(report, reportTransactions);

    return (
        <ActionListContext.Provider value={actionListValue}>
            <ReactionListWrapper>
                <ScreenWrapper
                    navigation={navigation}
                    style={screenWrapperStyle}
                    shouldEnableKeyboardAvoidingView={isTopMostReportId || isInNarrowPaneModal}
                    testID={`report-screen-${reportID}`}
                >
                    <FullPageNotFoundView
                        shouldShow={shouldShowNotFoundPage}
                        subtitleKey={shouldShowNotFoundLinkedAction ? '' : 'notFound.noAccess'}
                        subtitleStyle={[styles.textSupporting]}
                        shouldShowBackButton={shouldUseNarrowLayout}
                        onBackButtonPress={shouldShowNotFoundLinkedAction ? navigateToEndOfReport : Navigation.goBack}
                        shouldShowLink={shouldShowNotFoundLinkedAction}
                        linkKey="notFound.noAccess"
                        onLinkPress={navigateToEndOfReport}
                        shouldDisplaySearchRouter
                    >
                        <OfflineWithFeedback
                            pendingAction={reportPendingAction}
                            errors={reportErrors}
                            shouldShowErrorMessages={false}
                            needsOffscreenAlphaCompositing
                        >
                            {headerView}
                        </OfflineWithFeedback>
                        {!!accountManagerReportID && isConciergeChatReport(report) && isBannerVisible && (
                            <Banner
                                containerStyles={[styles.mh4, styles.mt4, styles.p4, styles.br2]}
                                text={chatWithAccountManagerText}
                                onClose={dismissBanner}
                                onButtonPress={chatWithAccountManager}
                                shouldShowCloseButton
                                icon={Expensicons.Lightbulb}
                                shouldShowIcon
                                shouldShowButton
                            />
                        )}
                        <DragAndDropProvider isDisabled={isEditingDisabled}>
                            <View
                                style={[styles.flex1, styles.justifyContentEnd, styles.overflowHidden]}
                                testID="report-actions-view-wrapper"
                            >
                                {!report && <ReportActionsSkeletonView />}
                                {!!report && !shouldDisplayMoneyRequestActionsList ? (
                                    <ReportActionsView
                                        report={report}
                                        reportActions={reportActions}
                                        isLoadingInitialReportActions={reportMetadata?.isLoadingInitialReportActions}
                                        hasNewerActions={hasNewerActions}
                                        hasOlderActions={hasOlderActions}
                                        parentReportAction={parentReportAction}
                                        transactionThreadReportID={transactionThreadReportID}
                                    />
                                ) : null}
                                {!!report && shouldDisplayMoneyRequestActionsList ? (
                                    <MoneyRequestReportActionsList
                                        report={report}
                                        policy={policy}
                                        reportActions={reportActions}
                                        transactions={reportTransactions}
                                        hasOlderActions={hasOlderActions}
                                        hasNewerActions={hasNewerActions}
                                    />
                                ) : null}
                                {isCurrentReportLoadedFromOnyx ? (
                                    <ReportFooter
                                        onComposerFocus={onComposerFocus}
                                        onComposerBlur={onComposerBlur}
                                        report={report}
                                        reportMetadata={reportMetadata}
                                        policy={policy}
                                        pendingAction={reportPendingAction}
                                        isComposerFullSize={!!isComposerFullSize}
                                        lastReportAction={lastReportAction}
                                    />
                                ) : null}
                            </View>
                            <PortalHost name="suggestions" />
                        </DragAndDropProvider>
                    </FullPageNotFoundView>
                </ScreenWrapper>
            </ReactionListWrapper>
        </ActionListContext.Provider>
    );
}

ReportScreen.displayName = 'ReportScreen';
export default memo(ReportScreen, (prevProps, nextProps) => lodashIsEqual(prevProps.route, nextProps.route));<|MERGE_RESOLUTION|>--- conflicted
+++ resolved
@@ -450,16 +450,11 @@
     );
 
     const fetchReport = useCallback(() => {
-<<<<<<< HEAD
+        if (reportMetadata.isOptimisticReport) {
+            return;
+        }
+
         const {moneyRequestReportActionID, transactionID, iouReportID} = route.params;
-=======
-        if (reportMetadata.isOptimisticReport) {
-            return;
-        }
-
-        const moneyRequestReportActionID: string | undefined = route.params?.moneyRequestReportActionID;
-        const transactionID: string | undefined = route.params?.transactionID;
->>>>>>> a3446b8e
 
         // When we get here with a moneyRequestReportActionID and a transactionID from the route it means we don't have the transaction thread created yet
         // so we have to call OpenReport in a way that the transaction thread will be created and attached to the parentReportAction
@@ -482,11 +477,7 @@
         }
 
         openReport(reportIDFromRoute, reportActionIDFromRoute);
-<<<<<<< HEAD
-    }, [route.params, reportIDFromRoute, reportActionIDFromRoute, currentUserEmail, report, reportID, transactionThreadReport, transactionThreadReportID]);
-=======
-    }, [reportMetadata.isOptimisticReport, route.params?.moneyRequestReportActionID, route.params?.transactionID, reportIDFromRoute, reportActionIDFromRoute, currentUserEmail]);
->>>>>>> a3446b8e
+    }, [reportMetadata.isOptimisticReport, route.params, reportIDFromRoute, reportActionIDFromRoute, currentUserEmail, report, reportID, transactionThreadReport, transactionThreadReportID]);
 
     useEffect(() => {
         if (!reportID || !isFocused) {
