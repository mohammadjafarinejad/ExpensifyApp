import {PortalHost} from '@gorhom/portal';
import {useIsFocused} from '@react-navigation/native';
import {accountIDSelector} from '@selectors/Session';
import {deepEqual} from 'fast-equals';
import React, {memo, useCallback, useEffect, useMemo, useRef, useState} from 'react';
import type {FlatList, ViewStyle} from 'react-native';
// We use Animated for all functionality related to wide RHP to make it easier
// to interact with react-navigation components (e.g., CardContainer, interpolator), which also use Animated.
// eslint-disable-next-line no-restricted-imports
import {Animated, DeviceEventEmitter, InteractionManager, View} from 'react-native';
import type {OnyxCollection, OnyxEntry} from 'react-native-onyx';
import Banner from '@components/Banner';
import FullPageNotFoundView from '@components/BlockingViews/FullPageNotFoundView';
import DragAndDropProvider from '@components/DragAndDrop/Provider';
import * as Expensicons from '@components/Icon/Expensicons';
import MoneyReportHeader from '@components/MoneyReportHeader';
import MoneyRequestHeader from '@components/MoneyRequestHeader';
import MoneyRequestReportActionsList from '@components/MoneyRequestReportView/MoneyRequestReportActionsList';
import OfflineWithFeedback from '@components/OfflineWithFeedback';
import MoneyRequestReceiptView from '@components/ReportActionItem/MoneyRequestReceiptView';
import ReportActionsSkeletonView from '@components/ReportActionsSkeletonView';
import ScreenWrapper from '@components/ScreenWrapper';
import ScrollView from '@components/ScrollView';
import {useShowWideRHPVersion} from '@components/WideRHPContextProvider';
import useAppFocusEvent from '@hooks/useAppFocusEvent';
import useCurrentReportID from '@hooks/useCurrentReportID';
import useDeepCompareRef from '@hooks/useDeepCompareRef';
import useIsAnonymousUser from '@hooks/useIsAnonymousUser';
import useIsReportReadyToDisplay from '@hooks/useIsReportReadyToDisplay';
import useLocalize from '@hooks/useLocalize';
import useNetwork from '@hooks/useNetwork';
import useNewTransactions from '@hooks/useNewTransactions';
import useOnyx from '@hooks/useOnyx';
import usePaginatedReportActions from '@hooks/usePaginatedReportActions';
import useParentReportAction from '@hooks/useParentReportAction';
import usePermissions from '@hooks/usePermissions';
import usePrevious from '@hooks/usePrevious';
import useReportIsArchived from '@hooks/useReportIsArchived';
import useResponsiveLayout from '@hooks/useResponsiveLayout';
import useThemeStyles from '@hooks/useThemeStyles';
import useTransactionsAndViolationsForReport from '@hooks/useTransactionsAndViolationsForReport';
import useViewportOffsetTop from '@hooks/useViewportOffsetTop';
import {hideEmojiPicker} from '@libs/actions/EmojiPickerAction';
import getNonEmptyStringOnyxID from '@libs/getNonEmptyStringOnyxID';
import Log from '@libs/Log';
import {getAllNonDeletedTransactions, shouldDisplayReportTableView, shouldWaitForTransactions as shouldWaitForTransactionsUtil} from '@libs/MoneyRequestReportUtils';
import Navigation, {navigationRef} from '@libs/Navigation/Navigation';
import type {PlatformStackScreenProps} from '@libs/Navigation/PlatformStackNavigation/types';
import clearReportNotifications from '@libs/Notification/clearReportNotifications';
import {getPersonalDetailsForAccountIDs} from '@libs/OptionsListUtils';
import {getDisplayNameOrDefault} from '@libs/PersonalDetailsUtils';
import {
    getCombinedReportActions,
    getFilteredReportActionsForReportView,
    getIOUActionForReportID,
    getOneTransactionThreadReportID,
    isCreatedAction,
    isDeletedParentAction,
    isMoneyRequestAction,
    isSentMoneyReportAction,
    isTransactionThread,
    isWhisperAction,
    shouldReportActionBeVisible,
} from '@libs/ReportActionsUtils';
import {
    canEditReportAction,
    canUserPerformWriteAction,
    findLastAccessedReport,
    getParticipantsAccountIDsForDisplay,
    getReportOfflinePendingActionAndErrors,
    getReportTransactions,
    isChatThread,
    isConciergeChatReport,
    isGroupChat,
    isHiddenForCurrentUser,
    isInvoiceReport,
    isMoneyRequest,
    isMoneyRequestReport,
    isMoneyRequestReportPendingDeletion,
    isOneTransactionThread,
    isPolicyExpenseChat,
    isReportTransactionThread,
    isTaskReport,
    isValidReportIDFromPath,
} from '@libs/ReportUtils';
import {isNumeric} from '@libs/ValidationUtils';
import type {ReportsSplitNavigatorParamList, SearchReportParamList} from '@navigation/types';
import {setShouldShowComposeInput} from '@userActions/Composer';
import {
    clearDeleteTransactionNavigateBackUrl,
    createTransactionThreadReport,
    navigateToConciergeChat,
    openReport,
    readNewestAction,
    subscribeToReportLeavingEvents,
    unsubscribeFromLeavingRoomReportChannel,
    updateLastVisitTime,
} from '@userActions/Report';
import CONST from '@src/CONST';
import ONYXKEYS from '@src/ONYXKEYS';
import type {Route} from '@src/ROUTES';
import ROUTES from '@src/ROUTES';
import SCREENS from '@src/SCREENS';
import type * as OnyxTypes from '@src/types/onyx';
import {getEmptyObject, isEmptyObject} from '@src/types/utils/EmptyObject';
import HeaderView from './HeaderView';
import ReactionListWrapper from './ReactionListWrapper';
import ReportActionsView from './report/ReportActionsView';
import ReportFooter from './report/ReportFooter';
import type {ActionListContextType, ScrollPosition} from './ReportScreenContext';
import {ActionListContext} from './ReportScreenContext';

type ReportScreenNavigationProps =
    | PlatformStackScreenProps<ReportsSplitNavigatorParamList, typeof SCREENS.REPORT>
    | PlatformStackScreenProps<SearchReportParamList, typeof SCREENS.SEARCH.REPORT_RHP>;

type ReportScreenProps = ReportScreenNavigationProps;

const defaultReportMetadata = {
    hasOnceLoadedReportActions: false,
    isLoadingInitialReportActions: true,
    isLoadingOlderReportActions: false,
    hasLoadingOlderReportActionsError: false,
    isLoadingNewerReportActions: false,
    hasLoadingNewerReportActionsError: false,
    isOptimisticReport: false,
};

const reportDetailScreens = [
    ...Object.values(SCREENS.REPORT_DETAILS),
    ...Object.values(SCREENS.REPORT_SETTINGS),
    ...Object.values(SCREENS.PRIVATE_NOTES),
    ...Object.values(SCREENS.REPORT_PARTICIPANTS),
];

/**
 * Check is the report is deleted.
 * We currently use useMemo to memorize every properties of the report
 * so we can't check using isEmpty.
 *
 * @param report
 */
function isEmpty(report: OnyxEntry<OnyxTypes.Report>): boolean {
    if (isEmptyObject(report)) {
        return true;
    }
    return !Object.values(report).some((value) => value !== undefined && value !== '');
}

function ReportScreen({route, navigation}: ReportScreenProps) {
    const styles = useThemeStyles();
    const {translate} = useLocalize();
    const [allReports] = useOnyx(ONYXKEYS.COLLECTION.REPORT, {canBeMissing: false});
    const reportIDFromRoute = getNonEmptyStringOnyxID(route.params?.reportID);
    const reportActionIDFromRoute = route?.params?.reportActionID;
    const isFocused = useIsFocused();
    const prevIsFocused = usePrevious(isFocused);
    const firstRenderRef = useRef(true);
    const [firstRender, setFirstRender] = useState(true);
    const isSkippingOpenReport = useRef(false);
    const flatListRef = useRef<FlatList>(null);
    const {isBetaEnabled} = usePermissions();
    const {isOffline} = useNetwork();
    const {shouldUseNarrowLayout, isInNarrowPaneModal} = useResponsiveLayout();
    const currentReportIDValue = useCurrentReportID();

    const [isComposerFullSize = false] = useOnyx(`${ONYXKEYS.COLLECTION.REPORT_IS_COMPOSER_FULL_SIZE}${reportIDFromRoute}`, {canBeMissing: true});
    const [accountManagerReportID] = useOnyx(ONYXKEYS.ACCOUNT_MANAGER_REPORT_ID, {canBeMissing: true});
    const [accountManagerReport] = useOnyx(`${ONYXKEYS.COLLECTION.REPORT}${getNonEmptyStringOnyxID(accountManagerReportID)}`, {canBeMissing: true});
    const [userLeavingStatus = false] = useOnyx(`${ONYXKEYS.COLLECTION.REPORT_USER_IS_LEAVING_ROOM}${reportIDFromRoute}`, {canBeMissing: true});
    const [reportOnyx] = useOnyx(`${ONYXKEYS.COLLECTION.REPORT}${reportIDFromRoute}`, {allowStaleData: true, canBeMissing: true});
    const [reportNameValuePairsOnyx] = useOnyx(`${ONYXKEYS.COLLECTION.REPORT_NAME_VALUE_PAIRS}${reportIDFromRoute}`, {allowStaleData: true, canBeMissing: true});
    const [reportMetadata = defaultReportMetadata] = useOnyx(`${ONYXKEYS.COLLECTION.REPORT_METADATA}${reportIDFromRoute}`, {canBeMissing: true, allowStaleData: true});
    const [policies = getEmptyObject<NonNullable<OnyxCollection<OnyxTypes.Policy>>>()] = useOnyx(ONYXKEYS.COLLECTION.POLICY, {allowStaleData: true, canBeMissing: false});

    const parentReportAction = useParentReportAction(reportOnyx);

    const deletedParentAction = isDeletedParentAction(parentReportAction);
    const prevDeletedParentAction = usePrevious(deletedParentAction);

    const permissions = useDeepCompareRef(reportOnyx?.permissions);

    const isAnonymousUser = useIsAnonymousUser();
    const [isLoadingReportData = true] = useOnyx(ONYXKEYS.IS_LOADING_REPORT_DATA, {canBeMissing: true});
    const prevIsLoadingReportData = usePrevious(isLoadingReportData);
    const prevIsAnonymousUser = useRef(false);

    useEffect(() => {
        // Don't update if there is a reportID in the params already
        if (route.params.reportID) {
            const reportActionID = route?.params?.reportActionID;
            const isValidReportActionID = reportActionID && isNumeric(reportActionID);
            if (reportActionID && !isValidReportActionID) {
                Navigation.isNavigationReady().then(() => navigation.setParams({reportActionID: ''}));
            }
            return;
        }

        const lastAccessedReportID = findLastAccessedReport(!isBetaEnabled(CONST.BETAS.DEFAULT_ROOMS), 'openOnAdminRoom' in route.params && !!route.params.openOnAdminRoom)?.reportID;

        // It's possible that reports aren't fully loaded yet
        // in that case the reportID is undefined
        if (!lastAccessedReportID) {
            return;
        }

        Log.info(`[ReportScreen] no reportID found in params, setting it to lastAccessedReportID: ${lastAccessedReportID}`);
        navigation.setParams({reportID: lastAccessedReportID});
    }, [isBetaEnabled, navigation, route]);

    const [personalDetails] = useOnyx(ONYXKEYS.PERSONAL_DETAILS_LIST, {canBeMissing: true});
    const chatWithAccountManagerText = useMemo(() => {
        if (accountManagerReportID) {
            const participants = getParticipantsAccountIDsForDisplay(accountManagerReport, false, true);
            const participantPersonalDetails = getPersonalDetailsForAccountIDs([participants?.at(0) ?? -1], personalDetails);
            const participantPersonalDetail = Object.values(participantPersonalDetails).at(0);
            const displayName = getDisplayNameOrDefault(participantPersonalDetail);
            const login = participantPersonalDetail?.login;
            if (displayName && login) {
                return translate('common.chatWithAccountManager', {accountManagerDisplayName: `${displayName} (${login})`});
            }
        }
        return '';
    }, [accountManagerReportID, accountManagerReport, personalDetails, translate]);

    /**
     * Create a lightweight Report so as to keep the re-rendering as light as possible by
     * passing in only the required props.
     *
     * Also, this plays nicely in contrast with Onyx,
     * which creates a new object every time collection changes. Because of this we can't
     * put this into onyx selector as it will be the same.
     */
    const report = useMemo(
        () =>
            reportOnyx && {
                hasParentAccess: reportOnyx.hasParentAccess,
                lastReadTime: reportOnyx.lastReadTime,
                reportID: reportOnyx.reportID,
                policyID: reportOnyx.policyID,
                lastVisibleActionCreated: reportOnyx.lastVisibleActionCreated,
                statusNum: reportOnyx.statusNum,
                stateNum: reportOnyx.stateNum,
                writeCapability: reportOnyx.writeCapability,
                type: reportOnyx.type,
                errorFields: reportOnyx.errorFields,
                parentReportID: reportOnyx.parentReportID,
                parentReportActionID: reportOnyx.parentReportActionID,
                chatType: reportOnyx.chatType,
                pendingFields: reportOnyx.pendingFields,
                isDeletedParentAction: reportOnyx.isDeletedParentAction,
                reportName: reportOnyx.reportName,
                description: reportOnyx.description,
                managerID: reportOnyx.managerID,
                total: reportOnyx.total,
                nonReimbursableTotal: reportOnyx.nonReimbursableTotal,
                fieldList: reportOnyx.fieldList,
                ownerAccountID: reportOnyx.ownerAccountID,
                currency: reportOnyx.currency,
                unheldTotal: reportOnyx.unheldTotal,
                unheldNonReimbursableTotal: reportOnyx.unheldNonReimbursableTotal,
                participants: reportOnyx.participants,
                isWaitingOnBankAccount: reportOnyx.isWaitingOnBankAccount,
                iouReportID: reportOnyx.iouReportID,
                isOwnPolicyExpenseChat: reportOnyx.isOwnPolicyExpenseChat,
                isPinned: reportOnyx.isPinned,
                chatReportID: reportOnyx.chatReportID,
                visibility: reportOnyx.visibility,
                oldPolicyName: reportOnyx.oldPolicyName,
                policyName: reportOnyx.policyName,
                private_isArchived: reportNameValuePairsOnyx?.private_isArchived,
                lastMentionedTime: reportOnyx.lastMentionedTime,
                avatarUrl: reportOnyx.avatarUrl,
                permissions,
                invoiceReceiver: reportOnyx.invoiceReceiver,
                policyAvatar: reportOnyx.policyAvatar,
            },
        [reportOnyx, reportNameValuePairsOnyx, permissions],
    );
    const reportID = report?.reportID;

    const [chatReport] = useOnyx(`${ONYXKEYS.COLLECTION.REPORT}${report?.chatReportID}`, {canBeMissing: true});
    const prevReport = usePrevious(report);
    const prevUserLeavingStatus = usePrevious(userLeavingStatus);
    const lastReportIDFromRoute = usePrevious(reportIDFromRoute);
    const [isLinkingToMessage, setIsLinkingToMessage] = useState(!!reportActionIDFromRoute);

    const [currentUserAccountID = -1] = useOnyx(ONYXKEYS.SESSION, {selector: accountIDSelector, canBeMissing: false});
    const [isLoadingApp] = useOnyx(ONYXKEYS.IS_LOADING_APP, {canBeMissing: true});
    const {reportActions: unfilteredReportActions, linkedAction, sortedAllReportActions, hasNewerActions, hasOlderActions} = usePaginatedReportActions(reportID, reportActionIDFromRoute);
    // wrapping in useMemo because this is array operation and can cause performance issues
    const reportActions = useMemo(() => getFilteredReportActionsForReportView(unfilteredReportActions), [unfilteredReportActions]);
    const [childReport] = useOnyx(`${ONYXKEYS.COLLECTION.REPORT}${linkedAction?.childReportID}`, {canBeMissing: true});

    const [isBannerVisible, setIsBannerVisible] = useState(true);
    const [scrollPosition, setScrollPosition] = useState<ScrollPosition>({});

    const wasReportAccessibleRef = useRef(false);

    const viewportOffsetTop = useViewportOffsetTop();

    const {reportPendingAction, reportErrors} = getReportOfflinePendingActionAndErrors(report);
    const screenWrapperStyle: ViewStyle[] = [styles.appContent, styles.flex1, {marginTop: viewportOffsetTop}];
    const isOptimisticDelete = report?.statusNum === CONST.REPORT.STATUS_NUM.CLOSED;
    const indexOfLinkedMessage = useMemo(
        (): number => reportActions.findIndex((obj) => reportActionIDFromRoute && String(obj.reportActionID) === String(reportActionIDFromRoute)),
        [reportActions, reportActionIDFromRoute],
    );

    const doesCreatedActionExists = useCallback(() => !!reportActions?.findLast((action) => isCreatedAction(action)), [reportActions]);
    const isLinkedMessageAvailable = indexOfLinkedMessage > -1;

    // The linked report actions should have at least 15 messages (counting as 1 page) above them to fill the screen.
    // If the count is too high (equal to or exceeds the web pagination size / 50) and there are no cached messages in the report,
    // OpenReport will be called each time the user scrolls up the report a bit, clicks on report preview, and then goes back.
    const isLinkedMessagePageReady = isLinkedMessageAvailable && (reportActions.length - indexOfLinkedMessage >= CONST.REPORT.MIN_INITIAL_REPORT_ACTION_COUNT || doesCreatedActionExists());
    const {transactions: allReportTransactions, violations: allReportViolations} = useTransactionsAndViolationsForReport(reportIDFromRoute);
    const hasPendingDeletionTransaction = Object.values(allReportTransactions ?? {}).some((transaction) => transaction.pendingAction === CONST.RED_BRICK_ROAD_PENDING_ACTION.DELETE);

    const reportTransactions = useMemo(() => getAllNonDeletedTransactions(allReportTransactions, reportActions, isOffline), [allReportTransactions, reportActions, isOffline]);
    // wrapping in useMemo because this is array operation and can cause performance issues
    const visibleTransactions = useMemo(
        () => reportTransactions?.filter((transaction) => isOffline || transaction.pendingAction !== CONST.RED_BRICK_ROAD_PENDING_ACTION.DELETE),
        [reportTransactions, isOffline],
    );
    const reportTransactionIDs = useMemo(() => visibleTransactions?.map((transaction) => transaction.transactionID), [visibleTransactions]);

    const transactionThreadReportID = getOneTransactionThreadReportID(report, chatReport, reportActions ?? [], isOffline, reportTransactionIDs);
    const [transactionThreadReport] = useOnyx(`${ONYXKEYS.COLLECTION.REPORT}${transactionThreadReportID}`, {canBeMissing: true});
    const [transactionThreadReportActions = getEmptyObject<OnyxTypes.ReportActions>()] = useOnyx(`${ONYXKEYS.COLLECTION.REPORT_ACTIONS}${transactionThreadReportID}`, {
        canBeMissing: true,
    });
    const combinedReportActions = getCombinedReportActions(reportActions, transactionThreadReportID ?? null, Object.values(transactionThreadReportActions));
    const isSentMoneyReport = useMemo(() => reportActions.some((action) => isSentMoneyReportAction(action)), [reportActions]);
    const lastReportAction = [...combinedReportActions, parentReportAction].find((action) => canEditReportAction(action) && !isMoneyRequestAction(action));
    // wrapping in useMemo to stabilize children re-rendering
    const policy = policies?.[`${ONYXKEYS.COLLECTION.POLICY}${report?.policyID}`];
    const isTopMostReportId = currentReportIDValue?.currentReportID === reportIDFromRoute;
    const didSubscribeToReportLeavingEvents = useRef(false);
    const isTransactionThreadView = isReportTransactionThread(report);
    const isMoneyRequestOrInvoiceReport = isMoneyRequestReport(report) || isInvoiceReport(report);
    // Prevent the empty state flash by ensuring transaction data is fully loaded before deciding which view to render
    // We need to wait for both the selector to finish AND ensure we're not in a loading state where transactions could still populate
    const shouldWaitForTransactions = shouldWaitForTransactionsUtil(report, reportTransactions, reportMetadata);

    const newTransactions = useNewTransactions(reportMetadata?.hasOnceLoadedReportActions, reportTransactions);

    useEffect(() => {
        if (!prevIsFocused || isFocused) {
            return;
        }
        hideEmojiPicker(true);
    }, [prevIsFocused, isFocused]);

    useEffect(() => {
        if (!report?.reportID) {
            wasReportAccessibleRef.current = false;
            return;
        }
        wasReportAccessibleRef.current = true;
    }, [report]);

    const backTo = route?.params?.backTo as string;
    const onBackButtonPress = useCallback(
        (prioritizeBackTo = false) => {
            if (backTo === SCREENS.SEARCH.REPORT_RHP) {
                Navigation.goBack();
                return;
            }
            if (prioritizeBackTo && backTo) {
                Navigation.goBack(backTo as Route);
                return;
            }
            if (isInNarrowPaneModal) {
                Navigation.dismissModal();
                return;
            }
            if (backTo) {
                Navigation.goBack(backTo as Route);
                return;
            }
            if (Navigation.getShouldPopToSidebar()) {
                Navigation.popToSidebar();
                return;
            }
            Navigation.goBack();
        },
        [isInNarrowPaneModal, backTo],
    );

    let headerView = (
        <HeaderView
            reportID={reportIDFromRoute}
            onNavigationMenuButtonClicked={onBackButtonPress}
            report={report}
            parentReportAction={parentReportAction}
            shouldUseNarrowLayout={shouldUseNarrowLayout}
        />
    );

    if (isTransactionThreadView) {
        headerView = (
            <MoneyRequestHeader
                report={report}
                policy={policy}
                parentReportAction={parentReportAction}
                onBackButtonPress={onBackButtonPress}
            />
        );
    }

    if (isMoneyRequestOrInvoiceReport) {
        headerView = (
            <MoneyReportHeader
                report={report}
                policy={policy}
                transactionThreadReportID={transactionThreadReportID}
                isLoadingInitialReportActions={reportMetadata.isLoadingInitialReportActions}
                reportActions={reportActions}
                onBackButtonPress={onBackButtonPress}
            />
        );
    }

    useEffect(() => {
        if (!transactionThreadReportID || !route?.params?.reportActionID || !isOneTransactionThread(childReport, report, linkedAction)) {
            return;
        }
        navigation.setParams({reportActionID: ''});
    }, [transactionThreadReportID, route?.params?.reportActionID, linkedAction, reportID, navigation, report, childReport]);

    const isReportArchived = useReportIsArchived(report?.reportID);
    const {isEditingDisabled, isCurrentReportLoadedFromOnyx} = useIsReportReadyToDisplay(report, reportIDFromRoute, isReportArchived);

    const isLinkedActionDeleted = useMemo(
        () => !!linkedAction && !shouldReportActionBeVisible(linkedAction, linkedAction.reportActionID, canUserPerformWriteAction(report, isReportArchived)),
        [linkedAction, report, isReportArchived],
    );

    const prevIsLinkedActionDeleted = usePrevious(linkedAction ? isLinkedActionDeleted : undefined);

    // eslint-disable-next-line react-compiler/react-compiler
    const lastReportActionIDFromRoute = usePrevious(!firstRenderRef.current ? reportActionIDFromRoute : undefined);

    const [isNavigatingToDeletedAction, setIsNavigatingToDeletedAction] = useState(false);

    const isLinkedActionInaccessibleWhisper = useMemo(
        () => !!linkedAction && isWhisperAction(linkedAction) && !(linkedAction?.whisperedToAccountIDs ?? []).includes(currentUserAccountID),
        [currentUserAccountID, linkedAction],
    );
    const [deleteTransactionNavigateBackUrl] = useOnyx(ONYXKEYS.NVP_DELETE_TRANSACTION_NAVIGATE_BACK_URL, {canBeMissing: true});

    useEffect(() => {
        if (!isFocused || !deleteTransactionNavigateBackUrl) {
            return;
        }
        // Clear the URL after all interactions are processed to ensure all updates are completed before hiding the skeleton
        // eslint-disable-next-line deprecation/deprecation
        InteractionManager.runAfterInteractions(() => {
            requestAnimationFrame(() => {
                clearDeleteTransactionNavigateBackUrl();
            });
        });
    }, [isFocused, deleteTransactionNavigateBackUrl]);

    // eslint-disable-next-line rulesdir/no-negated-variables
    const shouldShowNotFoundLinkedAction =
        (!isLinkedActionInaccessibleWhisper && isLinkedActionDeleted && isNavigatingToDeletedAction) ||
        (!reportMetadata?.isLoadingInitialReportActions &&
            !!reportActionIDFromRoute &&
            !!sortedAllReportActions &&
            sortedAllReportActions?.length > 0 &&
            reportActions.length === 0 &&
            !isLinkingToMessage);

    const currentReportIDFormRoute = route.params?.reportID;

    // eslint-disable-next-line rulesdir/no-negated-variables
    const shouldShowNotFoundPage = useMemo(
        (): boolean => {
            if (shouldShowNotFoundLinkedAction) {
                return true;
            }

            if (isLoadingApp !== false) {
                return false;
            }

            // eslint-disable-next-line react-compiler/react-compiler
            if (!wasReportAccessibleRef.current && !firstRenderRef.current && !reportID && !isOptimisticDelete && !reportMetadata?.isLoadingInitialReportActions && !userLeavingStatus) {
                // eslint-disable-next-line react-compiler/react-compiler
                return true;
            }

            return !!currentReportIDFormRoute && !isValidReportIDFromPath(currentReportIDFormRoute);
        },
        // eslint-disable-next-line react-compiler/react-compiler, react-hooks/exhaustive-deps
        [firstRender, shouldShowNotFoundLinkedAction, reportID, isOptimisticDelete, reportMetadata?.isLoadingInitialReportActions, userLeavingStatus, currentReportIDFormRoute],
    );

    const createOneTransactionThreadReport = useCallback(() => {
        const currentReportTransaction = getReportTransactions(reportID).filter((transaction) => transaction.pendingAction !== CONST.RED_BRICK_ROAD_PENDING_ACTION.DELETE);
        const oneTransactionID = currentReportTransaction.at(0)?.transactionID;
        const iouAction = getIOUActionForReportID(reportID, oneTransactionID);
        createTransactionThreadReport(report, iouAction);
    }, [report, reportID]);

    const fetchReport = useCallback(() => {
        if (reportMetadata.isOptimisticReport && report?.type === CONST.REPORT.TYPE.CHAT && !isPolicyExpenseChat(report)) {
            return;
        }

        if (report?.errorFields?.notFound && isOffline) {
            return;
        }

        // If there is one transaction thread that has not yet been created, we should create it.
        if (transactionThreadReportID === CONST.FAKE_REPORT_ID && !transactionThreadReport) {
            createOneTransactionThreadReport();
            return;
        }

        openReport(reportIDFromRoute, reportActionIDFromRoute);
    }, [
        reportMetadata.isOptimisticReport,
        report,
        isOffline,
        transactionThreadReportID,
        transactionThreadReport,
        reportIDFromRoute,
        reportActionIDFromRoute,
        createOneTransactionThreadReport,
    ]);

    useEffect(() => {
        if (!isAnonymousUser) {
            return;
        }
        prevIsAnonymousUser.current = true;
    }, [isAnonymousUser]);

    useEffect(() => {
        if (isLoadingReportData || !prevIsLoadingReportData || !prevIsAnonymousUser.current || isAnonymousUser) {
            return;
        }
        // Re-fetch public report data after user signs in and OpenApp API is called to
        // avoid reportActions data being empty for public rooms.
        fetchReport();
    }, [isLoadingReportData, prevIsLoadingReportData, prevIsAnonymousUser, isAnonymousUser, fetchReport]);

    const prevTransactionThreadReportID = usePrevious(transactionThreadReportID);
    useEffect(() => {
        if (!!prevTransactionThreadReportID || !transactionThreadReportID) {
            return;
        }

        fetchReport();
    }, [fetchReport, prevTransactionThreadReportID, transactionThreadReportID]);

    useEffect(() => {
        if (!reportID || !isFocused) {
            return;
        }
        updateLastVisitTime(reportID);
    }, [reportID, isFocused]);

    useEffect(() => {
        const skipOpenReportListener = DeviceEventEmitter.addListener(`switchToPreExistingReport_${reportID}`, ({preexistingReportID}: {preexistingReportID: string}) => {
            if (!preexistingReportID) {
                return;
            }
            isSkippingOpenReport.current = true;
        });

        return () => {
            skipOpenReportListener.remove();
        };
    }, [reportID]);

    const dismissBanner = useCallback(() => {
        setIsBannerVisible(false);
    }, []);

    const chatWithAccountManager = useCallback(() => {
        Navigation.navigate(ROUTES.REPORT_WITH_ID.getRoute(accountManagerReportID));
    }, [accountManagerReportID]);

    // Clear notifications for the current report when it's opened and re-focused
    const clearNotifications = useCallback(() => {
        // Check if this is the top-most ReportScreen since the Navigator preserves multiple at a time
        if (!isTopMostReportId) {
            return;
        }

        clearReportNotifications(reportID);
    }, [reportID, isTopMostReportId]);

    useEffect(clearNotifications, [clearNotifications]);
    useAppFocusEvent(clearNotifications);

    useEffect(() => {
        // eslint-disable-next-line deprecation/deprecation
        const interactionTask = InteractionManager.runAfterInteractions(() => {
            setShouldShowComposeInput(true);
        });
        return () => {
            interactionTask.cancel();
            if (!didSubscribeToReportLeavingEvents.current) {
                return;
            }

            unsubscribeFromLeavingRoomReportChannel(reportID);
        };

        // I'm disabling the warning, as it expects to use exhaustive deps, even though we want this useEffect to run only on the first render.
        // eslint-disable-next-line react-compiler/react-compiler, react-hooks/exhaustive-deps
    }, []);

    useEffect(() => {
        // This function is triggered when a user clicks on a link to navigate to a report.
        // For each link click, we retrieve the report data again, even though it may already be cached.
        // There should be only one openReport execution per page start or navigating
        fetchReport();
        // eslint-disable-next-line react-compiler/react-compiler, react-hooks/exhaustive-deps
    }, [route, isLinkedMessagePageReady, reportActionIDFromRoute]);

    const prevReportActions = usePrevious(reportActions);
    useEffect(() => {
        // This function is only triggered when a user is invited to a room after opening the link.
        // When a user opens a room they are not a member of, and the admin then invites them, only the INVITE_TO_ROOM action is available, so the background will be empty and room description is not available.
        // See https://github.com/Expensify/App/issues/57769 for more details
        if (prevReportActions.length !== 0 || reportActions.length !== 1 || reportActions.at(0)?.actionName !== CONST.REPORT.ACTIONS.TYPE.ROOM_CHANGE_LOG.INVITE_TO_ROOM) {
            return;
        }
        fetchReport();
    }, [prevReportActions, reportActions, fetchReport]);

    // If a user has chosen to leave a thread, and then returns to it (e.g. with the back button), we need to call `openReport` again in order to allow the user to rejoin and to receive real-time updates
    useEffect(() => {
        if (!shouldUseNarrowLayout || !isFocused || prevIsFocused || !isChatThread(report) || !isHiddenForCurrentUser(report) || isTransactionThreadView) {
            return;
        }
        openReport(reportID);

        // We don't want to run this useEffect every time `report` is changed
        // Excluding shouldUseNarrowLayout from the dependency list to prevent re-triggering on screen resize events.
        // eslint-disable-next-line react-compiler/react-compiler, react-hooks/exhaustive-deps
    }, [prevIsFocused, report?.participants, isFocused, isTransactionThreadView, reportID]);

    useEffect(() => {
        // We don't want this effect to run on the first render.
        if (firstRenderRef.current) {
            firstRenderRef.current = false;
            setFirstRender(false);
            return;
        }

        const onyxReportID = report?.reportID;
        const prevOnyxReportID = prevReport?.reportID;
        const wasReportRemoved = !!prevOnyxReportID && prevOnyxReportID === reportIDFromRoute && !onyxReportID;
        const isRemovalExpectedForReportType =
            isEmpty(report) && (isMoneyRequest(prevReport) || isMoneyRequestReport(prevReport) || isPolicyExpenseChat(prevReport) || isGroupChat(prevReport));
        const didReportClose = wasReportRemoved && prevReport.statusNum === CONST.REPORT.STATUS_NUM.OPEN && report?.statusNum === CONST.REPORT.STATUS_NUM.CLOSED;
        const isTopLevelPolicyRoomWithNoStatus = !report?.statusNum && !prevReport?.parentReportID && prevReport?.chatType === CONST.REPORT.CHAT_TYPE.POLICY_ROOM;
        const isClosedTopLevelPolicyRoom = wasReportRemoved && prevReport.statusNum === CONST.REPORT.STATUS_NUM.OPEN && isTopLevelPolicyRoomWithNoStatus;
        // Navigate to the Concierge chat if the room was removed from another device (e.g. user leaving a room or removed from a room)
        if (
            // non-optimistic case
            (!prevUserLeavingStatus && !!userLeavingStatus) ||
            didReportClose ||
            isRemovalExpectedForReportType ||
            isClosedTopLevelPolicyRoom ||
            (prevDeletedParentAction && !deletedParentAction)
        ) {
            const currentRoute = navigationRef.getCurrentRoute();
            const isReportDetailOpenInRHP =
                isTopMostReportId &&
                reportDetailScreens.find((r) => r === currentRoute?.name) &&
                !!currentRoute?.params &&
                typeof currentRoute.params === 'object' &&
                'reportID' in currentRoute.params &&
                reportIDFromRoute === currentRoute.params.reportID;
            // Early return if the report we're passing isn't in a focused state. We only want to navigate to Concierge if the user leaves the room from another device or gets removed from the room while the report is in a focused state.
            // Prevent auto navigation for report in RHP
            if ((!isFocused && !isReportDetailOpenInRHP) || isInNarrowPaneModal) {
                return;
            }
            Navigation.dismissModal();
            if (Navigation.getTopmostReportId() === prevOnyxReportID) {
                Navigation.isNavigationReady().then(() => {
                    Navigation.popToSidebar();
                });
            }
            if (prevReport?.parentReportID) {
                // Prevent navigation to the IOU/Expense Report if it is pending deletion.
                if (isMoneyRequestReportPendingDeletion(prevReport.parentReportID)) {
                    return;
                }
                Navigation.isNavigationReady().then(() => {
                    Navigation.navigate(ROUTES.REPORT_WITH_ID.getRoute(prevReport.parentReportID));
                });
                return;
            }

            Navigation.isNavigationReady().then(() => {
                navigateToConciergeChat();
            });
            return;
        }

        // If you already have a report open and are deeplinking to a new report on native,
        // the ReportScreen never actually unmounts and the reportID in the route also doesn't change.
        // Therefore, we need to compare if the existing reportID is the same as the one in the route
        // before deciding that we shouldn't call OpenReport.
        if (reportIDFromRoute === lastReportIDFromRoute && (!onyxReportID || onyxReportID === reportIDFromRoute)) {
            return;
        }

        setShouldShowComposeInput(true);
        // eslint-disable-next-line react-compiler/react-compiler, react-hooks/exhaustive-deps
    }, [
        route,
        report,
        prevReport?.reportID,
        prevUserLeavingStatus,
        userLeavingStatus,
        prevReport?.statusNum,
        prevReport?.parentReportID,
        prevReport?.chatType,
        prevReport,
        reportIDFromRoute,
        lastReportIDFromRoute,
        isFocused,
        deletedParentAction,
        prevDeletedParentAction,
    ]);

    useEffect(() => {
        if (!isValidReportIDFromPath(reportIDFromRoute)) {
            return;
        }
        // Ensures the optimistic report is created successfully
        if (reportIDFromRoute !== report?.reportID || report?.pendingFields?.createChat) {
            return;
        }
        // Ensures subscription event succeeds when the report/workspace room is created optimistically.
        // Check if the optimistic `OpenReport` or `AddWorkspaceRoom` has succeeded by confirming
        // any `pendingFields.createChat` or `pendingFields.addWorkspaceRoom` fields are set to null.
        // Existing reports created will have empty fields for `pendingFields`.
        const didCreateReportSuccessfully = !report?.pendingFields || (!report?.pendingFields.addWorkspaceRoom && !report?.pendingFields.createChat);
        // eslint-disable-next-line deprecation/deprecation
        let interactionTask: ReturnType<typeof InteractionManager.runAfterInteractions> | null = null;
        if (!didSubscribeToReportLeavingEvents.current && didCreateReportSuccessfully) {
            // eslint-disable-next-line deprecation/deprecation
            interactionTask = InteractionManager.runAfterInteractions(() => {
                subscribeToReportLeavingEvents(reportIDFromRoute);
                didSubscribeToReportLeavingEvents.current = true;
            });
        }
        return () => {
            if (!interactionTask) {
                return;
            }
            interactionTask.cancel();
        };
    }, [report, didSubscribeToReportLeavingEvents, reportIDFromRoute]);

    const actionListValue = useMemo((): ActionListContextType => ({flatListRef, scrollPosition, setScrollPosition}), [flatListRef, scrollPosition, setScrollPosition]);

    // This helps in tracking from the moment 'route' triggers useMemo until isLoadingInitialReportActions becomes true. It prevents blinking when loading reportActions from cache.
    useEffect(() => {
        // eslint-disable-next-line deprecation/deprecation
        InteractionManager.runAfterInteractions(() => {
            setIsLinkingToMessage(false);
        });
    }, [reportMetadata?.isLoadingInitialReportActions]);

    const navigateToEndOfReport = useCallback(() => {
        Navigation.setParams({reportActionID: ''});
        fetchReport();
    }, [fetchReport]);

    useEffect(() => {
        // Only handle deletion cases when there's a deleted action
        if (!isLinkedActionDeleted) {
            setIsNavigatingToDeletedAction(false);
            return;
        }

        // we want to do this distinguish between normal navigation and delete behavior
        if (lastReportActionIDFromRoute !== reportActionIDFromRoute) {
            setIsNavigatingToDeletedAction(true);
            return;
        }

        // Clear params when action gets deleted while highlighting
        if (!isNavigatingToDeletedAction && prevIsLinkedActionDeleted === false) {
            Navigation.setParams({reportActionID: ''});
        }
    }, [isLinkedActionDeleted, prevIsLinkedActionDeleted, lastReportActionIDFromRoute, reportActionIDFromRoute, isNavigatingToDeletedAction]);

    // If user redirects to an inaccessible whisper via a deeplink, on a report they have access to,
    // then we set reportActionID as empty string, so we display them the report and not the "Not found page".
    useEffect(() => {
        if (!isLinkedActionInaccessibleWhisper) {
            return;
        }
        Navigation.isNavigationReady().then(() => {
            Navigation.setParams({reportActionID: ''});
        });
    }, [isLinkedActionInaccessibleWhisper]);

    useEffect(() => {
        if (!!report?.lastReadTime || !isTaskReport(report)) {
            return;
        }
        // After creating the task report then navigating to task detail we don't have any report actions and the last read time is empty so We need to update the initial last read time when opening the task report detail.
        readNewestAction(report?.reportID);
    }, [report]);

    const lastRoute = usePrevious(route);

    // wrapping into useMemo to stabilize children re-renders as reportMetadata is changed frequently
    const showReportActionsLoadingState = useMemo(
        () => reportMetadata?.isLoadingInitialReportActions && !reportMetadata?.hasOnceLoadedReportActions,
        [reportMetadata?.isLoadingInitialReportActions, reportMetadata?.hasOnceLoadedReportActions],
    );

    // In this case we want to use this value. The  shouldUseNarrowLayout will always be true as this case is handled when we display ReportScreen in RHP.
    // eslint-disable-next-line rulesdir/prefer-shouldUseNarrowLayout-instead-of-isSmallScreenWidth
    const {isSmallScreenWidth} = useResponsiveLayout();

    const shouldShowWideRHP =
        route.name === SCREENS.SEARCH.REPORT_RHP &&
        !isSmallScreenWidth &&
        (isTransactionThread(parentReportAction) ||
            parentReportAction?.childType === CONST.REPORT.TYPE.EXPENSE ||
            parentReportAction?.childType === CONST.REPORT.TYPE.IOU ||
            report?.type === CONST.REPORT.TYPE.EXPENSE ||
            report?.type === CONST.REPORT.TYPE.IOU);

    useShowWideRHPVersion(shouldShowWideRHP);

    // Define here because reportActions are recalculated before mount, allowing data to display faster than useEffect can trigger.
    // If we have cached reportActions, they will be shown immediately.
    // We aim to display a loader first, then fetch relevant reportActions, and finally show them.
    if ((lastRoute !== route || lastReportActionIDFromRoute !== reportActionIDFromRoute) && isLinkingToMessage !== !!reportActionIDFromRoute) {
        setIsLinkingToMessage(!!reportActionIDFromRoute);
        return null;
    }

    // If true reports that are considered MoneyRequest | InvoiceReport will get the new report table view
    const shouldDisplayMoneyRequestActionsList = isMoneyRequestOrInvoiceReport && shouldDisplayReportTableView(report, visibleTransactions ?? []);

    return (
        <ActionListContext.Provider value={actionListValue}>
            <ReactionListWrapper>
                <ScreenWrapper
                    navigation={navigation}
                    style={screenWrapperStyle}
                    shouldEnableKeyboardAvoidingView={isTopMostReportId || isInNarrowPaneModal}
                    testID={`report-screen-${reportID}`}
                >
                    <FullPageNotFoundView
                        shouldShow={shouldShowNotFoundPage}
                        subtitleKey={shouldShowNotFoundLinkedAction ? 'notFound.commentYouLookingForCannotBeFound' : 'notFound.noAccess'}
                        subtitleStyle={[styles.textSupporting]}
                        shouldShowBackButton={shouldUseNarrowLayout}
                        onBackButtonPress={shouldShowNotFoundLinkedAction ? navigateToEndOfReport : Navigation.goBack}
                        shouldShowLink={shouldShowNotFoundLinkedAction}
                        linkTranslationKey="notFound.goToChatInstead"
                        subtitleKeyBelowLink={shouldShowNotFoundLinkedAction ? 'notFound.contactConcierge' : ''}
                        onLinkPress={navigateToEndOfReport}
                        shouldDisplaySearchRouter
                    >
                        <OfflineWithFeedback
                            pendingAction={reportPendingAction}
                            errors={reportErrors}
                            shouldShowErrorMessages={false}
                            needsOffscreenAlphaCompositing
                        >
                            {headerView}
                        </OfflineWithFeedback>
                        {!!accountManagerReportID && isConciergeChatReport(report) && isBannerVisible && (
                            <Banner
                                containerStyles={[styles.mh4, styles.mt4, styles.p4, styles.br2]}
                                text={chatWithAccountManagerText}
                                onClose={dismissBanner}
                                onButtonPress={chatWithAccountManager}
                                shouldShowCloseButton
                                icon={Expensicons.Lightbulb}
                                shouldShowIcon
                                shouldShowButton
                            />
                        )}
                        <DragAndDropProvider isDisabled={isEditingDisabled}>
<<<<<<< HEAD
                            <View
                                style={[styles.flex1, styles.justifyContentEnd, styles.overflowHidden]}
                                testID="report-actions-view-wrapper"
                            >
                                {(!report || shouldWaitForTransactions) && <ReportActionsSkeletonView />}
                                {!!report && !shouldDisplayMoneyRequestActionsList && !shouldWaitForTransactions ? (
                                    <ReportActionsView
                                        report={report}
                                        reportActions={reportActions}
                                        isLoadingInitialReportActions={reportMetadata?.isLoadingInitialReportActions}
                                        hasNewerActions={hasNewerActions}
                                        hasOlderActions={hasOlderActions}
                                        parentReportAction={parentReportAction}
                                        transactionThreadReportID={transactionThreadReportID}
                                        isReportTransactionThread={isTransactionThreadView}
                                    />
                                ) : null}
                                {!!report && shouldDisplayMoneyRequestActionsList && !shouldWaitForTransactions ? (
                                    <MoneyRequestReportActionsList
                                        report={report}
                                        hasPendingDeletionTransaction={hasPendingDeletionTransaction}
                                        policy={policy}
                                        reportActions={reportActions}
                                        transactions={visibleTransactions}
                                        newTransactions={newTransactions}
                                        violations={allReportViolations}
                                        hasOlderActions={hasOlderActions}
                                        hasNewerActions={hasNewerActions}
                                        showReportActionsLoadingState={showReportActionsLoadingState}
                                    />
                                ) : null}
                                {isCurrentReportLoadedFromOnyx ? (
                                    <ReportFooter
                                        report={report}
                                        reportMetadata={reportMetadata}
                                        policy={policy}
                                        pendingAction={reportPendingAction}
                                        isComposerFullSize={!!isComposerFullSize}
                                        lastReportAction={lastReportAction}
                                        reportTransactions={reportTransactions}
                                        // If the report is from the 'Send Money' flow, we add the comment to the `iou` report because for these we don't combine reportActions even if there is a single transaction (they always have a single transaction)
                                        transactionThreadReportID={isSentMoneyReport ? undefined : transactionThreadReportID}
                                    />
                                ) : null}
=======
                            <View style={[styles.flex1, styles.flexRow]}>
                                {shouldShowWideRHP && (
                                    <Animated.View style={styles.wideRHPMoneyRequestReceiptViewContainer}>
                                        <ScrollView contentContainerStyle={styles.wideRHPMoneyRequestReceiptViewScrollViewContainer}>
                                            <MoneyRequestReceiptView
                                                allReports={allReports}
                                                report={transactionThreadReport ?? report}
                                                fillSpace
                                                isDisplayedInWideRHP
                                            />
                                        </ScrollView>
                                    </Animated.View>
                                )}
                                <View
                                    style={[styles.flex1, styles.justifyContentEnd, styles.overflowHidden]}
                                    testID="report-actions-view-wrapper"
                                >
                                    {(!report || shouldWaitForTransactions) && <ReportActionsSkeletonView />}
                                    {!!report && !shouldDisplayMoneyRequestActionsList && !shouldWaitForTransactions ? (
                                        <ReportActionsView
                                            report={report}
                                            reportActions={reportActions}
                                            isLoadingInitialReportActions={reportMetadata?.isLoadingInitialReportActions}
                                            hasNewerActions={hasNewerActions}
                                            hasOlderActions={hasOlderActions}
                                            parentReportAction={parentReportAction}
                                            transactionThreadReportID={transactionThreadReportID}
                                        />
                                    ) : null}
                                    {!!report && shouldDisplayMoneyRequestActionsList && !shouldWaitForTransactions ? (
                                        <MoneyRequestReportActionsList
                                            report={report}
                                            hasPendingDeletionTransaction={hasPendingDeletionTransaction}
                                            policy={policy}
                                            reportActions={reportActions}
                                            transactions={visibleTransactions}
                                            newTransactions={newTransactions}
                                            violations={allReportViolations}
                                            hasOlderActions={hasOlderActions}
                                            hasNewerActions={hasNewerActions}
                                            showReportActionsLoadingState={showReportActionsLoadingState}
                                        />
                                    ) : null}
                                    {isCurrentReportLoadedFromOnyx ? (
                                        <ReportFooter
                                            report={report}
                                            reportMetadata={reportMetadata}
                                            policy={policy}
                                            pendingAction={reportPendingAction}
                                            isComposerFullSize={!!isComposerFullSize}
                                            lastReportAction={lastReportAction}
                                            reportTransactions={reportTransactions}
                                            // If the report is from the 'Send Money' flow, we add the comment to the `iou` report because for these we don't combine reportActions even if there is a single transaction (they always have a single transaction)
                                            transactionThreadReportID={isSentMoneyReport ? undefined : transactionThreadReportID}
                                        />
                                    ) : null}
                                </View>
>>>>>>> 1ff696b2
                            </View>
                            <PortalHost name="suggestions" />
                        </DragAndDropProvider>
                    </FullPageNotFoundView>
                </ScreenWrapper>
            </ReactionListWrapper>
        </ActionListContext.Provider>
    );
}

ReportScreen.displayName = 'ReportScreen';
export default memo(ReportScreen, (prevProps, nextProps) => deepEqual(prevProps.route, nextProps.route));<|MERGE_RESOLUTION|>--- conflicted
+++ resolved
@@ -894,8 +894,20 @@
                             />
                         )}
                         <DragAndDropProvider isDisabled={isEditingDisabled}>
-<<<<<<< HEAD
-                            <View
+                            <View style={[styles.flex1, styles.flexRow]}>
+                                {shouldShowWideRHP && (
+                                    <Animated.View style={styles.wideRHPMoneyRequestReceiptViewContainer}>
+                                        <ScrollView contentContainerStyle={styles.wideRHPMoneyRequestReceiptViewScrollViewContainer}>
+                                            <MoneyRequestReceiptView
+                                                allReports={allReports}
+                                                report={transactionThreadReport ?? report}
+                                                fillSpace
+                                                isDisplayedInWideRHP
+                                            />
+                                        </ScrollView>
+                                    </Animated.View>
+                                )}
+                                <View
                                 style={[styles.flex1, styles.justifyContentEnd, styles.overflowHidden]}
                                 testID="report-actions-view-wrapper"
                             >
@@ -938,66 +950,7 @@
                                         // If the report is from the 'Send Money' flow, we add the comment to the `iou` report because for these we don't combine reportActions even if there is a single transaction (they always have a single transaction)
                                         transactionThreadReportID={isSentMoneyReport ? undefined : transactionThreadReportID}
                                     />
-                                ) : null}
-=======
-                            <View style={[styles.flex1, styles.flexRow]}>
-                                {shouldShowWideRHP && (
-                                    <Animated.View style={styles.wideRHPMoneyRequestReceiptViewContainer}>
-                                        <ScrollView contentContainerStyle={styles.wideRHPMoneyRequestReceiptViewScrollViewContainer}>
-                                            <MoneyRequestReceiptView
-                                                allReports={allReports}
-                                                report={transactionThreadReport ?? report}
-                                                fillSpace
-                                                isDisplayedInWideRHP
-                                            />
-                                        </ScrollView>
-                                    </Animated.View>
-                                )}
-                                <View
-                                    style={[styles.flex1, styles.justifyContentEnd, styles.overflowHidden]}
-                                    testID="report-actions-view-wrapper"
-                                >
-                                    {(!report || shouldWaitForTransactions) && <ReportActionsSkeletonView />}
-                                    {!!report && !shouldDisplayMoneyRequestActionsList && !shouldWaitForTransactions ? (
-                                        <ReportActionsView
-                                            report={report}
-                                            reportActions={reportActions}
-                                            isLoadingInitialReportActions={reportMetadata?.isLoadingInitialReportActions}
-                                            hasNewerActions={hasNewerActions}
-                                            hasOlderActions={hasOlderActions}
-                                            parentReportAction={parentReportAction}
-                                            transactionThreadReportID={transactionThreadReportID}
-                                        />
-                                    ) : null}
-                                    {!!report && shouldDisplayMoneyRequestActionsList && !shouldWaitForTransactions ? (
-                                        <MoneyRequestReportActionsList
-                                            report={report}
-                                            hasPendingDeletionTransaction={hasPendingDeletionTransaction}
-                                            policy={policy}
-                                            reportActions={reportActions}
-                                            transactions={visibleTransactions}
-                                            newTransactions={newTransactions}
-                                            violations={allReportViolations}
-                                            hasOlderActions={hasOlderActions}
-                                            hasNewerActions={hasNewerActions}
-                                            showReportActionsLoadingState={showReportActionsLoadingState}
-                                        />
-                                    ) : null}
-                                    {isCurrentReportLoadedFromOnyx ? (
-                                        <ReportFooter
-                                            report={report}
-                                            reportMetadata={reportMetadata}
-                                            policy={policy}
-                                            pendingAction={reportPendingAction}
-                                            isComposerFullSize={!!isComposerFullSize}
-                                            lastReportAction={lastReportAction}
-                                            reportTransactions={reportTransactions}
-                                            // If the report is from the 'Send Money' flow, we add the comment to the `iou` report because for these we don't combine reportActions even if there is a single transaction (they always have a single transaction)
-                                            transactionThreadReportID={isSentMoneyReport ? undefined : transactionThreadReportID}
-                                        />
-                                    ) : null}
-                                </View>
->>>>>>> 1ff696b2
+                                ) : null}</View>
                             </View>
                             <PortalHost name="suggestions" />
                         </DragAndDropProvider>
