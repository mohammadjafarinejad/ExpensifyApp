import {useIsFocused} from '@react-navigation/native';
import type {StackScreenProps} from '@react-navigation/stack';
import lodashIsEqual from 'lodash/isEqual';
<<<<<<< HEAD
import React, {memo, useCallback, useEffect, useLayoutEffect, useMemo, useRef, useState} from 'react';
=======
import React, {memo, useCallback, useEffect, useMemo, useRef, useState} from 'react';
>>>>>>> 34fa9871
import {InteractionManager, View} from 'react-native';
import type {FlatList, ViewStyle} from 'react-native';
import {withOnyx} from 'react-native-onyx';
import type {OnyxCollection, OnyxEntry} from 'react-native-onyx';
import type {WithOnyxInstanceState} from 'react-native-onyx/dist/types';
import type {LayoutChangeEvent} from 'react-native/Libraries/Types/CoreEventTypes';
import Banner from '@components/Banner';
import BlockingView from '@components/BlockingViews/BlockingView';
import FullPageNotFoundView from '@components/BlockingViews/FullPageNotFoundView';
import DragAndDropProvider from '@components/DragAndDrop/Provider';
import * as Illustrations from '@components/Icon/Illustrations';
import MoneyReportHeader from '@components/MoneyReportHeader';
import MoneyRequestHeader from '@components/MoneyRequestHeader';
import OfflineWithFeedback from '@components/OfflineWithFeedback';
import ReportActionsSkeletonView from '@components/ReportActionsSkeletonView';
import ScreenWrapper from '@components/ScreenWrapper';
import TaskHeaderActionButton from '@components/TaskHeaderActionButton';
import withCurrentReportID from '@components/withCurrentReportID';
import type {CurrentReportIDContextValue} from '@components/withCurrentReportID';
import withViewportOffsetTop from '@components/withViewportOffsetTop';
import type {ViewportOffsetTopProps} from '@components/withViewportOffsetTop';
import useAppFocusEvent from '@hooks/useAppFocusEvent';
import useLocalize from '@hooks/useLocalize';
import usePrevious from '@hooks/usePrevious';
import useThemeStyles from '@hooks/useThemeStyles';
import useWindowDimensions from '@hooks/useWindowDimensions';
import Timing from '@libs/actions/Timing';
import Navigation from '@libs/Navigation/Navigation';
import clearReportNotifications from '@libs/Notification/clearReportNotifications';
import reportWithoutHasDraftSelector from '@libs/OnyxSelectors/reportWithoutHasDraftSelector';
import type {ReportWithoutHasDraft} from '@libs/OnyxSelectors/reportWithoutHasDraftSelector';
import Performance from '@libs/Performance';
import * as PersonalDetailsUtils from '@libs/PersonalDetailsUtils';
import * as ReportActionsUtils from '@libs/ReportActionsUtils';
import * as ReportUtils from '@libs/ReportUtils';
import type {CentralPaneNavigatorParamList} from '@navigation/types';
import variables from '@styles/variables';
import * as ComposerActions from '@userActions/Composer';
import * as Report from '@userActions/Report';
import CONST from '@src/CONST';
import ONYXKEYS from '@src/ONYXKEYS';
import ROUTES from '@src/ROUTES';
import type SCREENS from '@src/SCREENS';
import type * as OnyxTypes from '@src/types/onyx';
import {isEmptyObject} from '@src/types/utils/EmptyObject';
import HeaderView from './HeaderView';
import ReportActionsView from './report/ReportActionsView';
import ReportFooter from './report/ReportFooter';
import {ActionListContext, ReactionListContext} from './ReportScreenContext';
import type {ActionListContextType, ReactionListRef, ScrollPosition} from './ReportScreenContext';

type ReportScreenOnyxProps = {
    /** Tells us if the sidebar has rendered */
    isSidebarLoaded: OnyxEntry<boolean>;

    /** Beta features list */
    betas: OnyxEntry<OnyxTypes.Beta[]>;

    /** The policies which the user has access to */
    policies: OnyxCollection<OnyxTypes.Policy>;

    /** The account manager report ID */
    accountManagerReportID: OnyxEntry<string>;

    /** Whether user is leaving the current report */
    userLeavingStatus: OnyxEntry<boolean>;

    /** Whether the composer is full size */
    isComposerFullSize: OnyxEntry<boolean>;

    /** An array containing all report actions related to this report, sorted based on a date criterion */
    sortedAllReportActions: OnyxTypes.ReportAction[];

    /** The report currently being looked at */
    report: OnyxEntry<ReportWithoutHasDraft>;

    /** The report metadata loading states */
    reportMetadata: OnyxEntry<OnyxTypes.ReportMetadata>;

    /** The report's parentReportAction */
    parentReportAction: OnyxEntry<OnyxTypes.ReportAction>;
};

type OnyxHOCProps = {
    /** Onyx function that marks the component ready for hydration */
    markReadyForHydration?: () => void;
};

type ReportScreenNavigationProps = StackScreenProps<CentralPaneNavigatorParamList, typeof SCREENS.REPORT>;

type ReportScreenProps = OnyxHOCProps & ViewportOffsetTopProps & CurrentReportIDContextValue & ReportScreenOnyxProps & ReportScreenNavigationProps;

/** Get the currently viewed report ID as number */
function getReportID(route: ReportScreenNavigationProps['route']): string {
    // The report ID is used in an onyx key. If it's an empty string, onyx will return
    // a collection instead of an individual report.
    return String(route.params?.reportID || 0);
}

/**
 * Check is the report is deleted.
 * We currently use useMemo to memorize every properties of the report
 * so we can't check using isEmpty.
 *
 * @param report
 */
function isEmpty(report: OnyxTypes.Report): boolean {
    if (isEmptyObject(report)) {
        return true;
    }
    return !Object.values(report).some((value) => value !== undefined && value !== '');
}

function ReportScreen({
    betas = [],
    route,
    report: reportProp,
    sortedAllReportActions,
    reportMetadata = {
        isLoadingInitialReportActions: true,
        isLoadingOlderReportActions: false,
        isLoadingNewerReportActions: false,
    },
    parentReportAction,
    accountManagerReportID,
    markReadyForHydration,
    policies = {},
    isSidebarLoaded = false,
    viewportOffsetTop,
    isComposerFullSize = false,
    userLeavingStatus = false,
    currentReportID = '',
    navigation,
}: ReportScreenProps) {
    const styles = useThemeStyles();
    const {translate} = useLocalize();
    const {isSmallScreenWidth} = useWindowDimensions();
    const reportIDFromRoute = getReportID(route);
    const reportActionIDFromRoute = route?.params?.reportActionID ?? '';
    const isFocused = useIsFocused();
    const prevIsFocused = usePrevious(isFocused);
    const firstRenderRef = useRef(true);
    const flatListRef = useRef<FlatList>(null);
    const reactionListRef = useRef<ReactionListRef>(null);
    /**
     * Create a lightweight Report so as to keep the re-rendering as light as possible by
     * passing in only the required props.
     *
     * Also, this plays nicely in contrast with Onyx,
     * which creates a new object every time collection changes. Because of this we can't
     * put this into onyx selector as it will be the same.
     */
    const report = useMemo(
        (): OnyxTypes.Report => ({
            lastReadTime: reportProp?.lastReadTime,
            reportID: reportProp?.reportID ?? '',
            policyID: reportProp?.policyID,
            lastVisibleActionCreated: reportProp?.lastVisibleActionCreated,
            statusNum: reportProp?.statusNum,
            stateNum: reportProp?.stateNum,
            writeCapability: reportProp?.writeCapability,
            type: reportProp?.type,
            errorFields: reportProp?.errorFields,
            isPolicyExpenseChat: reportProp?.isPolicyExpenseChat,
            parentReportID: reportProp?.parentReportID,
            parentReportActionID: reportProp?.parentReportActionID,
            chatType: reportProp?.chatType,
            pendingFields: reportProp?.pendingFields,
            isDeletedParentAction: reportProp?.isDeletedParentAction,
            reportName: reportProp?.reportName,
            description: reportProp?.description,
            managerID: reportProp?.managerID,
            total: reportProp?.total,
            nonReimbursableTotal: reportProp?.nonReimbursableTotal,
            reportFields: reportProp?.reportFields,
            ownerAccountID: reportProp?.ownerAccountID,
            currency: reportProp?.currency,
            participantAccountIDs: reportProp?.participantAccountIDs,
            isWaitingOnBankAccount: reportProp?.isWaitingOnBankAccount,
            iouReportID: reportProp?.iouReportID,
            isOwnPolicyExpenseChat: reportProp?.isOwnPolicyExpenseChat,
            notificationPreference: reportProp?.notificationPreference,
            isPinned: reportProp?.isPinned,
            chatReportID: reportProp?.chatReportID,
            visibility: reportProp?.visibility,
            oldPolicyName: reportProp?.oldPolicyName,
            policyName: reportProp?.policyName,
            isOptimisticReport: reportProp?.isOptimisticReport,
            lastMentionedTime: reportProp?.lastMentionedTime,
        }),
        [
            reportProp?.lastReadTime,
            reportProp?.reportID,
            reportProp?.policyID,
            reportProp?.lastVisibleActionCreated,
            reportProp?.statusNum,
            reportProp?.stateNum,
            reportProp?.writeCapability,
            reportProp?.type,
            reportProp?.errorFields,
            reportProp?.isPolicyExpenseChat,
            reportProp?.parentReportID,
            reportProp?.parentReportActionID,
            reportProp?.chatType,
            reportProp?.pendingFields,
            reportProp?.isDeletedParentAction,
            reportProp?.reportName,
            reportProp?.description,
            reportProp?.managerID,
            reportProp?.total,
            reportProp?.nonReimbursableTotal,
            reportProp?.reportFields,
            reportProp?.ownerAccountID,
            reportProp?.currency,
            reportProp?.participantAccountIDs,
            reportProp?.isWaitingOnBankAccount,
            reportProp?.iouReportID,
            reportProp?.isOwnPolicyExpenseChat,
            reportProp?.notificationPreference,
            reportProp?.isPinned,
            reportProp?.chatReportID,
            reportProp?.visibility,
            reportProp?.oldPolicyName,
            reportProp?.policyName,
            reportProp?.isOptimisticReport,
            reportProp?.lastMentionedTime,
        ],
    );

    const prevReport = usePrevious(report);
    const prevUserLeavingStatus = usePrevious(userLeavingStatus);
    const [isLinkingToMessage, setLinkingToMessage] = useState(!!reportActionIDFromRoute);
    const reportActions = useMemo(() => {
        if (!sortedAllReportActions.length) {
            return [];
        }
        const currentRangeOfReportActions = ReportActionsUtils.getContinuousReportActionChain(sortedAllReportActions, reportActionIDFromRoute);
        return currentRangeOfReportActions;
    }, [reportActionIDFromRoute, sortedAllReportActions]);

    // Define here because reportActions are recalculated before mount, allowing data to display faster than useEffect can trigger. If we have cached reportActions, they will be shown immediately. We aim to display a loader first, then fetch relevant reportActions, and finally show them.
    useLayoutEffect(() => {
        setLinkingToMessage(!!reportActionIDFromRoute);
    }, [route, reportActionIDFromRoute]);

    const [isBannerVisible, setIsBannerVisible] = useState(true);
    const [listHeight, setListHeight] = useState(0);
    const [scrollPosition, setScrollPosition] = useState<ScrollPosition>({});

    const wasReportAccessibleRef = useRef(false);
    if (firstRenderRef.current) {
        Timing.start(CONST.TIMING.CHAT_RENDER);
        Performance.markStart(CONST.TIMING.CHAT_RENDER);
    }

    const {reportPendingAction, reportErrors} = ReportUtils.getReportOfflinePendingActionAndErrors(report);
    const screenWrapperStyle: ViewStyle[] = [styles.appContent, styles.flex1, {marginTop: viewportOffsetTop}];
    const isEmptyChat = useMemo((): boolean => reportActions.length === 0, [reportActions]);
    // There are no reportActions at all to display and we are still in the process of loading the next set of actions.
    const isLoadingInitialReportActions = reportActions.length === 0 && !!reportMetadata?.isLoadingInitialReportActions;
    const isOptimisticDelete = report.statusNum === CONST.REPORT.STATUS_NUM.CLOSED;
    const shouldHideReport = !ReportUtils.canAccessReport(report, policies, betas);
    const isLoading = !reportIDFromRoute || !isSidebarLoaded || PersonalDetailsUtils.isPersonalDetailsEmpty();
    const lastReportAction: OnyxEntry<OnyxTypes.ReportAction> = useMemo(
        () =>
            reportActions.length
                ? [...reportActions, parentReportAction].find((action) => ReportUtils.canEditReportAction(action) && !ReportActionsUtils.isMoneyRequestAction(action)) ?? null
                : null,
        [reportActions, parentReportAction],
    );
    const isSingleTransactionView = ReportUtils.isMoneyRequest(report);
    const policy = policies?.[`${ONYXKEYS.COLLECTION.POLICY}${report.policyID}`] ?? null;
    const isTopMostReportId = currentReportID === reportIDFromRoute;
    const didSubscribeToReportLeavingEvents = useRef(false);

    useEffect(() => {
        if (!report.reportID || shouldHideReport) {
            wasReportAccessibleRef.current = false;
            return;
        }
        wasReportAccessibleRef.current = true;
    }, [shouldHideReport, report]);

    const goBack = useCallback(() => {
        Navigation.goBack(undefined, false, true);
    }, []);

    let headerView = (
        <HeaderView
            reportID={reportIDFromRoute}
            onNavigationMenuButtonClicked={goBack}
            report={report}
            parentReportAction={parentReportAction}
        />
    );

    if (isSingleTransactionView) {
        headerView = (
            <MoneyRequestHeader
                report={report}
                policy={policy}
                parentReportAction={parentReportAction}
            />
        );
    }

    if (ReportUtils.isMoneyRequestReport(report)) {
        headerView = (
            <MoneyReportHeader
                report={report}
                policy={policy}
            />
        );
    }

    /**
     * When false the ReportActionsView will completely unmount and we will show a loader until it returns true.
     */
    const isReportReadyForDisplay = useMemo((): boolean => {
        // This is necessary so that when we are retrieving the next report data from Onyx the ReportActionsView will remount completely
        const isTransitioning = report && report.reportID !== reportIDFromRoute;
        return reportIDFromRoute !== '' && !!report.reportID && !isTransitioning;
    }, [report, reportIDFromRoute]);

    const shouldShowSkeleton =
        isLinkingToMessage || !isReportReadyForDisplay || isLoadingInitialReportActions || isLoading || (!!reportActionIDFromRoute && reportMetadata?.isLoadingInitialReportActions);

    const shouldShowReportActionList = isReportReadyForDisplay && !isLoading;

    const fetchReport = useCallback(() => {
        Report.openReport(reportIDFromRoute, reportActionIDFromRoute);
    }, [reportIDFromRoute, reportActionIDFromRoute]);

    useEffect(() => {
        if (!report.reportID || !isFocused) {
            return;
        }
        Report.updateLastVisitTime(report.reportID);
    }, [report.reportID, isFocused]);

    const fetchReportIfNeeded = useCallback(() => {
        // Report ID will be empty when the reports collection is empty.
        // This could happen when we are loading the collection for the first time after logging in.
        if (!ReportUtils.isValidReportIDFromPath(reportIDFromRoute)) {
            return;
        }

        // It is possible that we may not have the report object yet in Onyx yet e.g. we navigated to a URL for an accessible report that
        // is not stored locally yet. If report.reportID exists, then the report has been stored locally and nothing more needs to be done.
        // If it doesn't exist, then we fetch the report from the API.
        if (report.reportID && report.reportID === reportIDFromRoute && !reportMetadata?.isLoadingInitialReportActions) {
            return;
        }

        fetchReport();
    }, [report.reportID, reportMetadata?.isLoadingInitialReportActions, fetchReport, reportIDFromRoute]);

    const dismissBanner = useCallback(() => {
        setIsBannerVisible(false);
    }, []);

    const chatWithAccountManager = useCallback(() => {
        Navigation.navigate(ROUTES.REPORT_WITH_ID.getRoute(accountManagerReportID ?? ''));
    }, [accountManagerReportID]);

    // Clear notifications for the current report when it's opened and re-focused
    const clearNotifications = useCallback(() => {
        // Check if this is the top-most ReportScreen since the Navigator preserves multiple at a time
        if (!isTopMostReportId) {
            return;
        }

        clearReportNotifications(report.reportID);
    }, [report.reportID, isTopMostReportId]);

    useEffect(clearNotifications, [clearNotifications]);
    useAppFocusEvent(clearNotifications);

    useEffect(() => {
        Timing.end(CONST.TIMING.CHAT_RENDER);
        Performance.markEnd(CONST.TIMING.CHAT_RENDER);

        fetchReportIfNeeded();
        const interactionTask = InteractionManager.runAfterInteractions(() => {
            ComposerActions.setShouldShowComposeInput(true);
        });
        return () => {
            interactionTask.cancel();
            if (!didSubscribeToReportLeavingEvents) {
                return;
            }

            Report.unsubscribeFromLeavingRoomReportChannel(report.reportID);
        };

        // I'm disabling the warning, as it expects to use exhaustive deps, even though we want this useEffect to run only on the first render.
        // eslint-disable-next-line react-hooks/exhaustive-deps
    }, []);

    // If a user has chosen to leave a thread, and then returns to it (e.g. with the back button), we need to call `openReport` again in order to allow the user to rejoin and to receive real-time updates
    useEffect(() => {
        if (!isFocused || prevIsFocused || !ReportUtils.isChatThread(report) || report.notificationPreference !== CONST.REPORT.NOTIFICATION_PREFERENCE.HIDDEN) {
            return;
        }
        Report.openReport(report.reportID);

        // We don't want to run this useEffect every time `report` is changed
        // eslint-disable-next-line react-hooks/exhaustive-deps
    }, [prevIsFocused, report.notificationPreference, isFocused]);

    useEffect(() => {
        // We don't want this effect to run on the first render.
        if (firstRenderRef.current) {
            firstRenderRef.current = false;
            return;
        }

        const onyxReportID = report.reportID;
        const prevOnyxReportID = prevReport.reportID;

        // Navigate to the Concierge chat if the room was removed from another device (e.g. user leaving a room or removed from a room)
        if (
            // non-optimistic case
            (!prevUserLeavingStatus && !!userLeavingStatus) ||
            // optimistic case
            (!!prevOnyxReportID &&
                prevOnyxReportID === reportIDFromRoute &&
                !onyxReportID &&
                prevReport.statusNum === CONST.REPORT.STATUS_NUM.OPEN &&
                (report.statusNum === CONST.REPORT.STATUS_NUM.CLOSED || (!report.statusNum && !prevReport.parentReportID && prevReport.chatType === CONST.REPORT.CHAT_TYPE.POLICY_ROOM))) ||
            ((ReportUtils.isMoneyRequest(prevReport) || ReportUtils.isMoneyRequestReport(prevReport) || ReportUtils.isPolicyExpenseChat(prevReport)) && isEmpty(report))
        ) {
            Navigation.dismissModal();
            if (Navigation.getTopmostReportId() === prevOnyxReportID) {
                Navigation.setShouldPopAllStateOnUP();
                Navigation.goBack(undefined, false, true);
            }
            if (prevReport.parentReportID) {
                // Prevent navigation to the Money Request Report if it is pending deletion.
                const parentReport = ReportUtils.getReport(prevReport.parentReportID);
                if (ReportUtils.isMoneyRequestReportPendingDeletion(parentReport)) {
                    return;
                }
                Navigation.navigate(ROUTES.REPORT_WITH_ID.getRoute(prevReport.parentReportID));
                return;
            }
            Report.navigateToConciergeChat();
            return;
        }

        // If you already have a report open and are deeplinking to a new report on native,
        // the ReportScreen never actually unmounts and the reportID in the route also doesn't change.
        // Therefore, we need to compare if the existing reportID is the same as the one in the route
        // before deciding that we shouldn't call OpenReport.
        if (onyxReportID === prevReport.reportID && (!onyxReportID || onyxReportID === reportIDFromRoute)) {
            return;
        }

        fetchReportIfNeeded();
        ComposerActions.setShouldShowComposeInput(true);
    }, [
        route,
        report,
        // errors,
        fetchReportIfNeeded,
        prevReport.reportID,
        prevUserLeavingStatus,
        userLeavingStatus,
        prevReport.statusNum,
        prevReport.parentReportID,
        prevReport.chatType,
        prevReport,
        reportIDFromRoute,
    ]);

    useEffect(() => {
        if (!ReportUtils.isValidReportIDFromPath(reportIDFromRoute)) {
            return;
        }
        // Ensures subscription event succeeds when the report/workspace room is created optimistically.
        // Check if the optimistic `OpenReport` or `AddWorkspaceRoom` has succeeded by confirming
        // any `pendingFields.createChat` or `pendingFields.addWorkspaceRoom` fields are set to null.
        // Existing reports created will have empty fields for `pendingFields`.
        const didCreateReportSuccessfully = !report.pendingFields || (!report.pendingFields.addWorkspaceRoom && !report.pendingFields.createChat);
        let interactionTask: ReturnType<typeof InteractionManager.runAfterInteractions> | null = null;
        if (!didSubscribeToReportLeavingEvents.current && didCreateReportSuccessfully) {
<<<<<<< HEAD
            Report.subscribeToReportLeavingEvents(reportIDFromRoute);
            didSubscribeToReportLeavingEvents.current = true;
        }
    }, [report, didSubscribeToReportLeavingEvents, reportIDFromRoute]);
=======
            interactionTask = InteractionManager.runAfterInteractions(() => {
                Report.subscribeToReportLeavingEvents(reportID);
                didSubscribeToReportLeavingEvents.current = true;
            });
        }
        return () => {
            if (!interactionTask) {
                return;
            }
            interactionTask.cancel();
        };
    }, [report, didSubscribeToReportLeavingEvents, reportID]);
>>>>>>> 34fa9871

    const onListLayout = useCallback((event: LayoutChangeEvent) => {
        setListHeight((prev) => event.nativeEvent?.layout?.height ?? prev);
        if (!markReadyForHydration) {
            return;
        }

        markReadyForHydration();
        // eslint-disable-next-line react-hooks/exhaustive-deps
    }, []);

    const reportIDFromParams = route.params.reportID;
    // eslint-disable-next-line rulesdir/no-negated-variables
    const shouldShowNotFoundPage = useMemo(
        (): boolean =>
            (!wasReportAccessibleRef.current &&
                !firstRenderRef.current &&
                !report.reportID &&
                !isOptimisticDelete &&
                !reportMetadata?.isLoadingInitialReportActions &&
                !isLoading &&
                !userLeavingStatus) ||
            shouldHideReport ||
            (!!reportIDFromParams && !ReportUtils.isValidReportIDFromPath(reportIDFromParams)),
        [report, reportMetadata, isLoading, shouldHideReport, isOptimisticDelete, userLeavingStatus, reportIDFromParams],
    );

    const actionListValue = useMemo((): ActionListContextType => ({flatListRef, scrollPosition, setScrollPosition}), [flatListRef, scrollPosition, setScrollPosition]);

    // This helps in tracking from the moment 'route' triggers useMemo until isLoadingInitialReportActions becomes true. It prevents blinking when loading reportActions from cache.
    useEffect(() => {
        InteractionManager.runAfterInteractions(() => {
            setLinkingToMessage(false);
        });
    }, [reportMetadata?.isLoadingInitialReportActions]);

    const onLinkPress = () => {
        Navigation.setParams({reportActionID: ''});
        fetchReport();
    };

    const isLinkedReportActionDeleted = useMemo(() => {
        if (!reportActionIDFromRoute || !sortedAllReportActions) {
            return false;
        }
        const action = sortedAllReportActions.find((item) => item.reportActionID === reportActionIDFromRoute);
        return action && ReportActionsUtils.isDeletedAction(action);
    }, [reportActionIDFromRoute, sortedAllReportActions]);

    if (isLinkedReportActionDeleted ?? (!shouldShowSkeleton && reportActionIDFromRoute && reportActions?.length === 0 && !isLinkingToMessage)) {
        return (
            <BlockingView
                icon={Illustrations.ToddBehindCloud}
                iconWidth={variables.modalTopIconWidth}
                iconHeight={variables.modalTopIconHeight}
                title={translate('notFound.notHere')}
                shouldShowLink
                linkKey="notFound.noAccess"
                onLinkPress={onLinkPress}
            />
        );
    }

    return (
        <ActionListContext.Provider value={actionListValue}>
            <ReactionListContext.Provider value={reactionListRef}>
                <ScreenWrapper
                    navigation={navigation}
                    style={screenWrapperStyle}
                    shouldEnableKeyboardAvoidingView={isTopMostReportId}
                    testID={ReportScreen.displayName}
                >
                    <FullPageNotFoundView
                        shouldShow={shouldShowNotFoundPage}
                        subtitleKey="notFound.noAccess"
                        shouldShowBackButton={isSmallScreenWidth}
                        onBackButtonPress={Navigation.goBack}
                        shouldShowLink={false}
                    >
                        <OfflineWithFeedback
                            pendingAction={reportPendingAction}
                            errors={reportErrors}
                            shouldShowErrorMessages={false}
                            needsOffscreenAlphaCompositing
                        >
                            {headerView}
                            {ReportUtils.isTaskReport(report) && isSmallScreenWidth && ReportUtils.isOpenTaskReport(report, parentReportAction) && (
                                <View style={[styles.borderBottom]}>
                                    <View style={[styles.appBG, styles.pl0]}>
                                        <View style={[styles.ph5, styles.pb3]}>
                                            <TaskHeaderActionButton report={report} />
                                        </View>
                                    </View>
                                </View>
                            )}
                        </OfflineWithFeedback>
                        {!!accountManagerReportID && ReportUtils.isConciergeChatReport(report) && isBannerVisible && (
                            <Banner
                                containerStyles={[styles.mh4, styles.mt4, styles.p4, styles.bgDark]}
                                textStyles={[styles.colorReversed]}
                                text={translate('reportActionsView.chatWithAccountManager')}
                                onClose={dismissBanner}
                                onPress={chatWithAccountManager}
                                shouldShowCloseButton
                            />
                        )}
                        <DragAndDropProvider isDisabled={!isReportReadyForDisplay || !ReportUtils.canUserPerformWriteAction(report)}>
                            <View
                                style={[styles.flex1, styles.justifyContentEnd, styles.overflowHidden]}
                                onLayout={onListLayout}
                            >
                                {shouldShowReportActionList && (
                                    <ReportActionsView
                                        reportActions={reportActions}
                                        report={report}
                                        parentReportAction={parentReportAction}
                                        isLoadingInitialReportActions={reportMetadata?.isLoadingInitialReportActions}
                                        isLoadingNewerReportActions={reportMetadata?.isLoadingNewerReportActions}
                                        isLoadingOlderReportActions={reportMetadata?.isLoadingOlderReportActions}
                                        isReadyForCommentLinking={!shouldShowSkeleton}
                                    />
                                )}

                                {/* Note: The ReportActionsSkeletonView should be allowed to mount even if the initial report actions are not loaded.
<<<<<<< HEAD
                     If we prevent rendering the report while they are loading then
                     we'll unnecessarily unmount the ReportActionsView which will clear the new marker lines initial state. */}
                                {shouldShowSkeleton && <ReportActionsSkeletonView />}
=======
                                         If we prevent rendering the report while they are loading then
                                         we'll unnecessarily unmount the ReportActionsView which will clear the new marker lines initial state. */}
                                {(!isReportReadyForDisplay || isLoadingInitialReportActions || isLoading) && <ReportActionsSkeletonView />}
>>>>>>> 34fa9871

                                {isReportReadyForDisplay ? (
                                    <ReportFooter
                                        report={report}
                                        pendingAction={reportPendingAction}
                                        isComposerFullSize={!!isComposerFullSize}
                                        listHeight={listHeight}
                                        isEmptyChat={isEmptyChat}
                                        lastReportAction={lastReportAction}
                                    />
                                ) : null}
                            </View>
                        </DragAndDropProvider>
                    </FullPageNotFoundView>
                </ScreenWrapper>
            </ReactionListContext.Provider>
        </ActionListContext.Provider>
    );
}

ReportScreen.displayName = 'ReportScreen';

export default withViewportOffsetTop(
    withCurrentReportID(
        withOnyx<ReportScreenProps, ReportScreenOnyxProps>(
            {
                isSidebarLoaded: {
                    key: ONYXKEYS.IS_SIDEBAR_LOADED,
                },
                sortedAllReportActions: {
                    key: ({route}) => `${ONYXKEYS.COLLECTION.REPORT_ACTIONS}${getReportID(route)}`,
                    canEvict: false,
                    selector: (allReportActions: OnyxEntry<OnyxTypes.ReportActions>) => ReportActionsUtils.getSortedReportActionsForDisplay(allReportActions, true),
                },
                report: {
                    key: ({route}) => `${ONYXKEYS.COLLECTION.REPORT}${getReportID(route)}`,
                    allowStaleData: true,
                    selector: reportWithoutHasDraftSelector,
                },
                reportMetadata: {
                    key: ({route}) => `${ONYXKEYS.COLLECTION.REPORT_METADATA}${getReportID(route)}`,
                    initialValue: {
                        isLoadingInitialReportActions: true,
                        isLoadingOlderReportActions: false,
                        isLoadingNewerReportActions: false,
                    },
                },
                isComposerFullSize: {
                    key: ({route}) => `${ONYXKEYS.COLLECTION.REPORT_IS_COMPOSER_FULL_SIZE}${getReportID(route)}`,
                    initialValue: false,
                },
                betas: {
                    key: ONYXKEYS.BETAS,
                },
                policies: {
                    key: ONYXKEYS.COLLECTION.POLICY,
                    allowStaleData: true,
                },
                accountManagerReportID: {
                    key: ONYXKEYS.ACCOUNT_MANAGER_REPORT_ID,
                    initialValue: null,
                },
                userLeavingStatus: {
                    key: ({route}) => `${ONYXKEYS.COLLECTION.REPORT_USER_IS_LEAVING_ROOM}${getReportID(route)}`,
                    initialValue: false,
                },
                parentReportAction: {
                    key: ({report}) => `${ONYXKEYS.COLLECTION.REPORT_ACTIONS}${report ? report.parentReportID : 0}`,
                    selector: (parentReportActions: OnyxEntry<OnyxTypes.ReportActions>, props: WithOnyxInstanceState<ReportScreenOnyxProps>): OnyxEntry<OnyxTypes.ReportAction> => {
                        const parentReportActionID = props?.report?.parentReportActionID;
                        if (!parentReportActionID) {
                            return null;
                        }
                        return parentReportActions?.[parentReportActionID] ?? null;
                    },
                    canEvict: false,
                },
            },
            true,
        )(
            memo(
                ReportScreen,
                (prevProps, nextProps) =>
                    prevProps.isSidebarLoaded === nextProps.isSidebarLoaded &&
                    lodashIsEqual(prevProps.sortedAllReportActions, nextProps.sortedAllReportActions) &&
                    lodashIsEqual(prevProps.reportMetadata, nextProps.reportMetadata) &&
                    prevProps.isComposerFullSize === nextProps.isComposerFullSize &&
                    lodashIsEqual(prevProps.betas, nextProps.betas) &&
                    lodashIsEqual(prevProps.policies, nextProps.policies) &&
                    prevProps.accountManagerReportID === nextProps.accountManagerReportID &&
                    prevProps.userLeavingStatus === nextProps.userLeavingStatus &&
                    prevProps.currentReportID === nextProps.currentReportID &&
                    prevProps.viewportOffsetTop === nextProps.viewportOffsetTop &&
                    lodashIsEqual(prevProps.parentReportAction, nextProps.parentReportAction) &&
                    lodashIsEqual(prevProps.route, nextProps.route) &&
                    lodashIsEqual(prevProps.report, nextProps.report),
            ),
        ),
    ),
);<|MERGE_RESOLUTION|>--- conflicted
+++ resolved
@@ -1,11 +1,7 @@
 import {useIsFocused} from '@react-navigation/native';
 import type {StackScreenProps} from '@react-navigation/stack';
 import lodashIsEqual from 'lodash/isEqual';
-<<<<<<< HEAD
 import React, {memo, useCallback, useEffect, useLayoutEffect, useMemo, useRef, useState} from 'react';
-=======
-import React, {memo, useCallback, useEffect, useMemo, useRef, useState} from 'react';
->>>>>>> 34fa9871
 import {InteractionManager, View} from 'react-native';
 import type {FlatList, ViewStyle} from 'react-native';
 import {withOnyx} from 'react-native-onyx';
@@ -492,14 +488,8 @@
         const didCreateReportSuccessfully = !report.pendingFields || (!report.pendingFields.addWorkspaceRoom && !report.pendingFields.createChat);
         let interactionTask: ReturnType<typeof InteractionManager.runAfterInteractions> | null = null;
         if (!didSubscribeToReportLeavingEvents.current && didCreateReportSuccessfully) {
-<<<<<<< HEAD
-            Report.subscribeToReportLeavingEvents(reportIDFromRoute);
-            didSubscribeToReportLeavingEvents.current = true;
-        }
-    }, [report, didSubscribeToReportLeavingEvents, reportIDFromRoute]);
-=======
             interactionTask = InteractionManager.runAfterInteractions(() => {
-                Report.subscribeToReportLeavingEvents(reportID);
+                Report.subscribeToReportLeavingEvents(reportIDFromRoute);
                 didSubscribeToReportLeavingEvents.current = true;
             });
         }
@@ -509,8 +499,7 @@
             }
             interactionTask.cancel();
         };
-    }, [report, didSubscribeToReportLeavingEvents, reportID]);
->>>>>>> 34fa9871
+    }, [report, didSubscribeToReportLeavingEvents, reportIDFromRoute]);
 
     const onListLayout = useCallback((event: LayoutChangeEvent) => {
         setListHeight((prev) => event.nativeEvent?.layout?.height ?? prev);
@@ -522,7 +511,6 @@
         // eslint-disable-next-line react-hooks/exhaustive-deps
     }, []);
 
-    const reportIDFromParams = route.params.reportID;
     // eslint-disable-next-line rulesdir/no-negated-variables
     const shouldShowNotFoundPage = useMemo(
         (): boolean =>
@@ -534,8 +522,8 @@
                 !isLoading &&
                 !userLeavingStatus) ||
             shouldHideReport ||
-            (!!reportIDFromParams && !ReportUtils.isValidReportIDFromPath(reportIDFromParams)),
-        [report, reportMetadata, isLoading, shouldHideReport, isOptimisticDelete, userLeavingStatus, reportIDFromParams],
+            (!!reportIDFromRoute && !ReportUtils.isValidReportIDFromPath(reportIDFromRoute)),
+        [report, reportMetadata, isLoading, shouldHideReport, isOptimisticDelete, userLeavingStatus, reportIDFromRoute],
     );
 
     const actionListValue = useMemo((): ActionListContextType => ({flatListRef, scrollPosition, setScrollPosition}), [flatListRef, scrollPosition, setScrollPosition]);
@@ -635,15 +623,9 @@
                                 )}
 
                                 {/* Note: The ReportActionsSkeletonView should be allowed to mount even if the initial report actions are not loaded.
-<<<<<<< HEAD
-                     If we prevent rendering the report while they are loading then
-                     we'll unnecessarily unmount the ReportActionsView which will clear the new marker lines initial state. */}
+                                    If we prevent rendering the report while they are loading then
+                                    we'll unnecessarily unmount the ReportActionsView which will clear the new marker lines initial state. */}
                                 {shouldShowSkeleton && <ReportActionsSkeletonView />}
-=======
-                                         If we prevent rendering the report while they are loading then
-                                         we'll unnecessarily unmount the ReportActionsView which will clear the new marker lines initial state. */}
-                                {(!isReportReadyForDisplay || isLoadingInitialReportActions || isLoading) && <ReportActionsSkeletonView />}
->>>>>>> 34fa9871
 
                                 {isReportReadyForDisplay ? (
                                     <ReportFooter
