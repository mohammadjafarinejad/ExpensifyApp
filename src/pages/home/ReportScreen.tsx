--- conflicted
+++ resolved
@@ -856,12 +856,8 @@
                                         pendingAction={reportPendingAction}
                                         isComposerFullSize={!!isComposerFullSize}
                                         lastReportAction={lastReportAction}
-<<<<<<< HEAD
-=======
                                         showSoftInputOnFocus={showSoftInputOnFocus}
                                         setShowSoftInputOnFocus={setShowSoftInputOnFocus}
-                                        workspaceTooltip={workspaceTooltip}
->>>>>>> 8819d9c9
                                     />
                                 ) : null}
                             </View>
