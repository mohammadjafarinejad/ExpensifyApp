--- conflicted
+++ resolved
@@ -53,11 +53,6 @@
 import {
     canEditReportAction,
     canUserPerformWriteAction,
-<<<<<<< HEAD
-    generateReportID,
-=======
-    findLastAccessedReport,
->>>>>>> 55fbd881
     getParticipantsAccountIDsForDisplay,
     getReportOfflinePendingActionAndErrors,
     isChatThread,
