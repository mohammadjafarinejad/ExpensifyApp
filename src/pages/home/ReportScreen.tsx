--- conflicted
+++ resolved
@@ -44,11 +44,8 @@
     getFilteredReportActionsForReportView,
     getIOUActionForReportID,
     getOneTransactionThreadReportID,
-<<<<<<< HEAD
     getReportAction,
-=======
     getTransactionIDFromReportAction,
->>>>>>> 32a0cf38
     isCreatedAction,
     isDeletedParentAction,
     isMoneyRequestAction,
