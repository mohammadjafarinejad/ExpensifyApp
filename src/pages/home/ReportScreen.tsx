--- conflicted
+++ resolved
@@ -124,12 +124,7 @@
         isLoadingNewerReportActions: false,
         hasLoadingNewerReportActionsError: false,
     },
-<<<<<<< HEAD
     pages = [],
-    parentReportActions,
-    accountManagerReportID,
-=======
->>>>>>> 0e369b92
     markReadyForHydration,
     policies = {},
     isSidebarLoaded = false,
@@ -764,17 +759,10 @@
                     hasLoadingNewerReportActionsError: false,
                 },
             },
-<<<<<<< HEAD
             pages: {
                 key: ({route}) => `${ONYXKEYS.COLLECTION.REPORT_ACTIONS_PAGES}${getReportID(route)}`,
                 initialValue: [],
             },
-            isComposerFullSize: {
-                key: ({route}) => `${ONYXKEYS.COLLECTION.REPORT_IS_COMPOSER_FULL_SIZE}${getReportID(route)}`,
-                initialValue: false,
-            },
-=======
->>>>>>> 0e369b92
             betas: {
                 key: ONYXKEYS.BETAS,
             },
