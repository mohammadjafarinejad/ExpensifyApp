--- conflicted
+++ resolved
@@ -153,16 +153,13 @@
         canEvict: false,
         selector: (parentReportActions) => getParentReportAction(parentReportActions, reportOnyx?.parentReportActionID ?? ''),
     });
-<<<<<<< HEAD
     const [sortedAllReportActions] = useOnyx(`${ONYXKEYS.COLLECTION.REPORT_ACTIONS}${getReportID(route)}`, {
         canEvict: false,
         selector: (allReportActions) => ReportActionsUtils.getSortedReportActionsForDisplay(allReportActions, true),
     });
-=======
     const [isLoadingApp] = useOnyx(ONYXKEYS.IS_LOADING_APP);
     const wasLoadingApp = usePrevious(isLoadingApp);
     const finishedLoadingApp = wasLoadingApp && !isLoadingApp;
->>>>>>> adb04ffb
 
     const isLoadingReportOnyx = isLoadingOnyxValue(reportResult);
     const permissions = useDeepCompareRef(reportOnyx?.permissions);
