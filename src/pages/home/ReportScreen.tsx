--- conflicted
+++ resolved
@@ -370,18 +370,7 @@
         );
     }
 
-<<<<<<< HEAD
     if (isMoneyRequestOrInvoiceReport) {
-=======
-    useEffect(() => {
-        if (!transactionThreadReportID || !route?.params?.reportActionID || !isOneTransactionThread(linkedAction?.childReportID, reportID, linkedAction)) {
-            return;
-        }
-        navigation.setParams({reportActionID: ''});
-    }, [transactionThreadReportID, route?.params?.reportActionID, linkedAction, reportID, navigation]);
-
-    if (isMoneyRequestReport(report) || isInvoiceReport(report)) {
->>>>>>> 8d9d43a5
         headerView = (
             <MoneyReportHeader
                 report={report}
@@ -397,8 +386,8 @@
         if (!transactionThreadReportID || !route?.params?.reportActionID || !isOneTransactionThread(linkedAction?.childReportID, reportID, linkedAction)) {
             return;
         }
-        Navigation.navigate(ROUTES.REPORT_WITH_ID.getRoute(route?.params?.reportID));
-    }, [transactionThreadReportID, route?.params?.reportActionID, route?.params?.reportID, linkedAction, reportID]);
+        navigation.setParams({reportActionID: ''});
+    }, [transactionThreadReportID, route?.params?.reportActionID, linkedAction, reportID, navigation]);
 
     const {isEditingDisabled, isCurrentReportLoadedFromOnyx} = useIsReportReadyToDisplay(report, reportIDFromRoute);
 
