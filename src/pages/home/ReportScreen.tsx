--- conflicted
+++ resolved
@@ -368,12 +368,7 @@
         return reportIDFromRoute !== '' && !!report.reportID && !isTransitioning;
     }, [report, reportIDFromRoute]);
 
-<<<<<<< HEAD
-    // @TODO: isSidebarLoaded has been removed from isLoading variable to prevent from infinite loading on SCREENS.SEARCH.REPORT. Remember to undo this change and handle this case
-    const isLoading = !ReportUtils.isValidReportIDFromPath(reportIDFromRoute) || PersonalDetailsUtils.isPersonalDetailsEmpty();
-=======
     const isLoading = !reportIDFromRoute || !isSidebarLoaded || PersonalDetailsUtils.isPersonalDetailsEmpty();
->>>>>>> 8cc40c43
     const shouldShowSkeleton =
         !isLinkedMessageAvailable &&
         (isLinkingToMessage ||
