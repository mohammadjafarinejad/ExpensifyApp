--- conflicted
+++ resolved
@@ -112,11 +112,8 @@
     const {isOffline} = useNetwork();
     const {shouldUseNarrowLayout, isInNarrowPaneModal} = useResponsiveLayout();
     const {activeWorkspaceID} = useActiveWorkspace();
-<<<<<<< HEAD
-=======
     const lastAccessedReportIDRef = useRef(false);
 
->>>>>>> 2d7d05d0
     const [modal] = useOnyx(ONYXKEYS.MODAL);
     const [isComposerFullSize] = useOnyx(`${ONYXKEYS.COLLECTION.REPORT_IS_COMPOSER_FULL_SIZE}${reportIDFromRoute}`, {initialValue: false});
     const [accountManagerReportID] = useOnyx(ONYXKEYS.ACCOUNT_MANAGER_REPORT_ID, {initialValue: ''});
@@ -305,12 +302,8 @@
             Navigation.dismissModal();
             return;
         }
-<<<<<<< HEAD
-        // @TODO: Check if this method works the same as on the main branch
-        Navigation.popToTop();
-=======
-        Navigation.goBack(ROUTES.HOME, false, true);
->>>>>>> 2d7d05d0
+        // @TODO: Handle popToTop here
+        Navigation.goBack(ROUTES.HOME);
     }, [isInNarrowPaneModal]);
 
     let headerView = (
