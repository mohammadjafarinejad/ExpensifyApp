--- conflicted
+++ resolved
@@ -79,31 +79,14 @@
                             return contextAction.renderContent(closePopup, payload);
                         }
 
-<<<<<<< HEAD
-                    return (
-                        <ContextMenuItem
-                            icon={contextAction.icon}
-                            text={this.props.translate(contextAction.textTranslateKey, {actionName: this.props.reportAction.actionName})}
-                            successIcon={contextAction.successIcon}
-                            successText={contextAction.successTextTranslateKey
-                                ? this.props.translate(contextAction.successTextTranslateKey)
-                                : undefined}
-                            isMini={this.props.isMini}
-                            key={contextAction.textTranslateKey}
-                            onPress={() => contextAction.onPress(closePopup, payload)}
-                            description={contextAction.getDescription(this.props.selection, this.props.isSmallScreenWidth)}
-                            autoReset={contextAction.autoReset}
-                        />
-                    );
-                })}
-            </View>
-=======
                         return (
                             <ContextMenuItem
                                 icon={contextAction.icon}
-                                text={this.props.translate(contextAction.textTranslateKey)}
+                                text={this.props.translate(contextAction.textTranslateKey, {actionName: this.props.reportAction.actionName})}
                                 successIcon={contextAction.successIcon}
-                                successText={contextAction.successTextTranslateKey ? this.props.translate(contextAction.successTextTranslateKey) : undefined}
+                                successText={contextAction.successTextTranslateKey
+                                    ? this.props.translate(contextAction.successTextTranslateKey)
+                                    : undefined}
                                 isMini={this.props.isMini}
                                 key={contextAction.textTranslateKey}
                                 onPress={() => contextAction.onPress(closePopup, payload)}
@@ -111,11 +94,9 @@
                                 autoReset={contextAction.autoReset}
                             />
                         );
-                    })}
-                </View>
-            )
->>>>>>> d76e0667
-        );
+                })}
+            </View>
+        ));
     }
 }
 
