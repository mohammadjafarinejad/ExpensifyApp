--- conflicted
+++ resolved
@@ -1,10 +1,5 @@
-<<<<<<< HEAD
-import lodashIsEqual from 'lodash/isEqual';
+import {deepEqual} from 'fast-equals';
 import type {RefObject} from 'react';
-=======
-import {deepEqual} from 'fast-equals';
-import type {MutableRefObject, RefObject} from 'react';
->>>>>>> ebe331e8
 import React, {memo, useContext, useMemo, useRef, useState} from 'react';
 import {InteractionManager, View} from 'react-native';
 // eslint-disable-next-line no-restricted-imports
