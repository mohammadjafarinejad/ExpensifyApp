import lodashIsEqual from 'lodash/isEqual';
import type {MutableRefObject, RefObject} from 'react';
import React, {memo, useMemo, useRef, useState} from 'react';
import {InteractionManager, View} from 'react-native';
// eslint-disable-next-line no-restricted-imports
import type {GestureResponderEvent, Text as RNText, View as ViewType} from 'react-native';
import type {OnyxEntry} from 'react-native-onyx';
import {useOnyx} from 'react-native-onyx';
import type {ContextMenuItemHandle} from '@components/ContextMenuItem';
import ContextMenuItem from '@components/ContextMenuItem';
import FocusTrapForModal from '@components/FocusTrap/FocusTrapForModal';
import useArrowKeyFocusManager from '@hooks/useArrowKeyFocusManager';
import useEnvironment from '@hooks/useEnvironment';
import useKeyboardShortcut from '@hooks/useKeyboardShortcut';
import useLocalize from '@hooks/useLocalize';
import useNetwork from '@hooks/useNetwork';
import usePaginatedReportActions from '@hooks/usePaginatedReportActions';
import useResponsiveLayout from '@hooks/useResponsiveLayout';
import useRestoreInputFocus from '@hooks/useRestoreInputFocus';
import useStyleUtils from '@hooks/useStyleUtils';
<<<<<<< HEAD
import getPlatform from '@libs/getPlatform';
import {getPolicy, getWorkspaceAccountID, isPolicyAdmin as PolicyUtilsIsPolicyAdmin} from '@libs/PolicyUtils';
import {getLinkedTransactionID, getOneTransactionThreadReportID, getOriginalMessage, getReportAction, isActionOfType} from '@libs/ReportActionsUtils';
=======
import {getExpensifyCardFromReportAction} from '@libs/CardMessageUtils';
import {getLinkedTransactionID, getOneTransactionThreadReportID, getReportAction} from '@libs/ReportActionsUtils';
>>>>>>> 6f512527
import {
    chatIncludesChronosWithID,
    getSourceIDFromReportAction,
    isArchivedNonExpenseReport,
    isArchivedNonExpenseReportWithID,
    isInvoiceReport as ReportUtilsIsInvoiceReport,
    isMoneyRequest as ReportUtilsIsMoneyRequest,
    isMoneyRequestReport as ReportUtilsIsMoneyRequestReport,
    isTrackExpenseReport as ReportUtilsIsTrackExpenseReport,
} from '@libs/ReportUtils';
import shouldEnableContextMenuEnterShortcut from '@libs/shouldEnableContextMenuEnterShortcut';
import {isAnonymousUser, signOutAndRedirectToSignIn} from '@userActions/Session';
import CONST from '@src/CONST';
import ONYXKEYS from '@src/ONYXKEYS';
import type {ReportAction} from '@src/types/onyx';
import {isEmptyObject} from '@src/types/utils/EmptyObject';
import type {ContextMenuAction, ContextMenuActionPayload} from './ContextMenuActions';
import ContextMenuActions from './ContextMenuActions';
import type {ContextMenuAnchor, ContextMenuType} from './ReportActionContextMenu';
import {hideContextMenu, showContextMenu} from './ReportActionContextMenu';

type BaseReportActionContextMenuProps = {
    /** The ID of the report this report action is attached to. */
    reportID: string | undefined;

    /** The ID of the report action this context menu is attached to. */
    reportActionID: string | undefined;

    /** The ID of the original report from which the given reportAction is first created. */
    // originalReportID is used in withOnyx to get the reportActions for the original report
    // eslint-disable-next-line react/no-unused-prop-types
    originalReportID: string | undefined;

    /**
     * If true, this component will be a small, row-oriented menu that displays icons but not text.
     * If false, this component will be a larger, column-oriented menu that displays icons alongside text in each row.
     */
    isMini?: boolean;

    /** Controls the visibility of this component. */
    isVisible?: boolean;

    /** The copy selection. */
    selection?: string;

    /** Draft message - if this is set the comment is in 'edit' mode */
    draftMessage?: string;

    /** String representing the context menu type [LINK, REPORT_ACTION] which controls context menu choices  */
    type?: ContextMenuType;

    /** Target node which is the target of ContentMenu */
    anchor?: MutableRefObject<ContextMenuAnchor>;

    /** Flag to check if the chat participant is Chronos */
    isChronosReport?: boolean;

    /** Whether the provided report is an archived room */
    isArchivedRoom?: boolean;

    /** Flag to check if the chat is pinned in the LHN. Used for the Pin/Unpin action */
    isPinnedChat?: boolean;

    /** Flag to check if the chat is unread in the LHN. Used for the Mark as Read/Unread action */
    isUnreadChat?: boolean;

    /**
     * Is the action a thread's parent reportAction viewed from within the thread report?
     * It will be false if we're viewing the same parent report action from the report it belongs to rather than the thread.
     */
    isThreadReportParentAction?: boolean;

    /** Content Ref */
    contentRef?: RefObject<View>;

    /** Function to check if context menu is active */
    checkIfContextMenuActive?: () => void;

    /** List of disabled actions */
    disabledActions?: ContextMenuAction[];

    /** Function to update emoji picker state */
    setIsEmojiPickerActive?: (state: boolean) => void;
};

type MenuItemRefs = Record<string, ContextMenuItemHandle | null>;

function BaseReportActionContextMenu({
    type = CONST.CONTEXT_MENU_TYPES.REPORT_ACTION,
    anchor,
    contentRef,
    isChronosReport = false,
    isArchivedRoom = false,
    isMini = false,
    isVisible = false,
    isPinnedChat = false,
    isUnreadChat = false,
    isThreadReportParentAction = false,
    selection = '',
    draftMessage = '',
    reportActionID,
    reportID,
    originalReportID,
    checkIfContextMenuActive,
    disabledActions = [],
    setIsEmojiPickerActive,
}: BaseReportActionContextMenuProps) {
    const StyleUtils = useStyleUtils();
    const {translate} = useLocalize();
    // eslint-disable-next-line rulesdir/prefer-shouldUseNarrowLayout-instead-of-isSmallScreenWidth
    const {shouldUseNarrowLayout, isSmallScreenWidth} = useResponsiveLayout();
    const menuItemRefs = useRef<MenuItemRefs>({});
    const [shouldKeepOpen, setShouldKeepOpen] = useState(false);
    const wrapperStyle = StyleUtils.getReportActionContextMenuStyles(isMini, shouldUseNarrowLayout);
    const {isOffline} = useNetwork();
    const {isProduction} = useEnvironment();
    const threedotRef = useRef<View>(null);
    const [betas] = useOnyx(ONYXKEYS.BETAS);
    const [reportActions] = useOnyx(`${ONYXKEYS.COLLECTION.REPORT_ACTIONS}${originalReportID}`, {
        canEvict: false,
    });
    const transactionID = getLinkedTransactionID(reportActionID, reportID);
    const [transaction] = useOnyx(`${ONYXKEYS.COLLECTION.TRANSACTION}${transactionID}`);
    const [user] = useOnyx(ONYXKEYS.USER);
    const [report] = useOnyx(`${ONYXKEYS.COLLECTION.REPORT}${reportID}`);
    const policyID = report?.policyID;

    const reportAction: OnyxEntry<ReportAction> = useMemo(() => {
<<<<<<< HEAD
        if (isEmptyObject(reportActions) || !reportActionID || reportActionID === '0' || reportActionID === '-1') {
=======
        if (isEmptyObject(reportActions) || reportActionID === '0' || reportActionID === '-1' || !reportActionID) {
>>>>>>> 6f512527
            return;
        }
        return reportActions[reportActionID];
    }, [reportActions, reportActionID]);

    const sourceID = getSourceIDFromReportAction(reportAction);

    const [download] = useOnyx(`${ONYXKEYS.COLLECTION.DOWNLOAD}${sourceID}`);

    const [childReport] = useOnyx(`${ONYXKEYS.COLLECTION.REPORT}${reportAction?.childReportID}`);
    const parentReportAction = getReportAction(childReport?.parentReportID, childReport?.parentReportActionID);
    const {reportActions: paginatedReportActions} = usePaginatedReportActions(childReport?.reportID);

    const transactionThreadReportID = useMemo(
        () => getOneTransactionThreadReportID(childReport?.reportID, paginatedReportActions ?? [], isOffline),
        [childReport?.reportID, paginatedReportActions, isOffline],
    );

    const [transactionThreadReport] = useOnyx(`${ONYXKEYS.COLLECTION.REPORT}${transactionThreadReportID}`);

    const isMoneyRequestReport = useMemo(() => ReportUtilsIsMoneyRequestReport(childReport), [childReport]);
    const isInvoiceReport = useMemo(() => ReportUtilsIsInvoiceReport(childReport), [childReport]);

    const requestParentReportAction = useMemo(() => {
        if (isMoneyRequestReport || isInvoiceReport) {
            if (!paginatedReportActions || !transactionThreadReport?.parentReportActionID) {
                return undefined;
            }
            return paginatedReportActions.find((action) => action.reportActionID === transactionThreadReport.parentReportActionID);
        }
        return parentReportAction;
    }, [parentReportAction, isMoneyRequestReport, isInvoiceReport, paginatedReportActions, transactionThreadReport?.parentReportActionID]);

    const moneyRequestAction = transactionThreadReportID ? requestParentReportAction : parentReportAction;

    const [childReportNameValuePairs] = useOnyx(`${ONYXKEYS.COLLECTION.REPORT_NAME_VALUE_PAIRS}${childReport?.reportID}`);
    const [parentReportNameValuePairs] = useOnyx(`${ONYXKEYS.COLLECTION.REPORT_NAME_VALUE_PAIRS}${childReport?.parentReportID}`);
    const [parentReport] = useOnyx(`${ONYXKEYS.COLLECTION.REPORT}${childReport?.parentReportID}`);

    const isMoneyRequest = useMemo(() => ReportUtilsIsMoneyRequest(childReport), [childReport]);
    const isTrackExpenseReport = ReportUtilsIsTrackExpenseReport(childReport);
    const isSingleTransactionView = isMoneyRequest || isTrackExpenseReport;
    const isMoneyRequestOrReport = isMoneyRequestReport || isSingleTransactionView;

    const areHoldRequirementsMet =
        !isInvoiceReport &&
        isMoneyRequestOrReport &&
        !isArchivedNonExpenseReport(transactionThreadReportID ? childReport : parentReport, transactionThreadReportID ? childReportNameValuePairs : parentReportNameValuePairs);

    const shouldEnableArrowNavigation = !isMini && (isVisible || shouldKeepOpen);
    let filteredContextMenuActions = ContextMenuActions.filter(
        (contextAction) =>
            !disabledActions.includes(contextAction) &&
            contextAction.shouldShow({
                type,
                reportAction,
                isArchivedRoom,
                betas,
                menuTarget: anchor,
                isChronosReport,
                reportID,
                isPinnedChat,
                isUnreadChat,
                isThreadReportParentAction,
                isOffline: !!isOffline,
                isMini,
                isProduction,
                moneyRequestAction,
                areHoldRequirementsMet,
                user,
            }),
    );

    if (isMini) {
        const menuAction = filteredContextMenuActions.at(-1);
        const otherActions = filteredContextMenuActions.slice(0, -1);
        if (otherActions.length > CONST.MINI_CONTEXT_MENU_MAX_ITEMS && menuAction) {
            filteredContextMenuActions = otherActions.slice(0, CONST.MINI_CONTEXT_MENU_MAX_ITEMS - 1);
            filteredContextMenuActions.push(menuAction);
        } else {
            filteredContextMenuActions = otherActions;
        }
    }

    // Context menu actions that are not rendered as menu items are excluded from arrow navigation
    const nonMenuItemActionIndexes = filteredContextMenuActions.map((contextAction, index) =>
        'renderContent' in contextAction && typeof contextAction.renderContent === 'function' ? index : undefined,
    );
    const disabledIndexes = nonMenuItemActionIndexes.filter((index): index is number => index !== undefined);

    const [focusedIndex, setFocusedIndex] = useArrowKeyFocusManager({
        initialFocusedIndex: -1,
        disabledIndexes,
        maxIndex: filteredContextMenuActions.length - 1,
        isActive: shouldEnableArrowNavigation,
    });

    /**
     * Checks if user is anonymous. If true and the action doesn't accept for anonymous user, hides the context menu and
     * shows the sign in modal. Else, executes the callback.
     */
    const interceptAnonymousUser = (callback: () => void, isAnonymousAction = false) => {
        if (isAnonymousUser() && !isAnonymousAction) {
            hideContextMenu(false);

            InteractionManager.runAfterInteractions(() => {
                signOutAndRedirectToSignIn();
            });
        } else {
            callback();
        }
    };

    useKeyboardShortcut(
        CONST.KEYBOARD_SHORTCUTS.ENTER,
        (event) => {
            if (!menuItemRefs.current[focusedIndex]) {
                return;
            }

            // Ensures the event does not cause side-effects beyond the context menu, e.g. when an outside element is focused
            if (event) {
                event.stopPropagation();
            }

            menuItemRefs.current[focusedIndex]?.triggerPressAndUpdateSuccess?.();
            setFocusedIndex(-1);
        },
        {isActive: shouldEnableArrowNavigation && shouldEnableContextMenuEnterShortcut, shouldPreventDefault: false},
    );
    useRestoreInputFocus(isVisible);

    const openOverflowMenu = (event: GestureResponderEvent | MouseEvent, anchorRef: MutableRefObject<View | null>) => {
        showContextMenu({
            type: CONST.CONTEXT_MENU_TYPES.REPORT_ACTION,
            event,
            selection,
            contextMenuAnchor: anchorRef?.current as ViewType | RNText | null,
            report: {
                reportID,
                originalReportID,
                isArchivedRoom: isArchivedNonExpenseReportWithID(originalReportID),
                isChronos: chatIncludesChronosWithID(originalReportID),
            },
            reportAction: {
                reportActionID: reportAction?.reportActionID,
                draftMessage,
                isThreadReportParentAction,
            },
            callbacks: {
                onShow: checkIfContextMenuActive,
                onHide: () => {
                    checkIfContextMenuActive?.();
                    setShouldKeepOpen(false);
                },
            },
            disabledOptions: filteredContextMenuActions,
            shouldCloseOnTarget: true,
            isOverflowMenu: true,
        });
    };

<<<<<<< HEAD
    const cardIssuedActionOriginalMessage = isActionOfType(
        reportAction,
        CONST.REPORT.ACTIONS.TYPE.CARD_ISSUED,
        CONST.REPORT.ACTIONS.TYPE.CARD_ISSUED_VIRTUAL,
        CONST.REPORT.ACTIONS.TYPE.CARD_MISSING_ADDRESS,
    )
        ? getOriginalMessage(reportAction)
        : undefined;
    const cardID = cardIssuedActionOriginalMessage?.cardID ?? CONST.DEFAULT_NUMBER_ID;
    const isPolicyAdmin = PolicyUtilsIsPolicyAdmin(getPolicy(policyID));
    const card = isPolicyAdmin ? cardsList?.[cardID] : cardList[cardID];
    const isUsingBottomDockedModal =
        getPlatform() === CONST.PLATFORM.ANDROID || getPlatform() === CONST.PLATFORM.IOS || (shouldUseNarrowLayout && getPlatform(true) === CONST.PLATFORM.MOBILEWEB);
=======
    // eslint-disable-next-line @typescript-eslint/non-nullable-type-assertion-style
    const card = getExpensifyCardFromReportAction({reportAction: (reportAction ?? null) as ReportAction, policyID});
>>>>>>> 6f512527

    return (
        (isVisible || shouldKeepOpen || isUsingBottomDockedModal) && (
            <FocusTrapForModal active={!isMini && !isSmallScreenWidth}>
                <View
                    ref={contentRef}
                    style={wrapperStyle}
                >
                    {filteredContextMenuActions.map((contextAction, index) => {
                        const closePopup = !isMini;
                        const payload: ContextMenuActionPayload = {
                            // eslint-disable-next-line @typescript-eslint/non-nullable-type-assertion-style
                            reportAction: (reportAction ?? null) as ReportAction,
                            reportID,
                            report,
                            draftMessage,
                            selection,
                            close: () => setShouldKeepOpen(false),
                            openContextMenu: () => setShouldKeepOpen(true),
                            interceptAnonymousUser,
                            openOverflowMenu,
                            setIsEmojiPickerActive,
                            moneyRequestAction,
                            card,
                        };

                        if ('renderContent' in contextAction) {
                            return contextAction.renderContent(closePopup, payload);
                        }

                        const {textTranslateKey} = contextAction;
                        const isKeyInActionUpdateKeys =
                            textTranslateKey === 'reportActionContextMenu.editAction' ||
                            textTranslateKey === 'reportActionContextMenu.deleteAction' ||
                            textTranslateKey === 'reportActionContextMenu.deleteConfirmation';
                        const text = textTranslateKey && (isKeyInActionUpdateKeys ? translate(textTranslateKey, {action: moneyRequestAction ?? reportAction}) : translate(textTranslateKey));
                        const transactionPayload = textTranslateKey === 'reportActionContextMenu.copyToClipboard' && transaction && {transaction};
                        const isMenuAction = textTranslateKey === 'reportActionContextMenu.menu';

                        return (
                            <ContextMenuItem
                                ref={(ref) => {
                                    menuItemRefs.current[index] = ref;
                                }}
                                buttonRef={isMenuAction ? threedotRef : {current: null}}
                                icon={contextAction.icon}
                                text={text ?? ''}
                                successIcon={contextAction.successIcon}
                                successText={contextAction.successTextTranslateKey ? translate(contextAction.successTextTranslateKey) : undefined}
                                isMini={isMini}
                                key={contextAction.textTranslateKey}
                                onPress={(event) =>
                                    interceptAnonymousUser(
                                        () => contextAction.onPress?.(closePopup, {...payload, ...transactionPayload, event, ...(isMenuAction ? {anchorRef: threedotRef} : {})}),
                                        contextAction.isAnonymousAction,
                                    )
                                }
                                description={contextAction.getDescription?.(selection) ?? ''}
                                isAnonymousAction={contextAction.isAnonymousAction}
                                isFocused={focusedIndex === index}
                                shouldPreventDefaultFocusOnPress={contextAction.shouldPreventDefaultFocusOnPress}
                                onFocus={() => setFocusedIndex(index)}
                                onBlur={() => (index === filteredContextMenuActions.length - 1 || index === 1) && setFocusedIndex(-1)}
                                disabled={contextAction?.shouldDisable ? contextAction?.shouldDisable(download) : false}
                                shouldShowLoadingSpinnerIcon={contextAction?.shouldDisable ? contextAction?.shouldDisable(download) : false}
                            />
                        );
                    })}
                </View>
            </FocusTrapForModal>
        )
    );
}

export default memo(BaseReportActionContextMenu, lodashIsEqual);

export type {BaseReportActionContextMenuProps};<|MERGE_RESOLUTION|>--- conflicted
+++ resolved
@@ -18,14 +18,9 @@
 import useResponsiveLayout from '@hooks/useResponsiveLayout';
 import useRestoreInputFocus from '@hooks/useRestoreInputFocus';
 import useStyleUtils from '@hooks/useStyleUtils';
-<<<<<<< HEAD
+import {getExpensifyCardFromReportAction} from '@libs/CardMessageUtils';
 import getPlatform from '@libs/getPlatform';
-import {getPolicy, getWorkspaceAccountID, isPolicyAdmin as PolicyUtilsIsPolicyAdmin} from '@libs/PolicyUtils';
-import {getLinkedTransactionID, getOneTransactionThreadReportID, getOriginalMessage, getReportAction, isActionOfType} from '@libs/ReportActionsUtils';
-=======
-import {getExpensifyCardFromReportAction} from '@libs/CardMessageUtils';
-import {getLinkedTransactionID, getOneTransactionThreadReportID, getReportAction} from '@libs/ReportActionsUtils';
->>>>>>> 6f512527
+import {getLinkedTransactionID, getOneTransactionThreadReportID, getReportAction, isActionOfType} from '@libs/ReportActionsUtils';
 import {
     chatIncludesChronosWithID,
     getSourceIDFromReportAction,
@@ -154,11 +149,7 @@
     const policyID = report?.policyID;
 
     const reportAction: OnyxEntry<ReportAction> = useMemo(() => {
-<<<<<<< HEAD
-        if (isEmptyObject(reportActions) || !reportActionID || reportActionID === '0' || reportActionID === '-1') {
-=======
         if (isEmptyObject(reportActions) || reportActionID === '0' || reportActionID === '-1' || !reportActionID) {
->>>>>>> 6f512527
             return;
         }
         return reportActions[reportActionID];
@@ -321,24 +312,10 @@
         });
     };
 
-<<<<<<< HEAD
-    const cardIssuedActionOriginalMessage = isActionOfType(
-        reportAction,
-        CONST.REPORT.ACTIONS.TYPE.CARD_ISSUED,
-        CONST.REPORT.ACTIONS.TYPE.CARD_ISSUED_VIRTUAL,
-        CONST.REPORT.ACTIONS.TYPE.CARD_MISSING_ADDRESS,
-    )
-        ? getOriginalMessage(reportAction)
-        : undefined;
-    const cardID = cardIssuedActionOriginalMessage?.cardID ?? CONST.DEFAULT_NUMBER_ID;
-    const isPolicyAdmin = PolicyUtilsIsPolicyAdmin(getPolicy(policyID));
-    const card = isPolicyAdmin ? cardsList?.[cardID] : cardList[cardID];
+    // eslint-disable-next-line @typescript-eslint/non-nullable-type-assertion-style
+    const card = getExpensifyCardFromReportAction({reportAction: (reportAction ?? null) as ReportAction, policyID});
     const isUsingBottomDockedModal =
         getPlatform() === CONST.PLATFORM.ANDROID || getPlatform() === CONST.PLATFORM.IOS || (shouldUseNarrowLayout && getPlatform(true) === CONST.PLATFORM.MOBILEWEB);
-=======
-    // eslint-disable-next-line @typescript-eslint/non-nullable-type-assertion-style
-    const card = getExpensifyCardFromReportAction({reportAction: (reportAction ?? null) as ReportAction, policyID});
->>>>>>> 6f512527
 
     return (
         (isVisible || shouldKeepOpen || isUsingBottomDockedModal) && (
