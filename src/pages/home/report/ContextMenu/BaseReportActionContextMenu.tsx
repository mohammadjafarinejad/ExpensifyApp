--- conflicted
+++ resolved
@@ -256,11 +256,8 @@
                         textTranslateKey === 'reportActionContextMenu.deleteAction' ||
                         textTranslateKey === 'reportActionContextMenu.deleteConfirmation';
                     const text = textTranslateKey && (isKeyInActionUpdateKeys ? translate(textTranslateKey, {action: reportAction}) : translate(textTranslateKey));
-<<<<<<< HEAD
                     const transactionPayload = textTranslateKey === 'reportActionContextMenu.copyToClipboard' && transaction && {transaction};
-=======
                     const isMenuAction = textTranslateKey === 'reportActionContextMenu.menu';
->>>>>>> 9dd66cf7
 
                     return (
                         <ContextMenuItem
@@ -275,14 +272,10 @@
                             isMini={isMini}
                             key={contextAction.textTranslateKey}
                             onPress={(event) =>
-<<<<<<< HEAD
-                                interceptAnonymousUser(() => contextAction.onPress?.(closePopup, {...payload, ...transactionPayload, event}), contextAction.isAnonymousAction)
-=======
                                 interceptAnonymousUser(
-                                    () => contextAction.onPress?.(closePopup, {...payload, event, ...(isMenuAction ? {anchorRef: threedotRef} : {})}),
+                                    () => contextAction.onPress?.(closePopup, {...payload, ...transactionPayload, event, ...(isMenuAction ? {anchorRef: threedotRef} : {})}),
                                     contextAction.isAnonymousAction,
                                 )
->>>>>>> 9dd66cf7
                             }
                             description={contextAction.getDescription?.(selection) ?? ''}
                             isAnonymousAction={contextAction.isAnonymousAction}
