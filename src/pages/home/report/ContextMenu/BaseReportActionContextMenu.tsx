import {deepEqual} from 'fast-equals';
import type {RefObject} from 'react';
import React, {memo, useContext, useMemo, useRef, useState} from 'react';
import {InteractionManager, View} from 'react-native';
// eslint-disable-next-line no-restricted-imports
import type {GestureResponderEvent, Text as RNText, View as ViewType} from 'react-native';
import type {OnyxEntry} from 'react-native-onyx';
import {useOnyx} from 'react-native-onyx';
import * as ActionSheetAwareScrollView from '@components/ActionSheetAwareScrollView';
import type {ContextMenuItemHandle} from '@components/ContextMenuItem';
import ContextMenuItem from '@components/ContextMenuItem';
import FocusTrapForModal from '@components/FocusTrap/FocusTrapForModal';
import useArrowKeyFocusManager from '@hooks/useArrowKeyFocusManager';
import useEnvironment from '@hooks/useEnvironment';
import useKeyboardShortcut from '@hooks/useKeyboardShortcut';
import useLocalize from '@hooks/useLocalize';
import useNetwork from '@hooks/useNetwork';
import usePaginatedReportActions from '@hooks/usePaginatedReportActions';
import useReportIsArchived from '@hooks/useReportIsArchived';
import useResponsiveLayout from '@hooks/useResponsiveLayout';
import useRestoreInputFocus from '@hooks/useRestoreInputFocus';
import useStyleUtils from '@hooks/useStyleUtils';
import {getExpensifyCardFromReportAction} from '@libs/CardMessageUtils';
import {getLinkedTransactionID, getOneTransactionThreadReportID, getOriginalMessage, getReportAction} from '@libs/ReportActionsUtils';
import {
    chatIncludesChronosWithID,
    getSourceIDFromReportAction,
    isArchivedNonExpenseReport,
    isInvoiceReport as ReportUtilsIsInvoiceReport,
    isMoneyRequest as ReportUtilsIsMoneyRequest,
    isMoneyRequestReport as ReportUtilsIsMoneyRequestReport,
    isTrackExpenseReport as ReportUtilsIsTrackExpenseReport,
} from '@libs/ReportUtils';
import shouldEnableContextMenuEnterShortcut from '@libs/shouldEnableContextMenuEnterShortcut';
import {isAnonymousUser, signOutAndRedirectToSignIn} from '@userActions/Session';
import CONST from '@src/CONST';
import ONYXKEYS from '@src/ONYXKEYS';
import type {OriginalMessageIOU, ReportAction} from '@src/types/onyx';
import {isEmptyObject} from '@src/types/utils/EmptyObject';
import type {ContextMenuAction, ContextMenuActionPayload} from './ContextMenuActions';
import ContextMenuActions from './ContextMenuActions';
import type {ContextMenuAnchor, ContextMenuType} from './ReportActionContextMenu';
import {hideContextMenu, showContextMenu} from './ReportActionContextMenu';

type BaseReportActionContextMenuProps = {
    /** The ID of the report this report action is attached to. */
    reportID: string | undefined;

    /** The ID of the report action this context menu is attached to. */
    reportActionID: string | undefined;

    /** The ID of the original report from which the given reportAction is first created. */
    // originalReportID is used in withOnyx to get the reportActions for the original report
    // eslint-disable-next-line react/no-unused-prop-types
    originalReportID: string | undefined;

    /**
     * If true, this component will be a small, row-oriented menu that displays icons but not text.
     * If false, this component will be a larger, column-oriented menu that displays icons alongside text in each row.
     */
    isMini?: boolean;

    /** Controls the visibility of this component. */
    isVisible?: boolean;

    /** The copy selection. */
    selection?: string;

    /** Draft message - if this is set the comment is in 'edit' mode */
    draftMessage?: string;

    /** String representing the context menu type [LINK, REPORT_ACTION] which controls context menu choices  */
    type?: ContextMenuType;

    /** Target node which is the target of ContentMenu */
    anchor?: RefObject<ContextMenuAnchor>;

    /** Flag to check if the chat participant is Chronos */
    isChronosReport?: boolean;

    /** Whether the provided report is an archived room */
    isArchivedRoom?: boolean;

    /** Flag to check if the chat is pinned in the LHN. Used for the Pin/Unpin action */
    isPinnedChat?: boolean;

    /** Flag to check if the chat is unread in the LHN. Used for the Mark as Read/Unread action */
    isUnreadChat?: boolean;

    /**
     * Is the action a thread's parent reportAction viewed from within the thread report?
     * It will be false if we're viewing the same parent report action from the report it belongs to rather than the thread.
     */
    isThreadReportParentAction?: boolean;

    /** Content Ref */
    contentRef?: RefObject<View | null>;

    /** Function to check if context menu is active */
    checkIfContextMenuActive?: () => void;

    /** List of disabled actions */
    disabledActions?: ContextMenuAction[];

    /** Function to update emoji picker state */
    setIsEmojiPickerActive?: (state: boolean) => void;
};

type MenuItemRefs = Record<string, ContextMenuItemHandle | null>;

function BaseReportActionContextMenu({
    type = CONST.CONTEXT_MENU_TYPES.REPORT_ACTION,
    anchor,
    contentRef,
    isChronosReport = false,
    isArchivedRoom = false,
    isMini = false,
    isVisible = false,
    isPinnedChat = false,
    isUnreadChat = false,
    isThreadReportParentAction = false,
    selection = '',
    draftMessage = '',
    reportActionID,
    reportID,
    originalReportID,
    checkIfContextMenuActive,
    disabledActions = [],
    setIsEmojiPickerActive,
}: BaseReportActionContextMenuProps) {
    const actionSheetAwareScrollViewContext = useContext(ActionSheetAwareScrollView.ActionSheetAwareScrollViewContext);
    const StyleUtils = useStyleUtils();
    const {translate} = useLocalize();
    // eslint-disable-next-line rulesdir/prefer-shouldUseNarrowLayout-instead-of-isSmallScreenWidth
    const {shouldUseNarrowLayout, isSmallScreenWidth} = useResponsiveLayout();
    const menuItemRefs = useRef<MenuItemRefs>({});
    const [shouldKeepOpen, setShouldKeepOpen] = useState(false);
    const wrapperStyle = StyleUtils.getReportActionContextMenuStyles(isMini, shouldUseNarrowLayout);
    const {isOffline} = useNetwork();
    const {isProduction} = useEnvironment();
    const threeDotRef = useRef<View>(null);
    const [betas] = useOnyx(ONYXKEYS.BETAS, {canBeMissing: true});
    const [reportActions] = useOnyx(`${ONYXKEYS.COLLECTION.REPORT_ACTIONS}${originalReportID}`, {
        canBeMissing: true,
        canEvict: false,
    });
    const transactionID = getLinkedTransactionID(reportActionID, reportID);
    const [transaction] = useOnyx(`${ONYXKEYS.COLLECTION.TRANSACTION}${transactionID}`, {canBeMissing: true});
    const [account] = useOnyx(ONYXKEYS.ACCOUNT, {canBeMissing: false});
    const [report] = useOnyx(`${ONYXKEYS.COLLECTION.REPORT}${reportID}`, {canBeMissing: true});
    const [originalReport] = useOnyx(`${ONYXKEYS.COLLECTION.REPORT}${originalReportID}`, {canBeMissing: true});
    const isOriginalReportArchived = useReportIsArchived(originalReportID);
    const policyID = report?.policyID;

    const reportAction: OnyxEntry<ReportAction> = useMemo(() => {
        if (isEmptyObject(reportActions) || reportActionID === '0' || reportActionID === '-1' || !reportActionID) {
            return;
        }
        return reportActions[reportActionID];
    }, [reportActions, reportActionID]);

    const [linkedTransactions] = useOnyx(ONYXKEYS.COLLECTION.TRANSACTION, {
        selector: (transactions) => {
            return Object.values(transactions ?? {}).filter((t) => t?.reportID && t?.reportID === reportAction?.childReportID);
        },
        canBeMissing: true,
    });

    const sourceID = getSourceIDFromReportAction(reportAction);

    const [download] = useOnyx(`${ONYXKEYS.COLLECTION.DOWNLOAD}${sourceID}`, {canBeMissing: true});

    const [childReport] = useOnyx(`${ONYXKEYS.COLLECTION.REPORT}${reportAction?.childReportID}`, {canBeMissing: true});
    const [childChatReport] = useOnyx(`${ONYXKEYS.COLLECTION.REPORT}${childReport?.chatReportID}`, {canBeMissing: true});
    const parentReportAction = getReportAction(childReport?.parentReportID, childReport?.parentReportActionID);
    const {reportActions: paginatedReportActions} = usePaginatedReportActions(childReport?.reportID);

    const transactionThreadReportID = useMemo(
        () => getOneTransactionThreadReportID(childReport, childChatReport, paginatedReportActions ?? [], isOffline),
        [paginatedReportActions, isOffline, childReport, childChatReport],
    );

    const [transactionThreadReport] = useOnyx(`${ONYXKEYS.COLLECTION.REPORT}${transactionThreadReportID}`, {canBeMissing: true});

    const isMoneyRequestReport = useMemo(() => ReportUtilsIsMoneyRequestReport(childReport), [childReport]);
    const isInvoiceReport = useMemo(() => ReportUtilsIsInvoiceReport(childReport), [childReport]);

    const requestParentReportAction = useMemo(() => {
        if (isMoneyRequestReport || isInvoiceReport) {
            if (!paginatedReportActions || !transactionThreadReport?.parentReportActionID) {
                return undefined;
            }
            return paginatedReportActions.find((action) => action.reportActionID === transactionThreadReport.parentReportActionID);
        }
        return parentReportAction;
    }, [parentReportAction, isMoneyRequestReport, isInvoiceReport, paginatedReportActions, transactionThreadReport?.parentReportActionID]);

    const moneyRequestAction = transactionThreadReportID ? requestParentReportAction : parentReportAction;
    const isChildReportArchived = useReportIsArchived(childReport?.reportID);
    const isParentReportArchived = useReportIsArchived(childReport?.parentReportID);
    const [parentReport] = useOnyx(`${ONYXKEYS.COLLECTION.REPORT}${childReport?.parentReportID}`, {canBeMissing: true});
    const iouTransactionID = (getOriginalMessage(moneyRequestAction ?? reportAction) as OriginalMessageIOU)?.IOUTransactionID;
    const [iouTransaction] = useOnyx(`${ONYXKEYS.COLLECTION.TRANSACTION}${iouTransactionID}`, {canBeMissing: true});

    const isMoneyRequest = useMemo(() => ReportUtilsIsMoneyRequest(childReport), [childReport]);
    const isTrackExpenseReport = ReportUtilsIsTrackExpenseReport(childReport);
    const isSingleTransactionView = isMoneyRequest || isTrackExpenseReport;
    const isMoneyRequestOrReport = isMoneyRequestReport || isSingleTransactionView;

    const areHoldRequirementsMet =
        !isInvoiceReport &&
        isMoneyRequestOrReport &&
        !isArchivedNonExpenseReport(transactionThreadReportID ? childReport : parentReport, transactionThreadReportID ? isChildReportArchived : isParentReportArchived);

    const shouldEnableArrowNavigation = !isMini && (isVisible || shouldKeepOpen);
    let filteredContextMenuActions = ContextMenuActions.filter(
        (contextAction) =>
            !disabledActions.includes(contextAction) &&
            contextAction.shouldShow({
                type,
                reportAction,
                isArchivedRoom,
                betas,
                menuTarget: anchor,
                isChronosReport,
                reportID,
                isPinnedChat,
                isUnreadChat,
                isThreadReportParentAction,
                isOffline: !!isOffline,
                isMini,
                isProduction,
                moneyRequestAction,
                areHoldRequirementsMet,
                account,
<<<<<<< HEAD
                transactions: linkedTransactions?.filter((linkedTransaction): linkedTransaction is NonNullable<typeof linkedTransaction> => linkedTransaction !== undefined) ?? [],
=======
                iouTransaction,
>>>>>>> 3892d458
            }),
    );

    if (isMini) {
        const menuAction = filteredContextMenuActions.at(-1);
        const otherActions = filteredContextMenuActions.slice(0, -1);
        if (otherActions.length > CONST.MINI_CONTEXT_MENU_MAX_ITEMS && menuAction) {
            filteredContextMenuActions = otherActions.slice(0, CONST.MINI_CONTEXT_MENU_MAX_ITEMS - 1);
            filteredContextMenuActions.push(menuAction);
        } else {
            filteredContextMenuActions = otherActions;
        }
    }

    // Context menu actions that are not rendered as menu items are excluded from arrow navigation
    const nonMenuItemActionIndexes = filteredContextMenuActions.map((contextAction, index) =>
        'renderContent' in contextAction && typeof contextAction.renderContent === 'function' ? index : undefined,
    );
    const disabledIndexes = nonMenuItemActionIndexes.filter((index): index is number => index !== undefined);

    const [focusedIndex, setFocusedIndex] = useArrowKeyFocusManager({
        initialFocusedIndex: -1,
        disabledIndexes,
        maxIndex: filteredContextMenuActions.length - 1,
        isActive: shouldEnableArrowNavigation,
    });

    /**
     * Checks if user is anonymous. If true and the action doesn't accept for anonymous user, hides the context menu and
     * shows the sign in modal. Else, executes the callback.
     */
    const interceptAnonymousUser = (callback: () => void, isAnonymousAction = false) => {
        if (isAnonymousUser() && !isAnonymousAction) {
            hideContextMenu(false);

            InteractionManager.runAfterInteractions(() => {
                signOutAndRedirectToSignIn();
            });
        } else {
            callback();
        }
    };

    useKeyboardShortcut(
        CONST.KEYBOARD_SHORTCUTS.ENTER,
        (event) => {
            if (!menuItemRefs.current[focusedIndex]) {
                return;
            }

            // Ensures the event does not cause side-effects beyond the context menu, e.g. when an outside element is focused
            if (event) {
                event.stopPropagation();
            }

            menuItemRefs.current[focusedIndex]?.triggerPressAndUpdateSuccess?.();
            setFocusedIndex(-1);
        },
        {isActive: shouldEnableArrowNavigation && shouldEnableContextMenuEnterShortcut, shouldPreventDefault: false},
    );
    useRestoreInputFocus(isVisible);

    const openOverflowMenu = (event: GestureResponderEvent | MouseEvent, anchorRef: RefObject<View | null>) => {
        showContextMenu({
            type: CONST.CONTEXT_MENU_TYPES.REPORT_ACTION,
            event,
            selection,
            contextMenuAnchor: anchorRef?.current as ViewType | RNText | null,
            report: {
                reportID,
                originalReportID,
                isArchivedRoom: isArchivedNonExpenseReport(originalReport, isOriginalReportArchived),
                isChronos: chatIncludesChronosWithID(originalReportID),
            },
            reportAction: {
                reportActionID: reportAction?.reportActionID,
                draftMessage,
                isThreadReportParentAction,
            },
            callbacks: {
                onShow: checkIfContextMenuActive,
                onHide: () => {
                    checkIfContextMenuActive?.();
                    setShouldKeepOpen(false);
                },
            },
            disabledOptions: filteredContextMenuActions,
            shouldCloseOnTarget: true,
            isOverflowMenu: true,
        });
    };

    // eslint-disable-next-line @typescript-eslint/non-nullable-type-assertion-style
    const card = getExpensifyCardFromReportAction({reportAction: (reportAction ?? null) as ReportAction, policyID});

    return (
        (isVisible || shouldKeepOpen || !isMini) && (
            <FocusTrapForModal active={!isMini && !isSmallScreenWidth}>
                <View
                    ref={contentRef}
                    style={wrapperStyle}
                >
                    {filteredContextMenuActions.map((contextAction, index) => {
                        const closePopup = !isMini;
                        const payload: ContextMenuActionPayload = {
                            // eslint-disable-next-line @typescript-eslint/non-nullable-type-assertion-style
                            reportAction: (reportAction ?? null) as ReportAction,
                            reportID,
                            report,
                            draftMessage,
                            selection,
                            close: () => setShouldKeepOpen(false),
                            transitionActionSheetState: actionSheetAwareScrollViewContext.transitionActionSheetState,
                            openContextMenu: () => setShouldKeepOpen(true),
                            interceptAnonymousUser,
                            openOverflowMenu,
                            setIsEmojiPickerActive,
                            moneyRequestAction,
                            card,
                        };

                        if ('renderContent' in contextAction) {
                            return contextAction.renderContent(closePopup, payload);
                        }

                        const {textTranslateKey} = contextAction;
                        const isKeyInActionUpdateKeys =
                            textTranslateKey === 'reportActionContextMenu.editAction' ||
                            textTranslateKey === 'reportActionContextMenu.deleteAction' ||
                            textTranslateKey === 'reportActionContextMenu.deleteConfirmation';
                        const text = textTranslateKey && (isKeyInActionUpdateKeys ? translate(textTranslateKey, {action: moneyRequestAction ?? reportAction}) : translate(textTranslateKey));
                        const transactionPayload = textTranslateKey === 'reportActionContextMenu.copyToClipboard' && transaction && {transaction};
                        const isMenuAction = textTranslateKey === 'reportActionContextMenu.menu';

                        return (
                            <ContextMenuItem
                                ref={(ref) => {
                                    menuItemRefs.current[index] = ref;
                                }}
                                buttonRef={isMenuAction ? threeDotRef : {current: null}}
                                icon={contextAction.icon}
                                text={text ?? ''}
                                successIcon={contextAction.successIcon}
                                successText={contextAction.successTextTranslateKey ? translate(contextAction.successTextTranslateKey) : undefined}
                                isMini={isMini}
                                key={contextAction.textTranslateKey}
                                onPress={(event) =>
                                    interceptAnonymousUser(
                                        () => contextAction.onPress?.(closePopup, {...payload, ...transactionPayload, event, ...(isMenuAction ? {anchorRef: threeDotRef} : {})}),
                                        contextAction.isAnonymousAction,
                                    )
                                }
                                description={contextAction.getDescription?.(selection) ?? ''}
                                isAnonymousAction={contextAction.isAnonymousAction}
                                isFocused={focusedIndex === index}
                                shouldPreventDefaultFocusOnPress={contextAction.shouldPreventDefaultFocusOnPress}
                                onFocus={() => setFocusedIndex(index)}
                                onBlur={() => (index === filteredContextMenuActions.length - 1 || index === 1) && setFocusedIndex(-1)}
                                disabled={contextAction?.shouldDisable ? contextAction?.shouldDisable(download) : false}
                                shouldShowLoadingSpinnerIcon={contextAction?.shouldDisable ? contextAction?.shouldDisable(download) : false}
                            />
                        );
                    })}
                </View>
            </FocusTrapForModal>
        )
    );
}

export default memo(BaseReportActionContextMenu, deepEqual);

export type {BaseReportActionContextMenuProps};<|MERGE_RESOLUTION|>--- conflicted
+++ resolved
@@ -233,11 +233,8 @@
                 moneyRequestAction,
                 areHoldRequirementsMet,
                 account,
-<<<<<<< HEAD
                 transactions: linkedTransactions?.filter((linkedTransaction): linkedTransaction is NonNullable<typeof linkedTransaction> => linkedTransaction !== undefined) ?? [],
-=======
                 iouTransaction,
->>>>>>> 3892d458
             }),
     );
 
