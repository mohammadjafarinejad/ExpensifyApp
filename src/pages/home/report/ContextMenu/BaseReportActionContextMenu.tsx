import lodashIsEqual from 'lodash/isEqual';
import type {MutableRefObject, RefObject} from 'react';
import React, {memo, useMemo, useRef, useState} from 'react';
import {InteractionManager, View} from 'react-native';
// eslint-disable-next-line no-restricted-imports
import type {GestureResponderEvent, Text as RNText, View as ViewType} from 'react-native';
import type {OnyxEntry} from 'react-native-onyx';
import {useOnyx} from 'react-native-onyx';
import type {ContextMenuItemHandle} from '@components/ContextMenuItem';
import ContextMenuItem from '@components/ContextMenuItem';
import FocusTrapForModal from '@components/FocusTrap/FocusTrapForModal';
import useArrowKeyFocusManager from '@hooks/useArrowKeyFocusManager';
import useEnvironment from '@hooks/useEnvironment';
import useKeyboardShortcut from '@hooks/useKeyboardShortcut';
import useLocalize from '@hooks/useLocalize';
import useNetwork from '@hooks/useNetwork';
import usePaginatedReportActions from '@hooks/usePaginatedReportActions';
import useReportIsArchived from '@hooks/useReportIsArchived';
import useResponsiveLayout from '@hooks/useResponsiveLayout';
import useRestoreInputFocus from '@hooks/useRestoreInputFocus';
import useStyleUtils from '@hooks/useStyleUtils';
import {getExpensifyCardFromReportAction} from '@libs/CardMessageUtils';
import {getLinkedTransactionID, getOneTransactionThreadReportID, getReportAction} from '@libs/ReportActionsUtils';
import {
    chatIncludesChronosWithID,
    getSourceIDFromReportAction,
    isArchivedNonExpenseReport,
    isArchivedNonExpenseReportWithID,
    isInvoiceReport as ReportUtilsIsInvoiceReport,
    isMoneyRequest as ReportUtilsIsMoneyRequest,
    isMoneyRequestReport as ReportUtilsIsMoneyRequestReport,
    isTrackExpenseReport as ReportUtilsIsTrackExpenseReport,
} from '@libs/ReportUtils';
import shouldEnableContextMenuEnterShortcut from '@libs/shouldEnableContextMenuEnterShortcut';
import {isAnonymousUser, signOutAndRedirectToSignIn} from '@userActions/Session';
import CONST from '@src/CONST';
import ONYXKEYS from '@src/ONYXKEYS';
import type {ReportAction} from '@src/types/onyx';
import {isEmptyObject} from '@src/types/utils/EmptyObject';
import type {ContextMenuAction, ContextMenuActionPayload} from './ContextMenuActions';
import ContextMenuActions from './ContextMenuActions';
import type {ContextMenuAnchor, ContextMenuType} from './ReportActionContextMenu';
import {hideContextMenu, showContextMenu} from './ReportActionContextMenu';

type BaseReportActionContextMenuProps = {
    /** The ID of the report this report action is attached to. */
    reportID: string | undefined;

    /** The ID of the report action this context menu is attached to. */
    reportActionID: string | undefined;

    /** The ID of the original report from which the given reportAction is first created. */
    // originalReportID is used in withOnyx to get the reportActions for the original report
    // eslint-disable-next-line react/no-unused-prop-types
    originalReportID: string | undefined;

    /**
     * If true, this component will be a small, row-oriented menu that displays icons but not text.
     * If false, this component will be a larger, column-oriented menu that displays icons alongside text in each row.
     */
    isMini?: boolean;

    /** Controls the visibility of this component. */
    isVisible?: boolean;

    /** The copy selection. */
    selection?: string;

    /** Draft message - if this is set the comment is in 'edit' mode */
    draftMessage?: string;

    /** String representing the context menu type [LINK, REPORT_ACTION] which controls context menu choices  */
    type?: ContextMenuType;

    /** Target node which is the target of ContentMenu */
    anchor?: MutableRefObject<ContextMenuAnchor>;

    /** Flag to check if the chat participant is Chronos */
    isChronosReport?: boolean;

    /** Whether the provided report is an archived room */
    isArchivedRoom?: boolean;

    /** Flag to check if the chat is pinned in the LHN. Used for the Pin/Unpin action */
    isPinnedChat?: boolean;

    /** Flag to check if the chat is unread in the LHN. Used for the Mark as Read/Unread action */
    isUnreadChat?: boolean;

    /**
     * Is the action a thread's parent reportAction viewed from within the thread report?
     * It will be false if we're viewing the same parent report action from the report it belongs to rather than the thread.
     */
    isThreadReportParentAction?: boolean;

    /** Content Ref */
    contentRef?: RefObject<View>;

    /** Function to check if context menu is active */
    checkIfContextMenuActive?: () => void;

    /** List of disabled actions */
    disabledActions?: ContextMenuAction[];

    /** Function to update emoji picker state */
    setIsEmojiPickerActive?: (state: boolean) => void;
};

type MenuItemRefs = Record<string, ContextMenuItemHandle | null>;

function BaseReportActionContextMenu({
    type = CONST.CONTEXT_MENU_TYPES.REPORT_ACTION,
    anchor,
    contentRef,
    isChronosReport = false,
    isArchivedRoom = false,
    isMini = false,
    isVisible = false,
    isPinnedChat = false,
    isUnreadChat = false,
    isThreadReportParentAction = false,
    selection = '',
    draftMessage = '',
    reportActionID,
    reportID,
    originalReportID,
    checkIfContextMenuActive,
    disabledActions = [],
    setIsEmojiPickerActive,
}: BaseReportActionContextMenuProps) {
    const StyleUtils = useStyleUtils();
    const {translate} = useLocalize();
    // eslint-disable-next-line rulesdir/prefer-shouldUseNarrowLayout-instead-of-isSmallScreenWidth
    const {shouldUseNarrowLayout, isSmallScreenWidth} = useResponsiveLayout();
    const menuItemRefs = useRef<MenuItemRefs>({});
    const [shouldKeepOpen, setShouldKeepOpen] = useState(false);
    const wrapperStyle = StyleUtils.getReportActionContextMenuStyles(isMini, shouldUseNarrowLayout);
    const {isOffline} = useNetwork();
    const {isProduction} = useEnvironment();
    const threedotRef = useRef<View>(null);
    const [betas] = useOnyx(ONYXKEYS.BETAS, {canBeMissing: true});
    const [reportActions] = useOnyx(`${ONYXKEYS.COLLECTION.REPORT_ACTIONS}${originalReportID}`, {
        canBeMissing: true,
        canEvict: false,
    });
    const transactionID = getLinkedTransactionID(reportActionID, reportID);
<<<<<<< HEAD
    const [transaction] = useOnyx(`${ONYXKEYS.COLLECTION.TRANSACTION}${transactionID}`, {canBeMissing: true});
    const [user] = useOnyx(ONYXKEYS.USER, {canBeMissing: true});
    const [report] = useOnyx(`${ONYXKEYS.COLLECTION.REPORT}${reportID}`, {canBeMissing: true});
    const [originalReport] = useOnyx(`${ONYXKEYS.COLLECTION.REPORT}${originalReportID}`, {canBeMissing: true});
=======
    const [transaction] = useOnyx(`${ONYXKEYS.COLLECTION.TRANSACTION}${transactionID}`, {canBeMissing: false});
    const [account] = useOnyx(ONYXKEYS.ACCOUNT, {canBeMissing: false});
    const [report] = useOnyx(`${ONYXKEYS.COLLECTION.REPORT}${reportID}`, {canBeMissing: false});
    const [originalReport] = useOnyx(`${ONYXKEYS.COLLECTION.REPORT}${originalReportID}`, {canBeMissing: false});
>>>>>>> 3f70f73d
    const isOriginalReportArchived = useReportIsArchived(originalReportID);
    const policyID = report?.policyID;

    const reportAction: OnyxEntry<ReportAction> = useMemo(() => {
        if (isEmptyObject(reportActions) || reportActionID === '0' || reportActionID === '-1' || !reportActionID) {
            return;
        }
        return reportActions[reportActionID];
    }, [reportActions, reportActionID]);

    const sourceID = getSourceIDFromReportAction(reportAction);

    const [download] = useOnyx(`${ONYXKEYS.COLLECTION.DOWNLOAD}${sourceID}`, {canBeMissing: true});

    const [childReport] = useOnyx(`${ONYXKEYS.COLLECTION.REPORT}${reportAction?.childReportID}`, {canBeMissing: true});
    const parentReportAction = getReportAction(childReport?.parentReportID, childReport?.parentReportActionID);
    const {reportActions: paginatedReportActions} = usePaginatedReportActions(childReport?.reportID);

    const transactionThreadReportID = useMemo(
        () => getOneTransactionThreadReportID(childReport?.reportID, paginatedReportActions ?? [], isOffline),
        [childReport?.reportID, paginatedReportActions, isOffline],
    );

    const [transactionThreadReport] = useOnyx(`${ONYXKEYS.COLLECTION.REPORT}${transactionThreadReportID}`, {canBeMissing: true});

    const isMoneyRequestReport = useMemo(() => ReportUtilsIsMoneyRequestReport(childReport), [childReport]);
    const isInvoiceReport = useMemo(() => ReportUtilsIsInvoiceReport(childReport), [childReport]);

    const requestParentReportAction = useMemo(() => {
        if (isMoneyRequestReport || isInvoiceReport) {
            if (!paginatedReportActions || !transactionThreadReport?.parentReportActionID) {
                return undefined;
            }
            return paginatedReportActions.find((action) => action.reportActionID === transactionThreadReport.parentReportActionID);
        }
        return parentReportAction;
    }, [parentReportAction, isMoneyRequestReport, isInvoiceReport, paginatedReportActions, transactionThreadReport?.parentReportActionID]);

    const moneyRequestAction = transactionThreadReportID ? requestParentReportAction : parentReportAction;

    const [childReportNameValuePairs] = useOnyx(`${ONYXKEYS.COLLECTION.REPORT_NAME_VALUE_PAIRS}${childReport?.reportID}`, {canBeMissing: true});
    const [parentReportNameValuePairs] = useOnyx(`${ONYXKEYS.COLLECTION.REPORT_NAME_VALUE_PAIRS}${childReport?.parentReportID}`, {canBeMissing: true});
    const [parentReport] = useOnyx(`${ONYXKEYS.COLLECTION.REPORT}${childReport?.parentReportID}`, {canBeMissing: true});

    const isMoneyRequest = useMemo(() => ReportUtilsIsMoneyRequest(childReport), [childReport]);
    const isTrackExpenseReport = ReportUtilsIsTrackExpenseReport(childReport);
    const isSingleTransactionView = isMoneyRequest || isTrackExpenseReport;
    const isMoneyRequestOrReport = isMoneyRequestReport || isSingleTransactionView;

    const areHoldRequirementsMet =
        !isInvoiceReport &&
        isMoneyRequestOrReport &&
        !isArchivedNonExpenseReport(transactionThreadReportID ? childReport : parentReport, transactionThreadReportID ? childReportNameValuePairs : parentReportNameValuePairs);

    const shouldEnableArrowNavigation = !isMini && (isVisible || shouldKeepOpen);
    let filteredContextMenuActions = ContextMenuActions.filter(
        (contextAction) =>
            !disabledActions.includes(contextAction) &&
            contextAction.shouldShow({
                type,
                reportAction,
                isArchivedRoom,
                betas,
                menuTarget: anchor,
                isChronosReport,
                reportID,
                isPinnedChat,
                isUnreadChat,
                isThreadReportParentAction,
                isOffline: !!isOffline,
                isMini,
                isProduction,
                moneyRequestAction,
                areHoldRequirementsMet,
                account,
            }),
    );

    if (isMini) {
        const menuAction = filteredContextMenuActions.at(-1);
        const otherActions = filteredContextMenuActions.slice(0, -1);
        if (otherActions.length > CONST.MINI_CONTEXT_MENU_MAX_ITEMS && menuAction) {
            filteredContextMenuActions = otherActions.slice(0, CONST.MINI_CONTEXT_MENU_MAX_ITEMS - 1);
            filteredContextMenuActions.push(menuAction);
        } else {
            filteredContextMenuActions = otherActions;
        }
    }

    // Context menu actions that are not rendered as menu items are excluded from arrow navigation
    const nonMenuItemActionIndexes = filteredContextMenuActions.map((contextAction, index) =>
        'renderContent' in contextAction && typeof contextAction.renderContent === 'function' ? index : undefined,
    );
    const disabledIndexes = nonMenuItemActionIndexes.filter((index): index is number => index !== undefined);

    const [focusedIndex, setFocusedIndex] = useArrowKeyFocusManager({
        initialFocusedIndex: -1,
        disabledIndexes,
        maxIndex: filteredContextMenuActions.length - 1,
        isActive: shouldEnableArrowNavigation,
    });

    /**
     * Checks if user is anonymous. If true and the action doesn't accept for anonymous user, hides the context menu and
     * shows the sign in modal. Else, executes the callback.
     */
    const interceptAnonymousUser = (callback: () => void, isAnonymousAction = false) => {
        if (isAnonymousUser() && !isAnonymousAction) {
            hideContextMenu(false);

            InteractionManager.runAfterInteractions(() => {
                signOutAndRedirectToSignIn();
            });
        } else {
            callback();
        }
    };

    useKeyboardShortcut(
        CONST.KEYBOARD_SHORTCUTS.ENTER,
        (event) => {
            if (!menuItemRefs.current[focusedIndex]) {
                return;
            }

            // Ensures the event does not cause side-effects beyond the context menu, e.g. when an outside element is focused
            if (event) {
                event.stopPropagation();
            }

            menuItemRefs.current[focusedIndex]?.triggerPressAndUpdateSuccess?.();
            setFocusedIndex(-1);
        },
        {isActive: shouldEnableArrowNavigation && shouldEnableContextMenuEnterShortcut, shouldPreventDefault: false},
    );
    useRestoreInputFocus(isVisible);

    const openOverflowMenu = (event: GestureResponderEvent | MouseEvent, anchorRef: MutableRefObject<View | null>) => {
        showContextMenu({
            type: CONST.CONTEXT_MENU_TYPES.REPORT_ACTION,
            event,
            selection,
            contextMenuAnchor: anchorRef?.current as ViewType | RNText | null,
            report: {
                reportID,
                originalReportID,
                isArchivedRoom: isArchivedNonExpenseReportWithID(originalReport, isOriginalReportArchived),
                isChronos: chatIncludesChronosWithID(originalReportID),
            },
            reportAction: {
                reportActionID: reportAction?.reportActionID,
                draftMessage,
                isThreadReportParentAction,
            },
            callbacks: {
                onShow: checkIfContextMenuActive,
                onHide: () => {
                    checkIfContextMenuActive?.();
                    setShouldKeepOpen(false);
                },
            },
            disabledOptions: filteredContextMenuActions,
            shouldCloseOnTarget: true,
            isOverflowMenu: true,
        });
    };

    // eslint-disable-next-line @typescript-eslint/non-nullable-type-assertion-style
    const card = getExpensifyCardFromReportAction({reportAction: (reportAction ?? null) as ReportAction, policyID});

    return (
        (isVisible || shouldKeepOpen || !isMini) && (
            <FocusTrapForModal active={!isMini && !isSmallScreenWidth}>
                <View
                    ref={contentRef}
                    style={wrapperStyle}
                >
                    {filteredContextMenuActions.map((contextAction, index) => {
                        const closePopup = !isMini;
                        const payload: ContextMenuActionPayload = {
                            // eslint-disable-next-line @typescript-eslint/non-nullable-type-assertion-style
                            reportAction: (reportAction ?? null) as ReportAction,
                            reportID,
                            report,
                            draftMessage,
                            selection,
                            close: () => setShouldKeepOpen(false),
                            openContextMenu: () => setShouldKeepOpen(true),
                            interceptAnonymousUser,
                            openOverflowMenu,
                            setIsEmojiPickerActive,
                            moneyRequestAction,
                            card,
                        };

                        if ('renderContent' in contextAction) {
                            return contextAction.renderContent(closePopup, payload);
                        }

                        const {textTranslateKey} = contextAction;
                        const isKeyInActionUpdateKeys =
                            textTranslateKey === 'reportActionContextMenu.editAction' ||
                            textTranslateKey === 'reportActionContextMenu.deleteAction' ||
                            textTranslateKey === 'reportActionContextMenu.deleteConfirmation';
                        const text = textTranslateKey && (isKeyInActionUpdateKeys ? translate(textTranslateKey, {action: moneyRequestAction ?? reportAction}) : translate(textTranslateKey));
                        const transactionPayload = textTranslateKey === 'reportActionContextMenu.copyToClipboard' && transaction && {transaction};
                        const isMenuAction = textTranslateKey === 'reportActionContextMenu.menu';

                        return (
                            <ContextMenuItem
                                ref={(ref) => {
                                    menuItemRefs.current[index] = ref;
                                }}
                                buttonRef={isMenuAction ? threedotRef : {current: null}}
                                icon={contextAction.icon}
                                text={text ?? ''}
                                successIcon={contextAction.successIcon}
                                successText={contextAction.successTextTranslateKey ? translate(contextAction.successTextTranslateKey) : undefined}
                                isMini={isMini}
                                key={contextAction.textTranslateKey}
                                onPress={(event) =>
                                    interceptAnonymousUser(
                                        () => contextAction.onPress?.(closePopup, {...payload, ...transactionPayload, event, ...(isMenuAction ? {anchorRef: threedotRef} : {})}),
                                        contextAction.isAnonymousAction,
                                    )
                                }
                                description={contextAction.getDescription?.(selection) ?? ''}
                                isAnonymousAction={contextAction.isAnonymousAction}
                                isFocused={focusedIndex === index}
                                shouldPreventDefaultFocusOnPress={contextAction.shouldPreventDefaultFocusOnPress}
                                onFocus={() => setFocusedIndex(index)}
                                onBlur={() => (index === filteredContextMenuActions.length - 1 || index === 1) && setFocusedIndex(-1)}
                                disabled={contextAction?.shouldDisable ? contextAction?.shouldDisable(download) : false}
                                shouldShowLoadingSpinnerIcon={contextAction?.shouldDisable ? contextAction?.shouldDisable(download) : false}
                            />
                        );
                    })}
                </View>
            </FocusTrapForModal>
        )
    );
}

export default memo(BaseReportActionContextMenu, lodashIsEqual);

export type {BaseReportActionContextMenuProps};<|MERGE_RESOLUTION|>--- conflicted
+++ resolved
@@ -144,17 +144,10 @@
         canEvict: false,
     });
     const transactionID = getLinkedTransactionID(reportActionID, reportID);
-<<<<<<< HEAD
     const [transaction] = useOnyx(`${ONYXKEYS.COLLECTION.TRANSACTION}${transactionID}`, {canBeMissing: true});
-    const [user] = useOnyx(ONYXKEYS.USER, {canBeMissing: true});
+    const [account] = useOnyx(ONYXKEYS.ACCOUNT, {canBeMissing: true});
     const [report] = useOnyx(`${ONYXKEYS.COLLECTION.REPORT}${reportID}`, {canBeMissing: true});
     const [originalReport] = useOnyx(`${ONYXKEYS.COLLECTION.REPORT}${originalReportID}`, {canBeMissing: true});
-=======
-    const [transaction] = useOnyx(`${ONYXKEYS.COLLECTION.TRANSACTION}${transactionID}`, {canBeMissing: false});
-    const [account] = useOnyx(ONYXKEYS.ACCOUNT, {canBeMissing: false});
-    const [report] = useOnyx(`${ONYXKEYS.COLLECTION.REPORT}${reportID}`, {canBeMissing: false});
-    const [originalReport] = useOnyx(`${ONYXKEYS.COLLECTION.REPORT}${originalReportID}`, {canBeMissing: false});
->>>>>>> 3f70f73d
     const isOriginalReportArchived = useReportIsArchived(originalReportID);
     const policyID = report?.policyID;
 
