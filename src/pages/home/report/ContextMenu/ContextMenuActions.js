--- conflicted
+++ resolved
@@ -134,24 +134,7 @@
             if (type !== CONST.CONTEXT_MENU_TYPES.REPORT_ACTION) {
                 return false;
             }
-<<<<<<< HEAD
-            const isDeletedAction = ReportActionsUtils.isDeletedAction(reportAction);
-            const shouldDisplayThreadReplies = ReportUtils.shouldDisplayThreadReplies(reportAction, reportID);
-            const isCommentAction = reportAction.actionName === CONST.REPORT.ACTIONS.TYPE.ADDCOMMENT;
-            const isReportPreviewAction = reportAction.actionName === CONST.REPORT.ACTIONS.TYPE.REPORTPREVIEW;
-            const isIOUAction = reportAction.actionName === CONST.REPORT.ACTIONS.TYPE.IOU && !ReportActionsUtils.isSplitBillAction(reportAction);
-            const isModifiedExpenseAction = ReportActionsUtils.isModifiedExpenseAction(reportAction);
-            const isTaskAction = ReportActionsUtils.isTaskAction(reportAction);
-            const isWhisperAction = ReportActionsUtils.isWhisperAction(reportAction);
-            return (
-                (!isWhisperAction || isIOUAction || isReportPreviewAction) &&
-                (isCommentAction || isReportPreviewAction || isIOUAction || isModifiedExpenseAction || isTaskAction) &&
-                !ReportUtils.isThreadFirstChat(reportAction, reportID) &&
-                (!isDeletedAction || shouldDisplayThreadReplies)
-            );
-=======
             return !ReportUtils.shouldDisableThread(reportAction, reportID);
->>>>>>> d4c3e639
         },
         onPress: (closePopover, {reportAction, reportID}) => {
             if (closePopover) {
