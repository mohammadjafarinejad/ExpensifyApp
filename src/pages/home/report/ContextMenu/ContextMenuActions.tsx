import {Str} from 'expensify-common';
import type {RefObject} from 'react';
import React from 'react';
// eslint-disable-next-line no-restricted-imports
import type {GestureResponderEvent, Text, View} from 'react-native';
import type {OnyxEntry} from 'react-native-onyx';
import type {Emoji} from '@assets/emojis/types';
import * as Expensicons from '@components/Icon/Expensicons';
import MiniQuickEmojiReactions from '@components/Reactions/MiniQuickEmojiReactions';
import QuickEmojiReactions from '@components/Reactions/QuickEmojiReactions';
import addEncryptedAuthTokenToURL from '@libs/addEncryptedAuthTokenToURL';
import {isMobileSafari} from '@libs/Browser';
import Clipboard from '@libs/Clipboard';
import EmailUtils from '@libs/EmailUtils';
import {getEnvironmentURL} from '@libs/Environment/Environment';
import fileDownload from '@libs/fileDownload';
import getAttachmentDetails from '@libs/fileDownload/getAttachmentDetails';
import {translateLocal} from '@libs/Localize';
import ModifiedExpenseMessage from '@libs/ModifiedExpenseMessage';
import Navigation from '@libs/Navigation/Navigation';
import Parser from '@libs/Parser';
import {getCleanedTagName} from '@libs/PolicyUtils';
import ReportActionComposeFocusManager from '@libs/ReportActionComposeFocusManager';
import {
    getActionableMentionWhisperMessage,
    getAddedApprovalRuleMessage,
    getAddedConnectionMessage,
    getCardIssuedMessage,
    getDeletedApprovalRuleMessage,
    getExportIntegrationMessageHTML,
    getIntegrationSyncFailedMessage,
    getIOUReportIDFromReportActionPreview,
    getJoinRequestMessage,
    getMemberChangeMessageFragment,
    getMessageOfOldDotReportAction,
    getOriginalMessage,
    getPolicyChangeLogAddEmployeeMessage,
    getPolicyChangeLogDefaultBillableMessage,
    getPolicyChangeLogDefaultTitleEnforcedMessage,
    getPolicyChangeLogDeleteMemberMessage,
    getPolicyChangeLogMaxExpenseAmountMessage,
    getPolicyChangeLogMaxExpenseAmountNoReceiptMessage,
    getPolicyChangeLogUpdateEmployee,
    getRemovedConnectionMessage,
    getRenamedAction,
    getReopenedMessage,
    getReportActionMessageText,
    getTagListNameUpdatedMessage,
    getTravelUpdateMessage,
    getUpdatedApprovalRuleMessage,
    getUpdatedAuditRateMessage,
    getUpdatedManualApprovalThresholdMessage,
    getUpdateRoomDescriptionMessage,
    getWorkspaceCategoryUpdateMessage,
    getWorkspaceCurrencyUpdateMessage,
    getWorkspaceCustomUnitRateAddedMessage,
    getWorkspaceCustomUnitRateDeletedMessage,
    getWorkspaceCustomUnitRateUpdatedMessage,
    getWorkspaceCustomUnitUpdatedMessage,
    getWorkspaceDescriptionUpdatedMessage,
    getWorkspaceFrequencyUpdateMessage,
    getWorkspaceReportFieldAddMessage,
    getWorkspaceReportFieldDeleteMessage,
    getWorkspaceReportFieldUpdateMessage,
    getWorkspaceTagUpdateMessage,
    getWorkspaceUpdateFieldMessage,
    isActionableJoinRequest,
    isActionableMentionWhisper,
    isActionableTrackExpense,
    isActionOfType,
    isCardIssuedAction,
    isCreatedTaskReportAction,
    isDeletedAction as isDeletedActionReportActionsUtils,
    isMarkAsClosedAction,
    isMemberChangeAction,
    isMessageDeleted,
    isModifiedExpenseAction,
    isMoneyRequestAction,
    isOldDotReportAction,
    isReimbursementDeQueuedOrCanceledAction,
    isReimbursementQueuedAction,
    isRenamedAction,
    isReportActionAttachment,
    isReportPreviewAction as isReportPreviewActionReportActionsUtils,
    isTagModificationAction,
    isTaskAction as isTaskActionReportActionsUtils,
    isTripPreview,
    isUnapprovedAction,
    isWhisperAction as isWhisperActionReportActionsUtils,
} from '@libs/ReportActionsUtils';
import {
    canDeleteReportAction,
    canEditReportAction,
    canFlagReportAction,
    canHoldUnholdReportAction,
    changeMoneyRequestHoldStatus,
    getChildReportNotificationPreference as getChildReportNotificationPreferenceReportUtils,
    getDeletedTransactionMessage,
    getDowngradeWorkspaceMessage,
    getIOUReportActionDisplayMessage,
    getOriginalReportID,
    getPolicyChangeMessage,
    getReimbursementDeQueuedOrCanceledActionMessage,
    getReimbursementQueuedActionMessage,
    getRejectedReportMessage,
    getReportName,
    getReportPreviewMessage,
    getUpgradeWorkspaceMessage,
    getWorkspaceNameUpdatedMessage,
    isExpenseReport,
    shouldDisableThread,
    shouldDisplayThreadReplies as shouldDisplayThreadRepliesReportUtils,
} from '@libs/ReportUtils';
import {getTaskCreatedMessage, getTaskReportActionMessage} from '@libs/TaskUtils';
import {setDownload} from '@userActions/Download';
import {
    deleteReportActionDraft,
    markCommentAsUnread,
    navigateToAndOpenChildReport,
    openReport,
    readNewestAction,
    saveReportActionDraft,
    toggleEmojiReaction,
    togglePinnedState,
    toggleSubscribeToChildReport,
} from '@userActions/Report';
import CONST from '@src/CONST';
import type {TranslationPaths} from '@src/languages/types';
import ROUTES from '@src/ROUTES';
import type {Account, Beta, Card, Download as DownloadOnyx, OnyxInputOrEntry, ReportAction, ReportActionReactions, Report as ReportType, Transaction} from '@src/types/onyx';
import type IconAsset from '@src/types/utils/IconAsset';
import KeyboardUtils from '@src/utils/keyboard';
import type {ContextMenuAnchor} from './ReportActionContextMenu';
import {hideContextMenu, showDeleteModal} from './ReportActionContextMenu';

/** Gets the HTML version of the message in an action */
function getActionHtml(reportAction: OnyxInputOrEntry<ReportAction>): string {
    const message = Array.isArray(reportAction?.message) ? (reportAction?.message?.at(-1) ?? null) : (reportAction?.message ?? null);
    return message?.html ?? '';
}

/** Sets the HTML string to Clipboard */
function setClipboardMessage(content: string | undefined) {
    if (!content) {
        return;
    }
    if (!Clipboard.canSetHtml()) {
        Clipboard.setString(Parser.htmlToMarkdown(content));
    } else {
        // Use markdown format text for the plain text(clipboard type "text/plain") to ensure consistency across all platforms.
        // More info: https://github.com/Expensify/App/issues/53718
        const markdownText = Parser.htmlToMarkdown(content);
        Clipboard.setHtml(content, markdownText);
    }
}

type ShouldShow = (args: {
    type: string;
    reportAction: OnyxEntry<ReportAction>;
    isArchivedRoom: boolean;
    betas: OnyxEntry<Beta[]>;
    menuTarget: RefObject<ContextMenuAnchor> | undefined;
    isChronosReport: boolean;
    reportID?: string;
    isPinnedChat: boolean;
    isUnreadChat: boolean;
    isThreadReportParentAction: boolean;
    isOffline: boolean;
    isMini: boolean;
    isProduction: boolean;
    moneyRequestAction: ReportAction | undefined;
    areHoldRequirementsMet: boolean;
    account: OnyxEntry<Account>;
<<<<<<< HEAD
    transactions: Transaction[];
=======
    iouTransaction: OnyxEntry<Transaction>;
>>>>>>> 3892d458
}) => boolean;

type ContextMenuActionPayload = {
    reportAction: ReportAction;
    transaction?: OnyxEntry<Transaction>;
    reportID: string | undefined;
    report: OnyxEntry<ReportType>;
    draftMessage: string;
    selection: string;
    close: () => void;
    transitionActionSheetState: (params: {type: string; payload?: Record<string, unknown>}) => void;
    openContextMenu: () => void;
    interceptAnonymousUser: (callback: () => void, isAnonymousAction?: boolean) => void;
    anchor?: RefObject<HTMLDivElement | View | Text | null>;
    checkIfContextMenuActive?: () => void;
    openOverflowMenu: (event: GestureResponderEvent | MouseEvent, anchorRef: RefObject<View | null>) => void;
    event?: GestureResponderEvent | MouseEvent | KeyboardEvent;
    setIsEmojiPickerActive?: (state: boolean) => void;
    anchorRef?: RefObject<View | null>;
    moneyRequestAction: ReportAction | undefined;
    card?: Card;
};

type OnPress = (closePopover: boolean, payload: ContextMenuActionPayload, selection?: string, reportID?: string, draftMessage?: string) => void;

type RenderContent = (closePopover: boolean, payload: ContextMenuActionPayload) => React.ReactElement;

type GetDescription = (selection?: string) => string | void;

type ContextMenuActionWithContent = {
    renderContent: RenderContent;
};

type ContextMenuActionWithIcon = {
    textTranslateKey: TranslationPaths;
    icon: IconAsset;
    successTextTranslateKey?: TranslationPaths;
    successIcon?: IconAsset;
    onPress: OnPress;
    getDescription: GetDescription;
};

type ContextMenuAction = (ContextMenuActionWithContent | ContextMenuActionWithIcon) & {
    isAnonymousAction: boolean;
    shouldShow: ShouldShow;
    shouldPreventDefaultFocusOnPress?: boolean;
    shouldDisable?: (download: OnyxEntry<DownloadOnyx>) => boolean;
};

// A list of all the context actions in this menu.
const ContextMenuActions: ContextMenuAction[] = [
    {
        isAnonymousAction: false,
        shouldShow: ({type, reportAction}) => type === CONST.CONTEXT_MENU_TYPES.REPORT_ACTION && !!reportAction && 'message' in reportAction && !isMessageDeleted(reportAction),
        renderContent: (closePopover, {reportID, reportAction, close: closeManually, openContextMenu, setIsEmojiPickerActive}) => {
            const isMini = !closePopover;

            const closeContextMenu = (onHideCallback?: () => void) => {
                if (isMini) {
                    closeManually();
                    if (onHideCallback) {
                        onHideCallback();
                    }
                } else {
                    hideContextMenu(false, onHideCallback);
                }
            };

            const toggleEmojiAndCloseMenu = (emoji: Emoji, existingReactions: OnyxEntry<ReportActionReactions>) => {
                toggleEmojiReaction(reportID, reportAction, emoji, existingReactions);
                closeContextMenu();
                setIsEmojiPickerActive?.(false);
            };

            if (isMini) {
                return (
                    <MiniQuickEmojiReactions
                        key="MiniQuickEmojiReactions"
                        onEmojiSelected={toggleEmojiAndCloseMenu}
                        onPressOpenPicker={() => {
                            openContextMenu();
                            setIsEmojiPickerActive?.(true);
                        }}
                        onEmojiPickerClosed={() => {
                            closeContextMenu();
                            setIsEmojiPickerActive?.(false);
                        }}
                        reportActionID={reportAction?.reportActionID}
                        reportAction={reportAction}
                    />
                );
            }

            return (
                <QuickEmojiReactions
                    key="BaseQuickEmojiReactions"
                    closeContextMenu={closeContextMenu}
                    onEmojiSelected={toggleEmojiAndCloseMenu}
                    reportActionID={reportAction?.reportActionID}
                    reportAction={reportAction}
                    setIsEmojiPickerActive={setIsEmojiPickerActive}
                />
            );
        },
    },
    {
        isAnonymousAction: false,
        textTranslateKey: 'reportActionContextMenu.replyInThread',
        icon: Expensicons.ChatBubbleReply,
        shouldShow: ({type, reportAction, reportID, isThreadReportParentAction, isArchivedRoom}) => {
            if (type !== CONST.CONTEXT_MENU_TYPES.REPORT_ACTION || !reportID) {
                return false;
            }
            return !shouldDisableThread(reportAction, reportID, isThreadReportParentAction, isArchivedRoom);
        },
        onPress: (closePopover, {reportAction, reportID}) => {
            const originalReportID = getOriginalReportID(reportID, reportAction);
            if (closePopover) {
                hideContextMenu(false, () => {
                    KeyboardUtils.dismiss().then(() => {
                        navigateToAndOpenChildReport(reportAction?.childReportID, reportAction, originalReportID);
                    });
                });
                return;
            }
            navigateToAndOpenChildReport(reportAction?.childReportID, reportAction, originalReportID);
        },
        getDescription: () => {},
    },
    {
        isAnonymousAction: false,
        textTranslateKey: 'reportActionContextMenu.markAsUnread',
        icon: Expensicons.ChatBubbleUnread,
        successIcon: Expensicons.Checkmark,
        shouldShow: ({type, isUnreadChat}) => type === CONST.CONTEXT_MENU_TYPES.REPORT_ACTION || (type === CONST.CONTEXT_MENU_TYPES.REPORT && !isUnreadChat),
        onPress: (closePopover, {reportAction, reportID}) => {
            markCommentAsUnread(reportID, reportAction);
            if (closePopover) {
                hideContextMenu(true, ReportActionComposeFocusManager.focus);
            }
        },
        getDescription: () => {},
    },
    {
        isAnonymousAction: false,
        textTranslateKey: 'reportActionContextMenu.markAsRead',
        icon: Expensicons.Mail,
        successIcon: Expensicons.Checkmark,
        shouldShow: ({type, isUnreadChat}) => type === CONST.CONTEXT_MENU_TYPES.REPORT && isUnreadChat,
        onPress: (closePopover, {reportID}) => {
            readNewestAction(reportID, true);
            if (closePopover) {
                hideContextMenu(true, ReportActionComposeFocusManager.focus);
            }
        },
        getDescription: () => {},
    },
    {
        isAnonymousAction: false,
        textTranslateKey: 'reportActionContextMenu.editAction',
        icon: Expensicons.Pencil,
        shouldShow: ({type, reportAction, isArchivedRoom, isChronosReport}) =>
            type === CONST.CONTEXT_MENU_TYPES.REPORT_ACTION && canEditReportAction(reportAction) && !isArchivedRoom && !isChronosReport,
        onPress: (closePopover, {reportID, reportAction, draftMessage}) => {
            if (isMoneyRequestAction(reportAction)) {
                hideContextMenu(false);
                const childReportID = reportAction?.childReportID;
                openReport(childReportID);
                Navigation.navigate(ROUTES.REPORT_WITH_ID.getRoute(childReportID));
                return;
            }
            const editAction = () => {
                if (!draftMessage) {
                    saveReportActionDraft(reportID, reportAction, Parser.htmlToMarkdown(getActionHtml(reportAction)));
                } else {
                    deleteReportActionDraft(reportID, reportAction);
                }
            };

            if (closePopover) {
                // Hide popover, then call editAction
                hideContextMenu(false, editAction);
                return;
            }

            // No popover to hide, call editAction immediately
            editAction();
        },
        getDescription: () => {},
    },
    {
        isAnonymousAction: false,
        textTranslateKey: 'iou.unhold',
        icon: Expensicons.Stopwatch,
        shouldShow: ({type, moneyRequestAction, areHoldRequirementsMet}) =>
            type === CONST.CONTEXT_MENU_TYPES.REPORT_ACTION && areHoldRequirementsMet && canHoldUnholdReportAction(moneyRequestAction).canUnholdRequest,
        onPress: (closePopover, {moneyRequestAction}) => {
            if (closePopover) {
                hideContextMenu(false, () => changeMoneyRequestHoldStatus(moneyRequestAction));
                return;
            }

            // No popover to hide, call changeMoneyRequestHoldStatus immediately
            changeMoneyRequestHoldStatus(moneyRequestAction);
        },
        getDescription: () => {},
    },
    {
        isAnonymousAction: false,
        textTranslateKey: 'iou.hold',
        icon: Expensicons.Stopwatch,
        shouldShow: ({type, moneyRequestAction, areHoldRequirementsMet}) =>
            type === CONST.CONTEXT_MENU_TYPES.REPORT_ACTION && areHoldRequirementsMet && canHoldUnholdReportAction(moneyRequestAction).canHoldRequest,
        onPress: (closePopover, {moneyRequestAction}) => {
            if (closePopover) {
                hideContextMenu(false, () => changeMoneyRequestHoldStatus(moneyRequestAction));
                return;
            }

            // No popover to hide, call changeMoneyRequestHoldStatus immediately
            changeMoneyRequestHoldStatus(moneyRequestAction);
        },
        getDescription: () => {},
    },
    {
        isAnonymousAction: false,
        textTranslateKey: 'reportActionContextMenu.joinThread',
        icon: Expensicons.Bell,
        shouldShow: ({reportAction, isArchivedRoom, isThreadReportParentAction}) => {
            const childReportNotificationPreference = getChildReportNotificationPreferenceReportUtils(reportAction);
            const isDeletedAction = isDeletedActionReportActionsUtils(reportAction);
            const shouldDisplayThreadReplies = shouldDisplayThreadRepliesReportUtils(reportAction, isThreadReportParentAction);
            const subscribed = childReportNotificationPreference !== 'hidden';
            const isWhisperAction = isWhisperActionReportActionsUtils(reportAction) || isActionableTrackExpense(reportAction);
            const isExpenseReportAction = isMoneyRequestAction(reportAction) || isReportPreviewActionReportActionsUtils(reportAction);
            const isTaskAction = isCreatedTaskReportAction(reportAction);
            return (
                !subscribed &&
                !isWhisperAction &&
                !isTaskAction &&
                !isExpenseReportAction &&
                !isThreadReportParentAction &&
                (shouldDisplayThreadReplies || (!isDeletedAction && !isArchivedRoom))
            );
        },
        onPress: (closePopover, {reportAction, reportID}) => {
            const childReportNotificationPreference = getChildReportNotificationPreferenceReportUtils(reportAction);
            const originalReportID = getOriginalReportID(reportID, reportAction);
            if (closePopover) {
                hideContextMenu(false, () => {
                    ReportActionComposeFocusManager.focus();
                    toggleSubscribeToChildReport(reportAction?.childReportID, reportAction, originalReportID, childReportNotificationPreference);
                });
                return;
            }

            ReportActionComposeFocusManager.focus();
            toggleSubscribeToChildReport(reportAction?.childReportID, reportAction, originalReportID, childReportNotificationPreference);
        },
        getDescription: () => {},
    },
    {
        isAnonymousAction: true,
        textTranslateKey: 'reportActionContextMenu.copyURLToClipboard',
        icon: Expensicons.Copy,
        successTextTranslateKey: 'reportActionContextMenu.copied',
        successIcon: Expensicons.Checkmark,
        shouldShow: ({type}) => type === CONST.CONTEXT_MENU_TYPES.LINK,
        onPress: (closePopover, {selection}) => {
            Clipboard.setString(selection);
            hideContextMenu(true, ReportActionComposeFocusManager.focus);
        },
        getDescription: (selection) => selection,
    },
    {
        isAnonymousAction: true,
        textTranslateKey: 'reportActionContextMenu.copyToClipboard',
        icon: Expensicons.Copy,
        successTextTranslateKey: 'reportActionContextMenu.copied',
        successIcon: Expensicons.Checkmark,
        shouldShow: ({type}) => type === CONST.CONTEXT_MENU_TYPES.TEXT,
        onPress: (closePopover, {selection}) => {
            Clipboard.setString(selection);
            hideContextMenu(true, ReportActionComposeFocusManager.focus);
        },
        getDescription: () => undefined,
    },
    {
        isAnonymousAction: true,
        textTranslateKey: 'reportActionContextMenu.copyEmailToClipboard',
        icon: Expensicons.Copy,
        successTextTranslateKey: 'reportActionContextMenu.copied',
        successIcon: Expensicons.Checkmark,
        shouldShow: ({type}) => type === CONST.CONTEXT_MENU_TYPES.EMAIL,
        onPress: (closePopover, {selection}) => {
            Clipboard.setString(EmailUtils.trimMailTo(selection));
            hideContextMenu(true, ReportActionComposeFocusManager.focus);
        },
        getDescription: (selection) => EmailUtils.prefixMailSeparatorsWithBreakOpportunities(EmailUtils.trimMailTo(selection ?? '')),
    },
    {
        isAnonymousAction: true,
        textTranslateKey: 'reportActionContextMenu.copyToClipboard',
        icon: Expensicons.Copy,
        successTextTranslateKey: 'reportActionContextMenu.copied',
        successIcon: Expensicons.Checkmark,
        shouldShow: ({type, reportAction}) =>
            type === CONST.CONTEXT_MENU_TYPES.REPORT_ACTION && !isReportActionAttachment(reportAction) && !isMessageDeleted(reportAction) && !isTripPreview(reportAction),

        // If return value is true, we switch the `text` and `icon` on
        // `ContextMenuItem` with `successText` and `successIcon` which will fall back to
        // the `text` and `icon`
        onPress: (closePopover, {reportAction, transaction, selection, report, reportID, card}) => {
            const isReportPreviewAction = isReportPreviewActionReportActionsUtils(reportAction);
            const messageHtml = getActionHtml(reportAction);
            const messageText = getReportActionMessageText(reportAction);

            const isAttachment = isReportActionAttachment(reportAction);
            if (!isAttachment) {
                const content = selection || messageHtml;
                if (isReportPreviewAction) {
                    const iouReportID = getIOUReportIDFromReportActionPreview(reportAction);
                    const displayMessage = getReportPreviewMessage(iouReportID, reportAction);
                    Clipboard.setString(displayMessage);
                } else if (isTaskActionReportActionsUtils(reportAction)) {
                    const {text, html} = getTaskReportActionMessage(reportAction);
                    const displayMessage = html ?? text;
                    setClipboardMessage(displayMessage);
                } else if (isModifiedExpenseAction(reportAction)) {
                    const modifyExpenseMessage = ModifiedExpenseMessage.getForReportAction({reportOrID: reportID, reportAction});
                    Clipboard.setString(modifyExpenseMessage);
                } else if (isReimbursementDeQueuedOrCanceledAction(reportAction)) {
                    const {expenseReportID} = getOriginalMessage(reportAction) ?? {};
                    const displayMessage = getReimbursementDeQueuedOrCanceledActionMessage(reportAction, expenseReportID);
                    Clipboard.setString(displayMessage);
                } else if (isMoneyRequestAction(reportAction)) {
                    const displayMessage = getIOUReportActionDisplayMessage(reportAction, transaction);
                    if (displayMessage === Parser.htmlToText(displayMessage)) {
                        Clipboard.setString(displayMessage);
                    } else {
                        setClipboardMessage(displayMessage);
                    }
                } else if (isCreatedTaskReportAction(reportAction)) {
                    const taskPreviewMessage = getTaskCreatedMessage(reportAction, true);
                    Clipboard.setString(taskPreviewMessage);
                } else if (isMemberChangeAction(reportAction)) {
                    const logMessage = getMemberChangeMessageFragment(reportAction, getReportName).html ?? '';
                    setClipboardMessage(logMessage);
                } else if (reportAction?.actionName === CONST.REPORT.ACTIONS.TYPE.POLICY_CHANGE_LOG.UPDATE_NAME) {
                    Clipboard.setString(Str.htmlDecode(getWorkspaceNameUpdatedMessage(reportAction)));
                } else if (reportAction?.actionName === CONST.REPORT.ACTIONS.TYPE.POLICY_CHANGE_LOG.UPDATE_DESCRIPTION) {
                    Clipboard.setString(getWorkspaceDescriptionUpdatedMessage(reportAction));
                } else if (reportAction?.actionName === CONST.REPORT.ACTIONS.TYPE.POLICY_CHANGE_LOG.UPDATE_CURRENCY) {
                    Clipboard.setString(getWorkspaceCurrencyUpdateMessage(reportAction));
                } else if (reportAction?.actionName === CONST.REPORT.ACTIONS.TYPE.POLICY_CHANGE_LOG.UPDATE_AUTO_REPORTING_FREQUENCY) {
                    Clipboard.setString(getWorkspaceFrequencyUpdateMessage(reportAction));
                } else if (
                    reportAction?.actionName === CONST.REPORT.ACTIONS.TYPE.POLICY_CHANGE_LOG.ADD_CATEGORY ||
                    reportAction?.actionName === CONST.REPORT.ACTIONS.TYPE.POLICY_CHANGE_LOG.DELETE_CATEGORY ||
                    reportAction?.actionName === CONST.REPORT.ACTIONS.TYPE.POLICY_CHANGE_LOG.UPDATE_CATEGORY ||
                    reportAction?.actionName === CONST.REPORT.ACTIONS.TYPE.POLICY_CHANGE_LOG.SET_CATEGORY_NAME
                ) {
                    Clipboard.setString(getWorkspaceCategoryUpdateMessage(reportAction));
                } else if (reportAction?.actionName === CONST.REPORT.ACTIONS.TYPE.POLICY_CHANGE_LOG.UPDATE_TAG_LIST_NAME) {
                    Clipboard.setString(getCleanedTagName(getTagListNameUpdatedMessage(reportAction)));
                } else if (isTagModificationAction(reportAction.actionName)) {
                    Clipboard.setString(getCleanedTagName(getWorkspaceTagUpdateMessage(reportAction)));
                } else if (reportAction?.actionName === CONST.REPORT.ACTIONS.TYPE.POLICY_CHANGE_LOG.UPDATE_CUSTOM_UNIT) {
                    Clipboard.setString(getWorkspaceCustomUnitUpdatedMessage(reportAction));
                } else if (reportAction?.actionName === CONST.REPORT.ACTIONS.TYPE.POLICY_CHANGE_LOG.ADD_CUSTOM_UNIT_RATE) {
                    Clipboard.setString(getWorkspaceCustomUnitRateAddedMessage(reportAction));
                } else if (reportAction?.actionName === CONST.REPORT.ACTIONS.TYPE.POLICY_CHANGE_LOG.UPDATE_CUSTOM_UNIT_RATE) {
                    Clipboard.setString(getWorkspaceCustomUnitRateUpdatedMessage(reportAction));
                } else if (reportAction?.actionName === CONST.REPORT.ACTIONS.TYPE.POLICY_CHANGE_LOG.DELETE_CUSTOM_UNIT_RATE) {
                    Clipboard.setString(getWorkspaceCustomUnitRateDeletedMessage(reportAction));
                } else if (reportAction?.actionName === CONST.REPORT.ACTIONS.TYPE.POLICY_CHANGE_LOG.ADD_REPORT_FIELD) {
                    Clipboard.setString(getWorkspaceReportFieldAddMessage(reportAction));
                } else if (reportAction?.actionName === CONST.REPORT.ACTIONS.TYPE.POLICY_CHANGE_LOG.UPDATE_REPORT_FIELD) {
                    Clipboard.setString(getWorkspaceReportFieldUpdateMessage(reportAction));
                } else if (reportAction?.actionName === CONST.REPORT.ACTIONS.TYPE.POLICY_CHANGE_LOG.DELETE_REPORT_FIELD) {
                    Clipboard.setString(getWorkspaceReportFieldDeleteMessage(reportAction));
                } else if (reportAction?.actionName === CONST.REPORT.ACTIONS.TYPE.POLICY_CHANGE_LOG.UPDATE_FIELD) {
                    setClipboardMessage(getWorkspaceUpdateFieldMessage(reportAction));
                } else if (reportAction.actionName === CONST.REPORT.ACTIONS.TYPE.POLICY_CHANGE_LOG.UPDATE_MAX_EXPENSE_AMOUNT_NO_RECEIPT) {
                    Clipboard.setString(getPolicyChangeLogMaxExpenseAmountNoReceiptMessage(reportAction));
                } else if (reportAction.actionName === CONST.REPORT.ACTIONS.TYPE.POLICY_CHANGE_LOG.UPDATE_MAX_EXPENSE_AMOUNT) {
                    Clipboard.setString(getPolicyChangeLogMaxExpenseAmountMessage(reportAction));
                } else if (reportAction.actionName === CONST.REPORT.ACTIONS.TYPE.POLICY_CHANGE_LOG.UPDATE_DEFAULT_BILLABLE) {
                    Clipboard.setString(getPolicyChangeLogDefaultBillableMessage(reportAction));
                } else if (reportAction.actionName === CONST.REPORT.ACTIONS.TYPE.POLICY_CHANGE_LOG.UPDATE_DEFAULT_TITLE_ENFORCED) {
                    Clipboard.setString(getPolicyChangeLogDefaultTitleEnforcedMessage(reportAction));
                } else if (isReimbursementQueuedAction(reportAction)) {
                    Clipboard.setString(getReimbursementQueuedActionMessage({reportAction, reportOrID: reportID, shouldUseShortDisplayName: false}));
                } else if (isActionableMentionWhisper(reportAction)) {
                    const mentionWhisperMessage = getActionableMentionWhisperMessage(reportAction);
                    setClipboardMessage(mentionWhisperMessage);
                } else if (isActionableTrackExpense(reportAction)) {
                    setClipboardMessage(CONST.ACTIONABLE_TRACK_EXPENSE_WHISPER_MESSAGE);
                } else if (isRenamedAction(reportAction)) {
                    setClipboardMessage(getRenamedAction(reportAction, isExpenseReport(report)));
                } else if (
                    isActionOfType(reportAction, CONST.REPORT.ACTIONS.TYPE.SUBMITTED) ||
                    isActionOfType(reportAction, CONST.REPORT.ACTIONS.TYPE.SUBMITTED_AND_CLOSED) ||
                    isMarkAsClosedAction(reportAction)
                ) {
                    const harvesting = !isMarkAsClosedAction(reportAction) ? (getOriginalMessage(reportAction)?.harvesting ?? false) : false;
                    if (harvesting) {
                        setClipboardMessage(translateLocal('iou.automaticallySubmitted'));
                    } else {
                        Clipboard.setString(translateLocal('iou.submitted'));
                    }
                } else if (isActionOfType(reportAction, CONST.REPORT.ACTIONS.TYPE.APPROVED)) {
                    const {automaticAction} = getOriginalMessage(reportAction) ?? {};
                    if (automaticAction) {
                        setClipboardMessage(translateLocal('iou.automaticallyApproved'));
                    } else {
                        Clipboard.setString(translateLocal('iou.approvedMessage'));
                    }
                } else if (isUnapprovedAction(reportAction)) {
                    Clipboard.setString(translateLocal('iou.unapproved'));
                } else if (isActionOfType(reportAction, CONST.REPORT.ACTIONS.TYPE.FORWARDED)) {
                    const {automaticAction} = getOriginalMessage(reportAction) ?? {};
                    if (automaticAction) {
                        setClipboardMessage(translateLocal('iou.automaticallyForwarded'));
                    } else {
                        Clipboard.setString(translateLocal('iou.forwarded'));
                    }
                } else if (reportAction?.actionName === CONST.REPORT.ACTIONS.TYPE.REJECTED) {
                    const displayMessage = getRejectedReportMessage();
                    Clipboard.setString(displayMessage);
                } else if (reportAction?.actionName === CONST.REPORT.ACTIONS.TYPE.POLICY_CHANGE_LOG.CORPORATE_UPGRADE) {
                    const displayMessage = getUpgradeWorkspaceMessage();
                    Clipboard.setString(displayMessage);
                } else if (reportAction?.actionName === CONST.REPORT.ACTIONS.TYPE.POLICY_CHANGE_LOG.TEAM_DOWNGRADE) {
                    const displayMessage = getDowngradeWorkspaceMessage();
                    Clipboard.setString(displayMessage);
                } else if (reportAction?.actionName === CONST.REPORT.ACTIONS.TYPE.HOLD) {
                    Clipboard.setString(translateLocal('iou.heldExpense'));
                } else if (reportAction?.actionName === CONST.REPORT.ACTIONS.TYPE.UNHOLD) {
                    Clipboard.setString(translateLocal('iou.unheldExpense'));
                } else if (reportAction?.actionName === CONST.REPORT.ACTIONS.TYPE.RETRACTED) {
                    Clipboard.setString(translateLocal('iou.retracted'));
                } else if (isOldDotReportAction(reportAction)) {
                    const oldDotActionMessage = getMessageOfOldDotReportAction(reportAction);
                    Clipboard.setString(oldDotActionMessage);
                } else if (reportAction?.actionName === CONST.REPORT.ACTIONS.TYPE.DISMISSED_VIOLATION) {
                    const originalMessage = getOriginalMessage(reportAction) as ReportAction<typeof CONST.REPORT.ACTIONS.TYPE.DISMISSED_VIOLATION>['originalMessage'];
                    const reason = originalMessage?.reason;
                    const violationName = originalMessage?.violationName;
                    Clipboard.setString(translateLocal(`violationDismissal.${violationName}.${reason}` as TranslationPaths));
                } else if (reportAction?.actionName === CONST.REPORT.ACTIONS.TYPE.RESOLVED_DUPLICATES) {
                    Clipboard.setString(translateLocal('violations.resolvedDuplicates'));
                } else if (reportAction?.actionName === CONST.REPORT.ACTIONS.TYPE.EXPORTED_TO_INTEGRATION) {
                    setClipboardMessage(getExportIntegrationMessageHTML(reportAction));
                } else if (reportAction?.actionName === CONST.REPORT.ACTIONS.TYPE.ROOM_CHANGE_LOG.UPDATE_ROOM_DESCRIPTION) {
                    setClipboardMessage(getUpdateRoomDescriptionMessage(reportAction));
                } else if (reportAction?.actionName === CONST.REPORT.ACTIONS.TYPE.POLICY_CHANGE_LOG.ADD_EMPLOYEE) {
                    setClipboardMessage(getPolicyChangeLogAddEmployeeMessage(reportAction));
                } else if (reportAction?.actionName === CONST.REPORT.ACTIONS.TYPE.POLICY_CHANGE_LOG.UPDATE_EMPLOYEE) {
                    setClipboardMessage(getPolicyChangeLogUpdateEmployee(reportAction));
                } else if (reportAction?.actionName === CONST.REPORT.ACTIONS.TYPE.POLICY_CHANGE_LOG.DELETE_EMPLOYEE) {
                    setClipboardMessage(getPolicyChangeLogDeleteMemberMessage(reportAction));
                } else if (reportAction?.actionName === CONST.REPORT.ACTIONS.TYPE.DELETED_TRANSACTION) {
                    setClipboardMessage(getDeletedTransactionMessage(reportAction));
                } else if (reportAction?.actionName === CONST.REPORT.ACTIONS.TYPE.REOPENED) {
                    setClipboardMessage(getReopenedMessage());
                } else if (isActionOfType(reportAction, CONST.REPORT.ACTIONS.TYPE.INTEGRATION_SYNC_FAILED)) {
                    setClipboardMessage(getIntegrationSyncFailedMessage(reportAction, report?.policyID));
                } else if (isCardIssuedAction(reportAction)) {
                    setClipboardMessage(getCardIssuedMessage({reportAction, shouldRenderHTML: true, policyID: report?.policyID, card}));
                } else if (isActionOfType(reportAction, CONST.REPORT.ACTIONS.TYPE.POLICY_CHANGE_LOG.ADD_INTEGRATION)) {
                    setClipboardMessage(getAddedConnectionMessage(reportAction));
                } else if (isActionOfType(reportAction, CONST.REPORT.ACTIONS.TYPE.POLICY_CHANGE_LOG.DELETE_INTEGRATION)) {
                    setClipboardMessage(getRemovedConnectionMessage(reportAction));
                } else if (isActionOfType(reportAction, CONST.REPORT.ACTIONS.TYPE.TRAVEL_UPDATE)) {
                    setClipboardMessage(getTravelUpdateMessage(reportAction));
                } else if (isActionOfType(reportAction, CONST.REPORT.ACTIONS.TYPE.POLICY_CHANGE_LOG.UPDATE_AUDIT_RATE)) {
                    setClipboardMessage(getUpdatedAuditRateMessage(reportAction));
                } else if (isActionOfType(reportAction, CONST.REPORT.ACTIONS.TYPE.POLICY_CHANGE_LOG.ADD_APPROVER_RULE)) {
                    setClipboardMessage(getAddedApprovalRuleMessage(reportAction));
                } else if (isActionOfType(reportAction, CONST.REPORT.ACTIONS.TYPE.POLICY_CHANGE_LOG.DELETE_APPROVER_RULE)) {
                    setClipboardMessage(getDeletedApprovalRuleMessage(reportAction));
                } else if (isActionOfType(reportAction, CONST.REPORT.ACTIONS.TYPE.POLICY_CHANGE_LOG.UPDATE_APPROVER_RULE)) {
                    setClipboardMessage(getUpdatedApprovalRuleMessage(reportAction));
                } else if (isActionOfType(reportAction, CONST.REPORT.ACTIONS.TYPE.POLICY_CHANGE_LOG.UPDATE_MANUAL_APPROVAL_THRESHOLD)) {
                    setClipboardMessage(getUpdatedManualApprovalThresholdMessage(reportAction));
                } else if (reportAction?.actionName === CONST.REPORT.ACTIONS.TYPE.CHANGE_POLICY) {
                    const displayMessage = getPolicyChangeMessage(reportAction);
                    Clipboard.setString(displayMessage);
                } else if (isActionableJoinRequest(reportAction)) {
                    const displayMessage = getJoinRequestMessage(reportAction);
                    Clipboard.setString(displayMessage);
                } else if (content) {
                    setClipboardMessage(
                        content.replace(/(<mention-user>)(.*?)(<\/mention-user>)/gi, (match, openTag: string, innerContent: string, closeTag: string): string => {
                            const modifiedContent = Str.removeSMSDomain(innerContent) || '';
                            return openTag + modifiedContent + closeTag || '';
                        }),
                    );
                } else if (messageText) {
                    Clipboard.setString(messageText);
                }
            }

            if (closePopover) {
                hideContextMenu(true, ReportActionComposeFocusManager.focus);
            }
        },
        getDescription: () => {},
    },
    {
        isAnonymousAction: true,
        textTranslateKey: 'reportActionContextMenu.copyLink',
        icon: Expensicons.LinkCopy,
        successIcon: Expensicons.Checkmark,
        successTextTranslateKey: 'reportActionContextMenu.copied',
        shouldShow: ({type, reportAction, menuTarget}) => {
            const isAttachment = isReportActionAttachment(reportAction);

            // Only hide the copy link menu item when context menu is opened over img element.
            const isAttachmentTarget = menuTarget?.current && 'tagName' in menuTarget.current && menuTarget?.current.tagName === 'IMG' && isAttachment;
            return type === CONST.CONTEXT_MENU_TYPES.REPORT_ACTION && !isAttachmentTarget && !isMessageDeleted(reportAction);
        },
        onPress: (closePopover, {reportAction, reportID}) => {
            const originalReportID = getOriginalReportID(reportID, reportAction);
            getEnvironmentURL().then((environmentURL) => {
                const reportActionID = reportAction?.reportActionID;
                Clipboard.setString(`${environmentURL}/r/${originalReportID}/${reportActionID}`);
            });
            hideContextMenu(true, ReportActionComposeFocusManager.focus);
        },
        getDescription: () => {},
    },
    {
        isAnonymousAction: false,
        textTranslateKey: 'common.pin',
        icon: Expensicons.Pin,
        shouldShow: ({type, isPinnedChat}) => type === CONST.CONTEXT_MENU_TYPES.REPORT && !isPinnedChat,
        onPress: (closePopover, {reportID}) => {
            togglePinnedState(reportID, false);
            if (closePopover) {
                hideContextMenu(false, ReportActionComposeFocusManager.focus);
            }
        },
        getDescription: () => {},
    },
    {
        isAnonymousAction: false,
        textTranslateKey: 'common.unPin',
        icon: Expensicons.Pin,
        shouldShow: ({type, isPinnedChat}) => type === CONST.CONTEXT_MENU_TYPES.REPORT && isPinnedChat,
        onPress: (closePopover, {reportID}) => {
            togglePinnedState(reportID, true);
            if (closePopover) {
                hideContextMenu(false, ReportActionComposeFocusManager.focus);
            }
        },
        getDescription: () => {},
    },
    {
        isAnonymousAction: false,
        textTranslateKey: 'reportActionContextMenu.flagAsOffensive',
        icon: Expensicons.Flag,
        shouldShow: ({type, reportAction, isArchivedRoom, isChronosReport, reportID}) =>
            type === CONST.CONTEXT_MENU_TYPES.REPORT_ACTION &&
            canFlagReportAction(reportAction, reportID) &&
            !isArchivedRoom &&
            !isChronosReport &&
            reportAction?.actorAccountID !== CONST.ACCOUNT_ID.CONCIERGE,
        onPress: (closePopover, {reportID, reportAction}) => {
            if (!reportID) {
                return;
            }

            const activeRoute = Navigation.getActiveRoute();
            if (closePopover) {
                hideContextMenu(false, () => {
                    KeyboardUtils.dismiss().then(() => {
                        Navigation.navigate(ROUTES.FLAG_COMMENT.getRoute(reportID, reportAction?.reportActionID, activeRoute));
                    });
                });
                return;
            }

            Navigation.navigate(ROUTES.FLAG_COMMENT.getRoute(reportID, reportAction?.reportActionID, activeRoute));
        },
        getDescription: () => {},
    },
    {
        isAnonymousAction: true,
        textTranslateKey: 'common.download',
        icon: Expensicons.Download,
        successTextTranslateKey: 'common.download',
        successIcon: Expensicons.Download,
        shouldShow: ({reportAction, isOffline}) => {
            const isAttachment = isReportActionAttachment(reportAction);
            const html = getActionHtml(reportAction);
            const isUploading = html.includes(CONST.ATTACHMENT_OPTIMISTIC_SOURCE_ATTRIBUTE);
            return isAttachment && !isUploading && !!reportAction?.reportActionID && !isMessageDeleted(reportAction) && !isOffline;
        },
        onPress: (closePopover, {reportAction}) => {
            const html = getActionHtml(reportAction);
            const {originalFileName, sourceURL} = getAttachmentDetails(html);
            const sourceURLWithAuth = addEncryptedAuthTokenToURL(sourceURL ?? '');
            const sourceID = (sourceURL?.match(CONST.REGEX.ATTACHMENT_ID) ?? [])[1];
            setDownload(sourceID, true);
            const anchorRegex = CONST.REGEX_LINK_IN_ANCHOR;
            const isAnchorTag = anchorRegex.test(html);
            fileDownload(sourceURLWithAuth, originalFileName ?? '', '', isAnchorTag && isMobileSafari()).then(() => setDownload(sourceID, false));
            if (closePopover) {
                hideContextMenu(true, ReportActionComposeFocusManager.focus);
            }
        },
        getDescription: () => {},
        shouldDisable: (download) => download?.isDownloading ?? false,
    },
    {
        isAnonymousAction: true,
        textTranslateKey: 'reportActionContextMenu.copyOnyxData',
        icon: Expensicons.Copy,
        successTextTranslateKey: 'reportActionContextMenu.copied',
        successIcon: Expensicons.Checkmark,
        shouldShow: ({type, isProduction}) => type === CONST.CONTEXT_MENU_TYPES.REPORT && !isProduction,
        onPress: (closePopover, {report}) => {
            Clipboard.setString(JSON.stringify(report, null, 4));
            hideContextMenu(true, ReportActionComposeFocusManager.focus);
        },
        getDescription: () => {},
    },
    {
        isAnonymousAction: true,
        textTranslateKey: 'debug.debug',
        icon: Expensicons.Bug,
        shouldShow: ({type, account}) => [CONST.CONTEXT_MENU_TYPES.REPORT_ACTION, CONST.CONTEXT_MENU_TYPES.REPORT].some((value) => value === type) && !!account?.isDebugModeEnabled,
        onPress: (closePopover, {reportID, reportAction}) => {
            if (reportAction) {
                Navigation.navigate(ROUTES.DEBUG_REPORT_ACTION.getRoute(reportID, reportAction.reportActionID));
            } else {
                Navigation.navigate(ROUTES.DEBUG_REPORT.getRoute(reportID));
            }
            hideContextMenu(false, ReportActionComposeFocusManager.focus);
        },
        getDescription: () => {},
    },
    {
        isAnonymousAction: false,
        textTranslateKey: 'reportActionContextMenu.deleteAction',
        icon: Expensicons.Trashcan,
<<<<<<< HEAD
        shouldShow: ({type, reportAction, isArchivedRoom, isChronosReport, reportID, moneyRequestAction, transactions}) =>
=======
        shouldShow: ({type, reportAction, isArchivedRoom, isChronosReport, reportID, moneyRequestAction, iouTransaction}) =>
>>>>>>> 3892d458
            // Until deleting parent threads is supported in FE, we will prevent the user from deleting a thread parent
            !!reportID &&
            type === CONST.CONTEXT_MENU_TYPES.REPORT_ACTION &&
            canDeleteReportAction(
                moneyRequestAction ?? reportAction,
                isMoneyRequestAction(moneyRequestAction) ? getOriginalMessage(moneyRequestAction)?.IOUReportID : reportID,
<<<<<<< HEAD
                transactions,
=======
                iouTransaction,
>>>>>>> 3892d458
            ) &&
            !isArchivedRoom &&
            !isChronosReport &&
            !isMessageDeleted(reportAction),
        onPress: (closePopover, {reportID: reportIDParam, reportAction, moneyRequestAction}) => {
            // eslint-disable-next-line @typescript-eslint/prefer-nullish-coalescing
            const reportID = isMoneyRequestAction(moneyRequestAction) ? getOriginalMessage(moneyRequestAction)?.IOUReportID || reportIDParam : reportIDParam;
            if (closePopover) {
                // Hide popover, then call showDeleteConfirmModal
                hideContextMenu(false, () => showDeleteModal(reportID, moneyRequestAction ?? reportAction));
                return;
            }

            // No popover to hide, call showDeleteConfirmModal immediately
            showDeleteModal(reportID, moneyRequestAction ?? reportAction);
        },
        getDescription: () => {},
    },
    {
        isAnonymousAction: true,
        textTranslateKey: 'reportActionContextMenu.menu',
        icon: Expensicons.ThreeDots,
        shouldShow: ({isMini}) => isMini,
        onPress: (closePopover, {openOverflowMenu, event, openContextMenu, anchorRef}) => {
            openOverflowMenu(event as GestureResponderEvent | MouseEvent, anchorRef ?? {current: null});
            openContextMenu();
        },
        getDescription: () => {},
        shouldPreventDefaultFocusOnPress: false,
    },
];

const restrictedReadOnlyActions: TranslationPaths[] = [
    'reportActionContextMenu.replyInThread',
    'reportActionContextMenu.editAction',
    'reportActionContextMenu.joinThread',
    'reportActionContextMenu.deleteAction',
];

const RestrictedReadOnlyContextMenuActions: ContextMenuAction[] = ContextMenuActions.filter(
    (action) => 'textTranslateKey' in action && restrictedReadOnlyActions.includes(action.textTranslateKey),
);

export {RestrictedReadOnlyContextMenuActions};
export default ContextMenuActions;
export type {ContextMenuActionPayload, ContextMenuAction};<|MERGE_RESOLUTION|>--- conflicted
+++ resolved
@@ -171,11 +171,8 @@
     moneyRequestAction: ReportAction | undefined;
     areHoldRequirementsMet: boolean;
     account: OnyxEntry<Account>;
-<<<<<<< HEAD
     transactions: Transaction[];
-=======
     iouTransaction: OnyxEntry<Transaction>;
->>>>>>> 3892d458
 }) => boolean;
 
 type ContextMenuActionPayload = {
@@ -824,22 +821,15 @@
         isAnonymousAction: false,
         textTranslateKey: 'reportActionContextMenu.deleteAction',
         icon: Expensicons.Trashcan,
-<<<<<<< HEAD
-        shouldShow: ({type, reportAction, isArchivedRoom, isChronosReport, reportID, moneyRequestAction, transactions}) =>
-=======
-        shouldShow: ({type, reportAction, isArchivedRoom, isChronosReport, reportID, moneyRequestAction, iouTransaction}) =>
->>>>>>> 3892d458
+        shouldShow: ({type, reportAction, isArchivedRoom, isChronosReport, reportID, moneyRequestAction, transactions, iouTransaction}) =>
             // Until deleting parent threads is supported in FE, we will prevent the user from deleting a thread parent
             !!reportID &&
             type === CONST.CONTEXT_MENU_TYPES.REPORT_ACTION &&
             canDeleteReportAction(
                 moneyRequestAction ?? reportAction,
                 isMoneyRequestAction(moneyRequestAction) ? getOriginalMessage(moneyRequestAction)?.IOUReportID : reportID,
-<<<<<<< HEAD
                 transactions,
-=======
                 iouTransaction,
->>>>>>> 3892d458
             ) &&
             !isArchivedRoom &&
             !isChronosReport &&
