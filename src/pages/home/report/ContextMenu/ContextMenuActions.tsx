--- conflicted
+++ resolved
@@ -34,12 +34,8 @@
     getPolicyChangeLogDefaultTitleEnforcedMessage,
     getPolicyChangeLogDeleteMemberMessage,
     getPolicyChangeLogMaxExpenseAmountMessage,
-<<<<<<< HEAD
     getPolicyChangeLogMaxExpenseAmountNoReceiptMessage,
-=======
-    getPolicyChangeLogMaxExpesnseAmountNoReceiptMessage,
     getPolicyChangeLogUpdateEmployee,
->>>>>>> 64ff87f8
     getRemovedConnectionMessage,
     getRenamedAction,
     getReopenedMessage,
