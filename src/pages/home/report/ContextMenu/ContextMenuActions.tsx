--- conflicted
+++ resolved
@@ -198,11 +198,8 @@
     moneyRequestAction: ReportAction | undefined;
     card?: Card;
     originalReport: OnyxEntry<ReportType>;
-<<<<<<< HEAD
-    movedFromOrToReportMessage: string | undefined;
-=======
     isTryNewDotNVPDismissed?: boolean;
->>>>>>> 473b50ff
+    movedFromOrToReportMessage?: string;
 };
 
 type OnPress = (closePopover: boolean, payload: ContextMenuActionPayload, selection?: string, reportID?: string, draftMessage?: string) => void;
@@ -500,11 +497,7 @@
         // If return value is true, we switch the `text` and `icon` on
         // `ContextMenuItem` with `successText` and `successIcon` which will fall back to
         // the `text` and `icon`
-<<<<<<< HEAD
-        onPress: (closePopover, {reportAction, transaction, selection, report, reportID, card, originalReport, movedFromOrToReportMessage}) => {
-=======
-        onPress: (closePopover, {reportAction, transaction, selection, report, reportID, card, originalReport, isTryNewDotNVPDismissed}) => {
->>>>>>> 473b50ff
+        onPress: (closePopover, {reportAction, transaction, selection, report, reportID, card, originalReport, isTryNewDotNVPDismissed, movedFromOrToReportMessage}) => {
             const isReportPreviewAction = isReportPreviewActionReportActionsUtils(reportAction);
             const messageHtml = getActionHtml(reportAction);
             const messageText = getReportActionMessageText(reportAction);
