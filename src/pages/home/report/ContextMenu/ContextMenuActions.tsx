import {Str} from 'expensify-common';
import type {MutableRefObject} from 'react';
import React from 'react';
import {InteractionManager} from 'react-native';
// eslint-disable-next-line no-restricted-imports
import type {GestureResponderEvent, Text, View} from 'react-native';
import type {OnyxEntry} from 'react-native-onyx';
import type {Emoji} from '@assets/emojis/types';
import * as Expensicons from '@components/Icon/Expensicons';
import MiniQuickEmojiReactions from '@components/Reactions/MiniQuickEmojiReactions';
import QuickEmojiReactions from '@components/Reactions/QuickEmojiReactions';
import addEncryptedAuthTokenToURL from '@libs/addEncryptedAuthTokenToURL';
import {isMobileSafari} from '@libs/Browser';
import Clipboard from '@libs/Clipboard';
import EmailUtils from '@libs/EmailUtils';
import {getEnvironmentURL} from '@libs/Environment/Environment';
import fileDownload from '@libs/fileDownload';
import getAttachmentDetails from '@libs/fileDownload/getAttachmentDetails';
import {translateLocal} from '@libs/Localize';
import ModifiedExpenseMessage from '@libs/ModifiedExpenseMessage';
import Navigation from '@libs/Navigation/Navigation';
import Parser from '@libs/Parser';
import ReportActionComposeFocusManager from '@libs/ReportActionComposeFocusManager';
import {
    getActionableMentionWhisperMessage,
    getCardIssuedMessage,
    getExportIntegrationMessageHTML,
    getIOUReportIDFromReportActionPreview,
    getMemberChangeMessageFragment,
    getMessageOfOldDotReportAction,
    getOriginalMessage,
    getPolicyChangeLogAddEmployeeMessage,
    getPolicyChangeLogChangeRoleMessage,
    getPolicyChangeLogDeleteMemberMessage,
    getRemovedConnectionMessage,
    getRenamedAction,
    getReportActionMessageText,
    getUpdateRoomDescriptionMessage,
    isActionableMentionWhisper,
    isActionableTrackExpense,
    isActionOfType,
    isCardIssuedAction,
    isCreatedTaskReportAction,
    isDeletedAction as isDeletedActionReportActionsUtils,
    isMemberChangeAction,
    isMessageDeleted,
    isModifiedExpenseAction,
    isMoneyRequestAction,
    isOldDotReportAction,
    isReimbursementDeQueuedAction,
    isReimbursementQueuedAction,
    isRenamedAction,
    isReportActionAttachment,
    isReportPreviewAction as isReportPreviewActionReportActionsUtils,
    isTaskAction as isTaskActionReportActionsUtils,
    isTripPreview,
    isUnapprovedAction,
    isWhisperAction as isWhisperActionReportActionsUtils,
} from '@libs/ReportActionsUtils';
import {
    canDeleteReportAction,
    canEditReportAction,
    canFlagReportAction,
    canHoldUnholdReportAction,
    changeMoneyRequestHoldStatus,
    getChildReportNotificationPreference as getChildReportNotificationPreferenceReportUtils,
    getDowngradeWorkspaceMessage,
    getIOUApprovedMessage,
    getIOUForwardedMessage,
    getIOUReportActionDisplayMessage,
    getIOUSubmittedMessage,
    getIOUUnapprovedMessage,
    getOriginalReportID,
    getReimbursementDeQueuedActionMessage,
    getReimbursementQueuedActionMessage,
    getRejectedReportMessage,
    getReportAutomaticallyApprovedMessage,
    getReportAutomaticallyForwardedMessage,
    getReportAutomaticallySubmittedMessage,
    getReportPreviewMessage,
    getUpgradeWorkspaceMessage,
    getWorkspaceNameUpdatedMessage,
    shouldDisableThread,
    shouldDisplayThreadReplies as shouldDisplayThreadRepliesReportUtils,
} from '@libs/ReportUtils';
import {getTaskCreatedMessage, getTaskReportActionMessage} from '@libs/TaskUtils';
import {setDownload} from '@userActions/Download';
import {
    deleteReportActionDraft,
    markCommentAsUnread,
    navigateToAndOpenChildReport,
    openReport,
    readNewestAction,
    saveReportActionDraft,
    toggleEmojiReaction,
    togglePinnedState,
    toggleSubscribeToChildReport,
} from '@userActions/Report';
import CONST from '@src/CONST';
import type {TranslationPaths} from '@src/languages/types';
import ROUTES from '@src/ROUTES';
import type {Beta, Download as DownloadOnyx, OnyxInputOrEntry, ReportAction, ReportActionReactions, Report as ReportType, Transaction, User} from '@src/types/onyx';
import type IconAsset from '@src/types/utils/IconAsset';
import type {ContextMenuAnchor} from './ReportActionContextMenu';
import {hideContextMenu, showDeleteModal} from './ReportActionContextMenu';

/** Gets the HTML version of the message in an action */
function getActionHtml(reportAction: OnyxInputOrEntry<ReportAction>): string {
    const message = Array.isArray(reportAction?.message) ? reportAction?.message?.at(-1) ?? null : reportAction?.message ?? null;
    return message?.html ?? '';
}

/** Sets the HTML string to Clipboard */
function setClipboardMessage(content: string | undefined) {
    if (!content) {
        return;
    }
    if (!Clipboard.canSetHtml()) {
        Clipboard.setString(Parser.htmlToMarkdown(content));
    } else {
        const anchorRegex = CONST.REGEX_LINK_IN_ANCHOR;
        const isAnchorTag = anchorRegex.test(content);
        const plainText = isAnchorTag ? Parser.htmlToMarkdown(content) : Parser.htmlToText(content);
        Clipboard.setHtml(content, plainText);
    }
}

type ShouldShow = (args: {
    type: string;
    reportAction: OnyxEntry<ReportAction>;
    isArchivedRoom: boolean;
    betas: OnyxEntry<Beta[]>;
    menuTarget: MutableRefObject<ContextMenuAnchor> | undefined;
    isChronosReport: boolean;
    reportID: string;
    isPinnedChat: boolean;
    isUnreadChat: boolean;
    isThreadReportParentAction: boolean;
    isOffline: boolean;
    isMini: boolean;
    isProduction: boolean;
    moneyRequestAction: ReportAction | undefined;
    areHoldRequirementsMet: boolean;
    user: OnyxEntry<User>;
}) => boolean;

type ContextMenuActionPayload = {
    reportAction: ReportAction;
    transaction?: OnyxEntry<Transaction>;
    reportID: string;
    report: OnyxEntry<ReportType>;
    draftMessage: string;
    selection: string;
    close: () => void;
    openContextMenu: () => void;
    interceptAnonymousUser: (callback: () => void, isAnonymousAction?: boolean) => void;
    anchor?: MutableRefObject<HTMLDivElement | View | Text | null>;
    checkIfContextMenuActive?: () => void;
    openOverflowMenu: (event: GestureResponderEvent | MouseEvent, anchorRef: MutableRefObject<View | null>) => void;
    event?: GestureResponderEvent | MouseEvent | KeyboardEvent;
    setIsEmojiPickerActive?: (state: boolean) => void;
    anchorRef?: MutableRefObject<View | null>;
    moneyRequestAction: ReportAction | undefined;
    hasCard?: boolean;
};

type OnPress = (closePopover: boolean, payload: ContextMenuActionPayload, selection?: string, reportID?: string, draftMessage?: string) => void;

type RenderContent = (closePopover: boolean, payload: ContextMenuActionPayload) => React.ReactElement;

type GetDescription = (selection?: string) => string | void;

type ContextMenuActionWithContent = {
    renderContent: RenderContent;
};

type ContextMenuActionWithIcon = {
    textTranslateKey: TranslationPaths;
    icon: IconAsset;
    successTextTranslateKey?: TranslationPaths;
    successIcon?: IconAsset;
    onPress: OnPress;
    getDescription: GetDescription;
};

type ContextMenuAction = (ContextMenuActionWithContent | ContextMenuActionWithIcon) & {
    isAnonymousAction: boolean;
    shouldShow: ShouldShow;
    shouldPreventDefaultFocusOnPress?: boolean;
    shouldDisable?: (download: OnyxEntry<DownloadOnyx>) => boolean;
};

// A list of all the context actions in this menu.
const ContextMenuActions: ContextMenuAction[] = [
    {
        isAnonymousAction: false,
        shouldShow: ({type, reportAction}) => type === CONST.CONTEXT_MENU_TYPES.REPORT_ACTION && !!reportAction && 'message' in reportAction && !isMessageDeleted(reportAction),
        renderContent: (closePopover, {reportID, reportAction, close: closeManually, openContextMenu, setIsEmojiPickerActive}) => {
            const isMini = !closePopover;

            const closeContextMenu = (onHideCallback?: () => void) => {
                if (isMini) {
                    closeManually();
                    if (onHideCallback) {
                        onHideCallback();
                    }
                } else {
                    hideContextMenu(false, onHideCallback);
                }
            };

            const toggleEmojiAndCloseMenu = (emoji: Emoji, existingReactions: OnyxEntry<ReportActionReactions>) => {
                toggleEmojiReaction(reportID, reportAction, emoji, existingReactions);
                closeContextMenu();
                setIsEmojiPickerActive?.(false);
            };

            if (isMini) {
                return (
                    <MiniQuickEmojiReactions
                        key="MiniQuickEmojiReactions"
                        onEmojiSelected={toggleEmojiAndCloseMenu}
                        onPressOpenPicker={() => {
                            openContextMenu();
                            setIsEmojiPickerActive?.(true);
                        }}
                        onEmojiPickerClosed={() => {
                            closeContextMenu();
                            setIsEmojiPickerActive?.(false);
                        }}
                        reportActionID={reportAction?.reportActionID}
                        reportAction={reportAction}
                    />
                );
            }

            return (
                <QuickEmojiReactions
                    key="BaseQuickEmojiReactions"
                    closeContextMenu={closeContextMenu}
                    onEmojiSelected={toggleEmojiAndCloseMenu}
                    reportActionID={reportAction?.reportActionID}
                    reportAction={reportAction}
                    setIsEmojiPickerActive={setIsEmojiPickerActive}
                />
            );
        },
    },
    {
        isAnonymousAction: false,
        textTranslateKey: 'reportActionContextMenu.replyInThread',
        icon: Expensicons.ChatBubbleReply,
        shouldShow: ({type, reportAction, reportID, isThreadReportParentAction}) => {
            if (type !== CONST.CONTEXT_MENU_TYPES.REPORT_ACTION) {
                return false;
            }
            return !shouldDisableThread(reportAction, reportID, isThreadReportParentAction);
        },
        onPress: (closePopover, {reportAction, reportID}) => {
            const originalReportID = getOriginalReportID(reportID, reportAction);
            if (closePopover) {
                hideContextMenu(false, () => {
                    InteractionManager.runAfterInteractions(() => {
                        // Normally the focus callback of the main composer doesn't focus when willBlurTextInputOnTapOutside
                        // is false, so we need to pass true here to override this condition.
                        ReportActionComposeFocusManager.focus(true);
                    });
<<<<<<< HEAD
                    Report.navigateToAndOpenChildReport(reportAction?.childReportID, reportAction, originalReportID);
                });
                return;
            }
            Report.navigateToAndOpenChildReport(reportAction?.childReportID, reportAction, originalReportID);
=======
                    navigateToAndOpenChildReport(reportAction?.childReportID, reportAction, originalReportID);
                });
                return;
            }
            navigateToAndOpenChildReport(reportAction?.childReportID, reportAction, originalReportID);
>>>>>>> 4fa2cdfd
        },
        getDescription: () => {},
    },
    {
        isAnonymousAction: false,
        textTranslateKey: 'reportActionContextMenu.markAsUnread',
        icon: Expensicons.ChatBubbleUnread,
        successIcon: Expensicons.Checkmark,
        shouldShow: ({type, isUnreadChat}) => type === CONST.CONTEXT_MENU_TYPES.REPORT_ACTION || (type === CONST.CONTEXT_MENU_TYPES.REPORT && !isUnreadChat),
        onPress: (closePopover, {reportAction, reportID}) => {
<<<<<<< HEAD
            const originalReportID = ReportUtils.getOriginalReportID(reportID, reportAction);
            Report.markCommentAsUnread(originalReportID, reportAction?.created);
=======
            const originalReportID = getOriginalReportID(reportID, reportAction);
            markCommentAsUnread(originalReportID, reportAction?.created);
>>>>>>> 4fa2cdfd
            if (closePopover) {
                hideContextMenu(true, ReportActionComposeFocusManager.focus);
            }
        },
        getDescription: () => {},
    },
    {
        isAnonymousAction: false,
        textTranslateKey: 'reportActionContextMenu.markAsRead',
        icon: Expensicons.Mail,
        successIcon: Expensicons.Checkmark,
        shouldShow: ({type, isUnreadChat}) => type === CONST.CONTEXT_MENU_TYPES.REPORT && isUnreadChat,
        onPress: (closePopover, {reportID}) => {
            readNewestAction(reportID, true);
            if (closePopover) {
                hideContextMenu(true, ReportActionComposeFocusManager.focus);
            }
        },
        getDescription: () => {},
    },
    {
        isAnonymousAction: false,
        textTranslateKey: 'reportActionContextMenu.editAction',
        icon: Expensicons.Pencil,
        shouldShow: ({type, reportAction, isArchivedRoom, isChronosReport}) =>
            type === CONST.CONTEXT_MENU_TYPES.REPORT_ACTION && canEditReportAction(reportAction) && !isArchivedRoom && !isChronosReport,
        onPress: (closePopover, {reportID, reportAction, draftMessage}) => {
            if (isMoneyRequestAction(reportAction)) {
                hideContextMenu(false);
<<<<<<< HEAD
                const childReportID = reportAction?.childReportID;
                Report.openReport(childReportID);
                if (childReportID) {
                    Navigation.navigate(ROUTES.REPORT_WITH_ID.getRoute(childReportID));
                }
=======
                const childReportID = `${reportAction?.childReportID ?? CONST.DEFAULT_NUMBER_ID}`;
                openReport(childReportID);
                Navigation.navigate(ROUTES.REPORT_WITH_ID.getRoute(childReportID));
>>>>>>> 4fa2cdfd
                return;
            }
            const editAction = () => {
                if (!draftMessage) {
                    saveReportActionDraft(reportID, reportAction, Parser.htmlToMarkdown(getActionHtml(reportAction)));
                } else {
                    deleteReportActionDraft(reportID, reportAction);
                }
            };

            if (closePopover) {
                // Hide popover, then call editAction
                hideContextMenu(false, editAction);
                return;
            }

            // No popover to hide, call editAction immediately
            editAction();
        },
        getDescription: () => {},
    },
    {
        isAnonymousAction: false,
        textTranslateKey: 'iou.unhold',
        icon: Expensicons.Stopwatch,
        shouldShow: ({type, moneyRequestAction, areHoldRequirementsMet}) =>
            type === CONST.CONTEXT_MENU_TYPES.REPORT_ACTION && areHoldRequirementsMet && canHoldUnholdReportAction(moneyRequestAction).canUnholdRequest,
        onPress: (closePopover, {moneyRequestAction}) => {
            if (closePopover) {
                hideContextMenu(false, () => changeMoneyRequestHoldStatus(moneyRequestAction));
                return;
            }

            // No popover to hide, call changeMoneyRequestHoldStatus immediately
            changeMoneyRequestHoldStatus(moneyRequestAction);
        },
        getDescription: () => {},
    },
    {
        isAnonymousAction: false,
        textTranslateKey: 'iou.hold',
        icon: Expensicons.Stopwatch,
        shouldShow: ({type, moneyRequestAction, areHoldRequirementsMet}) =>
            type === CONST.CONTEXT_MENU_TYPES.REPORT_ACTION && areHoldRequirementsMet && canHoldUnholdReportAction(moneyRequestAction).canHoldRequest,
        onPress: (closePopover, {moneyRequestAction}) => {
            if (closePopover) {
                hideContextMenu(false, () => changeMoneyRequestHoldStatus(moneyRequestAction));
                return;
            }

            // No popover to hide, call changeMoneyRequestHoldStatus immediately
            changeMoneyRequestHoldStatus(moneyRequestAction);
        },
        getDescription: () => {},
    },
    {
        isAnonymousAction: false,
        textTranslateKey: 'reportActionContextMenu.joinThread',
        icon: Expensicons.Bell,
        shouldShow: ({reportAction, isArchivedRoom, isThreadReportParentAction}) => {
            const childReportNotificationPreference = getChildReportNotificationPreferenceReportUtils(reportAction);
            const isDeletedAction = isDeletedActionReportActionsUtils(reportAction);
            const shouldDisplayThreadReplies = shouldDisplayThreadRepliesReportUtils(reportAction, isThreadReportParentAction);
            const subscribed = childReportNotificationPreference !== 'hidden';
            const isWhisperAction = isWhisperActionReportActionsUtils(reportAction) || isActionableTrackExpense(reportAction);
            const isExpenseReportAction = isMoneyRequestAction(reportAction) || isReportPreviewActionReportActionsUtils(reportAction);
            const isTaskAction = isCreatedTaskReportAction(reportAction);
            return (
                !subscribed &&
                !isWhisperAction &&
                !isTaskAction &&
                !isExpenseReportAction &&
                !isThreadReportParentAction &&
                (shouldDisplayThreadReplies || (!isDeletedAction && !isArchivedRoom))
            );
        },
        onPress: (closePopover, {reportAction, reportID}) => {
            const childReportNotificationPreference = getChildReportNotificationPreferenceReportUtils(reportAction);
            const originalReportID = getOriginalReportID(reportID, reportAction);
            if (closePopover) {
                hideContextMenu(false, () => {
                    ReportActionComposeFocusManager.focus();
<<<<<<< HEAD
                    Report.toggleSubscribeToChildReport(reportAction?.childReportID, reportAction, originalReportID, childReportNotificationPreference);
=======
                    toggleSubscribeToChildReport(reportAction?.childReportID, reportAction, originalReportID, childReportNotificationPreference);
>>>>>>> 4fa2cdfd
                });
                return;
            }

            ReportActionComposeFocusManager.focus();
<<<<<<< HEAD
            Report.toggleSubscribeToChildReport(reportAction?.childReportID, reportAction, originalReportID, childReportNotificationPreference);
=======
            toggleSubscribeToChildReport(reportAction?.childReportID, reportAction, originalReportID, childReportNotificationPreference);
>>>>>>> 4fa2cdfd
        },
        getDescription: () => {},
    },
    {
        isAnonymousAction: true,
        textTranslateKey: 'reportActionContextMenu.copyURLToClipboard',
        icon: Expensicons.Copy,
        successTextTranslateKey: 'reportActionContextMenu.copied',
        successIcon: Expensicons.Checkmark,
        shouldShow: ({type}) => type === CONST.CONTEXT_MENU_TYPES.LINK,
        onPress: (closePopover, {selection}) => {
            Clipboard.setString(selection);
            hideContextMenu(true, ReportActionComposeFocusManager.focus);
        },
        getDescription: (selection) => selection,
    },
    {
        isAnonymousAction: true,
        textTranslateKey: 'reportActionContextMenu.copyEmailToClipboard',
        icon: Expensicons.Copy,
        successTextTranslateKey: 'reportActionContextMenu.copied',
        successIcon: Expensicons.Checkmark,
        shouldShow: ({type}) => type === CONST.CONTEXT_MENU_TYPES.EMAIL,
        onPress: (closePopover, {selection}) => {
            Clipboard.setString(EmailUtils.trimMailTo(selection));
            hideContextMenu(true, ReportActionComposeFocusManager.focus);
        },
        getDescription: (selection) => EmailUtils.prefixMailSeparatorsWithBreakOpportunities(EmailUtils.trimMailTo(selection ?? '')),
    },
    {
        isAnonymousAction: true,
        textTranslateKey: 'reportActionContextMenu.copyToClipboard',
        icon: Expensicons.Copy,
        successTextTranslateKey: 'reportActionContextMenu.copied',
        successIcon: Expensicons.Checkmark,
        shouldShow: ({type, reportAction}) =>
            type === CONST.CONTEXT_MENU_TYPES.REPORT_ACTION && !isReportActionAttachment(reportAction) && !isMessageDeleted(reportAction) && !isTripPreview(reportAction),

        // If return value is true, we switch the `text` and `icon` on
        // `ContextMenuItem` with `successText` and `successIcon` which will fall back to
        // the `text` and `icon`
        onPress: (closePopover, {reportAction, transaction, selection, report, reportID, hasCard}) => {
            const isReportPreviewAction = isReportPreviewActionReportActionsUtils(reportAction);
            const messageHtml = getActionHtml(reportAction);
            const messageText = getReportActionMessageText(reportAction);

            const isAttachment = isReportActionAttachment(reportAction);
            if (!isAttachment) {
                const content = selection || messageHtml;
                if (isReportPreviewAction) {
                    const iouReportID = getIOUReportIDFromReportActionPreview(reportAction);
                    const displayMessage = getReportPreviewMessage(iouReportID, reportAction);
                    Clipboard.setString(displayMessage);
                } else if (isTaskActionReportActionsUtils(reportAction)) {
                    const {text, html} = getTaskReportActionMessage(reportAction);
                    const displayMessage = html ?? text;
                    setClipboardMessage(displayMessage);
<<<<<<< HEAD
                } else if (ReportActionsUtils.isModifiedExpenseAction(reportAction)) {
                    const modifyExpenseMessage = ModifiedExpenseMessage.getForReportAction({reportOrID: reportID, reportAction});
=======
                } else if (isModifiedExpenseAction(reportAction)) {
                    const modifyExpenseMessage = ModifiedExpenseMessage.getForReportAction(reportID, reportAction);
>>>>>>> 4fa2cdfd
                    Clipboard.setString(modifyExpenseMessage);
                } else if (isReimbursementDeQueuedAction(reportAction)) {
                    const {expenseReportID} = getOriginalMessage(reportAction) ?? {};
                    const displayMessage = getReimbursementDeQueuedActionMessage(reportAction, expenseReportID);
                    Clipboard.setString(displayMessage);
                } else if (isMoneyRequestAction(reportAction)) {
                    const displayMessage = getIOUReportActionDisplayMessage(reportAction, transaction);
                    if (displayMessage === Parser.htmlToText(displayMessage)) {
                        Clipboard.setString(displayMessage);
                    } else {
                        setClipboardMessage(displayMessage);
                    }
                } else if (isCreatedTaskReportAction(reportAction)) {
                    const taskPreviewMessage = getTaskCreatedMessage(reportAction);
                    Clipboard.setString(taskPreviewMessage);
                } else if (isMemberChangeAction(reportAction)) {
                    const logMessage = getMemberChangeMessageFragment(reportAction).html ?? '';
                    setClipboardMessage(logMessage);
                } else if (reportAction?.actionName === CONST.REPORT.ACTIONS.TYPE.POLICY_CHANGE_LOG.UPDATE_NAME) {
<<<<<<< HEAD
                    Clipboard.setString(Str.htmlDecode(ReportUtils.getWorkspaceNameUpdatedMessage(reportAction)));
                } else if (ReportActionsUtils.isReimbursementQueuedAction(reportAction)) {
                    Clipboard.setString(ReportUtils.getReimbursementQueuedActionMessage({reportAction, reportOrID: reportID, shouldUseShortDisplayName: false}));
                } else if (ReportActionsUtils.isActionableMentionWhisper(reportAction)) {
                    const mentionWhisperMessage = ReportActionsUtils.getActionableMentionWhisperMessage(reportAction);
=======
                    Clipboard.setString(Str.htmlDecode(getWorkspaceNameUpdatedMessage(reportAction)));
                } else if (isReimbursementQueuedAction(reportAction)) {
                    Clipboard.setString(getReimbursementQueuedActionMessage(reportAction, reportID, false));
                } else if (isActionableMentionWhisper(reportAction)) {
                    const mentionWhisperMessage = getActionableMentionWhisperMessage(reportAction);
>>>>>>> 4fa2cdfd
                    setClipboardMessage(mentionWhisperMessage);
                } else if (isActionableTrackExpense(reportAction)) {
                    setClipboardMessage(CONST.ACTIONABLE_TRACK_EXPENSE_WHISPER_MESSAGE);
                } else if (isRenamedAction(reportAction)) {
                    setClipboardMessage(getRenamedAction(reportAction));
                } else if (isActionOfType(reportAction, CONST.REPORT.ACTIONS.TYPE.SUBMITTED) || isActionOfType(reportAction, CONST.REPORT.ACTIONS.TYPE.SUBMITTED_AND_CLOSED)) {
                    const {harvesting} = getOriginalMessage(reportAction) ?? {};
                    if (harvesting) {
                        setClipboardMessage(getReportAutomaticallySubmittedMessage(reportAction));
                    } else {
                        Clipboard.setString(getIOUSubmittedMessage(reportAction));
                    }
                } else if (isActionOfType(reportAction, CONST.REPORT.ACTIONS.TYPE.APPROVED)) {
                    const {automaticAction} = getOriginalMessage(reportAction) ?? {};
                    if (automaticAction) {
                        setClipboardMessage(getReportAutomaticallyApprovedMessage(reportAction));
                    } else {
                        Clipboard.setString(getIOUApprovedMessage(reportAction));
                    }
                } else if (isUnapprovedAction(reportAction)) {
                    Clipboard.setString(getIOUUnapprovedMessage(reportAction));
                } else if (isActionOfType(reportAction, CONST.REPORT.ACTIONS.TYPE.FORWARDED)) {
                    const {automaticAction} = getOriginalMessage(reportAction) ?? {};
                    if (automaticAction) {
                        setClipboardMessage(getReportAutomaticallyForwardedMessage(reportAction, reportID));
                    } else {
                        Clipboard.setString(getIOUForwardedMessage(reportAction, reportID));
                    }
                } else if (reportAction?.actionName === CONST.REPORT.ACTIONS.TYPE.REJECTED) {
                    const displayMessage = getRejectedReportMessage();
                    Clipboard.setString(displayMessage);
                } else if (reportAction?.actionName === CONST.REPORT.ACTIONS.TYPE.POLICY_CHANGE_LOG.CORPORATE_UPGRADE) {
                    const displayMessage = getUpgradeWorkspaceMessage();
                    Clipboard.setString(displayMessage);
                } else if (reportAction?.actionName === CONST.REPORT.ACTIONS.TYPE.POLICY_CHANGE_LOG.TEAM_DOWNGRADE) {
                    const displayMessage = getDowngradeWorkspaceMessage();
                    Clipboard.setString(displayMessage);
                } else if (reportAction?.actionName === CONST.REPORT.ACTIONS.TYPE.HOLD) {
                    Clipboard.setString(translateLocal('iou.heldExpense'));
                } else if (reportAction?.actionName === CONST.REPORT.ACTIONS.TYPE.UNHOLD) {
                    Clipboard.setString(translateLocal('iou.unheldExpense'));
                } else if (isOldDotReportAction(reportAction)) {
                    const oldDotActionMessage = getMessageOfOldDotReportAction(reportAction);
                    Clipboard.setString(oldDotActionMessage);
                } else if (reportAction?.actionName === CONST.REPORT.ACTIONS.TYPE.DISMISSED_VIOLATION) {
                    const originalMessage = getOriginalMessage(reportAction) as ReportAction<typeof CONST.REPORT.ACTIONS.TYPE.DISMISSED_VIOLATION>['originalMessage'];
                    const reason = originalMessage?.reason;
                    const violationName = originalMessage?.violationName;
                    Clipboard.setString(translateLocal(`violationDismissal.${violationName}.${reason}` as TranslationPaths));
                } else if (reportAction?.actionName === CONST.REPORT.ACTIONS.TYPE.EXPORTED_TO_INTEGRATION) {
                    setClipboardMessage(getExportIntegrationMessageHTML(reportAction));
                } else if (reportAction?.actionName === CONST.REPORT.ACTIONS.TYPE.ROOM_CHANGE_LOG.UPDATE_ROOM_DESCRIPTION) {
                    setClipboardMessage(getUpdateRoomDescriptionMessage(reportAction));
                } else if (reportAction?.actionName === CONST.REPORT.ACTIONS.TYPE.POLICY_CHANGE_LOG.ADD_EMPLOYEE) {
                    setClipboardMessage(getPolicyChangeLogAddEmployeeMessage(reportAction));
                } else if (reportAction?.actionName === CONST.REPORT.ACTIONS.TYPE.POLICY_CHANGE_LOG.UPDATE_EMPLOYEE) {
                    setClipboardMessage(getPolicyChangeLogChangeRoleMessage(reportAction));
                } else if (reportAction?.actionName === CONST.REPORT.ACTIONS.TYPE.POLICY_CHANGE_LOG.DELETE_EMPLOYEE) {
<<<<<<< HEAD
                    setClipboardMessage(ReportActionsUtils.getPolicyChangeLogDeleteMemberMessage(reportAction));
                } else if (ReportActionsUtils.isActionOfType(reportAction, CONST.REPORT.ACTIONS.TYPE.INTEGRATION_SYNC_FAILED)) {
                    const {label, errorMessage} = ReportActionsUtils.getOriginalMessage(reportAction) ?? {label: '', errorMessage: ''};
                    setClipboardMessage(Localize.translateLocal('report.actions.type.integrationSyncFailed', {label, errorMessage}));
                } else if (ReportActionsUtils.isCardIssuedAction(reportAction)) {
                    setClipboardMessage(ReportActionsUtils.getCardIssuedMessage({reportAction, shouldRenderHTML: true, policyID: report?.policyID, shouldDisplayLinkToCard: hasCard}));
                } else if (ReportActionsUtils.isActionOfType(reportAction, CONST.REPORT.ACTIONS.TYPE.POLICY_CHANGE_LOG.DELETE_INTEGRATION)) {
                    setClipboardMessage(ReportActionsUtils.getRemovedConnectionMessage(reportAction));
=======
                    setClipboardMessage(getPolicyChangeLogDeleteMemberMessage(reportAction));
                } else if (isActionOfType(reportAction, CONST.REPORT.ACTIONS.TYPE.INTEGRATION_SYNC_FAILED)) {
                    const {label, errorMessage} = getOriginalMessage(reportAction) ?? {label: '', errorMessage: ''};
                    setClipboardMessage(translateLocal('report.actions.type.integrationSyncFailed', {label, errorMessage}));
                } else if (isCardIssuedAction(reportAction)) {
                    setClipboardMessage(getCardIssuedMessage(reportAction, true, report?.policyID, hasCard));
                } else if (isActionOfType(reportAction, CONST.REPORT.ACTIONS.TYPE.POLICY_CHANGE_LOG.DELETE_INTEGRATION)) {
                    setClipboardMessage(getRemovedConnectionMessage(reportAction));
>>>>>>> 4fa2cdfd
                } else if (content) {
                    setClipboardMessage(
                        content.replace(/(<mention-user>)(.*?)(<\/mention-user>)/gi, (match, openTag: string, innerContent: string, closeTag: string): string => {
                            const modifiedContent = Str.removeSMSDomain(innerContent) || '';
                            return openTag + modifiedContent + closeTag || '';
                        }),
                    );
                } else if (messageText) {
                    Clipboard.setString(messageText);
                }
            }

            if (closePopover) {
                hideContextMenu(true, ReportActionComposeFocusManager.focus);
            }
        },
        getDescription: () => {},
    },
    {
        isAnonymousAction: true,
        textTranslateKey: 'reportActionContextMenu.copyLink',
        icon: Expensicons.LinkCopy,
        successIcon: Expensicons.Checkmark,
        successTextTranslateKey: 'reportActionContextMenu.copied',
        shouldShow: ({type, reportAction, menuTarget}) => {
            const isAttachment = isReportActionAttachment(reportAction);

            // Only hide the copylink menu item when context menu is opened over img element.
            const isAttachmentTarget = menuTarget?.current && 'tagName' in menuTarget.current && menuTarget?.current.tagName === 'IMG' && isAttachment;
            return type === CONST.CONTEXT_MENU_TYPES.REPORT_ACTION && !isAttachmentTarget && !isMessageDeleted(reportAction);
        },
        onPress: (closePopover, {reportAction, reportID}) => {
            const originalReportID = getOriginalReportID(reportID, reportAction);
            getEnvironmentURL().then((environmentURL) => {
                const reportActionID = reportAction?.reportActionID;
                Clipboard.setString(`${environmentURL}/r/${originalReportID}/${reportActionID}`);
            });
            hideContextMenu(true, ReportActionComposeFocusManager.focus);
        },
        getDescription: () => {},
    },
    {
        isAnonymousAction: false,
        textTranslateKey: 'common.pin',
        icon: Expensicons.Pin,
        shouldShow: ({type, isPinnedChat}) => type === CONST.CONTEXT_MENU_TYPES.REPORT && !isPinnedChat,
        onPress: (closePopover, {reportID}) => {
            togglePinnedState(reportID, false);
            if (closePopover) {
                hideContextMenu(false, ReportActionComposeFocusManager.focus);
            }
        },
        getDescription: () => {},
    },
    {
        isAnonymousAction: false,
        textTranslateKey: 'common.unPin',
        icon: Expensicons.Pin,
        shouldShow: ({type, isPinnedChat}) => type === CONST.CONTEXT_MENU_TYPES.REPORT && isPinnedChat,
        onPress: (closePopover, {reportID}) => {
            togglePinnedState(reportID, true);
            if (closePopover) {
                hideContextMenu(false, ReportActionComposeFocusManager.focus);
            }
        },
        getDescription: () => {},
    },
    {
        isAnonymousAction: false,
        textTranslateKey: 'reportActionContextMenu.flagAsOffensive',
        icon: Expensicons.Flag,
        shouldShow: ({type, reportAction, isArchivedRoom, isChronosReport, reportID}) =>
            type === CONST.CONTEXT_MENU_TYPES.REPORT_ACTION &&
            canFlagReportAction(reportAction, reportID) &&
            !isArchivedRoom &&
            !isChronosReport &&
            reportAction?.actorAccountID !== CONST.ACCOUNT_ID.CONCIERGE,
        onPress: (closePopover, {reportID, reportAction}) => {
            const activeRoute = Navigation.getActiveRoute();
            if (closePopover) {
                hideContextMenu(false, () => Navigation.navigate(ROUTES.FLAG_COMMENT.getRoute(reportID, reportAction?.reportActionID, activeRoute)));
                return;
            }

            Navigation.navigate(ROUTES.FLAG_COMMENT.getRoute(reportID, reportAction?.reportActionID, activeRoute));
        },
        getDescription: () => {},
    },
    {
        isAnonymousAction: true,
        textTranslateKey: 'common.download',
        icon: Expensicons.Download,
        successTextTranslateKey: 'common.download',
        successIcon: Expensicons.Download,
        shouldShow: ({reportAction, isOffline}) => {
            const isAttachment = isReportActionAttachment(reportAction);
            const html = getActionHtml(reportAction);
            const isUploading = html.includes(CONST.ATTACHMENT_OPTIMISTIC_SOURCE_ATTRIBUTE);
            return isAttachment && !isUploading && !!reportAction?.reportActionID && !isMessageDeleted(reportAction) && !isOffline;
        },
        onPress: (closePopover, {reportAction}) => {
            const html = getActionHtml(reportAction);
            const {originalFileName, sourceURL} = getAttachmentDetails(html);
            const sourceURLWithAuth = addEncryptedAuthTokenToURL(sourceURL ?? '');
            const sourceID = (sourceURL?.match(CONST.REGEX.ATTACHMENT_ID) ?? [])[1];
            setDownload(sourceID, true);
            const anchorRegex = CONST.REGEX_LINK_IN_ANCHOR;
            const isAnchorTag = anchorRegex.test(html);
            fileDownload(sourceURLWithAuth, originalFileName ?? '', '', isAnchorTag && isMobileSafari()).then(() => setDownload(sourceID, false));
            if (closePopover) {
                hideContextMenu(true, ReportActionComposeFocusManager.focus);
            }
        },
        getDescription: () => {},
        shouldDisable: (download) => download?.isDownloading ?? false,
    },
    {
        isAnonymousAction: true,
        textTranslateKey: 'reportActionContextMenu.copyOnyxData',
        icon: Expensicons.Copy,
        successTextTranslateKey: 'reportActionContextMenu.copied',
        successIcon: Expensicons.Checkmark,
        shouldShow: ({type, isProduction}) => type === CONST.CONTEXT_MENU_TYPES.REPORT && !isProduction,
        onPress: (closePopover, {report}) => {
            Clipboard.setString(JSON.stringify(report, null, 4));
            hideContextMenu(true, ReportActionComposeFocusManager.focus);
        },
        getDescription: () => {},
    },
    {
        isAnonymousAction: true,
        textTranslateKey: 'debug.debug',
        icon: Expensicons.Bug,
        shouldShow: ({type, user}) => type === CONST.CONTEXT_MENU_TYPES.REPORT && !!user?.isDebugModeEnabled,
        onPress: (closePopover, {reportID}) => {
            Navigation.navigate(ROUTES.DEBUG_REPORT.getRoute(reportID));
            hideContextMenu(false, ReportActionComposeFocusManager.focus);
        },
        getDescription: () => {},
    },
    {
        isAnonymousAction: false,
        textTranslateKey: 'reportActionContextMenu.deleteAction',
        icon: Expensicons.Trashcan,
        shouldShow: ({type, reportAction, isArchivedRoom, isChronosReport, reportID}) =>
            // Until deleting parent threads is supported in FE, we will prevent the user from deleting a thread parent
            type === CONST.CONTEXT_MENU_TYPES.REPORT_ACTION && canDeleteReportAction(reportAction, reportID) && !isArchivedRoom && !isChronosReport && !isMessageDeleted(reportAction),
        onPress: (closePopover, {reportID, reportAction}) => {
            if (closePopover) {
                // Hide popover, then call showDeleteConfirmModal
                hideContextMenu(false, () => showDeleteModal(reportID, reportAction));
                return;
            }

            // No popover to hide, call showDeleteConfirmModal immediately
            showDeleteModal(reportID, reportAction);
        },
        getDescription: () => {},
    },
    {
        isAnonymousAction: true,
        textTranslateKey: 'reportActionContextMenu.menu',
        icon: Expensicons.ThreeDots,
        shouldShow: ({isMini}) => isMini,
        onPress: (closePopover, {openOverflowMenu, event, openContextMenu, anchorRef}) => {
            openOverflowMenu(event as GestureResponderEvent | MouseEvent, anchorRef ?? {current: null});
            openContextMenu();
        },
        getDescription: () => {},
        shouldPreventDefaultFocusOnPress: false,
    },
];

const restrictedReadOnlyActions: TranslationPaths[] = [
    'reportActionContextMenu.replyInThread',
    'reportActionContextMenu.editAction',
    'reportActionContextMenu.joinThread',
    'reportActionContextMenu.deleteAction',
];

const RestrictedReadOnlyContextMenuActions: ContextMenuAction[] = ContextMenuActions.filter(
    (action) => 'textTranslateKey' in action && restrictedReadOnlyActions.includes(action.textTranslateKey),
);

export {RestrictedReadOnlyContextMenuActions};
export default ContextMenuActions;
export type {ContextMenuActionPayload, ContextMenuAction};<|MERGE_RESOLUTION|>--- conflicted
+++ resolved
@@ -265,19 +265,11 @@
                         // is false, so we need to pass true here to override this condition.
                         ReportActionComposeFocusManager.focus(true);
                     });
-<<<<<<< HEAD
-                    Report.navigateToAndOpenChildReport(reportAction?.childReportID, reportAction, originalReportID);
-                });
-                return;
-            }
-            Report.navigateToAndOpenChildReport(reportAction?.childReportID, reportAction, originalReportID);
-=======
                     navigateToAndOpenChildReport(reportAction?.childReportID, reportAction, originalReportID);
                 });
                 return;
             }
             navigateToAndOpenChildReport(reportAction?.childReportID, reportAction, originalReportID);
->>>>>>> 4fa2cdfd
         },
         getDescription: () => {},
     },
@@ -288,13 +280,8 @@
         successIcon: Expensicons.Checkmark,
         shouldShow: ({type, isUnreadChat}) => type === CONST.CONTEXT_MENU_TYPES.REPORT_ACTION || (type === CONST.CONTEXT_MENU_TYPES.REPORT && !isUnreadChat),
         onPress: (closePopover, {reportAction, reportID}) => {
-<<<<<<< HEAD
-            const originalReportID = ReportUtils.getOriginalReportID(reportID, reportAction);
-            Report.markCommentAsUnread(originalReportID, reportAction?.created);
-=======
             const originalReportID = getOriginalReportID(reportID, reportAction);
             markCommentAsUnread(originalReportID, reportAction?.created);
->>>>>>> 4fa2cdfd
             if (closePopover) {
                 hideContextMenu(true, ReportActionComposeFocusManager.focus);
             }
@@ -324,17 +311,9 @@
         onPress: (closePopover, {reportID, reportAction, draftMessage}) => {
             if (isMoneyRequestAction(reportAction)) {
                 hideContextMenu(false);
-<<<<<<< HEAD
-                const childReportID = reportAction?.childReportID;
-                Report.openReport(childReportID);
-                if (childReportID) {
-                    Navigation.navigate(ROUTES.REPORT_WITH_ID.getRoute(childReportID));
-                }
-=======
                 const childReportID = `${reportAction?.childReportID ?? CONST.DEFAULT_NUMBER_ID}`;
                 openReport(childReportID);
                 Navigation.navigate(ROUTES.REPORT_WITH_ID.getRoute(childReportID));
->>>>>>> 4fa2cdfd
                 return;
             }
             const editAction = () => {
@@ -417,21 +396,13 @@
             if (closePopover) {
                 hideContextMenu(false, () => {
                     ReportActionComposeFocusManager.focus();
-<<<<<<< HEAD
-                    Report.toggleSubscribeToChildReport(reportAction?.childReportID, reportAction, originalReportID, childReportNotificationPreference);
-=======
                     toggleSubscribeToChildReport(reportAction?.childReportID, reportAction, originalReportID, childReportNotificationPreference);
->>>>>>> 4fa2cdfd
                 });
                 return;
             }
 
             ReportActionComposeFocusManager.focus();
-<<<<<<< HEAD
-            Report.toggleSubscribeToChildReport(reportAction?.childReportID, reportAction, originalReportID, childReportNotificationPreference);
-=======
             toggleSubscribeToChildReport(reportAction?.childReportID, reportAction, originalReportID, childReportNotificationPreference);
->>>>>>> 4fa2cdfd
         },
         getDescription: () => {},
     },
@@ -489,13 +460,8 @@
                     const {text, html} = getTaskReportActionMessage(reportAction);
                     const displayMessage = html ?? text;
                     setClipboardMessage(displayMessage);
-<<<<<<< HEAD
-                } else if (ReportActionsUtils.isModifiedExpenseAction(reportAction)) {
+                } else if (isModifiedExpenseAction(reportAction)) {
                     const modifyExpenseMessage = ModifiedExpenseMessage.getForReportAction({reportOrID: reportID, reportAction});
-=======
-                } else if (isModifiedExpenseAction(reportAction)) {
-                    const modifyExpenseMessage = ModifiedExpenseMessage.getForReportAction(reportID, reportAction);
->>>>>>> 4fa2cdfd
                     Clipboard.setString(modifyExpenseMessage);
                 } else if (isReimbursementDeQueuedAction(reportAction)) {
                     const {expenseReportID} = getOriginalMessage(reportAction) ?? {};
@@ -515,19 +481,11 @@
                     const logMessage = getMemberChangeMessageFragment(reportAction).html ?? '';
                     setClipboardMessage(logMessage);
                 } else if (reportAction?.actionName === CONST.REPORT.ACTIONS.TYPE.POLICY_CHANGE_LOG.UPDATE_NAME) {
-<<<<<<< HEAD
-                    Clipboard.setString(Str.htmlDecode(ReportUtils.getWorkspaceNameUpdatedMessage(reportAction)));
-                } else if (ReportActionsUtils.isReimbursementQueuedAction(reportAction)) {
-                    Clipboard.setString(ReportUtils.getReimbursementQueuedActionMessage({reportAction, reportOrID: reportID, shouldUseShortDisplayName: false}));
-                } else if (ReportActionsUtils.isActionableMentionWhisper(reportAction)) {
-                    const mentionWhisperMessage = ReportActionsUtils.getActionableMentionWhisperMessage(reportAction);
-=======
                     Clipboard.setString(Str.htmlDecode(getWorkspaceNameUpdatedMessage(reportAction)));
                 } else if (isReimbursementQueuedAction(reportAction)) {
-                    Clipboard.setString(getReimbursementQueuedActionMessage(reportAction, reportID, false));
+                    Clipboard.setString(getReimbursementQueuedActionMessage({reportAction, reportOrID: reportID, shouldUseShortDisplayName: false}));
                 } else if (isActionableMentionWhisper(reportAction)) {
                     const mentionWhisperMessage = getActionableMentionWhisperMessage(reportAction);
->>>>>>> 4fa2cdfd
                     setClipboardMessage(mentionWhisperMessage);
                 } else if (isActionableTrackExpense(reportAction)) {
                     setClipboardMessage(CONST.ACTIONABLE_TRACK_EXPENSE_WHISPER_MESSAGE);
@@ -586,25 +544,14 @@
                 } else if (reportAction?.actionName === CONST.REPORT.ACTIONS.TYPE.POLICY_CHANGE_LOG.UPDATE_EMPLOYEE) {
                     setClipboardMessage(getPolicyChangeLogChangeRoleMessage(reportAction));
                 } else if (reportAction?.actionName === CONST.REPORT.ACTIONS.TYPE.POLICY_CHANGE_LOG.DELETE_EMPLOYEE) {
-<<<<<<< HEAD
-                    setClipboardMessage(ReportActionsUtils.getPolicyChangeLogDeleteMemberMessage(reportAction));
-                } else if (ReportActionsUtils.isActionOfType(reportAction, CONST.REPORT.ACTIONS.TYPE.INTEGRATION_SYNC_FAILED)) {
-                    const {label, errorMessage} = ReportActionsUtils.getOriginalMessage(reportAction) ?? {label: '', errorMessage: ''};
-                    setClipboardMessage(Localize.translateLocal('report.actions.type.integrationSyncFailed', {label, errorMessage}));
-                } else if (ReportActionsUtils.isCardIssuedAction(reportAction)) {
-                    setClipboardMessage(ReportActionsUtils.getCardIssuedMessage({reportAction, shouldRenderHTML: true, policyID: report?.policyID, shouldDisplayLinkToCard: hasCard}));
-                } else if (ReportActionsUtils.isActionOfType(reportAction, CONST.REPORT.ACTIONS.TYPE.POLICY_CHANGE_LOG.DELETE_INTEGRATION)) {
-                    setClipboardMessage(ReportActionsUtils.getRemovedConnectionMessage(reportAction));
-=======
                     setClipboardMessage(getPolicyChangeLogDeleteMemberMessage(reportAction));
                 } else if (isActionOfType(reportAction, CONST.REPORT.ACTIONS.TYPE.INTEGRATION_SYNC_FAILED)) {
                     const {label, errorMessage} = getOriginalMessage(reportAction) ?? {label: '', errorMessage: ''};
                     setClipboardMessage(translateLocal('report.actions.type.integrationSyncFailed', {label, errorMessage}));
                 } else if (isCardIssuedAction(reportAction)) {
-                    setClipboardMessage(getCardIssuedMessage(reportAction, true, report?.policyID, hasCard));
+                    setClipboardMessage(getCardIssuedMessage({reportAction, shouldRenderHTML: true, policyID: report?.policyID, shouldDisplayLinkToCard: hasCard}));
                 } else if (isActionOfType(reportAction, CONST.REPORT.ACTIONS.TYPE.POLICY_CHANGE_LOG.DELETE_INTEGRATION)) {
                     setClipboardMessage(getRemovedConnectionMessage(reportAction));
->>>>>>> 4fa2cdfd
                 } else if (content) {
                     setClipboardMessage(
                         content.replace(/(<mention-user>)(.*?)(<\/mention-user>)/gi, (match, openTag: string, innerContent: string, closeTag: string): string => {
