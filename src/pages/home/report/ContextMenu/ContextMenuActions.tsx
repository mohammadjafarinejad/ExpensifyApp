import {Str} from 'expensify-common';
import type {MutableRefObject} from 'react';
import React from 'react';
import {InteractionManager} from 'react-native';
// eslint-disable-next-line no-restricted-imports
import type {GestureResponderEvent, Text, View} from 'react-native';
import type {OnyxEntry} from 'react-native-onyx';
import type {Emoji} from '@assets/emojis/types';
import * as Expensicons from '@components/Icon/Expensicons';
import MiniQuickEmojiReactions from '@components/Reactions/MiniQuickEmojiReactions';
import QuickEmojiReactions from '@components/Reactions/QuickEmojiReactions';
import addEncryptedAuthTokenToURL from '@libs/addEncryptedAuthTokenToURL';
import * as Browser from '@libs/Browser';
import Clipboard from '@libs/Clipboard';
import EmailUtils from '@libs/EmailUtils';
import * as Environment from '@libs/Environment/Environment';
import fileDownload from '@libs/fileDownload';
import getAttachmentDetails from '@libs/fileDownload/getAttachmentDetails';
import * as Localize from '@libs/Localize';
import ModifiedExpenseMessage from '@libs/ModifiedExpenseMessage';
import Navigation from '@libs/Navigation/Navigation';
import Parser from '@libs/Parser';
import ReportActionComposeFocusManager from '@libs/ReportActionComposeFocusManager';
import * as ReportActionsUtils from '@libs/ReportActionsUtils';
import * as ReportConnection from '@libs/ReportConnection';
import * as ReportUtils from '@libs/ReportUtils';
import * as TaskUtils from '@libs/TaskUtils';
import * as Download from '@userActions/Download';
import * as Report from '@userActions/Report';
import CONST from '@src/CONST';
import type {TranslationPaths} from '@src/languages/types';
import ONYXKEYS from '@src/ONYXKEYS';
import ROUTES from '@src/ROUTES';
import type {Beta, Download as DownloadOnyx, OnyxInputOrEntry, ReportAction, ReportActionReactions, Transaction, User} from '@src/types/onyx';
import type IconAsset from '@src/types/utils/IconAsset';
import type {ContextMenuAnchor} from './ReportActionContextMenu';
import {hideContextMenu, showDeleteModal} from './ReportActionContextMenu';

/** Gets the HTML version of the message in an action */
function getActionHtml(reportAction: OnyxInputOrEntry<ReportAction>): string {
    const message = Array.isArray(reportAction?.message) ? reportAction?.message?.at(-1) ?? null : reportAction?.message ?? null;
    return message?.html ?? '';
}

/** Sets the HTML string to Clipboard */
function setClipboardMessage(content: string) {
    if (!Clipboard.canSetHtml()) {
        Clipboard.setString(Parser.htmlToMarkdown(content));
    } else {
        const anchorRegex = CONST.REGEX_LINK_IN_ANCHOR;
        const isAnchorTag = anchorRegex.test(content);
        const plainText = isAnchorTag ? Parser.htmlToMarkdown(content) : Parser.htmlToText(content);
        Clipboard.setHtml(content, plainText);
    }
}

type ShouldShow = (args: {
    type: string;
    reportAction: OnyxEntry<ReportAction>;
    isArchivedRoom: boolean;
    betas: OnyxEntry<Beta[]>;
    menuTarget: MutableRefObject<ContextMenuAnchor> | undefined;
    isChronosReport: boolean;
    reportID: string;
    isPinnedChat: boolean;
    isUnreadChat: boolean;
    isOffline: boolean;
    isMini: boolean;
    isProduction: boolean;
    moneyRequestAction: ReportAction | undefined;
    areHoldRequirementsMet: boolean;
    user: OnyxEntry<User>;
}) => boolean;

type ContextMenuActionPayload = {
    reportAction: ReportAction;
    transaction?: OnyxEntry<Transaction>;
    reportID: string;
    draftMessage: string;
    selection: string;
    close: () => void;
    openContextMenu: () => void;
    interceptAnonymousUser: (callback: () => void, isAnonymousAction?: boolean) => void;
    anchor?: MutableRefObject<HTMLDivElement | View | Text | null>;
    checkIfContextMenuActive?: () => void;
    openOverflowMenu: (event: GestureResponderEvent | MouseEvent, anchorRef: MutableRefObject<View | null>) => void;
    event?: GestureResponderEvent | MouseEvent | KeyboardEvent;
    setIsEmojiPickerActive?: (state: boolean) => void;
    anchorRef?: MutableRefObject<View | null>;
    moneyRequestAction: ReportAction | undefined;
    hasCard?: boolean;
};

type OnPress = (closePopover: boolean, payload: ContextMenuActionPayload, selection?: string, reportID?: string, draftMessage?: string) => void;

type RenderContent = (closePopover: boolean, payload: ContextMenuActionPayload) => React.ReactElement;

type GetDescription = (selection?: string) => string | void;

type ContextMenuActionWithContent = {
    renderContent: RenderContent;
};

type ContextMenuActionWithIcon = {
    textTranslateKey: TranslationPaths;
    icon: IconAsset;
    successTextTranslateKey?: TranslationPaths;
    successIcon?: IconAsset;
    onPress: OnPress;
    getDescription: GetDescription;
};

type ContextMenuAction = (ContextMenuActionWithContent | ContextMenuActionWithIcon) & {
    isAnonymousAction: boolean;
    shouldShow: ShouldShow;
    shouldPreventDefaultFocusOnPress?: boolean;
    shouldDisable?: (download: OnyxEntry<DownloadOnyx>) => boolean;
};

// A list of all the context actions in this menu.
const ContextMenuActions: ContextMenuAction[] = [
    {
        isAnonymousAction: false,
        shouldShow: ({type, reportAction}) =>
            type === CONST.CONTEXT_MENU_TYPES.REPORT_ACTION && !!reportAction && 'message' in reportAction && !ReportActionsUtils.isMessageDeleted(reportAction),
        renderContent: (closePopover, {reportID, reportAction, close: closeManually, openContextMenu, setIsEmojiPickerActive}) => {
            const isMini = !closePopover;

            const closeContextMenu = (onHideCallback?: () => void) => {
                if (isMini) {
                    closeManually();
                    if (onHideCallback) {
                        onHideCallback();
                    }
                } else {
                    hideContextMenu(false, onHideCallback);
                }
            };

            const toggleEmojiAndCloseMenu = (emoji: Emoji, existingReactions: OnyxEntry<ReportActionReactions>) => {
                Report.toggleEmojiReaction(reportID, reportAction, emoji, existingReactions);
                closeContextMenu();
                setIsEmojiPickerActive?.(false);
            };

            if (isMini) {
                return (
                    <MiniQuickEmojiReactions
                        key="MiniQuickEmojiReactions"
                        onEmojiSelected={toggleEmojiAndCloseMenu}
                        onPressOpenPicker={() => {
                            openContextMenu();
                            setIsEmojiPickerActive?.(true);
                        }}
                        onEmojiPickerClosed={() => {
                            closeContextMenu();
                            setIsEmojiPickerActive?.(false);
                        }}
                        reportActionID={reportAction?.reportActionID}
                        reportAction={reportAction}
                    />
                );
            }

            return (
                <QuickEmojiReactions
                    key="BaseQuickEmojiReactions"
                    closeContextMenu={closeContextMenu}
                    onEmojiSelected={toggleEmojiAndCloseMenu}
                    reportActionID={reportAction?.reportActionID}
                    reportAction={reportAction}
                    setIsEmojiPickerActive={setIsEmojiPickerActive}
                />
            );
        },
    },
    {
        isAnonymousAction: false,
        textTranslateKey: 'reportActionContextMenu.replyInThread',
        icon: Expensicons.ChatBubbleReply,
        shouldShow: ({type, reportAction, reportID}) => {
            if (type !== CONST.CONTEXT_MENU_TYPES.REPORT_ACTION) {
                return false;
            }
            return !ReportUtils.shouldDisableThread(reportAction, reportID);
        },
        onPress: (closePopover, {reportAction, reportID}) => {
            const originalReportID = ReportUtils.getOriginalReportID(reportID, reportAction);
            if (closePopover) {
                hideContextMenu(false, () => {
                    InteractionManager.runAfterInteractions(() => {
                        // Normally the focus callback of the main composer doesn't focus when willBlurTextInputOnTapOutside
                        // is false, so we need to pass true here to override this condition.
                        ReportActionComposeFocusManager.focus(true);
                    });
                    Report.navigateToAndOpenChildReport(reportAction?.childReportID ?? '-1', reportAction, originalReportID);
                });
                return;
            }
            Report.navigateToAndOpenChildReport(reportAction?.childReportID ?? '-1', reportAction, originalReportID);
        },
        getDescription: () => {},
    },
    {
        isAnonymousAction: false,
        textTranslateKey: 'reportActionContextMenu.markAsUnread',
        icon: Expensicons.ChatBubbleUnread,
        successIcon: Expensicons.Checkmark,
        shouldShow: ({type, isUnreadChat}) => type === CONST.CONTEXT_MENU_TYPES.REPORT_ACTION || (type === CONST.CONTEXT_MENU_TYPES.REPORT && !isUnreadChat),
        onPress: (closePopover, {reportAction, reportID}) => {
            const originalReportID = ReportUtils.getOriginalReportID(reportID, reportAction) ?? '-1';
            Report.markCommentAsUnread(originalReportID, reportAction?.created);
            if (closePopover) {
                hideContextMenu(true, ReportActionComposeFocusManager.focus);
            }
        },
        getDescription: () => {},
    },
    {
        isAnonymousAction: false,
        textTranslateKey: 'reportActionContextMenu.markAsRead',
        icon: Expensicons.Mail,
        successIcon: Expensicons.Checkmark,
        shouldShow: ({type, isUnreadChat}) => type === CONST.CONTEXT_MENU_TYPES.REPORT && isUnreadChat,
        onPress: (closePopover, {reportID}) => {
            Report.readNewestAction(reportID, true);
            if (closePopover) {
                hideContextMenu(true, ReportActionComposeFocusManager.focus);
            }
        },
        getDescription: () => {},
    },
    {
        isAnonymousAction: false,
        textTranslateKey: 'reportActionContextMenu.editAction',
        icon: Expensicons.Pencil,
        shouldShow: ({type, reportAction, isArchivedRoom, isChronosReport}) =>
            type === CONST.CONTEXT_MENU_TYPES.REPORT_ACTION && ReportUtils.canEditReportAction(reportAction) && !isArchivedRoom && !isChronosReport,
        onPress: (closePopover, {reportID, reportAction, draftMessage}) => {
            if (ReportActionsUtils.isMoneyRequestAction(reportAction)) {
                hideContextMenu(false);
                const childReportID = reportAction?.childReportID ?? '-1';
                Report.openReport(childReportID);
                Navigation.navigate(ROUTES.REPORT_WITH_ID.getRoute(childReportID));
                return;
            }
            const editAction = () => {
                if (!draftMessage) {
                    Report.saveReportActionDraft(reportID, reportAction, Parser.htmlToMarkdown(getActionHtml(reportAction)));
                } else {
                    Report.deleteReportActionDraft(reportID, reportAction);
                }
            };

            if (closePopover) {
                // Hide popover, then call editAction
                hideContextMenu(false, editAction);
                return;
            }

            // No popover to hide, call editAction immediately
            editAction();
        },
        getDescription: () => {},
    },
    {
        isAnonymousAction: false,
        textTranslateKey: 'iou.unhold',
        icon: Expensicons.Stopwatch,
        shouldShow: ({type, moneyRequestAction, areHoldRequirementsMet}) =>
            type === CONST.CONTEXT_MENU_TYPES.REPORT_ACTION && areHoldRequirementsMet && ReportUtils.canHoldUnholdReportAction(moneyRequestAction).canUnholdRequest,
        onPress: (closePopover, {moneyRequestAction}) => {
            if (closePopover) {
                hideContextMenu(false, () => ReportUtils.changeMoneyRequestHoldStatus(moneyRequestAction));
                return;
            }

            // No popover to hide, call changeMoneyRequestHoldStatus immediately
            ReportUtils.changeMoneyRequestHoldStatus(moneyRequestAction);
        },
        getDescription: () => {},
    },
    {
        isAnonymousAction: false,
        textTranslateKey: 'iou.hold',
        icon: Expensicons.Stopwatch,
        shouldShow: ({type, moneyRequestAction, areHoldRequirementsMet}) =>
            type === CONST.CONTEXT_MENU_TYPES.REPORT_ACTION && areHoldRequirementsMet && ReportUtils.canHoldUnholdReportAction(moneyRequestAction).canHoldRequest,
        onPress: (closePopover, {moneyRequestAction}) => {
            if (closePopover) {
                hideContextMenu(false, () => ReportUtils.changeMoneyRequestHoldStatus(moneyRequestAction));
                return;
            }

            // No popover to hide, call changeMoneyRequestHoldStatus immediately
            ReportUtils.changeMoneyRequestHoldStatus(moneyRequestAction);
        },
        getDescription: () => {},
    },
    {
        isAnonymousAction: false,
        textTranslateKey: 'reportActionContextMenu.joinThread',
        icon: Expensicons.Bell,
        shouldShow: ({reportAction, isArchivedRoom, reportID}) => {
            const childReportNotificationPreference = ReportUtils.getChildReportNotificationPreference(reportAction);
            const isDeletedAction = ReportActionsUtils.isDeletedAction(reportAction);
            const shouldDisplayThreadReplies = ReportUtils.shouldDisplayThreadReplies(reportAction, reportID);
            const subscribed = childReportNotificationPreference !== 'hidden';
            const isThreadFirstChat = ReportUtils.isThreadFirstChat(reportAction, reportID);
            const isWhisperAction = ReportActionsUtils.isWhisperAction(reportAction) || ReportActionsUtils.isActionableTrackExpense(reportAction);
            const isExpenseReportAction = ReportActionsUtils.isMoneyRequestAction(reportAction) || ReportActionsUtils.isReportPreviewAction(reportAction);
            return !subscribed && !isWhisperAction && !isExpenseReportAction && !isThreadFirstChat && (shouldDisplayThreadReplies || (!isDeletedAction && !isArchivedRoom));
        },
        onPress: (closePopover, {reportAction, reportID}) => {
            const childReportNotificationPreference = ReportUtils.getChildReportNotificationPreference(reportAction);
            const originalReportID = ReportUtils.getOriginalReportID(reportID, reportAction);
            if (closePopover) {
                hideContextMenu(false, () => {
                    ReportActionComposeFocusManager.focus();
                    Report.toggleSubscribeToChildReport(reportAction?.childReportID ?? '-1', reportAction, originalReportID, childReportNotificationPreference);
                });
                return;
            }

            ReportActionComposeFocusManager.focus();
            Report.toggleSubscribeToChildReport(reportAction?.childReportID ?? '-1', reportAction, originalReportID, childReportNotificationPreference);
        },
        getDescription: () => {},
    },
    {
        isAnonymousAction: true,
        textTranslateKey: 'reportActionContextMenu.copyURLToClipboard',
        icon: Expensicons.Copy,
        successTextTranslateKey: 'reportActionContextMenu.copied',
        successIcon: Expensicons.Checkmark,
        shouldShow: ({type}) => type === CONST.CONTEXT_MENU_TYPES.LINK,
        onPress: (closePopover, {selection}) => {
            Clipboard.setString(selection);
            hideContextMenu(true, ReportActionComposeFocusManager.focus);
        },
        getDescription: (selection) => selection,
    },
    {
        isAnonymousAction: true,
        textTranslateKey: 'reportActionContextMenu.copyEmailToClipboard',
        icon: Expensicons.Copy,
        successTextTranslateKey: 'reportActionContextMenu.copied',
        successIcon: Expensicons.Checkmark,
        shouldShow: ({type}) => type === CONST.CONTEXT_MENU_TYPES.EMAIL,
        onPress: (closePopover, {selection}) => {
            Clipboard.setString(EmailUtils.trimMailTo(selection));
            hideContextMenu(true, ReportActionComposeFocusManager.focus);
        },
        getDescription: (selection) => EmailUtils.prefixMailSeparatorsWithBreakOpportunities(EmailUtils.trimMailTo(selection ?? '')),
    },
    {
        isAnonymousAction: true,
        textTranslateKey: 'reportActionContextMenu.copyToClipboard',
        icon: Expensicons.Copy,
        successTextTranslateKey: 'reportActionContextMenu.copied',
        successIcon: Expensicons.Checkmark,
        shouldShow: ({type, reportAction}) =>
            type === CONST.CONTEXT_MENU_TYPES.REPORT_ACTION &&
            !ReportActionsUtils.isReportActionAttachment(reportAction) &&
            !ReportActionsUtils.isMessageDeleted(reportAction) &&
            !ReportActionsUtils.isTripPreview(reportAction),

        // If return value is true, we switch the `text` and `icon` on
        // `ContextMenuItem` with `successText` and `successIcon` which will fall back to
        // the `text` and `icon`
        onPress: (closePopover, {reportAction, transaction, selection, reportID, hasCard}) => {
            const isReportPreviewAction = ReportActionsUtils.isReportPreviewAction(reportAction);
            const messageHtml = getActionHtml(reportAction);
            const messageText = ReportActionsUtils.getReportActionMessageText(reportAction);

            const isAttachment = ReportActionsUtils.isReportActionAttachment(reportAction);
            if (!isAttachment) {
                const content = selection || messageHtml;
                if (isReportPreviewAction) {
                    const iouReportID = ReportActionsUtils.getIOUReportIDFromReportActionPreview(reportAction);
                    const displayMessage = ReportUtils.getReportPreviewMessage(iouReportID, reportAction);
                    Clipboard.setString(displayMessage);
                } else if (ReportActionsUtils.isTaskAction(reportAction)) {
                    const {text, html} = TaskUtils.getTaskReportActionMessage(reportAction);
                    const displayMessage = html ?? text;
                    setClipboardMessage(displayMessage);
                } else if (ReportActionsUtils.isModifiedExpenseAction(reportAction)) {
                    const modifyExpenseMessage = ModifiedExpenseMessage.getForReportAction({reportID, reportAction});
                    Clipboard.setString(modifyExpenseMessage);
                } else if (ReportActionsUtils.isReimbursementDeQueuedAction(reportAction)) {
                    const {expenseReportID} = ReportActionsUtils.getOriginalMessage(reportAction) ?? {};
                    const displayMessage = ReportUtils.getReimbursementDeQueuedActionMessage(reportAction, expenseReportID);
                    Clipboard.setString(displayMessage);
                } else if (ReportActionsUtils.isMoneyRequestAction(reportAction)) {
                    const displayMessage = ReportUtils.getIOUReportActionDisplayMessage(reportAction, transaction);
                    if (displayMessage === Parser.htmlToText(displayMessage)) {
                        Clipboard.setString(displayMessage);
                    } else {
                        setClipboardMessage(displayMessage);
                    }
                } else if (ReportActionsUtils.isCreatedTaskReportAction(reportAction)) {
                    const taskPreviewMessage = TaskUtils.getTaskCreatedMessage(reportAction);
                    Clipboard.setString(taskPreviewMessage);
                } else if (ReportActionsUtils.isMemberChangeAction(reportAction)) {
                    const logMessage = ReportActionsUtils.getMemberChangeMessageFragment(reportAction).html ?? '';
                    setClipboardMessage(logMessage);
                } else if (reportAction?.actionName === CONST.REPORT.ACTIONS.TYPE.POLICY_CHANGE_LOG.UPDATE_NAME) {
                    Clipboard.setString(ReportUtils.getWorkspaceNameUpdatedMessage(reportAction));
                } else if (ReportActionsUtils.isReimbursementQueuedAction(reportAction)) {
                    Clipboard.setString(ReportUtils.getReimbursementQueuedActionMessage(reportAction, reportID, false));
                } else if (ReportActionsUtils.isActionableMentionWhisper(reportAction)) {
                    const mentionWhisperMessage = ReportActionsUtils.getActionableMentionWhisperMessage(reportAction);
                    setClipboardMessage(mentionWhisperMessage);
                } else if (ReportActionsUtils.isActionableTrackExpense(reportAction)) {
                    setClipboardMessage(CONST.ACTIONABLE_TRACK_EXPENSE_WHISPER_MESSAGE);
                } else if (ReportActionsUtils.isRenamedAction(reportAction)) {
                    setClipboardMessage(ReportActionsUtils.getRenamedAction(reportAction));
                } else if (
                    ReportActionsUtils.isActionOfType(reportAction, CONST.REPORT.ACTIONS.TYPE.SUBMITTED) ||
                    ReportActionsUtils.isActionOfType(reportAction, CONST.REPORT.ACTIONS.TYPE.SUBMITTED_AND_CLOSED)
                ) {
                    const {harvesting} = ReportActionsUtils.getOriginalMessage(reportAction) ?? {};
                    if (harvesting) {
                        setClipboardMessage(ReportUtils.getReportAutomaticallySubmittedMessage(reportAction));
                    } else {
                        Clipboard.setString(ReportUtils.getIOUSubmittedMessage(reportAction));
                    }
                } else if (ReportActionsUtils.isActionOfType(reportAction, CONST.REPORT.ACTIONS.TYPE.APPROVED)) {
                    const {automaticAction} = ReportActionsUtils.getOriginalMessage(reportAction) ?? {};
                    if (automaticAction) {
                        setClipboardMessage(ReportUtils.getReportAutomaticallyApprovedMessage(reportAction));
                    } else {
                        Clipboard.setString(ReportUtils.getIOUApprovedMessage(reportAction));
                    }
                } else if (ReportActionsUtils.isUnapprovedAction(reportAction)) {
                    Clipboard.setString(ReportUtils.getIOUUnapprovedMessage(reportAction));
                } else if (ReportActionsUtils.isActionOfType(reportAction, CONST.REPORT.ACTIONS.TYPE.FORWARDED)) {
                    const {automaticAction} = ReportActionsUtils.getOriginalMessage(reportAction) ?? {};
                    if (automaticAction) {
                        setClipboardMessage(ReportUtils.getReportAutomaticallyForwardedMessage(reportAction, reportID));
                    } else {
                        Clipboard.setString(ReportUtils.getIOUForwardedMessage(reportAction, reportID));
                    }
                } else if (reportAction?.actionName === CONST.REPORT.ACTIONS.TYPE.REJECTED) {
                    const displayMessage = ReportUtils.getRejectedReportMessage();
                    Clipboard.setString(displayMessage);
                } else if (reportAction?.actionName === CONST.REPORT.ACTIONS.TYPE.HOLD) {
                    Clipboard.setString(Localize.translateLocal('iou.heldExpense'));
                } else if (reportAction?.actionName === CONST.REPORT.ACTIONS.TYPE.UNHOLD) {
                    Clipboard.setString(Localize.translateLocal('iou.unheldExpense'));
                } else if (ReportActionsUtils.isOldDotReportAction(reportAction)) {
                    const oldDotActionMessage = ReportActionsUtils.getMessageOfOldDotReportAction(reportAction);
                    Clipboard.setString(oldDotActionMessage);
                } else if (reportAction?.actionName === CONST.REPORT.ACTIONS.TYPE.DISMISSED_VIOLATION) {
                    const originalMessage = ReportActionsUtils.getOriginalMessage(reportAction) as ReportAction<typeof CONST.REPORT.ACTIONS.TYPE.DISMISSED_VIOLATION>['originalMessage'];
                    const reason = originalMessage?.reason;
                    const violationName = originalMessage?.violationName;
                    Clipboard.setString(Localize.translateLocal(`violationDismissal.${violationName}.${reason}` as TranslationPaths));
                } else if (reportAction?.actionName === CONST.REPORT.ACTIONS.TYPE.EXPORTED_TO_INTEGRATION) {
                    setClipboardMessage(ReportActionsUtils.getExportIntegrationMessageHTML(reportAction));
                } else if (reportAction?.actionName === CONST.REPORT.ACTIONS.TYPE.ROOM_CHANGE_LOG.UPDATE_ROOM_DESCRIPTION) {
                    setClipboardMessage(ReportActionsUtils.getUpdateRoomDescriptionMessage(reportAction));
                } else if (reportAction?.actionName === CONST.REPORT.ACTIONS.TYPE.POLICY_CHANGE_LOG.ADD_EMPLOYEE) {
                    setClipboardMessage(ReportActionsUtils.getPolicyChangeLogAddEmployeeMessage(reportAction));
                } else if (reportAction?.actionName === CONST.REPORT.ACTIONS.TYPE.POLICY_CHANGE_LOG.UPDATE_EMPLOYEE) {
                    setClipboardMessage(ReportActionsUtils.getPolicyChangeLogChangeRoleMessage(reportAction));
                } else if (reportAction?.actionName === CONST.REPORT.ACTIONS.TYPE.POLICY_CHANGE_LOG.DELETE_EMPLOYEE) {
                    setClipboardMessage(ReportActionsUtils.getPolicyChangeLogDeleteMemberMessage(reportAction));
                } else if (ReportActionsUtils.isActionOfType(reportAction, CONST.REPORT.ACTIONS.TYPE.INTEGRATION_SYNC_FAILED)) {
                    const {label, errorMessage} = ReportActionsUtils.getOriginalMessage(reportAction) ?? {label: '', errorMessage: ''};
                    setClipboardMessage(Localize.translateLocal('report.actions.type.integrationSyncFailed', {label, errorMessage}));
                } else if (ReportActionsUtils.isCardIssuedAction(reportAction)) {
                    const report = ReportUtils.getReport(reportID);
<<<<<<< HEAD
                    setClipboardMessage(ReportActionsUtils.getCardIssuedMessage({reportAction, shouldRenderHTML: true, policyID: report?.policyID}));
=======
                    setClipboardMessage(ReportActionsUtils.getCardIssuedMessage(reportAction, true, report?.policyID, hasCard));
>>>>>>> 8e13bcc2
                } else if (ReportActionsUtils.isActionOfType(reportAction, CONST.REPORT.ACTIONS.TYPE.POLICY_CHANGE_LOG.DELETE_INTEGRATION)) {
                    setClipboardMessage(ReportActionsUtils.getRemovedConnectionMessage(reportAction));
                } else if (content) {
                    setClipboardMessage(
                        content.replace(/(<mention-user>)(.*?)(<\/mention-user>)/gi, (match, openTag: string, innerContent: string, closeTag: string): string => {
                            const modifiedContent = Str.removeSMSDomain(innerContent) || '';
                            return openTag + modifiedContent + closeTag || '';
                        }),
                    );
                } else if (messageText) {
                    Clipboard.setString(messageText);
                }
            }

            if (closePopover) {
                hideContextMenu(true, ReportActionComposeFocusManager.focus);
            }
        },
        getDescription: () => {},
    },
    {
        isAnonymousAction: true,
        textTranslateKey: 'reportActionContextMenu.copyLink',
        icon: Expensicons.LinkCopy,
        successIcon: Expensicons.Checkmark,
        successTextTranslateKey: 'reportActionContextMenu.copied',
        shouldShow: ({type, reportAction, menuTarget}) => {
            const isAttachment = ReportActionsUtils.isReportActionAttachment(reportAction);

            // Only hide the copylink menu item when context menu is opened over img element.
            const isAttachmentTarget = menuTarget?.current && 'tagName' in menuTarget.current && menuTarget?.current.tagName === 'IMG' && isAttachment;
            return type === CONST.CONTEXT_MENU_TYPES.REPORT_ACTION && !isAttachmentTarget && !ReportActionsUtils.isMessageDeleted(reportAction);
        },
        onPress: (closePopover, {reportAction, reportID}) => {
            const originalReportID = ReportUtils.getOriginalReportID(reportID, reportAction);
            Environment.getEnvironmentURL().then((environmentURL) => {
                const reportActionID = reportAction?.reportActionID;
                Clipboard.setString(`${environmentURL}/r/${originalReportID}/${reportActionID}`);
            });
            hideContextMenu(true, ReportActionComposeFocusManager.focus);
        },
        getDescription: () => {},
    },
    {
        isAnonymousAction: false,
        textTranslateKey: 'common.pin',
        icon: Expensicons.Pin,
        shouldShow: ({type, isPinnedChat}) => type === CONST.CONTEXT_MENU_TYPES.REPORT && !isPinnedChat,
        onPress: (closePopover, {reportID}) => {
            Report.togglePinnedState(reportID, false);
            if (closePopover) {
                hideContextMenu(false, ReportActionComposeFocusManager.focus);
            }
        },
        getDescription: () => {},
    },
    {
        isAnonymousAction: false,
        textTranslateKey: 'common.unPin',
        icon: Expensicons.Pin,
        shouldShow: ({type, isPinnedChat}) => type === CONST.CONTEXT_MENU_TYPES.REPORT && isPinnedChat,
        onPress: (closePopover, {reportID}) => {
            Report.togglePinnedState(reportID, true);
            if (closePopover) {
                hideContextMenu(false, ReportActionComposeFocusManager.focus);
            }
        },
        getDescription: () => {},
    },
    {
        isAnonymousAction: false,
        textTranslateKey: 'reportActionContextMenu.flagAsOffensive',
        icon: Expensicons.Flag,
        shouldShow: ({type, reportAction, isArchivedRoom, isChronosReport, reportID}) =>
            type === CONST.CONTEXT_MENU_TYPES.REPORT_ACTION &&
            ReportUtils.canFlagReportAction(reportAction, reportID) &&
            !isArchivedRoom &&
            !isChronosReport &&
            reportAction?.actorAccountID !== CONST.ACCOUNT_ID.CONCIERGE,
        onPress: (closePopover, {reportID, reportAction}) => {
            const activeRoute = Navigation.getActiveRoute();
            if (closePopover) {
                hideContextMenu(false, () => Navigation.navigate(ROUTES.FLAG_COMMENT.getRoute(reportID, reportAction?.reportActionID, activeRoute)));
                return;
            }

            Navigation.navigate(ROUTES.FLAG_COMMENT.getRoute(reportID, reportAction?.reportActionID, activeRoute));
        },
        getDescription: () => {},
    },
    {
        isAnonymousAction: true,
        textTranslateKey: 'common.download',
        icon: Expensicons.Download,
        successTextTranslateKey: 'common.download',
        successIcon: Expensicons.Download,
        shouldShow: ({reportAction, isOffline}) => {
            const isAttachment = ReportActionsUtils.isReportActionAttachment(reportAction);
            const html = getActionHtml(reportAction);
            const isUploading = html.includes(CONST.ATTACHMENT_OPTIMISTIC_SOURCE_ATTRIBUTE);
            return isAttachment && !isUploading && !!reportAction?.reportActionID && !ReportActionsUtils.isMessageDeleted(reportAction) && !isOffline;
        },
        onPress: (closePopover, {reportAction}) => {
            const html = getActionHtml(reportAction);
            const {originalFileName, sourceURL} = getAttachmentDetails(html);
            const sourceURLWithAuth = addEncryptedAuthTokenToURL(sourceURL ?? '');
            const sourceID = (sourceURL?.match(CONST.REGEX.ATTACHMENT_ID) ?? [])[1];
            Download.setDownload(sourceID, true);
            const anchorRegex = CONST.REGEX_LINK_IN_ANCHOR;
            const isAnchorTag = anchorRegex.test(html);
            fileDownload(sourceURLWithAuth, originalFileName ?? '', '', isAnchorTag && Browser.isMobileSafari()).then(() => Download.setDownload(sourceID, false));
            if (closePopover) {
                hideContextMenu(true, ReportActionComposeFocusManager.focus);
            }
        },
        getDescription: () => {},
        shouldDisable: (download) => download?.isDownloading ?? false,
    },
    {
        isAnonymousAction: true,
        textTranslateKey: 'reportActionContextMenu.copyOnyxData',
        icon: Expensicons.Copy,
        successTextTranslateKey: 'reportActionContextMenu.copied',
        successIcon: Expensicons.Checkmark,
        shouldShow: ({type, isProduction}) => type === CONST.CONTEXT_MENU_TYPES.REPORT && !isProduction,
        onPress: (closePopover, {reportID}) => {
            const report = ReportConnection.getAllReports()?.[`${ONYXKEYS.COLLECTION.REPORT}${reportID}`];
            Clipboard.setString(JSON.stringify(report, null, 4));
            hideContextMenu(true, ReportActionComposeFocusManager.focus);
        },
        getDescription: () => {},
    },
    {
        isAnonymousAction: true,
        textTranslateKey: 'debug.debug',
        icon: Expensicons.Bug,
        shouldShow: ({type, user}) => type === CONST.CONTEXT_MENU_TYPES.REPORT && !!user?.isDebugModeEnabled,
        onPress: (closePopover, {reportID}) => {
            Navigation.navigate(ROUTES.DEBUG_REPORT.getRoute(reportID));
            hideContextMenu(false, ReportActionComposeFocusManager.focus);
        },
        getDescription: () => {},
    },
    {
        isAnonymousAction: false,
        textTranslateKey: 'reportActionContextMenu.deleteAction',
        icon: Expensicons.Trashcan,
        shouldShow: ({type, reportAction, isArchivedRoom, isChronosReport, reportID}) =>
            // Until deleting parent threads is supported in FE, we will prevent the user from deleting a thread parent
            type === CONST.CONTEXT_MENU_TYPES.REPORT_ACTION &&
            ReportUtils.canDeleteReportAction(reportAction, reportID) &&
            !isArchivedRoom &&
            !isChronosReport &&
            !ReportActionsUtils.isMessageDeleted(reportAction),
        onPress: (closePopover, {reportID, reportAction}) => {
            if (closePopover) {
                // Hide popover, then call showDeleteConfirmModal
                hideContextMenu(false, () => showDeleteModal(reportID, reportAction));
                return;
            }

            // No popover to hide, call showDeleteConfirmModal immediately
            showDeleteModal(reportID, reportAction);
        },
        getDescription: () => {},
    },
    {
        isAnonymousAction: true,
        textTranslateKey: 'reportActionContextMenu.menu',
        icon: Expensicons.ThreeDots,
        shouldShow: ({isMini}) => isMini,
        onPress: (closePopover, {openOverflowMenu, event, openContextMenu, anchorRef}) => {
            openOverflowMenu(event as GestureResponderEvent | MouseEvent, anchorRef ?? {current: null});
            openContextMenu();
        },
        getDescription: () => {},
        shouldPreventDefaultFocusOnPress: false,
    },
];

const restrictedReadOnlyActions: TranslationPaths[] = [
    'reportActionContextMenu.replyInThread',
    'reportActionContextMenu.editAction',
    'reportActionContextMenu.joinThread',
    'reportActionContextMenu.deleteAction',
];

const RestrictedReadOnlyContextMenuActions: ContextMenuAction[] = ContextMenuActions.filter(
    (action) => 'textTranslateKey' in action && restrictedReadOnlyActions.includes(action.textTranslateKey),
);

export {RestrictedReadOnlyContextMenuActions};
export default ContextMenuActions;
export type {ContextMenuActionPayload, ContextMenuAction};<|MERGE_RESOLUTION|>--- conflicted
+++ resolved
@@ -471,11 +471,7 @@
                     setClipboardMessage(Localize.translateLocal('report.actions.type.integrationSyncFailed', {label, errorMessage}));
                 } else if (ReportActionsUtils.isCardIssuedAction(reportAction)) {
                     const report = ReportUtils.getReport(reportID);
-<<<<<<< HEAD
-                    setClipboardMessage(ReportActionsUtils.getCardIssuedMessage({reportAction, shouldRenderHTML: true, policyID: report?.policyID}));
-=======
-                    setClipboardMessage(ReportActionsUtils.getCardIssuedMessage(reportAction, true, report?.policyID, hasCard));
->>>>>>> 8e13bcc2
+                    setClipboardMessage(ReportActionsUtils.getCardIssuedMessage({reportAction, shouldRenderHTML: true, policyID: report?.policyID, shouldDisplayLinkToCard: hasCard}));
                 } else if (ReportActionsUtils.isActionOfType(reportAction, CONST.REPORT.ACTIONS.TYPE.POLICY_CHANGE_LOG.DELETE_INTEGRATION)) {
                     setClipboardMessage(ReportActionsUtils.getRemovedConnectionMessage(reportAction));
                 } else if (content) {
