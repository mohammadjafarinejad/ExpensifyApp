import {Str} from 'expensify-common';
import type {RefObject} from 'react';
import React from 'react';
// eslint-disable-next-line no-restricted-imports
import type {GestureResponderEvent, Text, View} from 'react-native';
import type {OnyxEntry} from 'react-native-onyx';
import type {Emoji} from '@assets/emojis/types';
import * as Expensicons from '@components/Icon/Expensicons';
import MiniQuickEmojiReactions from '@components/Reactions/MiniQuickEmojiReactions';
import QuickEmojiReactions from '@components/Reactions/QuickEmojiReactions';
import addEncryptedAuthTokenToURL from '@libs/addEncryptedAuthTokenToURL';
import {isMobileSafari} from '@libs/Browser';
import Clipboard from '@libs/Clipboard';
import EmailUtils from '@libs/EmailUtils';
import {getEnvironmentURL} from '@libs/Environment/Environment';
import fileDownload from '@libs/fileDownload';
import getAttachmentDetails from '@libs/fileDownload/getAttachmentDetails';
import {translateLocal} from '@libs/Localize';
import ModifiedExpenseMessage from '@libs/ModifiedExpenseMessage';
import Navigation from '@libs/Navigation/Navigation';
import Parser from '@libs/Parser';
import {getCleanedTagName} from '@libs/PolicyUtils';
import ReportActionComposeFocusManager from '@libs/ReportActionComposeFocusManager';
import {
    getActionableMentionWhisperMessage,
    getAddedApprovalRuleMessage,
    getAddedConnectionMessage,
    getCardIssuedMessage,
    getDeletedApprovalRuleMessage,
    getExportIntegrationMessageHTML,
    getIntegrationSyncFailedMessage,
    getIOUReportIDFromReportActionPreview,
    getJoinRequestMessage,
    getMemberChangeMessageFragment,
    getMessageOfOldDotReportAction,
    getOriginalMessage,
    getPolicyChangeLogAddEmployeeMessage,
    getPolicyChangeLogDefaultBillableMessage,
    getPolicyChangeLogDefaultTitleEnforcedMessage,
    getPolicyChangeLogDeleteMemberMessage,
    getPolicyChangeLogMaxExpenseAmountMessage,
    getPolicyChangeLogMaxExpenseAmountNoReceiptMessage,
    getPolicyChangeLogUpdateEmployee,
    getRemovedConnectionMessage,
    getRenamedAction,
    getReopenedMessage,
    getReportActionMessageText,
    getTagListNameUpdatedMessage,
    getTravelUpdateMessage,
    getUpdatedApprovalRuleMessage,
    getUpdatedAuditRateMessage,
    getUpdatedManualApprovalThresholdMessage,
    getUpdateRoomDescriptionMessage,
    getWorkspaceCategoryUpdateMessage,
    getWorkspaceCurrencyUpdateMessage,
    getWorkspaceCustomUnitRateAddedMessage,
    getWorkspaceCustomUnitRateDeletedMessage,
    getWorkspaceCustomUnitRateUpdatedMessage,
    getWorkspaceCustomUnitUpdatedMessage,
    getWorkspaceDescriptionUpdatedMessage,
    getWorkspaceFrequencyUpdateMessage,
    getWorkspaceReportFieldAddMessage,
    getWorkspaceReportFieldDeleteMessage,
    getWorkspaceReportFieldUpdateMessage,
    getWorkspaceTagUpdateMessage,
    getWorkspaceUpdateFieldMessage,
    isActionableJoinRequest,
    isActionableMentionWhisper,
    isActionableTrackExpense,
    isActionOfType,
    isCardIssuedAction,
    isCreatedTaskReportAction,
    isDeletedAction as isDeletedActionReportActionsUtils,
    isMarkAsClosedAction,
    isMemberChangeAction,
    isMessageDeleted,
    isModifiedExpenseAction,
    isMoneyRequestAction,
    isOldDotReportAction,
    isReimbursementDeQueuedOrCanceledAction,
    isReimbursementQueuedAction,
    isRenamedAction,
    isReportActionAttachment,
    isReportPreviewAction as isReportPreviewActionReportActionsUtils,
    isTagModificationAction,
    isTaskAction as isTaskActionReportActionsUtils,
    isTripPreview,
    isUnapprovedAction,
    isWhisperAction as isWhisperActionReportActionsUtils,
} from '@libs/ReportActionsUtils';
import {
    canDeleteReportAction,
    canEditReportAction,
    canFlagReportAction,
    canHoldUnholdReportAction,
    changeMoneyRequestHoldStatus,
    getChildReportNotificationPreference as getChildReportNotificationPreferenceReportUtils,
    getDeletedTransactionMessage,
    getDowngradeWorkspaceMessage,
    getIOUReportActionDisplayMessage,
    getOriginalReportID,
    getPolicyChangeMessage,
    getReimbursementDeQueuedOrCanceledActionMessage,
    getReimbursementQueuedActionMessage,
    getRejectedReportMessage,
    getReportName,
    getReportPreviewMessage,
    getUpgradeWorkspaceMessage,
    getWorkspaceNameUpdatedMessage,
    isExpenseReport,
    shouldDisableThread,
    shouldDisplayThreadReplies as shouldDisplayThreadRepliesReportUtils,
} from '@libs/ReportUtils';
import {getTaskCreatedMessage, getTaskReportActionMessage} from '@libs/TaskUtils';
import {setDownload} from '@userActions/Download';
import {
    deleteReportActionDraft,
    markCommentAsUnread,
    navigateToAndOpenChildReport,
    readNewestAction,
    saveReportActionDraft,
    toggleEmojiReaction,
    togglePinnedState,
    toggleSubscribeToChildReport,
} from '@userActions/Report';
import CONST from '@src/CONST';
import type {TranslationPaths} from '@src/languages/types';
import ROUTES from '@src/ROUTES';
import type {Account, Beta, Card, Download as DownloadOnyx, OnyxInputOrEntry, ReportAction, ReportActionReactions, Report as ReportType, Transaction} from '@src/types/onyx';
import type IconAsset from '@src/types/utils/IconAsset';
import KeyboardUtils from '@src/utils/keyboard';
import type {ContextMenuAnchor} from './ReportActionContextMenu';
import {hideContextMenu, showDeleteModal} from './ReportActionContextMenu';

/** Gets the HTML version of the message in an action */
function getActionHtml(reportAction: OnyxInputOrEntry<ReportAction>): string {
    const message = Array.isArray(reportAction?.message) ? (reportAction?.message?.at(-1) ?? null) : (reportAction?.message ?? null);
    return message?.html ?? '';
}

/** Sets the HTML string to Clipboard */
function setClipboardMessage(content: string | undefined) {
    if (!content) {
        return;
    }
    if (!Clipboard.canSetHtml()) {
        Clipboard.setString(Parser.htmlToMarkdown(content));
    } else {
        // Use markdown format text for the plain text(clipboard type "text/plain") to ensure consistency across all platforms.
        // More info: https://github.com/Expensify/App/issues/53718
        const markdownText = Parser.htmlToMarkdown(content);
        Clipboard.setHtml(content, markdownText);
    }
}

type ShouldShow = (args: {
    type: string;
    reportAction: OnyxEntry<ReportAction>;
    isArchivedRoom: boolean;
    betas: OnyxEntry<Beta[]>;
    menuTarget: RefObject<ContextMenuAnchor> | undefined;
    isChronosReport: boolean;
    reportID?: string;
    isPinnedChat: boolean;
    isUnreadChat: boolean;
    isThreadReportParentAction: boolean;
    isOffline: boolean;
    isMini: boolean;
    isProduction: boolean;
    moneyRequestAction: ReportAction | undefined;
    areHoldRequirementsMet: boolean;
    account: OnyxEntry<Account>;
    iouTransaction: OnyxEntry<Transaction>;
}) => boolean;

type ContextMenuActionPayload = {
    reportAction: ReportAction;
    transaction?: OnyxEntry<Transaction>;
    reportID: string | undefined;
    report: OnyxEntry<ReportType>;
    draftMessage: string;
    selection: string;
    close: () => void;
    transitionActionSheetState: (params: {type: string; payload?: Record<string, unknown>}) => void;
    openContextMenu: () => void;
    interceptAnonymousUser: (callback: () => void, isAnonymousAction?: boolean) => void;
    anchor?: RefObject<HTMLDivElement | View | Text | null>;
    checkIfContextMenuActive?: () => void;
    openOverflowMenu: (event: GestureResponderEvent | MouseEvent, anchorRef: RefObject<View | null>) => void;
    event?: GestureResponderEvent | MouseEvent | KeyboardEvent;
    setIsEmojiPickerActive?: (state: boolean) => void;
    anchorRef?: RefObject<View | null>;
    moneyRequestAction: ReportAction | undefined;
    card?: Card;
};

type OnPress = (closePopover: boolean, payload: ContextMenuActionPayload, selection?: string, reportID?: string, draftMessage?: string) => void;

type RenderContent = (closePopover: boolean, payload: ContextMenuActionPayload) => React.ReactElement;

type GetDescription = (selection?: string) => string | void;

type ContextMenuActionWithContent = {
    renderContent: RenderContent;
};

type ContextMenuActionWithIcon = {
    textTranslateKey: TranslationPaths;
    icon: IconAsset;
    successTextTranslateKey?: TranslationPaths;
    successIcon?: IconAsset;
    onPress: OnPress;
    getDescription: GetDescription;
};

type ContextMenuAction = (ContextMenuActionWithContent | ContextMenuActionWithIcon) & {
    isAnonymousAction: boolean;
    shouldShow: ShouldShow;
    shouldPreventDefaultFocusOnPress?: boolean;
    shouldDisable?: (download: OnyxEntry<DownloadOnyx>) => boolean;
};

// A list of all the context actions in this menu.
const ContextMenuActions: ContextMenuAction[] = [
    {
        isAnonymousAction: false,
        shouldShow: ({type, reportAction}) => type === CONST.CONTEXT_MENU_TYPES.REPORT_ACTION && !!reportAction && 'message' in reportAction && !isMessageDeleted(reportAction),
        renderContent: (closePopover, {reportID, reportAction, close: closeManually, openContextMenu, setIsEmojiPickerActive}) => {
            const isMini = !closePopover;

            const closeContextMenu = (onHideCallback?: () => void) => {
                if (isMini) {
                    closeManually();
                    if (onHideCallback) {
                        onHideCallback();
                    }
                } else {
                    hideContextMenu(false, onHideCallback);
                }
            };

            const toggleEmojiAndCloseMenu = (emoji: Emoji, existingReactions: OnyxEntry<ReportActionReactions>) => {
                toggleEmojiReaction(reportID, reportAction, emoji, existingReactions);
                closeContextMenu();
                setIsEmojiPickerActive?.(false);
            };

            if (isMini) {
                return (
                    <MiniQuickEmojiReactions
                        key="MiniQuickEmojiReactions"
                        onEmojiSelected={toggleEmojiAndCloseMenu}
                        onPressOpenPicker={() => {
                            openContextMenu();
                            setIsEmojiPickerActive?.(true);
                        }}
                        onEmojiPickerClosed={() => {
                            closeContextMenu();
                            setIsEmojiPickerActive?.(false);
                        }}
                        reportActionID={reportAction?.reportActionID}
                        reportAction={reportAction}
                    />
                );
            }

            return (
                <QuickEmojiReactions
                    key="BaseQuickEmojiReactions"
                    closeContextMenu={closeContextMenu}
                    onEmojiSelected={toggleEmojiAndCloseMenu}
                    reportActionID={reportAction?.reportActionID}
                    reportAction={reportAction}
                    setIsEmojiPickerActive={setIsEmojiPickerActive}
                />
            );
        },
    },
    {
        isAnonymousAction: false,
        textTranslateKey: 'reportActionContextMenu.replyInThread',
        icon: Expensicons.ChatBubbleReply,
        shouldShow: ({type, reportAction, reportID, isThreadReportParentAction, isArchivedRoom}) => {
            if (type !== CONST.CONTEXT_MENU_TYPES.REPORT_ACTION || !reportID) {
                return false;
            }
            return !shouldDisableThread(reportAction, reportID, isThreadReportParentAction, isArchivedRoom);
        },
        onPress: (closePopover, {reportAction, reportID}) => {
            const originalReportID = getOriginalReportID(reportID, reportAction);
            if (closePopover) {
                hideContextMenu(false, () => {
                    KeyboardUtils.dismiss().then(() => {
                        navigateToAndOpenChildReport(reportAction?.childReportID, reportAction, originalReportID);
                    });
                });
                return;
            }
            navigateToAndOpenChildReport(reportAction?.childReportID, reportAction, originalReportID);
        },
        getDescription: () => {},
    },
    {
        isAnonymousAction: false,
        textTranslateKey: 'reportActionContextMenu.markAsUnread',
        icon: Expensicons.ChatBubbleUnread,
        successIcon: Expensicons.Checkmark,
        shouldShow: ({type, isUnreadChat}) => type === CONST.CONTEXT_MENU_TYPES.REPORT_ACTION || (type === CONST.CONTEXT_MENU_TYPES.REPORT && !isUnreadChat),
        onPress: (closePopover, {reportAction, reportID}) => {
            markCommentAsUnread(reportID, reportAction);
            if (closePopover) {
                hideContextMenu(true, ReportActionComposeFocusManager.focus);
            }
        },
        getDescription: () => {},
    },
    {
        isAnonymousAction: false,
        textTranslateKey: 'reportActionContextMenu.markAsRead',
        icon: Expensicons.Mail,
        successIcon: Expensicons.Checkmark,
        shouldShow: ({type, isUnreadChat}) => type === CONST.CONTEXT_MENU_TYPES.REPORT && isUnreadChat,
        onPress: (closePopover, {reportID}) => {
            readNewestAction(reportID, true);
            if (closePopover) {
                hideContextMenu(true, ReportActionComposeFocusManager.focus);
            }
        },
        getDescription: () => {},
    },
    {
        isAnonymousAction: false,
        textTranslateKey: 'reportActionContextMenu.editAction',
        icon: Expensicons.Pencil,
        shouldShow: ({type, reportAction, isArchivedRoom, isChronosReport, moneyRequestAction}) =>
            type === CONST.CONTEXT_MENU_TYPES.REPORT_ACTION && (canEditReportAction(reportAction) || canEditReportAction(moneyRequestAction)) && !isArchivedRoom && !isChronosReport,
        onPress: (closePopover, {reportID, reportAction, draftMessage, moneyRequestAction}) => {
            if (isMoneyRequestAction(reportAction) || isMoneyRequestAction(moneyRequestAction)) {
<<<<<<< HEAD
                const editExpense = () => {
                    const childReportID = reportAction?.childReportID;
                    openReport(childReportID);
                    Navigation.navigate(ROUTES.REPORT_WITH_ID.getRoute(childReportID));
                };
                if (closePopover) {
                    hideContextMenu(false, editExpense);
                    return;
                }
                editExpense();
=======
                hideContextMenu(false);
                const originalReportID = getOriginalReportID(reportID, reportAction);
                navigateToAndOpenChildReport(reportAction?.childReportID, reportAction, originalReportID);
>>>>>>> a23ee2d6
                return;
            }
            const editAction = () => {
                if (!draftMessage) {
                    saveReportActionDraft(reportID, reportAction, Parser.htmlToMarkdown(getActionHtml(reportAction)));
                } else {
                    deleteReportActionDraft(reportID, reportAction);
                }
            };

            if (closePopover) {
                // Hide popover, then call editAction
                hideContextMenu(false, editAction);
                return;
            }

            // No popover to hide, call editAction immediately
            editAction();
        },
        getDescription: () => {},
    },
    {
        isAnonymousAction: false,
        textTranslateKey: 'iou.unhold',
        icon: Expensicons.Stopwatch,
        shouldShow: ({type, moneyRequestAction, areHoldRequirementsMet}) =>
            type === CONST.CONTEXT_MENU_TYPES.REPORT_ACTION && areHoldRequirementsMet && canHoldUnholdReportAction(moneyRequestAction).canUnholdRequest,
        onPress: (closePopover, {moneyRequestAction}) => {
            if (closePopover) {
                hideContextMenu(false, () => changeMoneyRequestHoldStatus(moneyRequestAction));
                return;
            }

            // No popover to hide, call changeMoneyRequestHoldStatus immediately
            changeMoneyRequestHoldStatus(moneyRequestAction);
        },
        getDescription: () => {},
    },
    {
        isAnonymousAction: false,
        textTranslateKey: 'iou.hold',
        icon: Expensicons.Stopwatch,
        shouldShow: ({type, moneyRequestAction, areHoldRequirementsMet}) =>
            type === CONST.CONTEXT_MENU_TYPES.REPORT_ACTION && areHoldRequirementsMet && canHoldUnholdReportAction(moneyRequestAction).canHoldRequest,
        onPress: (closePopover, {moneyRequestAction}) => {
            if (closePopover) {
                hideContextMenu(false, () => changeMoneyRequestHoldStatus(moneyRequestAction));
                return;
            }

            // No popover to hide, call changeMoneyRequestHoldStatus immediately
            changeMoneyRequestHoldStatus(moneyRequestAction);
        },
        getDescription: () => {},
    },
    {
        isAnonymousAction: false,
        textTranslateKey: 'reportActionContextMenu.joinThread',
        icon: Expensicons.Bell,
        shouldShow: ({reportAction, isArchivedRoom, isThreadReportParentAction}) => {
            const childReportNotificationPreference = getChildReportNotificationPreferenceReportUtils(reportAction);
            const isDeletedAction = isDeletedActionReportActionsUtils(reportAction);
            const shouldDisplayThreadReplies = shouldDisplayThreadRepliesReportUtils(reportAction, isThreadReportParentAction);
            const subscribed = childReportNotificationPreference !== 'hidden';
            const isWhisperAction = isWhisperActionReportActionsUtils(reportAction) || isActionableTrackExpense(reportAction);
            const isExpenseReportAction = isMoneyRequestAction(reportAction) || isReportPreviewActionReportActionsUtils(reportAction);
            const isTaskAction = isCreatedTaskReportAction(reportAction);
            return (
                !subscribed &&
                !isWhisperAction &&
                !isTaskAction &&
                !isExpenseReportAction &&
                !isThreadReportParentAction &&
                (shouldDisplayThreadReplies || (!isDeletedAction && !isArchivedRoom))
            );
        },
        onPress: (closePopover, {reportAction, reportID}) => {
            const childReportNotificationPreference = getChildReportNotificationPreferenceReportUtils(reportAction);
            const originalReportID = getOriginalReportID(reportID, reportAction);
            if (closePopover) {
                hideContextMenu(false, () => {
                    ReportActionComposeFocusManager.focus();
                    toggleSubscribeToChildReport(reportAction?.childReportID, reportAction, originalReportID, childReportNotificationPreference);
                });
                return;
            }

            ReportActionComposeFocusManager.focus();
            toggleSubscribeToChildReport(reportAction?.childReportID, reportAction, originalReportID, childReportNotificationPreference);
        },
        getDescription: () => {},
    },
    {
        isAnonymousAction: true,
        textTranslateKey: 'reportActionContextMenu.copyURLToClipboard',
        icon: Expensicons.Copy,
        successTextTranslateKey: 'reportActionContextMenu.copied',
        successIcon: Expensicons.Checkmark,
        shouldShow: ({type}) => type === CONST.CONTEXT_MENU_TYPES.LINK,
        onPress: (closePopover, {selection}) => {
            Clipboard.setString(selection);
            hideContextMenu(true, ReportActionComposeFocusManager.focus);
        },
        getDescription: (selection) => selection,
    },
    {
        isAnonymousAction: true,
        textTranslateKey: 'reportActionContextMenu.copyToClipboard',
        icon: Expensicons.Copy,
        successTextTranslateKey: 'reportActionContextMenu.copied',
        successIcon: Expensicons.Checkmark,
        shouldShow: ({type}) => type === CONST.CONTEXT_MENU_TYPES.TEXT,
        onPress: (closePopover, {selection}) => {
            Clipboard.setString(selection);
            hideContextMenu(true, ReportActionComposeFocusManager.focus);
        },
        getDescription: () => undefined,
    },
    {
        isAnonymousAction: true,
        textTranslateKey: 'reportActionContextMenu.copyEmailToClipboard',
        icon: Expensicons.Copy,
        successTextTranslateKey: 'reportActionContextMenu.copied',
        successIcon: Expensicons.Checkmark,
        shouldShow: ({type}) => type === CONST.CONTEXT_MENU_TYPES.EMAIL,
        onPress: (closePopover, {selection}) => {
            Clipboard.setString(EmailUtils.trimMailTo(selection));
            hideContextMenu(true, ReportActionComposeFocusManager.focus);
        },
        getDescription: (selection) => EmailUtils.prefixMailSeparatorsWithBreakOpportunities(EmailUtils.trimMailTo(selection ?? '')),
    },
    {
        isAnonymousAction: true,
        textTranslateKey: 'reportActionContextMenu.copyToClipboard',
        icon: Expensicons.Copy,
        successTextTranslateKey: 'reportActionContextMenu.copied',
        successIcon: Expensicons.Checkmark,
        shouldShow: ({type, reportAction}) =>
            type === CONST.CONTEXT_MENU_TYPES.REPORT_ACTION && !isReportActionAttachment(reportAction) && !isMessageDeleted(reportAction) && !isTripPreview(reportAction),

        // If return value is true, we switch the `text` and `icon` on
        // `ContextMenuItem` with `successText` and `successIcon` which will fall back to
        // the `text` and `icon`
        onPress: (closePopover, {reportAction, transaction, selection, report, reportID, card}) => {
            const isReportPreviewAction = isReportPreviewActionReportActionsUtils(reportAction);
            const messageHtml = getActionHtml(reportAction);
            const messageText = getReportActionMessageText(reportAction);

            const isAttachment = isReportActionAttachment(reportAction);
            if (!isAttachment) {
                const content = selection || messageHtml;
                if (isReportPreviewAction) {
                    const iouReportID = getIOUReportIDFromReportActionPreview(reportAction);
                    const displayMessage = getReportPreviewMessage(iouReportID, reportAction);
                    Clipboard.setString(displayMessage);
                } else if (isTaskActionReportActionsUtils(reportAction)) {
                    const {text, html} = getTaskReportActionMessage(reportAction);
                    const displayMessage = html ?? text;
                    setClipboardMessage(displayMessage);
                } else if (isModifiedExpenseAction(reportAction)) {
                    const modifyExpenseMessage = ModifiedExpenseMessage.getForReportAction({reportOrID: reportID, reportAction});
                    Clipboard.setString(modifyExpenseMessage);
                } else if (isReimbursementDeQueuedOrCanceledAction(reportAction)) {
                    const {expenseReportID} = getOriginalMessage(reportAction) ?? {};
                    const displayMessage = getReimbursementDeQueuedOrCanceledActionMessage(reportAction, expenseReportID);
                    Clipboard.setString(displayMessage);
                } else if (isMoneyRequestAction(reportAction)) {
                    const displayMessage = getIOUReportActionDisplayMessage(reportAction, transaction);
                    if (displayMessage === Parser.htmlToText(displayMessage)) {
                        Clipboard.setString(displayMessage);
                    } else {
                        setClipboardMessage(displayMessage);
                    }
                } else if (isCreatedTaskReportAction(reportAction)) {
                    const taskPreviewMessage = getTaskCreatedMessage(reportAction, true);
                    Clipboard.setString(taskPreviewMessage);
                } else if (isMemberChangeAction(reportAction)) {
                    const logMessage = getMemberChangeMessageFragment(reportAction, getReportName).html ?? '';
                    setClipboardMessage(logMessage);
                } else if (reportAction?.actionName === CONST.REPORT.ACTIONS.TYPE.POLICY_CHANGE_LOG.UPDATE_NAME) {
                    Clipboard.setString(Str.htmlDecode(getWorkspaceNameUpdatedMessage(reportAction)));
                } else if (reportAction?.actionName === CONST.REPORT.ACTIONS.TYPE.POLICY_CHANGE_LOG.UPDATE_DESCRIPTION) {
                    Clipboard.setString(getWorkspaceDescriptionUpdatedMessage(reportAction));
                } else if (reportAction?.actionName === CONST.REPORT.ACTIONS.TYPE.POLICY_CHANGE_LOG.UPDATE_CURRENCY) {
                    Clipboard.setString(getWorkspaceCurrencyUpdateMessage(reportAction));
                } else if (reportAction?.actionName === CONST.REPORT.ACTIONS.TYPE.POLICY_CHANGE_LOG.UPDATE_AUTO_REPORTING_FREQUENCY) {
                    Clipboard.setString(getWorkspaceFrequencyUpdateMessage(reportAction));
                } else if (
                    reportAction?.actionName === CONST.REPORT.ACTIONS.TYPE.POLICY_CHANGE_LOG.ADD_CATEGORY ||
                    reportAction?.actionName === CONST.REPORT.ACTIONS.TYPE.POLICY_CHANGE_LOG.DELETE_CATEGORY ||
                    reportAction?.actionName === CONST.REPORT.ACTIONS.TYPE.POLICY_CHANGE_LOG.UPDATE_CATEGORY ||
                    reportAction?.actionName === CONST.REPORT.ACTIONS.TYPE.POLICY_CHANGE_LOG.SET_CATEGORY_NAME
                ) {
                    Clipboard.setString(getWorkspaceCategoryUpdateMessage(reportAction));
                } else if (reportAction?.actionName === CONST.REPORT.ACTIONS.TYPE.POLICY_CHANGE_LOG.UPDATE_TAG_LIST_NAME) {
                    Clipboard.setString(getCleanedTagName(getTagListNameUpdatedMessage(reportAction)));
                } else if (isTagModificationAction(reportAction.actionName)) {
                    Clipboard.setString(getCleanedTagName(getWorkspaceTagUpdateMessage(reportAction)));
                } else if (reportAction?.actionName === CONST.REPORT.ACTIONS.TYPE.POLICY_CHANGE_LOG.UPDATE_CUSTOM_UNIT) {
                    Clipboard.setString(getWorkspaceCustomUnitUpdatedMessage(reportAction));
                } else if (reportAction?.actionName === CONST.REPORT.ACTIONS.TYPE.POLICY_CHANGE_LOG.ADD_CUSTOM_UNIT_RATE) {
                    Clipboard.setString(getWorkspaceCustomUnitRateAddedMessage(reportAction));
                } else if (reportAction?.actionName === CONST.REPORT.ACTIONS.TYPE.POLICY_CHANGE_LOG.UPDATE_CUSTOM_UNIT_RATE) {
                    Clipboard.setString(getWorkspaceCustomUnitRateUpdatedMessage(reportAction));
                } else if (reportAction?.actionName === CONST.REPORT.ACTIONS.TYPE.POLICY_CHANGE_LOG.DELETE_CUSTOM_UNIT_RATE) {
                    Clipboard.setString(getWorkspaceCustomUnitRateDeletedMessage(reportAction));
                } else if (reportAction?.actionName === CONST.REPORT.ACTIONS.TYPE.POLICY_CHANGE_LOG.ADD_REPORT_FIELD) {
                    Clipboard.setString(getWorkspaceReportFieldAddMessage(reportAction));
                } else if (reportAction?.actionName === CONST.REPORT.ACTIONS.TYPE.POLICY_CHANGE_LOG.UPDATE_REPORT_FIELD) {
                    Clipboard.setString(getWorkspaceReportFieldUpdateMessage(reportAction));
                } else if (reportAction?.actionName === CONST.REPORT.ACTIONS.TYPE.POLICY_CHANGE_LOG.DELETE_REPORT_FIELD) {
                    Clipboard.setString(getWorkspaceReportFieldDeleteMessage(reportAction));
                } else if (reportAction?.actionName === CONST.REPORT.ACTIONS.TYPE.POLICY_CHANGE_LOG.UPDATE_FIELD) {
                    setClipboardMessage(getWorkspaceUpdateFieldMessage(reportAction));
                } else if (reportAction.actionName === CONST.REPORT.ACTIONS.TYPE.POLICY_CHANGE_LOG.UPDATE_MAX_EXPENSE_AMOUNT_NO_RECEIPT) {
                    Clipboard.setString(getPolicyChangeLogMaxExpenseAmountNoReceiptMessage(reportAction));
                } else if (reportAction.actionName === CONST.REPORT.ACTIONS.TYPE.POLICY_CHANGE_LOG.UPDATE_MAX_EXPENSE_AMOUNT) {
                    Clipboard.setString(getPolicyChangeLogMaxExpenseAmountMessage(reportAction));
                } else if (reportAction.actionName === CONST.REPORT.ACTIONS.TYPE.POLICY_CHANGE_LOG.UPDATE_DEFAULT_BILLABLE) {
                    Clipboard.setString(getPolicyChangeLogDefaultBillableMessage(reportAction));
                } else if (reportAction.actionName === CONST.REPORT.ACTIONS.TYPE.POLICY_CHANGE_LOG.UPDATE_DEFAULT_TITLE_ENFORCED) {
                    Clipboard.setString(getPolicyChangeLogDefaultTitleEnforcedMessage(reportAction));
                } else if (isReimbursementQueuedAction(reportAction)) {
                    Clipboard.setString(getReimbursementQueuedActionMessage({reportAction, reportOrID: reportID, shouldUseShortDisplayName: false}));
                } else if (isActionableMentionWhisper(reportAction)) {
                    const mentionWhisperMessage = getActionableMentionWhisperMessage(reportAction);
                    setClipboardMessage(mentionWhisperMessage);
                } else if (isActionableTrackExpense(reportAction)) {
                    setClipboardMessage(CONST.ACTIONABLE_TRACK_EXPENSE_WHISPER_MESSAGE);
                } else if (isRenamedAction(reportAction)) {
                    setClipboardMessage(getRenamedAction(reportAction, isExpenseReport(report)));
                } else if (
                    isActionOfType(reportAction, CONST.REPORT.ACTIONS.TYPE.SUBMITTED) ||
                    isActionOfType(reportAction, CONST.REPORT.ACTIONS.TYPE.SUBMITTED_AND_CLOSED) ||
                    isMarkAsClosedAction(reportAction)
                ) {
                    const harvesting = !isMarkAsClosedAction(reportAction) ? (getOriginalMessage(reportAction)?.harvesting ?? false) : false;
                    if (harvesting) {
                        setClipboardMessage(translateLocal('iou.automaticallySubmitted'));
                    } else {
                        Clipboard.setString(translateLocal('iou.submitted'));
                    }
                } else if (isActionOfType(reportAction, CONST.REPORT.ACTIONS.TYPE.APPROVED)) {
                    const {automaticAction} = getOriginalMessage(reportAction) ?? {};
                    if (automaticAction) {
                        setClipboardMessage(translateLocal('iou.automaticallyApproved'));
                    } else {
                        Clipboard.setString(translateLocal('iou.approvedMessage'));
                    }
                } else if (isUnapprovedAction(reportAction)) {
                    Clipboard.setString(translateLocal('iou.unapproved'));
                } else if (isActionOfType(reportAction, CONST.REPORT.ACTIONS.TYPE.FORWARDED)) {
                    const {automaticAction} = getOriginalMessage(reportAction) ?? {};
                    if (automaticAction) {
                        setClipboardMessage(translateLocal('iou.automaticallyForwarded'));
                    } else {
                        Clipboard.setString(translateLocal('iou.forwarded'));
                    }
                } else if (reportAction?.actionName === CONST.REPORT.ACTIONS.TYPE.REJECTED) {
                    const displayMessage = getRejectedReportMessage();
                    Clipboard.setString(displayMessage);
                } else if (reportAction?.actionName === CONST.REPORT.ACTIONS.TYPE.POLICY_CHANGE_LOG.CORPORATE_UPGRADE) {
                    const displayMessage = getUpgradeWorkspaceMessage();
                    Clipboard.setString(displayMessage);
                } else if (reportAction?.actionName === CONST.REPORT.ACTIONS.TYPE.POLICY_CHANGE_LOG.TEAM_DOWNGRADE) {
                    const displayMessage = getDowngradeWorkspaceMessage();
                    Clipboard.setString(displayMessage);
                } else if (reportAction?.actionName === CONST.REPORT.ACTIONS.TYPE.HOLD) {
                    Clipboard.setString(translateLocal('iou.heldExpense'));
                } else if (reportAction?.actionName === CONST.REPORT.ACTIONS.TYPE.UNHOLD) {
                    Clipboard.setString(translateLocal('iou.unheldExpense'));
                } else if (reportAction?.actionName === CONST.REPORT.ACTIONS.TYPE.RETRACTED) {
                    Clipboard.setString(translateLocal('iou.retracted'));
                } else if (isOldDotReportAction(reportAction)) {
                    const oldDotActionMessage = getMessageOfOldDotReportAction(reportAction);
                    Clipboard.setString(oldDotActionMessage);
                } else if (reportAction?.actionName === CONST.REPORT.ACTIONS.TYPE.DISMISSED_VIOLATION) {
                    const originalMessage = getOriginalMessage(reportAction) as ReportAction<typeof CONST.REPORT.ACTIONS.TYPE.DISMISSED_VIOLATION>['originalMessage'];
                    const reason = originalMessage?.reason;
                    const violationName = originalMessage?.violationName;
                    Clipboard.setString(translateLocal(`violationDismissal.${violationName}.${reason}` as TranslationPaths));
                } else if (reportAction?.actionName === CONST.REPORT.ACTIONS.TYPE.RESOLVED_DUPLICATES) {
                    Clipboard.setString(translateLocal('violations.resolvedDuplicates'));
                } else if (reportAction?.actionName === CONST.REPORT.ACTIONS.TYPE.EXPORTED_TO_INTEGRATION) {
                    setClipboardMessage(getExportIntegrationMessageHTML(reportAction));
                } else if (reportAction?.actionName === CONST.REPORT.ACTIONS.TYPE.ROOM_CHANGE_LOG.UPDATE_ROOM_DESCRIPTION) {
                    setClipboardMessage(getUpdateRoomDescriptionMessage(reportAction));
                } else if (reportAction?.actionName === CONST.REPORT.ACTIONS.TYPE.POLICY_CHANGE_LOG.ADD_EMPLOYEE) {
                    setClipboardMessage(getPolicyChangeLogAddEmployeeMessage(reportAction));
                } else if (reportAction?.actionName === CONST.REPORT.ACTIONS.TYPE.POLICY_CHANGE_LOG.UPDATE_EMPLOYEE) {
                    setClipboardMessage(getPolicyChangeLogUpdateEmployee(reportAction));
                } else if (reportAction?.actionName === CONST.REPORT.ACTIONS.TYPE.POLICY_CHANGE_LOG.DELETE_EMPLOYEE) {
                    setClipboardMessage(getPolicyChangeLogDeleteMemberMessage(reportAction));
                } else if (reportAction?.actionName === CONST.REPORT.ACTIONS.TYPE.DELETED_TRANSACTION) {
                    setClipboardMessage(getDeletedTransactionMessage(reportAction));
                } else if (reportAction?.actionName === CONST.REPORT.ACTIONS.TYPE.REOPENED) {
                    setClipboardMessage(getReopenedMessage());
                } else if (isActionOfType(reportAction, CONST.REPORT.ACTIONS.TYPE.INTEGRATION_SYNC_FAILED)) {
                    setClipboardMessage(getIntegrationSyncFailedMessage(reportAction, report?.policyID));
                } else if (isCardIssuedAction(reportAction)) {
                    setClipboardMessage(getCardIssuedMessage({reportAction, shouldRenderHTML: true, policyID: report?.policyID, expensifyCard: card}));
                } else if (isActionOfType(reportAction, CONST.REPORT.ACTIONS.TYPE.POLICY_CHANGE_LOG.ADD_INTEGRATION)) {
                    setClipboardMessage(getAddedConnectionMessage(reportAction));
                } else if (isActionOfType(reportAction, CONST.REPORT.ACTIONS.TYPE.POLICY_CHANGE_LOG.DELETE_INTEGRATION)) {
                    setClipboardMessage(getRemovedConnectionMessage(reportAction));
                } else if (isActionOfType(reportAction, CONST.REPORT.ACTIONS.TYPE.TRAVEL_UPDATE)) {
                    setClipboardMessage(getTravelUpdateMessage(reportAction));
                } else if (isActionOfType(reportAction, CONST.REPORT.ACTIONS.TYPE.POLICY_CHANGE_LOG.UPDATE_AUDIT_RATE)) {
                    setClipboardMessage(getUpdatedAuditRateMessage(reportAction));
                } else if (isActionOfType(reportAction, CONST.REPORT.ACTIONS.TYPE.POLICY_CHANGE_LOG.ADD_APPROVER_RULE)) {
                    setClipboardMessage(getAddedApprovalRuleMessage(reportAction));
                } else if (isActionOfType(reportAction, CONST.REPORT.ACTIONS.TYPE.POLICY_CHANGE_LOG.DELETE_APPROVER_RULE)) {
                    setClipboardMessage(getDeletedApprovalRuleMessage(reportAction));
                } else if (isActionOfType(reportAction, CONST.REPORT.ACTIONS.TYPE.POLICY_CHANGE_LOG.UPDATE_APPROVER_RULE)) {
                    setClipboardMessage(getUpdatedApprovalRuleMessage(reportAction));
                } else if (isActionOfType(reportAction, CONST.REPORT.ACTIONS.TYPE.POLICY_CHANGE_LOG.UPDATE_MANUAL_APPROVAL_THRESHOLD)) {
                    setClipboardMessage(getUpdatedManualApprovalThresholdMessage(reportAction));
                } else if (reportAction?.actionName === CONST.REPORT.ACTIONS.TYPE.CHANGE_POLICY) {
                    const displayMessage = getPolicyChangeMessage(reportAction);
                    Clipboard.setString(displayMessage);
                } else if (isActionableJoinRequest(reportAction)) {
                    const displayMessage = getJoinRequestMessage(reportAction);
                    Clipboard.setString(displayMessage);
                } else if (content) {
                    setClipboardMessage(
                        content.replace(/(<mention-user>)(.*?)(<\/mention-user>)/gi, (match, openTag: string, innerContent: string, closeTag: string): string => {
                            const modifiedContent = Str.removeSMSDomain(innerContent) || '';
                            return openTag + modifiedContent + closeTag || '';
                        }),
                    );
                } else if (messageText) {
                    Clipboard.setString(messageText);
                }
            }

            if (closePopover) {
                hideContextMenu(true, ReportActionComposeFocusManager.focus);
            }
        },
        getDescription: () => {},
    },
    {
        isAnonymousAction: true,
        textTranslateKey: 'reportActionContextMenu.copyLink',
        icon: Expensicons.LinkCopy,
        successIcon: Expensicons.Checkmark,
        successTextTranslateKey: 'reportActionContextMenu.copied',
        shouldShow: ({type, reportAction, menuTarget}) => {
            const isAttachment = isReportActionAttachment(reportAction);

            // Only hide the copy link menu item when context menu is opened over img element.
            const isAttachmentTarget = menuTarget?.current && 'tagName' in menuTarget.current && menuTarget?.current.tagName === 'IMG' && isAttachment;
            return type === CONST.CONTEXT_MENU_TYPES.REPORT_ACTION && !isAttachmentTarget && !isMessageDeleted(reportAction);
        },
        onPress: (closePopover, {reportAction, reportID}) => {
            const originalReportID = getOriginalReportID(reportID, reportAction);
            getEnvironmentURL().then((environmentURL) => {
                const reportActionID = reportAction?.reportActionID;
                Clipboard.setString(`${environmentURL}/r/${originalReportID}/${reportActionID}`);
            });
            hideContextMenu(true, ReportActionComposeFocusManager.focus);
        },
        getDescription: () => {},
    },
    {
        isAnonymousAction: false,
        textTranslateKey: 'common.pin',
        icon: Expensicons.Pin,
        shouldShow: ({type, isPinnedChat}) => type === CONST.CONTEXT_MENU_TYPES.REPORT && !isPinnedChat,
        onPress: (closePopover, {reportID}) => {
            togglePinnedState(reportID, false);
            if (closePopover) {
                hideContextMenu(false, ReportActionComposeFocusManager.focus);
            }
        },
        getDescription: () => {},
    },
    {
        isAnonymousAction: false,
        textTranslateKey: 'common.unPin',
        icon: Expensicons.Pin,
        shouldShow: ({type, isPinnedChat}) => type === CONST.CONTEXT_MENU_TYPES.REPORT && isPinnedChat,
        onPress: (closePopover, {reportID}) => {
            togglePinnedState(reportID, true);
            if (closePopover) {
                hideContextMenu(false, ReportActionComposeFocusManager.focus);
            }
        },
        getDescription: () => {},
    },
    {
        isAnonymousAction: false,
        textTranslateKey: 'reportActionContextMenu.flagAsOffensive',
        icon: Expensicons.Flag,
        shouldShow: ({type, reportAction, isArchivedRoom, isChronosReport, reportID}) =>
            type === CONST.CONTEXT_MENU_TYPES.REPORT_ACTION &&
            canFlagReportAction(reportAction, reportID) &&
            !isArchivedRoom &&
            !isChronosReport &&
            reportAction?.actorAccountID !== CONST.ACCOUNT_ID.CONCIERGE,
        onPress: (closePopover, {reportID, reportAction}) => {
            if (!reportID) {
                return;
            }

            const activeRoute = Navigation.getActiveRoute();
            if (closePopover) {
                hideContextMenu(false, () => {
                    KeyboardUtils.dismiss().then(() => {
                        Navigation.navigate(ROUTES.FLAG_COMMENT.getRoute(reportID, reportAction?.reportActionID, activeRoute));
                    });
                });
                return;
            }

            Navigation.navigate(ROUTES.FLAG_COMMENT.getRoute(reportID, reportAction?.reportActionID, activeRoute));
        },
        getDescription: () => {},
    },
    {
        isAnonymousAction: true,
        textTranslateKey: 'common.download',
        icon: Expensicons.Download,
        successTextTranslateKey: 'common.download',
        successIcon: Expensicons.Download,
        shouldShow: ({reportAction, isOffline}) => {
            const isAttachment = isReportActionAttachment(reportAction);
            const html = getActionHtml(reportAction);
            const isUploading = html.includes(CONST.ATTACHMENT_OPTIMISTIC_SOURCE_ATTRIBUTE);
            return isAttachment && !isUploading && !!reportAction?.reportActionID && !isMessageDeleted(reportAction) && !isOffline;
        },
        onPress: (closePopover, {reportAction}) => {
            const html = getActionHtml(reportAction);
            const {originalFileName, sourceURL} = getAttachmentDetails(html);
            const sourceURLWithAuth = addEncryptedAuthTokenToURL(sourceURL ?? '');
            const sourceID = (sourceURL?.match(CONST.REGEX.ATTACHMENT_ID) ?? [])[1];
            setDownload(sourceID, true);
            const anchorRegex = CONST.REGEX_LINK_IN_ANCHOR;
            const isAnchorTag = anchorRegex.test(html);
            fileDownload(sourceURLWithAuth, originalFileName ?? '', '', isAnchorTag && isMobileSafari()).then(() => setDownload(sourceID, false));
            if (closePopover) {
                hideContextMenu(true, ReportActionComposeFocusManager.focus);
            }
        },
        getDescription: () => {},
        shouldDisable: (download) => download?.isDownloading ?? false,
    },
    {
        isAnonymousAction: true,
        textTranslateKey: 'reportActionContextMenu.copyOnyxData',
        icon: Expensicons.Copy,
        successTextTranslateKey: 'reportActionContextMenu.copied',
        successIcon: Expensicons.Checkmark,
        shouldShow: ({type, isProduction}) => type === CONST.CONTEXT_MENU_TYPES.REPORT && !isProduction,
        onPress: (closePopover, {report}) => {
            Clipboard.setString(JSON.stringify(report, null, 4));
            hideContextMenu(true, ReportActionComposeFocusManager.focus);
        },
        getDescription: () => {},
    },
    {
        isAnonymousAction: true,
        textTranslateKey: 'debug.debug',
        icon: Expensicons.Bug,
        shouldShow: ({type, account}) => [CONST.CONTEXT_MENU_TYPES.REPORT_ACTION, CONST.CONTEXT_MENU_TYPES.REPORT].some((value) => value === type) && !!account?.isDebugModeEnabled,
        onPress: (closePopover, {reportID, reportAction}) => {
            if (reportAction) {
                Navigation.navigate(ROUTES.DEBUG_REPORT_ACTION.getRoute(reportID, reportAction.reportActionID));
            } else {
                Navigation.navigate(ROUTES.DEBUG_REPORT.getRoute(reportID));
            }
            hideContextMenu(false, ReportActionComposeFocusManager.focus);
        },
        getDescription: () => {},
    },
    {
        isAnonymousAction: false,
        textTranslateKey: 'reportActionContextMenu.deleteAction',
        icon: Expensicons.Trashcan,
        shouldShow: ({type, reportAction, isArchivedRoom, isChronosReport, reportID, moneyRequestAction, iouTransaction}) =>
            // Until deleting parent threads is supported in FE, we will prevent the user from deleting a thread parent
            !!reportID &&
            type === CONST.CONTEXT_MENU_TYPES.REPORT_ACTION &&
            canDeleteReportAction(
                moneyRequestAction ?? reportAction,
                isMoneyRequestAction(moneyRequestAction) ? getOriginalMessage(moneyRequestAction)?.IOUReportID : reportID,
                iouTransaction,
            ) &&
            !isArchivedRoom &&
            !isChronosReport &&
            !isMessageDeleted(reportAction),
        onPress: (closePopover, {reportID: reportIDParam, reportAction, moneyRequestAction}) => {
            // eslint-disable-next-line @typescript-eslint/prefer-nullish-coalescing
            const reportID = isMoneyRequestAction(moneyRequestAction) ? getOriginalMessage(moneyRequestAction)?.IOUReportID || reportIDParam : reportIDParam;
            if (closePopover) {
                // Hide popover, then call showDeleteConfirmModal
                hideContextMenu(false, () => showDeleteModal(reportID, moneyRequestAction ?? reportAction));
                return;
            }

            // No popover to hide, call showDeleteConfirmModal immediately
            showDeleteModal(reportID, moneyRequestAction ?? reportAction);
        },
        getDescription: () => {},
    },
    {
        isAnonymousAction: true,
        textTranslateKey: 'reportActionContextMenu.menu',
        icon: Expensicons.ThreeDots,
        shouldShow: ({isMini}) => isMini,
        onPress: (closePopover, {openOverflowMenu, event, openContextMenu, anchorRef}) => {
            openOverflowMenu(event as GestureResponderEvent | MouseEvent, anchorRef ?? {current: null});
            openContextMenu();
        },
        getDescription: () => {},
        shouldPreventDefaultFocusOnPress: false,
    },
];

const restrictedReadOnlyActions: TranslationPaths[] = [
    'reportActionContextMenu.replyInThread',
    'reportActionContextMenu.editAction',
    'reportActionContextMenu.joinThread',
    'reportActionContextMenu.deleteAction',
];

const RestrictedReadOnlyContextMenuActions: ContextMenuAction[] = ContextMenuActions.filter(
    (action) => 'textTranslateKey' in action && restrictedReadOnlyActions.includes(action.textTranslateKey),
);

export {RestrictedReadOnlyContextMenuActions};
export default ContextMenuActions;
export type {ContextMenuActionPayload, ContextMenuAction};<|MERGE_RESOLUTION|>--- conflicted
+++ resolved
@@ -336,22 +336,15 @@
             type === CONST.CONTEXT_MENU_TYPES.REPORT_ACTION && (canEditReportAction(reportAction) || canEditReportAction(moneyRequestAction)) && !isArchivedRoom && !isChronosReport,
         onPress: (closePopover, {reportID, reportAction, draftMessage, moneyRequestAction}) => {
             if (isMoneyRequestAction(reportAction) || isMoneyRequestAction(moneyRequestAction)) {
-<<<<<<< HEAD
                 const editExpense = () => {
-                    const childReportID = reportAction?.childReportID;
-                    openReport(childReportID);
-                    Navigation.navigate(ROUTES.REPORT_WITH_ID.getRoute(childReportID));
+                    const originalReportID = getOriginalReportID(reportID, reportAction);
+                    navigateToAndOpenChildReport(reportAction?.childReportID, reportAction, originalReportID);
                 };
                 if (closePopover) {
                     hideContextMenu(false, editExpense);
                     return;
                 }
                 editExpense();
-=======
-                hideContextMenu(false);
-                const originalReportID = getOriginalReportID(reportID, reportAction);
-                navigateToAndOpenChildReport(reportAction?.childReportID, reportAction, originalReportID);
->>>>>>> a23ee2d6
                 return;
             }
             const editAction = () => {
