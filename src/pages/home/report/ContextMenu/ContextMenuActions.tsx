import {Str} from 'expensify-common';
import type {RefObject} from 'react';
import React from 'react';
// eslint-disable-next-line no-restricted-imports
import type {GestureResponderEvent, Text, View} from 'react-native';
import type {OnyxEntry} from 'react-native-onyx';
import type {Emoji} from '@assets/emojis/types';
import * as Expensicons from '@components/Icon/Expensicons';
import MiniQuickEmojiReactions from '@components/Reactions/MiniQuickEmojiReactions';
import QuickEmojiReactions from '@components/Reactions/QuickEmojiReactions';
import addEncryptedAuthTokenToURL from '@libs/addEncryptedAuthTokenToURL';
import {isMobileSafari} from '@libs/Browser';
import Clipboard from '@libs/Clipboard';
import EmailUtils from '@libs/EmailUtils';
import {getEnvironmentURL} from '@libs/Environment/Environment';
import fileDownload from '@libs/fileDownload';
import getAttachmentDetails from '@libs/fileDownload/getAttachmentDetails';
import {translateLocal} from '@libs/Localize';
import ModifiedExpenseMessage from '@libs/ModifiedExpenseMessage';
import Navigation from '@libs/Navigation/Navigation';
import Parser from '@libs/Parser';
import {getCleanedTagName} from '@libs/PolicyUtils';
import ReportActionComposeFocusManager from '@libs/ReportActionComposeFocusManager';
import {
    getActionableMentionWhisperMessage,
    getAddedApprovalRuleMessage,
    getAddedConnectionMessage,
    getCardIssuedMessage,
    getDeletedApprovalRuleMessage,
    getExportIntegrationMessageHTML,
    getIntegrationSyncFailedMessage,
    getIOUReportIDFromReportActionPreview,
    getJoinRequestMessage,
    getMemberChangeMessageFragment,
    getMessageOfOldDotReportAction,
    getOriginalMessage,
    getPolicyChangeLogAddEmployeeMessage,
    getPolicyChangeLogDefaultBillableMessage,
    getPolicyChangeLogDefaultTitleEnforcedMessage,
    getPolicyChangeLogDeleteMemberMessage,
    getPolicyChangeLogMaxExpenseAmountMessage,
    getPolicyChangeLogMaxExpenseAmountNoReceiptMessage,
    getPolicyChangeLogUpdateEmployee,
    getRemovedConnectionMessage,
    getRenamedAction,
    getReopenedMessage,
    getReportActionMessageText,
    getTagListNameUpdatedMessage,
    getTravelUpdateMessage,
    getUpdatedApprovalRuleMessage,
    getUpdatedAuditRateMessage,
    getUpdatedManualApprovalThresholdMessage,
    getUpdateRoomDescriptionMessage,
    getWorkspaceCategoryUpdateMessage,
    getWorkspaceCurrencyUpdateMessage,
    getWorkspaceCustomUnitRateAddedMessage,
    getWorkspaceCustomUnitRateDeletedMessage,
    getWorkspaceCustomUnitRateUpdatedMessage,
    getWorkspaceCustomUnitUpdatedMessage,
    getWorkspaceDescriptionUpdatedMessage,
    getWorkspaceFrequencyUpdateMessage,
    getWorkspaceReportFieldAddMessage,
    getWorkspaceReportFieldDeleteMessage,
    getWorkspaceReportFieldUpdateMessage,
    getWorkspaceTagUpdateMessage,
    getWorkspaceUpdateFieldMessage,
    isActionableJoinRequest,
    isActionableMentionWhisper,
    isActionableTrackExpense,
    isActionOfType,
    isCardIssuedAction,
    isCreatedTaskReportAction,
    isDeletedAction as isDeletedActionReportActionsUtils,
    isMarkAsClosedAction,
    isMemberChangeAction,
    isMessageDeleted,
    isModifiedExpenseAction,
    isMoneyRequestAction,
    isOldDotReportAction,
    isReimbursementDeQueuedOrCanceledAction,
    isReimbursementQueuedAction,
    isRenamedAction,
    isReportActionAttachment,
    isReportPreviewAction as isReportPreviewActionReportActionsUtils,
    isTagModificationAction,
    isTaskAction as isTaskActionReportActionsUtils,
    isTripPreview,
    isUnapprovedAction,
    isWhisperAction as isWhisperActionReportActionsUtils,
} from '@libs/ReportActionsUtils';
import {
    canDeleteReportAction,
    canEditReportAction,
    canFlagReportAction,
    canHoldUnholdReportAction,
    changeMoneyRequestHoldStatus,
    getChildReportNotificationPreference as getChildReportNotificationPreferenceReportUtils,
    getDeletedTransactionMessage,
    getDowngradeWorkspaceMessage,
    getIOUReportActionDisplayMessage,
    getOriginalReportID,
    getPolicyChangeMessage,
    getReimbursementDeQueuedOrCanceledActionMessage,
    getReimbursementQueuedActionMessage,
    getRejectedReportMessage,
    getReportName,
    getReportPreviewMessage,
    getUpgradeWorkspaceMessage,
    getWorkspaceNameUpdatedMessage,
    isExpenseReport,
    shouldDisableThread,
    shouldDisplayThreadReplies as shouldDisplayThreadRepliesReportUtils,
} from '@libs/ReportUtils';
import {getTaskCreatedMessage, getTaskReportActionMessage} from '@libs/TaskUtils';
import {setDownload} from '@userActions/Download';
import {
    deleteReportActionDraft,
    markCommentAsUnread,
    navigateToAndOpenChildReport,
    openReport,
    readNewestAction,
    saveReportActionDraft,
    toggleEmojiReaction,
    togglePinnedState,
    toggleSubscribeToChildReport,
} from '@userActions/Report';
import CONST from '@src/CONST';
import type {TranslationPaths} from '@src/languages/types';
import ROUTES from '@src/ROUTES';
import type {Account, Beta, Card, Download as DownloadOnyx, OnyxInputOrEntry, ReportAction, ReportActionReactions, Report as ReportType, Transaction} from '@src/types/onyx';
import type IconAsset from '@src/types/utils/IconAsset';
import KeyboardUtils from '@src/utils/keyboard';
import type {ContextMenuAnchor} from './ReportActionContextMenu';
import {hideContextMenu, showDeleteModal} from './ReportActionContextMenu';

/** Gets the HTML version of the message in an action */
function getActionHtml(reportAction: OnyxInputOrEntry<ReportAction>): string {
    const message = Array.isArray(reportAction?.message) ? (reportAction?.message?.at(-1) ?? null) : (reportAction?.message ?? null);
    return message?.html ?? '';
}

/** Sets the HTML string to Clipboard */
function setClipboardMessage(content: string | undefined) {
    if (!content) {
        return;
    }
    if (!Clipboard.canSetHtml()) {
        Clipboard.setString(Parser.htmlToMarkdown(content));
    } else {
        // Use markdown format text for the plain text(clipboard type "text/plain") to ensure consistency across all platforms.
        // More info: https://github.com/Expensify/App/issues/53718
        const markdownText = Parser.htmlToMarkdown(content);
        Clipboard.setHtml(content, markdownText);
    }
}

type ShouldShow = (args: {
    type: string;
    reportAction: OnyxEntry<ReportAction>;
    isArchivedRoom: boolean;
    betas: OnyxEntry<Beta[]>;
    menuTarget: RefObject<ContextMenuAnchor> | undefined;
    isChronosReport: boolean;
    reportID?: string;
    isPinnedChat: boolean;
    isUnreadChat: boolean;
    isThreadReportParentAction: boolean;
    isOffline: boolean;
    isMini: boolean;
    isProduction: boolean;
    moneyRequestAction: ReportAction | undefined;
    areHoldRequirementsMet: boolean;
    account: OnyxEntry<Account>;
    iouTransaction: OnyxEntry<Transaction>;
}) => boolean;

type ContextMenuActionPayload = {
    reportAction: ReportAction;
    transaction?: OnyxEntry<Transaction>;
    reportID: string | undefined;
    report: OnyxEntry<ReportType>;
    draftMessage: string;
    selection: string;
    close: () => void;
    transitionActionSheetState: (params: {type: string; payload?: Record<string, unknown>}) => void;
    openContextMenu: () => void;
    interceptAnonymousUser: (callback: () => void, isAnonymousAction?: boolean) => void;
    anchor?: RefObject<HTMLDivElement | View | Text | null>;
    checkIfContextMenuActive?: () => void;
    openOverflowMenu: (event: GestureResponderEvent | MouseEvent, anchorRef: RefObject<View | null>) => void;
    event?: GestureResponderEvent | MouseEvent | KeyboardEvent;
    setIsEmojiPickerActive?: (state: boolean) => void;
    anchorRef?: RefObject<View | null>;
    moneyRequestAction: ReportAction | undefined;
    card?: Card;
};

type OnPress = (closePopover: boolean, payload: ContextMenuActionPayload, selection?: string, reportID?: string, draftMessage?: string) => void;

type RenderContent = (closePopover: boolean, payload: ContextMenuActionPayload) => React.ReactElement;

type GetDescription = (selection?: string) => string | void;

type ContextMenuActionWithContent = {
    renderContent: RenderContent;
};

type ContextMenuActionWithIcon = {
    textTranslateKey: TranslationPaths;
    icon: IconAsset;
    successTextTranslateKey?: TranslationPaths;
    successIcon?: IconAsset;
    onPress: OnPress;
    getDescription: GetDescription;
};

type ContextMenuAction = (ContextMenuActionWithContent | ContextMenuActionWithIcon) & {
    isAnonymousAction: boolean;
    shouldShow: ShouldShow;
    shouldPreventDefaultFocusOnPress?: boolean;
    shouldDisable?: (download: OnyxEntry<DownloadOnyx>) => boolean;
};

// A list of all the context actions in this menu.
const ContextMenuActions: ContextMenuAction[] = [
    {
        isAnonymousAction: false,
        shouldShow: ({type, reportAction}) => type === CONST.CONTEXT_MENU_TYPES.REPORT_ACTION && !!reportAction && 'message' in reportAction && !isMessageDeleted(reportAction),
        renderContent: (closePopover, {reportID, reportAction, close: closeManually, openContextMenu, setIsEmojiPickerActive}) => {
            const isMini = !closePopover;

            const closeContextMenu = (onHideCallback?: () => void) => {
                if (isMini) {
                    closeManually();
                    if (onHideCallback) {
                        onHideCallback();
                    }
                } else {
                    hideContextMenu(false, onHideCallback);
                }
            };

            const toggleEmojiAndCloseMenu = (emoji: Emoji, existingReactions: OnyxEntry<ReportActionReactions>) => {
                toggleEmojiReaction(reportID, reportAction, emoji, existingReactions);
                closeContextMenu();
                setIsEmojiPickerActive?.(false);
            };

            if (isMini) {
                return (
                    <MiniQuickEmojiReactions
                        key="MiniQuickEmojiReactions"
                        onEmojiSelected={toggleEmojiAndCloseMenu}
                        onPressOpenPicker={() => {
                            openContextMenu();
                            setIsEmojiPickerActive?.(true);
                        }}
                        onEmojiPickerClosed={() => {
                            closeContextMenu();
                            setIsEmojiPickerActive?.(false);
                        }}
                        reportActionID={reportAction?.reportActionID}
                        reportAction={reportAction}
                    />
                );
            }

            return (
                <QuickEmojiReactions
                    key="BaseQuickEmojiReactions"
                    closeContextMenu={closeContextMenu}
                    onEmojiSelected={toggleEmojiAndCloseMenu}
                    reportActionID={reportAction?.reportActionID}
                    reportAction={reportAction}
                    setIsEmojiPickerActive={setIsEmojiPickerActive}
                />
            );
        },
    },
    {
        isAnonymousAction: false,
        textTranslateKey: 'reportActionContextMenu.replyInThread',
        icon: Expensicons.ChatBubbleReply,
        shouldShow: ({type, reportAction, reportID, isThreadReportParentAction, isArchivedRoom}) => {
            if (type !== CONST.CONTEXT_MENU_TYPES.REPORT_ACTION || !reportID) {
                return false;
            }
            return !shouldDisableThread(reportAction, reportID, isThreadReportParentAction, isArchivedRoom);
        },
        onPress: (closePopover, {reportAction, reportID}) => {
            const originalReportID = getOriginalReportID(reportID, reportAction);
            if (closePopover) {
                hideContextMenu(false, () => {
                    KeyboardUtils.dismiss().then(() => {
                        navigateToAndOpenChildReport(reportAction?.childReportID, reportAction, originalReportID);
                    });
                });
                return;
            }
            navigateToAndOpenChildReport(reportAction?.childReportID, reportAction, originalReportID);
        },
        getDescription: () => {},
    },
    {
        isAnonymousAction: false,
        textTranslateKey: 'reportActionContextMenu.markAsUnread',
        icon: Expensicons.ChatBubbleUnread,
        successIcon: Expensicons.Checkmark,
        shouldShow: ({type, isUnreadChat}) => type === CONST.CONTEXT_MENU_TYPES.REPORT_ACTION || (type === CONST.CONTEXT_MENU_TYPES.REPORT && !isUnreadChat),
        onPress: (closePopover, {reportAction, reportID}) => {
            markCommentAsUnread(reportID, reportAction);
            if (closePopover) {
                hideContextMenu(true, ReportActionComposeFocusManager.focus);
            }
        },
        getDescription: () => {},
    },
    {
        isAnonymousAction: false,
        textTranslateKey: 'reportActionContextMenu.markAsRead',
        icon: Expensicons.Mail,
        successIcon: Expensicons.Checkmark,
        shouldShow: ({type, isUnreadChat}) => type === CONST.CONTEXT_MENU_TYPES.REPORT && isUnreadChat,
        onPress: (closePopover, {reportID}) => {
            readNewestAction(reportID, true);
            if (closePopover) {
                hideContextMenu(true, ReportActionComposeFocusManager.focus);
            }
        },
        getDescription: () => {},
    },
    {
        isAnonymousAction: false,
        textTranslateKey: 'reportActionContextMenu.editAction',
        icon: Expensicons.Pencil,
        shouldShow: ({type, reportAction, isArchivedRoom, isChronosReport, moneyRequestAction}) =>
            type === CONST.CONTEXT_MENU_TYPES.REPORT_ACTION && (canEditReportAction(reportAction) || canEditReportAction(moneyRequestAction)) && !isArchivedRoom && !isChronosReport,
        onPress: (closePopover, {reportID, reportAction, draftMessage, moneyRequestAction}) => {
            if (isMoneyRequestAction(reportAction) || isMoneyRequestAction(moneyRequestAction)) {
<<<<<<< HEAD
                const editExpense = () => {
                    const originalReportID = getOriginalReportID(reportID, reportAction);
                    navigateToAndOpenChildReport(reportAction?.childReportID, reportAction, originalReportID);
                };
                if (closePopover) {
                    hideContextMenu(false, editExpense);
                    return;
                }
                editExpense();
=======
                hideContextMenu(false);
                const childReportID = reportAction?.childReportID;
                openReport(childReportID);
                Navigation.navigate(ROUTES.REPORT_WITH_ID.getRoute(childReportID));
>>>>>>> 69d1f320
                return;
            }
            const editAction = () => {
                if (!draftMessage) {
                    saveReportActionDraft(reportID, reportAction, Parser.htmlToMarkdown(getActionHtml(reportAction)));
                } else {
                    deleteReportActionDraft(reportID, reportAction);
                }
            };

            if (closePopover) {
                // Hide popover, then call editAction
                hideContextMenu(false, editAction);
                return;
            }

            // No popover to hide, call editAction immediately
            editAction();
        },
        getDescription: () => {},
    },
    {
        isAnonymousAction: false,
        textTranslateKey: 'iou.unhold',
        icon: Expensicons.Stopwatch,
        shouldShow: ({type, moneyRequestAction, areHoldRequirementsMet}) =>
            type === CONST.CONTEXT_MENU_TYPES.REPORT_ACTION && areHoldRequirementsMet && canHoldUnholdReportAction(moneyRequestAction).canUnholdRequest,
        onPress: (closePopover, {moneyRequestAction}) => {
            if (closePopover) {
                hideContextMenu(false, () => changeMoneyRequestHoldStatus(moneyRequestAction));
                return;
            }

            // No popover to hide, call changeMoneyRequestHoldStatus immediately
            changeMoneyRequestHoldStatus(moneyRequestAction);
        },
        getDescription: () => {},
    },
    {
        isAnonymousAction: false,
        textTranslateKey: 'iou.hold',
        icon: Expensicons.Stopwatch,
        shouldShow: ({type, moneyRequestAction, areHoldRequirementsMet}) =>
            type === CONST.CONTEXT_MENU_TYPES.REPORT_ACTION && areHoldRequirementsMet && canHoldUnholdReportAction(moneyRequestAction).canHoldRequest,
        onPress: (closePopover, {moneyRequestAction}) => {
            if (closePopover) {
                hideContextMenu(false, () => changeMoneyRequestHoldStatus(moneyRequestAction));
                return;
            }

            // No popover to hide, call changeMoneyRequestHoldStatus immediately
            changeMoneyRequestHoldStatus(moneyRequestAction);
        },
        getDescription: () => {},
    },
    {
        isAnonymousAction: false,
        textTranslateKey: 'reportActionContextMenu.joinThread',
        icon: Expensicons.Bell,
        shouldShow: ({reportAction, isArchivedRoom, isThreadReportParentAction}) => {
            const childReportNotificationPreference = getChildReportNotificationPreferenceReportUtils(reportAction);
            const isDeletedAction = isDeletedActionReportActionsUtils(reportAction);
            const shouldDisplayThreadReplies = shouldDisplayThreadRepliesReportUtils(reportAction, isThreadReportParentAction);
            const subscribed = childReportNotificationPreference !== 'hidden';
            const isWhisperAction = isWhisperActionReportActionsUtils(reportAction) || isActionableTrackExpense(reportAction);
            const isExpenseReportAction = isMoneyRequestAction(reportAction) || isReportPreviewActionReportActionsUtils(reportAction);
            const isTaskAction = isCreatedTaskReportAction(reportAction);
            return (
                !subscribed &&
                !isWhisperAction &&
                !isTaskAction &&
                !isExpenseReportAction &&
                !isThreadReportParentAction &&
                (shouldDisplayThreadReplies || (!isDeletedAction && !isArchivedRoom))
            );
        },
        onPress: (closePopover, {reportAction, reportID}) => {
            const childReportNotificationPreference = getChildReportNotificationPreferenceReportUtils(reportAction);
            const originalReportID = getOriginalReportID(reportID, reportAction);
            if (closePopover) {
                hideContextMenu(false, () => {
                    ReportActionComposeFocusManager.focus();
                    toggleSubscribeToChildReport(reportAction?.childReportID, reportAction, originalReportID, childReportNotificationPreference);
                });
                return;
            }

            ReportActionComposeFocusManager.focus();
            toggleSubscribeToChildReport(reportAction?.childReportID, reportAction, originalReportID, childReportNotificationPreference);
        },
        getDescription: () => {},
    },
    {
        isAnonymousAction: true,
        textTranslateKey: 'reportActionContextMenu.copyURLToClipboard',
        icon: Expensicons.Copy,
        successTextTranslateKey: 'reportActionContextMenu.copied',
        successIcon: Expensicons.Checkmark,
        shouldShow: ({type}) => type === CONST.CONTEXT_MENU_TYPES.LINK,
        onPress: (closePopover, {selection}) => {
            Clipboard.setString(selection);
            hideContextMenu(true, ReportActionComposeFocusManager.focus);
        },
        getDescription: (selection) => selection,
    },
    {
        isAnonymousAction: true,
        textTranslateKey: 'reportActionContextMenu.copyToClipboard',
        icon: Expensicons.Copy,
        successTextTranslateKey: 'reportActionContextMenu.copied',
        successIcon: Expensicons.Checkmark,
        shouldShow: ({type}) => type === CONST.CONTEXT_MENU_TYPES.TEXT,
        onPress: (closePopover, {selection}) => {
            Clipboard.setString(selection);
            hideContextMenu(true, ReportActionComposeFocusManager.focus);
        },
        getDescription: () => undefined,
    },
    {
        isAnonymousAction: true,
        textTranslateKey: 'reportActionContextMenu.copyEmailToClipboard',
        icon: Expensicons.Copy,
        successTextTranslateKey: 'reportActionContextMenu.copied',
        successIcon: Expensicons.Checkmark,
        shouldShow: ({type}) => type === CONST.CONTEXT_MENU_TYPES.EMAIL,
        onPress: (closePopover, {selection}) => {
            Clipboard.setString(EmailUtils.trimMailTo(selection));
            hideContextMenu(true, ReportActionComposeFocusManager.focus);
        },
        getDescription: (selection) => EmailUtils.prefixMailSeparatorsWithBreakOpportunities(EmailUtils.trimMailTo(selection ?? '')),
    },
    {
        isAnonymousAction: true,
        textTranslateKey: 'reportActionContextMenu.copyToClipboard',
        icon: Expensicons.Copy,
        successTextTranslateKey: 'reportActionContextMenu.copied',
        successIcon: Expensicons.Checkmark,
        shouldShow: ({type, reportAction}) =>
            type === CONST.CONTEXT_MENU_TYPES.REPORT_ACTION && !isReportActionAttachment(reportAction) && !isMessageDeleted(reportAction) && !isTripPreview(reportAction),

        // If return value is true, we switch the `text` and `icon` on
        // `ContextMenuItem` with `successText` and `successIcon` which will fall back to
        // the `text` and `icon`
        onPress: (closePopover, {reportAction, transaction, selection, report, reportID, card}) => {
            const isReportPreviewAction = isReportPreviewActionReportActionsUtils(reportAction);
            const messageHtml = getActionHtml(reportAction);
            const messageText = getReportActionMessageText(reportAction);

            const isAttachment = isReportActionAttachment(reportAction);
            if (!isAttachment) {
                const content = selection || messageHtml;
                if (isReportPreviewAction) {
                    const iouReportID = getIOUReportIDFromReportActionPreview(reportAction);
                    const displayMessage = getReportPreviewMessage(iouReportID, reportAction);
                    Clipboard.setString(displayMessage);
                } else if (isTaskActionReportActionsUtils(reportAction)) {
                    const {text, html} = getTaskReportActionMessage(reportAction);
                    const displayMessage = html ?? text;
                    setClipboardMessage(displayMessage);
                } else if (isModifiedExpenseAction(reportAction)) {
                    const modifyExpenseMessage = ModifiedExpenseMessage.getForReportAction({reportOrID: reportID, reportAction});
                    Clipboard.setString(modifyExpenseMessage);
                } else if (isReimbursementDeQueuedOrCanceledAction(reportAction)) {
                    const {expenseReportID} = getOriginalMessage(reportAction) ?? {};
                    const displayMessage = getReimbursementDeQueuedOrCanceledActionMessage(reportAction, expenseReportID);
                    Clipboard.setString(displayMessage);
                } else if (isMoneyRequestAction(reportAction)) {
                    const displayMessage = getIOUReportActionDisplayMessage(reportAction, transaction);
                    if (displayMessage === Parser.htmlToText(displayMessage)) {
                        Clipboard.setString(displayMessage);
                    } else {
                        setClipboardMessage(displayMessage);
                    }
                } else if (isCreatedTaskReportAction(reportAction)) {
                    const taskPreviewMessage = getTaskCreatedMessage(reportAction, true);
                    Clipboard.setString(taskPreviewMessage);
                } else if (isMemberChangeAction(reportAction)) {
                    const logMessage = getMemberChangeMessageFragment(reportAction, getReportName).html ?? '';
                    setClipboardMessage(logMessage);
                } else if (reportAction?.actionName === CONST.REPORT.ACTIONS.TYPE.POLICY_CHANGE_LOG.UPDATE_NAME) {
                    Clipboard.setString(Str.htmlDecode(getWorkspaceNameUpdatedMessage(reportAction)));
                } else if (reportAction?.actionName === CONST.REPORT.ACTIONS.TYPE.POLICY_CHANGE_LOG.UPDATE_DESCRIPTION) {
                    Clipboard.setString(getWorkspaceDescriptionUpdatedMessage(reportAction));
                } else if (reportAction?.actionName === CONST.REPORT.ACTIONS.TYPE.POLICY_CHANGE_LOG.UPDATE_CURRENCY) {
                    Clipboard.setString(getWorkspaceCurrencyUpdateMessage(reportAction));
                } else if (reportAction?.actionName === CONST.REPORT.ACTIONS.TYPE.POLICY_CHANGE_LOG.UPDATE_AUTO_REPORTING_FREQUENCY) {
                    Clipboard.setString(getWorkspaceFrequencyUpdateMessage(reportAction));
                } else if (
                    reportAction?.actionName === CONST.REPORT.ACTIONS.TYPE.POLICY_CHANGE_LOG.ADD_CATEGORY ||
                    reportAction?.actionName === CONST.REPORT.ACTIONS.TYPE.POLICY_CHANGE_LOG.DELETE_CATEGORY ||
                    reportAction?.actionName === CONST.REPORT.ACTIONS.TYPE.POLICY_CHANGE_LOG.UPDATE_CATEGORY ||
                    reportAction?.actionName === CONST.REPORT.ACTIONS.TYPE.POLICY_CHANGE_LOG.SET_CATEGORY_NAME
                ) {
                    Clipboard.setString(getWorkspaceCategoryUpdateMessage(reportAction));
                } else if (reportAction?.actionName === CONST.REPORT.ACTIONS.TYPE.POLICY_CHANGE_LOG.UPDATE_TAG_LIST_NAME) {
                    Clipboard.setString(getCleanedTagName(getTagListNameUpdatedMessage(reportAction)));
                } else if (isTagModificationAction(reportAction.actionName)) {
                    Clipboard.setString(getCleanedTagName(getWorkspaceTagUpdateMessage(reportAction)));
                } else if (reportAction?.actionName === CONST.REPORT.ACTIONS.TYPE.POLICY_CHANGE_LOG.UPDATE_CUSTOM_UNIT) {
                    Clipboard.setString(getWorkspaceCustomUnitUpdatedMessage(reportAction));
                } else if (reportAction?.actionName === CONST.REPORT.ACTIONS.TYPE.POLICY_CHANGE_LOG.ADD_CUSTOM_UNIT_RATE) {
                    Clipboard.setString(getWorkspaceCustomUnitRateAddedMessage(reportAction));
                } else if (reportAction?.actionName === CONST.REPORT.ACTIONS.TYPE.POLICY_CHANGE_LOG.UPDATE_CUSTOM_UNIT_RATE) {
                    Clipboard.setString(getWorkspaceCustomUnitRateUpdatedMessage(reportAction));
                } else if (reportAction?.actionName === CONST.REPORT.ACTIONS.TYPE.POLICY_CHANGE_LOG.DELETE_CUSTOM_UNIT_RATE) {
                    Clipboard.setString(getWorkspaceCustomUnitRateDeletedMessage(reportAction));
                } else if (reportAction?.actionName === CONST.REPORT.ACTIONS.TYPE.POLICY_CHANGE_LOG.ADD_REPORT_FIELD) {
                    Clipboard.setString(getWorkspaceReportFieldAddMessage(reportAction));
                } else if (reportAction?.actionName === CONST.REPORT.ACTIONS.TYPE.POLICY_CHANGE_LOG.UPDATE_REPORT_FIELD) {
                    Clipboard.setString(getWorkspaceReportFieldUpdateMessage(reportAction));
                } else if (reportAction?.actionName === CONST.REPORT.ACTIONS.TYPE.POLICY_CHANGE_LOG.DELETE_REPORT_FIELD) {
                    Clipboard.setString(getWorkspaceReportFieldDeleteMessage(reportAction));
                } else if (reportAction?.actionName === CONST.REPORT.ACTIONS.TYPE.POLICY_CHANGE_LOG.UPDATE_FIELD) {
                    setClipboardMessage(getWorkspaceUpdateFieldMessage(reportAction));
                } else if (reportAction.actionName === CONST.REPORT.ACTIONS.TYPE.POLICY_CHANGE_LOG.UPDATE_MAX_EXPENSE_AMOUNT_NO_RECEIPT) {
                    Clipboard.setString(getPolicyChangeLogMaxExpenseAmountNoReceiptMessage(reportAction));
                } else if (reportAction.actionName === CONST.REPORT.ACTIONS.TYPE.POLICY_CHANGE_LOG.UPDATE_MAX_EXPENSE_AMOUNT) {
                    Clipboard.setString(getPolicyChangeLogMaxExpenseAmountMessage(reportAction));
                } else if (reportAction.actionName === CONST.REPORT.ACTIONS.TYPE.POLICY_CHANGE_LOG.UPDATE_DEFAULT_BILLABLE) {
                    Clipboard.setString(getPolicyChangeLogDefaultBillableMessage(reportAction));
                } else if (reportAction.actionName === CONST.REPORT.ACTIONS.TYPE.POLICY_CHANGE_LOG.UPDATE_DEFAULT_TITLE_ENFORCED) {
                    Clipboard.setString(getPolicyChangeLogDefaultTitleEnforcedMessage(reportAction));
                } else if (isReimbursementQueuedAction(reportAction)) {
                    Clipboard.setString(getReimbursementQueuedActionMessage({reportAction, reportOrID: reportID, shouldUseShortDisplayName: false}));
                } else if (isActionableMentionWhisper(reportAction)) {
                    const mentionWhisperMessage = getActionableMentionWhisperMessage(reportAction);
                    setClipboardMessage(mentionWhisperMessage);
                } else if (isActionableTrackExpense(reportAction)) {
                    setClipboardMessage(CONST.ACTIONABLE_TRACK_EXPENSE_WHISPER_MESSAGE);
                } else if (isRenamedAction(reportAction)) {
                    setClipboardMessage(getRenamedAction(reportAction, isExpenseReport(report)));
                } else if (
                    isActionOfType(reportAction, CONST.REPORT.ACTIONS.TYPE.SUBMITTED) ||
                    isActionOfType(reportAction, CONST.REPORT.ACTIONS.TYPE.SUBMITTED_AND_CLOSED) ||
                    isMarkAsClosedAction(reportAction)
                ) {
                    const harvesting = !isMarkAsClosedAction(reportAction) ? (getOriginalMessage(reportAction)?.harvesting ?? false) : false;
                    if (harvesting) {
                        setClipboardMessage(translateLocal('iou.automaticallySubmitted'));
                    } else {
                        Clipboard.setString(translateLocal('iou.submitted'));
                    }
                } else if (isActionOfType(reportAction, CONST.REPORT.ACTIONS.TYPE.APPROVED)) {
                    const {automaticAction} = getOriginalMessage(reportAction) ?? {};
                    if (automaticAction) {
                        setClipboardMessage(translateLocal('iou.automaticallyApproved'));
                    } else {
                        Clipboard.setString(translateLocal('iou.approvedMessage'));
                    }
                } else if (isUnapprovedAction(reportAction)) {
                    Clipboard.setString(translateLocal('iou.unapproved'));
                } else if (isActionOfType(reportAction, CONST.REPORT.ACTIONS.TYPE.FORWARDED)) {
                    const {automaticAction} = getOriginalMessage(reportAction) ?? {};
                    if (automaticAction) {
                        setClipboardMessage(translateLocal('iou.automaticallyForwarded'));
                    } else {
                        Clipboard.setString(translateLocal('iou.forwarded'));
                    }
                } else if (reportAction?.actionName === CONST.REPORT.ACTIONS.TYPE.REJECTED) {
                    const displayMessage = getRejectedReportMessage();
                    Clipboard.setString(displayMessage);
                } else if (reportAction?.actionName === CONST.REPORT.ACTIONS.TYPE.POLICY_CHANGE_LOG.CORPORATE_UPGRADE) {
                    const displayMessage = getUpgradeWorkspaceMessage();
                    Clipboard.setString(displayMessage);
                } else if (reportAction?.actionName === CONST.REPORT.ACTIONS.TYPE.POLICY_CHANGE_LOG.TEAM_DOWNGRADE) {
                    const displayMessage = getDowngradeWorkspaceMessage();
                    Clipboard.setString(displayMessage);
                } else if (reportAction?.actionName === CONST.REPORT.ACTIONS.TYPE.HOLD) {
                    Clipboard.setString(translateLocal('iou.heldExpense'));
                } else if (reportAction?.actionName === CONST.REPORT.ACTIONS.TYPE.UNHOLD) {
                    Clipboard.setString(translateLocal('iou.unheldExpense'));
                } else if (reportAction?.actionName === CONST.REPORT.ACTIONS.TYPE.RETRACTED) {
                    Clipboard.setString(translateLocal('iou.retracted'));
                } else if (isOldDotReportAction(reportAction)) {
                    const oldDotActionMessage = getMessageOfOldDotReportAction(reportAction);
                    Clipboard.setString(oldDotActionMessage);
                } else if (reportAction?.actionName === CONST.REPORT.ACTIONS.TYPE.DISMISSED_VIOLATION) {
                    const originalMessage = getOriginalMessage(reportAction) as ReportAction<typeof CONST.REPORT.ACTIONS.TYPE.DISMISSED_VIOLATION>['originalMessage'];
                    const reason = originalMessage?.reason;
                    const violationName = originalMessage?.violationName;
                    Clipboard.setString(translateLocal(`violationDismissal.${violationName}.${reason}` as TranslationPaths));
                } else if (reportAction?.actionName === CONST.REPORT.ACTIONS.TYPE.RESOLVED_DUPLICATES) {
                    Clipboard.setString(translateLocal('violations.resolvedDuplicates'));
                } else if (reportAction?.actionName === CONST.REPORT.ACTIONS.TYPE.EXPORTED_TO_INTEGRATION) {
                    setClipboardMessage(getExportIntegrationMessageHTML(reportAction));
                } else if (reportAction?.actionName === CONST.REPORT.ACTIONS.TYPE.ROOM_CHANGE_LOG.UPDATE_ROOM_DESCRIPTION) {
                    setClipboardMessage(getUpdateRoomDescriptionMessage(reportAction));
                } else if (reportAction?.actionName === CONST.REPORT.ACTIONS.TYPE.POLICY_CHANGE_LOG.ADD_EMPLOYEE) {
                    setClipboardMessage(getPolicyChangeLogAddEmployeeMessage(reportAction));
                } else if (reportAction?.actionName === CONST.REPORT.ACTIONS.TYPE.POLICY_CHANGE_LOG.UPDATE_EMPLOYEE) {
                    setClipboardMessage(getPolicyChangeLogUpdateEmployee(reportAction));
                } else if (reportAction?.actionName === CONST.REPORT.ACTIONS.TYPE.POLICY_CHANGE_LOG.DELETE_EMPLOYEE) {
                    setClipboardMessage(getPolicyChangeLogDeleteMemberMessage(reportAction));
                } else if (reportAction?.actionName === CONST.REPORT.ACTIONS.TYPE.DELETED_TRANSACTION) {
                    setClipboardMessage(getDeletedTransactionMessage(reportAction));
                } else if (reportAction?.actionName === CONST.REPORT.ACTIONS.TYPE.REOPENED) {
                    setClipboardMessage(getReopenedMessage());
                } else if (isActionOfType(reportAction, CONST.REPORT.ACTIONS.TYPE.INTEGRATION_SYNC_FAILED)) {
                    setClipboardMessage(getIntegrationSyncFailedMessage(reportAction, report?.policyID));
                } else if (isCardIssuedAction(reportAction)) {
                    setClipboardMessage(getCardIssuedMessage({reportAction, shouldRenderHTML: true, policyID: report?.policyID, expensifyCard: card}));
                } else if (isActionOfType(reportAction, CONST.REPORT.ACTIONS.TYPE.POLICY_CHANGE_LOG.ADD_INTEGRATION)) {
                    setClipboardMessage(getAddedConnectionMessage(reportAction));
                } else if (isActionOfType(reportAction, CONST.REPORT.ACTIONS.TYPE.POLICY_CHANGE_LOG.DELETE_INTEGRATION)) {
                    setClipboardMessage(getRemovedConnectionMessage(reportAction));
                } else if (isActionOfType(reportAction, CONST.REPORT.ACTIONS.TYPE.TRAVEL_UPDATE)) {
                    setClipboardMessage(getTravelUpdateMessage(reportAction));
                } else if (isActionOfType(reportAction, CONST.REPORT.ACTIONS.TYPE.POLICY_CHANGE_LOG.UPDATE_AUDIT_RATE)) {
                    setClipboardMessage(getUpdatedAuditRateMessage(reportAction));
                } else if (isActionOfType(reportAction, CONST.REPORT.ACTIONS.TYPE.POLICY_CHANGE_LOG.ADD_APPROVER_RULE)) {
                    setClipboardMessage(getAddedApprovalRuleMessage(reportAction));
                } else if (isActionOfType(reportAction, CONST.REPORT.ACTIONS.TYPE.POLICY_CHANGE_LOG.DELETE_APPROVER_RULE)) {
                    setClipboardMessage(getDeletedApprovalRuleMessage(reportAction));
                } else if (isActionOfType(reportAction, CONST.REPORT.ACTIONS.TYPE.POLICY_CHANGE_LOG.UPDATE_APPROVER_RULE)) {
                    setClipboardMessage(getUpdatedApprovalRuleMessage(reportAction));
                } else if (isActionOfType(reportAction, CONST.REPORT.ACTIONS.TYPE.POLICY_CHANGE_LOG.UPDATE_MANUAL_APPROVAL_THRESHOLD)) {
                    setClipboardMessage(getUpdatedManualApprovalThresholdMessage(reportAction));
                } else if (reportAction?.actionName === CONST.REPORT.ACTIONS.TYPE.CHANGE_POLICY) {
                    const displayMessage = getPolicyChangeMessage(reportAction);
                    Clipboard.setString(displayMessage);
                } else if (isActionableJoinRequest(reportAction)) {
                    const displayMessage = getJoinRequestMessage(reportAction);
                    Clipboard.setString(displayMessage);
                } else if (content) {
                    setClipboardMessage(
                        content.replace(/(<mention-user>)(.*?)(<\/mention-user>)/gi, (match, openTag: string, innerContent: string, closeTag: string): string => {
                            const modifiedContent = Str.removeSMSDomain(innerContent) || '';
                            return openTag + modifiedContent + closeTag || '';
                        }),
                    );
                } else if (messageText) {
                    Clipboard.setString(messageText);
                }
            }

            if (closePopover) {
                hideContextMenu(true, ReportActionComposeFocusManager.focus);
            }
        },
        getDescription: () => {},
    },
    {
        isAnonymousAction: true,
        textTranslateKey: 'reportActionContextMenu.copyLink',
        icon: Expensicons.LinkCopy,
        successIcon: Expensicons.Checkmark,
        successTextTranslateKey: 'reportActionContextMenu.copied',
        shouldShow: ({type, reportAction, menuTarget}) => {
            const isAttachment = isReportActionAttachment(reportAction);

            // Only hide the copy link menu item when context menu is opened over img element.
            const isAttachmentTarget = menuTarget?.current && 'tagName' in menuTarget.current && menuTarget?.current.tagName === 'IMG' && isAttachment;
            return type === CONST.CONTEXT_MENU_TYPES.REPORT_ACTION && !isAttachmentTarget && !isMessageDeleted(reportAction);
        },
        onPress: (closePopover, {reportAction, reportID}) => {
            const originalReportID = getOriginalReportID(reportID, reportAction);
            getEnvironmentURL().then((environmentURL) => {
                const reportActionID = reportAction?.reportActionID;
                Clipboard.setString(`${environmentURL}/r/${originalReportID}/${reportActionID}`);
            });
            hideContextMenu(true, ReportActionComposeFocusManager.focus);
        },
        getDescription: () => {},
    },
    {
        isAnonymousAction: false,
        textTranslateKey: 'common.pin',
        icon: Expensicons.Pin,
        shouldShow: ({type, isPinnedChat}) => type === CONST.CONTEXT_MENU_TYPES.REPORT && !isPinnedChat,
        onPress: (closePopover, {reportID}) => {
            togglePinnedState(reportID, false);
            if (closePopover) {
                hideContextMenu(false, ReportActionComposeFocusManager.focus);
            }
        },
        getDescription: () => {},
    },
    {
        isAnonymousAction: false,
        textTranslateKey: 'common.unPin',
        icon: Expensicons.Pin,
        shouldShow: ({type, isPinnedChat}) => type === CONST.CONTEXT_MENU_TYPES.REPORT && isPinnedChat,
        onPress: (closePopover, {reportID}) => {
            togglePinnedState(reportID, true);
            if (closePopover) {
                hideContextMenu(false, ReportActionComposeFocusManager.focus);
            }
        },
        getDescription: () => {},
    },
    {
        isAnonymousAction: false,
        textTranslateKey: 'reportActionContextMenu.flagAsOffensive',
        icon: Expensicons.Flag,
        shouldShow: ({type, reportAction, isArchivedRoom, isChronosReport, reportID}) =>
            type === CONST.CONTEXT_MENU_TYPES.REPORT_ACTION &&
            canFlagReportAction(reportAction, reportID) &&
            !isArchivedRoom &&
            !isChronosReport &&
            reportAction?.actorAccountID !== CONST.ACCOUNT_ID.CONCIERGE,
        onPress: (closePopover, {reportID, reportAction}) => {
            if (!reportID) {
                return;
            }

            const activeRoute = Navigation.getActiveRoute();
            if (closePopover) {
                hideContextMenu(false, () => {
                    KeyboardUtils.dismiss().then(() => {
                        Navigation.navigate(ROUTES.FLAG_COMMENT.getRoute(reportID, reportAction?.reportActionID, activeRoute));
                    });
                });
                return;
            }

            Navigation.navigate(ROUTES.FLAG_COMMENT.getRoute(reportID, reportAction?.reportActionID, activeRoute));
        },
        getDescription: () => {},
    },
    {
        isAnonymousAction: true,
        textTranslateKey: 'common.download',
        icon: Expensicons.Download,
        successTextTranslateKey: 'common.download',
        successIcon: Expensicons.Download,
        shouldShow: ({reportAction, isOffline}) => {
            const isAttachment = isReportActionAttachment(reportAction);
            const html = getActionHtml(reportAction);
            const isUploading = html.includes(CONST.ATTACHMENT_OPTIMISTIC_SOURCE_ATTRIBUTE);
            return isAttachment && !isUploading && !!reportAction?.reportActionID && !isMessageDeleted(reportAction) && !isOffline;
        },
        onPress: (closePopover, {reportAction}) => {
            const html = getActionHtml(reportAction);
            const {originalFileName, sourceURL} = getAttachmentDetails(html);
            const sourceURLWithAuth = addEncryptedAuthTokenToURL(sourceURL ?? '');
            const sourceID = (sourceURL?.match(CONST.REGEX.ATTACHMENT_ID) ?? [])[1];
            setDownload(sourceID, true);
            const anchorRegex = CONST.REGEX_LINK_IN_ANCHOR;
            const isAnchorTag = anchorRegex.test(html);
            fileDownload(sourceURLWithAuth, originalFileName ?? '', '', isAnchorTag && isMobileSafari()).then(() => setDownload(sourceID, false));
            if (closePopover) {
                hideContextMenu(true, ReportActionComposeFocusManager.focus);
            }
        },
        getDescription: () => {},
        shouldDisable: (download) => download?.isDownloading ?? false,
    },
    {
        isAnonymousAction: true,
        textTranslateKey: 'reportActionContextMenu.copyOnyxData',
        icon: Expensicons.Copy,
        successTextTranslateKey: 'reportActionContextMenu.copied',
        successIcon: Expensicons.Checkmark,
        shouldShow: ({type, isProduction}) => type === CONST.CONTEXT_MENU_TYPES.REPORT && !isProduction,
        onPress: (closePopover, {report}) => {
            Clipboard.setString(JSON.stringify(report, null, 4));
            hideContextMenu(true, ReportActionComposeFocusManager.focus);
        },
        getDescription: () => {},
    },
    {
        isAnonymousAction: true,
        textTranslateKey: 'debug.debug',
        icon: Expensicons.Bug,
        shouldShow: ({type, account}) => [CONST.CONTEXT_MENU_TYPES.REPORT_ACTION, CONST.CONTEXT_MENU_TYPES.REPORT].some((value) => value === type) && !!account?.isDebugModeEnabled,
        onPress: (closePopover, {reportID, reportAction}) => {
            if (reportAction) {
                Navigation.navigate(ROUTES.DEBUG_REPORT_ACTION.getRoute(reportID, reportAction.reportActionID));
            } else {
                Navigation.navigate(ROUTES.DEBUG_REPORT.getRoute(reportID));
            }
            hideContextMenu(false, ReportActionComposeFocusManager.focus);
        },
        getDescription: () => {},
    },
    {
        isAnonymousAction: false,
        textTranslateKey: 'reportActionContextMenu.deleteAction',
        icon: Expensicons.Trashcan,
        shouldShow: ({type, reportAction, isArchivedRoom, isChronosReport, reportID, moneyRequestAction, iouTransaction}) =>
            // Until deleting parent threads is supported in FE, we will prevent the user from deleting a thread parent
            !!reportID &&
            type === CONST.CONTEXT_MENU_TYPES.REPORT_ACTION &&
            canDeleteReportAction(
                moneyRequestAction ?? reportAction,
                isMoneyRequestAction(moneyRequestAction) ? getOriginalMessage(moneyRequestAction)?.IOUReportID : reportID,
                iouTransaction,
            ) &&
            !isArchivedRoom &&
            !isChronosReport &&
            !isMessageDeleted(reportAction),
        onPress: (closePopover, {reportID: reportIDParam, reportAction, moneyRequestAction}) => {
            // eslint-disable-next-line @typescript-eslint/prefer-nullish-coalescing
            const reportID = isMoneyRequestAction(moneyRequestAction) ? getOriginalMessage(moneyRequestAction)?.IOUReportID || reportIDParam : reportIDParam;
            if (closePopover) {
                // Hide popover, then call showDeleteConfirmModal
                hideContextMenu(false, () => showDeleteModal(reportID, moneyRequestAction ?? reportAction));
                return;
            }

            // No popover to hide, call showDeleteConfirmModal immediately
            showDeleteModal(reportID, moneyRequestAction ?? reportAction);
        },
        getDescription: () => {},
    },
    {
        isAnonymousAction: true,
        textTranslateKey: 'reportActionContextMenu.menu',
        icon: Expensicons.ThreeDots,
        shouldShow: ({isMini}) => isMini,
        onPress: (closePopover, {openOverflowMenu, event, openContextMenu, anchorRef}) => {
            openOverflowMenu(event as GestureResponderEvent | MouseEvent, anchorRef ?? {current: null});
            openContextMenu();
        },
        getDescription: () => {},
        shouldPreventDefaultFocusOnPress: false,
    },
];

const restrictedReadOnlyActions: TranslationPaths[] = [
    'reportActionContextMenu.replyInThread',
    'reportActionContextMenu.editAction',
    'reportActionContextMenu.joinThread',
    'reportActionContextMenu.deleteAction',
];

const RestrictedReadOnlyContextMenuActions: ContextMenuAction[] = ContextMenuActions.filter(
    (action) => 'textTranslateKey' in action && restrictedReadOnlyActions.includes(action.textTranslateKey),
);

export {RestrictedReadOnlyContextMenuActions};
export default ContextMenuActions;
export type {ContextMenuActionPayload, ContextMenuAction};<|MERGE_RESOLUTION|>--- conflicted
+++ resolved
@@ -337,22 +337,16 @@
             type === CONST.CONTEXT_MENU_TYPES.REPORT_ACTION && (canEditReportAction(reportAction) || canEditReportAction(moneyRequestAction)) && !isArchivedRoom && !isChronosReport,
         onPress: (closePopover, {reportID, reportAction, draftMessage, moneyRequestAction}) => {
             if (isMoneyRequestAction(reportAction) || isMoneyRequestAction(moneyRequestAction)) {
-<<<<<<< HEAD
                 const editExpense = () => {
-                    const originalReportID = getOriginalReportID(reportID, reportAction);
-                    navigateToAndOpenChildReport(reportAction?.childReportID, reportAction, originalReportID);
+                    const childReportID = reportAction?.childReportID;
+                    openReport(childReportID);
+                    Navigation.navigate(ROUTES.REPORT_WITH_ID.getRoute(childReportID));
                 };
                 if (closePopover) {
                     hideContextMenu(false, editExpense);
                     return;
                 }
                 editExpense();
-=======
-                hideContextMenu(false);
-                const childReportID = reportAction?.childReportID;
-                openReport(childReportID);
-                Navigation.navigate(ROUTES.REPORT_WITH_ID.getRoute(childReportID));
->>>>>>> 69d1f320
                 return;
             }
             const editAction = () => {
