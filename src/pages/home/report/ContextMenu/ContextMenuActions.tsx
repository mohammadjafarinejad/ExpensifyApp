--- conflicted
+++ resolved
@@ -375,14 +375,11 @@
                 } else if (ReportActionsUtils.isMemberChangeAction(reportAction)) {
                     const logMessage = ReportActionsUtils.getMemberChangeMessageFragment(reportAction).html ?? '';
                     setClipboardMessage(logMessage);
-<<<<<<< HEAD
                 } else if (ReportActionsUtils.isReimbursementQueuedAction(reportAction)) {
                     Clipboard.setString(ReportUtils.getReimbursementQueuedActionMessage(reportAction, ReportUtils.getReport(reportID) as OnyxEntry<ReportType>, false));
-=======
                 } else if (ReportActionsUtils.isActionableMentionWhisper(reportAction)) {
                     const mentionWhisperMessage = ReportActionsUtils.getActionableMentionWhisperMessage(reportAction);
                     setClipboardMessage(mentionWhisperMessage);
->>>>>>> a9d16835
                 } else if (content) {
                     setClipboardMessage(content);
                 } else if (messageText) {
