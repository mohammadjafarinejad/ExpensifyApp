--- conflicted
+++ resolved
@@ -308,19 +308,7 @@
         if (isMoneyRequestAction(reportAction)) {
             const originalMessage = getOriginalMessage(reportAction);
             if (isTrackExpenseAction(reportAction)) {
-<<<<<<< HEAD
-                deleteTrackExpense(
-                    reportIDRef.current,
-                    originalMessage?.IOUTransactionID,
-                    reportAction,
-                    duplicateTransactions,
-                    duplicateTransactionViolations,
-                    undefined,
-                    isChatIOUReportArchived,
-                );
-=======
                 deleteTrackExpense(reportIDRef.current, originalMessage?.IOUTransactionID, reportAction, duplicateTransactions, duplicateTransactionViolations, isReportArchived);
->>>>>>> 14b9c29d
             } else {
                 deleteMoneyRequest(originalMessage?.IOUTransactionID, reportAction, duplicateTransactions, duplicateTransactionViolations, undefined, undefined, isChatIOUReportArchived);
             }
@@ -332,11 +320,7 @@
 
         DeviceEventEmitter.emit(`deletedReportAction_${reportIDRef.current}`, reportAction?.reportActionID);
         setIsDeleteCommentConfirmModalVisible(false);
-<<<<<<< HEAD
-    }, [duplicateTransactions, duplicateTransactionViolations, isReportArchived, isChatIOUReportArchived]);
-=======
-    }, [duplicateTransactions, duplicateTransactionViolations, isReportArchived, isOriginalReportArchived]);
->>>>>>> 14b9c29d
+    }, [duplicateTransactions, duplicateTransactionViolations, isReportArchived, isOriginalReportArchived, isChatIOUReportArchived]);
 
     const hideDeleteModal = () => {
         callbackWhenDeleteModalHide.current = () => (onCancelDeleteModal.current = runAndResetCallback(onCancelDeleteModal.current));
