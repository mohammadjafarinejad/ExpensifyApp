/* eslint-disable react-compiler/react-compiler */
import type {ForwardedRef} from 'react';
import React, {forwardRef, useCallback, useContext, useEffect, useImperativeHandle, useRef, useState} from 'react';

/* eslint-disable no-restricted-imports */
import type {EmitterSubscription, GestureResponderEvent, NativeTouchEvent, View} from 'react-native';
import {DeviceEventEmitter, Dimensions} from 'react-native';
import type {OnyxEntry} from 'react-native-onyx';
import {Actions, ActionSheetAwareScrollViewContext} from '@components/ActionSheetAwareScrollView';
import ConfirmModal from '@components/ConfirmModal';
import PopoverWithMeasuredContent from '@components/PopoverWithMeasuredContent';
import useLocalize from '@hooks/useLocalize';
import {deleteMoneyRequest, deleteTrackExpense} from '@libs/actions/IOU';
import {deleteReportComment} from '@libs/actions/Report';
import calculateAnchorPosition from '@libs/calculateAnchorPosition';
import {getOriginalMessage, isMoneyRequestAction, isTrackExpenseAction} from '@libs/ReportActionsUtils';
<<<<<<< HEAD
import {deleteMoneyRequest, deleteTrackExpense} from '@userActions/IOU';
import {deleteReportComment} from '@userActions/Report';
=======
import CONST from '@src/CONST';
>>>>>>> 2496dfa2
import type {AnchorDimensions} from '@src/styles';
import type {ReportAction} from '@src/types/onyx';
import BaseReportActionContextMenu from './BaseReportActionContextMenu';
import type {ContextMenuAction} from './ContextMenuActions';
import type {ContextMenuAnchor, ContextMenuType, ReportActionContextMenu} from './ReportActionContextMenu';

type Location = {
    x: number;
    y: number;
};

function extractPointerEvent(event: GestureResponderEvent | MouseEvent): MouseEvent | NativeTouchEvent {
    if ('nativeEvent' in event) {
        return event.nativeEvent;
    }
    return event;
}

function PopoverReportActionContextMenu(_props: unknown, ref: ForwardedRef<ReportActionContextMenu>) {
    const {translate} = useLocalize();
    const reportIDRef = useRef<string | undefined>();
    const typeRef = useRef<ContextMenuType>();
    const reportActionRef = useRef<NonNullable<OnyxEntry<ReportAction>> | null>(null);
    const reportActionIDRef = useRef<string | undefined>();
    const originalReportIDRef = useRef<string | undefined>();
    const selectionRef = useRef('');
    const reportActionDraftMessageRef = useRef<string>();

    const cursorRelativePosition = useRef({
        horizontal: 0,
        vertical: 0,
    });

    // The horizontal and vertical position (relative to the screen) where the popover will display.
    const popoverAnchorPosition = useRef({
        horizontal: 0,
        vertical: 0,
    });
    const actionSheetAwareScrollViewContext = useContext(ActionSheetAwareScrollViewContext);

    const instanceIDRef = useRef('');

    const [isPopoverVisible, setIsPopoverVisible] = useState(false);
    const [isDeleteCommentConfirmModalVisible, setIsDeleteCommentConfirmModalVisible] = useState(false);
    const [shouldSetModalVisibilityForDeleteConfirmation, setShouldSetModalVisibilityForDeleteConfirmation] = useState(true);

    const [isRoomArchived, setIsRoomArchived] = useState(false);
    const [isChronosReportEnabled, setIsChronosReportEnabled] = useState(false);
    const [isChatPinned, setIsChatPinned] = useState(false);
    const [hasUnreadMessages, setHasUnreadMessages] = useState(false);
    const [isThreadReportParentAction, setIsThreadReportParentAction] = useState(false);
    const [disabledActions, setDisabledActions] = useState<ContextMenuAction[]>([]);
    const [shoudSwitchPositionIfOverflow, setShoudSwitchPositionIfOverflow] = useState(false);

    const contentRef = useRef<View>(null);
    const anchorRef = useRef<View | HTMLDivElement | null>(null);
    const dimensionsEventListener = useRef<EmitterSubscription | null>(null);
    const contextMenuAnchorRef = useRef<ContextMenuAnchor>(null);
    const contextMenuTargetNode = useRef<HTMLDivElement | null>(null);
    const contextMenuDimensions = useRef<AnchorDimensions>({
        width: 0,
        height: 0,
    });

    const onPopoverShow = useRef(() => {});
    const [isContextMenuOpening, setIsContextMenuOpening] = useState(false);
    const onPopoverHide = useRef(() => {});
    const onEmojiPickerToggle = useRef<undefined | ((state: boolean) => void)>();
    const onCancelDeleteModal = useRef(() => {});
    const onConfirmDeleteModal = useRef(() => {});

    const onPopoverHideActionCallback = useRef(() => {});
    const callbackWhenDeleteModalHide = useRef(() => {});

    /** Get the Context menu anchor position. We calculate the anchor coordinates from measureInWindow async method */
    const getContextMenuMeasuredLocation = useCallback(
        () =>
            new Promise<Location>((resolve) => {
                if (contextMenuAnchorRef.current && 'measureInWindow' in contextMenuAnchorRef.current && typeof contextMenuAnchorRef.current.measureInWindow === 'function') {
                    contextMenuAnchorRef.current.measureInWindow((x, y) => resolve({x, y}));
                } else {
                    resolve({x: 0, y: 0});
                }
            }),
        [],
    );

    /** This gets called on Dimensions change to find the anchor coordinates for the action context menu. */
    const measureContextMenuAnchorPosition = useCallback(() => {
        if (!isPopoverVisible) {
            return;
        }

        getContextMenuMeasuredLocation().then(({x, y}) => {
            if (!x || !y) {
                return;
            }

            popoverAnchorPosition.current = {
                horizontal: cursorRelativePosition.current.horizontal + x,
                vertical: cursorRelativePosition.current.vertical + y,
            };
        });
    }, [isPopoverVisible, getContextMenuMeasuredLocation]);

    useEffect(() => {
        dimensionsEventListener.current = Dimensions.addEventListener('change', measureContextMenuAnchorPosition);

        return () => {
            if (!dimensionsEventListener.current) {
                return;
            }
            dimensionsEventListener.current.remove();
        };
    }, [measureContextMenuAnchorPosition]);

    /** Whether Context Menu is active for the Report Action. */
    const isActiveReportAction: ReportActionContextMenu['isActiveReportAction'] = (actionID) =>
        !!actionID && (reportActionIDRef.current === actionID || reportActionRef.current?.reportActionID === actionID);

    const clearActiveReportAction = () => {
        reportActionIDRef.current = undefined;
        reportActionRef.current = null;
    };

    /**
     * Show the ReportActionContextMenu modal popover.
     *
     * @param type - context menu type [EMAIL, LINK, REPORT_ACTION]
     * @param [event] - A press event.
     * @param [selection] - Copied content.
     * @param contextMenuAnchor - popoverAnchor
     * @param reportID - Active Report Id
     * @param reportActionID - ReportAction for ContextMenu
     * @param originalReportID - The currrent Report Id of the reportAction
     * @param draftMessage - ReportAction Draftmessage
     * @param [onShow] - Run a callback when Menu is shown
     * @param [onHide] - Run a callback when Menu is hidden
     * @param isArchivedRoom - Whether the provided report is an archived room
     * @param isChronosReport - Flag to check if the chat participant is Chronos
     * @param isPinnedChat - Flag to check if the chat is pinned in the LHN. Used for the Pin/Unpin action
     * @param isUnreadChat - Flag to check if the chat is unread in the LHN. Used for the Mark as Read/Unread action
     */
    const showContextMenu: ReportActionContextMenu['showContextMenu'] = (
        type,
        event,
        selection,
        contextMenuAnchor,
        reportID,
        reportActionID,
        originalReportID,
        draftMessage,
        onShow = () => {},
        onHide = () => {},
        isArchivedRoom = false,
        isChronosReport = false,
        isPinnedChat = false,
        isUnreadChat = false,
        disabledOptions = [],
        shouldCloseOnTarget = false,
        setIsEmojiPickerActive = () => {},
        isOverflowMenu = false,
        isThreadReportParentActionParam = false,
    ) => {
        setIsContextMenuOpening(true);
        const {pageX = 0, pageY = 0} = extractPointerEvent(event);
        contextMenuAnchorRef.current = contextMenuAnchor;
        contextMenuTargetNode.current = event.target as HTMLDivElement;
        if (shouldCloseOnTarget) {
            anchorRef.current = event.target as HTMLDivElement;
        } else {
            anchorRef.current = null;
        }

        onPopoverShow.current = onShow;
        onPopoverHide.current = onHide;
        onEmojiPickerToggle.current = setIsEmojiPickerActive;

        new Promise<void>((resolve) => {
            if (!!(!pageX && !pageY && contextMenuAnchorRef.current) || isOverflowMenu) {
                calculateAnchorPosition(contextMenuAnchorRef.current).then((position) => {
                    popoverAnchorPosition.current = {horizontal: position.horizontal, vertical: position.vertical};
                    contextMenuDimensions.current = {width: position.vertical, height: position.height};
                    resolve();
                });
            } else {
                getContextMenuMeasuredLocation().then(({x, y}) => {
                    cursorRelativePosition.current = {
                        horizontal: pageX - x,
                        vertical: pageY - y,
                    };
                    popoverAnchorPosition.current = {
                        horizontal: pageX,
                        vertical: pageY,
                    };
                    resolve();
                });
            }
        }).then(() => {
            setDisabledActions(disabledOptions);
            typeRef.current = type;
            reportIDRef.current = reportID;
            reportActionIDRef.current = reportActionID;
            // eslint-disable-next-line @typescript-eslint/prefer-nullish-coalescing
            originalReportIDRef.current = originalReportID || undefined;
            selectionRef.current = selection;
            setIsPopoverVisible(true);
            reportActionDraftMessageRef.current = draftMessage;
            setIsRoomArchived(isArchivedRoom);
            setIsChronosReportEnabled(isChronosReport);
            setIsChatPinned(isPinnedChat);
            setHasUnreadMessages(isUnreadChat);
            setIsThreadReportParentAction(isThreadReportParentActionParam);
            setShoudSwitchPositionIfOverflow(isOverflowMenu);
        });
    };

    /** After Popover shows, call the registered onPopoverShow callback and reset it */
    const runAndResetOnPopoverShow = () => {
        instanceIDRef.current = Math.random().toString(36).slice(2, 7);
        onPopoverShow.current();

        // After we have called the action, reset it.
        onPopoverShow.current = () => {};

        // After the context menu opening animation ends reset isContextMenuOpening.
        setTimeout(() => {
            setIsContextMenuOpening(false);
        }, CONST.ANIMATED_TRANSITION);
    };

    /** Run the callback and return a noop function to reset it */
    const runAndResetCallback = (callback: () => void) => {
        callback();
        return () => {};
    };

    /** After Popover hides, call the registered onPopoverHide & onPopoverHideActionCallback callback and reset it */
    const runAndResetOnPopoverHide = () => {
        reportIDRef.current = undefined;
        reportActionIDRef.current = undefined;
        originalReportIDRef.current = undefined;
        instanceIDRef.current = '';

        onPopoverHide.current = runAndResetCallback(onPopoverHide.current);
        onPopoverHideActionCallback.current = runAndResetCallback(onPopoverHideActionCallback.current);
    };

    /**
     * Hide the ReportActionContextMenu modal popover.
     * @param onHideActionCallback Callback to be called after popover is completely hidden
     */
    const hideContextMenu: ReportActionContextMenu['hideContextMenu'] = (onHideActionCallback) => {
        if (typeof onHideActionCallback === 'function') {
            onPopoverHideActionCallback.current = onHideActionCallback;
        }

        actionSheetAwareScrollViewContext.transitionActionSheetState({
            type: Actions.CLOSE_POPOVER,
        });
        selectionRef.current = '';
        reportActionDraftMessageRef.current = undefined;
        setIsPopoverVisible(false);
    };

    const confirmDeleteAndHideModal = useCallback(() => {
        callbackWhenDeleteModalHide.current = runAndResetCallback(onConfirmDeleteModal.current);
        const reportAction = reportActionRef.current;
        if (isMoneyRequestAction(reportAction)) {
            const originalMessage = getOriginalMessage(reportAction);
            if (isTrackExpenseAction(reportAction)) {
<<<<<<< HEAD
                deleteTrackExpense(reportIDRef.current, originalMessage?.IOUTransactionID ?? '-1', reportAction);
            } else {
                deleteMoneyRequest(originalMessage?.IOUTransactionID ?? '-1', reportAction);
=======
                deleteTrackExpense(reportIDRef.current, originalMessage?.IOUTransactionID, reportAction);
            } else {
                deleteMoneyRequest(originalMessage?.IOUTransactionID, reportAction);
>>>>>>> 2496dfa2
            }
        } else if (reportAction) {
            deleteReportComment(reportIDRef.current, reportAction);
        }

        DeviceEventEmitter.emit(`deletedReportAction_${reportIDRef.current}`, reportAction?.reportActionID);
        setIsDeleteCommentConfirmModalVisible(false);
    }, []);

    const hideDeleteModal = () => {
        callbackWhenDeleteModalHide.current = () => (onCancelDeleteModal.current = runAndResetCallback(onCancelDeleteModal.current));
        setIsDeleteCommentConfirmModalVisible(false);
        setShouldSetModalVisibilityForDeleteConfirmation(true);
        setIsRoomArchived(false);
        setIsChronosReportEnabled(false);
        setIsChatPinned(false);
        setHasUnreadMessages(false);
    };

    /** Opens the Confirm delete action modal */
    const showDeleteModal: ReportActionContextMenu['showDeleteModal'] = (reportID, reportAction, shouldSetModalVisibility = true, onConfirm = () => {}, onCancel = () => {}) => {
        onCancelDeleteModal.current = onCancel;

        onConfirmDeleteModal.current = onConfirm;
        reportIDRef.current = reportID;
        reportActionRef.current = reportAction ?? null;

        setShouldSetModalVisibilityForDeleteConfirmation(shouldSetModalVisibility);
        setIsDeleteCommentConfirmModalVisible(true);
    };

    useImperativeHandle(ref, () => ({
        showContextMenu,
        hideContextMenu,
        showDeleteModal,
        hideDeleteModal,
        isActiveReportAction,
        instanceIDRef,
        runAndResetOnPopoverHide,
        clearActiveReportAction,
        contentRef,
        isContextMenuOpening,
    }));

    const reportAction = reportActionRef.current;

    return (
        <>
            <PopoverWithMeasuredContent
                isVisible={isPopoverVisible}
                onClose={hideContextMenu}
                onModalShow={runAndResetOnPopoverShow}
                onModalHide={runAndResetOnPopoverHide}
                anchorPosition={popoverAnchorPosition.current}
                animationIn="fadeIn"
                disableAnimation={false}
                animationOutTiming={1}
                shouldSetModalVisibility={false}
                fullscreen
                withoutOverlay
                anchorDimensions={contextMenuDimensions.current}
                anchorRef={anchorRef}
                shoudSwitchPositionIfOverflow={shoudSwitchPositionIfOverflow}
            >
                <BaseReportActionContextMenu
                    isVisible={isPopoverVisible}
                    type={typeRef.current}
                    reportID={reportIDRef.current}
                    reportActionID={reportActionIDRef.current}
                    draftMessage={reportActionDraftMessageRef.current}
                    selection={selectionRef.current}
                    isArchivedRoom={isRoomArchived}
                    isChronosReport={isChronosReportEnabled}
                    isPinnedChat={isChatPinned}
                    isUnreadChat={hasUnreadMessages}
                    isThreadReportParentAction={isThreadReportParentAction}
                    anchor={contextMenuTargetNode}
                    contentRef={contentRef}
                    originalReportID={originalReportIDRef.current}
                    disabledActions={disabledActions}
                    setIsEmojiPickerActive={onEmojiPickerToggle.current}
                />
            </PopoverWithMeasuredContent>
            <ConfirmModal
                title={translate('reportActionContextMenu.deleteAction', {action: reportAction})}
                isVisible={isDeleteCommentConfirmModalVisible}
                shouldSetModalVisibility={shouldSetModalVisibilityForDeleteConfirmation}
                onConfirm={confirmDeleteAndHideModal}
                onCancel={hideDeleteModal}
                onModalHide={() => {
                    clearActiveReportAction();
                    callbackWhenDeleteModalHide.current();
                }}
                prompt={translate('reportActionContextMenu.deleteConfirmation', {action: reportAction})}
                confirmText={translate('common.delete')}
                cancelText={translate('common.cancel')}
                danger
            />
        </>
    );
}

PopoverReportActionContextMenu.displayName = 'PopoverReportActionContextMenu';

export default forwardRef(PopoverReportActionContextMenu);<|MERGE_RESOLUTION|>--- conflicted
+++ resolved
@@ -14,12 +14,7 @@
 import {deleteReportComment} from '@libs/actions/Report';
 import calculateAnchorPosition from '@libs/calculateAnchorPosition';
 import {getOriginalMessage, isMoneyRequestAction, isTrackExpenseAction} from '@libs/ReportActionsUtils';
-<<<<<<< HEAD
-import {deleteMoneyRequest, deleteTrackExpense} from '@userActions/IOU';
-import {deleteReportComment} from '@userActions/Report';
-=======
 import CONST from '@src/CONST';
->>>>>>> 2496dfa2
 import type {AnchorDimensions} from '@src/styles';
 import type {ReportAction} from '@src/types/onyx';
 import BaseReportActionContextMenu from './BaseReportActionContextMenu';
@@ -291,15 +286,9 @@
         if (isMoneyRequestAction(reportAction)) {
             const originalMessage = getOriginalMessage(reportAction);
             if (isTrackExpenseAction(reportAction)) {
-<<<<<<< HEAD
-                deleteTrackExpense(reportIDRef.current, originalMessage?.IOUTransactionID ?? '-1', reportAction);
-            } else {
-                deleteMoneyRequest(originalMessage?.IOUTransactionID ?? '-1', reportAction);
-=======
                 deleteTrackExpense(reportIDRef.current, originalMessage?.IOUTransactionID, reportAction);
             } else {
                 deleteMoneyRequest(originalMessage?.IOUTransactionID, reportAction);
->>>>>>> 2496dfa2
             }
         } else if (reportAction) {
             deleteReportComment(reportIDRef.current, reportAction);
