/* eslint-disable react-compiler/react-compiler */
import type {ForwardedRef} from 'react';
import React, {useCallback, useContext, useEffect, useImperativeHandle, useRef, useState} from 'react';

/* eslint-disable no-restricted-imports */
import type {EmitterSubscription, GestureResponderEvent, NativeTouchEvent, View} from 'react-native';
import {DeviceEventEmitter, Dimensions, InteractionManager} from 'react-native';
import type {OnyxEntry} from 'react-native-onyx';
import {Actions, ActionSheetAwareScrollViewContext} from '@components/ActionSheetAwareScrollView';
import ConfirmModal from '@components/ConfirmModal';
import PopoverWithMeasuredContent from '@components/PopoverWithMeasuredContent';
import {useSearchContext} from '@components/Search/SearchContext';
import useDeleteTransactions from '@hooks/useDeleteTransactions';
import useDuplicateTransactionsAndViolations from '@hooks/useDuplicateTransactionsAndViolations';
import useGetIOUReportFromReportAction from '@hooks/useGetIOUReportFromReportAction';
import useLocalize from '@hooks/useLocalize';
import useOnyx from '@hooks/useOnyx';
import useReportIsArchived from '@hooks/useReportIsArchived';
import {deleteTrackExpense} from '@libs/actions/IOU';
import {deleteAppReport, deleteReportComment} from '@libs/actions/Report';
import calculateAnchorPosition from '@libs/calculateAnchorPosition';
import {getOriginalMessage, isMoneyRequestAction, isReportPreviewAction, isTrackExpenseAction} from '@libs/ReportActionsUtils';
import {getOriginalReportID} from '@libs/ReportUtils';
import CONST from '@src/CONST';
import ONYXKEYS from '@src/ONYXKEYS';
import type {AnchorDimensions} from '@src/styles';
import type {ReportAction} from '@src/types/onyx';
import BaseReportActionContextMenu from './BaseReportActionContextMenu';
import type {ContextMenuAction} from './ContextMenuActions';
import type {ContextMenuAnchor, ContextMenuType, ReportActionContextMenu} from './ReportActionContextMenu';

type Location = {
    x: number;
    y: number;
};

function extractPointerEvent(event: GestureResponderEvent | MouseEvent): MouseEvent | NativeTouchEvent {
    if ('nativeEvent' in event) {
        return event.nativeEvent;
    }
    return event;
}

type PopoverReportActionContextMenuProps = {
    /** Reference to the outer element */
    ref?: ForwardedRef<ReportActionContextMenu>;
};

function PopoverReportActionContextMenu({ref}: PopoverReportActionContextMenuProps) {
    const {translate} = useLocalize();
    const reportIDRef = useRef<string | undefined>(undefined);
    const typeRef = useRef<ContextMenuType | undefined>(undefined);
    const reportActionRef = useRef<NonNullable<OnyxEntry<ReportAction>> | null>(null);
    const reportActionIDRef = useRef<string | undefined>(undefined);
    const originalReportIDRef = useRef<string | undefined>(undefined);
    const selectionRef = useRef('');
    const reportActionDraftMessageRef = useRef<string | undefined>(undefined);
    const isReportArchived = useReportIsArchived(reportIDRef.current);
    const isOriginalReportArchived = useReportIsArchived(getOriginalReportID(reportIDRef.current, reportActionRef.current));
    const {iouReport, chatReport, isChatIOUReportArchived} = useGetIOUReportFromReportAction(reportActionRef.current);

    const cursorRelativePosition = useRef({
        horizontal: 0,
        vertical: 0,
    });

    // The horizontal and vertical position (relative to the screen) where the popover will display.
    const popoverAnchorPosition = useRef({
        horizontal: 0,
        vertical: 0,
    });
    const actionSheetAwareScrollViewContext = useContext(ActionSheetAwareScrollViewContext);
    const instanceIDRef = useRef('');

    const [isPopoverVisible, setIsPopoverVisible] = useState(false);
    const [isDeleteCommentConfirmModalVisible, setIsDeleteCommentConfirmModalVisible] = useState(false);
    const [shouldSetModalVisibilityForDeleteConfirmation, setShouldSetModalVisibilityForDeleteConfirmation] = useState(true);

    const [isRoomArchived, setIsRoomArchived] = useState(false);
    const [isChronosReportEnabled, setIsChronosReportEnabled] = useState(false);
    const [isChatPinned, setIsChatPinned] = useState(false);
    const [hasUnreadMessages, setHasUnreadMessages] = useState(false);
    const [isThreadReportParentAction, setIsThreadReportParentAction] = useState(false);
    const [disabledActions, setDisabledActions] = useState<ContextMenuAction[]>([]);
    const [shouldSwitchPositionIfOverflow, setShouldSwitchPositionIfOverflow] = useState(false);
    const [isWithoutOverlay, setIsWithoutOverlay] = useState<boolean>(true);

    const contentRef = useRef<View>(null);
    const anchorRef = useRef<View | HTMLDivElement | null>(null);
    const dimensionsEventListener = useRef<EmitterSubscription | null>(null);
    const contextMenuAnchorRef = useRef<ContextMenuAnchor>(null);
    const contextMenuTargetNode = useRef<HTMLDivElement | null>(null);
    const contextMenuDimensions = useRef<AnchorDimensions>({
        width: 0,
        height: 0,
    });

    const onPopoverShow = useRef(() => {});
    const [isContextMenuOpening, setIsContextMenuOpening] = useState(false);
    const onPopoverHide = useRef(() => {});
    const onEmojiPickerToggle = useRef<undefined | ((state: boolean) => void)>(undefined);
    const onCancelDeleteModal = useRef(() => {});
    const onConfirmDeleteModal = useRef(() => {});

    const onPopoverHideActionCallback = useRef(() => {});
    const callbackWhenDeleteModalHide = useRef(() => {});

    /** Get the Context menu anchor position. We calculate the anchor coordinates from measureInWindow async method */
    const getContextMenuMeasuredLocation = useCallback(
        () =>
            new Promise<Location>((resolve) => {
                if (contextMenuAnchorRef.current && 'measureInWindow' in contextMenuAnchorRef.current && typeof contextMenuAnchorRef.current.measureInWindow === 'function') {
                    contextMenuAnchorRef.current.measureInWindow((x, y) => resolve({x, y}));
                } else {
                    resolve({x: 0, y: 0});
                }
            }),
        [],
    );

    /** This gets called on Dimensions change to find the anchor coordinates for the action context menu. */
    const measureContextMenuAnchorPosition = useCallback(() => {
        if (!isPopoverVisible) {
            return;
        }

        getContextMenuMeasuredLocation().then(({x, y}) => {
            if (!x || !y) {
                return;
            }

            popoverAnchorPosition.current = {
                horizontal: cursorRelativePosition.current.horizontal + x,
                vertical: cursorRelativePosition.current.vertical + y,
            };
        });
    }, [isPopoverVisible, getContextMenuMeasuredLocation]);

    useEffect(() => {
        dimensionsEventListener.current = Dimensions.addEventListener('change', measureContextMenuAnchorPosition);

        return () => {
            if (!dimensionsEventListener.current) {
                return;
            }
            dimensionsEventListener.current.remove();
        };
    }, [measureContextMenuAnchorPosition]);

    /** Whether Context Menu is active for the Report Action. */
    const isActiveReportAction: ReportActionContextMenu['isActiveReportAction'] = (actionID) =>
        !!actionID && (reportActionIDRef.current === actionID || reportActionRef.current?.reportActionID === actionID);

    const clearActiveReportAction = () => {
        reportActionIDRef.current = undefined;
        reportActionRef.current = null;
    };

    /**
     * Show the ReportActionContextMenu modal popover.
     *
     * @param type - context menu type [EMAIL, LINK, REPORT_ACTION]
     * @param [event] - A press event.
     * @param [selection] - Copied content.
     * @param contextMenuAnchor - popoverAnchor
     * @param reportID - Active Report Id
     * @param reportActionID - ReportAction for ContextMenu
     * @param originalReportID - The current Report Id of the reportAction
     * @param draftMessage - ReportAction draft message
     * @param [onShow] - Run a callback when Menu is shown
     * @param [onHide] - Run a callback when Menu is hidden
     * @param isArchivedRoom - Whether the provided report is an archived room
     * @param isChronosReport - Flag to check if the chat participant is Chronos
     * @param isPinnedChat - Flag to check if the chat is pinned in the LHN. Used for the Pin/Unpin action
     * @param isUnreadChat - Flag to check if the chat is unread in the LHN. Used for the Mark as Read/Unread action
     */
    const showContextMenu: ReportActionContextMenu['showContextMenu'] = (showContextMenuParams) => {
        const {
            type,
            event,
            selection,
            contextMenuAnchor,
            report: currentReport = {},
            reportAction = {},
            callbacks = {},
            disabledOptions = [],
            shouldCloseOnTarget = false,
            isOverflowMenu = false,
            withoutOverlay = true,
        } = showContextMenuParams;
        const {reportID, originalReportID, isArchivedRoom = false, isChronos = false, isPinnedChat = false, isUnreadChat = false} = currentReport;
        const {reportActionID, draftMessage, isThreadReportParentAction: isThreadReportParentActionParam = false} = reportAction;
        const {onShow = () => {}, onHide = () => {}, setIsEmojiPickerActive = () => {}} = callbacks;
        setIsContextMenuOpening(true);
        setIsWithoutOverlay(withoutOverlay);
        const {pageX = 0, pageY = 0} = extractPointerEvent(event);
        contextMenuAnchorRef.current = contextMenuAnchor;
        contextMenuTargetNode.current = event.target as HTMLDivElement;
        if (shouldCloseOnTarget) {
            anchorRef.current = event.target as HTMLDivElement;
        } else {
            anchorRef.current = null;
        }

        onPopoverShow.current = onShow;
        onPopoverHide.current = onHide;
        onEmojiPickerToggle.current = setIsEmojiPickerActive;

        new Promise<void>((resolve) => {
            if (!!(!pageX && !pageY && contextMenuAnchorRef.current) || isOverflowMenu) {
                calculateAnchorPosition(contextMenuAnchorRef.current).then((position) => {
                    popoverAnchorPosition.current = {horizontal: position.horizontal, vertical: position.vertical};
                    contextMenuDimensions.current = {width: position.vertical, height: position.height};
                    resolve();
                });
            } else {
                getContextMenuMeasuredLocation().then(({x, y}) => {
                    cursorRelativePosition.current = {
                        horizontal: pageX - x,
                        vertical: pageY - y,
                    };
                    popoverAnchorPosition.current = {
                        horizontal: pageX,
                        vertical: pageY,
                    };
                    resolve();
                });
            }
        }).then(() => {
            setDisabledActions(disabledOptions);
            typeRef.current = type;
            reportIDRef.current = reportID;
            reportActionIDRef.current = reportActionID;
            // eslint-disable-next-line @typescript-eslint/prefer-nullish-coalescing
            originalReportIDRef.current = originalReportID || undefined;
            selectionRef.current = selection;
            setIsPopoverVisible(true);
            reportActionDraftMessageRef.current = draftMessage;
            setIsRoomArchived(isArchivedRoom);
            setIsChronosReportEnabled(isChronos);
            setIsChatPinned(isPinnedChat);
            setHasUnreadMessages(isUnreadChat);
            setIsThreadReportParentAction(isThreadReportParentActionParam);
            setShouldSwitchPositionIfOverflow(isOverflowMenu);
        });
    };

    /** After Popover shows, call the registered onPopoverShow callback and reset it */
    const runAndResetOnPopoverShow = () => {
        instanceIDRef.current = Math.random().toString(36).slice(2, 7);
        onPopoverShow.current();

        // After we have called the action, reset it.
        onPopoverShow.current = () => {};

        // After the context menu opening animation ends reset isContextMenuOpening.
        setTimeout(() => {
            setIsContextMenuOpening(false);
        }, CONST.ANIMATED_TRANSITION);
    };

    /** Run the callback and return a noop function to reset it */
    const runAndResetCallback = (callback: () => void) => {
        callback();
        return () => {};
    };

    /** After Popover hides, call the registered onPopoverHide & onPopoverHideActionCallback callback and reset it */
    const runAndResetOnPopoverHide = () => {
        reportIDRef.current = undefined;
        reportActionIDRef.current = undefined;
        originalReportIDRef.current = undefined;
        instanceIDRef.current = '';
        selectionRef.current = '';

        onPopoverHide.current = runAndResetCallback(onPopoverHide.current);
        onPopoverHideActionCallback.current = runAndResetCallback(onPopoverHideActionCallback.current);
    };

    /**
     * Hide the ReportActionContextMenu modal popover.
     * @param onHideActionCallback Callback to be called after popover is completely hidden
     */
    const hideContextMenu: ReportActionContextMenu['hideContextMenu'] = (onHideActionCallback) => {
        if (typeof onHideActionCallback === 'function') {
            onPopoverHideActionCallback.current = onHideActionCallback;
        }

        actionSheetAwareScrollViewContext.transitionActionSheetState({
            type: Actions.CLOSE_POPOVER,
        });
        selectionRef.current = '';
        reportActionDraftMessageRef.current = undefined;
        setIsPopoverVisible(false);
    };

    const transactionIDs: string[] = [];
    if (isMoneyRequestAction(reportActionRef.current)) {
        const originalMessage = getOriginalMessage(reportActionRef.current);
        if (originalMessage && 'IOUTransactionID' in originalMessage && !!originalMessage.IOUTransactionID) {
            transactionIDs.push(originalMessage.IOUTransactionID);
        }
    }

    const {duplicateTransactions, duplicateTransactionViolations} = useDuplicateTransactionsAndViolations(transactionIDs);
    const [report] = useOnyx(`${ONYXKEYS.COLLECTION.REPORT}${reportIDRef.current}`, {
        canBeMissing: true,
    });
    const [policy] = useOnyx(`${ONYXKEYS.COLLECTION.POLICY}${report?.policyID}`, {canBeMissing: true});
    const {currentSearchHash} = useSearchContext();
    const {deleteTransactions} = useDeleteTransactions({
        report,
        reportActions: reportActionRef.current ? [reportActionRef.current] : [],
        policy,
    });

    const confirmDeleteAndHideModal = useCallback(() => {
        callbackWhenDeleteModalHide.current = runAndResetCallback(onConfirmDeleteModal.current);
        const reportAction = reportActionRef.current;
        if (isMoneyRequestAction(reportAction)) {
            const originalMessage = getOriginalMessage(reportAction);
            if (isTrackExpenseAction(reportAction)) {
                deleteTrackExpense({
                    chatReportID: reportIDRef.current,
                    chatReport: report,
                    transactionID: originalMessage?.IOUTransactionID,
                    reportAction,
                    iouReport,
                    chatIOUReport: chatReport,
                    transactions: duplicateTransactions,
                    violations: duplicateTransactionViolations,
                    isSingleTransactionView: undefined,
                    isChatReportArchived: isReportArchived,
                    isChatIOUReportArchived,
                });
<<<<<<< HEAD
            } else if (originalMessage?.IOUTransactionID) {
                deleteTransactions([originalMessage.IOUTransactionID], duplicateTransactions, duplicateTransactionViolations, currentSearchHash);
=======
            } else {
                deleteMoneyRequest(originalMessage?.IOUTransactionID, reportAction, duplicateTransactions, duplicateTransactionViolations, iouReport, chatReport, isChatIOUReportArchived);
>>>>>>> 1c26e359
            }
        } else if (isReportPreviewAction(reportAction)) {
            deleteAppReport(reportAction.childReportID);
        } else if (reportAction) {
            // eslint-disable-next-line @typescript-eslint/no-deprecated
            InteractionManager.runAfterInteractions(() => {
                deleteReportComment(reportIDRef.current, reportAction, isReportArchived, isOriginalReportArchived);
            });
        }

        DeviceEventEmitter.emit(`deletedReportAction_${reportIDRef.current}`, reportAction?.reportActionID);
        setIsDeleteCommentConfirmModalVisible(false);
    }, [duplicateTransactions, duplicateTransactionViolations, isReportArchived, isOriginalReportArchived, isChatIOUReportArchived, iouReport, chatReport, report]);

    const hideDeleteModal = () => {
        callbackWhenDeleteModalHide.current = () => (onCancelDeleteModal.current = runAndResetCallback(onCancelDeleteModal.current));
        setIsDeleteCommentConfirmModalVisible(false);
        setShouldSetModalVisibilityForDeleteConfirmation(true);
        setIsRoomArchived(false);
        setIsChronosReportEnabled(false);
        setIsChatPinned(false);
        setHasUnreadMessages(false);
    };

    /** Opens the Confirm delete action modal */
    const showDeleteModal: ReportActionContextMenu['showDeleteModal'] = (reportID, reportAction, shouldSetModalVisibility = true, onConfirm = () => {}, onCancel = () => {}) => {
        onCancelDeleteModal.current = onCancel;

        onConfirmDeleteModal.current = onConfirm;
        reportIDRef.current = reportID;
        reportActionRef.current = reportAction ?? null;

        setShouldSetModalVisibilityForDeleteConfirmation(shouldSetModalVisibility);
        setIsDeleteCommentConfirmModalVisible(true);
    };

    useImperativeHandle(ref, () => ({
        showContextMenu,
        hideContextMenu,
        showDeleteModal,
        hideDeleteModal,
        isActiveReportAction,
        instanceIDRef,
        runAndResetOnPopoverHide,
        clearActiveReportAction,
        contentRef,
        isContextMenuOpening,
    }));

    const reportAction = reportActionRef.current;

    return (
        <>
            <PopoverWithMeasuredContent
                isVisible={isPopoverVisible}
                onClose={hideContextMenu}
                onModalShow={runAndResetOnPopoverShow}
                onModalHide={runAndResetOnPopoverHide}
                anchorPosition={popoverAnchorPosition.current}
                animationIn="fadeIn"
                disableAnimation={false}
                shouldSetModalVisibility={false}
                fullscreen
                withoutOverlay={isWithoutOverlay}
                anchorDimensions={contextMenuDimensions.current}
                anchorRef={anchorRef}
                shouldSwitchPositionIfOverflow={shouldSwitchPositionIfOverflow}
            >
                <BaseReportActionContextMenu
                    isVisible={isPopoverVisible}
                    type={typeRef.current}
                    reportID={reportIDRef.current}
                    reportActionID={reportActionIDRef.current}
                    draftMessage={reportActionDraftMessageRef.current}
                    selection={selectionRef.current}
                    isArchivedRoom={isRoomArchived}
                    isChronosReport={isChronosReportEnabled}
                    isPinnedChat={isChatPinned}
                    isUnreadChat={hasUnreadMessages}
                    isThreadReportParentAction={isThreadReportParentAction}
                    anchor={contextMenuTargetNode}
                    contentRef={contentRef}
                    originalReportID={originalReportIDRef.current}
                    disabledActions={disabledActions}
                    setIsEmojiPickerActive={onEmojiPickerToggle.current}
                />
            </PopoverWithMeasuredContent>
            <ConfirmModal
                title={translate('reportActionContextMenu.deleteAction', {action: reportAction})}
                isVisible={isDeleteCommentConfirmModalVisible}
                shouldSetModalVisibility={shouldSetModalVisibilityForDeleteConfirmation}
                onConfirm={confirmDeleteAndHideModal}
                onCancel={hideDeleteModal}
                onModalHide={() => {
                    clearActiveReportAction();
                    callbackWhenDeleteModalHide.current();
                }}
                prompt={translate('reportActionContextMenu.deleteConfirmation', {action: reportAction})}
                confirmText={translate('common.delete')}
                cancelText={translate('common.cancel')}
                danger
            />
        </>
    );
}

PopoverReportActionContextMenu.displayName = 'PopoverReportActionContextMenu';

export default PopoverReportActionContextMenu;<|MERGE_RESOLUTION|>--- conflicted
+++ resolved
@@ -333,13 +333,8 @@
                     isChatReportArchived: isReportArchived,
                     isChatIOUReportArchived,
                 });
-<<<<<<< HEAD
             } else if (originalMessage?.IOUTransactionID) {
                 deleteTransactions([originalMessage.IOUTransactionID], duplicateTransactions, duplicateTransactionViolations, currentSearchHash);
-=======
-            } else {
-                deleteMoneyRequest(originalMessage?.IOUTransactionID, reportAction, duplicateTransactions, duplicateTransactionViolations, iouReport, chatReport, isChatIOUReportArchived);
->>>>>>> 1c26e359
             }
         } else if (isReportPreviewAction(reportAction)) {
             deleteAppReport(reportAction.childReportID);
