--- conflicted
+++ resolved
@@ -410,11 +410,7 @@
     const [isContextMenuActive, setIsContextMenuActive] = useState(() => isActiveReportAction(action.reportActionID));
     const [isEmojiPickerActive, setIsEmojiPickerActive] = useState<boolean | undefined>();
     const [isPaymentMethodPopoverActive, setIsPaymentMethodPopoverActive] = useState<boolean | undefined>();
-<<<<<<< HEAD
     const {isBetaEnabled} = usePermissions();
-=======
-    const {canUseTableReportView, canUseTrackFlows} = usePermissions();
->>>>>>> 093a695e
     const shouldRenderViewBasedOnAction = useNewTableReportViewActionRenderConditionals(action);
     const [isHidden, setIsHidden] = useState(false);
     const [moderationDecision, setModerationDecision] = useState<OnyxTypes.DecisionName>(CONST.MODERATION.MODERATOR_DECISION_APPROVED);
@@ -716,7 +712,7 @@
                 },
             ];
 
-            if (canUseTrackFlows) {
+            if (isBetaEnabled(CONST.BETAS.TRACK_FLOWS)) {
                 options.push(
                     {
                         text: 'actionableMentionTrackExpense.categorize',
@@ -799,7 +795,7 @@
         resolveActionableReportMentionWhisper,
         resolveActionableMentionWhisper,
         originalReportID,
-        canUseTrackFlows,
+        isBetaEnabled,
     ]);
 
     /**
