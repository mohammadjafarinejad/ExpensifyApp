--- conflicted
+++ resolved
@@ -51,12 +51,8 @@
 import {getCleanedTagName} from '@libs/PolicyUtils';
 import {
     extractLinksFromMessageHtml,
-<<<<<<< HEAD
     getAddedApprovaRulelMessage,
     getAddedConnectionMessage,
-    getAllReportActions,
-=======
->>>>>>> 8dbcd649
     getDemotedFromWorkspaceMessage,
     getDismissedViolationMessageText,
     getIOUReportIDFromReportActionPreview,
