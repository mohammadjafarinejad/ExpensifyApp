import {deepEqual} from 'fast-equals';
import mapValues from 'lodash/mapValues';
import React, {memo, use, useCallback, useContext, useEffect, useMemo, useRef, useState} from 'react';
import type {GestureResponderEvent, TextInput} from 'react-native';
import {InteractionManager, Keyboard, View} from 'react-native';
import type {OnyxCollection, OnyxEntry} from 'react-native-onyx';
import type {ValueOf} from 'type-fest';
import type {Emoji} from '@assets/emojis/types';
import * as ActionSheetAwareScrollView from '@components/ActionSheetAwareScrollView';
import {AttachmentContext} from '@components/AttachmentContext';
import Button from '@components/Button';
import ConfirmModal from '@components/ConfirmModal';
import DisplayNames from '@components/DisplayNames';
import Hoverable from '@components/Hoverable';
import MentionReportContext from '@components/HTMLEngineProvider/HTMLRenderers/MentionReportRenderer/MentionReportContext';
import Icon from '@components/Icon';
import {Eye} from '@components/Icon/Expensicons';
import InlineSystemMessage from '@components/InlineSystemMessage';
import KYCWall from '@components/KYCWall';
import type {LocaleContextProps} from '@components/LocaleContextProvider';
import OfflineWithFeedback from '@components/OfflineWithFeedback';
import PressableWithSecondaryInteraction from '@components/PressableWithSecondaryInteraction';
import ReportActionItemEmojiReactions from '@components/Reactions/ReportActionItemEmojiReactions';
import RenderHTML from '@components/RenderHTML';
import type {ActionableItem} from '@components/ReportActionItem/ActionableItemButtons';
import ActionableItemButtons from '@components/ReportActionItem/ActionableItemButtons';
import ChronosOOOListActions from '@components/ReportActionItem/ChronosOOOListActions';
import ExportIntegration from '@components/ReportActionItem/ExportIntegration';
import IssueCardMessage from '@components/ReportActionItem/IssueCardMessage';
import MoneyRequestAction from '@components/ReportActionItem/MoneyRequestAction';
import MoneyRequestReportPreview from '@components/ReportActionItem/MoneyRequestReportPreview';
import TaskAction from '@components/ReportActionItem/TaskAction';
import TaskPreview from '@components/ReportActionItem/TaskPreview';
import TransactionPreview from '@components/ReportActionItem/TransactionPreview';
import TripRoomPreview from '@components/ReportActionItem/TripRoomPreview';
import {SearchContext} from '@components/Search/SearchContext';
import {useIsOnSearch} from '@components/Search/SearchScopeProvider';
import {ShowContextMenuContext} from '@components/ShowContextMenuContext';
import Text from '@components/Text';
import TextLink from '@components/TextLink';
import UnreadActionIndicator from '@components/UnreadActionIndicator';
import useCurrentUserPersonalDetails from '@hooks/useCurrentUserPersonalDetails';
import useLocalize from '@hooks/useLocalize';
import usePermissions from '@hooks/usePermissions';
import usePreferredWorkspace from '@hooks/usePreferredWorkspace';
import usePrevious from '@hooks/usePrevious';
import useReportIsArchived from '@hooks/useReportIsArchived';
import useResponsiveLayout from '@hooks/useResponsiveLayout';
import useStyleUtils from '@hooks/useStyleUtils';
import useTheme from '@hooks/useTheme';
import useThemeStyles from '@hooks/useThemeStyles';
import ControlSelection from '@libs/ControlSelection';
import {canUseTouchScreen} from '@libs/DeviceCapabilities';
import type {OnyxDataWithErrors} from '@libs/ErrorUtils';
import {getLatestErrorMessageField, isReceiptError} from '@libs/ErrorUtils';
import focusComposerWithDelay from '@libs/focusComposerWithDelay';
import {isReportMessageAttachment} from '@libs/isReportMessageAttachment';
import Navigation from '@libs/Navigation/Navigation';
import Permissions from '@libs/Permissions';
import {getDisplayNameOrDefault} from '@libs/PersonalDetailsUtils';
import {getCleanedTagName, getPersonalPolicy, isPolicyAdmin, isPolicyOwner} from '@libs/PolicyUtils';
import {
    extractLinksFromMessageHtml,
    getActionableMentionWhisperMessage,
    getAddedApprovalRuleMessage,
    getAddedConnectionMessage,
    getChangedApproverActionMessage,
    getDeletedApprovalRuleMessage,
    getDemotedFromWorkspaceMessage,
    getDismissedViolationMessageText,
    getIntegrationSyncFailedMessage,
    getIOUReportIDFromReportActionPreview,
    getJoinRequestMessage,
    getOriginalMessage,
    getPolicyChangeLogAddEmployeeMessage,
    getPolicyChangeLogDefaultBillableMessage,
    getPolicyChangeLogDefaultReimbursableMessage,
    getPolicyChangeLogDefaultTitleEnforcedMessage,
    getPolicyChangeLogDeleteMemberMessage,
    getPolicyChangeLogMaxExpenseAmountMessage,
    getPolicyChangeLogMaxExpenseAmountNoReceiptMessage,
    getPolicyChangeLogUpdateEmployee,
    getRemovedConnectionMessage,
    getRemovedFromApprovalChainMessage,
    getRenamedAction,
    getReopenedMessage,
    getReportActionMessage,
    getReportActionText,
    getTagListNameUpdatedMessage,
    getTravelUpdateMessage,
    getUpdatedApprovalRuleMessage,
    getUpdatedAuditRateMessage,
    getUpdatedManualApprovalThresholdMessage,
    getWhisperedTo,
    getWorkspaceCategoryUpdateMessage,
    getWorkspaceCurrencyUpdateMessage,
    getWorkspaceCustomUnitRateAddedMessage,
    getWorkspaceCustomUnitRateDeletedMessage,
    getWorkspaceCustomUnitRateUpdatedMessage,
    getWorkspaceCustomUnitUpdatedMessage,
    getWorkspaceFrequencyUpdateMessage,
    getWorkspaceReportFieldAddMessage,
    getWorkspaceReportFieldDeleteMessage,
    getWorkspaceReportFieldUpdateMessage,
    getWorkspaceTagUpdateMessage,
    getWorkspaceUpdateFieldMessage,
    isActionableAddPaymentCard,
    isActionableJoinRequest,
    isActionableMentionInviteToSubmitExpenseConfirmWhisper,
    isActionableMentionWhisper,
    isActionableReportMentionWhisper,
    isActionableTrackExpense,
    isActionOfType,
    isCardIssuedAction,
    isChronosOOOListAction,
    isConciergeCategoryOptions,
    isCreatedTaskReportAction,
    isDeletedAction,
    isDeletedParentAction as isDeletedParentActionUtils,
    isIOURequestReportAction,
    isMarkAsClosedAction,
    isMessageDeleted,
    isMoneyRequestAction,
    isPendingRemove,
    isReimbursementDeQueuedOrCanceledAction,
    isReimbursementQueuedAction,
    isRenamedAction,
    isResolvedConciergeCategoryOptions,
    isSplitBillAction as isSplitBillActionReportActionsUtils,
    isTagModificationAction,
    isTaskAction,
    isTrackExpenseAction as isTrackExpenseActionReportActionsUtils,
    isTripPreview,
    isUnapprovedAction,
    isWhisperActionTargetedToOthers,
    useTableReportViewActionRenderConditionals,
} from '@libs/ReportActionsUtils';
import type {MissingPaymentMethod} from '@libs/ReportUtils';
import {
    canWriteInReport,
    chatIncludesConcierge,
    getChatListItemReportName,
    getDeletedTransactionMessage,
    getDisplayNamesWithTooltips,
    getDowngradeWorkspaceMessage,
    getMovedActionMessage,
    getMovedTransactionMessage,
    getPolicyChangeMessage,
    getRejectedReportMessage,
    getUnreportedTransactionMessage,
    getUpgradeWorkspaceMessage,
    getWhisperDisplayNames,
    getWorkspaceNameUpdatedMessage,
    isArchivedNonExpenseReport,
    isChatThread,
    isCompletedTaskReport,
    isExpenseReport,
    isTaskReport,
    shouldDisplayThreadReplies as shouldDisplayThreadRepliesUtils,
} from '@libs/ReportUtils';
import SelectionScraper from '@libs/SelectionScraper';
import shouldRenderAddPaymentCard from '@libs/shouldRenderAppPaymentCard';
import {ReactionListContext} from '@pages/home/ReportScreenContext';
import AttachmentModalContext from '@pages/media/AttachmentModalScreen/AttachmentModalContext';
import variables from '@styles/variables';
import {openPersonalBankAccountSetupView} from '@userActions/BankAccounts';
import {hideEmojiPicker, isActive} from '@userActions/EmojiPickerAction';
import {acceptJoinRequest, declineJoinRequest} from '@userActions/Policy/Member';
import {expandURLPreview, resolveActionableMentionConfirmWhisper, resolveConciergeCategoryOptions} from '@userActions/Report';
import type {IgnoreDirection} from '@userActions/ReportActions';
import {isAnonymousUser, signOutAndRedirectToSignIn} from '@userActions/Session';
import {isBlockedFromConcierge} from '@userActions/User';
import type {IOUAction} from '@src/CONST';
import CONST from '@src/CONST';
import ONYXKEYS from '@src/ONYXKEYS';
import ROUTES from '@src/ROUTES';
import type * as OnyxTypes from '@src/types/onyx';
import type {Errors} from '@src/types/onyx/OnyxCommon';
import type {JoinWorkspaceResolution, OriginalMessageMovedTransaction} from '@src/types/onyx/OriginalMessage';
import type {SearchReport} from '@src/types/onyx/SearchResults';
import {isEmptyObject} from '@src/types/utils/EmptyObject';
import {RestrictedReadOnlyContextMenuActions} from './ContextMenu/ContextMenuActions';
import MiniReportActionContextMenu from './ContextMenu/MiniReportActionContextMenu';
import type {ContextMenuAnchor} from './ContextMenu/ReportActionContextMenu';
import {hideContextMenu, hideDeleteModal, isActiveReportAction, showContextMenu} from './ContextMenu/ReportActionContextMenu';
import LinkPreviewer from './LinkPreviewer';
import ReportActionItemBasicMessage from './ReportActionItemBasicMessage';
import ReportActionItemContentCreated from './ReportActionItemContentCreated';
import ReportActionItemDraft from './ReportActionItemDraft';
import ReportActionItemGrouped from './ReportActionItemGrouped';
import ReportActionItemMessage from './ReportActionItemMessage';
import ReportActionItemMessageEdit from './ReportActionItemMessageEdit';
import ReportActionItemSingle from './ReportActionItemSingle';
import ReportActionItemThread from './ReportActionItemThread';
import TripSummary from './TripSummary';

type PureReportActionItemProps = {
    /** All the data of the report collection */
    allReports: OnyxCollection<OnyxTypes.Report>;

    /** All the data of the policy collection */
    policies: OnyxCollection<OnyxTypes.Policy>;

    /** Report for this action */
    report: OnyxEntry<OnyxTypes.Report>;

    /** Policy for this action */
    policy?: OnyxEntry<OnyxTypes.Policy>;

    /** The transaction thread report associated with the report for this action, if any */
    transactionThreadReport?: OnyxEntry<OnyxTypes.Report>;

    /** Array of report actions for the report for this action */
    // eslint-disable-next-line react/no-unused-prop-types
    reportActions: OnyxTypes.ReportAction[];

    /** Report action belonging to the report's parent */
    parentReportAction: OnyxEntry<OnyxTypes.ReportAction>;

    /** The transaction thread report's parentReportAction */
    /** It's used by withOnyx HOC */
    // eslint-disable-next-line react/no-unused-prop-types
    parentReportActionForTransactionThread?: OnyxEntry<OnyxTypes.ReportAction>;

    /** All the data of the action item */
    action: OnyxTypes.ReportAction;

    /** Should the comment have the appearance of being grouped with the previous comment? */
    displayAsGroup: boolean;

    /** Is this the most recent IOU Action? */
    isMostRecentIOUReportAction: boolean;

    /** Should we display the new marker on top of the comment? */
    shouldDisplayNewMarker: boolean;

    /** Position index of the report action in the overall report FlatList view */
    index: number;

    /** Flag to show, hide the thread divider line */
    shouldHideThreadDividerLine?: boolean;

    /** Report action ID that was referenced in the deeplink to report  */
    linkedReportActionID?: string;

    /** Callback to be called on onPress */
    onPress?: () => void;

    /** If this is the first visible report action */
    isFirstVisibleReportAction: boolean;

    /**
     * Is the action a thread's parent reportAction viewed from within the thread report?
     * It will be false if we're viewing the same parent report action from the report it belongs to rather than the thread.
     */
    isThreadReportParentAction?: boolean;

    /** IF the thread divider line will be used */
    shouldUseThreadDividerLine?: boolean;

    /** Whether context menu should be displayed */
    shouldDisplayContextMenu?: boolean;

    /** ReportAction draft message */
    draftMessage?: string;

    /** The IOU/Expense report we are paying */
    iouReport?: OnyxTypes.Report;

    /** The task report associated with this action, if any */
    taskReport: OnyxEntry<OnyxTypes.Report>;

    /** The linked report associated with this action, if any */
    linkedReport: OnyxEntry<OnyxTypes.Report>;

    /** The iou report associated with the linked report, if any */
    iouReportOfLinkedReport: OnyxEntry<OnyxTypes.Report>;

    /** All the emoji reactions for the report action. */
    emojiReactions?: OnyxTypes.ReportActionReactions;

    /** Linked transaction route error */
    linkedTransactionRouteError?: Errors;

    /** Optional property to indicate if the user is validated */
    isUserValidated?: boolean;

    /** Parent report */
    parentReport?: OnyxTypes.Report;

    /** Personal details list */
    personalDetails?: OnyxTypes.PersonalDetailsList;

    /** Whether or not the user is blocked from concierge */
    blockedFromConcierge?: OnyxTypes.BlockedFromConcierge;

    /** ID of the original report from which the given reportAction is first created */
    originalReportID?: string;

    /** Function to deletes the draft for a comment report action. */
    deleteReportActionDraft?: (reportID: string | undefined, action: OnyxTypes.ReportAction) => void;

    /** Whether the room is archived */
    isArchivedRoom?: boolean;

    /** Whether the room is a chronos report */
    isChronosReport?: boolean;

    /** Function to toggle emoji reaction */
    toggleEmojiReaction?: (
        reportID: string | undefined,
        reportAction: OnyxTypes.ReportAction,
        reactionObject: Emoji,
        existingReactions: OnyxEntry<OnyxTypes.ReportActionReactions>,
        paramSkinTone: number | undefined,
        ignoreSkinToneOnCompare: boolean | undefined,
    ) => void;

    /** Function to create a draft transaction and navigate to participant selector */
    createDraftTransactionAndNavigateToParticipantSelector?: (
        transactionID: string | undefined,
        reportID: string | undefined,
        actionName: IOUAction,
        reportActionID: string,
        isRestrictedToPreferredWorkspace?: boolean,
        preferredWorkspaceID?: string,
    ) => void;

    /** Function to resolve actionable report mention whisper */
    resolveActionableReportMentionWhisper?: (
        reportId: string | undefined,
        reportAction: OnyxEntry<OnyxTypes.ReportAction>,
        resolution: ValueOf<typeof CONST.REPORT.ACTIONABLE_REPORT_MENTION_WHISPER_RESOLUTION>,
    ) => void;

    /** Function to resolve actionable mention whisper */
    resolveActionableMentionWhisper?: (
        reportId: string | undefined,
        reportAction: OnyxEntry<OnyxTypes.ReportAction>,
        resolution: ValueOf<typeof CONST.REPORT.ACTIONABLE_MENTION_WHISPER_RESOLUTION>,
        formatPhoneNumber: LocaleContextProps['formatPhoneNumber'],
        policy: OnyxEntry<OnyxTypes.Policy>,
        isReportArchived: boolean,
    ) => void;

    /** Whether the provided report is a closed expense report with no expenses */
    isClosedExpenseReportWithNoExpenses?: boolean;

    /** What missing payment method does this report action indicate, if any? */
    missingPaymentMethod?: MissingPaymentMethod | undefined;

    /** Returns the preview message for `REIMBURSEMENT_DEQUEUED` or `REIMBURSEMENT_ACH_CANCELED` action */
    reimbursementDeQueuedOrCanceledActionMessage?: string;

    /** The report action message when expense has been modified. */
    modifiedExpenseMessage?: string;

    /** Gets all transactions on an IOU report with a receipt */
    getTransactionsWithReceipts?: (iouReportID: string | undefined) => OnyxTypes.Transaction[];

    /** Whether the current user is the only participant in the report */
    isCurrentUserTheOnlyParticipant?: (participantAccountIDs?: number[]) => boolean;

    /** Function to clear an error from a transaction */
    clearError?: (transactionID: string) => void;

    /** Function to clear all errors from a report action */
    clearAllRelatedReportActionErrors?: (reportID: string | undefined, reportAction: OnyxTypes.ReportAction | null | undefined, ignore?: IgnoreDirection, keys?: string[]) => void;

    /** Function to dismiss the actionable whisper for tracking expenses */
    dismissTrackExpenseActionableWhisper?: (reportID: string | undefined, reportAction: OnyxEntry<OnyxTypes.ReportAction>) => void;

    /** User payment card ID */
    userBillingFundID?: number;

    /** Whether to show border for MoneyRequestReportPreviewContent */
    shouldShowBorder?: boolean;

    /** Whether to highlight the action for a few seconds */
    shouldHighlight?: boolean;

    /** Did the user dismiss trying out NewDot? If true, it means they prefer using OldDot */
    isTryNewDotNVPDismissed?: boolean;

    /** Current user's account id */
    currentUserAccountID?: number;
};

// This is equivalent to returning a negative boolean in normal functions, but we can keep the element return type
// If the child was rendered using RenderHTML and an empty html string, it has an empty prop called html
// If we render an empty component/fragment, this does not apply
const emptyHTML = <RenderHTML html="" />;
const isEmptyHTML = <T extends React.JSX.Element>({props: {html}}: T): boolean => typeof html === 'string' && html.length === 0;

/**
 * This is a pure version of ReportActionItem, used in ReportActionList and Search result chat list items.
 * Since the search result has a separate Onyx key under the 'snapshot_' prefix, we should not connect this component with Onyx.
 * Instead, pass all Onyx read/write operations as props.
 */
function PureReportActionItem({
    allReports,
    policies,
    action,
    report,
    policy,
    transactionThreadReport,
    linkedReportActionID,
    displayAsGroup,
    index,
    isMostRecentIOUReportAction,
    parentReportAction,
    shouldDisplayNewMarker,
    shouldHideThreadDividerLine = false,
    onPress = undefined,
    isFirstVisibleReportAction = false,
    isThreadReportParentAction = false,
    shouldUseThreadDividerLine = false,
    shouldDisplayContextMenu = true,
    parentReportActionForTransactionThread,
    draftMessage,
    iouReport,
    taskReport,
    linkedReport,
    iouReportOfLinkedReport,
    emojiReactions,
    linkedTransactionRouteError,
    isUserValidated,
    parentReport,
    personalDetails,
    blockedFromConcierge,
    originalReportID = '-1',
    deleteReportActionDraft = () => {},
    isArchivedRoom,
    isChronosReport,
    toggleEmojiReaction = () => {},
    createDraftTransactionAndNavigateToParticipantSelector = () => {},
    resolveActionableReportMentionWhisper = () => {},
    resolveActionableMentionWhisper = () => {},
    isClosedExpenseReportWithNoExpenses,
    isCurrentUserTheOnlyParticipant = () => false,
    missingPaymentMethod,
    reimbursementDeQueuedOrCanceledActionMessage = '',
    modifiedExpenseMessage = '',
    getTransactionsWithReceipts = () => [],
    clearError = () => {},
    clearAllRelatedReportActionErrors = () => {},
    dismissTrackExpenseActionableWhisper = () => {},
    userBillingFundID,
    shouldShowBorder,
    shouldHighlight = false,
    isTryNewDotNVPDismissed = false,
    currentUserAccountID,
}: PureReportActionItemProps) {
    const actionSheetAwareScrollViewContext = useContext(ActionSheetAwareScrollView.ActionSheetAwareScrollViewContext);
    const {translate, formatPhoneNumber, localeCompare, formatTravelDate} = useLocalize();
    const personalDetail = useCurrentUserPersonalDetails();
    const {shouldUseNarrowLayout} = useResponsiveLayout();
    const reportID = report?.reportID ?? action?.reportID;
    const theme = useTheme();
    const styles = useThemeStyles();
    const StyleUtils = useStyleUtils();
    const [isContextMenuActive, setIsContextMenuActive] = useState(() => isActiveReportAction(action.reportActionID));
    const [isEmojiPickerActive, setIsEmojiPickerActive] = useState<boolean | undefined>();
    const [isPaymentMethodPopoverActive, setIsPaymentMethodPopoverActive] = useState<boolean | undefined>();
    const {isBetaEnabled} = usePermissions();
    const {isRestrictedToPreferredWorkspace, preferredWorkspaceID} = usePreferredWorkspace();
    const shouldRenderViewBasedOnAction = useTableReportViewActionRenderConditionals(action);
    const [isHidden, setIsHidden] = useState(false);
    const [moderationDecision, setModerationDecision] = useState<OnyxTypes.DecisionName>(CONST.MODERATION.MODERATOR_DECISION_APPROVED);
    const reactionListRef = useContext(ReactionListContext);
    const {updateHiddenAttachments} = useContext(AttachmentModalContext);
    const composerTextInputRef = useRef<TextInput | HTMLTextAreaElement>(null);
    const popoverAnchorRef = useRef<Exclude<ContextMenuAnchor, TextInput>>(null);
    const downloadedPreviews = useRef<string[]>([]);
    const prevDraftMessage = usePrevious(draftMessage);
    const isReportActionLinked = linkedReportActionID && action.reportActionID && linkedReportActionID === action.reportActionID;
    const [isReportActionActive, setIsReportActionActive] = useState(!!isReportActionLinked);
    const isActionableWhisper =
        isActionableMentionWhisper(action) || isActionableMentionInviteToSubmitExpenseConfirmWhisper(action) || isActionableTrackExpense(action) || isActionableReportMentionWhisper(action);
    const isReportArchived = useReportIsArchived(report?.reportID);
    const isOriginalReportArchived = useReportIsArchived(originalReportID);

    const highlightedBackgroundColorIfNeeded = useMemo(
        // eslint-disable-next-line @typescript-eslint/prefer-nullish-coalescing
        () => (isReportActionLinked || shouldHighlight ? StyleUtils.getBackgroundColorStyle(theme.messageHighlightBG) : {}),
        [StyleUtils, isReportActionLinked, theme.messageHighlightBG, shouldHighlight],
    );

    const reportPreviewStyles = StyleUtils.getMoneyRequestReportPreviewStyle(shouldUseNarrowLayout, 1, undefined, undefined);

    const isDeletedParentAction = isDeletedParentActionUtils(action);

    // IOUDetails only exists when we are sending money
    const isSendingMoney = isMoneyRequestAction(action) && getOriginalMessage(action)?.type === CONST.IOU.REPORT_ACTION_TYPE.PAY && getOriginalMessage(action)?.IOUDetails;

    const updateHiddenState = useCallback(
        (isHiddenValue: boolean) => {
            setIsHidden(isHiddenValue);
            const message = Array.isArray(action.message) ? action.message?.at(-1) : action.message;
            const isAttachment = CONST.ATTACHMENT_REGEX.test(message?.html ?? '') || isReportMessageAttachment(message);
            if (!isAttachment) {
                return;
            }
            updateHiddenAttachments(action.reportActionID, isHiddenValue);
        },
        [action.reportActionID, action.message, updateHiddenAttachments],
    );

    const isOnSearch = useIsOnSearch();
    let currentSearchHash: number | undefined;
    if (isOnSearch) {
        const {currentSearchHash: searchContextCurrentSearchHash} = use(SearchContext);
        currentSearchHash = searchContextCurrentSearchHash;
    }

    const [showConfirmDismissReceiptError, setShowConfirmDismissReceiptError] = useState(false);
    const dismissError = useCallback(() => {
        const transactionID = isMoneyRequestAction(action) ? getOriginalMessage(action)?.IOUTransactionID : undefined;
        if (transactionID) {
            clearError(transactionID);
        }
        clearAllRelatedReportActionErrors(reportID, action);
    }, [reportID, clearError, clearAllRelatedReportActionErrors, action]);

    const onClose = () => {
        const errors = linkedTransactionRouteError ?? getLatestErrorMessageField(action as OnyxDataWithErrors);
        const errorEntries = Object.entries(errors ?? {});
        const errorMessages = mapValues(Object.fromEntries(errorEntries), (error) => error);
        const hasReceiptError = Object.values(errorMessages).some((error) => isReceiptError(error));

        if (hasReceiptError) {
            setShowConfirmDismissReceiptError(true);
        } else {
            dismissError();
        }
    };
    useEffect(
        () => () => {
            // ReportActionContextMenu, EmojiPicker and PopoverReactionList are global components,
            // we should also hide them when the current component is destroyed
            if (isActiveReportAction(action.reportActionID)) {
                hideContextMenu();
                hideDeleteModal();
            }
            if (isActive(action.reportActionID)) {
                hideEmojiPicker(true);
            }
            if (reactionListRef?.current?.isActiveReportAction(action.reportActionID)) {
                reactionListRef?.current?.hideReactionList();
            }
        },
        [action.reportActionID, reactionListRef],
    );

    useEffect(() => {
        // We need to hide EmojiPicker when this is a deleted parent action
        if (!isDeletedParentAction || !isActive(action.reportActionID)) {
            return;
        }

        hideEmojiPicker(true);
    }, [isDeletedParentAction, action.reportActionID]);

    useEffect(() => {
        if (prevDraftMessage !== undefined || draftMessage === undefined) {
            return;
        }

        focusComposerWithDelay(composerTextInputRef.current)(true);
    }, [prevDraftMessage, draftMessage]);

    useEffect(() => {
        if (!Permissions.canUseLinkPreviews()) {
            return;
        }

        const urls = extractLinksFromMessageHtml(action);
        if (deepEqual(downloadedPreviews.current, urls) || action.pendingAction === CONST.RED_BRICK_ROAD_PENDING_ACTION.DELETE) {
            return;
        }

        downloadedPreviews.current = urls;
        expandURLPreview(reportID, action.reportActionID);
    }, [action, reportID]);

    useEffect(() => {
        if (draftMessage === undefined || !isDeletedAction(action)) {
            return;
        }
        deleteReportActionDraft(reportID, action);
    }, [draftMessage, action, reportID, deleteReportActionDraft]);

    // Hide the message if it is being moderated for a higher offense, or is hidden by a moderator
    // Removed messages should not be shown anyway and should not need this flow
    const latestDecision = getReportActionMessage(action)?.moderationDecision?.decision ?? '';
    useEffect(() => {
        if (action.actionName !== CONST.REPORT.ACTIONS.TYPE.ADD_COMMENT) {
            return;
        }

        // Hide reveal message button and show the message if latestDecision is changed to empty
        if (!latestDecision) {
            setModerationDecision(CONST.MODERATION.MODERATOR_DECISION_APPROVED);
            setIsHidden(false);
            return;
        }

        setModerationDecision(latestDecision);
        if (![CONST.MODERATION.MODERATOR_DECISION_APPROVED, CONST.MODERATION.MODERATOR_DECISION_PENDING].some((item) => item === latestDecision) && !isPendingRemove(action)) {
            setIsHidden(true);
            return;
        }
        setIsHidden(false);
    }, [latestDecision, action]);

    const toggleContextMenuFromActiveReportAction = useCallback(() => {
        setIsContextMenuActive(isActiveReportAction(action.reportActionID));
    }, [action.reportActionID]);

    const handleShowContextMenu = useCallback(
        (callback: () => void) => {
            if (!(popoverAnchorRef.current && 'measureInWindow' in popoverAnchorRef.current)) {
                return;
            }

            // eslint-disable-next-line @typescript-eslint/naming-convention
            popoverAnchorRef.current?.measureInWindow((_fx, frameY, _width, height) => {
                actionSheetAwareScrollViewContext.transitionActionSheetState({
                    type: ActionSheetAwareScrollView.Actions.OPEN_POPOVER,
                    payload: {
                        popoverHeight: 0,
                        frameY,
                        height,
                    },
                });

                callback();
            });
        },
        [actionSheetAwareScrollViewContext],
    );

    const disabledActions = useMemo(() => (!canWriteInReport(report) ? RestrictedReadOnlyContextMenuActions : []), [report]);

    /**
     * Show the ReportActionContextMenu modal popover.
     *
     * @param [event] - A press event.
     */
    const showPopover = useCallback(
        (event: GestureResponderEvent | MouseEvent) => {
            // Block menu on the message being Edited or if the report action item has errors
            if (draftMessage !== undefined || !isEmptyObject(action.errors) || !shouldDisplayContextMenu) {
                return;
            }

            handleShowContextMenu(() => {
                setIsContextMenuActive(true);
                const selection = SelectionScraper.getCurrentSelection();
                showContextMenu({
                    type: CONST.CONTEXT_MENU_TYPES.REPORT_ACTION,
                    event,
                    selection,
                    contextMenuAnchor: popoverAnchorRef.current,
                    report: {
                        reportID,
                        originalReportID,
                        isArchivedRoom,
                        isChronos: isChronosReport,
                    },
                    reportAction: {
                        reportActionID: action.reportActionID,
                        draftMessage,
                        isThreadReportParentAction,
                    },
                    callbacks: {
                        onShow: toggleContextMenuFromActiveReportAction,
                        onHide: toggleContextMenuFromActiveReportAction,
                        setIsEmojiPickerActive: setIsEmojiPickerActive as () => void,
                    },
                    disabledOptions: disabledActions,
                });
            });
        },
        [
            draftMessage,
            action,
            reportID,
            toggleContextMenuFromActiveReportAction,
            originalReportID,
            shouldDisplayContextMenu,
            disabledActions,
            isArchivedRoom,
            isChronosReport,
            handleShowContextMenu,
            isThreadReportParentAction,
        ],
    );

    const toggleReaction = useCallback(
        (emoji: Emoji, ignoreSkinToneOnCompare?: boolean) => {
            toggleEmojiReaction(reportID, action, emoji, emojiReactions, undefined, ignoreSkinToneOnCompare);
        },
        [reportID, action, emojiReactions, toggleEmojiReaction],
    );

    const contextValue = useMemo(
        () => ({
            anchor: popoverAnchorRef.current,
            report,
            isReportArchived,
            action,
            transactionThreadReport,
            checkIfContextMenuActive: toggleContextMenuFromActiveReportAction,
            onShowContextMenu: handleShowContextMenu,
            isDisabled: false,
            shouldDisplayContextMenu,
        }),
        [report, action, toggleContextMenuFromActiveReportAction, transactionThreadReport, handleShowContextMenu, shouldDisplayContextMenu, isReportArchived],
    );

    const attachmentContextValue = useMemo(() => {
        if (isOnSearch) {
            return {type: CONST.ATTACHMENT_TYPE.SEARCH, currentSearchHash};
        }
        return {reportID, type: CONST.ATTACHMENT_TYPE.REPORT};
    }, [reportID, isOnSearch, currentSearchHash]);

    const mentionReportContextValue = useMemo(() => ({currentReportID: report?.reportID, exactlyMatch: true}), [report?.reportID]);
    const actionableItemButtons: ActionableItem[] = useMemo(() => {
        if (isActionableAddPaymentCard(action) && userBillingFundID === undefined && shouldRenderAddPaymentCard()) {
            return [
                {
                    text: 'subscription.cardSection.addCardButton',
                    key: `${action.reportActionID}-actionableAddPaymentCard-submit`,
                    onPress: () => {
                        Navigation.navigate(ROUTES.SETTINGS_SUBSCRIPTION_ADD_PAYMENT_CARD);
                    },
                    isPrimary: true,
                },
            ];
        }

        const reportActionReportID = originalReportID ?? reportID;
        if (isConciergeCategoryOptions(action)) {
            const options = getOriginalMessage(action)?.options;
            if (!options) {
                return [];
            }

            if (isResolvedConciergeCategoryOptions(action)) {
                return [];
            }

            if (!reportActionReportID) {
                return [];
            }

            return options.map((option, i) => ({
                text: `${i + 1} - ${option}`,
                key: `${action.reportActionID}-conciergeCategoryOptions-${option}`,
                onPress: () => {
                    resolveConciergeCategoryOptions(reportActionReportID, reportID, action.reportActionID, option, personalDetail.timezone ?? CONST.DEFAULT_TIME_ZONE);
                },
            }));
        }

        if (!isActionableWhisper && (!isActionableJoinRequest(action) || getOriginalMessage(action)?.choice !== ('' as JoinWorkspaceResolution))) {
            return [];
        }

        if (isActionableTrackExpense(action)) {
            const transactionID = getOriginalMessage(action)?.transactionID;
            const options = [
                {
                    text: 'actionableMentionTrackExpense.submit',
                    key: `${action.reportActionID}-actionableMentionTrackExpense-submit`,
                    onPress: () => {
<<<<<<< HEAD
                        createDraftTransactionAndNavigateToParticipantSelector(
                            transactionID,
                            reportID,
                            CONST.IOU.ACTION.SUBMIT,
                            action.reportActionID,
                            isRestrictedToPreferredWorkspace,
                            preferredWorkspaceID,
                        );
=======
                        createDraftTransactionAndNavigateToParticipantSelector(transactionID, reportActionReportID, CONST.IOU.ACTION.SUBMIT, action.reportActionID);
>>>>>>> a5c249d2
                    },
                },
            ];

            if (isBetaEnabled(CONST.BETAS.TRACK_FLOWS)) {
                options.push(
                    {
                        text: 'actionableMentionTrackExpense.categorize',
                        key: `${action.reportActionID}-actionableMentionTrackExpense-categorize`,
                        onPress: () => {
                            createDraftTransactionAndNavigateToParticipantSelector(transactionID, reportActionReportID, CONST.IOU.ACTION.CATEGORIZE, action.reportActionID);
                        },
                    },
                    {
                        text: 'actionableMentionTrackExpense.share',
                        key: `${action.reportActionID}-actionableMentionTrackExpense-share`,
                        onPress: () => {
                            createDraftTransactionAndNavigateToParticipantSelector(transactionID, reportActionReportID, CONST.IOU.ACTION.SHARE, action.reportActionID);
                        },
                    },
                );
            }
            options.push({
                text: 'actionableMentionTrackExpense.nothing',
                key: `${action.reportActionID}-actionableMentionTrackExpense-nothing`,
                onPress: () => {
                    dismissTrackExpenseActionableWhisper(reportActionReportID, action);
                },
            });
            return options;
        }

        if (isActionableJoinRequest(action)) {
            return [
                {
                    text: 'actionableMentionJoinWorkspaceOptions.accept',
                    key: `${action.reportActionID}-actionableMentionJoinWorkspace-${CONST.REPORT.ACTIONABLE_MENTION_JOIN_WORKSPACE_RESOLUTION.ACCEPT}`,
                    onPress: () => acceptJoinRequest(reportActionReportID, action),
                    isPrimary: true,
                },
                {
                    text: 'actionableMentionJoinWorkspaceOptions.decline',
                    key: `${action.reportActionID}-actionableMentionJoinWorkspace-${CONST.REPORT.ACTIONABLE_MENTION_JOIN_WORKSPACE_RESOLUTION.DECLINE}`,
                    onPress: () => declineJoinRequest(reportActionReportID, action),
                },
            ];
        }

        if (isActionableReportMentionWhisper(action)) {
            return [
                {
                    text: 'common.yes',
                    key: `${action.reportActionID}-actionableReportMentionWhisper-${CONST.REPORT.ACTIONABLE_REPORT_MENTION_WHISPER_RESOLUTION.CREATE}`,
                    onPress: () => resolveActionableReportMentionWhisper(reportActionReportID, action, CONST.REPORT.ACTIONABLE_REPORT_MENTION_WHISPER_RESOLUTION.CREATE),
                    isPrimary: true,
                },
                {
                    text: 'common.no',
                    key: `${action.reportActionID}-actionableReportMentionWhisper-${CONST.REPORT.ACTIONABLE_REPORT_MENTION_WHISPER_RESOLUTION.NOTHING}`,
                    onPress: () => resolveActionableReportMentionWhisper(reportActionReportID, action, CONST.REPORT.ACTIONABLE_REPORT_MENTION_WHISPER_RESOLUTION.NOTHING),
                },
            ];
        }

        if (isActionableMentionInviteToSubmitExpenseConfirmWhisper(action)) {
            return [
                {
                    text: 'common.buttonConfirm',
                    key: `${action.reportActionID}-actionableReportMentionConfirmWhisper-${CONST.REPORT.ACTIONABLE_MENTION_INVITE_TO_SUBMIT_EXPENSE_CONFIRM_WHISPER.DONE}`,
                    onPress: () =>
                        resolveActionableMentionConfirmWhisper(
                            reportActionReportID,
                            action,
                            CONST.REPORT.ACTIONABLE_MENTION_INVITE_TO_SUBMIT_EXPENSE_CONFIRM_WHISPER.DONE,
                            formatPhoneNumber,
                            isOriginalReportArchived,
                        ),
                    isPrimary: true,
                },
            ];
        }

        const actionableMentionWhisperOptions = [];
        const isReportInPolicy = !!report?.policyID && report.policyID !== CONST.POLICY.ID_FAKE && getPersonalPolicy()?.id !== report.policyID;

        if (isReportInPolicy && (isPolicyAdmin(policy) || isPolicyOwner(policy, currentUserAccountID))) {
            actionableMentionWhisperOptions.push({
                text: 'actionableMentionWhisperOptions.inviteToSubmitExpense',
                key: `${action.reportActionID}-actionableMentionWhisper-${CONST.REPORT.ACTIONABLE_MENTION_WHISPER_RESOLUTION.INVITE_TO_SUBMIT_EXPENSE}`,
                onPress: () =>
                    resolveActionableMentionWhisper(
                        reportActionReportID,
                        action,
                        CONST.REPORT.ACTIONABLE_MENTION_WHISPER_RESOLUTION.INVITE_TO_SUBMIT_EXPENSE,
                        formatPhoneNumber,
                        policy,
                        isOriginalReportArchived,
                    ),
                isMediumSized: true,
            });
        }

        actionableMentionWhisperOptions.push(
            {
                text: 'actionableMentionWhisperOptions.inviteToChat',
                key: `${action.reportActionID}-actionableMentionWhisper-${CONST.REPORT.ACTIONABLE_MENTION_WHISPER_RESOLUTION.INVITE}`,
                onPress: () =>
                    resolveActionableMentionWhisper(
                        reportActionReportID,
                        action,
                        CONST.REPORT.ACTIONABLE_MENTION_WHISPER_RESOLUTION.INVITE,
                        formatPhoneNumber,
                        policy,
                        isOriginalReportArchived,
                    ),
                isMediumSized: true,
            },
            {
                text: 'actionableMentionWhisperOptions.nothing',
                key: `${action.reportActionID}-actionableMentionWhisper-${CONST.REPORT.ACTIONABLE_MENTION_WHISPER_RESOLUTION.NOTHING}`,
                onPress: () =>
                    resolveActionableMentionWhisper(
                        reportActionReportID,
                        action,
                        CONST.REPORT.ACTIONABLE_MENTION_WHISPER_RESOLUTION.NOTHING,
                        formatPhoneNumber,
                        policy,
                        isOriginalReportArchived,
                    ),
                isMediumSized: true,
            },
        );
        return actionableMentionWhisperOptions;
    }, [
        action,
        userBillingFundID,
        isActionableWhisper,
        report?.policyID,
        policy,
        currentUserAccountID,
        reportID,
        originalReportID,
        personalDetail.timezone,
        isBetaEnabled,
        createDraftTransactionAndNavigateToParticipantSelector,
        dismissTrackExpenseActionableWhisper,
        resolveActionableReportMentionWhisper,
        formatPhoneNumber,
        resolveActionableMentionWhisper,
<<<<<<< HEAD
        isReportArchived,
        isRestrictedToPreferredWorkspace,
        preferredWorkspaceID,
=======
        isOriginalReportArchived,
>>>>>>> a5c249d2
    ]);

    /**
     * Get the content of ReportActionItem
     * @param hovered whether the ReportActionItem is hovered
     * @param isWhisper whether the report action is a whisper
     * @param hasErrors whether the report action has any errors
     * @returns child component(s)
     */
    const renderItemContent = (hovered = false, isWhisper = false, hasErrors = false): React.JSX.Element => {
        let children;
        const moneyRequestOriginalMessage = isMoneyRequestAction(action) ? getOriginalMessage(action) : undefined;
        const moneyRequestActionType = moneyRequestOriginalMessage?.type;

        // Show the preview for when expense is present
        if (isIOURequestReportAction(action)) {
            const isSplitScanWithNoAmount = moneyRequestActionType === CONST.IOU.REPORT_ACTION_TYPE.SPLIT && moneyRequestOriginalMessage?.amount === 0;
            const chatReportID = moneyRequestOriginalMessage?.IOUReportID ? report?.chatReportID : reportID;
            // There is no single iouReport for bill splits, so only 1:1 requests require an iouReportID
            const iouReportID = moneyRequestOriginalMessage?.IOUReportID?.toString();
            children = (
                <MoneyRequestAction
                    allReports={allReports}
                    // If originalMessage.iouReportID is set, this is a 1:1 IOU expense in a DM chat whose reportID is report.chatReportID
                    chatReportID={chatReportID}
                    requestReportID={iouReportID}
                    reportID={reportID}
                    action={action}
                    isMostRecentIOUReportAction={isMostRecentIOUReportAction}
                    isHovered={hovered}
                    contextMenuAnchor={popoverAnchorRef.current}
                    checkIfContextMenuActive={toggleContextMenuFromActiveReportAction}
                    style={displayAsGroup ? [] : [styles.mt2]}
                    isWhisper={isWhisper}
                    shouldDisplayContextMenu={shouldDisplayContextMenu}
                />
            );

            if (report?.type === CONST.REPORT.TYPE.CHAT) {
                const isSplitBill = moneyRequestActionType === CONST.IOU.REPORT_ACTION_TYPE.SPLIT;
                const shouldShowSplitPreview = isSplitBill || isSplitScanWithNoAmount;
                if (report.chatType === CONST.REPORT.CHAT_TYPE.SELF_DM || shouldShowSplitPreview) {
                    children = (
                        <View style={[styles.mt1, styles.w100]}>
                            <TransactionPreview
                                allReports={allReports}
                                iouReportID={getIOUReportIDFromReportActionPreview(action)}
                                chatReportID={reportID}
                                reportID={reportID}
                                action={action}
                                shouldDisplayContextMenu={shouldDisplayContextMenu}
                                isBillSplit={isSplitBillActionReportActionsUtils(action)}
                                transactionID={shouldShowSplitPreview ? moneyRequestOriginalMessage?.IOUTransactionID : undefined}
                                containerStyles={[reportPreviewStyles.transactionPreviewStandaloneStyle, styles.mt1]}
                                transactionPreviewWidth={reportPreviewStyles.transactionPreviewStandaloneStyle.width}
                                onPreviewPressed={() => {
                                    if (shouldShowSplitPreview) {
                                        Navigation.navigate(ROUTES.SPLIT_BILL_DETAILS.getRoute(chatReportID, action.reportActionID, Navigation.getReportRHPActiveRoute()));
                                        return;
                                    }

                                    if (!action.childReportID) {
                                        return;
                                    }

                                    Navigation.navigate(ROUTES.REPORT_WITH_ID.getRoute(action.childReportID, undefined, undefined, Navigation.getActiveRoute()));
                                }}
                                isTrackExpense={isTrackExpenseActionReportActionsUtils(action)}
                            />
                        </View>
                    );
                } else {
                    children = emptyHTML;
                }
            }
        } else if (isTripPreview(action)) {
            children = (
                <TripRoomPreview
                    action={action}
                    chatReport={linkedReport}
                    iouReport={iouReportOfLinkedReport}
                    isHovered={hovered}
                    contextMenuAnchor={popoverAnchorRef.current}
                    containerStyles={displayAsGroup ? [] : [styles.mt2]}
                    checkIfContextMenuActive={toggleContextMenuFromActiveReportAction}
                    shouldDisplayContextMenu={shouldDisplayContextMenu}
                />
            );
        } else if (action.actionName === CONST.REPORT.ACTIONS.TYPE.REPORT_PREVIEW && isClosedExpenseReportWithNoExpenses) {
            children = <RenderHTML html={`<deleted-action>${translate('parentReportAction.deletedReport')}</deleted-action>`} />;
        } else if (action.actionName === CONST.REPORT.ACTIONS.TYPE.REPORT_PREVIEW) {
            children = (
                <MoneyRequestReportPreview
                    allReports={allReports}
                    policies={policies}
                    iouReportID={getIOUReportIDFromReportActionPreview(action)}
                    policyID={report?.policyID}
                    chatReportID={reportID}
                    action={action}
                    contextMenuAnchor={popoverAnchorRef.current}
                    isHovered={hovered}
                    isWhisper={isWhisper}
                    isInvoice={action.childType === CONST.REPORT.CHAT_TYPE.INVOICE}
                    checkIfContextMenuActive={toggleContextMenuFromActiveReportAction}
                    onPaymentOptionsShow={() => setIsPaymentMethodPopoverActive(true)}
                    onPaymentOptionsHide={() => setIsPaymentMethodPopoverActive(false)}
                    shouldDisplayContextMenu={shouldDisplayContextMenu}
                    shouldShowBorder={shouldShowBorder}
                />
            );
        } else if (isTaskAction(action)) {
            children = <TaskAction action={action} />;
        } else if (isCreatedTaskReportAction(action)) {
            children = (
                <ShowContextMenuContext.Provider value={contextValue}>
                    <TaskPreview
                        style={displayAsGroup ? [] : [styles.mt1]}
                        taskReport={taskReport}
                        chatReportID={reportID}
                        action={action}
                        isHovered={hovered}
                        onShowContextMenu={handleShowContextMenu}
                        contextMenuAnchor={popoverAnchorRef.current}
                        checkIfContextMenuActive={toggleContextMenuFromActiveReportAction}
                        policyID={report?.policyID}
                        shouldDisplayContextMenu={shouldDisplayContextMenu}
                    />
                </ShowContextMenuContext.Provider>
            );
        } else if (isReimbursementQueuedAction(action)) {
            const targetReport = isChatThread(report) ? parentReport : report;
            const submitterDisplayName = formatPhoneNumber(getDisplayNameOrDefault(personalDetails?.[targetReport?.ownerAccountID ?? CONST.DEFAULT_NUMBER_ID]));
            const paymentType = getOriginalMessage(action)?.paymentType ?? '';

            children = (
                <ReportActionItemBasicMessage
                    message={translate(paymentType === CONST.IOU.PAYMENT_TYPE.EXPENSIFY ? 'iou.waitingOnEnabledWallet' : 'iou.waitingOnBankAccount', {submitterDisplayName})}
                >
                    <>
                        {missingPaymentMethod === 'bankAccount' && (
                            <Button
                                success
                                style={[styles.w100, styles.requestPreviewBox]}
                                text={translate('bankAccount.addBankAccount')}
                                onPress={() => openPersonalBankAccountSetupView({exitReportID: Navigation.getTopmostReportId() ?? targetReport?.reportID, isUserValidated})}
                                pressOnEnter
                                large
                            />
                        )}
                        {missingPaymentMethod === 'wallet' && (
                            <KYCWall
                                onSuccessfulKYC={() => Navigation.navigate(ROUTES.ENABLE_PAYMENTS)}
                                enablePaymentsRoute={ROUTES.ENABLE_PAYMENTS}
                                addBankAccountRoute={ROUTES.BANK_ACCOUNT_PERSONAL}
                                addDebitCardRoute={ROUTES.SETTINGS_ADD_DEBIT_CARD}
                                chatReportID={targetReport?.reportID}
                                iouReport={iouReport}
                            >
                                {(triggerKYCFlow, buttonRef) => (
                                    <Button
                                        ref={buttonRef}
                                        success
                                        large
                                        style={[styles.w100, styles.requestPreviewBox]}
                                        text={translate('iou.enableWallet')}
                                        onPress={triggerKYCFlow}
                                    />
                                )}
                            </KYCWall>
                        )}
                    </>
                </ReportActionItemBasicMessage>
            );
        } else if (isReimbursementDeQueuedOrCanceledAction(action)) {
            children = <ReportActionItemBasicMessage message={reimbursementDeQueuedOrCanceledActionMessage} />;
        } else if (action.actionName === CONST.REPORT.ACTIONS.TYPE.MODIFIED_EXPENSE) {
            children = <ReportActionItemBasicMessage message={modifiedExpenseMessage} />;
        } else if (isActionOfType(action, CONST.REPORT.ACTIONS.TYPE.SUBMITTED) || isActionOfType(action, CONST.REPORT.ACTIONS.TYPE.SUBMITTED_AND_CLOSED) || isMarkAsClosedAction(action)) {
            const wasSubmittedViaHarvesting = !isMarkAsClosedAction(action) ? (getOriginalMessage(action)?.harvesting ?? false) : false;
            if (wasSubmittedViaHarvesting) {
                children = (
                    <ReportActionItemBasicMessage>
                        <RenderHTML html={`<comment><muted-text>${translate('iou.automaticallySubmitted')}</muted-text></comment>`} />
                    </ReportActionItemBasicMessage>
                );
            } else {
                children = <ReportActionItemBasicMessage message={translate('iou.submitted', {memo: getOriginalMessage(action)?.message})} />;
            }
        } else if (isActionOfType(action, CONST.REPORT.ACTIONS.TYPE.APPROVED)) {
            const wasAutoApproved = getOriginalMessage(action)?.automaticAction ?? false;
            if (wasAutoApproved) {
                children = (
                    <ReportActionItemBasicMessage>
                        <RenderHTML html={`<comment><muted-text>${translate('iou.automaticallyApproved')}</muted-text></comment>`} />
                    </ReportActionItemBasicMessage>
                );
            } else {
                children = <ReportActionItemBasicMessage message={translate('iou.approvedMessage')} />;
            }
        } else if (isActionOfType(action, CONST.REPORT.ACTIONS.TYPE.IOU) && getOriginalMessage(action)?.type === CONST.IOU.REPORT_ACTION_TYPE.PAY) {
            const wasAutoPaid = getOriginalMessage(action)?.automaticAction ?? false;
            const paymentType = getOriginalMessage(action)?.paymentType;

            if (paymentType === CONST.IOU.PAYMENT_TYPE.ELSEWHERE) {
                children = <ReportActionItemBasicMessage message={translate('iou.paidElsewhere')} />;
            } else if (paymentType === CONST.IOU.PAYMENT_TYPE.VBBA) {
                const last4Digits = policy?.achAccount?.accountNumber?.slice(-4) ?? '';

                if (wasAutoPaid) {
                    const translation = translate('iou.automaticallyPaidWithBusinessBankAccount', {amount: '', last4Digits});

                    children = (
                        <ReportActionItemBasicMessage>
                            <RenderHTML html={`<comment><muted-text>${translation}</muted-text></comment>`} />
                        </ReportActionItemBasicMessage>
                    );
                } else {
                    children = <ReportActionItemBasicMessage message={translate('iou.businessBankAccount', {amount: '', last4Digits})?.toLowerCase()} />;
                }
            } else if (wasAutoPaid) {
                children = (
                    <ReportActionItemBasicMessage>
                        <RenderHTML html={`<comment><muted-text>${translate('iou.automaticallyPaidWithExpensify')}</muted-text></comment>`} />
                    </ReportActionItemBasicMessage>
                );
            } else {
                children = <ReportActionItemBasicMessage message={translate('iou.paidWithExpensify')} />;
            }
        } else if (isUnapprovedAction(action)) {
            children = <ReportActionItemBasicMessage message={translate('iou.unapproved')} />;
        } else if (isActionOfType(action, CONST.REPORT.ACTIONS.TYPE.FORWARDED)) {
            const wasAutoForwarded = getOriginalMessage(action)?.automaticAction ?? false;
            if (wasAutoForwarded) {
                children = (
                    <ReportActionItemBasicMessage>
                        <RenderHTML html={`<comment><muted-text>${translate('iou.automaticallyForwarded')}</muted-text></comment>`} />
                    </ReportActionItemBasicMessage>
                );
            } else {
                children = <ReportActionItemBasicMessage message={translate('iou.forwarded')} />;
            }
        } else if (action.actionName === CONST.REPORT.ACTIONS.TYPE.REJECTED) {
            children = <ReportActionItemBasicMessage message={getRejectedReportMessage()} />;
        } else if (action.actionName === CONST.REPORT.ACTIONS.TYPE.POLICY_CHANGE_LOG.CORPORATE_UPGRADE) {
            children = <ReportActionItemBasicMessage message={getUpgradeWorkspaceMessage()} />;
        } else if (action.actionName === CONST.REPORT.ACTIONS.TYPE.POLICY_CHANGE_LOG.TEAM_DOWNGRADE) {
            children = <ReportActionItemBasicMessage message={getDowngradeWorkspaceMessage()} />;
        } else if (action.actionName === CONST.REPORT.ACTIONS.TYPE.HOLD) {
            children = <ReportActionItemBasicMessage message={translate('iou.heldExpense')} />;
        } else if (action.actionName === CONST.REPORT.ACTIONS.TYPE.HOLD_COMMENT) {
            children = <ReportActionItemBasicMessage message={getReportActionText(action)} />;
        } else if (action.actionName === CONST.REPORT.ACTIONS.TYPE.UNHOLD) {
            children = <ReportActionItemBasicMessage message={translate('iou.unheldExpense')} />;
        } else if (action.actionName === CONST.REPORT.ACTIONS.TYPE.REJECTEDTRANSACTION_THREAD) {
            children = <ReportActionItemBasicMessage message={translate('iou.reject.reportActions.rejectedExpense')} />;
        } else if (action.actionName === CONST.REPORT.ACTIONS.TYPE.REJECTED_TRANSACTION_MARKASRESOLVED) {
            children = <ReportActionItemBasicMessage message={translate('iou.reject.reportActions.markedAsResolved')} />;
        } else if (action.actionName === CONST.REPORT.ACTIONS.TYPE.RETRACTED) {
            children = <ReportActionItemBasicMessage message={translate('iou.retracted')} />;
        } else if (action.actionName === CONST.REPORT.ACTIONS.TYPE.REOPENED) {
            children = <ReportActionItemBasicMessage message={getReopenedMessage()} />;
        } else if (action.actionName === CONST.REPORT.ACTIONS.TYPE.CHANGE_POLICY) {
            children = <ReportActionItemBasicMessage message={getPolicyChangeMessage(action)} />;
        } else if (action.actionName === CONST.REPORT.ACTIONS.TYPE.DELETED_TRANSACTION) {
            children = <ReportActionItemBasicMessage message={getDeletedTransactionMessage(action)} />;
        } else if (action.actionName === CONST.REPORT.ACTIONS.TYPE.MOVED_TRANSACTION) {
            const movedTransactionOriginalMessage = getOriginalMessage(action as OnyxTypes.ReportAction<typeof CONST.REPORT.ACTIONS.TYPE.MOVED_TRANSACTION>) ?? {};
            const {toReportID} = movedTransactionOriginalMessage as OriginalMessageMovedTransaction;
            const toReport = allReports?.[`${ONYXKEYS.COLLECTION.REPORT}${toReportID}`];
            // When expenses are merged multiple times, the previous toReportID may reference a deleted report,
            // making it impossible to retrieve the report name for display
            // Ref: https://github.com/Expensify/App/issues/70338
            if (!toReport) {
                children = emptyHTML;
            } else {
                children = (
                    <ReportActionItemBasicMessage message="">
                        <RenderHTML html={`<comment><muted-text>${getMovedTransactionMessage(toReport)}</muted-text></comment>`} />
                    </ReportActionItemBasicMessage>
                );
            }
        } else if (action.actionName === CONST.REPORT.ACTIONS.TYPE.MOVED) {
            children = (
                <ReportActionItemBasicMessage message="">
                    <RenderHTML html={`<comment><muted-text>${getMovedActionMessage(action, report)}</muted-text></comment>`} />
                </ReportActionItemBasicMessage>
            );
        } else if (isActionOfType(action, CONST.REPORT.ACTIONS.TYPE.TRAVEL_UPDATE)) {
            children = (
                <ReportActionItemBasicMessage message="">
                    <RenderHTML html={`<comment><muted-text>${getTravelUpdateMessage(action, formatTravelDate)}</muted-text></comment>`} />
                </ReportActionItemBasicMessage>
            );
        } else if (action.actionName === CONST.REPORT.ACTIONS.TYPE.UNREPORTED_TRANSACTION) {
            children = (
                <ReportActionItemBasicMessage message="">
                    <RenderHTML html={`<comment><muted-text>${getUnreportedTransactionMessage()}</muted-text></comment>`} />
                </ReportActionItemBasicMessage>
            );
        } else if (action.actionName === CONST.REPORT.ACTIONS.TYPE.MERGED_WITH_CASH_TRANSACTION) {
            children = <ReportActionItemBasicMessage message={translate('systemMessage.mergedWithCashTransaction')} />;
        } else if (isActionOfType(action, CONST.REPORT.ACTIONS.TYPE.DISMISSED_VIOLATION)) {
            children = <ReportActionItemBasicMessage message={getDismissedViolationMessageText(getOriginalMessage(action))} />;
        } else if (isActionOfType(action, CONST.REPORT.ACTIONS.TYPE.RESOLVED_DUPLICATES)) {
            children = <ReportActionItemBasicMessage message={translate('violations.resolvedDuplicates')} />;
        } else if (action.actionName === CONST.REPORT.ACTIONS.TYPE.POLICY_CHANGE_LOG.UPDATE_NAME) {
            children = <ReportActionItemBasicMessage message={getWorkspaceNameUpdatedMessage(action)} />;
        } else if (action.actionName === CONST.REPORT.ACTIONS.TYPE.POLICY_CHANGE_LOG.UPDATE_CURRENCY) {
            children = <ReportActionItemBasicMessage message={getWorkspaceCurrencyUpdateMessage(action)} />;
        } else if (action.actionName === CONST.REPORT.ACTIONS.TYPE.POLICY_CHANGE_LOG.UPDATE_AUTO_REPORTING_FREQUENCY) {
            children = <ReportActionItemBasicMessage message={getWorkspaceFrequencyUpdateMessage(action)} />;
        } else if (
            action.actionName === CONST.REPORT.ACTIONS.TYPE.POLICY_CHANGE_LOG.ADD_CATEGORY ||
            action.actionName === CONST.REPORT.ACTIONS.TYPE.POLICY_CHANGE_LOG.DELETE_CATEGORY ||
            action.actionName === CONST.REPORT.ACTIONS.TYPE.POLICY_CHANGE_LOG.UPDATE_CATEGORY ||
            action.actionName === CONST.REPORT.ACTIONS.TYPE.POLICY_CHANGE_LOG.SET_CATEGORY_NAME
        ) {
            children = <ReportActionItemBasicMessage message={getWorkspaceCategoryUpdateMessage(action, policy)} />;
        } else if (action.actionName === CONST.REPORT.ACTIONS.TYPE.POLICY_CHANGE_LOG.UPDATE_TAG_LIST_NAME) {
            children = <ReportActionItemBasicMessage message={getCleanedTagName(getTagListNameUpdatedMessage(action))} />;
        } else if (isTagModificationAction(action.actionName)) {
            children = <ReportActionItemBasicMessage message={getCleanedTagName(getWorkspaceTagUpdateMessage(action))} />;
        } else if (action.actionName === CONST.REPORT.ACTIONS.TYPE.POLICY_CHANGE_LOG.UPDATE_CUSTOM_UNIT) {
            children = <ReportActionItemBasicMessage message={getWorkspaceCustomUnitUpdatedMessage(action)} />;
        } else if (action.actionName === CONST.REPORT.ACTIONS.TYPE.POLICY_CHANGE_LOG.ADD_CUSTOM_UNIT_RATE) {
            children = <ReportActionItemBasicMessage message={getWorkspaceCustomUnitRateAddedMessage(action)} />;
        } else if (action.actionName === CONST.REPORT.ACTIONS.TYPE.POLICY_CHANGE_LOG.UPDATE_CUSTOM_UNIT_RATE) {
            children = <ReportActionItemBasicMessage message={getWorkspaceCustomUnitRateUpdatedMessage(action)} />;
        } else if (action.actionName === CONST.REPORT.ACTIONS.TYPE.POLICY_CHANGE_LOG.DELETE_CUSTOM_UNIT_RATE) {
            children = <ReportActionItemBasicMessage message={getWorkspaceCustomUnitRateDeletedMessage(action)} />;
        } else if (action.actionName === CONST.REPORT.ACTIONS.TYPE.POLICY_CHANGE_LOG.ADD_REPORT_FIELD) {
            children = <ReportActionItemBasicMessage message={getWorkspaceReportFieldAddMessage(action)} />;
        } else if (action.actionName === CONST.REPORT.ACTIONS.TYPE.POLICY_CHANGE_LOG.UPDATE_REPORT_FIELD) {
            children = <ReportActionItemBasicMessage message={getWorkspaceReportFieldUpdateMessage(action)} />;
        } else if (action.actionName === CONST.REPORT.ACTIONS.TYPE.POLICY_CHANGE_LOG.DELETE_REPORT_FIELD) {
            children = <ReportActionItemBasicMessage message={getWorkspaceReportFieldDeleteMessage(action)} />;
        } else if (isActionOfType(action, CONST.REPORT.ACTIONS.TYPE.POLICY_CHANGE_LOG.UPDATE_FIELD)) {
            children = <ReportActionItemBasicMessage message={getWorkspaceUpdateFieldMessage(action)} />;
        } else if (isActionOfType(action, CONST.REPORT.ACTIONS.TYPE.POLICY_CHANGE_LOG.UPDATE_MAX_EXPENSE_AMOUNT_NO_RECEIPT)) {
            children = <ReportActionItemBasicMessage message={getPolicyChangeLogMaxExpenseAmountNoReceiptMessage(action)} />;
        } else if (isActionOfType(action, CONST.REPORT.ACTIONS.TYPE.POLICY_CHANGE_LOG.UPDATE_MAX_EXPENSE_AMOUNT)) {
            children = <ReportActionItemBasicMessage message={getPolicyChangeLogMaxExpenseAmountMessage(action)} />;
        } else if (isActionOfType(action, CONST.REPORT.ACTIONS.TYPE.POLICY_CHANGE_LOG.UPDATE_DEFAULT_BILLABLE)) {
            children = <ReportActionItemBasicMessage message={getPolicyChangeLogDefaultBillableMessage(action)} />;
        } else if (isActionOfType(action, CONST.REPORT.ACTIONS.TYPE.POLICY_CHANGE_LOG.UPDATE_DEFAULT_REIMBURSABLE)) {
            children = <ReportActionItemBasicMessage message={getPolicyChangeLogDefaultReimbursableMessage(action)} />;
        } else if (isActionOfType(action, CONST.REPORT.ACTIONS.TYPE.POLICY_CHANGE_LOG.UPDATE_DEFAULT_TITLE_ENFORCED)) {
            children = <ReportActionItemBasicMessage message={getPolicyChangeLogDefaultTitleEnforcedMessage(action)} />;
        } else if (action.actionName === CONST.REPORT.ACTIONS.TYPE.POLICY_CHANGE_LOG.ADD_EMPLOYEE) {
            children = <ReportActionItemBasicMessage message={getPolicyChangeLogAddEmployeeMessage(action)} />;
        } else if (action.actionName === CONST.REPORT.ACTIONS.TYPE.POLICY_CHANGE_LOG.UPDATE_EMPLOYEE) {
            children = <ReportActionItemBasicMessage message={getPolicyChangeLogUpdateEmployee(action)} />;
        } else if (action.actionName === CONST.REPORT.ACTIONS.TYPE.POLICY_CHANGE_LOG.DELETE_EMPLOYEE) {
            children = <ReportActionItemBasicMessage message={getPolicyChangeLogDeleteMemberMessage(action)} />;
        } else if (isActionOfType(action, CONST.REPORT.ACTIONS.TYPE.POLICY_CHANGE_LOG.ADD_APPROVER_RULE)) {
            children = <ReportActionItemBasicMessage message={getAddedApprovalRuleMessage(action)} />;
        } else if (isActionOfType(action, CONST.REPORT.ACTIONS.TYPE.POLICY_CHANGE_LOG.DELETE_APPROVER_RULE)) {
            children = <ReportActionItemBasicMessage message={getDeletedApprovalRuleMessage(action)} />;
        } else if (isActionOfType(action, CONST.REPORT.ACTIONS.TYPE.POLICY_CHANGE_LOG.UPDATE_APPROVER_RULE)) {
            children = <ReportActionItemBasicMessage message={getUpdatedApprovalRuleMessage(action)} />;
        } else if (isActionOfType(action, CONST.REPORT.ACTIONS.TYPE.REMOVED_FROM_APPROVAL_CHAIN)) {
            children = <ReportActionItemBasicMessage message={getRemovedFromApprovalChainMessage(action)} />;
        } else if (isActionableJoinRequest(action)) {
            children = (
                <View>
                    <ReportActionItemBasicMessage message={getJoinRequestMessage(action)} />
                    {actionableItemButtons.length > 0 && (
                        <ActionableItemButtons
                            items={actionableItemButtons}
                            shouldUseLocalization
                            layout={isActionableTrackExpense(action) ? 'vertical' : 'horizontal'}
                        />
                    )}
                </View>
            );
        } else if (isActionOfType(action, CONST.REPORT.ACTIONS.TYPE.DEMOTED_FROM_WORKSPACE)) {
            children = <ReportActionItemBasicMessage message={getDemotedFromWorkspaceMessage(action)} />;
        } else if (isCardIssuedAction(action)) {
            children = (
                <IssueCardMessage
                    action={action}
                    policyID={report?.policyID}
                />
            );
        } else if (isActionOfType(action, CONST.REPORT.ACTIONS.TYPE.EXPORTED_TO_INTEGRATION)) {
            children = <ExportIntegration action={action} />;
        } else if (isActionOfType(action, CONST.REPORT.ACTIONS.TYPE.RECEIPT_SCAN_FAILED)) {
            children = <ReportActionItemBasicMessage message={translate('iou.receiptScanningFailed')} />;
        } else if (isRenamedAction(action)) {
            const message = getRenamedAction(action, isExpenseReport(report));
            children = <ReportActionItemBasicMessage message={message} />;
        } else if (isActionOfType(action, CONST.REPORT.ACTIONS.TYPE.INTEGRATION_SYNC_FAILED)) {
            children = (
                <ReportActionItemBasicMessage message="">
                    <RenderHTML html={`<comment><muted-text>${getIntegrationSyncFailedMessage(action, report?.policyID, isTryNewDotNVPDismissed)}</muted-text></comment>`} />
                </ReportActionItemBasicMessage>
            );
        } else if (isActionOfType(action, CONST.REPORT.ACTIONS.TYPE.POLICY_CHANGE_LOG.ADD_INTEGRATION)) {
            children = <ReportActionItemBasicMessage message={getAddedConnectionMessage(action)} />;
        } else if (isActionOfType(action, CONST.REPORT.ACTIONS.TYPE.POLICY_CHANGE_LOG.DELETE_INTEGRATION)) {
            children = <ReportActionItemBasicMessage message={getRemovedConnectionMessage(action)} />;
        } else if (isActionOfType(action, CONST.REPORT.ACTIONS.TYPE.POLICY_CHANGE_LOG.UPDATE_AUDIT_RATE)) {
            children = <ReportActionItemBasicMessage message={getUpdatedAuditRateMessage(action)} />;
        } else if (isActionOfType(action, CONST.REPORT.ACTIONS.TYPE.POLICY_CHANGE_LOG.UPDATE_MANUAL_APPROVAL_THRESHOLD)) {
            children = <ReportActionItemBasicMessage message={getUpdatedManualApprovalThresholdMessage(action)} />;
        } else if (isActionableMentionWhisper(action)) {
            children = (
                <ReportActionItemBasicMessage>
                    <RenderHTML html={getActionableMentionWhisperMessage(action)} />
                    {actionableItemButtons.length > 0 && (
                        <ActionableItemButtons
                            items={actionableItemButtons}
                            shouldUseLocalization
                            layout="vertical"
                        />
                    )}
                </ReportActionItemBasicMessage>
            );
        } else if (isActionOfType(action, CONST.REPORT.ACTIONS.TYPE.TAKE_CONTROL) || isActionOfType(action, CONST.REPORT.ACTIONS.TYPE.REROUTE)) {
            children = (
                <ReportActionItemBasicMessage>
                    <RenderHTML html={`<comment><muted-text>${getChangedApproverActionMessage(action)}</muted-text></comment>`} />
                </ReportActionItemBasicMessage>
            );
        } else {
            const hasBeenFlagged =
                ![CONST.MODERATION.MODERATOR_DECISION_APPROVED, CONST.MODERATION.MODERATOR_DECISION_PENDING].some((item) => item === moderationDecision) && !isPendingRemove(action);
            children = (
                <MentionReportContext.Provider value={mentionReportContextValue}>
                    <ShowContextMenuContext.Provider value={contextValue}>
                        <AttachmentContext.Provider value={attachmentContextValue}>
                            {draftMessage === undefined ? (
                                <View style={displayAsGroup && hasBeenFlagged ? styles.blockquote : {}}>
                                    <ReportActionItemMessage
                                        reportID={reportID}
                                        action={action}
                                        displayAsGroup={displayAsGroup}
                                        isHidden={isHidden}
                                    />
                                    {hasBeenFlagged && (
                                        <Button
                                            small
                                            style={[styles.mt2, styles.alignSelfStart]}
                                            onPress={() => updateHiddenState(!isHidden)}
                                        >
                                            <Text
                                                style={[styles.buttonSmallText, styles.userSelectNone]}
                                                dataSet={{[CONST.SELECTION_SCRAPER_HIDDEN_ELEMENT]: true}}
                                            >
                                                {isHidden ? translate('moderation.revealMessage') : translate('moderation.hideMessage')}
                                            </Text>
                                        </Button>
                                    )}
                                    {/**
                                These are the actionable buttons that appear at the bottom of a Concierge message
                                for example: Invite a user mentioned but not a member of the room
                                https://github.com/Expensify/App/issues/32741
                            */}
                                    {actionableItemButtons.length > 0 && (
                                        <ActionableItemButtons
                                            items={actionableItemButtons}
                                            layout={isActionableTrackExpense(action) || isConciergeCategoryOptions(action) || isActionableMentionWhisper(action) ? 'vertical' : 'horizontal'}
                                            shouldUseLocalization={!isConciergeCategoryOptions(action)}
                                        />
                                    )}
                                </View>
                            ) : (
                                <ReportActionItemMessageEdit
                                    action={action}
                                    draftMessage={draftMessage}
                                    reportID={reportID}
                                    originalReportID={originalReportID}
                                    policyID={report?.policyID}
                                    index={index}
                                    ref={composerTextInputRef}
                                    shouldDisableEmojiPicker={
                                        (chatIncludesConcierge(report) && isBlockedFromConcierge(blockedFromConcierge)) || isArchivedNonExpenseReport(report, isArchivedRoom)
                                    }
                                    isGroupPolicyReport={!!report?.policyID && report.policyID !== CONST.POLICY.ID_FAKE}
                                />
                            )}
                        </AttachmentContext.Provider>
                    </ShowContextMenuContext.Provider>
                </MentionReportContext.Provider>
            );
        }
        const numberOfThreadReplies = action.childVisibleActionCount ?? 0;

        const shouldDisplayThreadReplies = shouldDisplayThreadRepliesUtils(action, isThreadReportParentAction) && !isOnSearch;
        const oldestFourAccountIDs =
            action.childOldestFourAccountIDs
                ?.split(',')
                .map((accountID) => Number(accountID))
                .filter((accountID): accountID is number => typeof accountID === 'number') ?? [];
        const draftMessageRightAlign = draftMessage !== undefined ? styles.chatItemReactionsDraftRight : {};

        const itemContent = (
            <>
                {children}
                {Permissions.canUseLinkPreviews() && !isHidden && (action.linkMetadata?.length ?? 0) > 0 && (
                    <View style={draftMessage !== undefined ? styles.chatItemReactionsDraftRight : {}}>
                        <LinkPreviewer linkMetadata={action.linkMetadata?.filter((item) => !isEmptyObject(item))} />
                    </View>
                )}
                {!isMessageDeleted(action) && (
                    <View style={draftMessageRightAlign}>
                        <ReportActionItemEmojiReactions
                            reportAction={action}
                            emojiReactions={isOnSearch ? {} : emojiReactions}
                            shouldBlockReactions={hasErrors}
                            toggleReaction={(emoji, ignoreSkinToneOnCompare) => {
                                if (isAnonymousUser()) {
                                    hideContextMenu(false);

                                    InteractionManager.runAfterInteractions(() => {
                                        signOutAndRedirectToSignIn();
                                    });
                                } else {
                                    toggleReaction(emoji, ignoreSkinToneOnCompare);
                                }
                            }}
                            setIsEmojiPickerActive={setIsEmojiPickerActive}
                        />
                    </View>
                )}

                {shouldDisplayThreadReplies && (
                    <View style={draftMessageRightAlign}>
                        <ReportActionItemThread
                            reportAction={action}
                            reportID={reportID}
                            numberOfReplies={numberOfThreadReplies}
                            mostRecentReply={`${action.childLastVisibleActionCreated}`}
                            isHovered={hovered || isContextMenuActive}
                            accountIDs={oldestFourAccountIDs}
                            onSecondaryInteraction={showPopover}
                            isActive={isReportActionActive && !isContextMenuActive}
                        />
                    </View>
                )}
            </>
        );

        return isEmptyHTML(children) ? emptyHTML : itemContent;
    };

    /**
     * Get ReportActionItem with a proper wrapper
     * @param hovered whether the ReportActionItem is hovered
     * @param isWhisper whether the ReportActionItem is a whisper
     * @param hasErrors whether the report action has any errors
     * @returns report action item
     */

    const renderReportActionItem = (hovered: boolean, isWhisper: boolean, hasErrors: boolean): React.JSX.Element => {
        const content = renderItemContent(hovered || isContextMenuActive || isEmojiPickerActive, isWhisper, hasErrors);

        if (isEmptyHTML(content) || (!shouldRenderViewBasedOnAction && !isClosedExpenseReportWithNoExpenses)) {
            return emptyHTML;
        }

        if (draftMessage !== undefined) {
            return <ReportActionItemDraft>{content}</ReportActionItemDraft>;
        }

        if (!displayAsGroup) {
            return (
                <ReportActionItemSingle
                    action={action}
                    showHeader={draftMessage === undefined}
                    wrapperStyle={{
                        ...(isOnSearch && styles.p0),
                        ...(isWhisper && styles.pt1),
                    }}
                    report={report}
                    iouReport={iouReport}
                    isHovered={hovered || isContextMenuActive}
                    isActive={isReportActionActive && !isContextMenuActive}
                    hasBeenFlagged={
                        ![CONST.MODERATION.MODERATOR_DECISION_APPROVED, CONST.MODERATION.MODERATOR_DECISION_PENDING].some((item) => item === moderationDecision) && !isPendingRemove(action)
                    }
                >
                    {content}
                </ReportActionItemSingle>
            );
        }

        return <ReportActionItemGrouped wrapperStyle={isWhisper ? styles.pt1 : {}}>{content}</ReportActionItemGrouped>;
    };
    if (action.actionName === CONST.REPORT.ACTIONS.TYPE.CREATED) {
        const transactionID = isMoneyRequestAction(parentReportActionForTransactionThread) ? getOriginalMessage(parentReportActionForTransactionThread)?.IOUTransactionID : undefined;

        return (
            <ReportActionItemContentCreated
                contextValue={contextValue}
                allReports={allReports}
                parentReportAction={parentReportAction}
                parentReport={parentReport}
                transactionID={transactionID}
                draftMessage={draftMessage}
                shouldHideThreadDividerLine={shouldHideThreadDividerLine}
            />
        );
    }

    if (isTripPreview(action) && isThreadReportParentAction) {
        return <TripSummary reportID={getOriginalMessage(action)?.linkedReportID} />;
    }

    if (isChronosOOOListAction(action)) {
        return (
            <ChronosOOOListActions
                action={action}
                reportID={reportID}
            />
        );
    }

    // For the `pay` IOU action on non-pay expense flow, we don't want to render anything if `isWaitingOnBankAccount` is true
    // Otherwise, we will see two system messages informing the payee needs to add a bank account or wallet
    if (isMoneyRequestAction(action) && !!report?.isWaitingOnBankAccount && getOriginalMessage(action)?.type === CONST.IOU.REPORT_ACTION_TYPE.PAY && !isSendingMoney) {
        return null;
    }

    // We currently send whispers to all report participants and hide them in the UI for users that shouldn't see them.
    // This is a temporary solution needed for comment-linking.
    // The long term solution will leverage end-to-end encryption and only targeted users will be able to decrypt.
    if (isWhisperActionTargetedToOthers(action)) {
        return null;
    }

    const hasErrors = !isEmptyObject(action.errors);
    const whisperedTo = getWhisperedTo(action);
    const isMultipleParticipant = whisperedTo.length > 1;

    const iouReportID = isMoneyRequestAction(action) && getOriginalMessage(action)?.IOUReportID ? getOriginalMessage(action)?.IOUReportID?.toString() : undefined;
    const transactionsWithReceipts = getTransactionsWithReceipts(iouReportID);
    const isWhisper = whisperedTo.length > 0 && transactionsWithReceipts.length === 0;
    const whisperedToPersonalDetails = isWhisper
        ? (Object.values(personalDetails ?? {}).filter((details) => whisperedTo.includes(details?.accountID ?? CONST.DEFAULT_NUMBER_ID)) as OnyxTypes.PersonalDetails[])
        : [];
    const isWhisperOnlyVisibleByUser = isWhisper && isCurrentUserTheOnlyParticipant(whisperedTo);
    const displayNamesWithTooltips = isWhisper ? getDisplayNamesWithTooltips(whisperedToPersonalDetails, isMultipleParticipant, localeCompare) : [];

    const renderSearchHeader = (children: React.ReactNode) => {
        if (!isOnSearch) {
            return children;
        }

        return (
            <View style={[styles.p4]}>
                <View style={styles.webViewStyles.tagStyles.ol}>
                    <View style={[styles.flexRow, styles.alignItemsCenter, !isWhisper ? styles.mb3 : {}]}>
                        <Text style={styles.chatItemMessageHeaderPolicy}>{translate('common.in')}&nbsp;</Text>
                        <TextLink
                            fontSize={variables.fontSizeSmall}
                            onPress={() => {
                                onPress?.();
                            }}
                            numberOfLines={1}
                        >
                            {getChatListItemReportName(action, report as SearchReport)}
                        </TextLink>
                    </View>
                    {children}
                </View>
            </View>
        );
    };

    return (
        <PressableWithSecondaryInteraction
            ref={popoverAnchorRef}
            onPress={() => {
                if (draftMessage === undefined) {
                    onPress?.();
                }
                if (!Keyboard.isVisible()) {
                    return;
                }
                Keyboard.dismiss();
            }}
            style={[action.pendingAction === CONST.RED_BRICK_ROAD_PENDING_ACTION.DELETE && !isDeletedParentAction ? styles.pointerEventsNone : styles.pointerEventsAuto]}
            onPressIn={() => shouldUseNarrowLayout && canUseTouchScreen() && ControlSelection.block()}
            onPressOut={() => ControlSelection.unblock()}
            onSecondaryInteraction={showPopover}
            preventDefaultContextMenu={draftMessage === undefined && !hasErrors}
            withoutFocusOnSecondaryInteraction
            accessibilityLabel={translate('accessibilityHints.chatMessage')}
            accessible
        >
            <Hoverable
                shouldHandleScroll
                isDisabled={draftMessage !== undefined}
                shouldFreezeCapture={isPaymentMethodPopoverActive}
                onHoverIn={() => {
                    setIsReportActionActive(false);
                }}
                onHoverOut={() => {
                    setIsReportActionActive(!!isReportActionLinked);
                }}
            >
                {(hovered) => (
                    <View style={highlightedBackgroundColorIfNeeded}>
                        {shouldDisplayNewMarker && (!shouldUseThreadDividerLine || !isFirstVisibleReportAction) && <UnreadActionIndicator reportActionID={action.reportActionID} />}
                        {shouldDisplayContextMenu && (
                            <MiniReportActionContextMenu
                                reportID={reportID}
                                reportActionID={action.reportActionID}
                                anchor={popoverAnchorRef}
                                originalReportID={originalReportID}
                                isArchivedRoom={isArchivedRoom}
                                displayAsGroup={displayAsGroup}
                                disabledActions={disabledActions}
                                isVisible={hovered && draftMessage === undefined && !hasErrors}
                                isThreadReportParentAction={isThreadReportParentAction}
                                draftMessage={draftMessage}
                                isChronosReport={isChronosReport}
                                checkIfContextMenuActive={toggleContextMenuFromActiveReportAction}
                                setIsEmojiPickerActive={setIsEmojiPickerActive}
                            />
                        )}
                        <View
                            style={StyleUtils.getReportActionItemStyle(
                                hovered || isWhisper || isContextMenuActive || !!isEmojiPickerActive || draftMessage !== undefined || isPaymentMethodPopoverActive,
                                draftMessage === undefined && !!onPress,
                            )}
                        >
                            <OfflineWithFeedback
                                onClose={onClose}
                                dismissError={dismissError}
                                // eslint-disable-next-line @typescript-eslint/prefer-nullish-coalescing
                                pendingAction={
                                    draftMessage !== undefined ? undefined : (action.pendingAction ?? (action.isOptimisticAction ? CONST.RED_BRICK_ROAD_PENDING_ACTION.ADD : undefined))
                                }
                                shouldHideOnDelete={!isDeletedParentAction}
                                errors={(linkedTransactionRouteError ?? !isOnSearch) ? getLatestErrorMessageField(action as OnyxDataWithErrors) : {}}
                                errorRowStyles={[styles.ml10, styles.mr2]}
                                needsOffscreenAlphaCompositing={isMoneyRequestAction(action)}
                                shouldDisableStrikeThrough
                            >
                                {renderSearchHeader(
                                    <>
                                        {isWhisper && (
                                            <View style={[styles.flexRow, styles.pl5, styles.pt2, styles.pr3]}>
                                                <View style={[styles.pl6, styles.mr3]}>
                                                    <Icon
                                                        fill={theme.icon}
                                                        src={Eye}
                                                        small
                                                    />
                                                </View>
                                                <Text style={[styles.chatItemMessageHeaderTimestamp]}>
                                                    {translate('reportActionContextMenu.onlyVisible')}
                                                    &nbsp;
                                                </Text>
                                                <DisplayNames
                                                    fullTitle={getWhisperDisplayNames(whisperedTo) ?? ''}
                                                    displayNamesWithTooltips={displayNamesWithTooltips}
                                                    tooltipEnabled
                                                    numberOfLines={1}
                                                    textStyles={[styles.chatItemMessageHeaderTimestamp, styles.flex1]}
                                                    shouldUseFullTitle={isWhisperOnlyVisibleByUser}
                                                />
                                            </View>
                                        )}
                                        {renderReportActionItem(!!hovered || !!isReportActionLinked, isWhisper, hasErrors)}
                                    </>,
                                )}
                            </OfflineWithFeedback>
                        </View>
                    </View>
                )}
            </Hoverable>
            <View style={styles.reportActionSystemMessageContainer}>
                <InlineSystemMessage message={action.error} />
            </View>
            <ConfirmModal
                isVisible={showConfirmDismissReceiptError}
                onConfirm={() => {
                    dismissError();
                    setShowConfirmDismissReceiptError(false);
                }}
                onCancel={() => {
                    setShowConfirmDismissReceiptError(false);
                }}
                title={translate('iou.dismissReceiptError')}
                prompt={translate('iou.dismissReceiptErrorConfirmation')}
                confirmText={translate('common.dismiss')}
                cancelText={translate('common.cancel')}
                shouldShowCancelButton
                danger
            />
        </PressableWithSecondaryInteraction>
    );
}
export type {PureReportActionItemProps};
export default memo(PureReportActionItem, (prevProps, nextProps) => {
    const prevParentReportAction = prevProps.parentReportAction;
    const nextParentReportAction = nextProps.parentReportAction;
    return (
        prevProps.displayAsGroup === nextProps.displayAsGroup &&
        prevProps.isMostRecentIOUReportAction === nextProps.isMostRecentIOUReportAction &&
        prevProps.shouldDisplayNewMarker === nextProps.shouldDisplayNewMarker &&
        deepEqual(prevProps.action, nextProps.action) &&
        deepEqual(prevProps.report?.pendingFields, nextProps.report?.pendingFields) &&
        deepEqual(prevProps.report?.isDeletedParentAction, nextProps.report?.isDeletedParentAction) &&
        deepEqual(prevProps.report?.errorFields, nextProps.report?.errorFields) &&
        prevProps.report?.statusNum === nextProps.report?.statusNum &&
        prevProps.report?.stateNum === nextProps.report?.stateNum &&
        prevProps.report?.parentReportID === nextProps.report?.parentReportID &&
        prevProps.report?.parentReportActionID === nextProps.report?.parentReportActionID &&
        // TaskReport's created actions render the TaskView, which updates depending on certain fields in the TaskReport
        isTaskReport(prevProps.report) === isTaskReport(nextProps.report) &&
        prevProps.action.actionName === nextProps.action.actionName &&
        prevProps.report?.reportName === nextProps.report?.reportName &&
        prevProps.report?.description === nextProps.report?.description &&
        isCompletedTaskReport(prevProps.report) === isCompletedTaskReport(nextProps.report) &&
        prevProps.report?.managerID === nextProps.report?.managerID &&
        prevProps.shouldHideThreadDividerLine === nextProps.shouldHideThreadDividerLine &&
        prevProps.report?.total === nextProps.report?.total &&
        prevProps.report?.nonReimbursableTotal === nextProps.report?.nonReimbursableTotal &&
        prevProps.report?.policyAvatar === nextProps.report?.policyAvatar &&
        prevProps.linkedReportActionID === nextProps.linkedReportActionID &&
        deepEqual(prevProps.report?.fieldList, nextProps.report?.fieldList) &&
        deepEqual(prevProps.transactionThreadReport, nextProps.transactionThreadReport) &&
        deepEqual(prevProps.reportActions, nextProps.reportActions) &&
        deepEqual(prevParentReportAction, nextParentReportAction) &&
        prevProps.draftMessage === nextProps.draftMessage &&
        prevProps.iouReport?.reportID === nextProps.iouReport?.reportID &&
        deepEqual(prevProps.emojiReactions, nextProps.emojiReactions) &&
        deepEqual(prevProps.linkedTransactionRouteError, nextProps.linkedTransactionRouteError) &&
        prevProps.isUserValidated === nextProps.isUserValidated &&
        prevProps.parentReport?.reportID === nextProps.parentReport?.reportID &&
        deepEqual(prevProps.personalDetails, nextProps.personalDetails) &&
        deepEqual(prevProps.blockedFromConcierge, nextProps.blockedFromConcierge) &&
        prevProps.originalReportID === nextProps.originalReportID &&
        prevProps.isArchivedRoom === nextProps.isArchivedRoom &&
        prevProps.isChronosReport === nextProps.isChronosReport &&
        prevProps.isClosedExpenseReportWithNoExpenses === nextProps.isClosedExpenseReportWithNoExpenses &&
        deepEqual(prevProps.missingPaymentMethod, nextProps.missingPaymentMethod) &&
        prevProps.reimbursementDeQueuedOrCanceledActionMessage === nextProps.reimbursementDeQueuedOrCanceledActionMessage &&
        prevProps.modifiedExpenseMessage === nextProps.modifiedExpenseMessage &&
        prevProps.userBillingFundID === nextProps.userBillingFundID &&
        deepEqual(prevProps.taskReport, nextProps.taskReport) &&
        prevProps.shouldHighlight === nextProps.shouldHighlight
    );
});<|MERGE_RESOLUTION|>--- conflicted
+++ resolved
@@ -776,18 +776,14 @@
                     text: 'actionableMentionTrackExpense.submit',
                     key: `${action.reportActionID}-actionableMentionTrackExpense-submit`,
                     onPress: () => {
-<<<<<<< HEAD
                         createDraftTransactionAndNavigateToParticipantSelector(
                             transactionID,
-                            reportID,
+                            reportActionReportID,
                             CONST.IOU.ACTION.SUBMIT,
                             action.reportActionID,
                             isRestrictedToPreferredWorkspace,
                             preferredWorkspaceID,
                         );
-=======
-                        createDraftTransactionAndNavigateToParticipantSelector(transactionID, reportActionReportID, CONST.IOU.ACTION.SUBMIT, action.reportActionID);
->>>>>>> a5c249d2
                     },
                 },
             ];
@@ -937,13 +933,9 @@
         resolveActionableReportMentionWhisper,
         formatPhoneNumber,
         resolveActionableMentionWhisper,
-<<<<<<< HEAD
-        isReportArchived,
+        isOriginalReportArchived,
         isRestrictedToPreferredWorkspace,
         preferredWorkspaceID,
-=======
-        isOriginalReportArchived,
->>>>>>> a5c249d2
     ]);
 
     /**
