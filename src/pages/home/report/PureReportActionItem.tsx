import lodashIsEqual from 'lodash/isEqual';
import React, {memo, useCallback, useContext, useEffect, useMemo, useRef, useState} from 'react';
import type {GestureResponderEvent, TextInput} from 'react-native';
import {InteractionManager, Keyboard, View} from 'react-native';
import type {OnyxEntry} from 'react-native-onyx';
import type {ValueOf} from 'type-fest';
import type {Emoji} from '@assets/emojis/types';
import {AttachmentContext} from '@components/AttachmentContext';
import Button from '@components/Button';
import DisplayNames from '@components/DisplayNames';
import Hoverable from '@components/Hoverable';
import MentionReportContext from '@components/HTMLEngineProvider/HTMLRenderers/MentionReportRenderer/MentionReportContext';
import Icon from '@components/Icon';
import {Eye} from '@components/Icon/Expensicons';
import InlineSystemMessage from '@components/InlineSystemMessage';
import KYCWall from '@components/KYCWall';
import OfflineWithFeedback from '@components/OfflineWithFeedback';
import PressableWithSecondaryInteraction from '@components/PressableWithSecondaryInteraction';
import ReportActionItemEmojiReactions from '@components/Reactions/ReportActionItemEmojiReactions';
import RenderHTML from '@components/RenderHTML';
import type {ActionableItem} from '@components/ReportActionItem/ActionableItemButtons';
import ActionableItemButtons from '@components/ReportActionItem/ActionableItemButtons';
import ChronosOOOListActions from '@components/ReportActionItem/ChronosOOOListActions';
import ExportIntegration from '@components/ReportActionItem/ExportIntegration';
import IssueCardMessage from '@components/ReportActionItem/IssueCardMessage';
import MoneyRequestAction from '@components/ReportActionItem/MoneyRequestAction';
import MoneyRequestReportPreview from '@components/ReportActionItem/MoneyRequestReportPreview';
<<<<<<< HEAD
=======
import ReportPreview from '@components/ReportActionItem/ReportPreview';
>>>>>>> 92406258
import TaskAction from '@components/ReportActionItem/TaskAction';
import TaskPreview from '@components/ReportActionItem/TaskPreview';
import TripRoomPreview from '@components/ReportActionItem/TripRoomPreview';
import {ShowContextMenuContext} from '@components/ShowContextMenuContext';
import Text from '@components/Text';
import UnreadActionIndicator from '@components/UnreadActionIndicator';
import useLocalize from '@hooks/useLocalize';
import usePermissions from '@hooks/usePermissions';
import usePrevious from '@hooks/usePrevious';
import useResponsiveLayout from '@hooks/useResponsiveLayout';
import useStyleUtils from '@hooks/useStyleUtils';
import useTheme from '@hooks/useTheme';
import useThemeStyles from '@hooks/useThemeStyles';
import ControlSelection from '@libs/ControlSelection';
import {canUseTouchScreen} from '@libs/DeviceCapabilities';
import type {OnyxDataWithErrors} from '@libs/ErrorUtils';
import {getLatestErrorMessageField} from '@libs/ErrorUtils';
import focusComposerWithDelay from '@libs/focusComposerWithDelay';
import {formatPhoneNumber} from '@libs/LocalePhoneNumber';
import Navigation from '@libs/Navigation/Navigation';
import Permissions from '@libs/Permissions';
import {getDisplayNameOrDefault} from '@libs/PersonalDetailsUtils';
import {getCleanedTagName} from '@libs/PolicyUtils';
import {
    extractLinksFromMessageHtml,
    getAllReportActions,
    getDemotedFromWorkspaceMessage,
    getDismissedViolationMessageText,
    getIOUReportIDFromReportActionPreview,
    getOriginalMessage,
    getPolicyChangeLogAddEmployeeMessage,
    getPolicyChangeLogChangeRoleMessage,
    getPolicyChangeLogDefaultBillableMessage,
    getPolicyChangeLogDefaultTitleEnforcedMessage,
    getPolicyChangeLogDeleteMemberMessage,
    getPolicyChangeLogMaxExpenseAmountMessage,
    getPolicyChangeLogMaxExpesnseAmountNoReceiptMessage,
    getRemovedConnectionMessage,
    getRemovedFromApprovalChainMessage,
    getRenamedAction,
    getReportActionMessage,
    getReportActionText,
    getWhisperedTo,
    getWorkspaceCategoryUpdateMessage,
    getWorkspaceCurrencyUpdateMessage,
    getWorkspaceCustomUnitRateAddedMessage,
    getWorkspaceDescriptionUpdatedMessage,
    getWorkspaceFrequencyUpdateMessage,
    getWorkspaceReportFieldAddMessage,
    getWorkspaceReportFieldDeleteMessage,
    getWorkspaceReportFieldUpdateMessage,
    getWorkspaceTagUpdateMessage,
    getWorkspaceUpdateFieldMessage,
    isActionableAddPaymentCard,
    isActionableJoinRequest,
    isActionableMentionWhisper,
    isActionableReportMentionWhisper,
    isActionableTrackExpense,
    isActionOfType,
    isChronosOOOListAction,
    isCreatedTaskReportAction,
    isDeletedAction,
    isDeletedParentAction as isDeletedParentActionUtils,
    isMessageDeleted,
    isModifiedExpenseAction,
    isMoneyRequestAction,
    isPendingRemove,
    isReimbursementDeQueuedAction,
    isReimbursementQueuedAction,
    isRenamedAction,
    isTagModificationAction,
    isTaskAction,
    isTripPreview,
    isUnapprovedAction,
    isWhisperActionTargetedToOthers,
} from '@libs/ReportActionsUtils';
import {
    canWriteInReport,
    chatIncludesConcierge,
    getDeletedTransactionMessage,
    getDisplayNamesWithTooltips,
    getIconsForParticipants,
    getIOUApprovedMessage,
    getIOUForwardedMessage,
    getIOUSubmittedMessage,
    getIOUUnapprovedMessage,
    getPolicyChangeMessage,
    getReportAutomaticallyApprovedMessage,
    getReportAutomaticallySubmittedMessage,
    getWhisperDisplayNames,
    getWorkspaceNameUpdatedMessage,
    isArchivedNonExpenseReport,
    isChatThread,
    isCompletedTaskReport,
    isReportMessageAttachment,
    isTaskReport,
    shouldDisplayThreadReplies as shouldDisplayThreadRepliesUtils,
} from '@libs/ReportUtils';
import type {MissingPaymentMethod} from '@libs/ReportUtils';
import SelectionScraper from '@libs/SelectionScraper';
import shouldRenderAddPaymentCard from '@libs/shouldRenderAppPaymentCard';
import {ReactionListContext} from '@pages/home/ReportScreenContext';
import {openPersonalBankAccountSetupView} from '@userActions/BankAccounts';
import {hideEmojiPicker, isActive} from '@userActions/EmojiPickerAction';
import {acceptJoinRequest, declineJoinRequest} from '@userActions/Policy/Member';
import {expandURLPreview} from '@userActions/Report';
import type {IgnoreDirection} from '@userActions/ReportActions';
import {isAnonymousUser, signOutAndRedirectToSignIn} from '@userActions/Session';
import {getLastModifiedExpense, revert} from '@userActions/Transaction';
import {isBlockedFromConcierge} from '@userActions/User';
import CONST from '@src/CONST';
import type {IOUAction} from '@src/CONST';
import ROUTES from '@src/ROUTES';
import type * as OnyxTypes from '@src/types/onyx';
import type {Errors} from '@src/types/onyx/OnyxCommon';
import type {JoinWorkspaceResolution} from '@src/types/onyx/OriginalMessage';
import {isEmptyObject} from '@src/types/utils/EmptyObject';
import {RestrictedReadOnlyContextMenuActions} from './ContextMenu/ContextMenuActions';
import MiniReportActionContextMenu from './ContextMenu/MiniReportActionContextMenu';
import type {ContextMenuAnchor} from './ContextMenu/ReportActionContextMenu';
import {hideContextMenu, hideDeleteModal, isActiveReportAction, showContextMenu} from './ContextMenu/ReportActionContextMenu';
import LinkPreviewer from './LinkPreviewer';
import ReportActionItemBasicMessage from './ReportActionItemBasicMessage';
import ReportActionItemContentCreated from './ReportActionItemContentCreated';
import ReportActionItemDraft from './ReportActionItemDraft';
import ReportActionItemGrouped from './ReportActionItemGrouped';
import ReportActionItemMessage from './ReportActionItemMessage';
import ReportActionItemMessageEdit from './ReportActionItemMessageEdit';
import ReportActionItemSingle from './ReportActionItemSingle';
import ReportActionItemThread from './ReportActionItemThread';
import ReportAttachmentsContext from './ReportAttachmentsContext';
import TripSummary from './TripSummary';

type PureReportActionItemProps = {
    /** Report for this action */
    report: OnyxEntry<OnyxTypes.Report>;

    /** The transaction thread report associated with the report for this action, if any */
    transactionThreadReport?: OnyxEntry<OnyxTypes.Report>;

    /** Array of report actions for the report for this action */
    // eslint-disable-next-line react/no-unused-prop-types
    reportActions: OnyxTypes.ReportAction[];

    /** Report action belonging to the report's parent */
    parentReportAction: OnyxEntry<OnyxTypes.ReportAction>;

    /** The transaction thread report's parentReportAction */
    /** It's used by withOnyx HOC */
    // eslint-disable-next-line react/no-unused-prop-types
    parentReportActionForTransactionThread?: OnyxEntry<OnyxTypes.ReportAction>;

    /** All the data of the action item */
    action: OnyxTypes.ReportAction;

    /** Should the comment have the appearance of being grouped with the previous comment? */
    displayAsGroup: boolean;

    /** Is this the most recent IOU Action? */
    isMostRecentIOUReportAction: boolean;

    /** Should we display the new marker on top of the comment? */
    shouldDisplayNewMarker: boolean;

    /** Determines if the avatar is displayed as a subscript (positioned lower than normal) */
    shouldShowSubscriptAvatar?: boolean;

    /** Position index of the report action in the overall report FlatList view */
    index: number;

    /** Flag to show, hide the thread divider line */
    shouldHideThreadDividerLine?: boolean;

    /** Report action ID that was referenced in the deeplink to report  */
    linkedReportActionID?: string;

    /** Callback to be called on onPress */
    onPress?: () => void;

    /** If this is the first visible report action */
    isFirstVisibleReportAction: boolean;

    /**
     * Is the action a thread's parent reportAction viewed from within the thread report?
     * It will be false if we're viewing the same parent report action from the report it belongs to rather than the thread.
     */
    isThreadReportParentAction?: boolean;

    /** IF the thread divider line will be used */
    shouldUseThreadDividerLine?: boolean;

    /** Whether context menu should be displayed */
    shouldDisplayContextMenu?: boolean;

    /** ReportAction Draftmessage */
    draftMessage?: string;

    /** The IOU/Expense report we are paying */
    iouReport?: OnyxTypes.Report;

    /** All the emoji reactions for the report action. */
    emojiReactions?: OnyxTypes.ReportActionReactions;

    /** Linked transaction route error */
    linkedTransactionRouteError?: Errors;

    /** Optional property for report name-value pairs */
    reportNameValuePairs?: OnyxTypes.ReportNameValuePairs;

    /** Optional property to indicate if the user is validated */
    isUserValidated?: boolean;

    /** Parent report */
    parentReport?: OnyxTypes.Report;

    /** Personal details list */
    personalDetails?: OnyxTypes.PersonalDetailsList;

    /** Whether or not the user is blocked from concierge */
    blockedFromConcierge?: OnyxTypes.BlockedFromConcierge;

    /** ID of the original report from which the given reportAction is first created */
    originalReportID?: string;

    /** Function to deletes the draft for a comment report action. */
    deleteReportActionDraft?: (reportID: string | undefined, action: OnyxTypes.ReportAction) => void;

    /** Whether the room is archived */
    isArchivedRoom?: boolean;

    /** Whether the room is a chronos report */
    isChronosReport?: boolean;

    /** Function to toggle emoji reaction */
    toggleEmojiReaction?: (
        reportID: string | undefined,
        reportAction: OnyxTypes.ReportAction,
        reactionObject: Emoji,
        existingReactions: OnyxEntry<OnyxTypes.ReportActionReactions>,
        paramSkinTone: number | undefined,
        ignoreSkinToneOnCompare: boolean | undefined,
    ) => void;

    /** Function to create a draft transaction and navigate to participant selector */
    createDraftTransactionAndNavigateToParticipantSelector?: (transactionID: string | undefined, reportID: string | undefined, actionName: IOUAction, reportActionID: string) => void;

    /** Function to resolve actionable report mention whisper */
    resolveActionableReportMentionWhisper?: (
        reportId: string | undefined,
        reportAction: OnyxEntry<OnyxTypes.ReportAction>,
        resolution: ValueOf<typeof CONST.REPORT.ACTIONABLE_REPORT_MENTION_WHISPER_RESOLUTION>,
    ) => void;

    /** Function to resolve actionable mention whisper */
    resolveActionableMentionWhisper?: (
        reportId: string | undefined,
        reportAction: OnyxEntry<OnyxTypes.ReportAction>,
        resolution: ValueOf<typeof CONST.REPORT.ACTIONABLE_MENTION_WHISPER_RESOLUTION>,
    ) => void;

    /** Whether the provided report is a closed expense report with no expenses */
    isClosedExpenseReportWithNoExpenses?: boolean;

    /** What missing payment method does this report action indicate, if any? */
    missingPaymentMethod?: MissingPaymentMethod | undefined;

    /** Returns the preview message for `REIMBURSEMENT_DEQUEUED` action */
    reimbursementDeQueuedActionMessage?: string;

    /** The report action message when expense has been modified. */
    modifiedExpenseMessage?: string;

    /** Gets all transactions on an IOU report with a receipt */
    getTransactionsWithReceipts?: (iouReportID: string | undefined) => OnyxTypes.Transaction[];

    /** Whether the current user is the only participant in the report */
    isCurrentUserTheOnlyParticipant?: (participantAccountIDs?: number[]) => boolean;

    /** Function to clear an error from a transaction */
    clearError?: (transactionID: string) => void;

    /** Function to clear all errors from a report action */
    clearAllRelatedReportActionErrors?: (reportID: string | undefined, reportAction: OnyxTypes.ReportAction | null | undefined, ignore?: IgnoreDirection, keys?: string[]) => void;

    /** Function to dismiss the actionable whisper for tracking expenses */
    dismissTrackExpenseActionableWhisper?: (reportID: string | undefined, reportAction: OnyxEntry<OnyxTypes.ReportAction>) => void;

    /** User payment card ID */
    userBillingFundID?: number;

    /** A message related to a report action that has been automatically forwarded */
    reportAutomaticallyForwardedMessage?: string;
};

/**
 * This is a pure version of ReportActionItem, used in ReportActionList and Search result chat list items.
 * Since the search result has a separate Onyx key under the 'snapshot_' prefix, we should not connect this component with Onyx.
 * Instead, pass all Onyx read/write operations as props.
 */
function PureReportActionItem({
    action,
    report,
    transactionThreadReport,
    linkedReportActionID,
    displayAsGroup,
    index,
    isMostRecentIOUReportAction,
    parentReportAction,
    shouldDisplayNewMarker,
    shouldHideThreadDividerLine = false,
    shouldShowSubscriptAvatar = false,
    onPress = undefined,
    isFirstVisibleReportAction = false,
    isThreadReportParentAction = false,
    shouldUseThreadDividerLine = false,
    shouldDisplayContextMenu = true,
    parentReportActionForTransactionThread,
    draftMessage,
    iouReport,
    emojiReactions,
    linkedTransactionRouteError,
    reportNameValuePairs,
    isUserValidated,
    parentReport,
    personalDetails,
    blockedFromConcierge,
    originalReportID = '-1',
    deleteReportActionDraft = () => {},
    isArchivedRoom,
    isChronosReport,
    toggleEmojiReaction = () => {},
    createDraftTransactionAndNavigateToParticipantSelector = () => {},
    resolveActionableReportMentionWhisper = () => {},
    resolveActionableMentionWhisper = () => {},
    isClosedExpenseReportWithNoExpenses,
    isCurrentUserTheOnlyParticipant = () => false,
    missingPaymentMethod,
    reimbursementDeQueuedActionMessage = '',
    modifiedExpenseMessage = '',
    getTransactionsWithReceipts = () => [],
    clearError = () => {},
    clearAllRelatedReportActionErrors = () => {},
    dismissTrackExpenseActionableWhisper = () => {},
    userBillingFundID,
    reportAutomaticallyForwardedMessage,
}: PureReportActionItemProps) {
    const {translate} = useLocalize();
    const {shouldUseNarrowLayout} = useResponsiveLayout();
    const reportID = report?.reportID;
    const theme = useTheme();
    const styles = useThemeStyles();
    const StyleUtils = useStyleUtils();
    const [isContextMenuActive, setIsContextMenuActive] = useState(() => isActiveReportAction(action.reportActionID));
    const [isEmojiPickerActive, setIsEmojiPickerActive] = useState<boolean | undefined>();
    const [isPaymentMethodPopoverActive, setIsPaymentMethodPopoverActive] = useState<boolean | undefined>();
    const {canUseMoneyRequestReportPreview} = usePermissions();

    const [isHidden, setIsHidden] = useState(false);
    const [moderationDecision, setModerationDecision] = useState<OnyxTypes.DecisionName>(CONST.MODERATION.MODERATOR_DECISION_APPROVED);
    const reactionListRef = useContext(ReactionListContext);
    const {updateHiddenAttachments} = useContext(ReportAttachmentsContext);
    const composerTextInputRef = useRef<TextInput | HTMLTextAreaElement>(null);
    const popoverAnchorRef = useRef<Exclude<ContextMenuAnchor, TextInput>>(null);
    const downloadedPreviews = useRef<string[]>([]);
    const prevDraftMessage = usePrevious(draftMessage);
    const isReportActionLinked = linkedReportActionID && action.reportActionID && linkedReportActionID === action.reportActionID;
    const [isReportActionActive, setIsReportActionActive] = useState(!!isReportActionLinked);
    const isActionableWhisper = isActionableMentionWhisper(action) || isActionableTrackExpense(action) || isActionableReportMentionWhisper(action);

    const highlightedBackgroundColorIfNeeded = useMemo(
        () => (isReportActionLinked ? StyleUtils.getBackgroundColorStyle(theme.messageHighlightBG) : {}),
        [StyleUtils, isReportActionLinked, theme.messageHighlightBG],
    );

    const isDeletedParentAction = isDeletedParentActionUtils(action);

    // IOUDetails only exists when we are sending money
    const isSendingMoney = isMoneyRequestAction(action) && getOriginalMessage(action)?.type === CONST.IOU.REPORT_ACTION_TYPE.PAY && getOriginalMessage(action)?.IOUDetails;

    const updateHiddenState = useCallback(
        (isHiddenValue: boolean) => {
            setIsHidden(isHiddenValue);
            const message = Array.isArray(action.message) ? action.message?.at(-1) : action.message;
            const isAttachment = isReportMessageAttachment(message);
            if (!isAttachment) {
                return;
            }
            updateHiddenAttachments(action.reportActionID, isHiddenValue);
        },
        [action.reportActionID, action.message, updateHiddenAttachments],
    );

    const onClose = () => {
        let transactionID;
        if (isMoneyRequestAction(action)) {
            transactionID = getOriginalMessage(action)?.IOUTransactionID;
            revert(transactionID, getLastModifiedExpense(reportID));
        } else if (isModifiedExpenseAction(action)) {
            transactionID = getOriginalMessage(Object.values(getAllReportActions(reportID)).find(isMoneyRequestAction))?.IOUTransactionID;
            revert(transactionID, getOriginalMessage(action));
        }
        if (transactionID) {
            clearError(transactionID);
        }
        clearAllRelatedReportActionErrors(reportID, action);
    };
    useEffect(
        () => () => {
            // ReportActionContextMenu, EmojiPicker and PopoverReactionList are global components,
            // we should also hide them when the current component is destroyed
            if (isActiveReportAction(action.reportActionID)) {
                hideContextMenu();
                hideDeleteModal();
            }
            if (isActive(action.reportActionID)) {
                hideEmojiPicker(true);
            }
            if (reactionListRef?.current?.isActiveReportAction(action.reportActionID)) {
                reactionListRef?.current?.hideReactionList();
            }
        },
        [action.reportActionID, reactionListRef],
    );

    useEffect(() => {
        // We need to hide EmojiPicker when this is a deleted parent action
        if (!isDeletedParentAction || !isActive(action.reportActionID)) {
            return;
        }

        hideEmojiPicker(true);
    }, [isDeletedParentAction, action.reportActionID]);

    useEffect(() => {
        if (prevDraftMessage !== undefined || draftMessage === undefined) {
            return;
        }

        focusComposerWithDelay(composerTextInputRef.current)(true);
    }, [prevDraftMessage, draftMessage]);

    useEffect(() => {
        if (!Permissions.canUseLinkPreviews()) {
            return;
        }

        const urls = extractLinksFromMessageHtml(action);
        if (lodashIsEqual(downloadedPreviews.current, urls) || action.pendingAction === CONST.RED_BRICK_ROAD_PENDING_ACTION.DELETE) {
            return;
        }

        downloadedPreviews.current = urls;
        expandURLPreview(reportID, action.reportActionID);
    }, [action, reportID]);

    useEffect(() => {
        if (draftMessage === undefined || !isDeletedAction(action)) {
            return;
        }
        deleteReportActionDraft(reportID, action);
    }, [draftMessage, action, reportID, deleteReportActionDraft]);

    // Hide the message if it is being moderated for a higher offense, or is hidden by a moderator
    // Removed messages should not be shown anyway and should not need this flow
    const latestDecision = getReportActionMessage(action)?.moderationDecision?.decision ?? '';
    useEffect(() => {
        if (action.actionName !== CONST.REPORT.ACTIONS.TYPE.ADD_COMMENT) {
            return;
        }

        // Hide reveal message button and show the message if latestDecision is changed to empty
        if (!latestDecision) {
            setModerationDecision(CONST.MODERATION.MODERATOR_DECISION_APPROVED);
            setIsHidden(false);
            return;
        }

        setModerationDecision(latestDecision);
        if (![CONST.MODERATION.MODERATOR_DECISION_APPROVED, CONST.MODERATION.MODERATOR_DECISION_PENDING].some((item) => item === latestDecision) && !isPendingRemove(action)) {
            setIsHidden(true);
            return;
        }
        setIsHidden(false);
    }, [latestDecision, action]);

    const toggleContextMenuFromActiveReportAction = useCallback(() => {
        setIsContextMenuActive(isActiveReportAction(action.reportActionID));
    }, [action.reportActionID]);

    const disabledActions = useMemo(() => (!canWriteInReport(report) ? RestrictedReadOnlyContextMenuActions : []), [report]);

    /**
     * Show the ReportActionContextMenu modal popover.
     *
     * @param [event] - A press event.
     */
    const showPopover = useCallback(
        (event: GestureResponderEvent | MouseEvent) => {
            // Block menu on the message being Edited or if the report action item has errors
            if (draftMessage !== undefined || !isEmptyObject(action.errors) || !shouldDisplayContextMenu) {
                return;
            }

            setIsContextMenuActive(true);
            const selection = SelectionScraper.getCurrentSelection();
            showContextMenu({
                type: CONST.CONTEXT_MENU_TYPES.REPORT_ACTION,
                event,
                selection,
                contextMenuAnchor: popoverAnchorRef.current,
                report: {
                    reportID,
                    originalReportID,
                    isArchivedRoom,
                    isChronos: isChronosReport,
                },
                reportAction: {
                    reportActionID: action.reportActionID,
                    draftMessage,
                    isThreadReportParentAction,
                },
                callbacks: {
                    onShow: toggleContextMenuFromActiveReportAction,
                    onHide: toggleContextMenuFromActiveReportAction,
                    setIsEmojiPickerActive: setIsEmojiPickerActive as () => void,
                },
                disabledOptions: disabledActions,
            });
        },
        [
            draftMessage,
            action,
            reportID,
            toggleContextMenuFromActiveReportAction,
            originalReportID,
            shouldDisplayContextMenu,
            disabledActions,
            isArchivedRoom,
            isChronosReport,
            isThreadReportParentAction,
        ],
    );

    const toggleReaction = useCallback(
        (emoji: Emoji, ignoreSkinToneOnCompare?: boolean) => {
            toggleEmojiReaction(reportID, action, emoji, emojiReactions, undefined, ignoreSkinToneOnCompare);
        },
        [reportID, action, emojiReactions, toggleEmojiReaction],
    );

    const contextValue = useMemo(
        () => ({
            anchor: popoverAnchorRef.current,
            report,
            reportNameValuePairs,
            action,
            transactionThreadReport,
            checkIfContextMenuActive: toggleContextMenuFromActiveReportAction,
            isDisabled: false,
        }),
        [report, action, toggleContextMenuFromActiveReportAction, transactionThreadReport, reportNameValuePairs],
    );

    const attachmentContextValue = useMemo(() => ({reportID, type: CONST.ATTACHMENT_TYPE.REPORT}), [reportID]);

    const mentionReportContextValue = useMemo(() => ({currentReportID: report?.reportID, exactlyMatch: true}), [report?.reportID]);
    const actionableItemButtons: ActionableItem[] = useMemo(() => {
        if (isActionableAddPaymentCard(action) && userBillingFundID === undefined && shouldRenderAddPaymentCard()) {
            return [
                {
                    text: 'subscription.cardSection.addCardButton',
                    key: `${action.reportActionID}-actionableAddPaymentCard-submit`,
                    onPress: () => {
                        Navigation.navigate(ROUTES.SETTINGS_SUBSCRIPTION_ADD_PAYMENT_CARD);
                    },
                    isMediumSized: true,
                    isPrimary: true,
                },
            ];
        }

        if (!isActionableWhisper && (!isActionableJoinRequest(action) || getOriginalMessage(action)?.choice !== ('' as JoinWorkspaceResolution))) {
            return [];
        }

        if (isActionableTrackExpense(action)) {
            const transactionID = getOriginalMessage(action)?.transactionID;
            return [
                {
                    text: 'actionableMentionTrackExpense.submit',
                    key: `${action.reportActionID}-actionableMentionTrackExpense-submit`,
                    onPress: () => {
                        createDraftTransactionAndNavigateToParticipantSelector(transactionID, reportID, CONST.IOU.ACTION.SUBMIT, action.reportActionID);
                    },
                    isMediumSized: true,
                },
                {
                    text: 'actionableMentionTrackExpense.categorize',
                    key: `${action.reportActionID}-actionableMentionTrackExpense-categorize`,
                    onPress: () => {
                        createDraftTransactionAndNavigateToParticipantSelector(transactionID, reportID, CONST.IOU.ACTION.CATEGORIZE, action.reportActionID);
                    },
                    isMediumSized: true,
                },
                {
                    text: 'actionableMentionTrackExpense.share',
                    key: `${action.reportActionID}-actionableMentionTrackExpense-share`,
                    onPress: () => {
                        createDraftTransactionAndNavigateToParticipantSelector(transactionID, reportID, CONST.IOU.ACTION.SHARE, action.reportActionID);
                    },
                    isMediumSized: true,
                },
                {
                    text: 'actionableMentionTrackExpense.nothing',
                    key: `${action.reportActionID}-actionableMentionTrackExpense-nothing`,
                    onPress: () => {
                        dismissTrackExpenseActionableWhisper(reportID, action);
                    },
                    isMediumSized: true,
                },
            ];
        }

        if (isActionableJoinRequest(action)) {
            return [
                {
                    text: 'actionableMentionJoinWorkspaceOptions.accept',
                    key: `${action.reportActionID}-actionableMentionJoinWorkspace-${CONST.REPORT.ACTIONABLE_MENTION_JOIN_WORKSPACE_RESOLUTION.ACCEPT}`,
                    onPress: () => acceptJoinRequest(reportID, action),
                    isPrimary: true,
                },
                {
                    text: 'actionableMentionJoinWorkspaceOptions.decline',
                    key: `${action.reportActionID}-actionableMentionJoinWorkspace-${CONST.REPORT.ACTIONABLE_MENTION_JOIN_WORKSPACE_RESOLUTION.DECLINE}`,
                    onPress: () => declineJoinRequest(reportID, action),
                },
            ];
        }

        if (isActionableReportMentionWhisper(action)) {
            return [
                {
                    text: 'common.yes',
                    key: `${action.reportActionID}-actionableReportMentionWhisper-${CONST.REPORT.ACTIONABLE_REPORT_MENTION_WHISPER_RESOLUTION.CREATE}`,
                    onPress: () => resolveActionableReportMentionWhisper(reportID, action, CONST.REPORT.ACTIONABLE_REPORT_MENTION_WHISPER_RESOLUTION.CREATE),
                    isPrimary: true,
                },
                {
                    text: 'common.no',
                    key: `${action.reportActionID}-actionableReportMentionWhisper-${CONST.REPORT.ACTIONABLE_REPORT_MENTION_WHISPER_RESOLUTION.NOTHING}`,
                    onPress: () => resolveActionableReportMentionWhisper(reportID, action, CONST.REPORT.ACTIONABLE_REPORT_MENTION_WHISPER_RESOLUTION.NOTHING),
                },
            ];
        }

        return [
            {
                text: 'actionableMentionWhisperOptions.invite',
                key: `${action.reportActionID}-actionableMentionWhisper-${CONST.REPORT.ACTIONABLE_MENTION_WHISPER_RESOLUTION.INVITE}`,
                onPress: () => resolveActionableMentionWhisper(reportID, action, CONST.REPORT.ACTIONABLE_MENTION_WHISPER_RESOLUTION.INVITE),
                isPrimary: true,
            },
            {
                text: 'actionableMentionWhisperOptions.nothing',
                key: `${action.reportActionID}-actionableMentionWhisper-${CONST.REPORT.ACTIONABLE_MENTION_WHISPER_RESOLUTION.NOTHING}`,
                onPress: () => resolveActionableMentionWhisper(reportID, action, CONST.REPORT.ACTIONABLE_MENTION_WHISPER_RESOLUTION.NOTHING),
            },
        ];
    }, [
        action,
        isActionableWhisper,
        reportID,
        userBillingFundID,
        createDraftTransactionAndNavigateToParticipantSelector,
        dismissTrackExpenseActionableWhisper,
        resolveActionableReportMentionWhisper,
        resolveActionableMentionWhisper,
    ]);

    /**
     * Get the content of ReportActionItem
     * @param hovered whether the ReportActionItem is hovered
     * @param isWhisper whether the report action is a whisper
     * @param hasErrors whether the report action has any errors
     * @returns child component(s)
     */
    const renderItemContent = (hovered = false, isWhisper = false, hasErrors = false): React.JSX.Element => {
        let children;

        // Show the MoneyRequestPreview for when expense is present
        if (
            isMoneyRequestAction(action) &&
            getOriginalMessage(action) &&
            // For the pay flow, we only want to show MoneyRequestAction when sending money. When paying, we display a regular system message
            (getOriginalMessage(action)?.type === CONST.IOU.REPORT_ACTION_TYPE.CREATE ||
                getOriginalMessage(action)?.type === CONST.IOU.REPORT_ACTION_TYPE.SPLIT ||
                getOriginalMessage(action)?.type === CONST.IOU.REPORT_ACTION_TYPE.TRACK)
        ) {
            // There is no single iouReport for bill splits, so only 1:1 requests require an iouReportID
            const iouReportID = getOriginalMessage(action)?.IOUReportID?.toString();
            children = (
                <MoneyRequestAction
                    // If originalMessage.iouReportID is set, this is a 1:1 IOU expense in a DM chat whose reportID is report.chatReportID
                    chatReportID={getOriginalMessage(action)?.IOUReportID ? report?.chatReportID : reportID}
                    requestReportID={iouReportID}
                    reportID={reportID}
                    action={action}
                    isMostRecentIOUReportAction={isMostRecentIOUReportAction}
                    isHovered={hovered}
                    contextMenuAnchor={popoverAnchorRef.current}
                    checkIfContextMenuActive={toggleContextMenuFromActiveReportAction}
                    style={displayAsGroup ? [] : [styles.mt2]}
                    isWhisper={isWhisper}
                    shouldDisplayContextMenu={shouldDisplayContextMenu}
                />
            );
        } else if (isTripPreview(action)) {
            children = (
                <TripRoomPreview
                    action={action}
                    chatReportID={getOriginalMessage(action)?.linkedReportID}
                    isHovered={hovered}
                    contextMenuAnchor={popoverAnchorRef.current}
                    containerStyles={displayAsGroup ? [] : [styles.mt2]}
                    checkIfContextMenuActive={toggleContextMenuFromActiveReportAction}
                />
            );
        } else if (action.actionName === CONST.REPORT.ACTIONS.TYPE.REPORT_PREVIEW) {
            // eslint-disable-next-line no-nested-ternary
            children = isClosedExpenseReportWithNoExpenses ? (
                <RenderHTML html={`<deleted-action>${translate('parentReportAction.deletedReport')}</deleted-action>`} />
            ) : canUseMoneyRequestReportPreview ? (
                <MoneyRequestReportPreview
                    // eslint-disable-next-line @typescript-eslint/non-nullable-type-assertion-style
                    iouReportID={getIOUReportIDFromReportActionPreview(action) as string}
                    chatReportID={reportID}
                    policyID={report?.policyID}
                    containerStyles={displayAsGroup ? [] : [styles.mt2]}
                    action={action}
                    isHovered={hovered}
                    contextMenuAnchor={popoverAnchorRef.current}
                    checkIfContextMenuActive={toggleContextMenuFromActiveReportAction}
                    onPaymentOptionsShow={() => setIsPaymentMethodPopoverActive(true)}
                    onPaymentOptionsHide={() => setIsPaymentMethodPopoverActive(false)}
                    isWhisper={isWhisper}
                />
            ) : (
                <MoneyRequestReportPreview
                    // eslint-disable-next-line @typescript-eslint/non-nullable-type-assertion-style
                    iouReportID={getIOUReportIDFromReportActionPreview(action) as string}
                    policyID={report?.policyID}
                    chatReportID={reportID}
                    action={action}
                    containerStyles={displayAsGroup ? [] : [styles.mt2]}
                    contextMenuAnchor={popoverAnchorRef.current}
                    isHovered={hovered}
                    isWhisper={isWhisper}
                    checkIfContextMenuActive={toggleContextMenuFromActiveReportAction}
                    onPaymentOptionsShow={() => setIsPaymentMethodPopoverActive(true)}
                    onPaymentOptionsHide={() => setIsPaymentMethodPopoverActive(false)}
                />
            );
        } else if (isTaskAction(action)) {
            children = <TaskAction action={action} />;
        } else if (isCreatedTaskReportAction(action)) {
            children = (
                <ShowContextMenuContext.Provider value={contextValue}>
                    <TaskPreview
                        style={displayAsGroup ? [] : [styles.mt1]}
                        taskReportID={getOriginalMessage(action)?.taskReportID?.toString()}
                        chatReportID={reportID}
                        action={action}
                        isHovered={hovered}
                        contextMenuAnchor={popoverAnchorRef.current}
                        checkIfContextMenuActive={toggleContextMenuFromActiveReportAction}
                        policyID={report?.policyID}
                    />
                </ShowContextMenuContext.Provider>
            );
        } else if (isReimbursementQueuedAction(action)) {
            const linkedReport = isChatThread(report) ? parentReport : report;
            const submitterDisplayName = formatPhoneNumber(getDisplayNameOrDefault(personalDetails?.[linkedReport?.ownerAccountID ?? CONST.DEFAULT_NUMBER_ID]));
            const paymentType = getOriginalMessage(action)?.paymentType ?? '';

            children = (
                <ReportActionItemBasicMessage
                    message={translate(paymentType === CONST.IOU.PAYMENT_TYPE.EXPENSIFY ? 'iou.waitingOnEnabledWallet' : 'iou.waitingOnBankAccount', {submitterDisplayName})}
                >
                    <>
                        {missingPaymentMethod === 'bankAccount' && (
                            <Button
                                success
                                style={[styles.w100, styles.requestPreviewBox]}
                                text={translate('bankAccount.addBankAccount')}
                                onPress={() => openPersonalBankAccountSetupView(Navigation.getTopmostReportId() ?? linkedReport?.reportID, undefined, undefined, isUserValidated)}
                                pressOnEnter
                                large
                            />
                        )}
                        {missingPaymentMethod === 'wallet' && (
                            <KYCWall
                                onSuccessfulKYC={() => Navigation.navigate(ROUTES.ENABLE_PAYMENTS)}
                                enablePaymentsRoute={ROUTES.ENABLE_PAYMENTS}
                                addBankAccountRoute={ROUTES.BANK_ACCOUNT_PERSONAL}
                                addDebitCardRoute={ROUTES.SETTINGS_ADD_DEBIT_CARD}
                                chatReportID={linkedReport?.reportID}
                                iouReport={iouReport}
                            >
                                {(triggerKYCFlow, buttonRef) => (
                                    <Button
                                        ref={buttonRef}
                                        success
                                        large
                                        style={[styles.w100, styles.requestPreviewBox]}
                                        text={translate('iou.enableWallet')}
                                        onPress={triggerKYCFlow}
                                    />
                                )}
                            </KYCWall>
                        )}
                    </>
                </ReportActionItemBasicMessage>
            );
        } else if (isReimbursementDeQueuedAction(action)) {
            children = <ReportActionItemBasicMessage message={reimbursementDeQueuedActionMessage} />;
        } else if (action.actionName === CONST.REPORT.ACTIONS.TYPE.MODIFIED_EXPENSE) {
            children = <ReportActionItemBasicMessage message={modifiedExpenseMessage} />;
        } else if (isActionOfType(action, CONST.REPORT.ACTIONS.TYPE.SUBMITTED) || isActionOfType(action, CONST.REPORT.ACTIONS.TYPE.SUBMITTED_AND_CLOSED)) {
            const wasSubmittedViaHarvesting = getOriginalMessage(action)?.harvesting ?? false;
            if (wasSubmittedViaHarvesting) {
                children = (
                    <ReportActionItemBasicMessage message="">
                        <RenderHTML html={`<comment><muted-text>${getReportAutomaticallySubmittedMessage(action, report)}</muted-text></comment>`} />
                    </ReportActionItemBasicMessage>
                );
            } else {
                children = <ReportActionItemBasicMessage message={getIOUSubmittedMessage(action, report)} />;
            }
        } else if (isActionOfType(action, CONST.REPORT.ACTIONS.TYPE.APPROVED)) {
            const wasAutoApproved = getOriginalMessage(action)?.automaticAction ?? false;
            if (wasAutoApproved) {
                children = (
                    <ReportActionItemBasicMessage message="">
                        <RenderHTML html={`<comment><muted-text>${getReportAutomaticallyApprovedMessage(action, report)}</muted-text></comment>`} />
                    </ReportActionItemBasicMessage>
                );
            } else {
                children = <ReportActionItemBasicMessage message={getIOUApprovedMessage(action, report)} />;
            }
        } else if (isUnapprovedAction(action)) {
            children = <ReportActionItemBasicMessage message={getIOUUnapprovedMessage(action, report)} />;
        } else if (isActionOfType(action, CONST.REPORT.ACTIONS.TYPE.FORWARDED)) {
            const wasAutoForwarded = getOriginalMessage(action)?.automaticAction ?? false;
            if (wasAutoForwarded) {
                children = (
                    <ReportActionItemBasicMessage message="">
                        <RenderHTML html={`<comment><muted-text>${reportAutomaticallyForwardedMessage}</muted-text></comment>`} />
                    </ReportActionItemBasicMessage>
                );
            } else {
                children = <ReportActionItemBasicMessage message={getIOUForwardedMessage(action, report)} />;
            }
        } else if (action.actionName === CONST.REPORT.ACTIONS.TYPE.REJECTED) {
            children = <ReportActionItemBasicMessage message={translate('iou.rejectedThisReport')} />;
        } else if (action.actionName === CONST.REPORT.ACTIONS.TYPE.POLICY_CHANGE_LOG.CORPORATE_UPGRADE) {
            children = <ReportActionItemBasicMessage message={translate('workspaceActions.upgradedWorkspace')} />;
        } else if (action.actionName === CONST.REPORT.ACTIONS.TYPE.POLICY_CHANGE_LOG.TEAM_DOWNGRADE) {
            children = <ReportActionItemBasicMessage message={translate('workspaceActions.downgradedWorkspace')} />;
        } else if (action.actionName === CONST.REPORT.ACTIONS.TYPE.HOLD) {
            children = <ReportActionItemBasicMessage message={translate('iou.heldExpense')} />;
        } else if (action.actionName === CONST.REPORT.ACTIONS.TYPE.HOLD_COMMENT) {
            children = <ReportActionItemBasicMessage message={getReportActionText(action)} />;
        } else if (action.actionName === CONST.REPORT.ACTIONS.TYPE.UNHOLD) {
            children = <ReportActionItemBasicMessage message={translate('iou.unheldExpense')} />;
        } else if (action.actionName === CONST.REPORT.ACTIONS.TYPE.CHANGE_POLICY) {
            children = <ReportActionItemBasicMessage message={getPolicyChangeMessage(action)} />;
        } else if (action.actionName === CONST.REPORT.ACTIONS.TYPE.DELETED_TRANSACTION) {
            children = <ReportActionItemBasicMessage message={getDeletedTransactionMessage(action)} />;
        } else if (action.actionName === CONST.REPORT.ACTIONS.TYPE.MERGED_WITH_CASH_TRANSACTION) {
            children = <ReportActionItemBasicMessage message={translate('systemMessage.mergedWithCashTransaction')} />;
        } else if (isActionOfType(action, CONST.REPORT.ACTIONS.TYPE.DISMISSED_VIOLATION)) {
            children = <ReportActionItemBasicMessage message={getDismissedViolationMessageText(getOriginalMessage(action))} />;
        } else if (action.actionName === CONST.REPORT.ACTIONS.TYPE.POLICY_CHANGE_LOG.UPDATE_NAME) {
            children = <ReportActionItemBasicMessage message={getWorkspaceNameUpdatedMessage(action)} />;
        } else if (action.actionName === CONST.REPORT.ACTIONS.TYPE.POLICY_CHANGE_LOG.UPDATE_DESCRIPTION) {
            children = <ReportActionItemBasicMessage message={getWorkspaceDescriptionUpdatedMessage(action)} />;
        } else if (action.actionName === CONST.REPORT.ACTIONS.TYPE.POLICY_CHANGE_LOG.UPDATE_CURRENCY) {
            children = <ReportActionItemBasicMessage message={getWorkspaceCurrencyUpdateMessage(action)} />;
        } else if (action.actionName === CONST.REPORT.ACTIONS.TYPE.POLICY_CHANGE_LOG.UPDATE_AUTO_REPORTING_FREQUENCY) {
            children = <ReportActionItemBasicMessage message={getWorkspaceFrequencyUpdateMessage(action)} />;
        } else if (
            action.actionName === CONST.REPORT.ACTIONS.TYPE.POLICY_CHANGE_LOG.ADD_CATEGORY ||
            action.actionName === CONST.REPORT.ACTIONS.TYPE.POLICY_CHANGE_LOG.DELETE_CATEGORY ||
            action.actionName === CONST.REPORT.ACTIONS.TYPE.POLICY_CHANGE_LOG.UPDATE_CATEGORY ||
            action.actionName === CONST.REPORT.ACTIONS.TYPE.POLICY_CHANGE_LOG.SET_CATEGORY_NAME
        ) {
            children = <ReportActionItemBasicMessage message={getWorkspaceCategoryUpdateMessage(action)} />;
        } else if (isTagModificationAction(action.actionName)) {
            children = <ReportActionItemBasicMessage message={getCleanedTagName(getWorkspaceTagUpdateMessage(action))} />;
        } else if (action.actionName === CONST.REPORT.ACTIONS.TYPE.POLICY_CHANGE_LOG.ADD_CUSTOM_UNIT_RATE) {
            children = <ReportActionItemBasicMessage message={getWorkspaceCustomUnitRateAddedMessage(action)} />;
        } else if (action.actionName === CONST.REPORT.ACTIONS.TYPE.POLICY_CHANGE_LOG.ADD_REPORT_FIELD) {
            children = <ReportActionItemBasicMessage message={getWorkspaceReportFieldAddMessage(action)} />;
        } else if (action.actionName === CONST.REPORT.ACTIONS.TYPE.POLICY_CHANGE_LOG.UPDATE_REPORT_FIELD) {
            children = <ReportActionItemBasicMessage message={getWorkspaceReportFieldUpdateMessage(action)} />;
        } else if (action.actionName === CONST.REPORT.ACTIONS.TYPE.POLICY_CHANGE_LOG.DELETE_REPORT_FIELD) {
            children = <ReportActionItemBasicMessage message={getWorkspaceReportFieldDeleteMessage(action)} />;
        } else if (isActionOfType(action, CONST.REPORT.ACTIONS.TYPE.POLICY_CHANGE_LOG.UPDATE_FIELD)) {
            children = <ReportActionItemBasicMessage message={getWorkspaceUpdateFieldMessage(action)} />;
        } else if (isActionOfType(action, CONST.REPORT.ACTIONS.TYPE.POLICY_CHANGE_LOG.UPDATE_MAX_EXPENSE_AMOUNT_NO_RECEIPT)) {
            children = <ReportActionItemBasicMessage message={getPolicyChangeLogMaxExpesnseAmountNoReceiptMessage(action)} />;
        } else if (isActionOfType(action, CONST.REPORT.ACTIONS.TYPE.POLICY_CHANGE_LOG.UPDATE_MAX_EXPENSE_AMOUNT)) {
            children = <ReportActionItemBasicMessage message={getPolicyChangeLogMaxExpenseAmountMessage(action)} />;
        } else if (isActionOfType(action, CONST.REPORT.ACTIONS.TYPE.POLICY_CHANGE_LOG.UPDATE_DEFAULT_BILLABLE)) {
            children = <ReportActionItemBasicMessage message={getPolicyChangeLogDefaultBillableMessage(action)} />;
        } else if (isActionOfType(action, CONST.REPORT.ACTIONS.TYPE.POLICY_CHANGE_LOG.UPDATE_DEFAULT_TITLE_ENFORCED)) {
            children = <ReportActionItemBasicMessage message={getPolicyChangeLogDefaultTitleEnforcedMessage(action)} />;
        } else if (action.actionName === CONST.REPORT.ACTIONS.TYPE.POLICY_CHANGE_LOG.ADD_EMPLOYEE) {
            children = <ReportActionItemBasicMessage message={getPolicyChangeLogAddEmployeeMessage(action)} />;
        } else if (action.actionName === CONST.REPORT.ACTIONS.TYPE.POLICY_CHANGE_LOG.UPDATE_EMPLOYEE) {
            children = <ReportActionItemBasicMessage message={getPolicyChangeLogChangeRoleMessage(action)} />;
        } else if (action.actionName === CONST.REPORT.ACTIONS.TYPE.POLICY_CHANGE_LOG.DELETE_EMPLOYEE) {
            children = <ReportActionItemBasicMessage message={getPolicyChangeLogDeleteMemberMessage(action)} />;
        } else if (isActionOfType(action, CONST.REPORT.ACTIONS.TYPE.REMOVED_FROM_APPROVAL_CHAIN)) {
            children = <ReportActionItemBasicMessage message={getRemovedFromApprovalChainMessage(action)} />;
        } else if (isActionOfType(action, CONST.REPORT.ACTIONS.TYPE.DEMOTED_FROM_WORKSPACE)) {
            children = <ReportActionItemBasicMessage message={getDemotedFromWorkspaceMessage(action)} />;
        } else if (
            isActionOfType(
                action,
                CONST.REPORT.ACTIONS.TYPE.CARD_ISSUED,
                CONST.REPORT.ACTIONS.TYPE.CARD_ISSUED_VIRTUAL,
                CONST.REPORT.ACTIONS.TYPE.CARD_MISSING_ADDRESS,
                CONST.REPORT.ACTIONS.TYPE.CARD_ASSIGNED,
            )
        ) {
            children = (
                <IssueCardMessage
                    action={action}
                    policyID={report?.policyID}
                />
            );
        } else if (isActionOfType(action, CONST.REPORT.ACTIONS.TYPE.EXPORTED_TO_INTEGRATION)) {
            children = <ExportIntegration action={action} />;
        } else if (isRenamedAction(action)) {
            const message = getRenamedAction(action);
            children = <ReportActionItemBasicMessage message={message} />;
        } else if (isActionOfType(action, CONST.REPORT.ACTIONS.TYPE.INTEGRATION_SYNC_FAILED)) {
            const {label, errorMessage} = getOriginalMessage(action) ?? {label: '', errorMessage: ''};
            children = <ReportActionItemBasicMessage message={translate('report.actions.type.integrationSyncFailed', {label, errorMessage})} />;
        } else if (isActionOfType(action, CONST.REPORT.ACTIONS.TYPE.POLICY_CHANGE_LOG.DELETE_INTEGRATION)) {
            children = <ReportActionItemBasicMessage message={getRemovedConnectionMessage(action)} />;
        } else {
            const hasBeenFlagged =
                ![CONST.MODERATION.MODERATOR_DECISION_APPROVED, CONST.MODERATION.MODERATOR_DECISION_PENDING].some((item) => item === moderationDecision) && !isPendingRemove(action);
            children = (
                <MentionReportContext.Provider value={mentionReportContextValue}>
                    <ShowContextMenuContext.Provider value={contextValue}>
                        <AttachmentContext.Provider value={attachmentContextValue}>
                            {draftMessage === undefined ? (
                                <View style={displayAsGroup && hasBeenFlagged ? styles.blockquote : {}}>
                                    <ReportActionItemMessage
                                        reportID={reportID}
                                        action={action}
                                        displayAsGroup={displayAsGroup}
                                        isHidden={isHidden}
                                    />
                                    {hasBeenFlagged && (
                                        <Button
                                            small
                                            style={[styles.mt2, styles.alignSelfStart]}
                                            onPress={() => updateHiddenState(!isHidden)}
                                        >
                                            <Text
                                                style={[styles.buttonSmallText, styles.userSelectNone]}
                                                dataSet={{[CONST.SELECTION_SCRAPER_HIDDEN_ELEMENT]: true}}
                                            >
                                                {isHidden ? translate('moderation.revealMessage') : translate('moderation.hideMessage')}
                                            </Text>
                                        </Button>
                                    )}
                                    {/**
                                These are the actionable buttons that appear at the bottom of a Concierge message
                                for example: Invite a user mentioned but not a member of the room
                                https://github.com/Expensify/App/issues/32741
                            */}
                                    {actionableItemButtons.length > 0 && (
                                        <ActionableItemButtons
                                            items={actionableItemButtons}
                                            layout={isActionableTrackExpense(action) ? 'vertical' : 'horizontal'}
                                        />
                                    )}
                                </View>
                            ) : (
                                <ReportActionItemMessageEdit
                                    action={action}
                                    draftMessage={draftMessage}
                                    reportID={reportID}
                                    policyID={report?.policyID}
                                    index={index}
                                    ref={composerTextInputRef}
                                    shouldDisableEmojiPicker={
                                        (chatIncludesConcierge(report) && isBlockedFromConcierge(blockedFromConcierge)) || isArchivedNonExpenseReport(report, reportNameValuePairs)
                                    }
                                    isGroupPolicyReport={!!report?.policyID && report.policyID !== CONST.POLICY.ID_FAKE}
                                />
                            )}
                        </AttachmentContext.Provider>
                    </ShowContextMenuContext.Provider>
                </MentionReportContext.Provider>
            );
        }
        const numberOfThreadReplies = action.childVisibleActionCount ?? 0;

        const shouldDisplayThreadReplies = shouldDisplayThreadRepliesUtils(action, isThreadReportParentAction);
        const oldestFourAccountIDs =
            action.childOldestFourAccountIDs
                ?.split(',')
                .map((accountID) => Number(accountID))
                .filter((accountID): accountID is number => typeof accountID === 'number') ?? [];
        const draftMessageRightAlign = draftMessage !== undefined ? styles.chatItemReactionsDraftRight : {};

        return (
            <>
                {children}
                {Permissions.canUseLinkPreviews() && !isHidden && (action.linkMetadata?.length ?? 0) > 0 && (
                    <View style={draftMessage !== undefined ? styles.chatItemReactionsDraftRight : {}}>
                        <LinkPreviewer linkMetadata={action.linkMetadata?.filter((item) => !isEmptyObject(item))} />
                    </View>
                )}
                {!isMessageDeleted(action) && (
                    <View style={draftMessageRightAlign}>
                        <ReportActionItemEmojiReactions
                            reportAction={action}
                            emojiReactions={emojiReactions}
                            shouldBlockReactions={hasErrors}
                            toggleReaction={(emoji, ignoreSkinToneOnCompare) => {
                                if (isAnonymousUser()) {
                                    hideContextMenu(false);

                                    InteractionManager.runAfterInteractions(() => {
                                        signOutAndRedirectToSignIn();
                                    });
                                } else {
                                    toggleReaction(emoji, ignoreSkinToneOnCompare);
                                }
                            }}
                            setIsEmojiPickerActive={setIsEmojiPickerActive}
                        />
                    </View>
                )}

                {shouldDisplayThreadReplies && (
                    <View style={draftMessageRightAlign}>
                        <ReportActionItemThread
                            reportAction={action}
                            reportID={reportID}
                            numberOfReplies={numberOfThreadReplies}
                            mostRecentReply={`${action.childLastVisibleActionCreated}`}
                            isHovered={hovered || isContextMenuActive}
                            icons={getIconsForParticipants(oldestFourAccountIDs, personalDetails)}
                            onSecondaryInteraction={showPopover}
                            isActive={isReportActionActive && !isContextMenuActive}
                        />
                    </View>
                )}
            </>
        );
    };

    /**
     * Get ReportActionItem with a proper wrapper
     * @param hovered whether the ReportActionItem is hovered
     * @param isWhisper whether the ReportActionItem is a whisper
     * @param hasErrors whether the report action has any errors
     * @returns report action item
     */

    const renderReportActionItem = (hovered: boolean, isWhisper: boolean, hasErrors: boolean): React.JSX.Element => {
        const content = renderItemContent(hovered || isContextMenuActive || isEmojiPickerActive, isWhisper, hasErrors);

        if (draftMessage !== undefined) {
            return <ReportActionItemDraft>{content}</ReportActionItemDraft>;
        }

        if (!displayAsGroup) {
            return (
                <ReportActionItemSingle
                    action={action}
                    showHeader={draftMessage === undefined}
                    wrapperStyle={isWhisper ? styles.pt1 : {}}
                    shouldShowSubscriptAvatar={shouldShowSubscriptAvatar}
                    report={report}
                    iouReport={iouReport}
                    isHovered={hovered || isContextMenuActive}
                    isActive={isReportActionActive && !isContextMenuActive}
                    hasBeenFlagged={
                        ![CONST.MODERATION.MODERATOR_DECISION_APPROVED, CONST.MODERATION.MODERATOR_DECISION_PENDING].some((item) => item === moderationDecision) && !isPendingRemove(action)
                    }
                >
                    {content}
                </ReportActionItemSingle>
            );
        }

        return <ReportActionItemGrouped wrapperStyle={isWhisper ? styles.pt1 : {}}>{content}</ReportActionItemGrouped>;
    };

    if (action.actionName === CONST.REPORT.ACTIONS.TYPE.CREATED) {
        const transactionID = isMoneyRequestAction(parentReportActionForTransactionThread) ? getOriginalMessage(parentReportActionForTransactionThread)?.IOUTransactionID : undefined;

        return (
            <ReportActionItemContentCreated
                contextValue={contextValue}
                parentReportAction={parentReportAction}
                transactionID={transactionID}
                draftMessage={draftMessage}
                shouldHideThreadDividerLine={shouldHideThreadDividerLine}
            />
        );
    }

    if (isTripPreview(action) && isThreadReportParentAction) {
        return <TripSummary reportID={getOriginalMessage(action)?.linkedReportID} />;
    }

    if (isChronosOOOListAction(action)) {
        return (
            <ChronosOOOListActions
                action={action}
                reportID={reportID}
            />
        );
    }

    // For the `pay` IOU action on non-pay expense flow, we don't want to render anything if `isWaitingOnBankAccount` is true
    // Otherwise, we will see two system messages informing the payee needs to add a bank account or wallet
    if (isMoneyRequestAction(action) && !!report?.isWaitingOnBankAccount && getOriginalMessage(action)?.type === CONST.IOU.REPORT_ACTION_TYPE.PAY && !isSendingMoney) {
        return null;
    }

    // We currently send whispers to all report participants and hide them in the UI for users that shouldn't see them.
    // This is a temporary solution needed for comment-linking.
    // The long term solution will leverage end-to-end encryption and only targeted users will be able to decrypt.
    if (isWhisperActionTargetedToOthers(action)) {
        return null;
    }

    const hasErrors = !isEmptyObject(action.errors);
    const whisperedTo = getWhisperedTo(action);
    const isMultipleParticipant = whisperedTo.length > 1;

    const iouReportID = isMoneyRequestAction(action) && getOriginalMessage(action)?.IOUReportID ? getOriginalMessage(action)?.IOUReportID?.toString() : undefined;
    const transactionsWithReceipts = getTransactionsWithReceipts(iouReportID);
    const isWhisper = whisperedTo.length > 0 && transactionsWithReceipts.length === 0;
    const whisperedToPersonalDetails = isWhisper
        ? (Object.values(personalDetails ?? {}).filter((details) => whisperedTo.includes(details?.accountID ?? CONST.DEFAULT_NUMBER_ID)) as OnyxTypes.PersonalDetails[])
        : [];
    const isWhisperOnlyVisibleByUser = isWhisper && isCurrentUserTheOnlyParticipant(whisperedTo);
    const displayNamesWithTooltips = isWhisper ? getDisplayNamesWithTooltips(whisperedToPersonalDetails, isMultipleParticipant) : [];

    return (
        <PressableWithSecondaryInteraction
            ref={popoverAnchorRef}
            onPress={() => {
                if (draftMessage === undefined) {
                    onPress?.();
                }
                if (!Keyboard.isVisible()) {
                    return;
                }
                Keyboard.dismiss();
            }}
            style={[action.pendingAction === CONST.RED_BRICK_ROAD_PENDING_ACTION.DELETE && !isDeletedParentAction ? styles.pointerEventsNone : styles.pointerEventsAuto]}
            onPressIn={() => shouldUseNarrowLayout && canUseTouchScreen() && ControlSelection.block()}
            onPressOut={() => ControlSelection.unblock()}
            onSecondaryInteraction={showPopover}
            preventDefaultContextMenu={draftMessage === undefined && !hasErrors}
            withoutFocusOnSecondaryInteraction
            accessibilityLabel={translate('accessibilityHints.chatMessage')}
            accessible
        >
            <Hoverable
                shouldHandleScroll
                isDisabled={draftMessage !== undefined}
                shouldFreezeCapture={isPaymentMethodPopoverActive}
                onHoverIn={() => {
                    setIsReportActionActive(false);
                }}
                onHoverOut={() => {
                    setIsReportActionActive(!!isReportActionLinked);
                }}
            >
                {(hovered) => (
                    <View style={highlightedBackgroundColorIfNeeded}>
                        {shouldDisplayNewMarker && (!shouldUseThreadDividerLine || !isFirstVisibleReportAction) && <UnreadActionIndicator reportActionID={action.reportActionID} />}
                        {shouldDisplayContextMenu && (
                            <MiniReportActionContextMenu
                                reportID={reportID}
                                reportActionID={action.reportActionID}
                                anchor={popoverAnchorRef}
                                originalReportID={originalReportID}
                                isArchivedRoom={isArchivedRoom}
                                displayAsGroup={displayAsGroup}
                                disabledActions={disabledActions}
                                isVisible={hovered && draftMessage === undefined && !hasErrors}
                                isThreadReportParentAction={isThreadReportParentAction}
                                draftMessage={draftMessage}
                                isChronosReport={isChronosReport}
                                checkIfContextMenuActive={toggleContextMenuFromActiveReportAction}
                                setIsEmojiPickerActive={setIsEmojiPickerActive}
                            />
                        )}
                        <View
                            style={StyleUtils.getReportActionItemStyle(
                                hovered || isWhisper || isContextMenuActive || !!isEmojiPickerActive || draftMessage !== undefined || isPaymentMethodPopoverActive,
                                draftMessage === undefined && !!onPress,
                            )}
                        >
                            <OfflineWithFeedback
                                onClose={onClose}
                                // eslint-disable-next-line @typescript-eslint/prefer-nullish-coalescing
                                pendingAction={
                                    draftMessage !== undefined ? undefined : action.pendingAction ?? (action.isOptimisticAction ? CONST.RED_BRICK_ROAD_PENDING_ACTION.ADD : undefined)
                                }
                                shouldHideOnDelete={!isThreadReportParentAction}
                                errors={linkedTransactionRouteError ?? getLatestErrorMessageField(action as OnyxDataWithErrors)}
                                errorRowStyles={[styles.ml10, styles.mr2]}
                                needsOffscreenAlphaCompositing={isMoneyRequestAction(action)}
                                shouldDisableStrikeThrough
                            >
                                {isWhisper && (
                                    <View style={[styles.flexRow, styles.pl5, styles.pt2, styles.pr3]}>
                                        <View style={[styles.pl6, styles.mr3]}>
                                            <Icon
                                                fill={theme.icon}
                                                src={Eye}
                                                small
                                            />
                                        </View>
                                        <Text style={[styles.chatItemMessageHeaderTimestamp]}>
                                            {translate('reportActionContextMenu.onlyVisible')}
                                            &nbsp;
                                        </Text>
                                        <DisplayNames
                                            fullTitle={getWhisperDisplayNames(whisperedTo) ?? ''}
                                            displayNamesWithTooltips={displayNamesWithTooltips}
                                            tooltipEnabled
                                            numberOfLines={1}
                                            textStyles={[styles.chatItemMessageHeaderTimestamp, styles.flex1]}
                                            shouldUseFullTitle={isWhisperOnlyVisibleByUser}
                                        />
                                    </View>
                                )}
                                {renderReportActionItem(!!hovered || !!isReportActionLinked, isWhisper, hasErrors)}
                            </OfflineWithFeedback>
                        </View>
                    </View>
                )}
            </Hoverable>
            <View style={styles.reportActionSystemMessageContainer}>
                <InlineSystemMessage message={action.error} />
            </View>
        </PressableWithSecondaryInteraction>
    );
}
export type {PureReportActionItemProps};
export default memo(PureReportActionItem, (prevProps, nextProps) => {
    const prevParentReportAction = prevProps.parentReportAction;
    const nextParentReportAction = nextProps.parentReportAction;
    return (
        prevProps.displayAsGroup === nextProps.displayAsGroup &&
        prevProps.isMostRecentIOUReportAction === nextProps.isMostRecentIOUReportAction &&
        prevProps.shouldDisplayNewMarker === nextProps.shouldDisplayNewMarker &&
        lodashIsEqual(prevProps.action, nextProps.action) &&
        lodashIsEqual(prevProps.report?.pendingFields, nextProps.report?.pendingFields) &&
        lodashIsEqual(prevProps.report?.isDeletedParentAction, nextProps.report?.isDeletedParentAction) &&
        lodashIsEqual(prevProps.report?.errorFields, nextProps.report?.errorFields) &&
        prevProps.report?.statusNum === nextProps.report?.statusNum &&
        prevProps.report?.stateNum === nextProps.report?.stateNum &&
        prevProps.report?.parentReportID === nextProps.report?.parentReportID &&
        prevProps.report?.parentReportActionID === nextProps.report?.parentReportActionID &&
        // TaskReport's created actions render the TaskView, which updates depending on certain fields in the TaskReport
        isTaskReport(prevProps.report) === isTaskReport(nextProps.report) &&
        prevProps.action.actionName === nextProps.action.actionName &&
        prevProps.report?.reportName === nextProps.report?.reportName &&
        prevProps.report?.description === nextProps.report?.description &&
        isCompletedTaskReport(prevProps.report) === isCompletedTaskReport(nextProps.report) &&
        prevProps.report?.managerID === nextProps.report?.managerID &&
        prevProps.shouldHideThreadDividerLine === nextProps.shouldHideThreadDividerLine &&
        prevProps.report?.total === nextProps.report?.total &&
        prevProps.report?.nonReimbursableTotal === nextProps.report?.nonReimbursableTotal &&
        prevProps.report?.policyAvatar === nextProps.report?.policyAvatar &&
        prevProps.linkedReportActionID === nextProps.linkedReportActionID &&
        lodashIsEqual(prevProps.report?.fieldList, nextProps.report?.fieldList) &&
        lodashIsEqual(prevProps.transactionThreadReport, nextProps.transactionThreadReport) &&
        lodashIsEqual(prevProps.reportActions, nextProps.reportActions) &&
        lodashIsEqual(prevParentReportAction, nextParentReportAction) &&
        prevProps.draftMessage === nextProps.draftMessage &&
        prevProps.iouReport?.reportID === nextProps.iouReport?.reportID &&
        lodashIsEqual(prevProps.emojiReactions, nextProps.emojiReactions) &&
        lodashIsEqual(prevProps.linkedTransactionRouteError, nextProps.linkedTransactionRouteError) &&
        lodashIsEqual(prevProps.reportNameValuePairs, nextProps.reportNameValuePairs) &&
        prevProps.isUserValidated === nextProps.isUserValidated &&
        prevProps.parentReport?.reportID === nextProps.parentReport?.reportID &&
        lodashIsEqual(prevProps.personalDetails, nextProps.personalDetails) &&
        lodashIsEqual(prevProps.blockedFromConcierge, nextProps.blockedFromConcierge) &&
        prevProps.originalReportID === nextProps.originalReportID &&
        prevProps.isArchivedRoom === nextProps.isArchivedRoom &&
        prevProps.isChronosReport === nextProps.isChronosReport &&
        prevProps.isClosedExpenseReportWithNoExpenses === nextProps.isClosedExpenseReportWithNoExpenses &&
        lodashIsEqual(prevProps.missingPaymentMethod, nextProps.missingPaymentMethod) &&
        prevProps.reimbursementDeQueuedActionMessage === nextProps.reimbursementDeQueuedActionMessage &&
        prevProps.modifiedExpenseMessage === nextProps.modifiedExpenseMessage &&
        prevProps.userBillingFundID === nextProps.userBillingFundID &&
        prevProps.reportAutomaticallyForwardedMessage === nextProps.reportAutomaticallyForwardedMessage
    );
});<|MERGE_RESOLUTION|>--- conflicted
+++ resolved
@@ -25,10 +25,7 @@
 import IssueCardMessage from '@components/ReportActionItem/IssueCardMessage';
 import MoneyRequestAction from '@components/ReportActionItem/MoneyRequestAction';
 import MoneyRequestReportPreview from '@components/ReportActionItem/MoneyRequestReportPreview';
-<<<<<<< HEAD
-=======
 import ReportPreview from '@components/ReportActionItem/ReportPreview';
->>>>>>> 92406258
 import TaskAction from '@components/ReportActionItem/TaskAction';
 import TaskPreview from '@components/ReportActionItem/TaskPreview';
 import TripRoomPreview from '@components/ReportActionItem/TripRoomPreview';
@@ -764,6 +761,21 @@
                 <MoneyRequestReportPreview
                     // eslint-disable-next-line @typescript-eslint/non-nullable-type-assertion-style
                     iouReportID={getIOUReportIDFromReportActionPreview(action) as string}
+                    policyID={report?.policyID}
+                    chatReportID={reportID}
+                    action={action}
+                    containerStyles={displayAsGroup ? [] : [styles.mt2]}
+                    contextMenuAnchor={popoverAnchorRef.current}
+                    isHovered={hovered}
+                    isWhisper={isWhisper}
+                    checkIfContextMenuActive={toggleContextMenuFromActiveReportAction}
+                    onPaymentOptionsShow={() => setIsPaymentMethodPopoverActive(true)}
+                    onPaymentOptionsHide={() => setIsPaymentMethodPopoverActive(false)}
+                />
+            ) : (
+                <ReportPreview
+                    // eslint-disable-next-line @typescript-eslint/non-nullable-type-assertion-style
+                    iouReportID={getIOUReportIDFromReportActionPreview(action) as string}
                     chatReportID={reportID}
                     policyID={report?.policyID}
                     containerStyles={displayAsGroup ? [] : [styles.mt2]}
@@ -774,21 +786,6 @@
                     onPaymentOptionsShow={() => setIsPaymentMethodPopoverActive(true)}
                     onPaymentOptionsHide={() => setIsPaymentMethodPopoverActive(false)}
                     isWhisper={isWhisper}
-                />
-            ) : (
-                <MoneyRequestReportPreview
-                    // eslint-disable-next-line @typescript-eslint/non-nullable-type-assertion-style
-                    iouReportID={getIOUReportIDFromReportActionPreview(action) as string}
-                    policyID={report?.policyID}
-                    chatReportID={reportID}
-                    action={action}
-                    containerStyles={displayAsGroup ? [] : [styles.mt2]}
-                    contextMenuAnchor={popoverAnchorRef.current}
-                    isHovered={hovered}
-                    isWhisper={isWhisper}
-                    checkIfContextMenuActive={toggleContextMenuFromActiveReportAction}
-                    onPaymentOptionsShow={() => setIsPaymentMethodPopoverActive(true)}
-                    onPaymentOptionsHide={() => setIsPaymentMethodPopoverActive(false)}
                 />
             );
         } else if (isTaskAction(action)) {
