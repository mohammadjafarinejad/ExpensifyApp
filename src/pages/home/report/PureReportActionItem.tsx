--- conflicted
+++ resolved
@@ -424,11 +424,7 @@
     shouldHighlight = false,
 }: PureReportActionItemProps) {
     const actionSheetAwareScrollViewContext = useContext(ActionSheetAwareScrollView.ActionSheetAwareScrollViewContext);
-<<<<<<< HEAD
-    const {translate, datetimeToCalendarTime, formatPhoneNumber} = useLocalize();
-=======
     const {translate, datetimeToCalendarTime, formatPhoneNumber, localeCompare} = useLocalize();
->>>>>>> 4b22ec27
     const {shouldUseNarrowLayout} = useResponsiveLayout();
     const reportID = report?.reportID ?? action?.reportID;
     const theme = useTheme();
