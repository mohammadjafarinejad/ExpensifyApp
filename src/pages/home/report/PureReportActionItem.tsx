import {deepEqual} from 'fast-equals';
import mapValues from 'lodash/mapValues';
import React, {memo, use, useCallback, useContext, useEffect, useMemo, useRef, useState} from 'react';
import type {GestureResponderEvent, TextInput} from 'react-native';
import {InteractionManager, Keyboard, View} from 'react-native';
import type {OnyxCollection, OnyxEntry} from 'react-native-onyx';
import type {ValueOf} from 'type-fest';
import type {Emoji} from '@assets/emojis/types';
import * as ActionSheetAwareScrollView from '@components/ActionSheetAwareScrollView';
import {AttachmentContext} from '@components/AttachmentContext';
import Button from '@components/Button';
import ConfirmModal from '@components/ConfirmModal';
import DisplayNames from '@components/DisplayNames';
import Hoverable from '@components/Hoverable';
import MentionReportContext from '@components/HTMLEngineProvider/HTMLRenderers/MentionReportRenderer/MentionReportContext';
import Icon from '@components/Icon';
import {Eye} from '@components/Icon/Expensicons';
import InlineSystemMessage from '@components/InlineSystemMessage';
import KYCWall from '@components/KYCWall';
import type {LocaleContextProps} from '@components/LocaleContextProvider';
import OfflineWithFeedback from '@components/OfflineWithFeedback';
import PressableWithSecondaryInteraction from '@components/PressableWithSecondaryInteraction';
import ReportActionItemEmojiReactions from '@components/Reactions/ReportActionItemEmojiReactions';
import RenderHTML from '@components/RenderHTML';
import type {ActionableItem} from '@components/ReportActionItem/ActionableItemButtons';
import ActionableItemButtons from '@components/ReportActionItem/ActionableItemButtons';
import ChronosOOOListActions from '@components/ReportActionItem/ChronosOOOListActions';
import ExportIntegration from '@components/ReportActionItem/ExportIntegration';
import IssueCardMessage from '@components/ReportActionItem/IssueCardMessage';
import MoneyRequestAction from '@components/ReportActionItem/MoneyRequestAction';
import MoneyRequestReportPreview from '@components/ReportActionItem/MoneyRequestReportPreview';
import TaskAction from '@components/ReportActionItem/TaskAction';
import TaskPreview from '@components/ReportActionItem/TaskPreview';
import TransactionPreview from '@components/ReportActionItem/TransactionPreview';
import TripRoomPreview from '@components/ReportActionItem/TripRoomPreview';
import {SearchContext} from '@components/Search/SearchContext';
import {useIsOnSearch} from '@components/Search/SearchScopeProvider';
import {ShowContextMenuContext} from '@components/ShowContextMenuContext';
import Text from '@components/Text';
import TextLink from '@components/TextLink';
import UnreadActionIndicator from '@components/UnreadActionIndicator';
import useCurrentUserPersonalDetails from '@hooks/useCurrentUserPersonalDetails';
import useLocalize from '@hooks/useLocalize';
import usePermissions from '@hooks/usePermissions';
import usePrevious from '@hooks/usePrevious';
import useReportIsArchived from '@hooks/useReportIsArchived';
import useResponsiveLayout from '@hooks/useResponsiveLayout';
import useStyleUtils from '@hooks/useStyleUtils';
import useTheme from '@hooks/useTheme';
import useThemeStyles from '@hooks/useThemeStyles';
import ControlSelection from '@libs/ControlSelection';
import {canUseTouchScreen} from '@libs/DeviceCapabilities';
import type {OnyxDataWithErrors} from '@libs/ErrorUtils';
import {getLatestErrorMessageField, isReceiptError} from '@libs/ErrorUtils';
import focusComposerWithDelay from '@libs/focusComposerWithDelay';
import {isReportMessageAttachment} from '@libs/isReportMessageAttachment';
import Navigation from '@libs/Navigation/Navigation';
import Permissions from '@libs/Permissions';
import {getDisplayNameOrDefault} from '@libs/PersonalDetailsUtils';
import {getCleanedTagName, getPersonalPolicy, isPolicyAdmin, isPolicyOwner} from '@libs/PolicyUtils';
import {
    extractLinksFromMessageHtml,
    getActionableMentionWhisperMessage,
    getAddedApprovalRuleMessage,
    getAddedConnectionMessage,
    getChangedApproverActionMessage,
    getDeletedApprovalRuleMessage,
    getDemotedFromWorkspaceMessage,
    getDismissedViolationMessageText,
    getIntegrationSyncFailedMessage,
    getIOUReportIDFromReportActionPreview,
    getJoinRequestMessage,
    getOriginalMessage,
    getPolicyChangeLogAddEmployeeMessage,
    getPolicyChangeLogDefaultBillableMessage,
    getPolicyChangeLogDefaultReimbursableMessage,
    getPolicyChangeLogDefaultTitleEnforcedMessage,
    getPolicyChangeLogDeleteMemberMessage,
    getPolicyChangeLogMaxExpenseAmountMessage,
    getPolicyChangeLogMaxExpenseAmountNoReceiptMessage,
    getPolicyChangeLogUpdateEmployee,
    getRemovedConnectionMessage,
    getRemovedFromApprovalChainMessage,
    getRenamedAction,
    getReopenedMessage,
    getReportActionMessage,
    getReportActionText,
    getTagListNameUpdatedMessage,
    getTravelUpdateMessage,
    getUpdatedApprovalRuleMessage,
    getUpdatedAuditRateMessage,
    getUpdatedManualApprovalThresholdMessage,
    getWhisperedTo,
    getWorkspaceCategoryUpdateMessage,
    getWorkspaceCurrencyUpdateMessage,
    getWorkspaceCustomUnitRateAddedMessage,
    getWorkspaceCustomUnitRateDeletedMessage,
    getWorkspaceCustomUnitRateUpdatedMessage,
    getWorkspaceCustomUnitUpdatedMessage,
    getWorkspaceFrequencyUpdateMessage,
    getWorkspaceReportFieldAddMessage,
    getWorkspaceReportFieldDeleteMessage,
    getWorkspaceReportFieldUpdateMessage,
    getWorkspaceTagUpdateMessage,
    getWorkspaceUpdateFieldMessage,
    isActionableAddPaymentCard,
    isActionableJoinRequest,
    isActionableMentionInviteToSubmitExpenseConfirmWhisper,
    isActionableMentionWhisper,
    isActionableReportMentionWhisper,
    isActionableTrackExpense,
    isActionOfType,
    isCardIssuedAction,
    isChronosOOOListAction,
    isConciergeCategoryOptions,
    isCreatedTaskReportAction,
    isDeletedAction,
    isDeletedParentAction as isDeletedParentActionUtils,
    isIOURequestReportAction,
    isMarkAsClosedAction,
    isMessageDeleted,
    isMoneyRequestAction,
    isPendingRemove,
    isReimbursementDeQueuedOrCanceledAction,
    isReimbursementQueuedAction,
    isRenamedAction,
    isResolvedConciergeCategoryOptions,
    isSplitBillAction as isSplitBillActionReportActionsUtils,
    isTagModificationAction,
    isTaskAction,
    isTrackExpenseAction as isTrackExpenseActionReportActionsUtils,
    isTripPreview,
    isUnapprovedAction,
    isWhisperActionTargetedToOthers,
    useTableReportViewActionRenderConditionals,
} from '@libs/ReportActionsUtils';
import type {MissingPaymentMethod} from '@libs/ReportUtils';
import {
    canWriteInReport,
    chatIncludesConcierge,
    getChatListItemReportName,
    getDeletedTransactionMessage,
    getDisplayNamesWithTooltips,
    getDowngradeWorkspaceMessage,
    getMovedActionMessage,
    getMovedTransactionMessage,
    getPolicyChangeMessage,
    getRejectedReportMessage,
    getUnreportedTransactionMessage,
    getUpgradeWorkspaceMessage,
    getWhisperDisplayNames,
    getWorkspaceNameUpdatedMessage,
    isArchivedNonExpenseReport,
    isChatThread,
    isCompletedTaskReport,
    isExpenseReport,
    isTaskReport,
    shouldDisplayThreadReplies as shouldDisplayThreadRepliesUtils,
} from '@libs/ReportUtils';
import SelectionScraper from '@libs/SelectionScraper';
import shouldRenderAddPaymentCard from '@libs/shouldRenderAppPaymentCard';
import {ReactionListContext} from '@pages/home/ReportScreenContext';
import AttachmentModalContext from '@pages/media/AttachmentModalScreen/AttachmentModalContext';
import variables from '@styles/variables';
import {openPersonalBankAccountSetupView} from '@userActions/BankAccounts';
import {hideEmojiPicker, isActive} from '@userActions/EmojiPickerAction';
import {acceptJoinRequest, declineJoinRequest} from '@userActions/Policy/Member';
import {expandURLPreview, resolveActionableMentionConfirmWhisper, resolveConciergeCategoryOptions} from '@userActions/Report';
import type {IgnoreDirection} from '@userActions/ReportActions';
import {isAnonymousUser, signOutAndRedirectToSignIn} from '@userActions/Session';
import {isBlockedFromConcierge} from '@userActions/User';
import type {IOUAction} from '@src/CONST';
import CONST from '@src/CONST';
import ONYXKEYS from '@src/ONYXKEYS';
import ROUTES from '@src/ROUTES';
import type * as OnyxTypes from '@src/types/onyx';
import type {Errors} from '@src/types/onyx/OnyxCommon';
import type {JoinWorkspaceResolution, OriginalMessageMovedTransaction} from '@src/types/onyx/OriginalMessage';
import type {SearchReport} from '@src/types/onyx/SearchResults';
import {isEmptyObject} from '@src/types/utils/EmptyObject';
import {RestrictedReadOnlyContextMenuActions} from './ContextMenu/ContextMenuActions';
import MiniReportActionContextMenu from './ContextMenu/MiniReportActionContextMenu';
import type {ContextMenuAnchor} from './ContextMenu/ReportActionContextMenu';
import {hideContextMenu, hideDeleteModal, isActiveReportAction, showContextMenu} from './ContextMenu/ReportActionContextMenu';
import LinkPreviewer from './LinkPreviewer';
import ReportActionItemBasicMessage from './ReportActionItemBasicMessage';
import ReportActionItemContentCreated from './ReportActionItemContentCreated';
import ReportActionItemDraft from './ReportActionItemDraft';
import ReportActionItemGrouped from './ReportActionItemGrouped';
import ReportActionItemMessage from './ReportActionItemMessage';
import ReportActionItemMessageEdit from './ReportActionItemMessageEdit';
import ReportActionItemSingle from './ReportActionItemSingle';
import ReportActionItemThread from './ReportActionItemThread';
import TripSummary from './TripSummary';

type PureReportActionItemProps = {
    /** All the data of the report collection */
    allReports: OnyxCollection<OnyxTypes.Report>;

    /** All the data of the policy collection */
    policies: OnyxCollection<OnyxTypes.Policy>;

    /** Report for this action */
    report: OnyxEntry<OnyxTypes.Report>;

    /** Policy for this action */
    policy?: OnyxEntry<OnyxTypes.Policy>;

    /** The transaction thread report associated with the report for this action, if any */
    transactionThreadReport?: OnyxEntry<OnyxTypes.Report>;

    /** Array of report actions for the report for this action */
    // eslint-disable-next-line react/no-unused-prop-types
    reportActions: OnyxTypes.ReportAction[];

    /** Report action belonging to the report's parent */
    parentReportAction: OnyxEntry<OnyxTypes.ReportAction>;

    /** The transaction thread report's parentReportAction */
    /** It's used by withOnyx HOC */
    // eslint-disable-next-line react/no-unused-prop-types
    parentReportActionForTransactionThread?: OnyxEntry<OnyxTypes.ReportAction>;

    /** All the data of the action item */
    action: OnyxTypes.ReportAction;

    /** Should the comment have the appearance of being grouped with the previous comment? */
    displayAsGroup: boolean;

    /** Is this the most recent IOU Action? */
    isMostRecentIOUReportAction: boolean;

    /** Should we display the new marker on top of the comment? */
    shouldDisplayNewMarker: boolean;

    /** Position index of the report action in the overall report FlatList view */
    index: number;

    /** Flag to show, hide the thread divider line */
    shouldHideThreadDividerLine?: boolean;

    /** Report action ID that was referenced in the deeplink to report  */
    linkedReportActionID?: string;

    /** Callback to be called on onPress */
    onPress?: () => void;

    /** If this is the first visible report action */
    isFirstVisibleReportAction: boolean;

    /**
     * Is the action a thread's parent reportAction viewed from within the thread report?
     * It will be false if we're viewing the same parent report action from the report it belongs to rather than the thread.
     */
    isThreadReportParentAction?: boolean;

    /** IF the thread divider line will be used */
    shouldUseThreadDividerLine?: boolean;

    /** Whether context menu should be displayed */
    shouldDisplayContextMenu?: boolean;

    /** ReportAction draft message */
    draftMessage?: string;

    /** The IOU/Expense report we are paying */
    iouReport?: OnyxTypes.Report;

    /** The task report associated with this action, if any */
    taskReport: OnyxEntry<OnyxTypes.Report>;

    /** The linked report associated with this action, if any */
    linkedReport: OnyxEntry<OnyxTypes.Report>;

    /** The iou report associated with the linked report, if any */
    iouReportOfLinkedReport: OnyxEntry<OnyxTypes.Report>;

    /** All the emoji reactions for the report action. */
    emojiReactions?: OnyxTypes.ReportActionReactions;

    /** Linked transaction route error */
    linkedTransactionRouteError?: Errors;

    /** Optional property to indicate if the user is validated */
    isUserValidated?: boolean;

    /** Parent report */
    parentReport?: OnyxTypes.Report;

    /** Personal details list */
    personalDetails?: OnyxTypes.PersonalDetailsList;

    /** Whether or not the user is blocked from concierge */
    blockedFromConcierge?: OnyxTypes.BlockedFromConcierge;

    /** ID of the original report from which the given reportAction is first created */
    originalReportID?: string;

    /** Function to deletes the draft for a comment report action. */
    deleteReportActionDraft?: (reportID: string | undefined, action: OnyxTypes.ReportAction) => void;

    /** Whether the room is archived */
    isArchivedRoom?: boolean;

    /** Whether the room is a chronos report */
    isChronosReport?: boolean;

    /** Function to toggle emoji reaction */
    toggleEmojiReaction?: (
        reportID: string | undefined,
        reportAction: OnyxTypes.ReportAction,
        reactionObject: Emoji,
        existingReactions: OnyxEntry<OnyxTypes.ReportActionReactions>,
        paramSkinTone: number | undefined,
        ignoreSkinToneOnCompare: boolean | undefined,
    ) => void;

    /** Function to create a draft transaction and navigate to participant selector */
    createDraftTransactionAndNavigateToParticipantSelector?: (transactionID: string | undefined, reportID: string | undefined, actionName: IOUAction, reportActionID: string) => void;

    /** Function to resolve actionable report mention whisper */
    resolveActionableReportMentionWhisper?: (
        reportId: string | undefined,
        reportAction: OnyxEntry<OnyxTypes.ReportAction>,
        resolution: ValueOf<typeof CONST.REPORT.ACTIONABLE_REPORT_MENTION_WHISPER_RESOLUTION>,
    ) => void;

    /** Function to resolve actionable mention whisper */
    resolveActionableMentionWhisper?: (
        reportId: string | undefined,
        reportAction: OnyxEntry<OnyxTypes.ReportAction>,
        resolution: ValueOf<typeof CONST.REPORT.ACTIONABLE_MENTION_WHISPER_RESOLUTION>,
        formatPhoneNumber: LocaleContextProps['formatPhoneNumber'],
        policy: OnyxEntry<OnyxTypes.Policy>,
        isReportArchived: boolean,
    ) => void;

    /** Whether the provided report is a closed expense report with no expenses */
    isClosedExpenseReportWithNoExpenses?: boolean;

    /** What missing payment method does this report action indicate, if any? */
    missingPaymentMethod?: MissingPaymentMethod | undefined;

    /** Returns the preview message for `REIMBURSEMENT_DEQUEUED` or `REIMBURSEMENT_ACH_CANCELED` action */
    reimbursementDeQueuedOrCanceledActionMessage?: string;

    /** The report action message when expense has been modified. */
    modifiedExpenseMessage?: string;

    /** Gets all transactions on an IOU report with a receipt */
    getTransactionsWithReceipts?: (iouReportID: string | undefined) => OnyxTypes.Transaction[];

    /** Whether the current user is the only participant in the report */
    isCurrentUserTheOnlyParticipant?: (participantAccountIDs?: number[]) => boolean;

    /** Function to clear an error from a transaction */
    clearError?: (transactionID: string) => void;

    /** Function to clear all errors from a report action */
    clearAllRelatedReportActionErrors?: (reportID: string | undefined, reportAction: OnyxTypes.ReportAction | null | undefined, ignore?: IgnoreDirection, keys?: string[]) => void;

    /** Function to dismiss the actionable whisper for tracking expenses */
    dismissTrackExpenseActionableWhisper?: (reportID: string | undefined, reportAction: OnyxEntry<OnyxTypes.ReportAction>) => void;

    /** User payment card ID */
    userBillingFundID?: number;

    /** Whether to show border for MoneyRequestReportPreviewContent */
    shouldShowBorder?: boolean;

    /** Whether to highlight the action for a few seconds */
    shouldHighlight?: boolean;

    /** Did the user dismiss trying out NewDot? If true, it means they prefer using OldDot */
    isTryNewDotNVPDismissed?: boolean;

    /** Current user's account id */
    currentUserAccountID?: number;
};

// This is equivalent to returning a negative boolean in normal functions, but we can keep the element return type
// If the child was rendered using RenderHTML and an empty html string, it has an empty prop called html
// If we render an empty component/fragment, this does not apply
const emptyHTML = <RenderHTML html="" />;
const isEmptyHTML = <T extends React.JSX.Element>({props: {html}}: T): boolean => typeof html === 'string' && html.length === 0;

/**
 * This is a pure version of ReportActionItem, used in ReportActionList and Search result chat list items.
 * Since the search result has a separate Onyx key under the 'snapshot_' prefix, we should not connect this component with Onyx.
 * Instead, pass all Onyx read/write operations as props.
 */
function PureReportActionItem({
    allReports,
    policies,
    action,
    report,
    policy,
    transactionThreadReport,
    linkedReportActionID,
    displayAsGroup,
    index,
    isMostRecentIOUReportAction,
    parentReportAction,
    shouldDisplayNewMarker,
    shouldHideThreadDividerLine = false,
    onPress = undefined,
    isFirstVisibleReportAction = false,
    isThreadReportParentAction = false,
    shouldUseThreadDividerLine = false,
    shouldDisplayContextMenu = true,
    parentReportActionForTransactionThread,
    draftMessage,
    iouReport,
    taskReport,
    linkedReport,
    iouReportOfLinkedReport,
    emojiReactions,
    linkedTransactionRouteError,
    isUserValidated,
    parentReport,
    personalDetails,
    blockedFromConcierge,
    originalReportID = '-1',
    deleteReportActionDraft = () => {},
    isArchivedRoom,
    isChronosReport,
    toggleEmojiReaction = () => {},
    createDraftTransactionAndNavigateToParticipantSelector = () => {},
    resolveActionableReportMentionWhisper = () => {},
    resolveActionableMentionWhisper = () => {},
    isClosedExpenseReportWithNoExpenses,
    isCurrentUserTheOnlyParticipant = () => false,
    missingPaymentMethod,
    reimbursementDeQueuedOrCanceledActionMessage = '',
    modifiedExpenseMessage = '',
    getTransactionsWithReceipts = () => [],
    clearError = () => {},
    clearAllRelatedReportActionErrors = () => {},
    dismissTrackExpenseActionableWhisper = () => {},
    userBillingFundID,
    shouldShowBorder,
    shouldHighlight = false,
    isTryNewDotNVPDismissed = false,
    currentUserAccountID,
}: PureReportActionItemProps) {
    const actionSheetAwareScrollViewContext = useContext(ActionSheetAwareScrollView.ActionSheetAwareScrollViewContext);
    const {translate, datetimeToCalendarTime, formatPhoneNumber, localeCompare} = useLocalize();
    const personalDetail = useCurrentUserPersonalDetails();
    const {shouldUseNarrowLayout} = useResponsiveLayout();
    const reportID = report?.reportID ?? action?.reportID;
    const theme = useTheme();
    const styles = useThemeStyles();
    const StyleUtils = useStyleUtils();
    const [isContextMenuActive, setIsContextMenuActive] = useState(() => isActiveReportAction(action.reportActionID));
    const [isEmojiPickerActive, setIsEmojiPickerActive] = useState<boolean | undefined>();
    const [isPaymentMethodPopoverActive, setIsPaymentMethodPopoverActive] = useState<boolean | undefined>();
    const {isBetaEnabled} = usePermissions();
    const shouldRenderViewBasedOnAction = useTableReportViewActionRenderConditionals(action);
    const [isHidden, setIsHidden] = useState(false);
    const [moderationDecision, setModerationDecision] = useState<OnyxTypes.DecisionName>(CONST.MODERATION.MODERATOR_DECISION_APPROVED);
    const reactionListRef = useContext(ReactionListContext);
    const {updateHiddenAttachments} = useContext(AttachmentModalContext);
    const composerTextInputRef = useRef<TextInput | HTMLTextAreaElement>(null);
    const popoverAnchorRef = useRef<Exclude<ContextMenuAnchor, TextInput>>(null);
    const downloadedPreviews = useRef<string[]>([]);
    const prevDraftMessage = usePrevious(draftMessage);
    const isReportActionLinked = linkedReportActionID && action.reportActionID && linkedReportActionID === action.reportActionID;
    const [isReportActionActive, setIsReportActionActive] = useState(!!isReportActionLinked);
    const isActionableWhisper =
        isActionableMentionWhisper(action) || isActionableMentionInviteToSubmitExpenseConfirmWhisper(action) || isActionableTrackExpense(action) || isActionableReportMentionWhisper(action);
    const isReportArchived = useReportIsArchived(report?.reportID);
    const isOriginalReportArchived = useReportIsArchived(originalReportID);

    const highlightedBackgroundColorIfNeeded = useMemo(
        // eslint-disable-next-line @typescript-eslint/prefer-nullish-coalescing
        () => (isReportActionLinked || shouldHighlight ? StyleUtils.getBackgroundColorStyle(theme.messageHighlightBG) : {}),
        [StyleUtils, isReportActionLinked, theme.messageHighlightBG, shouldHighlight],
    );

    const reportPreviewStyles = StyleUtils.getMoneyRequestReportPreviewStyle(shouldUseNarrowLayout, 1, undefined, undefined);

    const isDeletedParentAction = isDeletedParentActionUtils(action);

    // IOUDetails only exists when we are sending money
    const isSendingMoney = isMoneyRequestAction(action) && getOriginalMessage(action)?.type === CONST.IOU.REPORT_ACTION_TYPE.PAY && getOriginalMessage(action)?.IOUDetails;

    const updateHiddenState = useCallback(
        (isHiddenValue: boolean) => {
            setIsHidden(isHiddenValue);
            const message = Array.isArray(action.message) ? action.message?.at(-1) : action.message;
            const isAttachment = CONST.ATTACHMENT_REGEX.test(message?.html ?? '') || isReportMessageAttachment(message);
            if (!isAttachment) {
                return;
            }
            updateHiddenAttachments(action.reportActionID, isHiddenValue);
        },
        [action.reportActionID, action.message, updateHiddenAttachments],
    );

    const isOnSearch = useIsOnSearch();
    let currentSearchHash: number | undefined;
    if (isOnSearch) {
        const {currentSearchHash: searchContextCurrentSearchHash} = use(SearchContext);
        currentSearchHash = searchContextCurrentSearchHash;
    }

    const [showConfirmDismissReceiptError, setShowConfirmDismissReceiptError] = useState(false);
    const dismissError = useCallback(() => {
        const transactionID = isMoneyRequestAction(action) ? getOriginalMessage(action)?.IOUTransactionID : undefined;
        if (transactionID) {
            clearError(transactionID);
        }
        clearAllRelatedReportActionErrors(reportID, action);
    }, [reportID, clearError, clearAllRelatedReportActionErrors, action]);

    const onClose = () => {
        const errors = linkedTransactionRouteError ?? getLatestErrorMessageField(action as OnyxDataWithErrors);
        const errorEntries = Object.entries(errors ?? {});
        const errorMessages = mapValues(Object.fromEntries(errorEntries), (error) => error);
        const hasReceiptError = Object.values(errorMessages).some((error) => isReceiptError(error));

        if (hasReceiptError) {
            setShowConfirmDismissReceiptError(true);
        } else {
            dismissError();
        }
    };
    useEffect(
        () => () => {
            // ReportActionContextMenu, EmojiPicker and PopoverReactionList are global components,
            // we should also hide them when the current component is destroyed
            if (isActiveReportAction(action.reportActionID)) {
                hideContextMenu();
                hideDeleteModal();
            }
            if (isActive(action.reportActionID)) {
                hideEmojiPicker(true);
            }
            if (reactionListRef?.current?.isActiveReportAction(action.reportActionID)) {
                reactionListRef?.current?.hideReactionList();
            }
        },
        [action.reportActionID, reactionListRef],
    );

    useEffect(() => {
        // We need to hide EmojiPicker when this is a deleted parent action
        if (!isDeletedParentAction || !isActive(action.reportActionID)) {
            return;
        }

        hideEmojiPicker(true);
    }, [isDeletedParentAction, action.reportActionID]);

    useEffect(() => {
        if (prevDraftMessage !== undefined || draftMessage === undefined) {
            return;
        }

        focusComposerWithDelay(composerTextInputRef.current)(true);
    }, [prevDraftMessage, draftMessage]);

    useEffect(() => {
        if (!Permissions.canUseLinkPreviews()) {
            return;
        }

        const urls = extractLinksFromMessageHtml(action);
        if (deepEqual(downloadedPreviews.current, urls) || action.pendingAction === CONST.RED_BRICK_ROAD_PENDING_ACTION.DELETE) {
            return;
        }

        downloadedPreviews.current = urls;
        expandURLPreview(reportID, action.reportActionID);
    }, [action, reportID]);

    useEffect(() => {
        if (draftMessage === undefined || !isDeletedAction(action)) {
            return;
        }
        deleteReportActionDraft(reportID, action);
    }, [draftMessage, action, reportID, deleteReportActionDraft]);

    // Hide the message if it is being moderated for a higher offense, or is hidden by a moderator
    // Removed messages should not be shown anyway and should not need this flow
    const latestDecision = getReportActionMessage(action)?.moderationDecision?.decision ?? '';
    useEffect(() => {
        if (action.actionName !== CONST.REPORT.ACTIONS.TYPE.ADD_COMMENT) {
            return;
        }

        // Hide reveal message button and show the message if latestDecision is changed to empty
        if (!latestDecision) {
            setModerationDecision(CONST.MODERATION.MODERATOR_DECISION_APPROVED);
            setIsHidden(false);
            return;
        }

        setModerationDecision(latestDecision);
        if (![CONST.MODERATION.MODERATOR_DECISION_APPROVED, CONST.MODERATION.MODERATOR_DECISION_PENDING].some((item) => item === latestDecision) && !isPendingRemove(action)) {
            setIsHidden(true);
            return;
        }
        setIsHidden(false);
    }, [latestDecision, action]);

    const toggleContextMenuFromActiveReportAction = useCallback(() => {
        setIsContextMenuActive(isActiveReportAction(action.reportActionID));
    }, [action.reportActionID]);

    const handleShowContextMenu = useCallback(
        (callback: () => void) => {
            if (!(popoverAnchorRef.current && 'measureInWindow' in popoverAnchorRef.current)) {
                return;
            }

            // eslint-disable-next-line @typescript-eslint/naming-convention
            popoverAnchorRef.current?.measureInWindow((_fx, frameY, _width, height) => {
                actionSheetAwareScrollViewContext.transitionActionSheetState({
                    type: ActionSheetAwareScrollView.Actions.OPEN_POPOVER,
                    payload: {
                        popoverHeight: 0,
                        frameY,
                        height,
                    },
                });

                callback();
            });
        },
        [actionSheetAwareScrollViewContext],
    );

    const disabledActions = useMemo(() => (!canWriteInReport(report) ? RestrictedReadOnlyContextMenuActions : []), [report]);

    /**
     * Show the ReportActionContextMenu modal popover.
     *
     * @param [event] - A press event.
     */
    const showPopover = useCallback(
        (event: GestureResponderEvent | MouseEvent) => {
            // Block menu on the message being Edited or if the report action item has errors
            if (draftMessage !== undefined || !isEmptyObject(action.errors) || !shouldDisplayContextMenu) {
                return;
            }

            handleShowContextMenu(() => {
                setIsContextMenuActive(true);
                const selection = SelectionScraper.getCurrentSelection();
                showContextMenu({
                    type: CONST.CONTEXT_MENU_TYPES.REPORT_ACTION,
                    event,
                    selection,
                    contextMenuAnchor: popoverAnchorRef.current,
                    report: {
                        reportID,
                        originalReportID,
                        isArchivedRoom,
                        isChronos: isChronosReport,
                    },
                    reportAction: {
                        reportActionID: action.reportActionID,
                        draftMessage,
                        isThreadReportParentAction,
                    },
                    callbacks: {
                        onShow: toggleContextMenuFromActiveReportAction,
                        onHide: toggleContextMenuFromActiveReportAction,
                        setIsEmojiPickerActive: setIsEmojiPickerActive as () => void,
                    },
                    disabledOptions: disabledActions,
                });
            });
        },
        [
            draftMessage,
            action,
            reportID,
            toggleContextMenuFromActiveReportAction,
            originalReportID,
            shouldDisplayContextMenu,
            disabledActions,
            isArchivedRoom,
            isChronosReport,
            handleShowContextMenu,
            isThreadReportParentAction,
        ],
    );

    const toggleReaction = useCallback(
        (emoji: Emoji, ignoreSkinToneOnCompare?: boolean) => {
            toggleEmojiReaction(reportID, action, emoji, emojiReactions, undefined, ignoreSkinToneOnCompare);
        },
        [reportID, action, emojiReactions, toggleEmojiReaction],
    );

    const contextValue = useMemo(
        () => ({
            anchor: popoverAnchorRef.current,
            report,
            isReportArchived,
            action,
            transactionThreadReport,
            checkIfContextMenuActive: toggleContextMenuFromActiveReportAction,
            onShowContextMenu: handleShowContextMenu,
            isDisabled: false,
            shouldDisplayContextMenu,
        }),
        [report, action, toggleContextMenuFromActiveReportAction, transactionThreadReport, handleShowContextMenu, shouldDisplayContextMenu, isReportArchived],
    );

    const attachmentContextValue = useMemo(() => {
        if (isOnSearch) {
            return {type: CONST.ATTACHMENT_TYPE.SEARCH, currentSearchHash};
        }
        return {reportID, type: CONST.ATTACHMENT_TYPE.REPORT};
    }, [reportID, isOnSearch, currentSearchHash]);

    const mentionReportContextValue = useMemo(() => ({currentReportID: report?.reportID, exactlyMatch: true}), [report?.reportID]);
    const actionableItemButtons: ActionableItem[] = useMemo(() => {
        if (isActionableAddPaymentCard(action) && userBillingFundID === undefined && shouldRenderAddPaymentCard()) {
            return [
                {
                    text: 'subscription.cardSection.addCardButton',
                    key: `${action.reportActionID}-actionableAddPaymentCard-submit`,
                    onPress: () => {
                        Navigation.navigate(ROUTES.SETTINGS_SUBSCRIPTION_ADD_PAYMENT_CARD);
                    },
                    isPrimary: true,
                },
            ];
        }

        const reportActionReportID = originalReportID ?? reportID;
        if (isConciergeCategoryOptions(action)) {
            const options = getOriginalMessage(action)?.options;
            if (!options) {
                return [];
            }

            if (isResolvedConciergeCategoryOptions(action)) {
                return [];
            }

            if (!reportActionReportID) {
                return [];
            }

            return options.map((option, i) => ({
                text: `${i + 1} - ${option}`,
                key: `${action.reportActionID}-conciergeCategoryOptions-${option}`,
                onPress: () => {
<<<<<<< HEAD
                    resolveConciergeCategoryOptions(reportActionReportID, reportID, action.reportActionID, option);
=======
                    resolveConciergeCategoryOptions(reportID, originalReportID, action.reportActionID, option, personalDetail.timezone ?? CONST.DEFAULT_TIME_ZONE);
>>>>>>> 4af0b9a0
                },
            }));
        }

        if (!isActionableWhisper && (!isActionableJoinRequest(action) || getOriginalMessage(action)?.choice !== ('' as JoinWorkspaceResolution))) {
            return [];
        }

        if (isActionableTrackExpense(action)) {
            const transactionID = getOriginalMessage(action)?.transactionID;
            const options = [
                {
                    text: 'actionableMentionTrackExpense.submit',
                    key: `${action.reportActionID}-actionableMentionTrackExpense-submit`,
                    onPress: () => {
                        createDraftTransactionAndNavigateToParticipantSelector(transactionID, reportActionReportID, CONST.IOU.ACTION.SUBMIT, action.reportActionID);
                    },
                },
            ];

            if (isBetaEnabled(CONST.BETAS.TRACK_FLOWS)) {
                options.push(
                    {
                        text: 'actionableMentionTrackExpense.categorize',
                        key: `${action.reportActionID}-actionableMentionTrackExpense-categorize`,
                        onPress: () => {
                            createDraftTransactionAndNavigateToParticipantSelector(transactionID, reportActionReportID, CONST.IOU.ACTION.CATEGORIZE, action.reportActionID);
                        },
                    },
                    {
                        text: 'actionableMentionTrackExpense.share',
                        key: `${action.reportActionID}-actionableMentionTrackExpense-share`,
                        onPress: () => {
                            createDraftTransactionAndNavigateToParticipantSelector(transactionID, reportActionReportID, CONST.IOU.ACTION.SHARE, action.reportActionID);
                        },
                    },
                );
            }
            options.push({
                text: 'actionableMentionTrackExpense.nothing',
                key: `${action.reportActionID}-actionableMentionTrackExpense-nothing`,
                onPress: () => {
                    dismissTrackExpenseActionableWhisper(reportActionReportID, action);
                },
            });
            return options;
        }

        if (isActionableJoinRequest(action)) {
            return [
                {
                    text: 'actionableMentionJoinWorkspaceOptions.accept',
                    key: `${action.reportActionID}-actionableMentionJoinWorkspace-${CONST.REPORT.ACTIONABLE_MENTION_JOIN_WORKSPACE_RESOLUTION.ACCEPT}`,
                    onPress: () => acceptJoinRequest(reportActionReportID, action),
                    isPrimary: true,
                },
                {
                    text: 'actionableMentionJoinWorkspaceOptions.decline',
                    key: `${action.reportActionID}-actionableMentionJoinWorkspace-${CONST.REPORT.ACTIONABLE_MENTION_JOIN_WORKSPACE_RESOLUTION.DECLINE}`,
                    onPress: () => declineJoinRequest(reportActionReportID, action),
                },
            ];
        }

        if (isActionableReportMentionWhisper(action)) {
            return [
                {
                    text: 'common.yes',
                    key: `${action.reportActionID}-actionableReportMentionWhisper-${CONST.REPORT.ACTIONABLE_REPORT_MENTION_WHISPER_RESOLUTION.CREATE}`,
                    onPress: () => resolveActionableReportMentionWhisper(reportActionReportID, action, CONST.REPORT.ACTIONABLE_REPORT_MENTION_WHISPER_RESOLUTION.CREATE),
                    isPrimary: true,
                },
                {
                    text: 'common.no',
                    key: `${action.reportActionID}-actionableReportMentionWhisper-${CONST.REPORT.ACTIONABLE_REPORT_MENTION_WHISPER_RESOLUTION.NOTHING}`,
                    onPress: () => resolveActionableReportMentionWhisper(reportActionReportID, action, CONST.REPORT.ACTIONABLE_REPORT_MENTION_WHISPER_RESOLUTION.NOTHING),
                },
            ];
        }

        if (isActionableMentionInviteToSubmitExpenseConfirmWhisper(action)) {
            return [
                {
                    text: 'common.buttonConfirm',
                    key: `${action.reportActionID}-actionableReportMentionConfirmWhisper-${CONST.REPORT.ACTIONABLE_MENTION_INVITE_TO_SUBMIT_EXPENSE_CONFIRM_WHISPER.DONE}`,
                    onPress: () =>
                        resolveActionableMentionConfirmWhisper(
                            reportActionReportID,
                            action,
                            CONST.REPORT.ACTIONABLE_MENTION_INVITE_TO_SUBMIT_EXPENSE_CONFIRM_WHISPER.DONE,
                            formatPhoneNumber,
                            isOriginalReportArchived,
                        ),
                    isPrimary: true,
                },
            ];
        }

        const actionableMentionWhisperOptions = [];
        const isReportInPolicy = !!report?.policyID && report.policyID !== CONST.POLICY.ID_FAKE && getPersonalPolicy()?.id !== report.policyID;

        if (isReportInPolicy && (isPolicyAdmin(policy) || isPolicyOwner(policy, currentUserAccountID))) {
            actionableMentionWhisperOptions.push({
                text: 'actionableMentionWhisperOptions.inviteToSubmitExpense',
                key: `${action.reportActionID}-actionableMentionWhisper-${CONST.REPORT.ACTIONABLE_MENTION_WHISPER_RESOLUTION.INVITE_TO_SUBMIT_EXPENSE}`,
                onPress: () =>
                    resolveActionableMentionWhisper(
                        reportActionReportID,
                        action,
                        CONST.REPORT.ACTIONABLE_MENTION_WHISPER_RESOLUTION.INVITE_TO_SUBMIT_EXPENSE,
                        formatPhoneNumber,
                        policy,
                        isOriginalReportArchived,
                    ),
                isMediumSized: true,
            });
        }

        actionableMentionWhisperOptions.push(
            {
                text: 'actionableMentionWhisperOptions.inviteToChat',
                key: `${action.reportActionID}-actionableMentionWhisper-${CONST.REPORT.ACTIONABLE_MENTION_WHISPER_RESOLUTION.INVITE}`,
                onPress: () =>
                    resolveActionableMentionWhisper(
                        reportActionReportID,
                        action,
                        CONST.REPORT.ACTIONABLE_MENTION_WHISPER_RESOLUTION.INVITE,
                        formatPhoneNumber,
                        policy,
                        isOriginalReportArchived,
                    ),
                isMediumSized: true,
            },
            {
                text: 'actionableMentionWhisperOptions.nothing',
                key: `${action.reportActionID}-actionableMentionWhisper-${CONST.REPORT.ACTIONABLE_MENTION_WHISPER_RESOLUTION.NOTHING}`,
                onPress: () =>
                    resolveActionableMentionWhisper(
                        reportActionReportID,
                        action,
                        CONST.REPORT.ACTIONABLE_MENTION_WHISPER_RESOLUTION.NOTHING,
                        formatPhoneNumber,
                        policy,
                        isOriginalReportArchived,
                    ),
                isMediumSized: true,
            },
        );
        return actionableMentionWhisperOptions;
    }, [
        action,
        userBillingFundID,
        isActionableWhisper,
        report?.policyID,
        policy,
        currentUserAccountID,
        reportID,
        originalReportID,
        personalDetail.timezone,
        isBetaEnabled,
        createDraftTransactionAndNavigateToParticipantSelector,
        dismissTrackExpenseActionableWhisper,
        resolveActionableReportMentionWhisper,
        formatPhoneNumber,
        resolveActionableMentionWhisper,
        isReportArchived,
    ]);

    /**
     * Get the content of ReportActionItem
     * @param hovered whether the ReportActionItem is hovered
     * @param isWhisper whether the report action is a whisper
     * @param hasErrors whether the report action has any errors
     * @returns child component(s)
     */
    const renderItemContent = (hovered = false, isWhisper = false, hasErrors = false): React.JSX.Element => {
        let children;
        const moneyRequestOriginalMessage = isMoneyRequestAction(action) ? getOriginalMessage(action) : undefined;
        const moneyRequestActionType = moneyRequestOriginalMessage?.type;

        // Show the preview for when expense is present
        if (isIOURequestReportAction(action)) {
            const isSplitScanWithNoAmount = moneyRequestActionType === CONST.IOU.REPORT_ACTION_TYPE.SPLIT && moneyRequestOriginalMessage?.amount === 0;
            const chatReportID = moneyRequestOriginalMessage?.IOUReportID ? report?.chatReportID : reportID;
            // There is no single iouReport for bill splits, so only 1:1 requests require an iouReportID
            const iouReportID = moneyRequestOriginalMessage?.IOUReportID?.toString();
            children = (
                <MoneyRequestAction
                    allReports={allReports}
                    // If originalMessage.iouReportID is set, this is a 1:1 IOU expense in a DM chat whose reportID is report.chatReportID
                    chatReportID={chatReportID}
                    requestReportID={iouReportID}
                    reportID={reportID}
                    action={action}
                    isMostRecentIOUReportAction={isMostRecentIOUReportAction}
                    isHovered={hovered}
                    contextMenuAnchor={popoverAnchorRef.current}
                    checkIfContextMenuActive={toggleContextMenuFromActiveReportAction}
                    style={displayAsGroup ? [] : [styles.mt2]}
                    isWhisper={isWhisper}
                    shouldDisplayContextMenu={shouldDisplayContextMenu}
                />
            );

            if (report?.type === CONST.REPORT.TYPE.CHAT) {
                const isSplitBill = moneyRequestActionType === CONST.IOU.REPORT_ACTION_TYPE.SPLIT;
                const shouldShowSplitPreview = isSplitBill || isSplitScanWithNoAmount;
                if (report.chatType === CONST.REPORT.CHAT_TYPE.SELF_DM || shouldShowSplitPreview) {
                    children = (
                        <View style={[styles.mt1, styles.w100]}>
                            <TransactionPreview
                                allReports={allReports}
                                iouReportID={getIOUReportIDFromReportActionPreview(action)}
                                chatReportID={reportID}
                                reportID={reportID}
                                action={action}
                                shouldDisplayContextMenu={shouldDisplayContextMenu}
                                isBillSplit={isSplitBillActionReportActionsUtils(action)}
                                transactionID={shouldShowSplitPreview ? moneyRequestOriginalMessage?.IOUTransactionID : undefined}
                                containerStyles={[reportPreviewStyles.transactionPreviewStandaloneStyle, styles.mt1]}
                                transactionPreviewWidth={reportPreviewStyles.transactionPreviewStandaloneStyle.width}
                                onPreviewPressed={() => {
                                    if (shouldShowSplitPreview) {
                                        Navigation.navigate(ROUTES.SPLIT_BILL_DETAILS.getRoute(chatReportID, action.reportActionID, Navigation.getReportRHPActiveRoute()));
                                        return;
                                    }

                                    if (!action.childReportID) {
                                        return;
                                    }

                                    Navigation.navigate(ROUTES.REPORT_WITH_ID.getRoute(action.childReportID, undefined, undefined, Navigation.getActiveRoute()));
                                }}
                                isTrackExpense={isTrackExpenseActionReportActionsUtils(action)}
                            />
                        </View>
                    );
                } else {
                    children = emptyHTML;
                }
            }
        } else if (isTripPreview(action)) {
            children = (
                <TripRoomPreview
                    action={action}
                    chatReport={linkedReport}
                    iouReport={iouReportOfLinkedReport}
                    isHovered={hovered}
                    contextMenuAnchor={popoverAnchorRef.current}
                    containerStyles={displayAsGroup ? [] : [styles.mt2]}
                    checkIfContextMenuActive={toggleContextMenuFromActiveReportAction}
                    shouldDisplayContextMenu={shouldDisplayContextMenu}
                />
            );
        } else if (action.actionName === CONST.REPORT.ACTIONS.TYPE.REPORT_PREVIEW && isClosedExpenseReportWithNoExpenses) {
            children = <RenderHTML html={`<deleted-action>${translate('parentReportAction.deletedReport')}</deleted-action>`} />;
        } else if (action.actionName === CONST.REPORT.ACTIONS.TYPE.REPORT_PREVIEW) {
            children = (
                <MoneyRequestReportPreview
                    allReports={allReports}
                    policies={policies}
                    iouReportID={getIOUReportIDFromReportActionPreview(action)}
                    policyID={report?.policyID}
                    chatReportID={reportID}
                    action={action}
                    contextMenuAnchor={popoverAnchorRef.current}
                    isHovered={hovered}
                    isWhisper={isWhisper}
                    isInvoice={action.childType === CONST.REPORT.CHAT_TYPE.INVOICE}
                    checkIfContextMenuActive={toggleContextMenuFromActiveReportAction}
                    onPaymentOptionsShow={() => setIsPaymentMethodPopoverActive(true)}
                    onPaymentOptionsHide={() => setIsPaymentMethodPopoverActive(false)}
                    shouldDisplayContextMenu={shouldDisplayContextMenu}
                    shouldShowBorder={shouldShowBorder}
                />
            );
        } else if (isTaskAction(action)) {
            children = <TaskAction action={action} />;
        } else if (isCreatedTaskReportAction(action)) {
            children = (
                <ShowContextMenuContext.Provider value={contextValue}>
                    <TaskPreview
                        style={displayAsGroup ? [] : [styles.mt1]}
                        taskReport={taskReport}
                        chatReportID={reportID}
                        action={action}
                        isHovered={hovered}
                        onShowContextMenu={handleShowContextMenu}
                        contextMenuAnchor={popoverAnchorRef.current}
                        checkIfContextMenuActive={toggleContextMenuFromActiveReportAction}
                        policyID={report?.policyID}
                        shouldDisplayContextMenu={shouldDisplayContextMenu}
                    />
                </ShowContextMenuContext.Provider>
            );
        } else if (isReimbursementQueuedAction(action)) {
            const targetReport = isChatThread(report) ? parentReport : report;
            const submitterDisplayName = formatPhoneNumber(getDisplayNameOrDefault(personalDetails?.[targetReport?.ownerAccountID ?? CONST.DEFAULT_NUMBER_ID]));
            const paymentType = getOriginalMessage(action)?.paymentType ?? '';

            children = (
                <ReportActionItemBasicMessage
                    message={translate(paymentType === CONST.IOU.PAYMENT_TYPE.EXPENSIFY ? 'iou.waitingOnEnabledWallet' : 'iou.waitingOnBankAccount', {submitterDisplayName})}
                >
                    <>
                        {missingPaymentMethod === 'bankAccount' && (
                            <Button
                                success
                                style={[styles.w100, styles.requestPreviewBox]}
                                text={translate('bankAccount.addBankAccount')}
                                onPress={() => openPersonalBankAccountSetupView({exitReportID: Navigation.getTopmostReportId() ?? targetReport?.reportID, isUserValidated})}
                                pressOnEnter
                                large
                            />
                        )}
                        {missingPaymentMethod === 'wallet' && (
                            <KYCWall
                                onSuccessfulKYC={() => Navigation.navigate(ROUTES.ENABLE_PAYMENTS)}
                                enablePaymentsRoute={ROUTES.ENABLE_PAYMENTS}
                                addBankAccountRoute={ROUTES.BANK_ACCOUNT_PERSONAL}
                                addDebitCardRoute={ROUTES.SETTINGS_ADD_DEBIT_CARD}
                                chatReportID={targetReport?.reportID}
                                iouReport={iouReport}
                            >
                                {(triggerKYCFlow, buttonRef) => (
                                    <Button
                                        ref={buttonRef}
                                        success
                                        large
                                        style={[styles.w100, styles.requestPreviewBox]}
                                        text={translate('iou.enableWallet')}
                                        onPress={triggerKYCFlow}
                                    />
                                )}
                            </KYCWall>
                        )}
                    </>
                </ReportActionItemBasicMessage>
            );
        } else if (isReimbursementDeQueuedOrCanceledAction(action)) {
            children = <ReportActionItemBasicMessage message={reimbursementDeQueuedOrCanceledActionMessage} />;
        } else if (action.actionName === CONST.REPORT.ACTIONS.TYPE.MODIFIED_EXPENSE) {
            children = <ReportActionItemBasicMessage message={modifiedExpenseMessage} />;
        } else if (isActionOfType(action, CONST.REPORT.ACTIONS.TYPE.SUBMITTED) || isActionOfType(action, CONST.REPORT.ACTIONS.TYPE.SUBMITTED_AND_CLOSED) || isMarkAsClosedAction(action)) {
            const wasSubmittedViaHarvesting = !isMarkAsClosedAction(action) ? (getOriginalMessage(action)?.harvesting ?? false) : false;
            if (wasSubmittedViaHarvesting) {
                children = (
                    <ReportActionItemBasicMessage>
                        <RenderHTML html={`<comment><muted-text>${translate('iou.automaticallySubmitted')}</muted-text></comment>`} />
                    </ReportActionItemBasicMessage>
                );
            } else {
                children = <ReportActionItemBasicMessage message={translate('iou.submitted', {memo: getOriginalMessage(action)?.message})} />;
            }
        } else if (isActionOfType(action, CONST.REPORT.ACTIONS.TYPE.APPROVED)) {
            const wasAutoApproved = getOriginalMessage(action)?.automaticAction ?? false;
            if (wasAutoApproved) {
                children = (
                    <ReportActionItemBasicMessage>
                        <RenderHTML html={`<comment><muted-text>${translate('iou.automaticallyApproved')}</muted-text></comment>`} />
                    </ReportActionItemBasicMessage>
                );
            } else {
                children = <ReportActionItemBasicMessage message={translate('iou.approvedMessage')} />;
            }
        } else if (isActionOfType(action, CONST.REPORT.ACTIONS.TYPE.IOU) && getOriginalMessage(action)?.type === CONST.IOU.REPORT_ACTION_TYPE.PAY) {
            const wasAutoPaid = getOriginalMessage(action)?.automaticAction ?? false;
            const paymentType = getOriginalMessage(action)?.paymentType;

            if (paymentType === CONST.IOU.PAYMENT_TYPE.ELSEWHERE) {
                children = <ReportActionItemBasicMessage message={translate('iou.paidElsewhere')} />;
            } else if (paymentType === CONST.IOU.PAYMENT_TYPE.VBBA) {
                const last4Digits = policy?.achAccount?.accountNumber?.slice(-4) ?? '';

                if (wasAutoPaid) {
                    const translation = translate('iou.automaticallyPaidWithBusinessBankAccount', {amount: '', last4Digits});

                    children = (
                        <ReportActionItemBasicMessage>
                            <RenderHTML html={`<comment><muted-text>${translation}</muted-text></comment>`} />
                        </ReportActionItemBasicMessage>
                    );
                } else {
                    children = <ReportActionItemBasicMessage message={translate('iou.businessBankAccount', {amount: '', last4Digits})?.toLowerCase()} />;
                }
            } else if (wasAutoPaid) {
                children = (
                    <ReportActionItemBasicMessage>
                        <RenderHTML html={`<comment><muted-text>${translate('iou.automaticallyPaidWithExpensify')}</muted-text></comment>`} />
                    </ReportActionItemBasicMessage>
                );
            } else {
                children = <ReportActionItemBasicMessage message={translate('iou.paidWithExpensify')} />;
            }
        } else if (isUnapprovedAction(action)) {
            children = <ReportActionItemBasicMessage message={translate('iou.unapproved')} />;
        } else if (isActionOfType(action, CONST.REPORT.ACTIONS.TYPE.FORWARDED)) {
            const wasAutoForwarded = getOriginalMessage(action)?.automaticAction ?? false;
            if (wasAutoForwarded) {
                children = (
                    <ReportActionItemBasicMessage>
                        <RenderHTML html={`<comment><muted-text>${translate('iou.automaticallyForwarded')}</muted-text></comment>`} />
                    </ReportActionItemBasicMessage>
                );
            } else {
                children = <ReportActionItemBasicMessage message={translate('iou.forwarded')} />;
            }
        } else if (action.actionName === CONST.REPORT.ACTIONS.TYPE.REJECTED) {
            children = <ReportActionItemBasicMessage message={getRejectedReportMessage()} />;
        } else if (action.actionName === CONST.REPORT.ACTIONS.TYPE.POLICY_CHANGE_LOG.CORPORATE_UPGRADE) {
            children = <ReportActionItemBasicMessage message={getUpgradeWorkspaceMessage()} />;
        } else if (action.actionName === CONST.REPORT.ACTIONS.TYPE.POLICY_CHANGE_LOG.TEAM_DOWNGRADE) {
            children = <ReportActionItemBasicMessage message={getDowngradeWorkspaceMessage()} />;
        } else if (action.actionName === CONST.REPORT.ACTIONS.TYPE.HOLD) {
            children = <ReportActionItemBasicMessage message={translate('iou.heldExpense')} />;
        } else if (action.actionName === CONST.REPORT.ACTIONS.TYPE.HOLD_COMMENT) {
            children = <ReportActionItemBasicMessage message={getReportActionText(action)} />;
        } else if (action.actionName === CONST.REPORT.ACTIONS.TYPE.UNHOLD) {
            children = <ReportActionItemBasicMessage message={translate('iou.unheldExpense')} />;
        } else if (action.actionName === CONST.REPORT.ACTIONS.TYPE.REJECTEDTRANSACTION_THREAD) {
            children = <ReportActionItemBasicMessage message={translate('iou.reject.reportActions.rejectedExpense')} />;
        } else if (action.actionName === CONST.REPORT.ACTIONS.TYPE.REJECTED_TRANSACTION_MARKASRESOLVED) {
            children = <ReportActionItemBasicMessage message={translate('iou.reject.reportActions.markedAsResolved')} />;
        } else if (action.actionName === CONST.REPORT.ACTIONS.TYPE.RETRACTED) {
            children = <ReportActionItemBasicMessage message={translate('iou.retracted')} />;
        } else if (action.actionName === CONST.REPORT.ACTIONS.TYPE.REOPENED) {
            children = <ReportActionItemBasicMessage message={getReopenedMessage()} />;
        } else if (action.actionName === CONST.REPORT.ACTIONS.TYPE.CHANGE_POLICY) {
            children = <ReportActionItemBasicMessage message={getPolicyChangeMessage(action)} />;
        } else if (action.actionName === CONST.REPORT.ACTIONS.TYPE.DELETED_TRANSACTION) {
            children = <ReportActionItemBasicMessage message={getDeletedTransactionMessage(action)} />;
        } else if (action.actionName === CONST.REPORT.ACTIONS.TYPE.MOVED_TRANSACTION) {
            const movedTransactionOriginalMessage = getOriginalMessage(action as OnyxTypes.ReportAction<typeof CONST.REPORT.ACTIONS.TYPE.MOVED_TRANSACTION>) ?? {};
            const {toReportID} = movedTransactionOriginalMessage as OriginalMessageMovedTransaction;
            const toReport = allReports?.[`${ONYXKEYS.COLLECTION.REPORT}${toReportID}`];
            // When expenses are merged multiple times, the previous toReportID may reference a deleted report,
            // making it impossible to retrieve the report name for display
            // Ref: https://github.com/Expensify/App/issues/70338
            if (!toReport) {
                children = emptyHTML;
            } else {
                children = (
                    <ReportActionItemBasicMessage message="">
                        <RenderHTML html={`<comment><muted-text>${getMovedTransactionMessage(toReport)}</muted-text></comment>`} />
                    </ReportActionItemBasicMessage>
                );
            }
        } else if (action.actionName === CONST.REPORT.ACTIONS.TYPE.MOVED) {
            children = (
                <ReportActionItemBasicMessage message="">
                    <RenderHTML html={`<comment><muted-text>${getMovedActionMessage(action, report)}</muted-text></comment>`} />
                </ReportActionItemBasicMessage>
            );
        } else if (isActionOfType(action, CONST.REPORT.ACTIONS.TYPE.TRAVEL_UPDATE)) {
            children = (
                <ReportActionItemBasicMessage message="">
                    <RenderHTML html={`<comment><muted-text>${getTravelUpdateMessage(action, datetimeToCalendarTime)}</muted-text></comment>`} />
                </ReportActionItemBasicMessage>
            );
        } else if (action.actionName === CONST.REPORT.ACTIONS.TYPE.UNREPORTED_TRANSACTION) {
            children = (
                <ReportActionItemBasicMessage message="">
                    <RenderHTML html={`<comment><muted-text>${getUnreportedTransactionMessage()}</muted-text></comment>`} />
                </ReportActionItemBasicMessage>
            );
        } else if (action.actionName === CONST.REPORT.ACTIONS.TYPE.MERGED_WITH_CASH_TRANSACTION) {
            children = <ReportActionItemBasicMessage message={translate('systemMessage.mergedWithCashTransaction')} />;
        } else if (isActionOfType(action, CONST.REPORT.ACTIONS.TYPE.DISMISSED_VIOLATION)) {
            children = <ReportActionItemBasicMessage message={getDismissedViolationMessageText(getOriginalMessage(action))} />;
        } else if (isActionOfType(action, CONST.REPORT.ACTIONS.TYPE.RESOLVED_DUPLICATES)) {
            children = <ReportActionItemBasicMessage message={translate('violations.resolvedDuplicates')} />;
        } else if (action.actionName === CONST.REPORT.ACTIONS.TYPE.POLICY_CHANGE_LOG.UPDATE_NAME) {
            children = <ReportActionItemBasicMessage message={getWorkspaceNameUpdatedMessage(action)} />;
        } else if (action.actionName === CONST.REPORT.ACTIONS.TYPE.POLICY_CHANGE_LOG.UPDATE_CURRENCY) {
            children = <ReportActionItemBasicMessage message={getWorkspaceCurrencyUpdateMessage(action)} />;
        } else if (action.actionName === CONST.REPORT.ACTIONS.TYPE.POLICY_CHANGE_LOG.UPDATE_AUTO_REPORTING_FREQUENCY) {
            children = <ReportActionItemBasicMessage message={getWorkspaceFrequencyUpdateMessage(action)} />;
        } else if (
            action.actionName === CONST.REPORT.ACTIONS.TYPE.POLICY_CHANGE_LOG.ADD_CATEGORY ||
            action.actionName === CONST.REPORT.ACTIONS.TYPE.POLICY_CHANGE_LOG.DELETE_CATEGORY ||
            action.actionName === CONST.REPORT.ACTIONS.TYPE.POLICY_CHANGE_LOG.UPDATE_CATEGORY ||
            action.actionName === CONST.REPORT.ACTIONS.TYPE.POLICY_CHANGE_LOG.SET_CATEGORY_NAME
        ) {
            children = <ReportActionItemBasicMessage message={getWorkspaceCategoryUpdateMessage(action, policy)} />;
        } else if (action.actionName === CONST.REPORT.ACTIONS.TYPE.POLICY_CHANGE_LOG.UPDATE_TAG_LIST_NAME) {
            children = <ReportActionItemBasicMessage message={getCleanedTagName(getTagListNameUpdatedMessage(action))} />;
        } else if (isTagModificationAction(action.actionName)) {
            children = <ReportActionItemBasicMessage message={getCleanedTagName(getWorkspaceTagUpdateMessage(action))} />;
        } else if (action.actionName === CONST.REPORT.ACTIONS.TYPE.POLICY_CHANGE_LOG.UPDATE_CUSTOM_UNIT) {
            children = <ReportActionItemBasicMessage message={getWorkspaceCustomUnitUpdatedMessage(action)} />;
        } else if (action.actionName === CONST.REPORT.ACTIONS.TYPE.POLICY_CHANGE_LOG.ADD_CUSTOM_UNIT_RATE) {
            children = <ReportActionItemBasicMessage message={getWorkspaceCustomUnitRateAddedMessage(action)} />;
        } else if (action.actionName === CONST.REPORT.ACTIONS.TYPE.POLICY_CHANGE_LOG.UPDATE_CUSTOM_UNIT_RATE) {
            children = <ReportActionItemBasicMessage message={getWorkspaceCustomUnitRateUpdatedMessage(action)} />;
        } else if (action.actionName === CONST.REPORT.ACTIONS.TYPE.POLICY_CHANGE_LOG.DELETE_CUSTOM_UNIT_RATE) {
            children = <ReportActionItemBasicMessage message={getWorkspaceCustomUnitRateDeletedMessage(action)} />;
        } else if (action.actionName === CONST.REPORT.ACTIONS.TYPE.POLICY_CHANGE_LOG.ADD_REPORT_FIELD) {
            children = <ReportActionItemBasicMessage message={getWorkspaceReportFieldAddMessage(action)} />;
        } else if (action.actionName === CONST.REPORT.ACTIONS.TYPE.POLICY_CHANGE_LOG.UPDATE_REPORT_FIELD) {
            children = <ReportActionItemBasicMessage message={getWorkspaceReportFieldUpdateMessage(action)} />;
        } else if (action.actionName === CONST.REPORT.ACTIONS.TYPE.POLICY_CHANGE_LOG.DELETE_REPORT_FIELD) {
            children = <ReportActionItemBasicMessage message={getWorkspaceReportFieldDeleteMessage(action)} />;
        } else if (isActionOfType(action, CONST.REPORT.ACTIONS.TYPE.POLICY_CHANGE_LOG.UPDATE_FIELD)) {
            children = <ReportActionItemBasicMessage message={getWorkspaceUpdateFieldMessage(action)} />;
        } else if (isActionOfType(action, CONST.REPORT.ACTIONS.TYPE.POLICY_CHANGE_LOG.UPDATE_MAX_EXPENSE_AMOUNT_NO_RECEIPT)) {
            children = <ReportActionItemBasicMessage message={getPolicyChangeLogMaxExpenseAmountNoReceiptMessage(action)} />;
        } else if (isActionOfType(action, CONST.REPORT.ACTIONS.TYPE.POLICY_CHANGE_LOG.UPDATE_MAX_EXPENSE_AMOUNT)) {
            children = <ReportActionItemBasicMessage message={getPolicyChangeLogMaxExpenseAmountMessage(action)} />;
        } else if (isActionOfType(action, CONST.REPORT.ACTIONS.TYPE.POLICY_CHANGE_LOG.UPDATE_DEFAULT_BILLABLE)) {
            children = <ReportActionItemBasicMessage message={getPolicyChangeLogDefaultBillableMessage(action)} />;
        } else if (isActionOfType(action, CONST.REPORT.ACTIONS.TYPE.POLICY_CHANGE_LOG.UPDATE_DEFAULT_REIMBURSABLE)) {
            children = <ReportActionItemBasicMessage message={getPolicyChangeLogDefaultReimbursableMessage(action)} />;
        } else if (isActionOfType(action, CONST.REPORT.ACTIONS.TYPE.POLICY_CHANGE_LOG.UPDATE_DEFAULT_TITLE_ENFORCED)) {
            children = <ReportActionItemBasicMessage message={getPolicyChangeLogDefaultTitleEnforcedMessage(action)} />;
        } else if (action.actionName === CONST.REPORT.ACTIONS.TYPE.POLICY_CHANGE_LOG.ADD_EMPLOYEE) {
            children = <ReportActionItemBasicMessage message={getPolicyChangeLogAddEmployeeMessage(action)} />;
        } else if (action.actionName === CONST.REPORT.ACTIONS.TYPE.POLICY_CHANGE_LOG.UPDATE_EMPLOYEE) {
            children = <ReportActionItemBasicMessage message={getPolicyChangeLogUpdateEmployee(action)} />;
        } else if (action.actionName === CONST.REPORT.ACTIONS.TYPE.POLICY_CHANGE_LOG.DELETE_EMPLOYEE) {
            children = <ReportActionItemBasicMessage message={getPolicyChangeLogDeleteMemberMessage(action)} />;
        } else if (isActionOfType(action, CONST.REPORT.ACTIONS.TYPE.POLICY_CHANGE_LOG.ADD_APPROVER_RULE)) {
            children = <ReportActionItemBasicMessage message={getAddedApprovalRuleMessage(action)} />;
        } else if (isActionOfType(action, CONST.REPORT.ACTIONS.TYPE.POLICY_CHANGE_LOG.DELETE_APPROVER_RULE)) {
            children = <ReportActionItemBasicMessage message={getDeletedApprovalRuleMessage(action)} />;
        } else if (isActionOfType(action, CONST.REPORT.ACTIONS.TYPE.POLICY_CHANGE_LOG.UPDATE_APPROVER_RULE)) {
            children = <ReportActionItemBasicMessage message={getUpdatedApprovalRuleMessage(action)} />;
        } else if (isActionOfType(action, CONST.REPORT.ACTIONS.TYPE.REMOVED_FROM_APPROVAL_CHAIN)) {
            children = <ReportActionItemBasicMessage message={getRemovedFromApprovalChainMessage(action)} />;
        } else if (isActionableJoinRequest(action)) {
            children = (
                <View>
                    <ReportActionItemBasicMessage message={getJoinRequestMessage(action)} />
                    {actionableItemButtons.length > 0 && (
                        <ActionableItemButtons
                            items={actionableItemButtons}
                            shouldUseLocalization
                            layout={isActionableTrackExpense(action) ? 'vertical' : 'horizontal'}
                        />
                    )}
                </View>
            );
        } else if (isActionOfType(action, CONST.REPORT.ACTIONS.TYPE.DEMOTED_FROM_WORKSPACE)) {
            children = <ReportActionItemBasicMessage message={getDemotedFromWorkspaceMessage(action)} />;
        } else if (isCardIssuedAction(action)) {
            children = (
                <IssueCardMessage
                    action={action}
                    policyID={report?.policyID}
                />
            );
        } else if (isActionOfType(action, CONST.REPORT.ACTIONS.TYPE.EXPORTED_TO_INTEGRATION)) {
            children = <ExportIntegration action={action} />;
        } else if (isActionOfType(action, CONST.REPORT.ACTIONS.TYPE.RECEIPT_SCAN_FAILED)) {
            children = <ReportActionItemBasicMessage message={translate('iou.receiptScanningFailed')} />;
        } else if (isRenamedAction(action)) {
            const message = getRenamedAction(action, isExpenseReport(report));
            children = <ReportActionItemBasicMessage message={message} />;
        } else if (isActionOfType(action, CONST.REPORT.ACTIONS.TYPE.INTEGRATION_SYNC_FAILED)) {
            children = (
                <ReportActionItemBasicMessage message="">
                    <RenderHTML html={`<comment><muted-text>${getIntegrationSyncFailedMessage(action, report?.policyID, isTryNewDotNVPDismissed)}</muted-text></comment>`} />
                </ReportActionItemBasicMessage>
            );
        } else if (isActionOfType(action, CONST.REPORT.ACTIONS.TYPE.POLICY_CHANGE_LOG.ADD_INTEGRATION)) {
            children = <ReportActionItemBasicMessage message={getAddedConnectionMessage(action)} />;
        } else if (isActionOfType(action, CONST.REPORT.ACTIONS.TYPE.POLICY_CHANGE_LOG.DELETE_INTEGRATION)) {
            children = <ReportActionItemBasicMessage message={getRemovedConnectionMessage(action)} />;
        } else if (isActionOfType(action, CONST.REPORT.ACTIONS.TYPE.POLICY_CHANGE_LOG.UPDATE_AUDIT_RATE)) {
            children = <ReportActionItemBasicMessage message={getUpdatedAuditRateMessage(action)} />;
        } else if (isActionOfType(action, CONST.REPORT.ACTIONS.TYPE.POLICY_CHANGE_LOG.UPDATE_MANUAL_APPROVAL_THRESHOLD)) {
            children = <ReportActionItemBasicMessage message={getUpdatedManualApprovalThresholdMessage(action)} />;
        } else if (isActionableMentionWhisper(action)) {
            children = (
                <ReportActionItemBasicMessage>
                    <RenderHTML html={getActionableMentionWhisperMessage(action)} />
                    {actionableItemButtons.length > 0 && (
                        <ActionableItemButtons
                            items={actionableItemButtons}
                            shouldUseLocalization
                            layout="vertical"
                        />
                    )}
                </ReportActionItemBasicMessage>
            );
        } else if (isActionOfType(action, CONST.REPORT.ACTIONS.TYPE.TAKE_CONTROL) || isActionOfType(action, CONST.REPORT.ACTIONS.TYPE.REROUTE)) {
            children = (
                <ReportActionItemBasicMessage>
                    <RenderHTML html={`<comment><muted-text>${getChangedApproverActionMessage(action)}</muted-text></comment>`} />
                </ReportActionItemBasicMessage>
            );
        } else {
            const hasBeenFlagged =
                ![CONST.MODERATION.MODERATOR_DECISION_APPROVED, CONST.MODERATION.MODERATOR_DECISION_PENDING].some((item) => item === moderationDecision) && !isPendingRemove(action);
            children = (
                <MentionReportContext.Provider value={mentionReportContextValue}>
                    <ShowContextMenuContext.Provider value={contextValue}>
                        <AttachmentContext.Provider value={attachmentContextValue}>
                            {draftMessage === undefined ? (
                                <View style={displayAsGroup && hasBeenFlagged ? styles.blockquote : {}}>
                                    <ReportActionItemMessage
                                        reportID={reportID}
                                        action={action}
                                        displayAsGroup={displayAsGroup}
                                        isHidden={isHidden}
                                    />
                                    {hasBeenFlagged && (
                                        <Button
                                            small
                                            style={[styles.mt2, styles.alignSelfStart]}
                                            onPress={() => updateHiddenState(!isHidden)}
                                        >
                                            <Text
                                                style={[styles.buttonSmallText, styles.userSelectNone]}
                                                dataSet={{[CONST.SELECTION_SCRAPER_HIDDEN_ELEMENT]: true}}
                                            >
                                                {isHidden ? translate('moderation.revealMessage') : translate('moderation.hideMessage')}
                                            </Text>
                                        </Button>
                                    )}
                                    {/**
                                These are the actionable buttons that appear at the bottom of a Concierge message
                                for example: Invite a user mentioned but not a member of the room
                                https://github.com/Expensify/App/issues/32741
                            */}
                                    {actionableItemButtons.length > 0 && (
                                        <ActionableItemButtons
                                            items={actionableItemButtons}
                                            layout={isActionableTrackExpense(action) || isConciergeCategoryOptions(action) || isActionableMentionWhisper(action) ? 'vertical' : 'horizontal'}
                                            shouldUseLocalization={!isConciergeCategoryOptions(action)}
                                        />
                                    )}
                                </View>
                            ) : (
                                <ReportActionItemMessageEdit
                                    action={action}
                                    draftMessage={draftMessage}
                                    reportID={reportID}
                                    originalReportID={originalReportID}
                                    policyID={report?.policyID}
                                    index={index}
                                    ref={composerTextInputRef}
                                    shouldDisableEmojiPicker={
                                        (chatIncludesConcierge(report) && isBlockedFromConcierge(blockedFromConcierge)) || isArchivedNonExpenseReport(report, isArchivedRoom)
                                    }
                                    isGroupPolicyReport={!!report?.policyID && report.policyID !== CONST.POLICY.ID_FAKE}
                                />
                            )}
                        </AttachmentContext.Provider>
                    </ShowContextMenuContext.Provider>
                </MentionReportContext.Provider>
            );
        }
        const numberOfThreadReplies = action.childVisibleActionCount ?? 0;

        const shouldDisplayThreadReplies = shouldDisplayThreadRepliesUtils(action, isThreadReportParentAction) && !isOnSearch;
        const oldestFourAccountIDs =
            action.childOldestFourAccountIDs
                ?.split(',')
                .map((accountID) => Number(accountID))
                .filter((accountID): accountID is number => typeof accountID === 'number') ?? [];
        const draftMessageRightAlign = draftMessage !== undefined ? styles.chatItemReactionsDraftRight : {};

        const itemContent = (
            <>
                {children}
                {Permissions.canUseLinkPreviews() && !isHidden && (action.linkMetadata?.length ?? 0) > 0 && (
                    <View style={draftMessage !== undefined ? styles.chatItemReactionsDraftRight : {}}>
                        <LinkPreviewer linkMetadata={action.linkMetadata?.filter((item) => !isEmptyObject(item))} />
                    </View>
                )}
                {!isMessageDeleted(action) && (
                    <View style={draftMessageRightAlign}>
                        <ReportActionItemEmojiReactions
                            reportAction={action}
                            emojiReactions={isOnSearch ? {} : emojiReactions}
                            shouldBlockReactions={hasErrors}
                            toggleReaction={(emoji, ignoreSkinToneOnCompare) => {
                                if (isAnonymousUser()) {
                                    hideContextMenu(false);

                                    InteractionManager.runAfterInteractions(() => {
                                        signOutAndRedirectToSignIn();
                                    });
                                } else {
                                    toggleReaction(emoji, ignoreSkinToneOnCompare);
                                }
                            }}
                            setIsEmojiPickerActive={setIsEmojiPickerActive}
                        />
                    </View>
                )}

                {shouldDisplayThreadReplies && (
                    <View style={draftMessageRightAlign}>
                        <ReportActionItemThread
                            reportAction={action}
                            reportID={reportID}
                            numberOfReplies={numberOfThreadReplies}
                            mostRecentReply={`${action.childLastVisibleActionCreated}`}
                            isHovered={hovered || isContextMenuActive}
                            accountIDs={oldestFourAccountIDs}
                            onSecondaryInteraction={showPopover}
                            isActive={isReportActionActive && !isContextMenuActive}
                        />
                    </View>
                )}
            </>
        );

        return isEmptyHTML(children) ? emptyHTML : itemContent;
    };

    /**
     * Get ReportActionItem with a proper wrapper
     * @param hovered whether the ReportActionItem is hovered
     * @param isWhisper whether the ReportActionItem is a whisper
     * @param hasErrors whether the report action has any errors
     * @returns report action item
     */

    const renderReportActionItem = (hovered: boolean, isWhisper: boolean, hasErrors: boolean): React.JSX.Element => {
        const content = renderItemContent(hovered || isContextMenuActive || isEmojiPickerActive, isWhisper, hasErrors);

        if (isEmptyHTML(content) || (!shouldRenderViewBasedOnAction && !isClosedExpenseReportWithNoExpenses)) {
            return emptyHTML;
        }

        if (draftMessage !== undefined) {
            return <ReportActionItemDraft>{content}</ReportActionItemDraft>;
        }

        if (!displayAsGroup) {
            return (
                <ReportActionItemSingle
                    action={action}
                    showHeader={draftMessage === undefined}
                    wrapperStyle={{
                        ...(isOnSearch && styles.p0),
                        ...(isWhisper && styles.pt1),
                    }}
                    report={report}
                    iouReport={iouReport}
                    isHovered={hovered || isContextMenuActive}
                    isActive={isReportActionActive && !isContextMenuActive}
                    hasBeenFlagged={
                        ![CONST.MODERATION.MODERATOR_DECISION_APPROVED, CONST.MODERATION.MODERATOR_DECISION_PENDING].some((item) => item === moderationDecision) && !isPendingRemove(action)
                    }
                >
                    {content}
                </ReportActionItemSingle>
            );
        }

        return <ReportActionItemGrouped wrapperStyle={isWhisper ? styles.pt1 : {}}>{content}</ReportActionItemGrouped>;
    };
    if (action.actionName === CONST.REPORT.ACTIONS.TYPE.CREATED) {
        const transactionID = isMoneyRequestAction(parentReportActionForTransactionThread) ? getOriginalMessage(parentReportActionForTransactionThread)?.IOUTransactionID : undefined;

        return (
            <ReportActionItemContentCreated
                contextValue={contextValue}
                allReports={allReports}
                parentReportAction={parentReportAction}
                parentReport={parentReport}
                transactionID={transactionID}
                draftMessage={draftMessage}
                shouldHideThreadDividerLine={shouldHideThreadDividerLine}
            />
        );
    }

    if (isTripPreview(action) && isThreadReportParentAction) {
        return <TripSummary reportID={getOriginalMessage(action)?.linkedReportID} />;
    }

    if (isChronosOOOListAction(action)) {
        return (
            <ChronosOOOListActions
                action={action}
                reportID={reportID}
            />
        );
    }

    // For the `pay` IOU action on non-pay expense flow, we don't want to render anything if `isWaitingOnBankAccount` is true
    // Otherwise, we will see two system messages informing the payee needs to add a bank account or wallet
    if (isMoneyRequestAction(action) && !!report?.isWaitingOnBankAccount && getOriginalMessage(action)?.type === CONST.IOU.REPORT_ACTION_TYPE.PAY && !isSendingMoney) {
        return null;
    }

    // We currently send whispers to all report participants and hide them in the UI for users that shouldn't see them.
    // This is a temporary solution needed for comment-linking.
    // The long term solution will leverage end-to-end encryption and only targeted users will be able to decrypt.
    if (isWhisperActionTargetedToOthers(action)) {
        return null;
    }

    const hasErrors = !isEmptyObject(action.errors);
    const whisperedTo = getWhisperedTo(action);
    const isMultipleParticipant = whisperedTo.length > 1;

    const iouReportID = isMoneyRequestAction(action) && getOriginalMessage(action)?.IOUReportID ? getOriginalMessage(action)?.IOUReportID?.toString() : undefined;
    const transactionsWithReceipts = getTransactionsWithReceipts(iouReportID);
    const isWhisper = whisperedTo.length > 0 && transactionsWithReceipts.length === 0;
    const whisperedToPersonalDetails = isWhisper
        ? (Object.values(personalDetails ?? {}).filter((details) => whisperedTo.includes(details?.accountID ?? CONST.DEFAULT_NUMBER_ID)) as OnyxTypes.PersonalDetails[])
        : [];
    const isWhisperOnlyVisibleByUser = isWhisper && isCurrentUserTheOnlyParticipant(whisperedTo);
    const displayNamesWithTooltips = isWhisper ? getDisplayNamesWithTooltips(whisperedToPersonalDetails, isMultipleParticipant, localeCompare) : [];

    const renderSearchHeader = (children: React.ReactNode) => {
        if (!isOnSearch) {
            return children;
        }

        return (
            <View style={[styles.p4]}>
                <View style={styles.webViewStyles.tagStyles.ol}>
                    <View style={[styles.flexRow, styles.alignItemsCenter, !isWhisper ? styles.mb3 : {}]}>
                        <Text style={styles.chatItemMessageHeaderPolicy}>{translate('common.in')}&nbsp;</Text>
                        <TextLink
                            fontSize={variables.fontSizeSmall}
                            onPress={() => {
                                onPress?.();
                            }}
                            numberOfLines={1}
                        >
                            {getChatListItemReportName(action, report as SearchReport)}
                        </TextLink>
                    </View>
                    {children}
                </View>
            </View>
        );
    };

    return (
        <PressableWithSecondaryInteraction
            ref={popoverAnchorRef}
            onPress={() => {
                if (draftMessage === undefined) {
                    onPress?.();
                }
                if (!Keyboard.isVisible()) {
                    return;
                }
                Keyboard.dismiss();
            }}
            style={[action.pendingAction === CONST.RED_BRICK_ROAD_PENDING_ACTION.DELETE && !isDeletedParentAction ? styles.pointerEventsNone : styles.pointerEventsAuto]}
            onPressIn={() => shouldUseNarrowLayout && canUseTouchScreen() && ControlSelection.block()}
            onPressOut={() => ControlSelection.unblock()}
            onSecondaryInteraction={showPopover}
            preventDefaultContextMenu={draftMessage === undefined && !hasErrors}
            withoutFocusOnSecondaryInteraction
            accessibilityLabel={translate('accessibilityHints.chatMessage')}
            accessible
        >
            <Hoverable
                shouldHandleScroll
                isDisabled={draftMessage !== undefined}
                shouldFreezeCapture={isPaymentMethodPopoverActive}
                onHoverIn={() => {
                    setIsReportActionActive(false);
                }}
                onHoverOut={() => {
                    setIsReportActionActive(!!isReportActionLinked);
                }}
            >
                {(hovered) => (
                    <View style={highlightedBackgroundColorIfNeeded}>
                        {shouldDisplayNewMarker && (!shouldUseThreadDividerLine || !isFirstVisibleReportAction) && <UnreadActionIndicator reportActionID={action.reportActionID} />}
                        {shouldDisplayContextMenu && (
                            <MiniReportActionContextMenu
                                reportID={reportID}
                                reportActionID={action.reportActionID}
                                anchor={popoverAnchorRef}
                                originalReportID={originalReportID}
                                isArchivedRoom={isArchivedRoom}
                                displayAsGroup={displayAsGroup}
                                disabledActions={disabledActions}
                                isVisible={hovered && draftMessage === undefined && !hasErrors}
                                isThreadReportParentAction={isThreadReportParentAction}
                                draftMessage={draftMessage}
                                isChronosReport={isChronosReport}
                                checkIfContextMenuActive={toggleContextMenuFromActiveReportAction}
                                setIsEmojiPickerActive={setIsEmojiPickerActive}
                            />
                        )}
                        <View
                            style={StyleUtils.getReportActionItemStyle(
                                hovered || isWhisper || isContextMenuActive || !!isEmojiPickerActive || draftMessage !== undefined || isPaymentMethodPopoverActive,
                                draftMessage === undefined && !!onPress,
                            )}
                        >
                            <OfflineWithFeedback
                                onClose={onClose}
                                dismissError={dismissError}
                                // eslint-disable-next-line @typescript-eslint/prefer-nullish-coalescing
                                pendingAction={
                                    draftMessage !== undefined ? undefined : (action.pendingAction ?? (action.isOptimisticAction ? CONST.RED_BRICK_ROAD_PENDING_ACTION.ADD : undefined))
                                }
                                shouldHideOnDelete={!isDeletedParentAction}
                                errors={(linkedTransactionRouteError ?? !isOnSearch) ? getLatestErrorMessageField(action as OnyxDataWithErrors) : {}}
                                errorRowStyles={[styles.ml10, styles.mr2]}
                                needsOffscreenAlphaCompositing={isMoneyRequestAction(action)}
                                shouldDisableStrikeThrough
                            >
                                {renderSearchHeader(
                                    <>
                                        {isWhisper && (
                                            <View style={[styles.flexRow, styles.pl5, styles.pt2, styles.pr3]}>
                                                <View style={[styles.pl6, styles.mr3]}>
                                                    <Icon
                                                        fill={theme.icon}
                                                        src={Eye}
                                                        small
                                                    />
                                                </View>
                                                <Text style={[styles.chatItemMessageHeaderTimestamp]}>
                                                    {translate('reportActionContextMenu.onlyVisible')}
                                                    &nbsp;
                                                </Text>
                                                <DisplayNames
                                                    fullTitle={getWhisperDisplayNames(whisperedTo) ?? ''}
                                                    displayNamesWithTooltips={displayNamesWithTooltips}
                                                    tooltipEnabled
                                                    numberOfLines={1}
                                                    textStyles={[styles.chatItemMessageHeaderTimestamp, styles.flex1]}
                                                    shouldUseFullTitle={isWhisperOnlyVisibleByUser}
                                                />
                                            </View>
                                        )}
                                        {renderReportActionItem(!!hovered || !!isReportActionLinked, isWhisper, hasErrors)}
                                    </>,
                                )}
                            </OfflineWithFeedback>
                        </View>
                    </View>
                )}
            </Hoverable>
            <View style={styles.reportActionSystemMessageContainer}>
                <InlineSystemMessage message={action.error} />
            </View>
            <ConfirmModal
                isVisible={showConfirmDismissReceiptError}
                onConfirm={() => {
                    dismissError();
                    setShowConfirmDismissReceiptError(false);
                }}
                onCancel={() => {
                    setShowConfirmDismissReceiptError(false);
                }}
                title={translate('iou.dismissReceiptError')}
                prompt={translate('iou.dismissReceiptErrorConfirmation')}
                confirmText={translate('common.dismiss')}
                cancelText={translate('common.cancel')}
                shouldShowCancelButton
                danger
            />
        </PressableWithSecondaryInteraction>
    );
}
export type {PureReportActionItemProps};
export default memo(PureReportActionItem, (prevProps, nextProps) => {
    const prevParentReportAction = prevProps.parentReportAction;
    const nextParentReportAction = nextProps.parentReportAction;
    return (
        prevProps.displayAsGroup === nextProps.displayAsGroup &&
        prevProps.isMostRecentIOUReportAction === nextProps.isMostRecentIOUReportAction &&
        prevProps.shouldDisplayNewMarker === nextProps.shouldDisplayNewMarker &&
        deepEqual(prevProps.action, nextProps.action) &&
        deepEqual(prevProps.report?.pendingFields, nextProps.report?.pendingFields) &&
        deepEqual(prevProps.report?.isDeletedParentAction, nextProps.report?.isDeletedParentAction) &&
        deepEqual(prevProps.report?.errorFields, nextProps.report?.errorFields) &&
        prevProps.report?.statusNum === nextProps.report?.statusNum &&
        prevProps.report?.stateNum === nextProps.report?.stateNum &&
        prevProps.report?.parentReportID === nextProps.report?.parentReportID &&
        prevProps.report?.parentReportActionID === nextProps.report?.parentReportActionID &&
        // TaskReport's created actions render the TaskView, which updates depending on certain fields in the TaskReport
        isTaskReport(prevProps.report) === isTaskReport(nextProps.report) &&
        prevProps.action.actionName === nextProps.action.actionName &&
        prevProps.report?.reportName === nextProps.report?.reportName &&
        prevProps.report?.description === nextProps.report?.description &&
        isCompletedTaskReport(prevProps.report) === isCompletedTaskReport(nextProps.report) &&
        prevProps.report?.managerID === nextProps.report?.managerID &&
        prevProps.shouldHideThreadDividerLine === nextProps.shouldHideThreadDividerLine &&
        prevProps.report?.total === nextProps.report?.total &&
        prevProps.report?.nonReimbursableTotal === nextProps.report?.nonReimbursableTotal &&
        prevProps.report?.policyAvatar === nextProps.report?.policyAvatar &&
        prevProps.linkedReportActionID === nextProps.linkedReportActionID &&
        deepEqual(prevProps.report?.fieldList, nextProps.report?.fieldList) &&
        deepEqual(prevProps.transactionThreadReport, nextProps.transactionThreadReport) &&
        deepEqual(prevProps.reportActions, nextProps.reportActions) &&
        deepEqual(prevParentReportAction, nextParentReportAction) &&
        prevProps.draftMessage === nextProps.draftMessage &&
        prevProps.iouReport?.reportID === nextProps.iouReport?.reportID &&
        deepEqual(prevProps.emojiReactions, nextProps.emojiReactions) &&
        deepEqual(prevProps.linkedTransactionRouteError, nextProps.linkedTransactionRouteError) &&
        prevProps.isUserValidated === nextProps.isUserValidated &&
        prevProps.parentReport?.reportID === nextProps.parentReport?.reportID &&
        deepEqual(prevProps.personalDetails, nextProps.personalDetails) &&
        deepEqual(prevProps.blockedFromConcierge, nextProps.blockedFromConcierge) &&
        prevProps.originalReportID === nextProps.originalReportID &&
        prevProps.isArchivedRoom === nextProps.isArchivedRoom &&
        prevProps.isChronosReport === nextProps.isChronosReport &&
        prevProps.isClosedExpenseReportWithNoExpenses === nextProps.isClosedExpenseReportWithNoExpenses &&
        deepEqual(prevProps.missingPaymentMethod, nextProps.missingPaymentMethod) &&
        prevProps.reimbursementDeQueuedOrCanceledActionMessage === nextProps.reimbursementDeQueuedOrCanceledActionMessage &&
        prevProps.modifiedExpenseMessage === nextProps.modifiedExpenseMessage &&
        prevProps.shouldHighlight === nextProps.shouldHighlight &&
        prevProps.userBillingFundID === nextProps.userBillingFundID
    );
});<|MERGE_RESOLUTION|>--- conflicted
+++ resolved
@@ -751,11 +751,7 @@
                 text: `${i + 1} - ${option}`,
                 key: `${action.reportActionID}-conciergeCategoryOptions-${option}`,
                 onPress: () => {
-<<<<<<< HEAD
-                    resolveConciergeCategoryOptions(reportActionReportID, reportID, action.reportActionID, option);
-=======
-                    resolveConciergeCategoryOptions(reportID, originalReportID, action.reportActionID, option, personalDetail.timezone ?? CONST.DEFAULT_TIME_ZONE);
->>>>>>> 4af0b9a0
+                    resolveConciergeCategoryOptions(reportActionReportID, reportID, action.reportActionID, option, personalDetail.timezone ?? CONST.DEFAULT_TIME_ZONE);
                 },
             }));
         }
