--- conflicted
+++ resolved
@@ -1041,15 +1041,7 @@
                 </ReportActionItemBasicMessage>
             );
         } else if (action.actionName === CONST.REPORT.ACTIONS.TYPE.UNREPORTED_TRANSACTION) {
-<<<<<<< HEAD
-            children = (
-                <ReportActionItemBasicMessage message="">
-                    <RenderHTML html={`<comment><muted-text>${getUnreportedTransactionMessage(action, report)}</muted-text></comment>`} />
-                </ReportActionItemBasicMessage>
-            );
-=======
             children = <ReportActionItemBasicMessage message={translate('iou.unreportedTransaction')} />;
->>>>>>> 46882c69
         } else if (action.actionName === CONST.REPORT.ACTIONS.TYPE.MERGED_WITH_CASH_TRANSACTION) {
             children = <ReportActionItemBasicMessage message={translate('systemMessage.mergedWithCashTransaction')} />;
         } else if (isActionOfType(action, CONST.REPORT.ACTIONS.TYPE.DISMISSED_VIOLATION)) {
