--- conflicted
+++ resolved
@@ -355,11 +355,7 @@
 }: PureReportActionItemProps) {
     const {translate} = useLocalize();
     const {shouldUseNarrowLayout} = useResponsiveLayout();
-<<<<<<< HEAD
-    const reportID = report?.reportID ?? action?.reportID ?? '';
-=======
-    const reportID = report?.reportID;
->>>>>>> 50df6ebe
+    const reportID = report?.reportID ?? action?.reportID;
     const theme = useTheme();
     const styles = useThemeStyles();
     const StyleUtils = useStyleUtils();
@@ -579,12 +575,7 @@
         return {reportID, type: CONST.ATTACHMENT_TYPE.REPORT};
     }, [reportID, isOnSearch]);
 
-<<<<<<< HEAD
-    const mentionReportContextValue = useMemo(() => ({currentReportID: reportID ?? '-1'}), [reportID]);
-
-=======
-    const mentionReportContextValue = useMemo(() => ({currentReportID: report?.reportID}), [report?.reportID]);
->>>>>>> 50df6ebe
+    const mentionReportContextValue = useMemo(() => ({currentReportID: reportID}), [reportID]);
     const actionableItemButtons: ActionableItem[] = useMemo(() => {
         if (isActionableAddPaymentCard(action) && userBillingFundID === undefined && shouldRenderAddPaymentCard()) {
             return [
