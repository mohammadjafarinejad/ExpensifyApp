import lodashIsEqual from 'lodash/isEqual';
import React, {memo, useCallback, useContext, useEffect, useMemo, useRef, useState} from 'react';
import type {GestureResponderEvent, TextInput} from 'react-native';
import {InteractionManager, Keyboard, View} from 'react-native';
import type {OnyxEntry} from 'react-native-onyx';
import type {ValueOf} from 'type-fest';
import type {Emoji} from '@assets/emojis/types';
import {AttachmentContext} from '@components/AttachmentContext';
import Button from '@components/Button';
import DisplayNames from '@components/DisplayNames';
import Hoverable from '@components/Hoverable';
import MentionReportContext from '@components/HTMLEngineProvider/HTMLRenderers/MentionReportRenderer/MentionReportContext';
import Icon from '@components/Icon';
import {Eye} from '@components/Icon/Expensicons';
import InlineSystemMessage from '@components/InlineSystemMessage';
import KYCWall from '@components/KYCWall';
import OfflineWithFeedback from '@components/OfflineWithFeedback';
import PressableWithSecondaryInteraction from '@components/PressableWithSecondaryInteraction';
import ReportActionItemEmojiReactions from '@components/Reactions/ReportActionItemEmojiReactions';
import RenderHTML from '@components/RenderHTML';
import type {ActionableItem} from '@components/ReportActionItem/ActionableItemButtons';
import ActionableItemButtons from '@components/ReportActionItem/ActionableItemButtons';
import ChronosOOOListActions from '@components/ReportActionItem/ChronosOOOListActions';
import ExportIntegration from '@components/ReportActionItem/ExportIntegration';
import IssueCardMessage from '@components/ReportActionItem/IssueCardMessage';
import MoneyRequestAction from '@components/ReportActionItem/MoneyRequestAction';
import ReportPreview from '@components/ReportActionItem/ReportPreview';
import TaskAction from '@components/ReportActionItem/TaskAction';
import TaskPreview from '@components/ReportActionItem/TaskPreview';
import TripRoomPreview from '@components/ReportActionItem/TripRoomPreview';
import {ShowContextMenuContext} from '@components/ShowContextMenuContext';
import Text from '@components/Text';
import UnreadActionIndicator from '@components/UnreadActionIndicator';
import useLocalize from '@hooks/useLocalize';
import usePrevious from '@hooks/usePrevious';
import useResponsiveLayout from '@hooks/useResponsiveLayout';
import useStyleUtils from '@hooks/useStyleUtils';
import useTheme from '@hooks/useTheme';
import useThemeStyles from '@hooks/useThemeStyles';
import ControlSelection from '@libs/ControlSelection';
import {canUseTouchScreen} from '@libs/DeviceCapabilities';
import type {OnyxDataWithErrors} from '@libs/ErrorUtils';
import {getLatestErrorMessageField} from '@libs/ErrorUtils';
import focusComposerWithDelay from '@libs/focusComposerWithDelay';
import {formatPhoneNumber} from '@libs/LocalePhoneNumber';
import Navigation from '@libs/Navigation/Navigation';
import Permissions from '@libs/Permissions';
import {getDisplayNameOrDefault} from '@libs/PersonalDetailsUtils';
import {getCleanedTagName} from '@libs/PolicyUtils';
import {
    extractLinksFromMessageHtml,
    getAllReportActions,
    getDemotedFromWorkspaceMessage,
    getDismissedViolationMessageText,
    getIOUReportIDFromReportActionPreview,
    getOriginalMessage,
    getPolicyChangeLogAddEmployeeMessage,
    getPolicyChangeLogChangeRoleMessage,
    getPolicyChangeLogDefaultBillableMessage,
    getPolicyChangeLogDefaultTitleEnforcedMessage,
    getPolicyChangeLogDeleteMemberMessage,
    getPolicyChangeLogMaxExpenseAmountMessage,
    getPolicyChangeLogMaxExpesnseAmountNoReceiptMessage,
    getRemovedConnectionMessage,
    getRemovedFromApprovalChainMessage,
    getRenamedAction,
    getReportActionMessage,
    getReportActionText,
    getWhisperedTo,
    getWorkspaceCategoryUpdateMessage,
    getWorkspaceCurrencyUpdateMessage,
    getWorkspaceCustomUnitRateAddedMessage,
    getWorkspaceDescriptionUpdatedMessage,
    getWorkspaceFrequencyUpdateMessage,
    getWorkspaceReportFieldAddMessage,
    getWorkspaceReportFieldDeleteMessage,
    getWorkspaceReportFieldUpdateMessage,
    getWorkspaceTagUpdateMessage,
    getWorkspaceUpdateFieldMessage,
    isActionableAddPaymentCard,
    isActionableJoinRequest,
    isActionableMentionWhisper,
    isActionableReportMentionWhisper,
    isActionableTrackExpense,
    isActionOfType,
    isChronosOOOListAction,
    isCreatedTaskReportAction,
    isDeletedAction,
    isDeletedParentAction as isDeletedParentActionUtils,
    isMessageDeleted,
    isModifiedExpenseAction,
    isMoneyRequestAction,
    isPendingRemove,
    isReimbursementDeQueuedAction,
    isReimbursementQueuedAction,
    isRenamedAction,
    isTagModificationAction,
    isTaskAction,
    isTripPreview,
    isUnapprovedAction,
    isWhisperActionTargetedToOthers,
} from '@libs/ReportActionsUtils';
import {
    canWriteInReport,
    chatIncludesConcierge,
    getDeletedTransactionMessage,
    getDisplayNamesWithTooltips,
    getIconsForParticipants,
    getIOUApprovedMessage,
    getIOUForwardedMessage,
    getIOUSubmittedMessage,
    getIOUUnapprovedMessage,
    getReportAutomaticallyApprovedMessage,
    getReportAutomaticallySubmittedMessage,
    getWhisperDisplayNames,
    getWorkspaceNameUpdatedMessage,
    isArchivedNonExpenseReport,
    isChatThread,
    isCompletedTaskReport,
    isReportMessageAttachment,
    isTaskReport,
    shouldDisplayThreadReplies as shouldDisplayThreadRepliesUtils,
} from '@libs/ReportUtils';
import type {MissingPaymentMethod} from '@libs/ReportUtils';
import SelectionScraper from '@libs/SelectionScraper';
import shouldRenderAddPaymentCard from '@libs/shouldRenderAppPaymentCard';
import {ReactionListContext} from '@pages/home/ReportScreenContext';
import AttachmentModalContext from '@pages/media/AttachmentModalScreen/AttachmentModalContext';
import {openPersonalBankAccountSetupView} from '@userActions/BankAccounts';
import {hideEmojiPicker, isActive} from '@userActions/EmojiPickerAction';
import {acceptJoinRequest, declineJoinRequest} from '@userActions/Policy/Member';
import {expandURLPreview} from '@userActions/Report';
import type {IgnoreDirection} from '@userActions/ReportActions';
import {isAnonymousUser, signOutAndRedirectToSignIn} from '@userActions/Session';
import {getLastModifiedExpense, revert} from '@userActions/Transaction';
import {isBlockedFromConcierge} from '@userActions/User';
import CONST from '@src/CONST';
import type {IOUAction} from '@src/CONST';
import ROUTES from '@src/ROUTES';
import type * as OnyxTypes from '@src/types/onyx';
import type {Errors} from '@src/types/onyx/OnyxCommon';
import type {JoinWorkspaceResolution} from '@src/types/onyx/OriginalMessage';
import {isEmptyObject} from '@src/types/utils/EmptyObject';
import {RestrictedReadOnlyContextMenuActions} from './ContextMenu/ContextMenuActions';
import MiniReportActionContextMenu from './ContextMenu/MiniReportActionContextMenu';
import type {ContextMenuAnchor} from './ContextMenu/ReportActionContextMenu';
import {hideContextMenu, hideDeleteModal, isActiveReportAction, showContextMenu} from './ContextMenu/ReportActionContextMenu';
import LinkPreviewer from './LinkPreviewer';
import ReportActionItemBasicMessage from './ReportActionItemBasicMessage';
import ReportActionItemContentCreated from './ReportActionItemContentCreated';
import ReportActionItemDraft from './ReportActionItemDraft';
import ReportActionItemGrouped from './ReportActionItemGrouped';
import ReportActionItemMessage from './ReportActionItemMessage';
import ReportActionItemMessageEdit from './ReportActionItemMessageEdit';
import ReportActionItemSingle from './ReportActionItemSingle';
import ReportActionItemThread from './ReportActionItemThread';

type PureReportActionItemProps = {
    /** Report for this action */
    report: OnyxEntry<OnyxTypes.Report>;

    /** The transaction thread report associated with the report for this action, if any */
    transactionThreadReport?: OnyxEntry<OnyxTypes.Report>;

    /** Array of report actions for the report for this action */
    // eslint-disable-next-line react/no-unused-prop-types
    reportActions: OnyxTypes.ReportAction[];

    /** Report action belonging to the report's parent */
    parentReportAction: OnyxEntry<OnyxTypes.ReportAction>;

    /** The transaction thread report's parentReportAction */
    /** It's used by withOnyx HOC */
    // eslint-disable-next-line react/no-unused-prop-types
    parentReportActionForTransactionThread?: OnyxEntry<OnyxTypes.ReportAction>;

    /** All the data of the action item */
    action: OnyxTypes.ReportAction;

    /** Should the comment have the appearance of being grouped with the previous comment? */
    displayAsGroup: boolean;

    /** Is this the most recent IOU Action? */
    isMostRecentIOUReportAction: boolean;

    /** Should we display the new marker on top of the comment? */
    shouldDisplayNewMarker: boolean;

    /** Determines if the avatar is displayed as a subscript (positioned lower than normal) */
    shouldShowSubscriptAvatar?: boolean;

    /** Position index of the report action in the overall report FlatList view */
    index: number;

    /** Flag to show, hide the thread divider line */
    shouldHideThreadDividerLine?: boolean;

    linkedReportActionID?: string;

    /** Callback to be called on onPress */
    onPress?: () => void;

    /** If this is the first visible report action */
    isFirstVisibleReportAction: boolean;

    /**
     * Is the action a thread's parent reportAction viewed from within the thread report?
     * It will be false if we're viewing the same parent report action from the report it belongs to rather than the thread.
     */
    isThreadReportParentAction?: boolean;

    /** IF the thread divider line will be used */
    shouldUseThreadDividerLine?: boolean;

    /** Whether context menu should be displayed */
    shouldDisplayContextMenu?: boolean;

    /** ReportAction Draftmessage */
    draftMessage?: string;

    /** The IOU/Expense report we are paying */
    iouReport?: OnyxTypes.Report;

    /** All the emoji reactions for the report action. */
    emojiReactions?: OnyxTypes.ReportActionReactions;

    /** Linked transaction route error */
    linkedTransactionRouteError?: Errors;

    /** Optional property for report name-value pairs */
    reportNameValuePairs?: OnyxTypes.ReportNameValuePairs;

    /** Optional property to indicate if the user is validated */
    isUserValidated?: boolean;

    /** Parent report */
    parentReport?: OnyxTypes.Report;

    /** Personal details list */
    personalDetails?: OnyxTypes.PersonalDetailsList;

    /** Whether or not the user is blocked from concierge */
    blockedFromConcierge?: OnyxTypes.BlockedFromConcierge;

    /** ID of the original report from which the given reportAction is first created */
    originalReportID?: string;

    /** Function to deletes the draft for a comment report action. */
    deleteReportActionDraft?: (reportID: string | undefined, action: OnyxTypes.ReportAction) => void;

    /** Whether the room is archived */
    isArchivedRoom?: boolean;

    /** Whether the room is a chronos report */
    isChronosReport?: boolean;

    /** Function to toggle emoji reaction */
    toggleEmojiReaction?: (
        reportID: string | undefined,
        reportAction: OnyxTypes.ReportAction,
        reactionObject: Emoji,
        existingReactions: OnyxEntry<OnyxTypes.ReportActionReactions>,
        paramSkinTone: number | undefined,
        ignoreSkinToneOnCompare: boolean | undefined,
    ) => void;

    /** Function to create a draft transaction and navigate to participant selector */
    createDraftTransactionAndNavigateToParticipantSelector?: (transactionID: string | undefined, reportID: string | undefined, actionName: IOUAction, reportActionID: string) => void;

    /** Function to resolve actionable report mention whisper */
    resolveActionableReportMentionWhisper?: (
        reportId: string | undefined,
        reportAction: OnyxEntry<OnyxTypes.ReportAction>,
        resolution: ValueOf<typeof CONST.REPORT.ACTIONABLE_REPORT_MENTION_WHISPER_RESOLUTION>,
    ) => void;

    /** Function to resolve actionable mention whisper */
    resolveActionableMentionWhisper?: (
        reportId: string | undefined,
        reportAction: OnyxEntry<OnyxTypes.ReportAction>,
        resolution: ValueOf<typeof CONST.REPORT.ACTIONABLE_MENTION_WHISPER_RESOLUTION>,
    ) => void;

    /** Whether the provided report is a closed expense report with no expenses */
    isClosedExpenseReportWithNoExpenses?: boolean;

    /** What missing payment method does this report action indicate, if any? */
    missingPaymentMethod?: MissingPaymentMethod | undefined;

    /** Returns the preview message for `REIMBURSEMENT_DEQUEUED` action */
    reimbursementDeQueuedActionMessage?: string;

    /** The report action message when expense has been modified. */
    modifiedExpenseMessage?: string;

    /** Gets all transactions on an IOU report with a receipt */
    getTransactionsWithReceipts?: (iouReportID: string | undefined) => OnyxTypes.Transaction[];

    /** Whether the current user is the only participant in the report */
    isCurrentUserTheOnlyParticipant?: (participantAccountIDs?: number[]) => boolean;

    /** Function to clear an error from a transaction */
    clearError?: (transactionID: string) => void;

    /** Function to clear all errors from a report action */
    clearAllRelatedReportActionErrors?: (reportID: string | undefined, reportAction: OnyxTypes.ReportAction | null | undefined, ignore?: IgnoreDirection, keys?: string[]) => void;

    /** Function to dismiss the actionable whisper for tracking expenses */
    dismissTrackExpenseActionableWhisper?: (reportID: string | undefined, reportAction: OnyxEntry<OnyxTypes.ReportAction>) => void;

    /** User payment card ID */
    userBillingFundID?: number;

    /** A message related to a report action that has been automatically forwarded */
    reportAutomaticallyForwardedMessage?: string;
};

/**
 * This is a pure version of ReportActionItem, used in ReportActionList and Search result chat list items.
 * Since the search result has a separate Onyx key under the 'snapshot_' prefix, we should not connect this component with Onyx.
 * Instead, pass all Onyx read/write operations as props.
 */
function PureReportActionItem({
    action,
    report,
    transactionThreadReport,
    linkedReportActionID,
    displayAsGroup,
    index,
    isMostRecentIOUReportAction,
    parentReportAction,
    shouldDisplayNewMarker,
    shouldHideThreadDividerLine = false,
    shouldShowSubscriptAvatar = false,
    onPress = undefined,
    isFirstVisibleReportAction = false,
    isThreadReportParentAction = false,
    shouldUseThreadDividerLine = false,
    shouldDisplayContextMenu = true,
    parentReportActionForTransactionThread,
    draftMessage,
    iouReport,
    emojiReactions,
    linkedTransactionRouteError,
    reportNameValuePairs,
    isUserValidated,
    parentReport,
    personalDetails,
    blockedFromConcierge,
    originalReportID = '-1',
    deleteReportActionDraft = () => {},
    isArchivedRoom,
    isChronosReport,
    toggleEmojiReaction = () => {},
    createDraftTransactionAndNavigateToParticipantSelector = () => {},
    resolveActionableReportMentionWhisper = () => {},
    resolveActionableMentionWhisper = () => {},
    isClosedExpenseReportWithNoExpenses,
    isCurrentUserTheOnlyParticipant = () => false,
    missingPaymentMethod,
    reimbursementDeQueuedActionMessage = '',
    modifiedExpenseMessage = '',
    getTransactionsWithReceipts = () => [],
    clearError = () => {},
    clearAllRelatedReportActionErrors = () => {},
    dismissTrackExpenseActionableWhisper = () => {},
    userBillingFundID,
    reportAutomaticallyForwardedMessage,
}: PureReportActionItemProps) {
    const {translate} = useLocalize();
    const {shouldUseNarrowLayout} = useResponsiveLayout();
    const reportID = report?.reportID;
    const theme = useTheme();
    const styles = useThemeStyles();
    const StyleUtils = useStyleUtils();
    const [isContextMenuActive, setIsContextMenuActive] = useState(() => isActiveReportAction(action.reportActionID));
    const [isEmojiPickerActive, setIsEmojiPickerActive] = useState<boolean | undefined>();
    const [isPaymentMethodPopoverActive, setIsPaymentMethodPopoverActive] = useState<boolean | undefined>();

    const [isHidden, setIsHidden] = useState(false);
    const [moderationDecision, setModerationDecision] = useState<OnyxTypes.DecisionName>(CONST.MODERATION.MODERATOR_DECISION_APPROVED);
    const reactionListRef = useContext(ReactionListContext);
<<<<<<< HEAD
    const {updateHiddenAttachments} = useContext(AttachmentModalContext);
    const textInputRef = useRef<TextInput | HTMLTextAreaElement>(null);
=======
    const {updateHiddenAttachments} = useContext(ReportAttachmentsContext);
    const composerTextInputRef = useRef<TextInput | HTMLTextAreaElement>(null);
>>>>>>> 644fe9fd
    const popoverAnchorRef = useRef<Exclude<ContextMenuAnchor, TextInput>>(null);
    const downloadedPreviews = useRef<string[]>([]);
    const prevDraftMessage = usePrevious(draftMessage);
    const isReportActionLinked = linkedReportActionID && action.reportActionID && linkedReportActionID === action.reportActionID;
    const [isReportActionActive, setIsReportActionActive] = useState(!!isReportActionLinked);
    const isActionableWhisper = isActionableMentionWhisper(action) || isActionableTrackExpense(action) || isActionableReportMentionWhisper(action);

    const highlightedBackgroundColorIfNeeded = useMemo(
        () => (isReportActionLinked ? StyleUtils.getBackgroundColorStyle(theme.messageHighlightBG) : {}),
        [StyleUtils, isReportActionLinked, theme.messageHighlightBG],
    );

    const isDeletedParentAction = isDeletedParentActionUtils(action);

    // IOUDetails only exists when we are sending money
    const isSendingMoney = isMoneyRequestAction(action) && getOriginalMessage(action)?.type === CONST.IOU.REPORT_ACTION_TYPE.PAY && getOriginalMessage(action)?.IOUDetails;

    const updateHiddenState = useCallback(
        (isHiddenValue: boolean) => {
            setIsHidden(isHiddenValue);
            const message = Array.isArray(action.message) ? action.message?.at(-1) : action.message;
            const isAttachment = isReportMessageAttachment(message);
            if (!isAttachment) {
                return;
            }
            updateHiddenAttachments(action.reportActionID, isHiddenValue);
        },
        [action.reportActionID, action.message, updateHiddenAttachments],
    );

    const onClose = () => {
        let transactionID;
        if (isMoneyRequestAction(action)) {
            transactionID = getOriginalMessage(action)?.IOUTransactionID;
            revert(transactionID, getLastModifiedExpense(reportID));
        } else if (isModifiedExpenseAction(action)) {
            transactionID = getOriginalMessage(Object.values(getAllReportActions(reportID)).find(isMoneyRequestAction))?.IOUTransactionID;
            revert(transactionID, getOriginalMessage(action));
        }
        if (transactionID) {
            clearError(transactionID);
        }
        clearAllRelatedReportActionErrors(reportID, action);
    };
    useEffect(
        () => () => {
            // ReportActionContextMenu, EmojiPicker and PopoverReactionList are global components,
            // we should also hide them when the current component is destroyed
            if (isActiveReportAction(action.reportActionID)) {
                hideContextMenu();
                hideDeleteModal();
            }
            if (isActive(action.reportActionID)) {
                hideEmojiPicker(true);
            }
            if (reactionListRef?.current?.isActiveReportAction(action.reportActionID)) {
                reactionListRef?.current?.hideReactionList();
            }
        },
        [action.reportActionID, reactionListRef],
    );

    useEffect(() => {
        // We need to hide EmojiPicker when this is a deleted parent action
        if (!isDeletedParentAction || !isActive(action.reportActionID)) {
            return;
        }

        hideEmojiPicker(true);
    }, [isDeletedParentAction, action.reportActionID]);

    useEffect(() => {
        if (prevDraftMessage !== undefined || draftMessage === undefined) {
            return;
        }

        focusComposerWithDelay(composerTextInputRef.current)(true);
    }, [prevDraftMessage, draftMessage]);

    useEffect(() => {
        if (!Permissions.canUseLinkPreviews()) {
            return;
        }

        const urls = extractLinksFromMessageHtml(action);
        if (lodashIsEqual(downloadedPreviews.current, urls) || action.pendingAction === CONST.RED_BRICK_ROAD_PENDING_ACTION.DELETE) {
            return;
        }

        downloadedPreviews.current = urls;
        expandURLPreview(reportID, action.reportActionID);
    }, [action, reportID]);

    useEffect(() => {
        if (draftMessage === undefined || !isDeletedAction(action)) {
            return;
        }
        deleteReportActionDraft(reportID, action);
    }, [draftMessage, action, reportID, deleteReportActionDraft]);

    // Hide the message if it is being moderated for a higher offense, or is hidden by a moderator
    // Removed messages should not be shown anyway and should not need this flow
    const latestDecision = getReportActionMessage(action)?.moderationDecision?.decision ?? '';
    useEffect(() => {
        if (action.actionName !== CONST.REPORT.ACTIONS.TYPE.ADD_COMMENT) {
            return;
        }

        // Hide reveal message button and show the message if latestDecision is changed to empty
        if (!latestDecision) {
            setModerationDecision(CONST.MODERATION.MODERATOR_DECISION_APPROVED);
            setIsHidden(false);
            return;
        }

        setModerationDecision(latestDecision);
        if (![CONST.MODERATION.MODERATOR_DECISION_APPROVED, CONST.MODERATION.MODERATOR_DECISION_PENDING].some((item) => item === latestDecision) && !isPendingRemove(action)) {
            setIsHidden(true);
            return;
        }
        setIsHidden(false);
    }, [latestDecision, action]);

    const toggleContextMenuFromActiveReportAction = useCallback(() => {
        setIsContextMenuActive(isActiveReportAction(action.reportActionID));
    }, [action.reportActionID]);

    const disabledActions = useMemo(() => (!canWriteInReport(report) ? RestrictedReadOnlyContextMenuActions : []), [report]);

    /**
     * Show the ReportActionContextMenu modal popover.
     *
     * @param [event] - A press event.
     */
    const showPopover = useCallback(
        (event: GestureResponderEvent | MouseEvent) => {
            // Block menu on the message being Edited or if the report action item has errors
            if (draftMessage !== undefined || !isEmptyObject(action.errors) || !shouldDisplayContextMenu) {
                return;
            }

            setIsContextMenuActive(true);
            const selection = SelectionScraper.getCurrentSelection();
            showContextMenu(
                CONST.CONTEXT_MENU_TYPES.REPORT_ACTION,
                event,
                selection,
                popoverAnchorRef.current,
                reportID,
                action.reportActionID,
                originalReportID,
                draftMessage ?? '',
                () => setIsContextMenuActive(true),
                toggleContextMenuFromActiveReportAction,
                isArchivedRoom,
                isChronosReport,
                false,
                false,
                disabledActions,
                false,
                setIsEmojiPickerActive as () => void,
                undefined,
                isThreadReportParentAction,
            );
        },
        [
            draftMessage,
            action,
            reportID,
            toggleContextMenuFromActiveReportAction,
            originalReportID,
            shouldDisplayContextMenu,
            disabledActions,
            isArchivedRoom,
            isChronosReport,
            isThreadReportParentAction,
        ],
    );

    const toggleReaction = useCallback(
        (emoji: Emoji, ignoreSkinToneOnCompare?: boolean) => {
            toggleEmojiReaction(reportID, action, emoji, emojiReactions, undefined, ignoreSkinToneOnCompare);
        },
        [reportID, action, emojiReactions, toggleEmojiReaction],
    );

    const contextValue = useMemo(
        () => ({
            anchor: popoverAnchorRef.current,
            report,
            reportNameValuePairs,
            action,
            transactionThreadReport,
            checkIfContextMenuActive: toggleContextMenuFromActiveReportAction,
            isDisabled: false,
        }),
        [report, action, toggleContextMenuFromActiveReportAction, transactionThreadReport, reportNameValuePairs],
    );

    const attachmentContextValue = useMemo(() => ({reportID, type: CONST.ATTACHMENT_TYPE.REPORT}), [reportID]);

    const mentionReportContextValue = useMemo(() => ({currentReportID: report?.reportID}), [report?.reportID]);
    const actionableItemButtons: ActionableItem[] = useMemo(() => {
        if (isActionableAddPaymentCard(action) && userBillingFundID === undefined && shouldRenderAddPaymentCard()) {
            return [
                {
                    text: 'subscription.cardSection.addCardButton',
                    key: `${action.reportActionID}-actionableAddPaymentCard-submit`,
                    onPress: () => {
                        Navigation.navigate(ROUTES.SETTINGS_SUBSCRIPTION_ADD_PAYMENT_CARD);
                    },
                    isMediumSized: true,
                    isPrimary: true,
                },
            ];
        }

        if (!isActionableWhisper && (!isActionableJoinRequest(action) || getOriginalMessage(action)?.choice !== ('' as JoinWorkspaceResolution))) {
            return [];
        }

        if (isActionableTrackExpense(action)) {
            const transactionID = getOriginalMessage(action)?.transactionID;
            return [
                {
                    text: 'actionableMentionTrackExpense.submit',
                    key: `${action.reportActionID}-actionableMentionTrackExpense-submit`,
                    onPress: () => {
                        createDraftTransactionAndNavigateToParticipantSelector(transactionID, reportID, CONST.IOU.ACTION.SUBMIT, action.reportActionID);
                    },
                    isMediumSized: true,
                },
                {
                    text: 'actionableMentionTrackExpense.categorize',
                    key: `${action.reportActionID}-actionableMentionTrackExpense-categorize`,
                    onPress: () => {
                        createDraftTransactionAndNavigateToParticipantSelector(transactionID, reportID, CONST.IOU.ACTION.CATEGORIZE, action.reportActionID);
                    },
                    isMediumSized: true,
                },
                {
                    text: 'actionableMentionTrackExpense.share',
                    key: `${action.reportActionID}-actionableMentionTrackExpense-share`,
                    onPress: () => {
                        createDraftTransactionAndNavigateToParticipantSelector(transactionID, reportID, CONST.IOU.ACTION.SHARE, action.reportActionID);
                    },
                    isMediumSized: true,
                },
                {
                    text: 'actionableMentionTrackExpense.nothing',
                    key: `${action.reportActionID}-actionableMentionTrackExpense-nothing`,
                    onPress: () => {
                        dismissTrackExpenseActionableWhisper(reportID, action);
                    },
                    isMediumSized: true,
                },
            ];
        }

        if (isActionableJoinRequest(action)) {
            return [
                {
                    text: 'actionableMentionJoinWorkspaceOptions.accept',
                    key: `${action.reportActionID}-actionableMentionJoinWorkspace-${CONST.REPORT.ACTIONABLE_MENTION_JOIN_WORKSPACE_RESOLUTION.ACCEPT}`,
                    onPress: () => acceptJoinRequest(reportID, action),
                    isPrimary: true,
                },
                {
                    text: 'actionableMentionJoinWorkspaceOptions.decline',
                    key: `${action.reportActionID}-actionableMentionJoinWorkspace-${CONST.REPORT.ACTIONABLE_MENTION_JOIN_WORKSPACE_RESOLUTION.DECLINE}`,
                    onPress: () => declineJoinRequest(reportID, action),
                },
            ];
        }

        if (isActionableReportMentionWhisper(action)) {
            return [
                {
                    text: 'common.yes',
                    key: `${action.reportActionID}-actionableReportMentionWhisper-${CONST.REPORT.ACTIONABLE_REPORT_MENTION_WHISPER_RESOLUTION.CREATE}`,
                    onPress: () => resolveActionableReportMentionWhisper(reportID, action, CONST.REPORT.ACTIONABLE_REPORT_MENTION_WHISPER_RESOLUTION.CREATE),
                    isPrimary: true,
                },
                {
                    text: 'common.no',
                    key: `${action.reportActionID}-actionableReportMentionWhisper-${CONST.REPORT.ACTIONABLE_REPORT_MENTION_WHISPER_RESOLUTION.NOTHING}`,
                    onPress: () => resolveActionableReportMentionWhisper(reportID, action, CONST.REPORT.ACTIONABLE_REPORT_MENTION_WHISPER_RESOLUTION.NOTHING),
                },
            ];
        }

        return [
            {
                text: 'actionableMentionWhisperOptions.invite',
                key: `${action.reportActionID}-actionableMentionWhisper-${CONST.REPORT.ACTIONABLE_MENTION_WHISPER_RESOLUTION.INVITE}`,
                onPress: () => resolveActionableMentionWhisper(reportID, action, CONST.REPORT.ACTIONABLE_MENTION_WHISPER_RESOLUTION.INVITE),
                isPrimary: true,
            },
            {
                text: 'actionableMentionWhisperOptions.nothing',
                key: `${action.reportActionID}-actionableMentionWhisper-${CONST.REPORT.ACTIONABLE_MENTION_WHISPER_RESOLUTION.NOTHING}`,
                onPress: () => resolveActionableMentionWhisper(reportID, action, CONST.REPORT.ACTIONABLE_MENTION_WHISPER_RESOLUTION.NOTHING),
            },
        ];
    }, [
        action,
        isActionableWhisper,
        reportID,
        userBillingFundID,
        createDraftTransactionAndNavigateToParticipantSelector,
        dismissTrackExpenseActionableWhisper,
        resolveActionableReportMentionWhisper,
        resolveActionableMentionWhisper,
    ]);

    /**
     * Get the content of ReportActionItem
     * @param hovered whether the ReportActionItem is hovered
     * @param isWhisper whether the report action is a whisper
     * @param hasErrors whether the report action has any errors
     * @returns child component(s)
     */
    const renderItemContent = (hovered = false, isWhisper = false, hasErrors = false): React.JSX.Element => {
        let children;

        // Show the MoneyRequestPreview for when expense is present
        if (
            isMoneyRequestAction(action) &&
            getOriginalMessage(action) &&
            // For the pay flow, we only want to show MoneyRequestAction when sending money. When paying, we display a regular system message
            (getOriginalMessage(action)?.type === CONST.IOU.REPORT_ACTION_TYPE.CREATE ||
                getOriginalMessage(action)?.type === CONST.IOU.REPORT_ACTION_TYPE.SPLIT ||
                getOriginalMessage(action)?.type === CONST.IOU.REPORT_ACTION_TYPE.TRACK)
        ) {
            // There is no single iouReport for bill splits, so only 1:1 requests require an iouReportID
            const iouReportID = getOriginalMessage(action)?.IOUReportID?.toString();
            children = (
                <MoneyRequestAction
                    // If originalMessage.iouReportID is set, this is a 1:1 IOU expense in a DM chat whose reportID is report.chatReportID
                    chatReportID={getOriginalMessage(action)?.IOUReportID ? report?.chatReportID : reportID}
                    requestReportID={iouReportID}
                    reportID={reportID}
                    action={action}
                    isMostRecentIOUReportAction={isMostRecentIOUReportAction}
                    isHovered={hovered}
                    contextMenuAnchor={popoverAnchorRef.current}
                    checkIfContextMenuActive={toggleContextMenuFromActiveReportAction}
                    style={displayAsGroup ? [] : [styles.mt2]}
                    isWhisper={isWhisper}
                    shouldDisplayContextMenu={shouldDisplayContextMenu}
                />
            );
        } else if (isTripPreview(action)) {
            children = (
                <TripRoomPreview
                    action={action}
                    chatReportID={getOriginalMessage(action)?.linkedReportID}
                    isHovered={hovered}
                    contextMenuAnchor={popoverAnchorRef.current}
                    containerStyles={displayAsGroup ? [] : [styles.mt2]}
                    checkIfContextMenuActive={toggleContextMenuFromActiveReportAction}
                />
            );
        } else if (action.actionName === CONST.REPORT.ACTIONS.TYPE.REPORT_PREVIEW) {
            children = isClosedExpenseReportWithNoExpenses ? (
                <RenderHTML html={`<deleted-action>${translate('parentReportAction.deletedReport')}</deleted-action>`} />
            ) : (
                <ReportPreview
                    // eslint-disable-next-line @typescript-eslint/non-nullable-type-assertion-style
                    iouReportID={getIOUReportIDFromReportActionPreview(action) as string}
                    chatReportID={reportID}
                    policyID={report?.policyID}
                    containerStyles={displayAsGroup ? [] : [styles.mt2]}
                    action={action}
                    isHovered={hovered}
                    contextMenuAnchor={popoverAnchorRef.current}
                    checkIfContextMenuActive={toggleContextMenuFromActiveReportAction}
                    onPaymentOptionsShow={() => setIsPaymentMethodPopoverActive(true)}
                    onPaymentOptionsHide={() => setIsPaymentMethodPopoverActive(false)}
                    isWhisper={isWhisper}
                />
            );
        } else if (isTaskAction(action)) {
            children = <TaskAction action={action} />;
        } else if (isCreatedTaskReportAction(action)) {
            children = (
                <ShowContextMenuContext.Provider value={contextValue}>
                    <TaskPreview
                        style={displayAsGroup ? [] : [styles.mt1]}
                        taskReportID={getOriginalMessage(action)?.taskReportID?.toString()}
                        chatReportID={reportID}
                        action={action}
                        isHovered={hovered}
                        contextMenuAnchor={popoverAnchorRef.current}
                        checkIfContextMenuActive={toggleContextMenuFromActiveReportAction}
                        policyID={report?.policyID}
                    />
                </ShowContextMenuContext.Provider>
            );
        } else if (isReimbursementQueuedAction(action)) {
            const linkedReport = isChatThread(report) ? parentReport : report;
            const submitterDisplayName = formatPhoneNumber(getDisplayNameOrDefault(personalDetails?.[linkedReport?.ownerAccountID ?? CONST.DEFAULT_NUMBER_ID]));
            const paymentType = getOriginalMessage(action)?.paymentType ?? '';

            children = (
                <ReportActionItemBasicMessage
                    message={translate(paymentType === CONST.IOU.PAYMENT_TYPE.EXPENSIFY ? 'iou.waitingOnEnabledWallet' : 'iou.waitingOnBankAccount', {submitterDisplayName})}
                >
                    <>
                        {missingPaymentMethod === 'bankAccount' && (
                            <Button
                                success
                                style={[styles.w100, styles.requestPreviewBox]}
                                text={translate('bankAccount.addBankAccount')}
                                onPress={() => openPersonalBankAccountSetupView(Navigation.getTopmostReportId() ?? linkedReport?.reportID, undefined, undefined, isUserValidated)}
                                pressOnEnter
                                large
                            />
                        )}
                        {missingPaymentMethod === 'wallet' && (
                            <KYCWall
                                onSuccessfulKYC={() => Navigation.navigate(ROUTES.ENABLE_PAYMENTS)}
                                enablePaymentsRoute={ROUTES.ENABLE_PAYMENTS}
                                addBankAccountRoute={ROUTES.BANK_ACCOUNT_PERSONAL}
                                addDebitCardRoute={ROUTES.SETTINGS_ADD_DEBIT_CARD}
                                chatReportID={linkedReport?.reportID}
                                iouReport={iouReport}
                            >
                                {(triggerKYCFlow, buttonRef) => (
                                    <Button
                                        ref={buttonRef}
                                        success
                                        large
                                        style={[styles.w100, styles.requestPreviewBox]}
                                        text={translate('iou.enableWallet')}
                                        onPress={triggerKYCFlow}
                                    />
                                )}
                            </KYCWall>
                        )}
                    </>
                </ReportActionItemBasicMessage>
            );
        } else if (isReimbursementDeQueuedAction(action)) {
            children = <ReportActionItemBasicMessage message={reimbursementDeQueuedActionMessage} />;
        } else if (action.actionName === CONST.REPORT.ACTIONS.TYPE.MODIFIED_EXPENSE) {
            children = <ReportActionItemBasicMessage message={modifiedExpenseMessage} />;
        } else if (isActionOfType(action, CONST.REPORT.ACTIONS.TYPE.SUBMITTED) || isActionOfType(action, CONST.REPORT.ACTIONS.TYPE.SUBMITTED_AND_CLOSED)) {
            const wasSubmittedViaHarvesting = getOriginalMessage(action)?.harvesting ?? false;
            if (wasSubmittedViaHarvesting) {
                children = (
                    <ReportActionItemBasicMessage message="">
                        <RenderHTML html={`<comment><muted-text>${getReportAutomaticallySubmittedMessage(action)}</muted-text></comment>`} />
                    </ReportActionItemBasicMessage>
                );
            } else {
                children = <ReportActionItemBasicMessage message={getIOUSubmittedMessage(action)} />;
            }
        } else if (isActionOfType(action, CONST.REPORT.ACTIONS.TYPE.APPROVED)) {
            const wasAutoApproved = getOriginalMessage(action)?.automaticAction ?? false;
            if (wasAutoApproved) {
                children = (
                    <ReportActionItemBasicMessage message="">
                        <RenderHTML html={`<comment><muted-text>${getReportAutomaticallyApprovedMessage(action)}</muted-text></comment>`} />
                    </ReportActionItemBasicMessage>
                );
            } else {
                children = <ReportActionItemBasicMessage message={getIOUApprovedMessage(action)} />;
            }
        } else if (isUnapprovedAction(action)) {
            children = <ReportActionItemBasicMessage message={getIOUUnapprovedMessage(action)} />;
        } else if (isActionOfType(action, CONST.REPORT.ACTIONS.TYPE.FORWARDED)) {
            const wasAutoForwarded = getOriginalMessage(action)?.automaticAction ?? false;
            if (wasAutoForwarded) {
                children = (
                    <ReportActionItemBasicMessage message="">
                        <RenderHTML html={`<comment><muted-text>${reportAutomaticallyForwardedMessage}</muted-text></comment>`} />
                    </ReportActionItemBasicMessage>
                );
            } else {
                children = <ReportActionItemBasicMessage message={getIOUForwardedMessage(action, report)} />;
            }
        } else if (action.actionName === CONST.REPORT.ACTIONS.TYPE.REJECTED) {
            children = <ReportActionItemBasicMessage message={translate('iou.rejectedThisReport')} />;
        } else if (action.actionName === CONST.REPORT.ACTIONS.TYPE.POLICY_CHANGE_LOG.CORPORATE_UPGRADE) {
            children = <ReportActionItemBasicMessage message={translate('workspaceActions.upgradedWorkspace')} />;
        } else if (action.actionName === CONST.REPORT.ACTIONS.TYPE.POLICY_CHANGE_LOG.TEAM_DOWNGRADE) {
            children = <ReportActionItemBasicMessage message={translate('workspaceActions.downgradedWorkspace')} />;
        } else if (action.actionName === CONST.REPORT.ACTIONS.TYPE.HOLD) {
            children = <ReportActionItemBasicMessage message={translate('iou.heldExpense')} />;
        } else if (action.actionName === CONST.REPORT.ACTIONS.TYPE.HOLD_COMMENT) {
            children = <ReportActionItemBasicMessage message={getReportActionText(action)} />;
        } else if (action.actionName === CONST.REPORT.ACTIONS.TYPE.UNHOLD) {
            children = <ReportActionItemBasicMessage message={translate('iou.unheldExpense')} />;
        } else if (action.actionName === CONST.REPORT.ACTIONS.TYPE.DELETED_TRANSACTION) {
            children = <ReportActionItemBasicMessage message={getDeletedTransactionMessage(action)} />;
        } else if (action.actionName === CONST.REPORT.ACTIONS.TYPE.MERGED_WITH_CASH_TRANSACTION) {
            children = <ReportActionItemBasicMessage message={translate('systemMessage.mergedWithCashTransaction')} />;
        } else if (isActionOfType(action, CONST.REPORT.ACTIONS.TYPE.DISMISSED_VIOLATION)) {
            children = <ReportActionItemBasicMessage message={getDismissedViolationMessageText(getOriginalMessage(action))} />;
        } else if (action.actionName === CONST.REPORT.ACTIONS.TYPE.POLICY_CHANGE_LOG.UPDATE_NAME) {
            children = <ReportActionItemBasicMessage message={getWorkspaceNameUpdatedMessage(action)} />;
        } else if (action.actionName === CONST.REPORT.ACTIONS.TYPE.POLICY_CHANGE_LOG.UPDATE_DESCRIPTION) {
            children = <ReportActionItemBasicMessage message={getWorkspaceDescriptionUpdatedMessage(action)} />;
        } else if (action.actionName === CONST.REPORT.ACTIONS.TYPE.POLICY_CHANGE_LOG.UPDATE_CURRENCY) {
            children = <ReportActionItemBasicMessage message={getWorkspaceCurrencyUpdateMessage(action)} />;
        } else if (action.actionName === CONST.REPORT.ACTIONS.TYPE.POLICY_CHANGE_LOG.UPDATE_AUTO_REPORTING_FREQUENCY) {
            children = <ReportActionItemBasicMessage message={getWorkspaceFrequencyUpdateMessage(action)} />;
        } else if (
            action.actionName === CONST.REPORT.ACTIONS.TYPE.POLICY_CHANGE_LOG.ADD_CATEGORY ||
            action.actionName === CONST.REPORT.ACTIONS.TYPE.POLICY_CHANGE_LOG.DELETE_CATEGORY ||
            action.actionName === CONST.REPORT.ACTIONS.TYPE.POLICY_CHANGE_LOG.UPDATE_CATEGORY ||
            action.actionName === CONST.REPORT.ACTIONS.TYPE.POLICY_CHANGE_LOG.SET_CATEGORY_NAME
        ) {
            children = <ReportActionItemBasicMessage message={getWorkspaceCategoryUpdateMessage(action)} />;
        } else if (isTagModificationAction(action.actionName)) {
            children = <ReportActionItemBasicMessage message={getCleanedTagName(getWorkspaceTagUpdateMessage(action))} />;
        } else if (action.actionName === CONST.REPORT.ACTIONS.TYPE.POLICY_CHANGE_LOG.ADD_CUSTOM_UNIT_RATE) {
            children = <ReportActionItemBasicMessage message={getWorkspaceCustomUnitRateAddedMessage(action)} />;
        } else if (action.actionName === CONST.REPORT.ACTIONS.TYPE.POLICY_CHANGE_LOG.ADD_REPORT_FIELD) {
            children = <ReportActionItemBasicMessage message={getWorkspaceReportFieldAddMessage(action)} />;
        } else if (action.actionName === CONST.REPORT.ACTIONS.TYPE.POLICY_CHANGE_LOG.UPDATE_REPORT_FIELD) {
            children = <ReportActionItemBasicMessage message={getWorkspaceReportFieldUpdateMessage(action)} />;
        } else if (action.actionName === CONST.REPORT.ACTIONS.TYPE.POLICY_CHANGE_LOG.DELETE_REPORT_FIELD) {
            children = <ReportActionItemBasicMessage message={getWorkspaceReportFieldDeleteMessage(action)} />;
        } else if (isActionOfType(action, CONST.REPORT.ACTIONS.TYPE.POLICY_CHANGE_LOG.UPDATE_FIELD)) {
            children = <ReportActionItemBasicMessage message={getWorkspaceUpdateFieldMessage(action)} />;
        } else if (isActionOfType(action, CONST.REPORT.ACTIONS.TYPE.POLICY_CHANGE_LOG.UPDATE_MAX_EXPENSE_AMOUNT_NO_RECEIPT)) {
            children = <ReportActionItemBasicMessage message={getPolicyChangeLogMaxExpesnseAmountNoReceiptMessage(action)} />;
        } else if (isActionOfType(action, CONST.REPORT.ACTIONS.TYPE.POLICY_CHANGE_LOG.UPDATE_MAX_EXPENSE_AMOUNT)) {
            children = <ReportActionItemBasicMessage message={getPolicyChangeLogMaxExpenseAmountMessage(action)} />;
        } else if (isActionOfType(action, CONST.REPORT.ACTIONS.TYPE.POLICY_CHANGE_LOG.UPDATE_DEFAULT_BILLABLE)) {
            children = <ReportActionItemBasicMessage message={getPolicyChangeLogDefaultBillableMessage(action)} />;
        } else if (isActionOfType(action, CONST.REPORT.ACTIONS.TYPE.POLICY_CHANGE_LOG.UPDATE_DEFAULT_TITLE_ENFORCED)) {
            children = <ReportActionItemBasicMessage message={getPolicyChangeLogDefaultTitleEnforcedMessage(action)} />;
        } else if (action.actionName === CONST.REPORT.ACTIONS.TYPE.POLICY_CHANGE_LOG.ADD_EMPLOYEE) {
            children = <ReportActionItemBasicMessage message={getPolicyChangeLogAddEmployeeMessage(action)} />;
        } else if (action.actionName === CONST.REPORT.ACTIONS.TYPE.POLICY_CHANGE_LOG.UPDATE_EMPLOYEE) {
            children = <ReportActionItemBasicMessage message={getPolicyChangeLogChangeRoleMessage(action)} />;
        } else if (action.actionName === CONST.REPORT.ACTIONS.TYPE.POLICY_CHANGE_LOG.DELETE_EMPLOYEE) {
            children = <ReportActionItemBasicMessage message={getPolicyChangeLogDeleteMemberMessage(action)} />;
        } else if (isActionOfType(action, CONST.REPORT.ACTIONS.TYPE.REMOVED_FROM_APPROVAL_CHAIN)) {
            children = <ReportActionItemBasicMessage message={getRemovedFromApprovalChainMessage(action)} />;
        } else if (isActionOfType(action, CONST.REPORT.ACTIONS.TYPE.DEMOTED_FROM_WORKSPACE)) {
            children = <ReportActionItemBasicMessage message={getDemotedFromWorkspaceMessage(action)} />;
        } else if (
            isActionOfType(
                action,
                CONST.REPORT.ACTIONS.TYPE.CARD_ISSUED,
                CONST.REPORT.ACTIONS.TYPE.CARD_ISSUED_VIRTUAL,
                CONST.REPORT.ACTIONS.TYPE.CARD_MISSING_ADDRESS,
                CONST.REPORT.ACTIONS.TYPE.CARD_ASSIGNED,
            )
        ) {
            children = (
                <IssueCardMessage
                    action={action}
                    policyID={report?.policyID}
                />
            );
        } else if (isActionOfType(action, CONST.REPORT.ACTIONS.TYPE.EXPORTED_TO_INTEGRATION)) {
            children = <ExportIntegration action={action} />;
        } else if (isRenamedAction(action)) {
            const message = getRenamedAction(action);
            children = <ReportActionItemBasicMessage message={message} />;
        } else if (isActionOfType(action, CONST.REPORT.ACTIONS.TYPE.INTEGRATION_SYNC_FAILED)) {
            const {label, errorMessage} = getOriginalMessage(action) ?? {label: '', errorMessage: ''};
            children = <ReportActionItemBasicMessage message={translate('report.actions.type.integrationSyncFailed', {label, errorMessage})} />;
        } else if (isActionOfType(action, CONST.REPORT.ACTIONS.TYPE.POLICY_CHANGE_LOG.DELETE_INTEGRATION)) {
            children = <ReportActionItemBasicMessage message={getRemovedConnectionMessage(action)} />;
        } else {
            const hasBeenFlagged =
                ![CONST.MODERATION.MODERATOR_DECISION_APPROVED, CONST.MODERATION.MODERATOR_DECISION_PENDING].some((item) => item === moderationDecision) && !isPendingRemove(action);
            children = (
                <MentionReportContext.Provider value={mentionReportContextValue}>
                    <ShowContextMenuContext.Provider value={contextValue}>
                        <AttachmentContext.Provider value={attachmentContextValue}>
                            {draftMessage === undefined ? (
                                <View style={displayAsGroup && hasBeenFlagged ? styles.blockquote : {}}>
                                    <ReportActionItemMessage
                                        reportID={reportID}
                                        action={action}
                                        displayAsGroup={displayAsGroup}
                                        isHidden={isHidden}
                                    />
                                    {hasBeenFlagged && (
                                        <Button
                                            small
                                            style={[styles.mt2, styles.alignSelfStart]}
                                            onPress={() => updateHiddenState(!isHidden)}
                                        >
                                            <Text
                                                style={[styles.buttonSmallText, styles.userSelectNone]}
                                                dataSet={{[CONST.SELECTION_SCRAPER_HIDDEN_ELEMENT]: true}}
                                            >
                                                {isHidden ? translate('moderation.revealMessage') : translate('moderation.hideMessage')}
                                            </Text>
                                        </Button>
                                    )}
                                    {/**
                                These are the actionable buttons that appear at the bottom of a Concierge message
                                for example: Invite a user mentioned but not a member of the room
                                https://github.com/Expensify/App/issues/32741
                            */}
                                    {actionableItemButtons.length > 0 && (
                                        <ActionableItemButtons
                                            items={actionableItemButtons}
                                            layout={isActionableTrackExpense(action) ? 'vertical' : 'horizontal'}
                                        />
                                    )}
                                </View>
                            ) : (
                                <ReportActionItemMessageEdit
                                    action={action}
                                    draftMessage={draftMessage}
                                    reportID={reportID}
                                    policyID={report?.policyID}
                                    index={index}
                                    ref={composerTextInputRef}
                                    shouldDisableEmojiPicker={
                                        (chatIncludesConcierge(report) && isBlockedFromConcierge(blockedFromConcierge)) || isArchivedNonExpenseReport(report, reportNameValuePairs)
                                    }
                                    isGroupPolicyReport={!!report?.policyID && report.policyID !== CONST.POLICY.ID_FAKE}
                                />
                            )}
                        </AttachmentContext.Provider>
                    </ShowContextMenuContext.Provider>
                </MentionReportContext.Provider>
            );
        }
        const numberOfThreadReplies = action.childVisibleActionCount ?? 0;

        const shouldDisplayThreadReplies = shouldDisplayThreadRepliesUtils(action, isThreadReportParentAction);
        const oldestFourAccountIDs =
            action.childOldestFourAccountIDs
                ?.split(',')
                .map((accountID) => Number(accountID))
                .filter((accountID): accountID is number => typeof accountID === 'number') ?? [];
        const draftMessageRightAlign = draftMessage !== undefined ? styles.chatItemReactionsDraftRight : {};

        return (
            <>
                {children}
                {Permissions.canUseLinkPreviews() && !isHidden && (action.linkMetadata?.length ?? 0) > 0 && (
                    <View style={draftMessage !== undefined ? styles.chatItemReactionsDraftRight : {}}>
                        <LinkPreviewer linkMetadata={action.linkMetadata?.filter((item) => !isEmptyObject(item))} />
                    </View>
                )}
                {!isMessageDeleted(action) && (
                    <View style={draftMessageRightAlign}>
                        <ReportActionItemEmojiReactions
                            reportAction={action}
                            emojiReactions={emojiReactions}
                            shouldBlockReactions={hasErrors}
                            toggleReaction={(emoji, ignoreSkinToneOnCompare) => {
                                if (isAnonymousUser()) {
                                    hideContextMenu(false);

                                    InteractionManager.runAfterInteractions(() => {
                                        signOutAndRedirectToSignIn();
                                    });
                                } else {
                                    toggleReaction(emoji, ignoreSkinToneOnCompare);
                                }
                            }}
                            setIsEmojiPickerActive={setIsEmojiPickerActive}
                        />
                    </View>
                )}

                {shouldDisplayThreadReplies && (
                    <View style={draftMessageRightAlign}>
                        <ReportActionItemThread
                            childReportID={`${action.childReportID}`}
                            numberOfReplies={numberOfThreadReplies}
                            mostRecentReply={`${action.childLastVisibleActionCreated}`}
                            isHovered={hovered || isContextMenuActive}
                            icons={getIconsForParticipants(oldestFourAccountIDs, personalDetails)}
                            onSecondaryInteraction={showPopover}
                            isActive={isReportActionActive && !isContextMenuActive}
                        />
                    </View>
                )}
            </>
        );
    };

    /**
     * Get ReportActionItem with a proper wrapper
     * @param hovered whether the ReportActionItem is hovered
     * @param isWhisper whether the ReportActionItem is a whisper
     * @param hasErrors whether the report action has any errors
     * @returns report action item
     */

    const renderReportActionItem = (hovered: boolean, isWhisper: boolean, hasErrors: boolean): React.JSX.Element => {
        const content = renderItemContent(hovered || isContextMenuActive || isEmojiPickerActive, isWhisper, hasErrors);

        if (draftMessage !== undefined) {
            return <ReportActionItemDraft>{content}</ReportActionItemDraft>;
        }

        if (!displayAsGroup) {
            return (
                <ReportActionItemSingle
                    action={action}
                    showHeader={draftMessage === undefined}
                    wrapperStyle={isWhisper ? styles.pt1 : {}}
                    shouldShowSubscriptAvatar={shouldShowSubscriptAvatar}
                    report={report}
                    iouReport={iouReport}
                    isHovered={hovered || isContextMenuActive}
                    isActive={isReportActionActive && !isContextMenuActive}
                    hasBeenFlagged={
                        ![CONST.MODERATION.MODERATOR_DECISION_APPROVED, CONST.MODERATION.MODERATOR_DECISION_PENDING].some((item) => item === moderationDecision) && !isPendingRemove(action)
                    }
                >
                    {content}
                </ReportActionItemSingle>
            );
        }

        return <ReportActionItemGrouped wrapperStyle={isWhisper ? styles.pt1 : {}}>{content}</ReportActionItemGrouped>;
    };

    if (action.actionName === CONST.REPORT.ACTIONS.TYPE.CREATED) {
        const transactionID = isMoneyRequestAction(parentReportActionForTransactionThread) ? getOriginalMessage(parentReportActionForTransactionThread)?.IOUTransactionID : undefined;

        return (
            <ReportActionItemContentCreated
                contextValue={contextValue}
                parentReportAction={parentReportAction}
                transactionID={transactionID}
                draftMessage={draftMessage}
                shouldHideThreadDividerLine={shouldHideThreadDividerLine}
            />
        );
    }
    if (isChronosOOOListAction(action)) {
        return (
            <ChronosOOOListActions
                action={action}
                reportID={reportID}
            />
        );
    }

    // For the `pay` IOU action on non-pay expense flow, we don't want to render anything if `isWaitingOnBankAccount` is true
    // Otherwise, we will see two system messages informing the payee needs to add a bank account or wallet
    if (isMoneyRequestAction(action) && !!report?.isWaitingOnBankAccount && getOriginalMessage(action)?.type === CONST.IOU.REPORT_ACTION_TYPE.PAY && !isSendingMoney) {
        return null;
    }

    // We currently send whispers to all report participants and hide them in the UI for users that shouldn't see them.
    // This is a temporary solution needed for comment-linking.
    // The long term solution will leverage end-to-end encryption and only targeted users will be able to decrypt.
    if (isWhisperActionTargetedToOthers(action)) {
        return null;
    }

    const hasErrors = !isEmptyObject(action.errors);
    const whisperedTo = getWhisperedTo(action);
    const isMultipleParticipant = whisperedTo.length > 1;

    const iouReportID = isMoneyRequestAction(action) && getOriginalMessage(action)?.IOUReportID ? getOriginalMessage(action)?.IOUReportID?.toString() : undefined;
    const transactionsWithReceipts = getTransactionsWithReceipts(iouReportID);
    const isWhisper = whisperedTo.length > 0 && transactionsWithReceipts.length === 0;
    const whisperedToPersonalDetails = isWhisper
        ? (Object.values(personalDetails ?? {}).filter((details) => whisperedTo.includes(details?.accountID ?? CONST.DEFAULT_NUMBER_ID)) as OnyxTypes.PersonalDetails[])
        : [];
    const isWhisperOnlyVisibleByUser = isWhisper && isCurrentUserTheOnlyParticipant(whisperedTo);
    const displayNamesWithTooltips = isWhisper ? getDisplayNamesWithTooltips(whisperedToPersonalDetails, isMultipleParticipant) : [];

    return (
        <PressableWithSecondaryInteraction
            ref={popoverAnchorRef}
            onPress={() => {
                if (draftMessage === undefined) {
                    onPress?.();
                }
                if (!Keyboard.isVisible()) {
                    return;
                }
                Keyboard.dismiss();
            }}
            style={[action.pendingAction === CONST.RED_BRICK_ROAD_PENDING_ACTION.DELETE && !isDeletedParentAction ? styles.pointerEventsNone : styles.pointerEventsAuto]}
            onPressIn={() => shouldUseNarrowLayout && canUseTouchScreen() && ControlSelection.block()}
            onPressOut={() => ControlSelection.unblock()}
            onSecondaryInteraction={showPopover}
            preventDefaultContextMenu={draftMessage === undefined && !hasErrors}
            withoutFocusOnSecondaryInteraction
            accessibilityLabel={translate('accessibilityHints.chatMessage')}
            accessible
        >
            <Hoverable
                shouldHandleScroll
                isDisabled={draftMessage !== undefined}
                shouldFreezeCapture={isPaymentMethodPopoverActive}
                onHoverIn={() => {
                    setIsReportActionActive(false);
                }}
                onHoverOut={() => {
                    setIsReportActionActive(!!isReportActionLinked);
                }}
            >
                {(hovered) => (
                    <View style={highlightedBackgroundColorIfNeeded}>
                        {shouldDisplayNewMarker && (!shouldUseThreadDividerLine || !isFirstVisibleReportAction) && <UnreadActionIndicator reportActionID={action.reportActionID} />}
                        {shouldDisplayContextMenu && (
                            <MiniReportActionContextMenu
                                reportID={reportID}
                                reportActionID={action.reportActionID}
                                anchor={popoverAnchorRef}
                                originalReportID={originalReportID}
                                isArchivedRoom={isArchivedRoom}
                                displayAsGroup={displayAsGroup}
                                disabledActions={disabledActions}
                                isVisible={hovered && draftMessage === undefined && !hasErrors}
                                isThreadReportParentAction={isThreadReportParentAction}
                                draftMessage={draftMessage}
                                isChronosReport={isChronosReport}
                                checkIfContextMenuActive={toggleContextMenuFromActiveReportAction}
                                setIsEmojiPickerActive={setIsEmojiPickerActive}
                            />
                        )}
                        <View
                            style={StyleUtils.getReportActionItemStyle(
                                hovered || isWhisper || isContextMenuActive || !!isEmojiPickerActive || draftMessage !== undefined || isPaymentMethodPopoverActive,
                                draftMessage === undefined && !!onPress,
                            )}
                        >
                            <OfflineWithFeedback
                                onClose={onClose}
                                // eslint-disable-next-line @typescript-eslint/prefer-nullish-coalescing
                                pendingAction={
                                    draftMessage !== undefined ? undefined : action.pendingAction ?? (action.isOptimisticAction ? CONST.RED_BRICK_ROAD_PENDING_ACTION.ADD : undefined)
                                }
                                shouldHideOnDelete={!isThreadReportParentAction}
                                errors={linkedTransactionRouteError ?? getLatestErrorMessageField(action as OnyxDataWithErrors)}
                                errorRowStyles={[styles.ml10, styles.mr2]}
                                needsOffscreenAlphaCompositing={isMoneyRequestAction(action)}
                                shouldDisableStrikeThrough
                            >
                                {isWhisper && (
                                    <View style={[styles.flexRow, styles.pl5, styles.pt2, styles.pr3]}>
                                        <View style={[styles.pl6, styles.mr3]}>
                                            <Icon
                                                fill={theme.icon}
                                                src={Eye}
                                                small
                                            />
                                        </View>
                                        <Text style={[styles.chatItemMessageHeaderTimestamp]}>
                                            {translate('reportActionContextMenu.onlyVisible')}
                                            &nbsp;
                                        </Text>
                                        <DisplayNames
                                            fullTitle={getWhisperDisplayNames(whisperedTo) ?? ''}
                                            displayNamesWithTooltips={displayNamesWithTooltips}
                                            tooltipEnabled
                                            numberOfLines={1}
                                            textStyles={[styles.chatItemMessageHeaderTimestamp, styles.flex1]}
                                            shouldUseFullTitle={isWhisperOnlyVisibleByUser}
                                        />
                                    </View>
                                )}
                                {renderReportActionItem(!!hovered || !!isReportActionLinked, isWhisper, hasErrors)}
                            </OfflineWithFeedback>
                        </View>
                    </View>
                )}
            </Hoverable>
            <View style={styles.reportActionSystemMessageContainer}>
                <InlineSystemMessage message={action.error} />
            </View>
        </PressableWithSecondaryInteraction>
    );
}
export type {PureReportActionItemProps};
export default memo(PureReportActionItem, (prevProps, nextProps) => {
    const prevParentReportAction = prevProps.parentReportAction;
    const nextParentReportAction = nextProps.parentReportAction;
    return (
        prevProps.displayAsGroup === nextProps.displayAsGroup &&
        prevProps.isMostRecentIOUReportAction === nextProps.isMostRecentIOUReportAction &&
        prevProps.shouldDisplayNewMarker === nextProps.shouldDisplayNewMarker &&
        lodashIsEqual(prevProps.action, nextProps.action) &&
        lodashIsEqual(prevProps.report?.pendingFields, nextProps.report?.pendingFields) &&
        lodashIsEqual(prevProps.report?.isDeletedParentAction, nextProps.report?.isDeletedParentAction) &&
        lodashIsEqual(prevProps.report?.errorFields, nextProps.report?.errorFields) &&
        prevProps.report?.statusNum === nextProps.report?.statusNum &&
        prevProps.report?.stateNum === nextProps.report?.stateNum &&
        prevProps.report?.parentReportID === nextProps.report?.parentReportID &&
        prevProps.report?.parentReportActionID === nextProps.report?.parentReportActionID &&
        // TaskReport's created actions render the TaskView, which updates depending on certain fields in the TaskReport
        isTaskReport(prevProps.report) === isTaskReport(nextProps.report) &&
        prevProps.action.actionName === nextProps.action.actionName &&
        prevProps.report?.reportName === nextProps.report?.reportName &&
        prevProps.report?.description === nextProps.report?.description &&
        isCompletedTaskReport(prevProps.report) === isCompletedTaskReport(nextProps.report) &&
        prevProps.report?.managerID === nextProps.report?.managerID &&
        prevProps.shouldHideThreadDividerLine === nextProps.shouldHideThreadDividerLine &&
        prevProps.report?.total === nextProps.report?.total &&
        prevProps.report?.nonReimbursableTotal === nextProps.report?.nonReimbursableTotal &&
        prevProps.report?.policyAvatar === nextProps.report?.policyAvatar &&
        prevProps.linkedReportActionID === nextProps.linkedReportActionID &&
        lodashIsEqual(prevProps.report?.fieldList, nextProps.report?.fieldList) &&
        lodashIsEqual(prevProps.transactionThreadReport, nextProps.transactionThreadReport) &&
        lodashIsEqual(prevProps.reportActions, nextProps.reportActions) &&
        lodashIsEqual(prevParentReportAction, nextParentReportAction) &&
        prevProps.draftMessage === nextProps.draftMessage &&
        prevProps.iouReport?.reportID === nextProps.iouReport?.reportID &&
        lodashIsEqual(prevProps.emojiReactions, nextProps.emojiReactions) &&
        lodashIsEqual(prevProps.linkedTransactionRouteError, nextProps.linkedTransactionRouteError) &&
        lodashIsEqual(prevProps.reportNameValuePairs, nextProps.reportNameValuePairs) &&
        prevProps.isUserValidated === nextProps.isUserValidated &&
        prevProps.parentReport?.reportID === nextProps.parentReport?.reportID &&
        lodashIsEqual(prevProps.personalDetails, nextProps.personalDetails) &&
        lodashIsEqual(prevProps.blockedFromConcierge, nextProps.blockedFromConcierge) &&
        prevProps.originalReportID === nextProps.originalReportID &&
        prevProps.isArchivedRoom === nextProps.isArchivedRoom &&
        prevProps.isChronosReport === nextProps.isChronosReport &&
        prevProps.isClosedExpenseReportWithNoExpenses === nextProps.isClosedExpenseReportWithNoExpenses &&
        lodashIsEqual(prevProps.missingPaymentMethod, nextProps.missingPaymentMethod) &&
        prevProps.reimbursementDeQueuedActionMessage === nextProps.reimbursementDeQueuedActionMessage &&
        prevProps.modifiedExpenseMessage === nextProps.modifiedExpenseMessage &&
        prevProps.userBillingFundID === nextProps.userBillingFundID &&
        prevProps.reportAutomaticallyForwardedMessage === nextProps.reportAutomaticallyForwardedMessage
    );
});<|MERGE_RESOLUTION|>--- conflicted
+++ resolved
@@ -380,13 +380,8 @@
     const [isHidden, setIsHidden] = useState(false);
     const [moderationDecision, setModerationDecision] = useState<OnyxTypes.DecisionName>(CONST.MODERATION.MODERATOR_DECISION_APPROVED);
     const reactionListRef = useContext(ReactionListContext);
-<<<<<<< HEAD
     const {updateHiddenAttachments} = useContext(AttachmentModalContext);
-    const textInputRef = useRef<TextInput | HTMLTextAreaElement>(null);
-=======
-    const {updateHiddenAttachments} = useContext(ReportAttachmentsContext);
     const composerTextInputRef = useRef<TextInput | HTMLTextAreaElement>(null);
->>>>>>> 644fe9fd
     const popoverAnchorRef = useRef<Exclude<ContextMenuAnchor, TextInput>>(null);
     const downloadedPreviews = useRef<string[]>([]);
     const prevDraftMessage = usePrevious(draftMessage);
