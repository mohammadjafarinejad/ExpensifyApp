import lodashIsEqual from 'lodash/isEqual';
import mapValues from 'lodash/mapValues';
import React, {memo, useCallback, useContext, useEffect, useMemo, useRef, useState} from 'react';
import type {GestureResponderEvent, TextInput} from 'react-native';
import {InteractionManager, Keyboard, View} from 'react-native';
import type {OnyxCollection, OnyxEntry} from 'react-native-onyx';
import type {ValueOf} from 'type-fest';
import type {Emoji} from '@assets/emojis/types';
import {AttachmentContext} from '@components/AttachmentContext';
import Button from '@components/Button';
import ConfirmModal from '@components/ConfirmModal';
import DisplayNames from '@components/DisplayNames';
import Hoverable from '@components/Hoverable';
import MentionReportContext from '@components/HTMLEngineProvider/HTMLRenderers/MentionReportRenderer/MentionReportContext';
import Icon from '@components/Icon';
import {Eye} from '@components/Icon/Expensicons';
import InlineSystemMessage from '@components/InlineSystemMessage';
import KYCWall from '@components/KYCWall';
import OfflineWithFeedback from '@components/OfflineWithFeedback';
import PressableWithSecondaryInteraction from '@components/PressableWithSecondaryInteraction';
import ReportActionItemEmojiReactions from '@components/Reactions/ReportActionItemEmojiReactions';
import RenderHTML from '@components/RenderHTML';
import type {ActionableItem} from '@components/ReportActionItem/ActionableItemButtons';
import ActionableItemButtons from '@components/ReportActionItem/ActionableItemButtons';
import ChronosOOOListActions from '@components/ReportActionItem/ChronosOOOListActions';
import ExportIntegration from '@components/ReportActionItem/ExportIntegration';
import IssueCardMessage from '@components/ReportActionItem/IssueCardMessage';
import MoneyRequestAction from '@components/ReportActionItem/MoneyRequestAction';
import MoneyRequestReportPreview from '@components/ReportActionItem/MoneyRequestReportPreview';
import ReportPreview from '@components/ReportActionItem/ReportPreview';
import TaskAction from '@components/ReportActionItem/TaskAction';
import TaskPreview from '@components/ReportActionItem/TaskPreview';
import TransactionPreview from '@components/ReportActionItem/TransactionPreview';
import TripRoomPreview from '@components/ReportActionItem/TripRoomPreview';
import {useSearchContext} from '@components/Search/SearchContext';
import {ShowContextMenuContext} from '@components/ShowContextMenuContext';
import Text from '@components/Text';
import TextLink from '@components/TextLink';
import UnreadActionIndicator from '@components/UnreadActionIndicator';
import useLocalize from '@hooks/useLocalize';
import usePermissions from '@hooks/usePermissions';
import usePrevious from '@hooks/usePrevious';
import useResponsiveLayout from '@hooks/useResponsiveLayout';
import useStyleUtils from '@hooks/useStyleUtils';
import useTheme from '@hooks/useTheme';
import useThemeStyles from '@hooks/useThemeStyles';
import ControlSelection from '@libs/ControlSelection';
import {canUseTouchScreen} from '@libs/DeviceCapabilities';
import type {OnyxDataWithErrors} from '@libs/ErrorUtils';
import {getLatestErrorMessageField, isReceiptError} from '@libs/ErrorUtils';
import focusComposerWithDelay from '@libs/focusComposerWithDelay';
import {isReportMessageAttachment} from '@libs/isReportMessageAttachment';
import {formatPhoneNumber} from '@libs/LocalePhoneNumber';
import Navigation from '@libs/Navigation/Navigation';
import Permissions from '@libs/Permissions';
import {getDisplayNameOrDefault} from '@libs/PersonalDetailsUtils';
import {getCleanedTagName} from '@libs/PolicyUtils';
import {
    extractLinksFromMessageHtml,
    getDemotedFromWorkspaceMessage,
    getDismissedViolationMessageText,
    getIOUReportIDFromReportActionPreview,
    getOriginalMessage,
    getPolicyChangeLogAddEmployeeMessage,
    getPolicyChangeLogChangeRoleMessage,
    getPolicyChangeLogDefaultBillableMessage,
    getPolicyChangeLogDefaultTitleEnforcedMessage,
    getPolicyChangeLogDeleteMemberMessage,
    getPolicyChangeLogMaxExpenseAmountMessage,
    getPolicyChangeLogMaxExpesnseAmountNoReceiptMessage,
    getRemovedConnectionMessage,
    getRemovedFromApprovalChainMessage,
    getRenamedAction,
    getReportActionMessage,
    getReportActionText,
    getWhisperedTo,
    getWorkspaceCategoryUpdateMessage,
    getWorkspaceCurrencyUpdateMessage,
    getWorkspaceCustomUnitRateAddedMessage,
    getWorkspaceDescriptionUpdatedMessage,
    getWorkspaceFrequencyUpdateMessage,
    getWorkspaceReportFieldAddMessage,
    getWorkspaceReportFieldDeleteMessage,
    getWorkspaceReportFieldUpdateMessage,
    getWorkspaceTagUpdateMessage,
    getWorkspaceUpdateFieldMessage,
    isActionableAddPaymentCard,
    isActionableJoinRequest,
    isActionableMentionWhisper,
    isActionableReportMentionWhisper,
    isActionableTrackExpense,
    isActionOfType,
    isChronosOOOListAction,
    isConciergeCategoryOptions,
    isCreatedTaskReportAction,
    isDeletedAction,
    isDeletedParentAction as isDeletedParentActionUtils,
    isIOURequestReportAction,
    isMessageDeleted,
    isMoneyRequestAction,
    isPendingRemove,
    isReimbursementDeQueuedOrCanceledAction,
    isReimbursementQueuedAction,
    isRenamedAction,
    isResolvedConciergeCategoryOptions,
    isSplitBillAction as isSplitBillActionReportActionsUtils,
    isTagModificationAction,
    isTaskAction,
    isTrackExpenseAction as isTrackExpenseActionReportActionsUtils,
    isTripPreview,
    isUnapprovedAction,
    isWhisperActionTargetedToOthers,
    useNewTableReportViewActionRenderConditionals,
} from '@libs/ReportActionsUtils';
import type {MissingPaymentMethod} from '@libs/ReportUtils';
import {
    canWriteInReport,
    chatIncludesConcierge,
    getChatListItemReportName,
    getDeletedTransactionMessage,
    getDisplayNamesWithTooltips,
    getDowngradeWorkspaceMessage,
    getIconsForParticipants,
    getIOUApprovedMessage,
    getIOUForwardedMessage,
    getIOUSubmittedMessage,
    getIOUUnapprovedMessage,
    getMovedTransactionMessage,
    getPolicyChangeMessage,
    getRejectedReportMessage,
    getReportAutomaticallyApprovedMessage,
    getReportAutomaticallySubmittedMessage,
    getUnreportedTransactionMessage,
    getUpgradeWorkspaceMessage,
    getWhisperDisplayNames,
    getWorkspaceNameUpdatedMessage,
    isArchivedNonExpenseReport,
    isChatThread,
    isCompletedTaskReport,
    isTaskReport,
    shouldDisplayThreadReplies as shouldDisplayThreadRepliesUtils,
} from '@libs/ReportUtils';
import SelectionScraper from '@libs/SelectionScraper';
import shouldRenderAddPaymentCard from '@libs/shouldRenderAppPaymentCard';
import {ReactionListContext} from '@pages/home/ReportScreenContext';
import variables from '@styles/variables';
import {openPersonalBankAccountSetupView} from '@userActions/BankAccounts';
import {hideEmojiPicker, isActive} from '@userActions/EmojiPickerAction';
import {acceptJoinRequest, declineJoinRequest} from '@userActions/Policy/Member';
import {addComment, expandURLPreview} from '@userActions/Report';
import type {IgnoreDirection} from '@userActions/ReportActions';
import {isAnonymousUser, signOutAndRedirectToSignIn} from '@userActions/Session';
import {isBlockedFromConcierge} from '@userActions/User';
import type {IOUAction} from '@src/CONST';
import CONST from '@src/CONST';
import ROUTES from '@src/ROUTES';
import type * as OnyxTypes from '@src/types/onyx';
import type {Errors} from '@src/types/onyx/OnyxCommon';
import type {JoinWorkspaceResolution} from '@src/types/onyx/OriginalMessage';
import type {SearchReport} from '@src/types/onyx/SearchResults';
import {isEmptyObject} from '@src/types/utils/EmptyObject';
import {RestrictedReadOnlyContextMenuActions} from './ContextMenu/ContextMenuActions';
import MiniReportActionContextMenu from './ContextMenu/MiniReportActionContextMenu';
import type {ContextMenuAnchor} from './ContextMenu/ReportActionContextMenu';
import {hideContextMenu, hideDeleteModal, isActiveReportAction, showContextMenu} from './ContextMenu/ReportActionContextMenu';
import LinkPreviewer from './LinkPreviewer';
import ReportActionItemBasicMessage from './ReportActionItemBasicMessage';
import ReportActionItemContentCreated from './ReportActionItemContentCreated';
import ReportActionItemDraft from './ReportActionItemDraft';
import ReportActionItemGrouped from './ReportActionItemGrouped';
import ReportActionItemMessage from './ReportActionItemMessage';
import ReportActionItemMessageEdit from './ReportActionItemMessageEdit';
import ReportActionItemSingle from './ReportActionItemSingle';
import ReportActionItemThread from './ReportActionItemThread';
import ReportAttachmentsContext from './ReportAttachmentsContext';
import TripSummary from './TripSummary';

type PureReportActionItemProps = {
    /** Report for this action */
    report: OnyxEntry<OnyxTypes.Report>;

    /** The transaction thread report associated with the report for this action, if any */
    transactionThreadReport?: OnyxEntry<OnyxTypes.Report>;

    /** Array of report actions for the report for this action */
    // eslint-disable-next-line react/no-unused-prop-types
    reportActions: OnyxTypes.ReportAction[];

    /** Report action belonging to the report's parent */
    parentReportAction: OnyxEntry<OnyxTypes.ReportAction>;

    /** The transaction thread report's parentReportAction */
    /** It's used by withOnyx HOC */
    // eslint-disable-next-line react/no-unused-prop-types
    parentReportActionForTransactionThread?: OnyxEntry<OnyxTypes.ReportAction>;

    /** All the data of the action item */
    action: OnyxTypes.ReportAction;

    /** Should the comment have the appearance of being grouped with the previous comment? */
    displayAsGroup: boolean;

    /** Is this the most recent IOU Action? */
    isMostRecentIOUReportAction: boolean;

    /** Should we display the new marker on top of the comment? */
    shouldDisplayNewMarker: boolean;

    /** Determines if the avatar is displayed as a subscript (positioned lower than normal) */
    shouldShowSubscriptAvatar?: boolean;

    /** Position index of the report action in the overall report FlatList view */
    index: number;

    /** Flag to show, hide the thread divider line */
    shouldHideThreadDividerLine?: boolean;

    /** Report action ID that was referenced in the deeplink to report  */
    linkedReportActionID?: string;

    /** Callback to be called on onPress */
    onPress?: () => void;

    /** If this is the first visible report action */
    isFirstVisibleReportAction: boolean;

    /**
     * Is the action a thread's parent reportAction viewed from within the thread report?
     * It will be false if we're viewing the same parent report action from the report it belongs to rather than the thread.
     */
    isThreadReportParentAction?: boolean;

    /** IF the thread divider line will be used */
    shouldUseThreadDividerLine?: boolean;

    /** Whether context menu should be displayed */
    shouldDisplayContextMenu?: boolean;

    /** ReportAction Draftmessage */
    draftMessage?: string;

    /** The IOU/Expense report we are paying */
    iouReport?: OnyxTypes.Report;

    /** All the emoji reactions for the report action. */
    emojiReactions?: OnyxTypes.ReportActionReactions;

    /** Linked transaction route error */
    linkedTransactionRouteError?: Errors;

    /** Optional property for report name-value pairs */
    reportNameValuePairs?: OnyxTypes.ReportNameValuePairs;

    /** Optional property to indicate if the user is validated */
    isUserValidated?: boolean;

    /** Parent report */
    parentReport?: OnyxTypes.Report;

    /** Personal details list */
    personalDetails?: OnyxTypes.PersonalDetailsList;

    /** Whether or not the user is blocked from concierge */
    blockedFromConcierge?: OnyxTypes.BlockedFromConcierge;

    /** ID of the original report from which the given reportAction is first created */
    originalReportID?: string;

    /** Function to deletes the draft for a comment report action. */
    deleteReportActionDraft?: (reportID: string | undefined, action: OnyxTypes.ReportAction) => void;

    /** Whether the room is archived */
    isArchivedRoom?: boolean;

    /** Whether the room is a chronos report */
    isChronosReport?: boolean;

    /** Function to toggle emoji reaction */
    toggleEmojiReaction?: (
        reportID: string | undefined,
        reportAction: OnyxTypes.ReportAction,
        reactionObject: Emoji,
        existingReactions: OnyxEntry<OnyxTypes.ReportActionReactions>,
        paramSkinTone: number | undefined,
        ignoreSkinToneOnCompare: boolean | undefined,
    ) => void;

    /** Function to create a draft transaction and navigate to participant selector */
    createDraftTransactionAndNavigateToParticipantSelector?: (transactionID: string | undefined, reportID: string | undefined, actionName: IOUAction, reportActionID: string) => void;

    /** Function to resolve actionable report mention whisper */
    resolveActionableReportMentionWhisper?: (
        reportId: string | undefined,
        reportAction: OnyxEntry<OnyxTypes.ReportAction>,
        resolution: ValueOf<typeof CONST.REPORT.ACTIONABLE_REPORT_MENTION_WHISPER_RESOLUTION>,
    ) => void;

    /** Function to resolve actionable mention whisper */
    resolveActionableMentionWhisper?: (
        reportId: string | undefined,
        reportAction: OnyxEntry<OnyxTypes.ReportAction>,
        resolution: ValueOf<typeof CONST.REPORT.ACTIONABLE_MENTION_WHISPER_RESOLUTION>,
    ) => void;

    /** Whether the provided report is a closed expense report with no expenses */
    isClosedExpenseReportWithNoExpenses?: boolean;

    /** What missing payment method does this report action indicate, if any? */
    missingPaymentMethod?: MissingPaymentMethod | undefined;

    /** Returns the preview message for `REIMBURSEMENT_DEQUEUED` or `REIMBURSEMENT_ACH_CANCELED` action */
    reimbursementDeQueuedOrCanceledActionMessage?: string;

    /** The report action message when expense has been modified. */
    modifiedExpenseMessage?: string;

    /** Gets all transactions on an IOU report with a receipt */
    getTransactionsWithReceipts?: (iouReportID: string | undefined) => OnyxTypes.Transaction[];

    /** Whether the current user is the only participant in the report */
    isCurrentUserTheOnlyParticipant?: (participantAccountIDs?: number[]) => boolean;

    /** Function to clear an error from a transaction */
    clearError?: (transactionID: string) => void;

    /** Function to clear all errors from a report action */
    clearAllRelatedReportActionErrors?: (reportID: string | undefined, reportAction: OnyxTypes.ReportAction | null | undefined, ignore?: IgnoreDirection, keys?: string[]) => void;

    /** Function to dismiss the actionable whisper for tracking expenses */
    dismissTrackExpenseActionableWhisper?: (reportID: string | undefined, reportAction: OnyxEntry<OnyxTypes.ReportAction>) => void;

    /** User payment card ID */
    userBillingFundID?: number;

    /** A message related to a report action that has been automatically forwarded */
    reportAutomaticallyForwardedMessage?: string;

    /** Policies */
    policies?: OnyxCollection<OnyxTypes.Policy>;
};

// This is equivalent to returning a negative boolean in normal functions, but we can keep the element return type
// If the child was rendered using RenderHTML and an empty html string, it has an empty prop called html
// If we render an empty component/fragment, this does not apply
const emptyHTML = <RenderHTML html="" />;
const isEmptyHTML = <T extends React.JSX.Element>({props: {html}}: T): boolean => typeof html === 'string' && html.length === 0;

/**
 * This is a pure version of ReportActionItem, used in ReportActionList and Search result chat list items.
 * Since the search result has a separate Onyx key under the 'snapshot_' prefix, we should not connect this component with Onyx.
 * Instead, pass all Onyx read/write operations as props.
 */
function PureReportActionItem({
    action,
    report,
    transactionThreadReport,
    linkedReportActionID,
    displayAsGroup,
    index,
    isMostRecentIOUReportAction,
    parentReportAction,
    shouldDisplayNewMarker,
    shouldHideThreadDividerLine = false,
    shouldShowSubscriptAvatar = false,
    onPress = undefined,
    isFirstVisibleReportAction = false,
    isThreadReportParentAction = false,
    shouldUseThreadDividerLine = false,
    shouldDisplayContextMenu = true,
    parentReportActionForTransactionThread,
    draftMessage,
    iouReport,
    emojiReactions,
    linkedTransactionRouteError,
    reportNameValuePairs,
    isUserValidated,
    parentReport,
    personalDetails,
    blockedFromConcierge,
    originalReportID = '-1',
    deleteReportActionDraft = () => {},
    isArchivedRoom,
    isChronosReport,
    toggleEmojiReaction = () => {},
    createDraftTransactionAndNavigateToParticipantSelector = () => {},
    resolveActionableReportMentionWhisper = () => {},
    resolveActionableMentionWhisper = () => {},
    isClosedExpenseReportWithNoExpenses,
    isCurrentUserTheOnlyParticipant = () => false,
    missingPaymentMethod,
    reimbursementDeQueuedOrCanceledActionMessage = '',
    modifiedExpenseMessage = '',
    getTransactionsWithReceipts = () => [],
    clearError = () => {},
    clearAllRelatedReportActionErrors = () => {},
    dismissTrackExpenseActionableWhisper = () => {},
    userBillingFundID,
    reportAutomaticallyForwardedMessage,
    policies,
}: PureReportActionItemProps) {
    const {translate} = useLocalize();
    const {shouldUseNarrowLayout} = useResponsiveLayout();
    const reportID = report?.reportID ?? action?.reportID;
    const theme = useTheme();
    const styles = useThemeStyles();
    const StyleUtils = useStyleUtils();
    const [isContextMenuActive, setIsContextMenuActive] = useState(() => isActiveReportAction(action.reportActionID));
    const [isEmojiPickerActive, setIsEmojiPickerActive] = useState<boolean | undefined>();
    const [isPaymentMethodPopoverActive, setIsPaymentMethodPopoverActive] = useState<boolean | undefined>();
    const {canUseTableReportView} = usePermissions();
    const shouldRenderViewBasedOnAction = useNewTableReportViewActionRenderConditionals(action);
    const [isHidden, setIsHidden] = useState(false);
    const [moderationDecision, setModerationDecision] = useState<OnyxTypes.DecisionName>(CONST.MODERATION.MODERATOR_DECISION_APPROVED);
    const reactionListRef = useContext(ReactionListContext);
    const {updateHiddenAttachments} = useContext(ReportAttachmentsContext);
    const composerTextInputRef = useRef<TextInput | HTMLTextAreaElement>(null);
    const popoverAnchorRef = useRef<Exclude<ContextMenuAnchor, TextInput>>(null);
    const downloadedPreviews = useRef<string[]>([]);
    const prevDraftMessage = usePrevious(draftMessage);
    const isReportActionLinked = linkedReportActionID && action.reportActionID && linkedReportActionID === action.reportActionID;
    const [isReportActionActive, setIsReportActionActive] = useState(!!isReportActionLinked);
    const isActionableWhisper = isActionableMentionWhisper(action) || isActionableTrackExpense(action) || isActionableReportMentionWhisper(action);

    const highlightedBackgroundColorIfNeeded = useMemo(
        () => (isReportActionLinked ? StyleUtils.getBackgroundColorStyle(theme.messageHighlightBG) : {}),
        [StyleUtils, isReportActionLinked, theme.messageHighlightBG],
    );

    const reportPreviewStyles = StyleUtils.getMoneyRequestReportPreviewStyle(shouldUseNarrowLayout, undefined, true);

    const isDeletedParentAction = isDeletedParentActionUtils(action);

    // IOUDetails only exists when we are sending money
    const isSendingMoney = isMoneyRequestAction(action) && getOriginalMessage(action)?.type === CONST.IOU.REPORT_ACTION_TYPE.PAY && getOriginalMessage(action)?.IOUDetails;

    const updateHiddenState = useCallback(
        (isHiddenValue: boolean) => {
            setIsHidden(isHiddenValue);
            const message = Array.isArray(action.message) ? action.message?.at(-1) : action.message;
            const isAttachment = CONST.ATTACHMENT_REGEX.test(message?.html ?? '') || isReportMessageAttachment(message);
            if (!isAttachment) {
                return;
            }
            updateHiddenAttachments(action.reportActionID, isHiddenValue);
        },
        [action.reportActionID, action.message, updateHiddenAttachments],
    );
    const {isOnSearch, currentSearchHash} = useSearchContext();
    const [showConfirmDismissReceiptError, setShowConfirmDismissReceiptError] = useState(false);
    const dismissError = useCallback(() => {
        const transactionID = isMoneyRequestAction(action) ? getOriginalMessage(action)?.IOUTransactionID : undefined;
        if (transactionID) {
            clearError(transactionID);
        }
        clearAllRelatedReportActionErrors(reportID, action);
    }, [reportID, clearError, clearAllRelatedReportActionErrors, action]);

    const onClose = () => {
        const errors = linkedTransactionRouteError ?? getLatestErrorMessageField(action as OnyxDataWithErrors);
        const errorEntries = Object.entries(errors ?? {});
        const errorMessages = mapValues(Object.fromEntries(errorEntries), (error) => error);
        const hasReceiptError = Object.values(errorMessages).some((error) => isReceiptError(error));

        if (hasReceiptError) {
            setShowConfirmDismissReceiptError(true);
        } else {
            dismissError();
        }
    };
    useEffect(
        () => () => {
            // ReportActionContextMenu, EmojiPicker and PopoverReactionList are global components,
            // we should also hide them when the current component is destroyed
            if (isActiveReportAction(action.reportActionID)) {
                hideContextMenu();
                hideDeleteModal();
            }
            if (isActive(action.reportActionID)) {
                hideEmojiPicker(true);
            }
            if (reactionListRef?.current?.isActiveReportAction(action.reportActionID)) {
                reactionListRef?.current?.hideReactionList();
            }
        },
        [action.reportActionID, reactionListRef],
    );

    useEffect(() => {
        // We need to hide EmojiPicker when this is a deleted parent action
        if (!isDeletedParentAction || !isActive(action.reportActionID)) {
            return;
        }

        hideEmojiPicker(true);
    }, [isDeletedParentAction, action.reportActionID]);

    useEffect(() => {
        if (prevDraftMessage !== undefined || draftMessage === undefined) {
            return;
        }

        focusComposerWithDelay(composerTextInputRef.current)(true);
    }, [prevDraftMessage, draftMessage]);

    useEffect(() => {
        if (!Permissions.canUseLinkPreviews()) {
            return;
        }

        const urls = extractLinksFromMessageHtml(action);
        if (lodashIsEqual(downloadedPreviews.current, urls) || action.pendingAction === CONST.RED_BRICK_ROAD_PENDING_ACTION.DELETE) {
            return;
        }

        downloadedPreviews.current = urls;
        expandURLPreview(reportID, action.reportActionID);
    }, [action, reportID]);

    useEffect(() => {
        if (draftMessage === undefined || !isDeletedAction(action)) {
            return;
        }
        deleteReportActionDraft(reportID, action);
    }, [draftMessage, action, reportID, deleteReportActionDraft]);

    // Hide the message if it is being moderated for a higher offense, or is hidden by a moderator
    // Removed messages should not be shown anyway and should not need this flow
    const latestDecision = getReportActionMessage(action)?.moderationDecision?.decision ?? '';
    useEffect(() => {
        if (action.actionName !== CONST.REPORT.ACTIONS.TYPE.ADD_COMMENT) {
            return;
        }

        // Hide reveal message button and show the message if latestDecision is changed to empty
        if (!latestDecision) {
            setModerationDecision(CONST.MODERATION.MODERATOR_DECISION_APPROVED);
            setIsHidden(false);
            return;
        }

        setModerationDecision(latestDecision);
        if (![CONST.MODERATION.MODERATOR_DECISION_APPROVED, CONST.MODERATION.MODERATOR_DECISION_PENDING].some((item) => item === latestDecision) && !isPendingRemove(action)) {
            setIsHidden(true);
            return;
        }
        setIsHidden(false);
    }, [latestDecision, action]);

    const toggleContextMenuFromActiveReportAction = useCallback(() => {
        setIsContextMenuActive(isActiveReportAction(action.reportActionID));
    }, [action.reportActionID]);

    const disabledActions = useMemo(() => (!canWriteInReport(report) ? RestrictedReadOnlyContextMenuActions : []), [report]);

    /**
     * Show the ReportActionContextMenu modal popover.
     *
     * @param [event] - A press event.
     */
    const showPopover = useCallback(
        (event: GestureResponderEvent | MouseEvent) => {
            // Block menu on the message being Edited or if the report action item has errors
            if (draftMessage !== undefined || !isEmptyObject(action.errors) || !shouldDisplayContextMenu) {
                return;
            }

            setIsContextMenuActive(true);
            const selection = SelectionScraper.getCurrentSelection();
            showContextMenu({
                type: CONST.CONTEXT_MENU_TYPES.REPORT_ACTION,
                event,
                selection,
                contextMenuAnchor: popoverAnchorRef.current,
                report: {
                    reportID,
                    originalReportID,
                    isArchivedRoom,
                    isChronos: isChronosReport,
                },
                reportAction: {
                    reportActionID: action.reportActionID,
                    draftMessage,
                    isThreadReportParentAction,
                },
                callbacks: {
                    onShow: toggleContextMenuFromActiveReportAction,
                    onHide: toggleContextMenuFromActiveReportAction,
                    setIsEmojiPickerActive: setIsEmojiPickerActive as () => void,
                },
                disabledOptions: disabledActions,
            });
        },
        [
            draftMessage,
            action,
            reportID,
            toggleContextMenuFromActiveReportAction,
            originalReportID,
            shouldDisplayContextMenu,
            disabledActions,
            isArchivedRoom,
            isChronosReport,
            isThreadReportParentAction,
        ],
    );

    const toggleReaction = useCallback(
        (emoji: Emoji, ignoreSkinToneOnCompare?: boolean) => {
            toggleEmojiReaction(reportID, action, emoji, emojiReactions, undefined, ignoreSkinToneOnCompare);
        },
        [reportID, action, emojiReactions, toggleEmojiReaction],
    );

    const contextValue = useMemo(
        () => ({
            anchor: popoverAnchorRef.current,
            report,
            reportNameValuePairs,
            action,
            transactionThreadReport,
            checkIfContextMenuActive: toggleContextMenuFromActiveReportAction,
            isDisabled: false,
            shouldDisplayContextMenu,
        }),
        [report, action, toggleContextMenuFromActiveReportAction, transactionThreadReport, reportNameValuePairs, shouldDisplayContextMenu],
    );

    const attachmentContextValue = useMemo(() => {
        if (isOnSearch) {
            return {type: CONST.ATTACHMENT_TYPE.SEARCH, currentSearchHash};
        }
        return {reportID, type: CONST.ATTACHMENT_TYPE.REPORT};
    }, [reportID, isOnSearch, currentSearchHash]);

    const mentionReportContextValue = useMemo(() => ({currentReportID: report?.reportID, exactlyMatch: true}), [report?.reportID]);
    const actionableItemButtons: ActionableItem[] = useMemo(() => {
        if (isActionableAddPaymentCard(action) && userBillingFundID === undefined && shouldRenderAddPaymentCard()) {
            return [
                {
                    text: 'subscription.cardSection.addCardButton',
                    key: `${action.reportActionID}-actionableAddPaymentCard-submit`,
                    onPress: () => {
                        Navigation.navigate(ROUTES.SETTINGS_SUBSCRIPTION_ADD_PAYMENT_CARD);
                    },
                    isMediumSized: true,
                    isPrimary: true,
                },
            ];
        }

        if (isConciergeCategoryOptions(action)) {
            const options = getOriginalMessage(action)?.options;
            if (!options) {
                return [];
            }
            const isResolved = isResolvedConciergeCategoryOptions(action);
            return options.map((option, i) => ({
                text: `${i + 1} - ${option}`,
                key: `${action.reportActionID}-conciergeCategoryOptions-${option}`,
                onPress: () => {
                    addComment(originalReportID, option);
                },
                isDisabled: isResolved,
            }));
        }

        if (!isActionableWhisper && (!isActionableJoinRequest(action) || getOriginalMessage(action)?.choice !== ('' as JoinWorkspaceResolution))) {
            return [];
        }

        if (isActionableTrackExpense(action)) {
            const transactionID = getOriginalMessage(action)?.transactionID;
            return [
                {
                    text: 'actionableMentionTrackExpense.submit',
                    key: `${action.reportActionID}-actionableMentionTrackExpense-submit`,
                    onPress: () => {
                        createDraftTransactionAndNavigateToParticipantSelector(transactionID, reportID, CONST.IOU.ACTION.SUBMIT, action.reportActionID);
                    },
                    isMediumSized: true,
                },
                {
                    text: 'actionableMentionTrackExpense.categorize',
                    key: `${action.reportActionID}-actionableMentionTrackExpense-categorize`,
                    onPress: () => {
                        createDraftTransactionAndNavigateToParticipantSelector(transactionID, reportID, CONST.IOU.ACTION.CATEGORIZE, action.reportActionID);
                    },
                    isMediumSized: true,
                },
                {
                    text: 'actionableMentionTrackExpense.share',
                    key: `${action.reportActionID}-actionableMentionTrackExpense-share`,
                    onPress: () => {
                        createDraftTransactionAndNavigateToParticipantSelector(transactionID, reportID, CONST.IOU.ACTION.SHARE, action.reportActionID);
                    },
                    isMediumSized: true,
                },
                {
                    text: 'actionableMentionTrackExpense.nothing',
                    key: `${action.reportActionID}-actionableMentionTrackExpense-nothing`,
                    onPress: () => {
                        dismissTrackExpenseActionableWhisper(reportID, action);
                    },
                    isMediumSized: true,
                },
            ];
        }

        if (isActionableJoinRequest(action)) {
            return [
                {
                    text: 'actionableMentionJoinWorkspaceOptions.accept',
                    key: `${action.reportActionID}-actionableMentionJoinWorkspace-${CONST.REPORT.ACTIONABLE_MENTION_JOIN_WORKSPACE_RESOLUTION.ACCEPT}`,
                    onPress: () => acceptJoinRequest(reportID, action),
                    isPrimary: true,
                },
                {
                    text: 'actionableMentionJoinWorkspaceOptions.decline',
                    key: `${action.reportActionID}-actionableMentionJoinWorkspace-${CONST.REPORT.ACTIONABLE_MENTION_JOIN_WORKSPACE_RESOLUTION.DECLINE}`,
                    onPress: () => declineJoinRequest(reportID, action),
                },
            ];
        }

        if (isActionableReportMentionWhisper(action)) {
            return [
                {
                    text: 'common.yes',
                    key: `${action.reportActionID}-actionableReportMentionWhisper-${CONST.REPORT.ACTIONABLE_REPORT_MENTION_WHISPER_RESOLUTION.CREATE}`,
                    onPress: () => resolveActionableReportMentionWhisper(reportID, action, CONST.REPORT.ACTIONABLE_REPORT_MENTION_WHISPER_RESOLUTION.CREATE),
                    isPrimary: true,
                },
                {
                    text: 'common.no',
                    key: `${action.reportActionID}-actionableReportMentionWhisper-${CONST.REPORT.ACTIONABLE_REPORT_MENTION_WHISPER_RESOLUTION.NOTHING}`,
                    onPress: () => resolveActionableReportMentionWhisper(reportID, action, CONST.REPORT.ACTIONABLE_REPORT_MENTION_WHISPER_RESOLUTION.NOTHING),
                },
            ];
        }

        return [
            {
                text: 'actionableMentionWhisperOptions.invite',
                key: `${action.reportActionID}-actionableMentionWhisper-${CONST.REPORT.ACTIONABLE_MENTION_WHISPER_RESOLUTION.INVITE}`,
                onPress: () => resolveActionableMentionWhisper(reportID, action, CONST.REPORT.ACTIONABLE_MENTION_WHISPER_RESOLUTION.INVITE),
                isPrimary: true,
            },
            {
                text: 'actionableMentionWhisperOptions.nothing',
                key: `${action.reportActionID}-actionableMentionWhisper-${CONST.REPORT.ACTIONABLE_MENTION_WHISPER_RESOLUTION.NOTHING}`,
                onPress: () => resolveActionableMentionWhisper(reportID, action, CONST.REPORT.ACTIONABLE_MENTION_WHISPER_RESOLUTION.NOTHING),
            },
        ];
    }, [
        action,
        isActionableWhisper,
        reportID,
        userBillingFundID,
        createDraftTransactionAndNavigateToParticipantSelector,
        dismissTrackExpenseActionableWhisper,
        resolveActionableReportMentionWhisper,
        resolveActionableMentionWhisper,
        originalReportID,
    ]);

    /**
     * Get the content of ReportActionItem
     * @param hovered whether the ReportActionItem is hovered
     * @param isWhisper whether the report action is a whisper
     * @param hasErrors whether the report action has any errors
     * @returns child component(s)
     */
    const renderItemContent = (hovered = false, isWhisper = false, hasErrors = false): React.JSX.Element => {
        let children;
        const moneyRequestOriginalMessage = isMoneyRequestAction(action) ? getOriginalMessage(action) : undefined;
        const moneyRequestActionType = moneyRequestOriginalMessage?.type;

        // Show the MoneyRequestPreview for when expense is present
        if (isIOURequestReportAction(action)) {
            const isSplitInGroupChat = moneyRequestActionType === CONST.IOU.REPORT_ACTION_TYPE.SPLIT && report?.chatType === CONST.REPORT.CHAT_TYPE.GROUP;
            const chatReportID = moneyRequestOriginalMessage?.IOUReportID ? report?.chatReportID : reportID;
            // There is no single iouReport for bill splits, so only 1:1 requests require an iouReportID
            const iouReportID = moneyRequestOriginalMessage?.IOUReportID?.toString();
            children = (
                <MoneyRequestAction
                    // If originalMessage.iouReportID is set, this is a 1:1 IOU expense in a DM chat whose reportID is report.chatReportID
                    chatReportID={chatReportID}
                    requestReportID={iouReportID}
                    reportID={reportID}
                    action={action}
                    isMostRecentIOUReportAction={isMostRecentIOUReportAction}
                    isHovered={hovered}
                    contextMenuAnchor={popoverAnchorRef.current}
                    checkIfContextMenuActive={toggleContextMenuFromActiveReportAction}
                    style={displayAsGroup ? [] : [styles.mt2]}
                    isWhisper={isWhisper}
                    shouldDisplayContextMenu={shouldDisplayContextMenu}
                />
            );

            // Table Report View does not display these components as separate messages, except for self-DM
            if (canUseTableReportView && report?.type === CONST.REPORT.TYPE.CHAT) {
                if ((report.chatType === CONST.REPORT.CHAT_TYPE.SELF_DM && !isDeletedAction(action)) || isSplitInGroupChat) {
                    children = (
<<<<<<< HEAD
                        <TransactionPreview
                            iouReportID={getIOUReportIDFromReportActionPreview(action)}
                            chatReportID={reportID}
                            reportID={reportID}
                            action={action}
                            isBillSplit={isSplitBillActionReportActionsUtils(action)}
                            containerStyles={[shouldUseNarrowLayout ? {...styles.w100, ...styles.mw100} : reportPreviewStyles.transactionPreviewStyle, styles.mt1]}
                            transactionPreviewWidth={shouldUseNarrowLayout ? styles.w100.width : reportPreviewStyles.transactionPreviewStyle.width}
                            onPreviewPressed={() => {
                                if (!action.childReportID) {
                                    return;
                                }
                                Navigation.navigate(ROUTES.REPORT_WITH_ID.getRoute(action.childReportID));
                            }}
                            isTrackExpense={isTrackExpenseActionReportActionsUtils(action)}
                        />
=======
                        <View style={[styles.mt1, styles.w100]}>
                            <TransactionPreview
                                iouReportID={getIOUReportIDFromReportActionPreview(action)}
                                chatReportID={reportID}
                                reportID={reportID}
                                action={action}
                                isBillSplit={isSplitBillActionReportActionsUtils(action)}
                                transactionID={isSplitInGroupChat ? moneyRequestOriginalMessage?.IOUTransactionID : undefined}
                                wrapperStyle={shouldUseNarrowLayout ? {...styles.w100, ...styles.mw100} : reportPreviewStyles.transactionPreviewStyle}
                                onPreviewPressed={() => {
                                    if (isSplitInGroupChat) {
                                        Navigation.navigate(ROUTES.SPLIT_BILL_DETAILS.getRoute(chatReportID, action.reportActionID, Navigation.getReportRHPActiveRoute()));
                                        return;
                                    }

                                    if (!action.childReportID) {
                                        return;
                                    }

                                    Navigation.navigate(ROUTES.REPORT_WITH_ID.getRoute(action.childReportID));
                                }}
                                isTrackExpense={isTrackExpenseActionReportActionsUtils(action)}
                            />
                        </View>
>>>>>>> 8d9d43a5
                    );
                } else {
                    children = emptyHTML;
                }
            }
        } else if (isTripPreview(action)) {
            children = (
                <TripRoomPreview
                    action={action}
                    chatReportID={getOriginalMessage(action)?.linkedReportID}
                    isHovered={hovered}
                    contextMenuAnchor={popoverAnchorRef.current}
                    containerStyles={displayAsGroup ? [] : [styles.mt2]}
                    checkIfContextMenuActive={toggleContextMenuFromActiveReportAction}
                    shouldDisplayContextMenu={shouldDisplayContextMenu}
                />
            );
        } else if (action.actionName === CONST.REPORT.ACTIONS.TYPE.REPORT_PREVIEW && isClosedExpenseReportWithNoExpenses) {
            children = <RenderHTML html={`<deleted-action>${translate('parentReportAction.deletedReport')}</deleted-action>`} />;
        } else if (action.actionName === CONST.REPORT.ACTIONS.TYPE.REPORT_PREVIEW && canUseTableReportView && action.pendingAction !== CONST.RED_BRICK_ROAD_PENDING_ACTION.DELETE) {
            children = (
                <MoneyRequestReportPreview
                    iouReportID={getIOUReportIDFromReportActionPreview(action)}
                    policyID={report?.policyID}
                    chatReportID={reportID}
                    action={action}
                    contextMenuAnchor={popoverAnchorRef.current}
                    isHovered={hovered}
                    isWhisper={isWhisper}
                    isInvoice={action.childType === CONST.REPORT.CHAT_TYPE.INVOICE}
                    checkIfContextMenuActive={toggleContextMenuFromActiveReportAction}
                    onPaymentOptionsShow={() => setIsPaymentMethodPopoverActive(true)}
                    onPaymentOptionsHide={() => setIsPaymentMethodPopoverActive(false)}
                    shouldDisplayContextMenu={shouldDisplayContextMenu}
                />
            );
        } else if (action.actionName === CONST.REPORT.ACTIONS.TYPE.REPORT_PREVIEW) {
            children = (
                <ReportPreview
                    iouReportID={getIOUReportIDFromReportActionPreview(action)}
                    chatReportID={reportID}
                    policyID={report?.policyID}
                    containerStyles={displayAsGroup ? [] : [styles.mt2]}
                    action={action}
                    isHovered={hovered}
                    contextMenuAnchor={popoverAnchorRef.current}
                    checkIfContextMenuActive={toggleContextMenuFromActiveReportAction}
                    onPaymentOptionsShow={() => setIsPaymentMethodPopoverActive(true)}
                    onPaymentOptionsHide={() => setIsPaymentMethodPopoverActive(false)}
                    isWhisper={isWhisper}
                    shouldDisplayContextMenu={shouldDisplayContextMenu}
                />
            );
        } else if (isTaskAction(action)) {
            children = <TaskAction action={action} />;
        } else if (isCreatedTaskReportAction(action)) {
            children = (
                <ShowContextMenuContext.Provider value={contextValue}>
                    <TaskPreview
                        style={displayAsGroup ? [] : [styles.mt1]}
                        taskReportID={getOriginalMessage(action)?.taskReportID?.toString()}
                        chatReportID={reportID}
                        action={action}
                        isHovered={hovered}
                        contextMenuAnchor={popoverAnchorRef.current}
                        checkIfContextMenuActive={toggleContextMenuFromActiveReportAction}
                        policyID={report?.policyID}
                        shouldDisplayContextMenu={shouldDisplayContextMenu}
                    />
                </ShowContextMenuContext.Provider>
            );
        } else if (isReimbursementQueuedAction(action)) {
            const linkedReport = isChatThread(report) ? parentReport : report;
            const submitterDisplayName = formatPhoneNumber(getDisplayNameOrDefault(personalDetails?.[linkedReport?.ownerAccountID ?? CONST.DEFAULT_NUMBER_ID]));
            const paymentType = getOriginalMessage(action)?.paymentType ?? '';

            children = (
                <ReportActionItemBasicMessage
                    message={translate(paymentType === CONST.IOU.PAYMENT_TYPE.EXPENSIFY ? 'iou.waitingOnEnabledWallet' : 'iou.waitingOnBankAccount', {submitterDisplayName})}
                >
                    <>
                        {missingPaymentMethod === 'bankAccount' && (
                            <Button
                                success
                                style={[styles.w100, styles.requestPreviewBox]}
                                text={translate('bankAccount.addBankAccount')}
                                onPress={() => openPersonalBankAccountSetupView(Navigation.getTopmostReportId() ?? linkedReport?.reportID, undefined, undefined, isUserValidated)}
                                pressOnEnter
                                large
                            />
                        )}
                        {missingPaymentMethod === 'wallet' && (
                            <KYCWall
                                onSuccessfulKYC={() => Navigation.navigate(ROUTES.ENABLE_PAYMENTS)}
                                enablePaymentsRoute={ROUTES.ENABLE_PAYMENTS}
                                addBankAccountRoute={ROUTES.BANK_ACCOUNT_PERSONAL}
                                addDebitCardRoute={ROUTES.SETTINGS_ADD_DEBIT_CARD}
                                chatReportID={linkedReport?.reportID}
                                iouReport={iouReport}
                            >
                                {(triggerKYCFlow, buttonRef) => (
                                    <Button
                                        ref={buttonRef}
                                        success
                                        large
                                        style={[styles.w100, styles.requestPreviewBox]}
                                        text={translate('iou.enableWallet')}
                                        onPress={triggerKYCFlow}
                                    />
                                )}
                            </KYCWall>
                        )}
                    </>
                </ReportActionItemBasicMessage>
            );
        } else if (isReimbursementDeQueuedOrCanceledAction(action)) {
            children = <ReportActionItemBasicMessage message={reimbursementDeQueuedOrCanceledActionMessage} />;
        } else if (action.actionName === CONST.REPORT.ACTIONS.TYPE.MODIFIED_EXPENSE) {
            children = <ReportActionItemBasicMessage message={modifiedExpenseMessage} />;
        } else if (isActionOfType(action, CONST.REPORT.ACTIONS.TYPE.SUBMITTED) || isActionOfType(action, CONST.REPORT.ACTIONS.TYPE.SUBMITTED_AND_CLOSED)) {
            const wasSubmittedViaHarvesting = getOriginalMessage(action)?.harvesting ?? false;
            if (wasSubmittedViaHarvesting) {
                children = (
                    <ReportActionItemBasicMessage>
                        <RenderHTML html={`<comment><muted-text>${getReportAutomaticallySubmittedMessage(action, report)}</muted-text></comment>`} />
                    </ReportActionItemBasicMessage>
                );
            } else {
                children = <ReportActionItemBasicMessage message={getIOUSubmittedMessage(action, report)} />;
            }
        } else if (isActionOfType(action, CONST.REPORT.ACTIONS.TYPE.APPROVED)) {
            const wasAutoApproved = getOriginalMessage(action)?.automaticAction ?? false;
            if (wasAutoApproved) {
                children = (
                    <ReportActionItemBasicMessage>
                        <RenderHTML html={`<comment><muted-text>${getReportAutomaticallyApprovedMessage(action, report)}</muted-text></comment>`} />
                    </ReportActionItemBasicMessage>
                );
            } else {
                children = <ReportActionItemBasicMessage message={getIOUApprovedMessage(action, report)} />;
            }
        } else if (isUnapprovedAction(action)) {
            children = <ReportActionItemBasicMessage message={getIOUUnapprovedMessage(action, report)} />;
        } else if (isActionOfType(action, CONST.REPORT.ACTIONS.TYPE.FORWARDED)) {
            const wasAutoForwarded = getOriginalMessage(action)?.automaticAction ?? false;
            if (wasAutoForwarded) {
                children = (
                    <ReportActionItemBasicMessage>
                        <RenderHTML html={`<comment><muted-text>${reportAutomaticallyForwardedMessage}</muted-text></comment>`} />
                    </ReportActionItemBasicMessage>
                );
            } else {
                children = <ReportActionItemBasicMessage message={getIOUForwardedMessage(action, report)} />;
            }
        } else if (action.actionName === CONST.REPORT.ACTIONS.TYPE.REJECTED) {
            children = <ReportActionItemBasicMessage message={getRejectedReportMessage()} />;
        } else if (action.actionName === CONST.REPORT.ACTIONS.TYPE.POLICY_CHANGE_LOG.CORPORATE_UPGRADE) {
            children = <ReportActionItemBasicMessage message={getUpgradeWorkspaceMessage()} />;
        } else if (action.actionName === CONST.REPORT.ACTIONS.TYPE.POLICY_CHANGE_LOG.TEAM_DOWNGRADE) {
            children = <ReportActionItemBasicMessage message={getDowngradeWorkspaceMessage()} />;
        } else if (action.actionName === CONST.REPORT.ACTIONS.TYPE.HOLD) {
            children = <ReportActionItemBasicMessage message={translate('iou.heldExpense')} />;
        } else if (action.actionName === CONST.REPORT.ACTIONS.TYPE.HOLD_COMMENT) {
            children = <ReportActionItemBasicMessage message={getReportActionText(action)} />;
        } else if (action.actionName === CONST.REPORT.ACTIONS.TYPE.UNHOLD) {
            children = <ReportActionItemBasicMessage message={translate('iou.unheldExpense')} />;
        } else if (action.actionName === CONST.REPORT.ACTIONS.TYPE.CHANGE_POLICY) {
            children = <ReportActionItemBasicMessage message={getPolicyChangeMessage(action)} />;
        } else if (action.actionName === CONST.REPORT.ACTIONS.TYPE.DELETED_TRANSACTION) {
            children = <ReportActionItemBasicMessage message={getDeletedTransactionMessage(action)} />;
        } else if (action.actionName === CONST.REPORT.ACTIONS.TYPE.MOVED_TRANSACTION) {
            children = (
                <ReportActionItemBasicMessage message="">
                    <RenderHTML html={`<comment><muted-text>${getMovedTransactionMessage(action)}</muted-text></comment>`} />
                </ReportActionItemBasicMessage>
            );
        } else if (action.actionName === CONST.REPORT.ACTIONS.TYPE.UNREPORTED_TRANSACTION) {
            children = (
                <ReportActionItemBasicMessage message="">
                    <RenderHTML html={`<comment><muted-text>${getUnreportedTransactionMessage(action)}</muted-text></comment>`} />
                </ReportActionItemBasicMessage>
            );
        } else if (action.actionName === CONST.REPORT.ACTIONS.TYPE.MERGED_WITH_CASH_TRANSACTION) {
            children = <ReportActionItemBasicMessage message={translate('systemMessage.mergedWithCashTransaction')} />;
        } else if (isActionOfType(action, CONST.REPORT.ACTIONS.TYPE.DISMISSED_VIOLATION)) {
            children = <ReportActionItemBasicMessage message={getDismissedViolationMessageText(getOriginalMessage(action))} />;
        } else if (isActionOfType(action, CONST.REPORT.ACTIONS.TYPE.RESOLVED_DUPLICATES)) {
            children = <ReportActionItemBasicMessage message={translate('violations.resolvedDuplicates')} />;
        } else if (action.actionName === CONST.REPORT.ACTIONS.TYPE.POLICY_CHANGE_LOG.UPDATE_NAME) {
            children = <ReportActionItemBasicMessage message={getWorkspaceNameUpdatedMessage(action)} />;
        } else if (action.actionName === CONST.REPORT.ACTIONS.TYPE.POLICY_CHANGE_LOG.UPDATE_DESCRIPTION) {
            children = <ReportActionItemBasicMessage message={getWorkspaceDescriptionUpdatedMessage(action)} />;
        } else if (action.actionName === CONST.REPORT.ACTIONS.TYPE.POLICY_CHANGE_LOG.UPDATE_CURRENCY) {
            children = <ReportActionItemBasicMessage message={getWorkspaceCurrencyUpdateMessage(action)} />;
        } else if (action.actionName === CONST.REPORT.ACTIONS.TYPE.POLICY_CHANGE_LOG.UPDATE_AUTO_REPORTING_FREQUENCY) {
            children = <ReportActionItemBasicMessage message={getWorkspaceFrequencyUpdateMessage(action)} />;
        } else if (
            action.actionName === CONST.REPORT.ACTIONS.TYPE.POLICY_CHANGE_LOG.ADD_CATEGORY ||
            action.actionName === CONST.REPORT.ACTIONS.TYPE.POLICY_CHANGE_LOG.DELETE_CATEGORY ||
            action.actionName === CONST.REPORT.ACTIONS.TYPE.POLICY_CHANGE_LOG.UPDATE_CATEGORY ||
            action.actionName === CONST.REPORT.ACTIONS.TYPE.POLICY_CHANGE_LOG.SET_CATEGORY_NAME
        ) {
            children = <ReportActionItemBasicMessage message={getWorkspaceCategoryUpdateMessage(action)} />;
        } else if (isTagModificationAction(action.actionName)) {
            children = <ReportActionItemBasicMessage message={getCleanedTagName(getWorkspaceTagUpdateMessage(action))} />;
        } else if (action.actionName === CONST.REPORT.ACTIONS.TYPE.POLICY_CHANGE_LOG.ADD_CUSTOM_UNIT_RATE) {
            children = <ReportActionItemBasicMessage message={getWorkspaceCustomUnitRateAddedMessage(action)} />;
        } else if (action.actionName === CONST.REPORT.ACTIONS.TYPE.POLICY_CHANGE_LOG.ADD_REPORT_FIELD) {
            children = <ReportActionItemBasicMessage message={getWorkspaceReportFieldAddMessage(action)} />;
        } else if (action.actionName === CONST.REPORT.ACTIONS.TYPE.POLICY_CHANGE_LOG.UPDATE_REPORT_FIELD) {
            children = <ReportActionItemBasicMessage message={getWorkspaceReportFieldUpdateMessage(action)} />;
        } else if (action.actionName === CONST.REPORT.ACTIONS.TYPE.POLICY_CHANGE_LOG.DELETE_REPORT_FIELD) {
            children = <ReportActionItemBasicMessage message={getWorkspaceReportFieldDeleteMessage(action)} />;
        } else if (isActionOfType(action, CONST.REPORT.ACTIONS.TYPE.POLICY_CHANGE_LOG.UPDATE_FIELD)) {
            children = <ReportActionItemBasicMessage message={getWorkspaceUpdateFieldMessage(action)} />;
        } else if (isActionOfType(action, CONST.REPORT.ACTIONS.TYPE.POLICY_CHANGE_LOG.UPDATE_MAX_EXPENSE_AMOUNT_NO_RECEIPT)) {
            children = <ReportActionItemBasicMessage message={getPolicyChangeLogMaxExpesnseAmountNoReceiptMessage(action)} />;
        } else if (isActionOfType(action, CONST.REPORT.ACTIONS.TYPE.POLICY_CHANGE_LOG.UPDATE_MAX_EXPENSE_AMOUNT)) {
            children = <ReportActionItemBasicMessage message={getPolicyChangeLogMaxExpenseAmountMessage(action)} />;
        } else if (isActionOfType(action, CONST.REPORT.ACTIONS.TYPE.POLICY_CHANGE_LOG.UPDATE_DEFAULT_BILLABLE)) {
            children = <ReportActionItemBasicMessage message={getPolicyChangeLogDefaultBillableMessage(action)} />;
        } else if (isActionOfType(action, CONST.REPORT.ACTIONS.TYPE.POLICY_CHANGE_LOG.UPDATE_DEFAULT_TITLE_ENFORCED)) {
            children = <ReportActionItemBasicMessage message={getPolicyChangeLogDefaultTitleEnforcedMessage(action)} />;
        } else if (action.actionName === CONST.REPORT.ACTIONS.TYPE.POLICY_CHANGE_LOG.ADD_EMPLOYEE) {
            children = <ReportActionItemBasicMessage message={getPolicyChangeLogAddEmployeeMessage(action)} />;
        } else if (action.actionName === CONST.REPORT.ACTIONS.TYPE.POLICY_CHANGE_LOG.UPDATE_EMPLOYEE) {
            children = <ReportActionItemBasicMessage message={getPolicyChangeLogChangeRoleMessage(action)} />;
        } else if (action.actionName === CONST.REPORT.ACTIONS.TYPE.POLICY_CHANGE_LOG.DELETE_EMPLOYEE) {
            children = <ReportActionItemBasicMessage message={getPolicyChangeLogDeleteMemberMessage(action)} />;
        } else if (isActionOfType(action, CONST.REPORT.ACTIONS.TYPE.REMOVED_FROM_APPROVAL_CHAIN)) {
            children = <ReportActionItemBasicMessage message={getRemovedFromApprovalChainMessage(action)} />;
        } else if (isActionOfType(action, CONST.REPORT.ACTIONS.TYPE.DEMOTED_FROM_WORKSPACE)) {
            children = <ReportActionItemBasicMessage message={getDemotedFromWorkspaceMessage(action)} />;
        } else if (
            isActionOfType(
                action,
                CONST.REPORT.ACTIONS.TYPE.CARD_ISSUED,
                CONST.REPORT.ACTIONS.TYPE.CARD_ISSUED_VIRTUAL,
                CONST.REPORT.ACTIONS.TYPE.CARD_MISSING_ADDRESS,
                CONST.REPORT.ACTIONS.TYPE.CARD_ASSIGNED,
            )
        ) {
            children = (
                <IssueCardMessage
                    action={action}
                    policyID={report?.policyID}
                />
            );
        } else if (isActionOfType(action, CONST.REPORT.ACTIONS.TYPE.EXPORTED_TO_INTEGRATION)) {
            children = <ExportIntegration action={action} />;
        } else if (isRenamedAction(action)) {
            const message = getRenamedAction(action);
            children = <ReportActionItemBasicMessage message={message} />;
        } else if (isActionOfType(action, CONST.REPORT.ACTIONS.TYPE.INTEGRATION_SYNC_FAILED)) {
            const {label, errorMessage} = getOriginalMessage(action) ?? {label: '', errorMessage: ''};
            children = <ReportActionItemBasicMessage message={translate('report.actions.type.integrationSyncFailed', {label, errorMessage})} />;
        } else if (isActionOfType(action, CONST.REPORT.ACTIONS.TYPE.POLICY_CHANGE_LOG.DELETE_INTEGRATION)) {
            children = <ReportActionItemBasicMessage message={getRemovedConnectionMessage(action)} />;
        } else {
            const hasBeenFlagged =
                ![CONST.MODERATION.MODERATOR_DECISION_APPROVED, CONST.MODERATION.MODERATOR_DECISION_PENDING].some((item) => item === moderationDecision) && !isPendingRemove(action);
            children = (
                <MentionReportContext.Provider value={mentionReportContextValue}>
                    <ShowContextMenuContext.Provider value={contextValue}>
                        <AttachmentContext.Provider value={attachmentContextValue}>
                            {draftMessage === undefined ? (
                                <View style={displayAsGroup && hasBeenFlagged ? styles.blockquote : {}}>
                                    <ReportActionItemMessage
                                        reportID={reportID}
                                        action={action}
                                        displayAsGroup={displayAsGroup}
                                        isHidden={isHidden}
                                    />
                                    {hasBeenFlagged && (
                                        <Button
                                            small
                                            style={[styles.mt2, styles.alignSelfStart]}
                                            onPress={() => updateHiddenState(!isHidden)}
                                        >
                                            <Text
                                                style={[styles.buttonSmallText, styles.userSelectNone]}
                                                dataSet={{[CONST.SELECTION_SCRAPER_HIDDEN_ELEMENT]: true}}
                                            >
                                                {isHidden ? translate('moderation.revealMessage') : translate('moderation.hideMessage')}
                                            </Text>
                                        </Button>
                                    )}
                                    {/**
                                These are the actionable buttons that appear at the bottom of a Concierge message
                                for example: Invite a user mentioned but not a member of the room
                                https://github.com/Expensify/App/issues/32741
                            */}
                                    {actionableItemButtons.length > 0 && (
                                        <ActionableItemButtons
                                            items={actionableItemButtons}
                                            layout={isActionableTrackExpense(action) || isConciergeCategoryOptions(action) ? 'vertical' : 'horizontal'}
                                            shouldUseLocalization={!isConciergeCategoryOptions(action)}
                                        />
                                    )}
                                </View>
                            ) : (
                                <ReportActionItemMessageEdit
                                    action={action}
                                    draftMessage={draftMessage}
                                    reportID={reportID}
                                    policyID={report?.policyID}
                                    index={index}
                                    ref={composerTextInputRef}
                                    shouldDisableEmojiPicker={
                                        (chatIncludesConcierge(report) && isBlockedFromConcierge(blockedFromConcierge)) || isArchivedNonExpenseReport(report, reportNameValuePairs)
                                    }
                                    isGroupPolicyReport={!!report?.policyID && report.policyID !== CONST.POLICY.ID_FAKE}
                                />
                            )}
                        </AttachmentContext.Provider>
                    </ShowContextMenuContext.Provider>
                </MentionReportContext.Provider>
            );
        }
        const numberOfThreadReplies = action.childVisibleActionCount ?? 0;

        const shouldDisplayThreadReplies = shouldDisplayThreadRepliesUtils(action, isThreadReportParentAction) && !isOnSearch;
        const oldestFourAccountIDs =
            action.childOldestFourAccountIDs
                ?.split(',')
                .map((accountID) => Number(accountID))
                .filter((accountID): accountID is number => typeof accountID === 'number') ?? [];
        const draftMessageRightAlign = draftMessage !== undefined ? styles.chatItemReactionsDraftRight : {};

        const itemContent = (
            <>
                {children}
                {Permissions.canUseLinkPreviews() && !isHidden && (action.linkMetadata?.length ?? 0) > 0 && (
                    <View style={draftMessage !== undefined ? styles.chatItemReactionsDraftRight : {}}>
                        <LinkPreviewer linkMetadata={action.linkMetadata?.filter((item) => !isEmptyObject(item))} />
                    </View>
                )}
                {!isMessageDeleted(action) && (
                    <View style={draftMessageRightAlign}>
                        <ReportActionItemEmojiReactions
                            reportAction={action}
                            emojiReactions={isOnSearch ? {} : emojiReactions}
                            shouldBlockReactions={hasErrors}
                            toggleReaction={(emoji, ignoreSkinToneOnCompare) => {
                                if (isAnonymousUser()) {
                                    hideContextMenu(false);

                                    InteractionManager.runAfterInteractions(() => {
                                        signOutAndRedirectToSignIn();
                                    });
                                } else {
                                    toggleReaction(emoji, ignoreSkinToneOnCompare);
                                }
                            }}
                            setIsEmojiPickerActive={setIsEmojiPickerActive}
                        />
                    </View>
                )}

                {shouldDisplayThreadReplies && (
                    <View style={draftMessageRightAlign}>
                        <ReportActionItemThread
                            reportAction={action}
                            reportID={reportID}
                            numberOfReplies={numberOfThreadReplies}
                            mostRecentReply={`${action.childLastVisibleActionCreated}`}
                            isHovered={hovered || isContextMenuActive}
                            icons={getIconsForParticipants(oldestFourAccountIDs, personalDetails)}
                            onSecondaryInteraction={showPopover}
                            isActive={isReportActionActive && !isContextMenuActive}
                        />
                    </View>
                )}
            </>
        );

        return isEmptyHTML(children) ? emptyHTML : itemContent;
    };

    /**
     * Get ReportActionItem with a proper wrapper
     * @param hovered whether the ReportActionItem is hovered
     * @param isWhisper whether the ReportActionItem is a whisper
     * @param hasErrors whether the report action has any errors
     * @returns report action item
     */

    const renderReportActionItem = (hovered: boolean, isWhisper: boolean, hasErrors: boolean): React.JSX.Element => {
        const content = renderItemContent(hovered || isContextMenuActive || isEmojiPickerActive, isWhisper, hasErrors);

        if (canUseTableReportView && (isEmptyHTML(content) || (!shouldRenderViewBasedOnAction && !isClosedExpenseReportWithNoExpenses))) {
            return emptyHTML;
        }

        if (draftMessage !== undefined) {
            return <ReportActionItemDraft>{content}</ReportActionItemDraft>;
        }

        if (!displayAsGroup) {
            return (
                <ReportActionItemSingle
                    action={action}
                    showHeader={draftMessage === undefined}
                    wrapperStyle={{
                        ...(isOnSearch && styles.p0),
                        ...(isWhisper && styles.pt1),
                    }}
                    shouldShowSubscriptAvatar={shouldShowSubscriptAvatar}
                    report={report}
                    iouReport={iouReport}
                    isHovered={hovered || isContextMenuActive}
                    isActive={isReportActionActive && !isContextMenuActive}
                    hasBeenFlagged={
                        ![CONST.MODERATION.MODERATOR_DECISION_APPROVED, CONST.MODERATION.MODERATOR_DECISION_PENDING].some((item) => item === moderationDecision) && !isPendingRemove(action)
                    }
                    policies={policies}
                >
                    {content}
                </ReportActionItemSingle>
            );
        }

        return <ReportActionItemGrouped wrapperStyle={isWhisper ? styles.pt1 : {}}>{content}</ReportActionItemGrouped>;
    };

    if (action.actionName === CONST.REPORT.ACTIONS.TYPE.CREATED) {
        const transactionID = isMoneyRequestAction(parentReportActionForTransactionThread) ? getOriginalMessage(parentReportActionForTransactionThread)?.IOUTransactionID : undefined;

        return (
            <ReportActionItemContentCreated
                contextValue={contextValue}
                parentReportAction={parentReportAction}
                transactionID={transactionID}
                draftMessage={draftMessage}
                shouldHideThreadDividerLine={shouldHideThreadDividerLine}
            />
        );
    }

    if (isTripPreview(action) && isThreadReportParentAction) {
        return <TripSummary reportID={getOriginalMessage(action)?.linkedReportID} />;
    }

    if (isChronosOOOListAction(action)) {
        return (
            <ChronosOOOListActions
                action={action}
                reportID={reportID}
            />
        );
    }

    // For the `pay` IOU action on non-pay expense flow, we don't want to render anything if `isWaitingOnBankAccount` is true
    // Otherwise, we will see two system messages informing the payee needs to add a bank account or wallet
    if (isMoneyRequestAction(action) && !!report?.isWaitingOnBankAccount && getOriginalMessage(action)?.type === CONST.IOU.REPORT_ACTION_TYPE.PAY && !isSendingMoney) {
        return null;
    }

    // We currently send whispers to all report participants and hide them in the UI for users that shouldn't see them.
    // This is a temporary solution needed for comment-linking.
    // The long term solution will leverage end-to-end encryption and only targeted users will be able to decrypt.
    if (isWhisperActionTargetedToOthers(action)) {
        return null;
    }

    const hasErrors = !isEmptyObject(action.errors);
    const whisperedTo = getWhisperedTo(action);
    const isMultipleParticipant = whisperedTo.length > 1;

    const iouReportID = isMoneyRequestAction(action) && getOriginalMessage(action)?.IOUReportID ? getOriginalMessage(action)?.IOUReportID?.toString() : undefined;
    const transactionsWithReceipts = getTransactionsWithReceipts(iouReportID);
    const isWhisper = whisperedTo.length > 0 && transactionsWithReceipts.length === 0;
    const whisperedToPersonalDetails = isWhisper
        ? (Object.values(personalDetails ?? {}).filter((details) => whisperedTo.includes(details?.accountID ?? CONST.DEFAULT_NUMBER_ID)) as OnyxTypes.PersonalDetails[])
        : [];
    const isWhisperOnlyVisibleByUser = isWhisper && isCurrentUserTheOnlyParticipant(whisperedTo);
    const displayNamesWithTooltips = isWhisper ? getDisplayNamesWithTooltips(whisperedToPersonalDetails, isMultipleParticipant) : [];

    const renderSearchHeader = (children: React.ReactNode) => {
        if (!isOnSearch) {
            return children;
        }

        return (
            <View style={[styles.p4]}>
                <View style={styles.webViewStyles.tagStyles.ol}>
                    <View style={[styles.flexRow, styles.alignItemsCenter, !isWhisper ? styles.mb3 : {}]}>
                        <Text style={styles.chatItemMessageHeaderPolicy}>{translate('common.in')}&nbsp;</Text>
                        <TextLink
                            fontSize={variables.fontSizeSmall}
                            onPress={() => {
                                onPress?.();
                            }}
                            numberOfLines={1}
                        >
                            {getChatListItemReportName(action, report as SearchReport)}
                        </TextLink>
                    </View>
                    {children}
                </View>
            </View>
        );
    };

    return (
        <PressableWithSecondaryInteraction
            ref={popoverAnchorRef}
            onPress={() => {
                if (draftMessage === undefined) {
                    onPress?.();
                }
                if (!Keyboard.isVisible()) {
                    return;
                }
                Keyboard.dismiss();
            }}
            style={[action.pendingAction === CONST.RED_BRICK_ROAD_PENDING_ACTION.DELETE && !isDeletedParentAction ? styles.pointerEventsNone : styles.pointerEventsAuto]}
            onPressIn={() => shouldUseNarrowLayout && canUseTouchScreen() && ControlSelection.block()}
            onPressOut={() => ControlSelection.unblock()}
            onSecondaryInteraction={showPopover}
            preventDefaultContextMenu={draftMessage === undefined && !hasErrors}
            withoutFocusOnSecondaryInteraction
            accessibilityLabel={translate('accessibilityHints.chatMessage')}
            accessible
        >
            <Hoverable
                shouldHandleScroll
                isDisabled={draftMessage !== undefined}
                shouldFreezeCapture={isPaymentMethodPopoverActive}
                onHoverIn={() => {
                    setIsReportActionActive(false);
                }}
                onHoverOut={() => {
                    setIsReportActionActive(!!isReportActionLinked);
                }}
            >
                {(hovered) => (
                    <View style={highlightedBackgroundColorIfNeeded}>
                        {shouldDisplayNewMarker && (!shouldUseThreadDividerLine || !isFirstVisibleReportAction) && <UnreadActionIndicator reportActionID={action.reportActionID} />}
                        {shouldDisplayContextMenu && (
                            <MiniReportActionContextMenu
                                reportID={reportID}
                                reportActionID={action.reportActionID}
                                anchor={popoverAnchorRef}
                                originalReportID={originalReportID}
                                isArchivedRoom={isArchivedRoom}
                                displayAsGroup={displayAsGroup}
                                disabledActions={disabledActions}
                                isVisible={hovered && draftMessage === undefined && !hasErrors}
                                isThreadReportParentAction={isThreadReportParentAction}
                                draftMessage={draftMessage}
                                isChronosReport={isChronosReport}
                                checkIfContextMenuActive={toggleContextMenuFromActiveReportAction}
                                setIsEmojiPickerActive={setIsEmojiPickerActive}
                            />
                        )}
                        <View
                            style={StyleUtils.getReportActionItemStyle(
                                hovered || isWhisper || isContextMenuActive || !!isEmojiPickerActive || draftMessage !== undefined || isPaymentMethodPopoverActive,
                                draftMessage === undefined && !!onPress,
                            )}
                        >
                            <OfflineWithFeedback
                                onClose={onClose}
                                dismissError={dismissError}
                                // eslint-disable-next-line @typescript-eslint/prefer-nullish-coalescing
                                pendingAction={
                                    draftMessage !== undefined ? undefined : action.pendingAction ?? (action.isOptimisticAction ? CONST.RED_BRICK_ROAD_PENDING_ACTION.ADD : undefined)
                                }
                                shouldHideOnDelete={!isThreadReportParentAction}
                                errors={linkedTransactionRouteError ?? !isOnSearch ? getLatestErrorMessageField(action as OnyxDataWithErrors) : {}}
                                errorRowStyles={[styles.ml10, styles.mr2]}
                                needsOffscreenAlphaCompositing={isMoneyRequestAction(action)}
                                shouldDisableStrikeThrough
                            >
                                {renderSearchHeader(
                                    <>
                                        {isWhisper && (
                                            <View style={[styles.flexRow, styles.pl5, styles.pt2, styles.pr3]}>
                                                <View style={[styles.pl6, styles.mr3]}>
                                                    <Icon
                                                        fill={theme.icon}
                                                        src={Eye}
                                                        small
                                                    />
                                                </View>
                                                <Text style={[styles.chatItemMessageHeaderTimestamp]}>
                                                    {translate('reportActionContextMenu.onlyVisible')}
                                                    &nbsp;
                                                </Text>
                                                <DisplayNames
                                                    fullTitle={getWhisperDisplayNames(whisperedTo) ?? ''}
                                                    displayNamesWithTooltips={displayNamesWithTooltips}
                                                    tooltipEnabled
                                                    numberOfLines={1}
                                                    textStyles={[styles.chatItemMessageHeaderTimestamp, styles.flex1]}
                                                    shouldUseFullTitle={isWhisperOnlyVisibleByUser}
                                                />
                                            </View>
                                        )}
                                        {renderReportActionItem(!!hovered || !!isReportActionLinked, isWhisper, hasErrors)}
                                    </>,
                                )}
                            </OfflineWithFeedback>
                        </View>
                    </View>
                )}
            </Hoverable>
            <View style={styles.reportActionSystemMessageContainer}>
                <InlineSystemMessage message={action.error} />
            </View>
            <ConfirmModal
                isVisible={showConfirmDismissReceiptError}
                onConfirm={() => {
                    dismissError();
                    setShowConfirmDismissReceiptError(false);
                }}
                onCancel={() => {
                    setShowConfirmDismissReceiptError(false);
                }}
                title={translate('iou.dismissReceiptError')}
                prompt={translate('iou.dismissReceiptErrorConfirmation')}
                confirmText={translate('common.dismiss')}
                cancelText={translate('common.cancel')}
                shouldShowCancelButton
                danger
            />
        </PressableWithSecondaryInteraction>
    );
}
export type {PureReportActionItemProps};
export default memo(PureReportActionItem, (prevProps, nextProps) => {
    const prevParentReportAction = prevProps.parentReportAction;
    const nextParentReportAction = nextProps.parentReportAction;
    return (
        prevProps.displayAsGroup === nextProps.displayAsGroup &&
        prevProps.isMostRecentIOUReportAction === nextProps.isMostRecentIOUReportAction &&
        prevProps.shouldDisplayNewMarker === nextProps.shouldDisplayNewMarker &&
        lodashIsEqual(prevProps.action, nextProps.action) &&
        lodashIsEqual(prevProps.report?.pendingFields, nextProps.report?.pendingFields) &&
        lodashIsEqual(prevProps.report?.isDeletedParentAction, nextProps.report?.isDeletedParentAction) &&
        lodashIsEqual(prevProps.report?.errorFields, nextProps.report?.errorFields) &&
        prevProps.report?.statusNum === nextProps.report?.statusNum &&
        prevProps.report?.stateNum === nextProps.report?.stateNum &&
        prevProps.report?.parentReportID === nextProps.report?.parentReportID &&
        prevProps.report?.parentReportActionID === nextProps.report?.parentReportActionID &&
        // TaskReport's created actions render the TaskView, which updates depending on certain fields in the TaskReport
        isTaskReport(prevProps.report) === isTaskReport(nextProps.report) &&
        prevProps.action.actionName === nextProps.action.actionName &&
        prevProps.report?.reportName === nextProps.report?.reportName &&
        prevProps.report?.description === nextProps.report?.description &&
        isCompletedTaskReport(prevProps.report) === isCompletedTaskReport(nextProps.report) &&
        prevProps.report?.managerID === nextProps.report?.managerID &&
        prevProps.shouldHideThreadDividerLine === nextProps.shouldHideThreadDividerLine &&
        prevProps.report?.total === nextProps.report?.total &&
        prevProps.report?.nonReimbursableTotal === nextProps.report?.nonReimbursableTotal &&
        prevProps.report?.policyAvatar === nextProps.report?.policyAvatar &&
        prevProps.linkedReportActionID === nextProps.linkedReportActionID &&
        lodashIsEqual(prevProps.report?.fieldList, nextProps.report?.fieldList) &&
        lodashIsEqual(prevProps.transactionThreadReport, nextProps.transactionThreadReport) &&
        lodashIsEqual(prevProps.reportActions, nextProps.reportActions) &&
        lodashIsEqual(prevParentReportAction, nextParentReportAction) &&
        prevProps.draftMessage === nextProps.draftMessage &&
        prevProps.iouReport?.reportID === nextProps.iouReport?.reportID &&
        lodashIsEqual(prevProps.emojiReactions, nextProps.emojiReactions) &&
        lodashIsEqual(prevProps.linkedTransactionRouteError, nextProps.linkedTransactionRouteError) &&
        lodashIsEqual(prevProps.reportNameValuePairs, nextProps.reportNameValuePairs) &&
        prevProps.isUserValidated === nextProps.isUserValidated &&
        prevProps.parentReport?.reportID === nextProps.parentReport?.reportID &&
        lodashIsEqual(prevProps.personalDetails, nextProps.personalDetails) &&
        lodashIsEqual(prevProps.blockedFromConcierge, nextProps.blockedFromConcierge) &&
        prevProps.originalReportID === nextProps.originalReportID &&
        prevProps.isArchivedRoom === nextProps.isArchivedRoom &&
        prevProps.isChronosReport === nextProps.isChronosReport &&
        prevProps.isClosedExpenseReportWithNoExpenses === nextProps.isClosedExpenseReportWithNoExpenses &&
        lodashIsEqual(prevProps.missingPaymentMethod, nextProps.missingPaymentMethod) &&
        prevProps.reimbursementDeQueuedOrCanceledActionMessage === nextProps.reimbursementDeQueuedOrCanceledActionMessage &&
        prevProps.modifiedExpenseMessage === nextProps.modifiedExpenseMessage &&
        prevProps.userBillingFundID === nextProps.userBillingFundID &&
        prevProps.reportAutomaticallyForwardedMessage === nextProps.reportAutomaticallyForwardedMessage
    );
});<|MERGE_RESOLUTION|>--- conflicted
+++ resolved
@@ -802,24 +802,6 @@
             if (canUseTableReportView && report?.type === CONST.REPORT.TYPE.CHAT) {
                 if ((report.chatType === CONST.REPORT.CHAT_TYPE.SELF_DM && !isDeletedAction(action)) || isSplitInGroupChat) {
                     children = (
-<<<<<<< HEAD
-                        <TransactionPreview
-                            iouReportID={getIOUReportIDFromReportActionPreview(action)}
-                            chatReportID={reportID}
-                            reportID={reportID}
-                            action={action}
-                            isBillSplit={isSplitBillActionReportActionsUtils(action)}
-                            containerStyles={[shouldUseNarrowLayout ? {...styles.w100, ...styles.mw100} : reportPreviewStyles.transactionPreviewStyle, styles.mt1]}
-                            transactionPreviewWidth={shouldUseNarrowLayout ? styles.w100.width : reportPreviewStyles.transactionPreviewStyle.width}
-                            onPreviewPressed={() => {
-                                if (!action.childReportID) {
-                                    return;
-                                }
-                                Navigation.navigate(ROUTES.REPORT_WITH_ID.getRoute(action.childReportID));
-                            }}
-                            isTrackExpense={isTrackExpenseActionReportActionsUtils(action)}
-                        />
-=======
                         <View style={[styles.mt1, styles.w100]}>
                             <TransactionPreview
                                 iouReportID={getIOUReportIDFromReportActionPreview(action)}
@@ -828,7 +810,8 @@
                                 action={action}
                                 isBillSplit={isSplitBillActionReportActionsUtils(action)}
                                 transactionID={isSplitInGroupChat ? moneyRequestOriginalMessage?.IOUTransactionID : undefined}
-                                wrapperStyle={shouldUseNarrowLayout ? {...styles.w100, ...styles.mw100} : reportPreviewStyles.transactionPreviewStyle}
+                                containerStyles={[shouldUseNarrowLayout ? {...styles.w100, ...styles.mw100} : reportPreviewStyles.transactionPreviewStyle, styles.mt1]}
+                                transactionPreviewWidth={shouldUseNarrowLayout ? styles.w100.width : reportPreviewStyles.transactionPreviewStyle.width}
                                 onPreviewPressed={() => {
                                     if (isSplitInGroupChat) {
                                         Navigation.navigate(ROUTES.SPLIT_BILL_DETAILS.getRoute(chatReportID, action.reportActionID, Navigation.getReportRHPActiveRoute()));
@@ -844,7 +827,6 @@
                                 isTrackExpense={isTrackExpenseActionReportActionsUtils(action)}
                             />
                         </View>
->>>>>>> 8d9d43a5
                     );
                 } else {
                     children = emptyHTML;
