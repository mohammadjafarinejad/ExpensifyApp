import {deepEqual} from 'fast-equals';
import mapValues from 'lodash/mapValues';
import React, {memo, useCallback, useContext, useEffect, useMemo, useRef, useState} from 'react';
import type {GestureResponderEvent, TextInput} from 'react-native';
import {InteractionManager, Keyboard, View} from 'react-native';
import type {OnyxCollection, OnyxEntry} from 'react-native-onyx';
import type {ValueOf} from 'type-fest';
import type {Emoji} from '@assets/emojis/types';
import * as ActionSheetAwareScrollView from '@components/ActionSheetAwareScrollView';
import {AttachmentContext} from '@components/AttachmentContext';
import Button from '@components/Button';
import ConfirmModal from '@components/ConfirmModal';
import DisplayNames from '@components/DisplayNames';
import Hoverable from '@components/Hoverable';
import MentionReportContext from '@components/HTMLEngineProvider/HTMLRenderers/MentionReportRenderer/MentionReportContext';
import Icon from '@components/Icon';
import {Eye} from '@components/Icon/Expensicons';
import InlineSystemMessage from '@components/InlineSystemMessage';
import KYCWall from '@components/KYCWall';
import type {LocaleContextProps} from '@components/LocaleContextProvider';
import OfflineWithFeedback from '@components/OfflineWithFeedback';
import PressableWithSecondaryInteraction from '@components/PressableWithSecondaryInteraction';
import ReportActionItemEmojiReactions from '@components/Reactions/ReportActionItemEmojiReactions';
import RenderHTML from '@components/RenderHTML';
import type {ActionableItem} from '@components/ReportActionItem/ActionableItemButtons';
import ActionableItemButtons from '@components/ReportActionItem/ActionableItemButtons';
import ChronosOOOListActions from '@components/ReportActionItem/ChronosOOOListActions';
import ExportIntegration from '@components/ReportActionItem/ExportIntegration';
import IssueCardMessage from '@components/ReportActionItem/IssueCardMessage';
import MoneyRequestAction from '@components/ReportActionItem/MoneyRequestAction';
import MoneyRequestReportPreview from '@components/ReportActionItem/MoneyRequestReportPreview';
import TaskAction from '@components/ReportActionItem/TaskAction';
import TaskPreview from '@components/ReportActionItem/TaskPreview';
import TransactionPreview from '@components/ReportActionItem/TransactionPreview';
import TripRoomPreview from '@components/ReportActionItem/TripRoomPreview';
import {useSearchContext} from '@components/Search/SearchContext';
import {ShowContextMenuContext} from '@components/ShowContextMenuContext';
import Text from '@components/Text';
import TextLink from '@components/TextLink';
import UnreadActionIndicator from '@components/UnreadActionIndicator';
import useLocalize from '@hooks/useLocalize';
import usePermissions from '@hooks/usePermissions';
import usePrevious from '@hooks/usePrevious';
import useReportIsArchived from '@hooks/useReportIsArchived';
import useResponsiveLayout from '@hooks/useResponsiveLayout';
import useStyleUtils from '@hooks/useStyleUtils';
import useTheme from '@hooks/useTheme';
import useThemeStyles from '@hooks/useThemeStyles';
import ControlSelection from '@libs/ControlSelection';
import {canUseTouchScreen} from '@libs/DeviceCapabilities';
import type {OnyxDataWithErrors} from '@libs/ErrorUtils';
import {getLatestErrorMessageField, isReceiptError} from '@libs/ErrorUtils';
import focusComposerWithDelay from '@libs/focusComposerWithDelay';
import {isReportMessageAttachment} from '@libs/isReportMessageAttachment';
import Navigation from '@libs/Navigation/Navigation';
import Permissions from '@libs/Permissions';
import {getDisplayNameOrDefault} from '@libs/PersonalDetailsUtils';
import {getCleanedTagName, getPersonalPolicy, isPolicyAdmin, isPolicyOwner} from '@libs/PolicyUtils';
import {
    extractLinksFromMessageHtml,
    getAddedApprovalRuleMessage,
    getAddedConnectionMessage,
    getChangedApproverActionMessage,
    getDeletedApprovalRuleMessage,
    getDemotedFromWorkspaceMessage,
    getDismissedViolationMessageText,
    getIntegrationSyncFailedMessage,
    getIOUReportIDFromReportActionPreview,
    getJoinRequestMessage,
    getOriginalMessage,
    getPolicyChangeLogAddEmployeeMessage,
    getPolicyChangeLogDefaultBillableMessage,
    getPolicyChangeLogDefaultReimbursableMessage,
    getPolicyChangeLogDefaultTitleEnforcedMessage,
    getPolicyChangeLogDeleteMemberMessage,
    getPolicyChangeLogMaxExpenseAmountMessage,
    getPolicyChangeLogMaxExpenseAmountNoReceiptMessage,
    getPolicyChangeLogUpdateEmployee,
    getRemovedConnectionMessage,
    getRemovedFromApprovalChainMessage,
    getRenamedAction,
    getReopenedMessage,
    getReportActionMessage,
    getReportActionText,
    getTagListNameUpdatedMessage,
    getTravelUpdateMessage,
    getUpdatedApprovalRuleMessage,
    getUpdatedAuditRateMessage,
    getUpdatedManualApprovalThresholdMessage,
    getWhisperedTo,
    getWorkspaceCategoryUpdateMessage,
    getWorkspaceCurrencyUpdateMessage,
    getWorkspaceCustomUnitRateAddedMessage,
    getWorkspaceCustomUnitRateDeletedMessage,
    getWorkspaceCustomUnitRateUpdatedMessage,
    getWorkspaceCustomUnitUpdatedMessage,
    getWorkspaceFrequencyUpdateMessage,
    getWorkspaceReportFieldAddMessage,
    getWorkspaceReportFieldDeleteMessage,
    getWorkspaceReportFieldUpdateMessage,
    getWorkspaceTagUpdateMessage,
    getWorkspaceUpdateFieldMessage,
    isActionableAddPaymentCard,
    isActionableJoinRequest,
    isActionableMentionInviteToSubmitExpenseConfirmWhisper,
    isActionableMentionWhisper,
    isActionableReportMentionWhisper,
    isActionableTrackExpense,
    isActionOfType,
    isCardIssuedAction,
    isChronosOOOListAction,
    isConciergeCategoryOptions,
    isCreatedTaskReportAction,
    isDeletedAction,
    isDeletedParentAction as isDeletedParentActionUtils,
    isIOURequestReportAction,
    isMarkAsClosedAction,
    isMessageDeleted,
    isMoneyRequestAction,
    isPendingRemove,
    isReimbursementDeQueuedOrCanceledAction,
    isReimbursementQueuedAction,
    isRenamedAction,
    isResolvedConciergeCategoryOptions,
    isSplitBillAction as isSplitBillActionReportActionsUtils,
    isTagModificationAction,
    isTaskAction,
    isTrackExpenseAction as isTrackExpenseActionReportActionsUtils,
    isTripPreview,
    isUnapprovedAction,
    isWhisperActionTargetedToOthers,
    useTableReportViewActionRenderConditionals,
} from '@libs/ReportActionsUtils';
import type {MissingPaymentMethod} from '@libs/ReportUtils';
import {
    canWriteInReport,
    chatIncludesConcierge,
    getChatListItemReportName,
    getDeletedTransactionMessage,
    getDisplayNamesWithTooltips,
    getDowngradeWorkspaceMessage,
    getMovedActionMessage,
    getMovedTransactionMessage,
    getPolicyChangeMessage,
    getRejectedReportMessage,
    getUnreportedTransactionMessage,
    getUpgradeWorkspaceMessage,
    getWhisperDisplayNames,
    getWorkspaceNameUpdatedMessage,
    isArchivedNonExpenseReport,
    isChatThread,
    isCompletedTaskReport,
    isExpenseReport,
    isTaskReport,
    shouldDisplayThreadReplies as shouldDisplayThreadRepliesUtils,
} from '@libs/ReportUtils';
import SelectionScraper from '@libs/SelectionScraper';
import shouldRenderAddPaymentCard from '@libs/shouldRenderAppPaymentCard';
import {ReactionListContext} from '@pages/home/ReportScreenContext';
import AttachmentModalContext from '@pages/media/AttachmentModalScreen/AttachmentModalContext';
import variables from '@styles/variables';
import {openPersonalBankAccountSetupView} from '@userActions/BankAccounts';
import {hideEmojiPicker, isActive} from '@userActions/EmojiPickerAction';
import {acceptJoinRequest, declineJoinRequest} from '@userActions/Policy/Member';
import {expandURLPreview, resolveActionableMentionConfirmWhisper, resolveConciergeCategoryOptions} from '@userActions/Report';
import type {IgnoreDirection} from '@userActions/ReportActions';
import {isAnonymousUser, signOutAndRedirectToSignIn} from '@userActions/Session';
import {isBlockedFromConcierge} from '@userActions/User';
import type {IOUAction} from '@src/CONST';
import CONST from '@src/CONST';
import ONYXKEYS from '@src/ONYXKEYS';
import ROUTES from '@src/ROUTES';
import type * as OnyxTypes from '@src/types/onyx';
import type {Errors} from '@src/types/onyx/OnyxCommon';
import type {JoinWorkspaceResolution, OriginalMessageMovedTransaction} from '@src/types/onyx/OriginalMessage';
import type {SearchReport} from '@src/types/onyx/SearchResults';
import {isEmptyObject} from '@src/types/utils/EmptyObject';
import {RestrictedReadOnlyContextMenuActions} from './ContextMenu/ContextMenuActions';
import MiniReportActionContextMenu from './ContextMenu/MiniReportActionContextMenu';
import type {ContextMenuAnchor} from './ContextMenu/ReportActionContextMenu';
import {hideContextMenu, hideDeleteModal, isActiveReportAction, showContextMenu} from './ContextMenu/ReportActionContextMenu';
import LinkPreviewer from './LinkPreviewer';
import ReportActionItemBasicMessage from './ReportActionItemBasicMessage';
import ReportActionItemContentCreated from './ReportActionItemContentCreated';
import ReportActionItemDraft from './ReportActionItemDraft';
import ReportActionItemGrouped from './ReportActionItemGrouped';
import ReportActionItemMessage from './ReportActionItemMessage';
import ReportActionItemMessageEdit from './ReportActionItemMessageEdit';
import ReportActionItemSingle from './ReportActionItemSingle';
import ReportActionItemThread from './ReportActionItemThread';
import TripSummary from './TripSummary';

type PureReportActionItemProps = {
    /** All the data of the report collection */
    allReports: OnyxCollection<OnyxTypes.Report>;

    /** All the data of the policy collection */
    policies: OnyxCollection<OnyxTypes.Policy>;

    /** Report for this action */
    report: OnyxEntry<OnyxTypes.Report>;

    /** Policy for this action */
    policy?: OnyxEntry<OnyxTypes.Policy>;

    /** The transaction thread report associated with the report for this action, if any */
    transactionThreadReport?: OnyxEntry<OnyxTypes.Report>;

    /** Array of report actions for the report for this action */
    // eslint-disable-next-line react/no-unused-prop-types
    reportActions: OnyxTypes.ReportAction[];

    /** Report action belonging to the report's parent */
    parentReportAction: OnyxEntry<OnyxTypes.ReportAction>;

    /** The transaction thread report's parentReportAction */
    /** It's used by withOnyx HOC */
    // eslint-disable-next-line react/no-unused-prop-types
    parentReportActionForTransactionThread?: OnyxEntry<OnyxTypes.ReportAction>;

    /** All the data of the action item */
    action: OnyxTypes.ReportAction;

    /** Should the comment have the appearance of being grouped with the previous comment? */
    displayAsGroup: boolean;

    /** Is this the most recent IOU Action? */
    isMostRecentIOUReportAction: boolean;

    /** Should we display the new marker on top of the comment? */
    shouldDisplayNewMarker: boolean;

    /** Position index of the report action in the overall report FlatList view */
    index: number;

    /** Flag to show, hide the thread divider line */
    shouldHideThreadDividerLine?: boolean;

    /** Report action ID that was referenced in the deeplink to report  */
    linkedReportActionID?: string;

    /** Callback to be called on onPress */
    onPress?: () => void;

    /** If this is the first visible report action */
    isFirstVisibleReportAction: boolean;

    /**
     * Is the action a thread's parent reportAction viewed from within the thread report?
     * It will be false if we're viewing the same parent report action from the report it belongs to rather than the thread.
     */
    isThreadReportParentAction?: boolean;

    /** IF the thread divider line will be used */
    shouldUseThreadDividerLine?: boolean;

    /** Whether context menu should be displayed */
    shouldDisplayContextMenu?: boolean;

    /** ReportAction draft message */
    draftMessage?: string;

    /** The IOU/Expense report we are paying */
    iouReport?: OnyxTypes.Report;

    /** The task report associated with this action, if any */
    taskReport: OnyxEntry<OnyxTypes.Report>;

    /** The linked report associated with this action, if any */
    linkedReport: OnyxEntry<OnyxTypes.Report>;

    /** The iou report associated with the linked report, if any */
    iouReportOfLinkedReport: OnyxEntry<OnyxTypes.Report>;

    /** All the emoji reactions for the report action. */
    emojiReactions?: OnyxTypes.ReportActionReactions;

    /** Linked transaction route error */
    linkedTransactionRouteError?: Errors;

    /** Optional property to indicate if the user is validated */
    isUserValidated?: boolean;

    /** Parent report */
    parentReport?: OnyxTypes.Report;

    /** Personal details list */
    personalDetails?: OnyxTypes.PersonalDetailsList;

    /** Whether or not the user is blocked from concierge */
    blockedFromConcierge?: OnyxTypes.BlockedFromConcierge;

    /** ID of the original report from which the given reportAction is first created */
    originalReportID?: string;

    /** Function to deletes the draft for a comment report action. */
    deleteReportActionDraft?: (reportID: string | undefined, action: OnyxTypes.ReportAction) => void;

    /** Whether the room is archived */
    isArchivedRoom?: boolean;

    /** Whether the room is a chronos report */
    isChronosReport?: boolean;

    /** Function to toggle emoji reaction */
    toggleEmojiReaction?: (
        reportID: string | undefined,
        reportAction: OnyxTypes.ReportAction,
        reactionObject: Emoji,
        existingReactions: OnyxEntry<OnyxTypes.ReportActionReactions>,
        paramSkinTone: number | undefined,
        ignoreSkinToneOnCompare: boolean | undefined,
    ) => void;

    /** Function to create a draft transaction and navigate to participant selector */
    createDraftTransactionAndNavigateToParticipantSelector?: (transactionID: string | undefined, reportID: string | undefined, actionName: IOUAction, reportActionID: string) => void;

    /** Function to resolve actionable report mention whisper */
    resolveActionableReportMentionWhisper?: (
        reportId: string | undefined,
        reportAction: OnyxEntry<OnyxTypes.ReportAction>,
        resolution: ValueOf<typeof CONST.REPORT.ACTIONABLE_REPORT_MENTION_WHISPER_RESOLUTION>,
    ) => void;

    /** Function to resolve actionable mention whisper */
    resolveActionableMentionWhisper?: (
        reportId: string | undefined,
        reportAction: OnyxEntry<OnyxTypes.ReportAction>,
        resolution: ValueOf<typeof CONST.REPORT.ACTIONABLE_MENTION_WHISPER_RESOLUTION>,
        formatPhoneNumber: LocaleContextProps['formatPhoneNumber'],
        policy: OnyxEntry<OnyxTypes.Policy>,
        isReportArchived: boolean,
    ) => void;

    /** Whether the provided report is a closed expense report with no expenses */
    isClosedExpenseReportWithNoExpenses?: boolean;

    /** What missing payment method does this report action indicate, if any? */
    missingPaymentMethod?: MissingPaymentMethod | undefined;

    /** Returns the preview message for `REIMBURSEMENT_DEQUEUED` or `REIMBURSEMENT_ACH_CANCELED` action */
    reimbursementDeQueuedOrCanceledActionMessage?: string;

    /** The report action message when expense has been modified. */
    modifiedExpenseMessage?: string;

    /** Gets all transactions on an IOU report with a receipt */
    getTransactionsWithReceipts?: (iouReportID: string | undefined) => OnyxTypes.Transaction[];

    /** Whether the current user is the only participant in the report */
    isCurrentUserTheOnlyParticipant?: (participantAccountIDs?: number[]) => boolean;

    /** Function to clear an error from a transaction */
    clearError?: (transactionID: string) => void;

    /** Function to clear all errors from a report action */
    clearAllRelatedReportActionErrors?: (reportID: string | undefined, reportAction: OnyxTypes.ReportAction | null | undefined, ignore?: IgnoreDirection, keys?: string[]) => void;

    /** Function to dismiss the actionable whisper for tracking expenses */
    dismissTrackExpenseActionableWhisper?: (reportID: string | undefined, reportAction: OnyxEntry<OnyxTypes.ReportAction>) => void;

    /** User payment card ID */
    userBillingFundID?: number;

    /** Whether to show border for MoneyRequestReportPreviewContent */
    shouldShowBorder?: boolean;

    /** Whether to highlight the action for a few seconds */
    shouldHighlight?: boolean;

    /** Did the user dismiss trying out NewDot? If true, it means they prefer using OldDot */
    isTryNewDotNVPDismissed?: boolean;

    /** Current user's account id */
    currentUserAccountID?: number;
};

// This is equivalent to returning a negative boolean in normal functions, but we can keep the element return type
// If the child was rendered using RenderHTML and an empty html string, it has an empty prop called html
// If we render an empty component/fragment, this does not apply
const emptyHTML = <RenderHTML html="" />;
const isEmptyHTML = <T extends React.JSX.Element>({props: {html}}: T): boolean => typeof html === 'string' && html.length === 0;

/**
 * This is a pure version of ReportActionItem, used in ReportActionList and Search result chat list items.
 * Since the search result has a separate Onyx key under the 'snapshot_' prefix, we should not connect this component with Onyx.
 * Instead, pass all Onyx read/write operations as props.
 */
function PureReportActionItem({
    allReports,
    policies,
    action,
    report,
    policy,
    transactionThreadReport,
    linkedReportActionID,
    displayAsGroup,
    index,
    isMostRecentIOUReportAction,
    parentReportAction,
    shouldDisplayNewMarker,
    shouldHideThreadDividerLine = false,
    onPress = undefined,
    isFirstVisibleReportAction = false,
    isThreadReportParentAction = false,
    shouldUseThreadDividerLine = false,
    shouldDisplayContextMenu = true,
    parentReportActionForTransactionThread,
    draftMessage,
    iouReport,
    taskReport,
    linkedReport,
    iouReportOfLinkedReport,
    emojiReactions,
    linkedTransactionRouteError,
    isUserValidated,
    parentReport,
    personalDetails,
    blockedFromConcierge,
    originalReportID = '-1',
    deleteReportActionDraft = () => {},
    isArchivedRoom,
    isChronosReport,
    toggleEmojiReaction = () => {},
    createDraftTransactionAndNavigateToParticipantSelector = () => {},
    resolveActionableReportMentionWhisper = () => {},
    resolveActionableMentionWhisper = () => {},
    isClosedExpenseReportWithNoExpenses,
    isCurrentUserTheOnlyParticipant = () => false,
    missingPaymentMethod,
    reimbursementDeQueuedOrCanceledActionMessage = '',
    modifiedExpenseMessage = '',
    getTransactionsWithReceipts = () => [],
    clearError = () => {},
    clearAllRelatedReportActionErrors = () => {},
    dismissTrackExpenseActionableWhisper = () => {},
    userBillingFundID,
    shouldShowBorder,
    shouldHighlight = false,
    isTryNewDotNVPDismissed = false,
    currentUserAccountID,
}: PureReportActionItemProps) {
    const actionSheetAwareScrollViewContext = useContext(ActionSheetAwareScrollView.ActionSheetAwareScrollViewContext);
    const {translate, datetimeToCalendarTime, formatPhoneNumber, localeCompare} = useLocalize();
    const {shouldUseNarrowLayout} = useResponsiveLayout();
    const reportID = report?.reportID ?? action?.reportID;
    const theme = useTheme();
    const styles = useThemeStyles();
    const StyleUtils = useStyleUtils();
    const [isContextMenuActive, setIsContextMenuActive] = useState(() => isActiveReportAction(action.reportActionID));
    const [isEmojiPickerActive, setIsEmojiPickerActive] = useState<boolean | undefined>();
    const [isPaymentMethodPopoverActive, setIsPaymentMethodPopoverActive] = useState<boolean | undefined>();
    const {isBetaEnabled} = usePermissions();
    const shouldRenderViewBasedOnAction = useTableReportViewActionRenderConditionals(action);
    const [isHidden, setIsHidden] = useState(false);
    const [moderationDecision, setModerationDecision] = useState<OnyxTypes.DecisionName>(CONST.MODERATION.MODERATOR_DECISION_APPROVED);
    const reactionListRef = useContext(ReactionListContext);
    const {updateHiddenAttachments} = useContext(AttachmentModalContext);
    const composerTextInputRef = useRef<TextInput | HTMLTextAreaElement>(null);
    const popoverAnchorRef = useRef<Exclude<ContextMenuAnchor, TextInput>>(null);
    const downloadedPreviews = useRef<string[]>([]);
    const prevDraftMessage = usePrevious(draftMessage);
    const isReportActionLinked = linkedReportActionID && action.reportActionID && linkedReportActionID === action.reportActionID;
    const [isReportActionActive, setIsReportActionActive] = useState(!!isReportActionLinked);
    const isActionableWhisper =
        isActionableMentionWhisper(action) || isActionableMentionInviteToSubmitExpenseConfirmWhisper(action) || isActionableTrackExpense(action) || isActionableReportMentionWhisper(action);
    const isReportArchived = useReportIsArchived(report?.reportID);

    const highlightedBackgroundColorIfNeeded = useMemo(
        // eslint-disable-next-line @typescript-eslint/prefer-nullish-coalescing
        () => (isReportActionLinked || shouldHighlight ? StyleUtils.getBackgroundColorStyle(theme.messageHighlightBG) : {}),
        [StyleUtils, isReportActionLinked, theme.messageHighlightBG, shouldHighlight],
    );

    const reportPreviewStyles = StyleUtils.getMoneyRequestReportPreviewStyle(shouldUseNarrowLayout, 1, undefined, undefined);

    const isDeletedParentAction = isDeletedParentActionUtils(action);

    // IOUDetails only exists when we are sending money
    const isSendingMoney = isMoneyRequestAction(action) && getOriginalMessage(action)?.type === CONST.IOU.REPORT_ACTION_TYPE.PAY && getOriginalMessage(action)?.IOUDetails;

    const updateHiddenState = useCallback(
        (isHiddenValue: boolean) => {
            setIsHidden(isHiddenValue);
            const message = Array.isArray(action.message) ? action.message?.at(-1) : action.message;
            const isAttachment = CONST.ATTACHMENT_REGEX.test(message?.html ?? '') || isReportMessageAttachment(message);
            if (!isAttachment) {
                return;
            }
            updateHiddenAttachments(action.reportActionID, isHiddenValue);
        },
        [action.reportActionID, action.message, updateHiddenAttachments],
    );
    const {isOnSearch, currentSearchHash} = useSearchContext();
    const [showConfirmDismissReceiptError, setShowConfirmDismissReceiptError] = useState(false);
    const dismissError = useCallback(() => {
        const transactionID = isMoneyRequestAction(action) ? getOriginalMessage(action)?.IOUTransactionID : undefined;
        if (transactionID) {
            clearError(transactionID);
        }
        clearAllRelatedReportActionErrors(reportID, action);
    }, [reportID, clearError, clearAllRelatedReportActionErrors, action]);

    const onClose = () => {
        const errors = linkedTransactionRouteError ?? getLatestErrorMessageField(action as OnyxDataWithErrors);
        const errorEntries = Object.entries(errors ?? {});
        const errorMessages = mapValues(Object.fromEntries(errorEntries), (error) => error);
        const hasReceiptError = Object.values(errorMessages).some((error) => isReceiptError(error));

        if (hasReceiptError) {
            setShowConfirmDismissReceiptError(true);
        } else {
            dismissError();
        }
    };
    useEffect(
        () => () => {
            // ReportActionContextMenu, EmojiPicker and PopoverReactionList are global components,
            // we should also hide them when the current component is destroyed
            if (isActiveReportAction(action.reportActionID)) {
                hideContextMenu();
                hideDeleteModal();
            }
            if (isActive(action.reportActionID)) {
                hideEmojiPicker(true);
            }
            if (reactionListRef?.current?.isActiveReportAction(action.reportActionID)) {
                reactionListRef?.current?.hideReactionList();
            }
        },
        [action.reportActionID, reactionListRef],
    );

    useEffect(() => {
        // We need to hide EmojiPicker when this is a deleted parent action
        if (!isDeletedParentAction || !isActive(action.reportActionID)) {
            return;
        }

        hideEmojiPicker(true);
    }, [isDeletedParentAction, action.reportActionID]);

    useEffect(() => {
        if (prevDraftMessage !== undefined || draftMessage === undefined) {
            return;
        }

        focusComposerWithDelay(composerTextInputRef.current)(true);
    }, [prevDraftMessage, draftMessage]);

    useEffect(() => {
        if (!Permissions.canUseLinkPreviews()) {
            return;
        }

        const urls = extractLinksFromMessageHtml(action);
        if (deepEqual(downloadedPreviews.current, urls) || action.pendingAction === CONST.RED_BRICK_ROAD_PENDING_ACTION.DELETE) {
            return;
        }

        downloadedPreviews.current = urls;
        expandURLPreview(reportID, action.reportActionID);
    }, [action, reportID]);

    useEffect(() => {
        if (draftMessage === undefined || !isDeletedAction(action)) {
            return;
        }
        deleteReportActionDraft(reportID, action);
    }, [draftMessage, action, reportID, deleteReportActionDraft]);

    // Hide the message if it is being moderated for a higher offense, or is hidden by a moderator
    // Removed messages should not be shown anyway and should not need this flow
    const latestDecision = getReportActionMessage(action)?.moderationDecision?.decision ?? '';
    useEffect(() => {
        if (action.actionName !== CONST.REPORT.ACTIONS.TYPE.ADD_COMMENT) {
            return;
        }

        // Hide reveal message button and show the message if latestDecision is changed to empty
        if (!latestDecision) {
            setModerationDecision(CONST.MODERATION.MODERATOR_DECISION_APPROVED);
            setIsHidden(false);
            return;
        }

        setModerationDecision(latestDecision);
        if (![CONST.MODERATION.MODERATOR_DECISION_APPROVED, CONST.MODERATION.MODERATOR_DECISION_PENDING].some((item) => item === latestDecision) && !isPendingRemove(action)) {
            setIsHidden(true);
            return;
        }
        setIsHidden(false);
    }, [latestDecision, action]);

    const toggleContextMenuFromActiveReportAction = useCallback(() => {
        setIsContextMenuActive(isActiveReportAction(action.reportActionID));
    }, [action.reportActionID]);

    const handleShowContextMenu = useCallback(
        (callback: () => void) => {
            if (!(popoverAnchorRef.current && 'measureInWindow' in popoverAnchorRef.current)) {
                return;
            }

            // eslint-disable-next-line @typescript-eslint/naming-convention
            popoverAnchorRef.current?.measureInWindow((_fx, frameY, _width, height) => {
                actionSheetAwareScrollViewContext.transitionActionSheetState({
                    type: ActionSheetAwareScrollView.Actions.OPEN_POPOVER,
                    payload: {
                        popoverHeight: 0,
                        frameY,
                        height,
                    },
                });

                callback();
            });
        },
        [actionSheetAwareScrollViewContext],
    );

    const disabledActions = useMemo(() => (!canWriteInReport(report) ? RestrictedReadOnlyContextMenuActions : []), [report]);

    /**
     * Show the ReportActionContextMenu modal popover.
     *
     * @param [event] - A press event.
     */
    const showPopover = useCallback(
        (event: GestureResponderEvent | MouseEvent) => {
            // Block menu on the message being Edited or if the report action item has errors
            if (draftMessage !== undefined || !isEmptyObject(action.errors) || !shouldDisplayContextMenu) {
                return;
            }

            handleShowContextMenu(() => {
                setIsContextMenuActive(true);
                const selection = SelectionScraper.getCurrentSelection();
                showContextMenu({
                    type: CONST.CONTEXT_MENU_TYPES.REPORT_ACTION,
                    event,
                    selection,
                    contextMenuAnchor: popoverAnchorRef.current,
                    report: {
                        reportID,
                        originalReportID,
                        isArchivedRoom,
                        isChronos: isChronosReport,
                    },
                    reportAction: {
                        reportActionID: action.reportActionID,
                        draftMessage,
                        isThreadReportParentAction,
                    },
                    callbacks: {
                        onShow: toggleContextMenuFromActiveReportAction,
                        onHide: toggleContextMenuFromActiveReportAction,
                        setIsEmojiPickerActive: setIsEmojiPickerActive as () => void,
                    },
                    disabledOptions: disabledActions,
                });
            });
        },
        [
            draftMessage,
            action,
            reportID,
            toggleContextMenuFromActiveReportAction,
            originalReportID,
            shouldDisplayContextMenu,
            disabledActions,
            isArchivedRoom,
            isChronosReport,
            handleShowContextMenu,
            isThreadReportParentAction,
        ],
    );

    const toggleReaction = useCallback(
        (emoji: Emoji, ignoreSkinToneOnCompare?: boolean) => {
            toggleEmojiReaction(reportID, action, emoji, emojiReactions, undefined, ignoreSkinToneOnCompare);
        },
        [reportID, action, emojiReactions, toggleEmojiReaction],
    );

    const contextValue = useMemo(
        () => ({
            anchor: popoverAnchorRef.current,
            report,
            isReportArchived,
            action,
            transactionThreadReport,
            checkIfContextMenuActive: toggleContextMenuFromActiveReportAction,
            onShowContextMenu: handleShowContextMenu,
            isDisabled: false,
            shouldDisplayContextMenu,
        }),
        [report, action, toggleContextMenuFromActiveReportAction, transactionThreadReport, handleShowContextMenu, shouldDisplayContextMenu, isReportArchived],
    );

    const attachmentContextValue = useMemo(() => {
        if (isOnSearch) {
            return {type: CONST.ATTACHMENT_TYPE.SEARCH, currentSearchHash};
        }
        return {reportID, type: CONST.ATTACHMENT_TYPE.REPORT};
    }, [reportID, isOnSearch, currentSearchHash]);

    const mentionReportContextValue = useMemo(() => ({currentReportID: report?.reportID, exactlyMatch: true}), [report?.reportID]);
    const actionableItemButtons: ActionableItem[] = useMemo(() => {
        if (isActionableAddPaymentCard(action) && userBillingFundID === undefined && shouldRenderAddPaymentCard()) {
            return [
                {
                    text: 'subscription.cardSection.addCardButton',
                    key: `${action.reportActionID}-actionableAddPaymentCard-submit`,
                    onPress: () => {
                        Navigation.navigate(ROUTES.SETTINGS_SUBSCRIPTION_ADD_PAYMENT_CARD);
                    },
                    isPrimary: true,
                },
            ];
        }

        if (isConciergeCategoryOptions(action)) {
            const options = getOriginalMessage(action)?.options;
            if (!options) {
                return [];
            }

            if (isResolvedConciergeCategoryOptions(action)) {
                return [];
            }

            if (!reportID) {
                return [];
            }

            return options.map((option, i) => ({
                text: `${i + 1} - ${option}`,
                key: `${action.reportActionID}-conciergeCategoryOptions-${option}`,
                onPress: () => {
                    resolveConciergeCategoryOptions(reportID, originalReportID, action.reportActionID, option);
                },
            }));
        }

        if (!isActionableWhisper && (!isActionableJoinRequest(action) || getOriginalMessage(action)?.choice !== ('' as JoinWorkspaceResolution))) {
            return [];
        }

        if (isActionableTrackExpense(action)) {
            const transactionID = getOriginalMessage(action)?.transactionID;
            const options = [
                {
                    text: 'actionableMentionTrackExpense.submit',
                    key: `${action.reportActionID}-actionableMentionTrackExpense-submit`,
                    onPress: () => {
                        createDraftTransactionAndNavigateToParticipantSelector(transactionID, reportID, CONST.IOU.ACTION.SUBMIT, action.reportActionID);
                    },
                },
            ];

            if (isBetaEnabled(CONST.BETAS.TRACK_FLOWS)) {
                options.push(
                    {
                        text: 'actionableMentionTrackExpense.categorize',
                        key: `${action.reportActionID}-actionableMentionTrackExpense-categorize`,
                        onPress: () => {
                            createDraftTransactionAndNavigateToParticipantSelector(transactionID, reportID, CONST.IOU.ACTION.CATEGORIZE, action.reportActionID);
                        },
                    },
                    {
                        text: 'actionableMentionTrackExpense.share',
                        key: `${action.reportActionID}-actionableMentionTrackExpense-share`,
                        onPress: () => {
                            createDraftTransactionAndNavigateToParticipantSelector(transactionID, reportID, CONST.IOU.ACTION.SHARE, action.reportActionID);
                        },
                    },
                );
            }
            options.push({
                text: 'actionableMentionTrackExpense.nothing',
                key: `${action.reportActionID}-actionableMentionTrackExpense-nothing`,
                onPress: () => {
                    dismissTrackExpenseActionableWhisper(reportID, action);
                },
            });
            return options;
        }

        if (isActionableJoinRequest(action)) {
            return [
                {
                    text: 'actionableMentionJoinWorkspaceOptions.accept',
                    key: `${action.reportActionID}-actionableMentionJoinWorkspace-${CONST.REPORT.ACTIONABLE_MENTION_JOIN_WORKSPACE_RESOLUTION.ACCEPT}`,
                    onPress: () => acceptJoinRequest(reportID, action),
                    isPrimary: true,
                },
                {
                    text: 'actionableMentionJoinWorkspaceOptions.decline',
                    key: `${action.reportActionID}-actionableMentionJoinWorkspace-${CONST.REPORT.ACTIONABLE_MENTION_JOIN_WORKSPACE_RESOLUTION.DECLINE}`,
                    onPress: () => declineJoinRequest(reportID, action),
                },
            ];
        }

        if (isActionableReportMentionWhisper(action)) {
            return [
                {
                    text: 'common.yes',
                    key: `${action.reportActionID}-actionableReportMentionWhisper-${CONST.REPORT.ACTIONABLE_REPORT_MENTION_WHISPER_RESOLUTION.CREATE}`,
                    onPress: () => resolveActionableReportMentionWhisper(reportID, action, CONST.REPORT.ACTIONABLE_REPORT_MENTION_WHISPER_RESOLUTION.CREATE),
                    isPrimary: true,
                },
                {
                    text: 'common.no',
                    key: `${action.reportActionID}-actionableReportMentionWhisper-${CONST.REPORT.ACTIONABLE_REPORT_MENTION_WHISPER_RESOLUTION.NOTHING}`,
                    onPress: () => resolveActionableReportMentionWhisper(reportID, action, CONST.REPORT.ACTIONABLE_REPORT_MENTION_WHISPER_RESOLUTION.NOTHING),
                },
            ];
        }

        if (isActionableMentionInviteToSubmitExpenseConfirmWhisper(action)) {
            return [
                {
                    text: 'common.buttonConfirm',
                    key: `${action.reportActionID}-actionableReportMentionConfirmWhisper-${CONST.REPORT.ACTIONABLE_MENTION_INVITE_TO_SUBMIT_EXPENSE_CONFIRM_WHISPER.DONE}`,
                    onPress: () =>
                        resolveActionableMentionConfirmWhisper(
                            reportID,
                            action,
                            CONST.REPORT.ACTIONABLE_MENTION_INVITE_TO_SUBMIT_EXPENSE_CONFIRM_WHISPER.DONE,
                            formatPhoneNumber,
                            isReportArchived,
                        ),
                    isPrimary: true,
                },
            ];
        }

        const actionableMentionWhisperOptions = [];
        const isReportInPolicy = !!report?.policyID && report.policyID !== CONST.POLICY.ID_FAKE && getPersonalPolicy()?.id !== report.policyID;

        if (isReportInPolicy && (isPolicyAdmin(policy) || isPolicyOwner(policy, currentUserAccountID))) {
            actionableMentionWhisperOptions.push({
                text: 'actionableMentionWhisperOptions.inviteToSubmitExpense',
                key: `${action.reportActionID}-actionableMentionWhisper-${CONST.REPORT.ACTIONABLE_MENTION_WHISPER_RESOLUTION.INVITE_TO_SUBMIT_EXPENSE}`,
                onPress: () =>
                    resolveActionableMentionWhisper(
                        reportID,
                        action,
                        CONST.REPORT.ACTIONABLE_MENTION_WHISPER_RESOLUTION.INVITE_TO_SUBMIT_EXPENSE,
                        formatPhoneNumber,
                        policy,
                        isReportArchived,
                    ),
                isMediumSized: true,
            });
        }

        actionableMentionWhisperOptions.push(
            {
                text: 'actionableMentionWhisperOptions.inviteToChat',
                key: `${action.reportActionID}-actionableMentionWhisper-${CONST.REPORT.ACTIONABLE_MENTION_WHISPER_RESOLUTION.INVITE}`,
                onPress: () => resolveActionableMentionWhisper(reportID, action, CONST.REPORT.ACTIONABLE_MENTION_WHISPER_RESOLUTION.INVITE, formatPhoneNumber, policy, isReportArchived),
                isMediumSized: true,
            },
            {
                text: 'actionableMentionWhisperOptions.nothing',
                key: `${action.reportActionID}-actionableMentionWhisper-${CONST.REPORT.ACTIONABLE_MENTION_WHISPER_RESOLUTION.NOTHING}`,
                onPress: () => resolveActionableMentionWhisper(reportID, action, CONST.REPORT.ACTIONABLE_MENTION_WHISPER_RESOLUTION.NOTHING, formatPhoneNumber, policy, isReportArchived),
                isMediumSized: true,
            },
        );
        return actionableMentionWhisperOptions;
    }, [
        action,
        userBillingFundID,
        isActionableWhisper,
        report?.policyID,
        policy,
        currentUserAccountID,
        reportID,
        originalReportID,
        isBetaEnabled,
        createDraftTransactionAndNavigateToParticipantSelector,
        dismissTrackExpenseActionableWhisper,
        resolveActionableReportMentionWhisper,
        formatPhoneNumber,
        resolveActionableMentionWhisper,
        isReportArchived,
    ]);

    /**
     * Get the content of ReportActionItem
     * @param hovered whether the ReportActionItem is hovered
     * @param isWhisper whether the report action is a whisper
     * @param hasErrors whether the report action has any errors
     * @returns child component(s)
     */
    const renderItemContent = (hovered = false, isWhisper = false, hasErrors = false): React.JSX.Element => {
        let children;
        const moneyRequestOriginalMessage = isMoneyRequestAction(action) ? getOriginalMessage(action) : undefined;
        const moneyRequestActionType = moneyRequestOriginalMessage?.type;

        // Show the preview for when expense is present
        if (isIOURequestReportAction(action)) {
            const isSplitScanWithNoAmount = moneyRequestActionType === CONST.IOU.REPORT_ACTION_TYPE.SPLIT && moneyRequestOriginalMessage?.amount === 0;
            const chatReportID = moneyRequestOriginalMessage?.IOUReportID ? report?.chatReportID : reportID;
            // There is no single iouReport for bill splits, so only 1:1 requests require an iouReportID
            const iouReportID = moneyRequestOriginalMessage?.IOUReportID?.toString();
            children = (
                <MoneyRequestAction
                    allReports={allReports}
                    // If originalMessage.iouReportID is set, this is a 1:1 IOU expense in a DM chat whose reportID is report.chatReportID
                    chatReportID={chatReportID}
                    requestReportID={iouReportID}
                    reportID={reportID}
                    action={action}
                    isMostRecentIOUReportAction={isMostRecentIOUReportAction}
                    isHovered={hovered}
                    contextMenuAnchor={popoverAnchorRef.current}
                    checkIfContextMenuActive={toggleContextMenuFromActiveReportAction}
                    style={displayAsGroup ? [] : [styles.mt2]}
                    isWhisper={isWhisper}
                    shouldDisplayContextMenu={shouldDisplayContextMenu}
                />
            );

            if (report?.type === CONST.REPORT.TYPE.CHAT) {
                const isSplitBill = moneyRequestActionType === CONST.IOU.REPORT_ACTION_TYPE.SPLIT;
                const shouldShowSplitPreview = isSplitBill || isSplitScanWithNoAmount;
                if (report.chatType === CONST.REPORT.CHAT_TYPE.SELF_DM || shouldShowSplitPreview) {
                    children = (
                        <View style={[styles.mt1, styles.w100]}>
                            <TransactionPreview
                                allReports={allReports}
                                iouReportID={getIOUReportIDFromReportActionPreview(action)}
                                chatReportID={reportID}
                                reportID={reportID}
                                action={action}
                                shouldDisplayContextMenu={shouldDisplayContextMenu}
                                isBillSplit={isSplitBillActionReportActionsUtils(action)}
                                transactionID={shouldShowSplitPreview ? moneyRequestOriginalMessage?.IOUTransactionID : undefined}
                                containerStyles={[reportPreviewStyles.transactionPreviewStandaloneStyle, styles.mt1]}
                                transactionPreviewWidth={reportPreviewStyles.transactionPreviewStandaloneStyle.width}
                                onPreviewPressed={() => {
                                    if (shouldShowSplitPreview) {
                                        Navigation.navigate(ROUTES.SPLIT_BILL_DETAILS.getRoute(chatReportID, action.reportActionID, Navigation.getReportRHPActiveRoute()));
                                        return;
                                    }

                                    if (!action.childReportID) {
                                        return;
                                    }

                                    Navigation.navigate(ROUTES.REPORT_WITH_ID.getRoute(action.childReportID, undefined, undefined, Navigation.getActiveRoute()));
                                }}
                                isTrackExpense={isTrackExpenseActionReportActionsUtils(action)}
                            />
                        </View>
                    );
                } else {
                    children = emptyHTML;
                }
            }
        } else if (isTripPreview(action)) {
            children = (
                <TripRoomPreview
                    action={action}
                    chatReport={linkedReport}
                    iouReport={iouReportOfLinkedReport}
                    isHovered={hovered}
                    contextMenuAnchor={popoverAnchorRef.current}
                    containerStyles={displayAsGroup ? [] : [styles.mt2]}
                    checkIfContextMenuActive={toggleContextMenuFromActiveReportAction}
                    shouldDisplayContextMenu={shouldDisplayContextMenu}
                />
            );
        } else if (action.actionName === CONST.REPORT.ACTIONS.TYPE.REPORT_PREVIEW && isClosedExpenseReportWithNoExpenses) {
            children = <RenderHTML html={`<deleted-action>${translate('parentReportAction.deletedReport')}</deleted-action>`} />;
        } else if (action.actionName === CONST.REPORT.ACTIONS.TYPE.REPORT_PREVIEW) {
            children = (
                <MoneyRequestReportPreview
                    allReports={allReports}
                    policies={policies}
                    iouReportID={getIOUReportIDFromReportActionPreview(action)}
                    policyID={report?.policyID}
                    chatReportID={reportID}
                    action={action}
                    contextMenuAnchor={popoverAnchorRef.current}
                    isHovered={hovered}
                    isWhisper={isWhisper}
                    isInvoice={action.childType === CONST.REPORT.CHAT_TYPE.INVOICE}
                    checkIfContextMenuActive={toggleContextMenuFromActiveReportAction}
                    onPaymentOptionsShow={() => setIsPaymentMethodPopoverActive(true)}
                    onPaymentOptionsHide={() => setIsPaymentMethodPopoverActive(false)}
                    shouldDisplayContextMenu={shouldDisplayContextMenu}
                    shouldShowBorder={shouldShowBorder}
                />
            );
        } else if (isTaskAction(action)) {
            children = <TaskAction action={action} />;
        } else if (isCreatedTaskReportAction(action)) {
            children = (
                <ShowContextMenuContext.Provider value={contextValue}>
                    <TaskPreview
                        style={displayAsGroup ? [] : [styles.mt1]}
                        taskReport={taskReport}
                        chatReportID={reportID}
                        action={action}
                        isHovered={hovered}
                        onShowContextMenu={handleShowContextMenu}
                        contextMenuAnchor={popoverAnchorRef.current}
                        checkIfContextMenuActive={toggleContextMenuFromActiveReportAction}
                        policyID={report?.policyID}
                        shouldDisplayContextMenu={shouldDisplayContextMenu}
                    />
                </ShowContextMenuContext.Provider>
            );
        } else if (isReimbursementQueuedAction(action)) {
            const targetReport = isChatThread(report) ? parentReport : report;
            const submitterDisplayName = formatPhoneNumber(getDisplayNameOrDefault(personalDetails?.[targetReport?.ownerAccountID ?? CONST.DEFAULT_NUMBER_ID]));
            const paymentType = getOriginalMessage(action)?.paymentType ?? '';

            children = (
                <ReportActionItemBasicMessage
                    message={translate(paymentType === CONST.IOU.PAYMENT_TYPE.EXPENSIFY ? 'iou.waitingOnEnabledWallet' : 'iou.waitingOnBankAccount', {submitterDisplayName})}
                >
                    <>
                        {missingPaymentMethod === 'bankAccount' && (
                            <Button
                                success
                                style={[styles.w100, styles.requestPreviewBox]}
                                text={translate('bankAccount.addBankAccount')}
                                onPress={() => openPersonalBankAccountSetupView({exitReportID: Navigation.getTopmostReportId() ?? targetReport?.reportID, isUserValidated})}
                                pressOnEnter
                                large
                            />
                        )}
                        {missingPaymentMethod === 'wallet' && (
                            <KYCWall
                                onSuccessfulKYC={() => Navigation.navigate(ROUTES.ENABLE_PAYMENTS)}
                                enablePaymentsRoute={ROUTES.ENABLE_PAYMENTS}
                                addBankAccountRoute={ROUTES.BANK_ACCOUNT_PERSONAL}
                                addDebitCardRoute={ROUTES.SETTINGS_ADD_DEBIT_CARD}
                                chatReportID={targetReport?.reportID}
                                iouReport={iouReport}
                            >
                                {(triggerKYCFlow, buttonRef) => (
                                    <Button
                                        ref={buttonRef}
                                        success
                                        large
                                        style={[styles.w100, styles.requestPreviewBox]}
                                        text={translate('iou.enableWallet')}
                                        onPress={triggerKYCFlow}
                                    />
                                )}
                            </KYCWall>
                        )}
                    </>
                </ReportActionItemBasicMessage>
            );
        } else if (isReimbursementDeQueuedOrCanceledAction(action)) {
            children = <ReportActionItemBasicMessage message={reimbursementDeQueuedOrCanceledActionMessage} />;
        } else if (action.actionName === CONST.REPORT.ACTIONS.TYPE.MODIFIED_EXPENSE) {
            children = <ReportActionItemBasicMessage message={modifiedExpenseMessage} />;
        } else if (isActionOfType(action, CONST.REPORT.ACTIONS.TYPE.SUBMITTED) || isActionOfType(action, CONST.REPORT.ACTIONS.TYPE.SUBMITTED_AND_CLOSED) || isMarkAsClosedAction(action)) {
            const wasSubmittedViaHarvesting = !isMarkAsClosedAction(action) ? (getOriginalMessage(action)?.harvesting ?? false) : false;
            if (wasSubmittedViaHarvesting) {
                children = (
                    <ReportActionItemBasicMessage>
                        <RenderHTML html={`<comment><muted-text>${translate('iou.automaticallySubmitted')}</muted-text></comment>`} />
                    </ReportActionItemBasicMessage>
                );
            } else {
                children = <ReportActionItemBasicMessage message={translate('iou.submitted', {memo: getOriginalMessage(action)?.message})} />;
            }
        } else if (isActionOfType(action, CONST.REPORT.ACTIONS.TYPE.APPROVED)) {
            const wasAutoApproved = getOriginalMessage(action)?.automaticAction ?? false;
            if (wasAutoApproved) {
                children = (
                    <ReportActionItemBasicMessage>
                        <RenderHTML html={`<comment><muted-text>${translate('iou.automaticallyApproved')}</muted-text></comment>`} />
                    </ReportActionItemBasicMessage>
                );
            } else {
                children = <ReportActionItemBasicMessage message={translate('iou.approvedMessage')} />;
            }
        } else if (isActionOfType(action, CONST.REPORT.ACTIONS.TYPE.IOU) && getOriginalMessage(action)?.type === CONST.IOU.REPORT_ACTION_TYPE.PAY) {
            const wasAutoPaid = getOriginalMessage(action)?.automaticAction ?? false;
            const paymentType = getOriginalMessage(action)?.paymentType;

            if (paymentType === CONST.IOU.PAYMENT_TYPE.ELSEWHERE) {
                children = <ReportActionItemBasicMessage message={translate('iou.paidElsewhere')} />;
            } else if (paymentType === CONST.IOU.PAYMENT_TYPE.VBBA) {
                const last4Digits = policy?.achAccount?.accountNumber?.slice(-4) ?? '';

                if (wasAutoPaid) {
                    const translation = translate('iou.automaticallyPaidWithBusinessBankAccount', {amount: '', last4Digits});

                    children = (
                        <ReportActionItemBasicMessage>
                            <RenderHTML html={`<comment><muted-text>${translation}</muted-text></comment>`} />
                        </ReportActionItemBasicMessage>
                    );
                } else {
                    children = <ReportActionItemBasicMessage message={translate('iou.businessBankAccount', {amount: '', last4Digits})?.toLowerCase()} />;
                }
            } else if (wasAutoPaid) {
                children = (
                    <ReportActionItemBasicMessage>
                        <RenderHTML html={`<comment><muted-text>${translate('iou.automaticallyPaidWithExpensify')}</muted-text></comment>`} />
                    </ReportActionItemBasicMessage>
                );
            } else {
                children = <ReportActionItemBasicMessage message={translate('iou.paidWithExpensify')} />;
            }
        } else if (isUnapprovedAction(action)) {
            children = <ReportActionItemBasicMessage message={translate('iou.unapproved')} />;
        } else if (isActionOfType(action, CONST.REPORT.ACTIONS.TYPE.FORWARDED)) {
            const wasAutoForwarded = getOriginalMessage(action)?.automaticAction ?? false;
            if (wasAutoForwarded) {
                children = (
                    <ReportActionItemBasicMessage>
                        <RenderHTML html={`<comment><muted-text>${translate('iou.automaticallyForwarded')}</muted-text></comment>`} />
                    </ReportActionItemBasicMessage>
                );
            } else {
                children = <ReportActionItemBasicMessage message={translate('iou.forwarded')} />;
            }
        } else if (action.actionName === CONST.REPORT.ACTIONS.TYPE.REJECTED) {
            children = <ReportActionItemBasicMessage message={getRejectedReportMessage()} />;
        } else if (action.actionName === CONST.REPORT.ACTIONS.TYPE.POLICY_CHANGE_LOG.CORPORATE_UPGRADE) {
            children = <ReportActionItemBasicMessage message={getUpgradeWorkspaceMessage()} />;
        } else if (action.actionName === CONST.REPORT.ACTIONS.TYPE.POLICY_CHANGE_LOG.TEAM_DOWNGRADE) {
            children = <ReportActionItemBasicMessage message={getDowngradeWorkspaceMessage()} />;
        } else if (action.actionName === CONST.REPORT.ACTIONS.TYPE.HOLD) {
            children = <ReportActionItemBasicMessage message={translate('iou.heldExpense')} />;
        } else if (action.actionName === CONST.REPORT.ACTIONS.TYPE.HOLD_COMMENT) {
            children = <ReportActionItemBasicMessage message={getReportActionText(action)} />;
        } else if (action.actionName === CONST.REPORT.ACTIONS.TYPE.UNHOLD) {
            children = <ReportActionItemBasicMessage message={translate('iou.unheldExpense')} />;
        } else if (action.actionName === CONST.REPORT.ACTIONS.TYPE.RETRACTED) {
            children = <ReportActionItemBasicMessage message={translate('iou.retracted')} />;
        } else if (action.actionName === CONST.REPORT.ACTIONS.TYPE.REOPENED) {
            children = <ReportActionItemBasicMessage message={getReopenedMessage()} />;
        } else if (action.actionName === CONST.REPORT.ACTIONS.TYPE.CHANGE_POLICY) {
            children = <ReportActionItemBasicMessage message={getPolicyChangeMessage(action)} />;
        } else if (action.actionName === CONST.REPORT.ACTIONS.TYPE.DELETED_TRANSACTION) {
            children = <ReportActionItemBasicMessage message={getDeletedTransactionMessage(action)} />;
        } else if (action.actionName === CONST.REPORT.ACTIONS.TYPE.MOVED_TRANSACTION) {
            const movedTransactionOriginalMessage = getOriginalMessage(action as OnyxTypes.ReportAction<typeof CONST.REPORT.ACTIONS.TYPE.MOVED_TRANSACTION>) ?? {};
            const {toReportID} = movedTransactionOriginalMessage as OriginalMessageMovedTransaction;
            const toReport = allReports?.[`${ONYXKEYS.COLLECTION.REPORT}${toReportID}`];
            children = (
                <ReportActionItemBasicMessage message="">
                    <RenderHTML html={`<comment><muted-text>${getMovedTransactionMessage(toReport)}</muted-text></comment>`} />
                </ReportActionItemBasicMessage>
            );
        } else if (action.actionName === CONST.REPORT.ACTIONS.TYPE.MOVED) {
            children = (
                <ReportActionItemBasicMessage message="">
                    <RenderHTML html={`<comment><muted-text>${getMovedActionMessage(action, report)}</muted-text></comment>`} />
                </ReportActionItemBasicMessage>
            );
        } else if (isActionOfType(action, CONST.REPORT.ACTIONS.TYPE.TRAVEL_UPDATE)) {
            children = (
                <ReportActionItemBasicMessage message="">
                    <RenderHTML html={`<comment><muted-text>${getTravelUpdateMessage(action, datetimeToCalendarTime)}</muted-text></comment>`} />
                </ReportActionItemBasicMessage>
            );
        } else if (action.actionName === CONST.REPORT.ACTIONS.TYPE.UNREPORTED_TRANSACTION) {
            children = (
                <ReportActionItemBasicMessage message="">
                    <RenderHTML html={`<comment><muted-text>${getUnreportedTransactionMessage()}</muted-text></comment>`} />
                </ReportActionItemBasicMessage>
            );
        } else if (action.actionName === CONST.REPORT.ACTIONS.TYPE.MERGED_WITH_CASH_TRANSACTION) {
            children = <ReportActionItemBasicMessage message={translate('systemMessage.mergedWithCashTransaction')} />;
        } else if (isActionOfType(action, CONST.REPORT.ACTIONS.TYPE.DISMISSED_VIOLATION)) {
            children = <ReportActionItemBasicMessage message={getDismissedViolationMessageText(getOriginalMessage(action))} />;
        } else if (isActionOfType(action, CONST.REPORT.ACTIONS.TYPE.RESOLVED_DUPLICATES)) {
            children = <ReportActionItemBasicMessage message={translate('violations.resolvedDuplicates')} />;
        } else if (action.actionName === CONST.REPORT.ACTIONS.TYPE.POLICY_CHANGE_LOG.UPDATE_NAME) {
            children = <ReportActionItemBasicMessage message={getWorkspaceNameUpdatedMessage(action)} />;
        } else if (action.actionName === CONST.REPORT.ACTIONS.TYPE.POLICY_CHANGE_LOG.UPDATE_CURRENCY) {
            children = <ReportActionItemBasicMessage message={getWorkspaceCurrencyUpdateMessage(action)} />;
        } else if (action.actionName === CONST.REPORT.ACTIONS.TYPE.POLICY_CHANGE_LOG.UPDATE_AUTO_REPORTING_FREQUENCY) {
            children = <ReportActionItemBasicMessage message={getWorkspaceFrequencyUpdateMessage(action)} />;
        } else if (
            action.actionName === CONST.REPORT.ACTIONS.TYPE.POLICY_CHANGE_LOG.ADD_CATEGORY ||
            action.actionName === CONST.REPORT.ACTIONS.TYPE.POLICY_CHANGE_LOG.DELETE_CATEGORY ||
            action.actionName === CONST.REPORT.ACTIONS.TYPE.POLICY_CHANGE_LOG.UPDATE_CATEGORY ||
            action.actionName === CONST.REPORT.ACTIONS.TYPE.POLICY_CHANGE_LOG.SET_CATEGORY_NAME
        ) {
            children = <ReportActionItemBasicMessage message={getWorkspaceCategoryUpdateMessage(action, policy)} />;
        } else if (action.actionName === CONST.REPORT.ACTIONS.TYPE.POLICY_CHANGE_LOG.UPDATE_TAG_LIST_NAME) {
            children = <ReportActionItemBasicMessage message={getCleanedTagName(getTagListNameUpdatedMessage(action))} />;
        } else if (isTagModificationAction(action.actionName)) {
            children = <ReportActionItemBasicMessage message={getCleanedTagName(getWorkspaceTagUpdateMessage(action))} />;
        } else if (action.actionName === CONST.REPORT.ACTIONS.TYPE.POLICY_CHANGE_LOG.UPDATE_CUSTOM_UNIT) {
            children = <ReportActionItemBasicMessage message={getWorkspaceCustomUnitUpdatedMessage(action)} />;
        } else if (action.actionName === CONST.REPORT.ACTIONS.TYPE.POLICY_CHANGE_LOG.ADD_CUSTOM_UNIT_RATE) {
            children = <ReportActionItemBasicMessage message={getWorkspaceCustomUnitRateAddedMessage(action)} />;
        } else if (action.actionName === CONST.REPORT.ACTIONS.TYPE.POLICY_CHANGE_LOG.UPDATE_CUSTOM_UNIT_RATE) {
            children = <ReportActionItemBasicMessage message={getWorkspaceCustomUnitRateUpdatedMessage(action)} />;
        } else if (action.actionName === CONST.REPORT.ACTIONS.TYPE.POLICY_CHANGE_LOG.DELETE_CUSTOM_UNIT_RATE) {
            children = <ReportActionItemBasicMessage message={getWorkspaceCustomUnitRateDeletedMessage(action)} />;
        } else if (action.actionName === CONST.REPORT.ACTIONS.TYPE.POLICY_CHANGE_LOG.ADD_REPORT_FIELD) {
            children = <ReportActionItemBasicMessage message={getWorkspaceReportFieldAddMessage(action)} />;
        } else if (action.actionName === CONST.REPORT.ACTIONS.TYPE.POLICY_CHANGE_LOG.UPDATE_REPORT_FIELD) {
            children = <ReportActionItemBasicMessage message={getWorkspaceReportFieldUpdateMessage(action)} />;
        } else if (action.actionName === CONST.REPORT.ACTIONS.TYPE.POLICY_CHANGE_LOG.DELETE_REPORT_FIELD) {
            children = <ReportActionItemBasicMessage message={getWorkspaceReportFieldDeleteMessage(action)} />;
        } else if (isActionOfType(action, CONST.REPORT.ACTIONS.TYPE.POLICY_CHANGE_LOG.UPDATE_FIELD)) {
            children = <ReportActionItemBasicMessage message={getWorkspaceUpdateFieldMessage(action)} />;
        } else if (isActionOfType(action, CONST.REPORT.ACTIONS.TYPE.POLICY_CHANGE_LOG.UPDATE_MAX_EXPENSE_AMOUNT_NO_RECEIPT)) {
            children = <ReportActionItemBasicMessage message={getPolicyChangeLogMaxExpenseAmountNoReceiptMessage(action)} />;
        } else if (isActionOfType(action, CONST.REPORT.ACTIONS.TYPE.POLICY_CHANGE_LOG.UPDATE_MAX_EXPENSE_AMOUNT)) {
            children = <ReportActionItemBasicMessage message={getPolicyChangeLogMaxExpenseAmountMessage(action)} />;
        } else if (isActionOfType(action, CONST.REPORT.ACTIONS.TYPE.POLICY_CHANGE_LOG.UPDATE_DEFAULT_BILLABLE)) {
            children = <ReportActionItemBasicMessage message={getPolicyChangeLogDefaultBillableMessage(action)} />;
        } else if (isActionOfType(action, CONST.REPORT.ACTIONS.TYPE.POLICY_CHANGE_LOG.UPDATE_DEFAULT_REIMBURSABLE)) {
            children = <ReportActionItemBasicMessage message={getPolicyChangeLogDefaultReimbursableMessage(action)} />;
        } else if (isActionOfType(action, CONST.REPORT.ACTIONS.TYPE.POLICY_CHANGE_LOG.UPDATE_DEFAULT_TITLE_ENFORCED)) {
            children = <ReportActionItemBasicMessage message={getPolicyChangeLogDefaultTitleEnforcedMessage(action)} />;
        } else if (action.actionName === CONST.REPORT.ACTIONS.TYPE.POLICY_CHANGE_LOG.ADD_EMPLOYEE) {
            children = <ReportActionItemBasicMessage message={getPolicyChangeLogAddEmployeeMessage(action)} />;
        } else if (action.actionName === CONST.REPORT.ACTIONS.TYPE.POLICY_CHANGE_LOG.UPDATE_EMPLOYEE) {
            children = <ReportActionItemBasicMessage message={getPolicyChangeLogUpdateEmployee(action)} />;
        } else if (action.actionName === CONST.REPORT.ACTIONS.TYPE.POLICY_CHANGE_LOG.DELETE_EMPLOYEE) {
            children = <ReportActionItemBasicMessage message={getPolicyChangeLogDeleteMemberMessage(action)} />;
        } else if (isActionOfType(action, CONST.REPORT.ACTIONS.TYPE.POLICY_CHANGE_LOG.ADD_APPROVER_RULE)) {
            children = <ReportActionItemBasicMessage message={getAddedApprovalRuleMessage(action)} />;
        } else if (isActionOfType(action, CONST.REPORT.ACTIONS.TYPE.POLICY_CHANGE_LOG.DELETE_APPROVER_RULE)) {
            children = <ReportActionItemBasicMessage message={getDeletedApprovalRuleMessage(action)} />;
        } else if (isActionOfType(action, CONST.REPORT.ACTIONS.TYPE.POLICY_CHANGE_LOG.UPDATE_APPROVER_RULE)) {
            children = <ReportActionItemBasicMessage message={getUpdatedApprovalRuleMessage(action)} />;
        } else if (isActionOfType(action, CONST.REPORT.ACTIONS.TYPE.REMOVED_FROM_APPROVAL_CHAIN)) {
            children = <ReportActionItemBasicMessage message={getRemovedFromApprovalChainMessage(action)} />;
        } else if (isActionableJoinRequest(action)) {
            children = (
                <View>
                    <ReportActionItemBasicMessage message={getJoinRequestMessage(action)} />
                    {actionableItemButtons.length > 0 && (
                        <ActionableItemButtons
                            items={actionableItemButtons}
                            shouldUseLocalization
                            layout={isActionableTrackExpense(action) ? 'vertical' : 'horizontal'}
                        />
                    )}
                </View>
            );
        } else if (isActionOfType(action, CONST.REPORT.ACTIONS.TYPE.DEMOTED_FROM_WORKSPACE)) {
            children = <ReportActionItemBasicMessage message={getDemotedFromWorkspaceMessage(action)} />;
        } else if (isCardIssuedAction(action)) {
            children = (
                <IssueCardMessage
                    action={action}
                    policyID={report?.policyID}
                />
            );
        } else if (isActionOfType(action, CONST.REPORT.ACTIONS.TYPE.EXPORTED_TO_INTEGRATION)) {
            children = <ExportIntegration action={action} />;
        } else if (isActionOfType(action, CONST.REPORT.ACTIONS.TYPE.RECEIPT_SCAN_FAILED)) {
            children = <ReportActionItemBasicMessage message={translate('iou.receiptScanningFailed')} />;
        } else if (isRenamedAction(action)) {
            const message = getRenamedAction(action, isExpenseReport(report));
            children = <ReportActionItemBasicMessage message={message} />;
        } else if (isActionOfType(action, CONST.REPORT.ACTIONS.TYPE.INTEGRATION_SYNC_FAILED)) {
            children = (
                <ReportActionItemBasicMessage message="">
                    <RenderHTML html={`<comment><muted-text>${getIntegrationSyncFailedMessage(action, report?.policyID, isTryNewDotNVPDismissed)}</muted-text></comment>`} />
                </ReportActionItemBasicMessage>
            );
        } else if (isActionOfType(action, CONST.REPORT.ACTIONS.TYPE.POLICY_CHANGE_LOG.ADD_INTEGRATION)) {
            children = <ReportActionItemBasicMessage message={getAddedConnectionMessage(action)} />;
        } else if (isActionOfType(action, CONST.REPORT.ACTIONS.TYPE.POLICY_CHANGE_LOG.DELETE_INTEGRATION)) {
            children = <ReportActionItemBasicMessage message={getRemovedConnectionMessage(action)} />;
        } else if (isActionOfType(action, CONST.REPORT.ACTIONS.TYPE.POLICY_CHANGE_LOG.UPDATE_AUDIT_RATE)) {
            children = <ReportActionItemBasicMessage message={getUpdatedAuditRateMessage(action)} />;
        } else if (isActionOfType(action, CONST.REPORT.ACTIONS.TYPE.POLICY_CHANGE_LOG.UPDATE_MANUAL_APPROVAL_THRESHOLD)) {
            children = <ReportActionItemBasicMessage message={getUpdatedManualApprovalThresholdMessage(action)} />;
<<<<<<< HEAD
        } else if (isActionableMentionWhisper(action)) {
            children = (
                <ReportActionItemBasicMessage>
                    <RenderHTML html={getActionableMentionWhisperMessage(action)} />
                    {actionableItemButtons.length > 0 && (
                        <ActionableItemButtons
                            items={actionableItemButtons}
                            shouldUseLocalization
                            layout="horizontal"
                        />
                    )}
                </ReportActionItemBasicMessage>
            );
        } else if (isActionOfType(action, CONST.REPORT.ACTIONS.TYPE.TAKE_CONTROL) || isActionOfType(action, CONST.REPORT.ACTIONS.TYPE.ACTION_REROUTE)) {
=======
        } else if (isActionOfType(action, CONST.REPORT.ACTIONS.TYPE.TAKE_CONTROL)) {
>>>>>>> 8510b1d6
            children = (
                <ReportActionItemBasicMessage>
                    <RenderHTML html={`<comment><muted-text>${getChangedApproverActionMessage(action)}</muted-text></comment>`} />
                </ReportActionItemBasicMessage>
            );
        } else {
            const hasBeenFlagged =
                ![CONST.MODERATION.MODERATOR_DECISION_APPROVED, CONST.MODERATION.MODERATOR_DECISION_PENDING].some((item) => item === moderationDecision) && !isPendingRemove(action);
            children = (
                <MentionReportContext.Provider value={mentionReportContextValue}>
                    <ShowContextMenuContext.Provider value={contextValue}>
                        <AttachmentContext.Provider value={attachmentContextValue}>
                            {draftMessage === undefined ? (
                                <View style={displayAsGroup && hasBeenFlagged ? styles.blockquote : {}}>
                                    <ReportActionItemMessage
                                        reportID={reportID}
                                        action={action}
                                        displayAsGroup={displayAsGroup}
                                        isHidden={isHidden}
                                    />
                                    {hasBeenFlagged && (
                                        <Button
                                            small
                                            style={[styles.mt2, styles.alignSelfStart]}
                                            onPress={() => updateHiddenState(!isHidden)}
                                        >
                                            <Text
                                                style={[styles.buttonSmallText, styles.userSelectNone]}
                                                dataSet={{[CONST.SELECTION_SCRAPER_HIDDEN_ELEMENT]: true}}
                                            >
                                                {isHidden ? translate('moderation.revealMessage') : translate('moderation.hideMessage')}
                                            </Text>
                                        </Button>
                                    )}
                                    {/**
                                These are the actionable buttons that appear at the bottom of a Concierge message
                                for example: Invite a user mentioned but not a member of the room
                                https://github.com/Expensify/App/issues/32741
                            */}
                                    {actionableItemButtons.length > 0 && (
                                        <ActionableItemButtons
                                            items={actionableItemButtons}
                                            layout={isActionableTrackExpense(action) || isConciergeCategoryOptions(action) || isActionableMentionWhisper(action) ? 'vertical' : 'horizontal'}
                                            shouldUseLocalization={!isConciergeCategoryOptions(action)}
                                        />
                                    )}
                                </View>
                            ) : (
                                <ReportActionItemMessageEdit
                                    action={action}
                                    draftMessage={draftMessage}
                                    reportID={reportID}
                                    policyID={report?.policyID}
                                    index={index}
                                    ref={composerTextInputRef}
                                    shouldDisableEmojiPicker={
                                        (chatIncludesConcierge(report) && isBlockedFromConcierge(blockedFromConcierge)) || isArchivedNonExpenseReport(report, isArchivedRoom)
                                    }
                                    isGroupPolicyReport={!!report?.policyID && report.policyID !== CONST.POLICY.ID_FAKE}
                                />
                            )}
                        </AttachmentContext.Provider>
                    </ShowContextMenuContext.Provider>
                </MentionReportContext.Provider>
            );
        }
        const numberOfThreadReplies = action.childVisibleActionCount ?? 0;

        const shouldDisplayThreadReplies = shouldDisplayThreadRepliesUtils(action, isThreadReportParentAction) && !isOnSearch;
        const oldestFourAccountIDs =
            action.childOldestFourAccountIDs
                ?.split(',')
                .map((accountID) => Number(accountID))
                .filter((accountID): accountID is number => typeof accountID === 'number') ?? [];
        const draftMessageRightAlign = draftMessage !== undefined ? styles.chatItemReactionsDraftRight : {};

        const itemContent = (
            <>
                {children}
                {Permissions.canUseLinkPreviews() && !isHidden && (action.linkMetadata?.length ?? 0) > 0 && (
                    <View style={draftMessage !== undefined ? styles.chatItemReactionsDraftRight : {}}>
                        <LinkPreviewer linkMetadata={action.linkMetadata?.filter((item) => !isEmptyObject(item))} />
                    </View>
                )}
                {!isMessageDeleted(action) && (
                    <View style={draftMessageRightAlign}>
                        <ReportActionItemEmojiReactions
                            reportAction={action}
                            emojiReactions={isOnSearch ? {} : emojiReactions}
                            shouldBlockReactions={hasErrors}
                            toggleReaction={(emoji, ignoreSkinToneOnCompare) => {
                                if (isAnonymousUser()) {
                                    hideContextMenu(false);

                                    InteractionManager.runAfterInteractions(() => {
                                        signOutAndRedirectToSignIn();
                                    });
                                } else {
                                    toggleReaction(emoji, ignoreSkinToneOnCompare);
                                }
                            }}
                            setIsEmojiPickerActive={setIsEmojiPickerActive}
                        />
                    </View>
                )}

                {shouldDisplayThreadReplies && (
                    <View style={draftMessageRightAlign}>
                        <ReportActionItemThread
                            reportAction={action}
                            reportID={reportID}
                            numberOfReplies={numberOfThreadReplies}
                            mostRecentReply={`${action.childLastVisibleActionCreated}`}
                            isHovered={hovered || isContextMenuActive}
                            accountIDs={oldestFourAccountIDs}
                            onSecondaryInteraction={showPopover}
                            isActive={isReportActionActive && !isContextMenuActive}
                        />
                    </View>
                )}
            </>
        );

        return isEmptyHTML(children) ? emptyHTML : itemContent;
    };

    /**
     * Get ReportActionItem with a proper wrapper
     * @param hovered whether the ReportActionItem is hovered
     * @param isWhisper whether the ReportActionItem is a whisper
     * @param hasErrors whether the report action has any errors
     * @returns report action item
     */

    const renderReportActionItem = (hovered: boolean, isWhisper: boolean, hasErrors: boolean): React.JSX.Element => {
        const content = renderItemContent(hovered || isContextMenuActive || isEmojiPickerActive, isWhisper, hasErrors);

        if (isEmptyHTML(content) || (!shouldRenderViewBasedOnAction && !isClosedExpenseReportWithNoExpenses)) {
            return emptyHTML;
        }

        if (draftMessage !== undefined) {
            return <ReportActionItemDraft>{content}</ReportActionItemDraft>;
        }

        if (!displayAsGroup) {
            return (
                <ReportActionItemSingle
                    action={action}
                    showHeader={draftMessage === undefined}
                    wrapperStyle={{
                        ...(isOnSearch && styles.p0),
                        ...(isWhisper && styles.pt1),
                    }}
                    report={report}
                    iouReport={iouReport}
                    isHovered={hovered || isContextMenuActive}
                    isActive={isReportActionActive && !isContextMenuActive}
                    hasBeenFlagged={
                        ![CONST.MODERATION.MODERATOR_DECISION_APPROVED, CONST.MODERATION.MODERATOR_DECISION_PENDING].some((item) => item === moderationDecision) && !isPendingRemove(action)
                    }
                >
                    {content}
                </ReportActionItemSingle>
            );
        }

        return <ReportActionItemGrouped wrapperStyle={isWhisper ? styles.pt1 : {}}>{content}</ReportActionItemGrouped>;
    };
    if (action.actionName === CONST.REPORT.ACTIONS.TYPE.CREATED) {
        const transactionID = isMoneyRequestAction(parentReportActionForTransactionThread) ? getOriginalMessage(parentReportActionForTransactionThread)?.IOUTransactionID : undefined;

        return (
            <ReportActionItemContentCreated
                contextValue={contextValue}
                allReports={allReports}
                parentReportAction={parentReportAction}
                parentReport={parentReport}
                transactionID={transactionID}
                draftMessage={draftMessage}
                shouldHideThreadDividerLine={shouldHideThreadDividerLine}
            />
        );
    }

    if (isTripPreview(action) && isThreadReportParentAction) {
        return <TripSummary reportID={getOriginalMessage(action)?.linkedReportID} />;
    }

    if (isChronosOOOListAction(action)) {
        return (
            <ChronosOOOListActions
                action={action}
                reportID={reportID}
            />
        );
    }

    // For the `pay` IOU action on non-pay expense flow, we don't want to render anything if `isWaitingOnBankAccount` is true
    // Otherwise, we will see two system messages informing the payee needs to add a bank account or wallet
    if (isMoneyRequestAction(action) && !!report?.isWaitingOnBankAccount && getOriginalMessage(action)?.type === CONST.IOU.REPORT_ACTION_TYPE.PAY && !isSendingMoney) {
        return null;
    }

    // We currently send whispers to all report participants and hide them in the UI for users that shouldn't see them.
    // This is a temporary solution needed for comment-linking.
    // The long term solution will leverage end-to-end encryption and only targeted users will be able to decrypt.
    if (isWhisperActionTargetedToOthers(action)) {
        return null;
    }

    const hasErrors = !isEmptyObject(action.errors);
    const whisperedTo = getWhisperedTo(action);
    const isMultipleParticipant = whisperedTo.length > 1;

    const iouReportID = isMoneyRequestAction(action) && getOriginalMessage(action)?.IOUReportID ? getOriginalMessage(action)?.IOUReportID?.toString() : undefined;
    const transactionsWithReceipts = getTransactionsWithReceipts(iouReportID);
    const isWhisper = whisperedTo.length > 0 && transactionsWithReceipts.length === 0;
    const whisperedToPersonalDetails = isWhisper
        ? (Object.values(personalDetails ?? {}).filter((details) => whisperedTo.includes(details?.accountID ?? CONST.DEFAULT_NUMBER_ID)) as OnyxTypes.PersonalDetails[])
        : [];
    const isWhisperOnlyVisibleByUser = isWhisper && isCurrentUserTheOnlyParticipant(whisperedTo);
    const displayNamesWithTooltips = isWhisper ? getDisplayNamesWithTooltips(whisperedToPersonalDetails, isMultipleParticipant, localeCompare) : [];

    const renderSearchHeader = (children: React.ReactNode) => {
        if (!isOnSearch) {
            return children;
        }

        return (
            <View style={[styles.p4]}>
                <View style={styles.webViewStyles.tagStyles.ol}>
                    <View style={[styles.flexRow, styles.alignItemsCenter, !isWhisper ? styles.mb3 : {}]}>
                        <Text style={styles.chatItemMessageHeaderPolicy}>{translate('common.in')}&nbsp;</Text>
                        <TextLink
                            fontSize={variables.fontSizeSmall}
                            onPress={() => {
                                onPress?.();
                            }}
                            numberOfLines={1}
                        >
                            {getChatListItemReportName(action, report as SearchReport)}
                        </TextLink>
                    </View>
                    {children}
                </View>
            </View>
        );
    };

    return (
        <PressableWithSecondaryInteraction
            ref={popoverAnchorRef}
            onPress={() => {
                if (draftMessage === undefined) {
                    onPress?.();
                }
                if (!Keyboard.isVisible()) {
                    return;
                }
                Keyboard.dismiss();
            }}
            style={[action.pendingAction === CONST.RED_BRICK_ROAD_PENDING_ACTION.DELETE && !isDeletedParentAction ? styles.pointerEventsNone : styles.pointerEventsAuto]}
            onPressIn={() => shouldUseNarrowLayout && canUseTouchScreen() && ControlSelection.block()}
            onPressOut={() => ControlSelection.unblock()}
            onSecondaryInteraction={showPopover}
            preventDefaultContextMenu={draftMessage === undefined && !hasErrors}
            withoutFocusOnSecondaryInteraction
            accessibilityLabel={translate('accessibilityHints.chatMessage')}
            accessible
        >
            <Hoverable
                shouldHandleScroll
                isDisabled={draftMessage !== undefined}
                shouldFreezeCapture={isPaymentMethodPopoverActive}
                onHoverIn={() => {
                    setIsReportActionActive(false);
                }}
                onHoverOut={() => {
                    setIsReportActionActive(!!isReportActionLinked);
                }}
            >
                {(hovered) => (
                    <View style={highlightedBackgroundColorIfNeeded}>
                        {shouldDisplayNewMarker && (!shouldUseThreadDividerLine || !isFirstVisibleReportAction) && <UnreadActionIndicator reportActionID={action.reportActionID} />}
                        {shouldDisplayContextMenu && (
                            <MiniReportActionContextMenu
                                reportID={reportID}
                                reportActionID={action.reportActionID}
                                anchor={popoverAnchorRef}
                                originalReportID={originalReportID}
                                isArchivedRoom={isArchivedRoom}
                                displayAsGroup={displayAsGroup}
                                disabledActions={disabledActions}
                                isVisible={hovered && draftMessage === undefined && !hasErrors}
                                isThreadReportParentAction={isThreadReportParentAction}
                                draftMessage={draftMessage}
                                isChronosReport={isChronosReport}
                                checkIfContextMenuActive={toggleContextMenuFromActiveReportAction}
                                setIsEmojiPickerActive={setIsEmojiPickerActive}
                            />
                        )}
                        <View
                            style={StyleUtils.getReportActionItemStyle(
                                hovered || isWhisper || isContextMenuActive || !!isEmojiPickerActive || draftMessage !== undefined || isPaymentMethodPopoverActive,
                                draftMessage === undefined && !!onPress,
                            )}
                        >
                            <OfflineWithFeedback
                                onClose={onClose}
                                dismissError={dismissError}
                                // eslint-disable-next-line @typescript-eslint/prefer-nullish-coalescing
                                pendingAction={
                                    draftMessage !== undefined ? undefined : (action.pendingAction ?? (action.isOptimisticAction ? CONST.RED_BRICK_ROAD_PENDING_ACTION.ADD : undefined))
                                }
                                shouldHideOnDelete={!isDeletedParentAction}
                                errors={(linkedTransactionRouteError ?? !isOnSearch) ? getLatestErrorMessageField(action as OnyxDataWithErrors) : {}}
                                errorRowStyles={[styles.ml10, styles.mr2]}
                                needsOffscreenAlphaCompositing={isMoneyRequestAction(action)}
                                shouldDisableStrikeThrough
                            >
                                {renderSearchHeader(
                                    <>
                                        {isWhisper && (
                                            <View style={[styles.flexRow, styles.pl5, styles.pt2, styles.pr3]}>
                                                <View style={[styles.pl6, styles.mr3]}>
                                                    <Icon
                                                        fill={theme.icon}
                                                        src={Eye}
                                                        small
                                                    />
                                                </View>
                                                <Text style={[styles.chatItemMessageHeaderTimestamp]}>
                                                    {translate('reportActionContextMenu.onlyVisible')}
                                                    &nbsp;
                                                </Text>
                                                <DisplayNames
                                                    fullTitle={getWhisperDisplayNames(whisperedTo) ?? ''}
                                                    displayNamesWithTooltips={displayNamesWithTooltips}
                                                    tooltipEnabled
                                                    numberOfLines={1}
                                                    textStyles={[styles.chatItemMessageHeaderTimestamp, styles.flex1]}
                                                    shouldUseFullTitle={isWhisperOnlyVisibleByUser}
                                                />
                                            </View>
                                        )}
                                        {renderReportActionItem(!!hovered || !!isReportActionLinked, isWhisper, hasErrors)}
                                    </>,
                                )}
                            </OfflineWithFeedback>
                        </View>
                    </View>
                )}
            </Hoverable>
            <View style={styles.reportActionSystemMessageContainer}>
                <InlineSystemMessage message={action.error} />
            </View>
            <ConfirmModal
                isVisible={showConfirmDismissReceiptError}
                onConfirm={() => {
                    dismissError();
                    setShowConfirmDismissReceiptError(false);
                }}
                onCancel={() => {
                    setShowConfirmDismissReceiptError(false);
                }}
                title={translate('iou.dismissReceiptError')}
                prompt={translate('iou.dismissReceiptErrorConfirmation')}
                confirmText={translate('common.dismiss')}
                cancelText={translate('common.cancel')}
                shouldShowCancelButton
                danger
            />
        </PressableWithSecondaryInteraction>
    );
}
export type {PureReportActionItemProps};
export default memo(PureReportActionItem, (prevProps, nextProps) => {
    const prevParentReportAction = prevProps.parentReportAction;
    const nextParentReportAction = nextProps.parentReportAction;
    return (
        prevProps.displayAsGroup === nextProps.displayAsGroup &&
        prevProps.isMostRecentIOUReportAction === nextProps.isMostRecentIOUReportAction &&
        prevProps.shouldDisplayNewMarker === nextProps.shouldDisplayNewMarker &&
        deepEqual(prevProps.action, nextProps.action) &&
        deepEqual(prevProps.report?.pendingFields, nextProps.report?.pendingFields) &&
        deepEqual(prevProps.report?.isDeletedParentAction, nextProps.report?.isDeletedParentAction) &&
        deepEqual(prevProps.report?.errorFields, nextProps.report?.errorFields) &&
        prevProps.report?.statusNum === nextProps.report?.statusNum &&
        prevProps.report?.stateNum === nextProps.report?.stateNum &&
        prevProps.report?.parentReportID === nextProps.report?.parentReportID &&
        prevProps.report?.parentReportActionID === nextProps.report?.parentReportActionID &&
        // TaskReport's created actions render the TaskView, which updates depending on certain fields in the TaskReport
        isTaskReport(prevProps.report) === isTaskReport(nextProps.report) &&
        prevProps.action.actionName === nextProps.action.actionName &&
        prevProps.report?.reportName === nextProps.report?.reportName &&
        prevProps.report?.description === nextProps.report?.description &&
        isCompletedTaskReport(prevProps.report) === isCompletedTaskReport(nextProps.report) &&
        prevProps.report?.managerID === nextProps.report?.managerID &&
        prevProps.shouldHideThreadDividerLine === nextProps.shouldHideThreadDividerLine &&
        prevProps.report?.total === nextProps.report?.total &&
        prevProps.report?.nonReimbursableTotal === nextProps.report?.nonReimbursableTotal &&
        prevProps.report?.policyAvatar === nextProps.report?.policyAvatar &&
        prevProps.linkedReportActionID === nextProps.linkedReportActionID &&
        deepEqual(prevProps.report?.fieldList, nextProps.report?.fieldList) &&
        deepEqual(prevProps.transactionThreadReport, nextProps.transactionThreadReport) &&
        deepEqual(prevProps.reportActions, nextProps.reportActions) &&
        deepEqual(prevParentReportAction, nextParentReportAction) &&
        prevProps.draftMessage === nextProps.draftMessage &&
        prevProps.iouReport?.reportID === nextProps.iouReport?.reportID &&
        deepEqual(prevProps.emojiReactions, nextProps.emojiReactions) &&
        deepEqual(prevProps.linkedTransactionRouteError, nextProps.linkedTransactionRouteError) &&
        prevProps.isUserValidated === nextProps.isUserValidated &&
        prevProps.parentReport?.reportID === nextProps.parentReport?.reportID &&
        deepEqual(prevProps.personalDetails, nextProps.personalDetails) &&
        deepEqual(prevProps.blockedFromConcierge, nextProps.blockedFromConcierge) &&
        prevProps.originalReportID === nextProps.originalReportID &&
        prevProps.isArchivedRoom === nextProps.isArchivedRoom &&
        prevProps.isChronosReport === nextProps.isChronosReport &&
        prevProps.isClosedExpenseReportWithNoExpenses === nextProps.isClosedExpenseReportWithNoExpenses &&
        deepEqual(prevProps.missingPaymentMethod, nextProps.missingPaymentMethod) &&
        prevProps.reimbursementDeQueuedOrCanceledActionMessage === nextProps.reimbursementDeQueuedOrCanceledActionMessage &&
        prevProps.modifiedExpenseMessage === nextProps.modifiedExpenseMessage &&
        prevProps.shouldHighlight === nextProps.shouldHighlight &&
        prevProps.userBillingFundID === nextProps.userBillingFundID
    );
});<|MERGE_RESOLUTION|>--- conflicted
+++ resolved
@@ -1282,24 +1282,7 @@
             children = <ReportActionItemBasicMessage message={getUpdatedAuditRateMessage(action)} />;
         } else if (isActionOfType(action, CONST.REPORT.ACTIONS.TYPE.POLICY_CHANGE_LOG.UPDATE_MANUAL_APPROVAL_THRESHOLD)) {
             children = <ReportActionItemBasicMessage message={getUpdatedManualApprovalThresholdMessage(action)} />;
-<<<<<<< HEAD
-        } else if (isActionableMentionWhisper(action)) {
-            children = (
-                <ReportActionItemBasicMessage>
-                    <RenderHTML html={getActionableMentionWhisperMessage(action)} />
-                    {actionableItemButtons.length > 0 && (
-                        <ActionableItemButtons
-                            items={actionableItemButtons}
-                            shouldUseLocalization
-                            layout="horizontal"
-                        />
-                    )}
-                </ReportActionItemBasicMessage>
-            );
         } else if (isActionOfType(action, CONST.REPORT.ACTIONS.TYPE.TAKE_CONTROL) || isActionOfType(action, CONST.REPORT.ACTIONS.TYPE.ACTION_REROUTE)) {
-=======
-        } else if (isActionOfType(action, CONST.REPORT.ACTIONS.TYPE.TAKE_CONTROL)) {
->>>>>>> 8510b1d6
             children = (
                 <ReportActionItemBasicMessage>
                     <RenderHTML html={`<comment><muted-text>${getChangedApproverActionMessage(action)}</muted-text></comment>`} />
