import lodashIsEqual from 'lodash/isEqual';
import mapValues from 'lodash/mapValues';
import React, {memo, useCallback, useContext, useEffect, useMemo, useRef, useState} from 'react';
import type {GestureResponderEvent, TextInput} from 'react-native';
import {InteractionManager, Keyboard, View} from 'react-native';
import type {OnyxCollection, OnyxEntry} from 'react-native-onyx';
import type {ValueOf} from 'type-fest';
import type {Emoji} from '@assets/emojis/types';
import * as ActionSheetAwareScrollView from '@components/ActionSheetAwareScrollView';
import {AttachmentContext} from '@components/AttachmentContext';
import Button from '@components/Button';
import ConfirmModal from '@components/ConfirmModal';
import DisplayNames from '@components/DisplayNames';
import Hoverable from '@components/Hoverable';
import MentionReportContext from '@components/HTMLEngineProvider/HTMLRenderers/MentionReportRenderer/MentionReportContext';
import Icon from '@components/Icon';
import {Eye} from '@components/Icon/Expensicons';
import InlineSystemMessage from '@components/InlineSystemMessage';
import KYCWall from '@components/KYCWall';
import OfflineWithFeedback from '@components/OfflineWithFeedback';
import PressableWithSecondaryInteraction from '@components/PressableWithSecondaryInteraction';
import ReportActionItemEmojiReactions from '@components/Reactions/ReportActionItemEmojiReactions';
import RenderHTML from '@components/RenderHTML';
import type {ActionableItem} from '@components/ReportActionItem/ActionableItemButtons';
import ActionableItemButtons from '@components/ReportActionItem/ActionableItemButtons';
import ChronosOOOListActions from '@components/ReportActionItem/ChronosOOOListActions';
import ExportIntegration from '@components/ReportActionItem/ExportIntegration';
import IssueCardMessage from '@components/ReportActionItem/IssueCardMessage';
import MoneyRequestAction from '@components/ReportActionItem/MoneyRequestAction';
import MoneyRequestReportPreview from '@components/ReportActionItem/MoneyRequestReportPreview';
import ReportPreview from '@components/ReportActionItem/ReportPreview';
import TaskAction from '@components/ReportActionItem/TaskAction';
import TaskPreview from '@components/ReportActionItem/TaskPreview';
import TransactionPreview from '@components/ReportActionItem/TransactionPreview';
import TripRoomPreview from '@components/ReportActionItem/TripRoomPreview';
import {useSearchContext} from '@components/Search/SearchContext';
import {ShowContextMenuContext} from '@components/ShowContextMenuContext';
import Text from '@components/Text';
import TextLink from '@components/TextLink';
import UnreadActionIndicator from '@components/UnreadActionIndicator';
import useLocalize from '@hooks/useLocalize';
import usePermissions from '@hooks/usePermissions';
import usePrevious from '@hooks/usePrevious';
import useResponsiveLayout from '@hooks/useResponsiveLayout';
import useStyleUtils from '@hooks/useStyleUtils';
import useTheme from '@hooks/useTheme';
import useThemeStyles from '@hooks/useThemeStyles';
import ControlSelection from '@libs/ControlSelection';
import {canUseTouchScreen} from '@libs/DeviceCapabilities';
import type {OnyxDataWithErrors} from '@libs/ErrorUtils';
import {getLatestErrorMessageField, isReceiptError} from '@libs/ErrorUtils';
import focusComposerWithDelay from '@libs/focusComposerWithDelay';
import {isReportMessageAttachment} from '@libs/isReportMessageAttachment';
import {formatPhoneNumber} from '@libs/LocalePhoneNumber';
import Navigation from '@libs/Navigation/Navigation';
import Permissions from '@libs/Permissions';
import {getDisplayNameOrDefault} from '@libs/PersonalDetailsUtils';
import {getCleanedTagName} from '@libs/PolicyUtils';
import {
    extractLinksFromMessageHtml,
    getDemotedFromWorkspaceMessage,
    getDismissedViolationMessageText,
    getIntegrationSyncFailedMessage,
    getIOUReportIDFromReportActionPreview,
    getJoinRequestMessage,
    getOriginalMessage,
    getPolicyChangeLogAddEmployeeMessage,
    getPolicyChangeLogDefaultBillableMessage,
    getPolicyChangeLogDefaultTitleEnforcedMessage,
    getPolicyChangeLogDeleteMemberMessage,
    getPolicyChangeLogMaxExpenseAmountMessage,
    getPolicyChangeLogMaxExpenseAmountNoReceiptMessage,
    getPolicyChangeLogUpdateEmployee,
    getRemovedConnectionMessage,
    getRemovedFromApprovalChainMessage,
    getRenamedAction,
    getReopenedMessage,
    getReportActionMessage,
    getReportActionText,
    getWhisperedTo,
    getWorkspaceCategoryUpdateMessage,
    getWorkspaceCurrencyUpdateMessage,
    getWorkspaceCustomUnitRateAddedMessage,
    getWorkspaceFrequencyUpdateMessage,
    getWorkspaceReportFieldAddMessage,
    getWorkspaceReportFieldDeleteMessage,
    getWorkspaceReportFieldUpdateMessage,
    getWorkspaceTagUpdateMessage,
    getWorkspaceUpdateFieldMessage,
    isActionableAddPaymentCard,
    isActionableJoinRequest,
    isActionableMentionWhisper,
    isActionableReportMentionWhisper,
    isActionableTrackExpense,
    isActionOfType,
    isChronosOOOListAction,
    isConciergeCategoryOptions,
    isCreatedTaskReportAction,
    isDeletedAction,
    isDeletedParentAction as isDeletedParentActionUtils,
    isIOURequestReportAction,
    isMarkAsClosedAction,
    isMessageDeleted,
    isMoneyRequestAction,
    isPendingRemove,
    isReimbursementDeQueuedOrCanceledAction,
    isReimbursementQueuedAction,
    isRenamedAction,
    isResolvedConciergeCategoryOptions,
    isSplitBillAction as isSplitBillActionReportActionsUtils,
    isTagModificationAction,
    isTaskAction,
    isTrackExpenseAction as isTrackExpenseActionReportActionsUtils,
    isTripPreview,
    isUnapprovedAction,
    isWhisperActionTargetedToOthers,
    useNewTableReportViewActionRenderConditionals,
} from '@libs/ReportActionsUtils';
import type {MissingPaymentMethod} from '@libs/ReportUtils';
import {
    canWriteInReport,
    chatIncludesConcierge,
    getChatListItemReportName,
    getDeletedTransactionMessage,
    getDisplayNamesWithTooltips,
    getDowngradeWorkspaceMessage,
    getIconsForParticipants,
    getIOUForwardedMessage,
    getMovedTransactionMessage,
    getPolicyChangeMessage,
    getRejectedReportMessage,
<<<<<<< HEAD
    getReportAutomaticallyApprovedMessage,
    getReportAutomaticallySubmittedMessage,
    getTravelUpdateMessage,
=======
>>>>>>> e6e28de9
    getUpgradeWorkspaceMessage,
    getWhisperDisplayNames,
    getWorkspaceNameUpdatedMessage,
    isArchivedNonExpenseReport,
    isChatThread,
    isCompletedTaskReport,
    isExpenseReport,
    isTaskReport,
    shouldDisplayThreadReplies as shouldDisplayThreadRepliesUtils,
} from '@libs/ReportUtils';
import SelectionScraper from '@libs/SelectionScraper';
import shouldRenderAddPaymentCard from '@libs/shouldRenderAppPaymentCard';
import {ReactionListContext} from '@pages/home/ReportScreenContext';
import variables from '@styles/variables';
import {openPersonalBankAccountSetupView} from '@userActions/BankAccounts';
import {hideEmojiPicker, isActive} from '@userActions/EmojiPickerAction';
import {acceptJoinRequest, declineJoinRequest} from '@userActions/Policy/Member';
import {addComment, expandURLPreview} from '@userActions/Report';
import type {IgnoreDirection} from '@userActions/ReportActions';
import {isAnonymousUser, signOutAndRedirectToSignIn} from '@userActions/Session';
import {isBlockedFromConcierge} from '@userActions/User';
import type {IOUAction} from '@src/CONST';
import CONST from '@src/CONST';
import ROUTES from '@src/ROUTES';
import type * as OnyxTypes from '@src/types/onyx';
import type {Errors} from '@src/types/onyx/OnyxCommon';
import type {JoinWorkspaceResolution} from '@src/types/onyx/OriginalMessage';
import type {SearchReport} from '@src/types/onyx/SearchResults';
import {isEmptyObject} from '@src/types/utils/EmptyObject';
import {RestrictedReadOnlyContextMenuActions} from './ContextMenu/ContextMenuActions';
import MiniReportActionContextMenu from './ContextMenu/MiniReportActionContextMenu';
import type {ContextMenuAnchor} from './ContextMenu/ReportActionContextMenu';
import {hideContextMenu, hideDeleteModal, isActiveReportAction, showContextMenu} from './ContextMenu/ReportActionContextMenu';
import LinkPreviewer from './LinkPreviewer';
import ReportActionItemBasicMessage from './ReportActionItemBasicMessage';
import ReportActionItemContentCreated from './ReportActionItemContentCreated';
import ReportActionItemDraft from './ReportActionItemDraft';
import ReportActionItemGrouped from './ReportActionItemGrouped';
import ReportActionItemMessage from './ReportActionItemMessage';
import ReportActionItemMessageEdit from './ReportActionItemMessageEdit';
import ReportActionItemSingle from './ReportActionItemSingle';
import ReportActionItemThread from './ReportActionItemThread';
import ReportAttachmentsContext from './ReportAttachmentsContext';
import TripSummary from './TripSummary';

type PureReportActionItemProps = {
    /** Report for this action */
    report: OnyxEntry<OnyxTypes.Report>;

    /** The transaction thread report associated with the report for this action, if any */
    transactionThreadReport?: OnyxEntry<OnyxTypes.Report>;

    /** Array of report actions for the report for this action */
    // eslint-disable-next-line react/no-unused-prop-types
    reportActions: OnyxTypes.ReportAction[];

    /** Report action belonging to the report's parent */
    parentReportAction: OnyxEntry<OnyxTypes.ReportAction>;

    /** The transaction thread report's parentReportAction */
    /** It's used by withOnyx HOC */
    // eslint-disable-next-line react/no-unused-prop-types
    parentReportActionForTransactionThread?: OnyxEntry<OnyxTypes.ReportAction>;

    /** All the data of the action item */
    action: OnyxTypes.ReportAction;

    /** Should the comment have the appearance of being grouped with the previous comment? */
    displayAsGroup: boolean;

    /** Is this the most recent IOU Action? */
    isMostRecentIOUReportAction: boolean;

    /** Should we display the new marker on top of the comment? */
    shouldDisplayNewMarker: boolean;

    /** Determines if the avatar is displayed as a subscript (positioned lower than normal) */
    shouldShowSubscriptAvatar?: boolean;

    /** Position index of the report action in the overall report FlatList view */
    index: number;

    /** Flag to show, hide the thread divider line */
    shouldHideThreadDividerLine?: boolean;

    /** Report action ID that was referenced in the deeplink to report  */
    linkedReportActionID?: string;

    /** Callback to be called on onPress */
    onPress?: () => void;

    /** If this is the first visible report action */
    isFirstVisibleReportAction: boolean;

    /**
     * Is the action a thread's parent reportAction viewed from within the thread report?
     * It will be false if we're viewing the same parent report action from the report it belongs to rather than the thread.
     */
    isThreadReportParentAction?: boolean;

    /** IF the thread divider line will be used */
    shouldUseThreadDividerLine?: boolean;

    /** Whether context menu should be displayed */
    shouldDisplayContextMenu?: boolean;

    /** ReportAction draft message */
    draftMessage?: string;

    /** The IOU/Expense report we are paying */
    iouReport?: OnyxTypes.Report;

    /** All the emoji reactions for the report action. */
    emojiReactions?: OnyxTypes.ReportActionReactions;

    /** Linked transaction route error */
    linkedTransactionRouteError?: Errors;

    /** Optional property for report name-value pairs */
    reportNameValuePairs?: OnyxTypes.ReportNameValuePairs;

    /** Optional property to indicate if the user is validated */
    isUserValidated?: boolean;

    /** Parent report */
    parentReport?: OnyxTypes.Report;

    /** Personal details list */
    personalDetails?: OnyxTypes.PersonalDetailsList;

    /** Whether or not the user is blocked from concierge */
    blockedFromConcierge?: OnyxTypes.BlockedFromConcierge;

    /** ID of the original report from which the given reportAction is first created */
    originalReportID?: string;

    /** Function to deletes the draft for a comment report action. */
    deleteReportActionDraft?: (reportID: string | undefined, action: OnyxTypes.ReportAction) => void;

    /** Whether the room is archived */
    isArchivedRoom?: boolean;

    /** Whether the room is a chronos report */
    isChronosReport?: boolean;

    /** Function to toggle emoji reaction */
    toggleEmojiReaction?: (
        reportID: string | undefined,
        reportAction: OnyxTypes.ReportAction,
        reactionObject: Emoji,
        existingReactions: OnyxEntry<OnyxTypes.ReportActionReactions>,
        paramSkinTone: number | undefined,
        ignoreSkinToneOnCompare: boolean | undefined,
    ) => void;

    /** Function to create a draft transaction and navigate to participant selector */
    createDraftTransactionAndNavigateToParticipantSelector?: (transactionID: string | undefined, reportID: string | undefined, actionName: IOUAction, reportActionID: string) => void;

    /** Function to resolve actionable report mention whisper */
    resolveActionableReportMentionWhisper?: (
        reportId: string | undefined,
        reportAction: OnyxEntry<OnyxTypes.ReportAction>,
        resolution: ValueOf<typeof CONST.REPORT.ACTIONABLE_REPORT_MENTION_WHISPER_RESOLUTION>,
    ) => void;

    /** Function to resolve actionable mention whisper */
    resolveActionableMentionWhisper?: (
        reportId: string | undefined,
        reportAction: OnyxEntry<OnyxTypes.ReportAction>,
        resolution: ValueOf<typeof CONST.REPORT.ACTIONABLE_MENTION_WHISPER_RESOLUTION>,
    ) => void;

    /** Whether the provided report is a closed expense report with no expenses */
    isClosedExpenseReportWithNoExpenses?: boolean;

    /** What missing payment method does this report action indicate, if any? */
    missingPaymentMethod?: MissingPaymentMethod | undefined;

    /** Returns the preview message for `REIMBURSEMENT_DEQUEUED` or `REIMBURSEMENT_ACH_CANCELED` action */
    reimbursementDeQueuedOrCanceledActionMessage?: string;

    /** The report action message when expense has been modified. */
    modifiedExpenseMessage?: string;

    /** Gets all transactions on an IOU report with a receipt */
    getTransactionsWithReceipts?: (iouReportID: string | undefined) => OnyxTypes.Transaction[];

    /** Whether the current user is the only participant in the report */
    isCurrentUserTheOnlyParticipant?: (participantAccountIDs?: number[]) => boolean;

    /** Function to clear an error from a transaction */
    clearError?: (transactionID: string) => void;

    /** Function to clear all errors from a report action */
    clearAllRelatedReportActionErrors?: (reportID: string | undefined, reportAction: OnyxTypes.ReportAction | null | undefined, ignore?: IgnoreDirection, keys?: string[]) => void;

    /** Function to dismiss the actionable whisper for tracking expenses */
    dismissTrackExpenseActionableWhisper?: (reportID: string | undefined, reportAction: OnyxEntry<OnyxTypes.ReportAction>) => void;

    /** User payment card ID */
    userBillingFundID?: number;

    /** A message related to a report action that has been automatically forwarded */
    reportAutomaticallyForwardedMessage?: string;

    /** Policies */
    policies?: OnyxCollection<OnyxTypes.Policy>;

    /** Whether to show border for MoneyRequestReportPreviewContent */
    shouldShowBorder?: boolean;
};

// This is equivalent to returning a negative boolean in normal functions, but we can keep the element return type
// If the child was rendered using RenderHTML and an empty html string, it has an empty prop called html
// If we render an empty component/fragment, this does not apply
const emptyHTML = <RenderHTML html="" />;
const isEmptyHTML = <T extends React.JSX.Element>({props: {html}}: T): boolean => typeof html === 'string' && html.length === 0;

/**
 * This is a pure version of ReportActionItem, used in ReportActionList and Search result chat list items.
 * Since the search result has a separate Onyx key under the 'snapshot_' prefix, we should not connect this component with Onyx.
 * Instead, pass all Onyx read/write operations as props.
 */
function PureReportActionItem({
    action,
    report,
    transactionThreadReport,
    linkedReportActionID,
    displayAsGroup,
    index,
    isMostRecentIOUReportAction,
    parentReportAction,
    shouldDisplayNewMarker,
    shouldHideThreadDividerLine = false,
    shouldShowSubscriptAvatar = false,
    onPress = undefined,
    isFirstVisibleReportAction = false,
    isThreadReportParentAction = false,
    shouldUseThreadDividerLine = false,
    shouldDisplayContextMenu = true,
    parentReportActionForTransactionThread,
    draftMessage,
    iouReport,
    emojiReactions,
    linkedTransactionRouteError,
    reportNameValuePairs,
    isUserValidated,
    parentReport,
    personalDetails,
    blockedFromConcierge,
    originalReportID = '-1',
    deleteReportActionDraft = () => {},
    isArchivedRoom,
    isChronosReport,
    toggleEmojiReaction = () => {},
    createDraftTransactionAndNavigateToParticipantSelector = () => {},
    resolveActionableReportMentionWhisper = () => {},
    resolveActionableMentionWhisper = () => {},
    isClosedExpenseReportWithNoExpenses,
    isCurrentUserTheOnlyParticipant = () => false,
    missingPaymentMethod,
    reimbursementDeQueuedOrCanceledActionMessage = '',
    modifiedExpenseMessage = '',
    getTransactionsWithReceipts = () => [],
    clearError = () => {},
    clearAllRelatedReportActionErrors = () => {},
    dismissTrackExpenseActionableWhisper = () => {},
    userBillingFundID,
    reportAutomaticallyForwardedMessage,
    policies,
    shouldShowBorder,
}: PureReportActionItemProps) {
    const actionSheetAwareScrollViewContext = useContext(ActionSheetAwareScrollView.ActionSheetAwareScrollViewContext);
    const {translate, datetimeToCalendarTime} = useLocalize();
    const {shouldUseNarrowLayout} = useResponsiveLayout();
    const reportID = report?.reportID ?? action?.reportID;
    const theme = useTheme();
    const styles = useThemeStyles();
    const StyleUtils = useStyleUtils();
    const [isContextMenuActive, setIsContextMenuActive] = useState(() => isActiveReportAction(action.reportActionID));
    const [isEmojiPickerActive, setIsEmojiPickerActive] = useState<boolean | undefined>();
    const [isPaymentMethodPopoverActive, setIsPaymentMethodPopoverActive] = useState<boolean | undefined>();
    const {canUseTableReportView, canUseTrackFlows} = usePermissions();
    const shouldRenderViewBasedOnAction = useNewTableReportViewActionRenderConditionals(action);
    const [isHidden, setIsHidden] = useState(false);
    const [moderationDecision, setModerationDecision] = useState<OnyxTypes.DecisionName>(CONST.MODERATION.MODERATOR_DECISION_APPROVED);
    const reactionListRef = useContext(ReactionListContext);
    const {updateHiddenAttachments} = useContext(ReportAttachmentsContext);
    const composerTextInputRef = useRef<TextInput | HTMLTextAreaElement>(null);
    const popoverAnchorRef = useRef<Exclude<ContextMenuAnchor, TextInput>>(null);
    const downloadedPreviews = useRef<string[]>([]);
    const prevDraftMessage = usePrevious(draftMessage);
    const isReportActionLinked = linkedReportActionID && action.reportActionID && linkedReportActionID === action.reportActionID;
    const [isReportActionActive, setIsReportActionActive] = useState(!!isReportActionLinked);
    const isActionableWhisper = isActionableMentionWhisper(action) || isActionableTrackExpense(action) || isActionableReportMentionWhisper(action);

    const highlightedBackgroundColorIfNeeded = useMemo(
        () => (isReportActionLinked ? StyleUtils.getBackgroundColorStyle(theme.messageHighlightBG) : {}),
        [StyleUtils, isReportActionLinked, theme.messageHighlightBG],
    );

    const reportPreviewStyles = StyleUtils.getMoneyRequestReportPreviewStyle(shouldUseNarrowLayout, undefined, undefined, true);

    const isDeletedParentAction = isDeletedParentActionUtils(action);

    // IOUDetails only exists when we are sending money
    const isSendingMoney = isMoneyRequestAction(action) && getOriginalMessage(action)?.type === CONST.IOU.REPORT_ACTION_TYPE.PAY && getOriginalMessage(action)?.IOUDetails;

    const updateHiddenState = useCallback(
        (isHiddenValue: boolean) => {
            setIsHidden(isHiddenValue);
            const message = Array.isArray(action.message) ? action.message?.at(-1) : action.message;
            const isAttachment = CONST.ATTACHMENT_REGEX.test(message?.html ?? '') || isReportMessageAttachment(message);
            if (!isAttachment) {
                return;
            }
            updateHiddenAttachments(action.reportActionID, isHiddenValue);
        },
        [action.reportActionID, action.message, updateHiddenAttachments],
    );
    const {isOnSearch, currentSearchHash} = useSearchContext();
    const [showConfirmDismissReceiptError, setShowConfirmDismissReceiptError] = useState(false);
    const dismissError = useCallback(() => {
        const transactionID = isMoneyRequestAction(action) ? getOriginalMessage(action)?.IOUTransactionID : undefined;
        if (transactionID) {
            clearError(transactionID);
        }
        clearAllRelatedReportActionErrors(reportID, action);
    }, [reportID, clearError, clearAllRelatedReportActionErrors, action]);

    const onClose = () => {
        const errors = linkedTransactionRouteError ?? getLatestErrorMessageField(action as OnyxDataWithErrors);
        const errorEntries = Object.entries(errors ?? {});
        const errorMessages = mapValues(Object.fromEntries(errorEntries), (error) => error);
        const hasReceiptError = Object.values(errorMessages).some((error) => isReceiptError(error));

        if (hasReceiptError) {
            setShowConfirmDismissReceiptError(true);
        } else {
            dismissError();
        }
    };
    useEffect(
        () => () => {
            // ReportActionContextMenu, EmojiPicker and PopoverReactionList are global components,
            // we should also hide them when the current component is destroyed
            if (isActiveReportAction(action.reportActionID)) {
                hideContextMenu();
                hideDeleteModal();
            }
            if (isActive(action.reportActionID)) {
                hideEmojiPicker(true);
            }
            if (reactionListRef?.current?.isActiveReportAction(action.reportActionID)) {
                reactionListRef?.current?.hideReactionList();
            }
        },
        [action.reportActionID, reactionListRef],
    );

    useEffect(() => {
        // We need to hide EmojiPicker when this is a deleted parent action
        if (!isDeletedParentAction || !isActive(action.reportActionID)) {
            return;
        }

        hideEmojiPicker(true);
    }, [isDeletedParentAction, action.reportActionID]);

    useEffect(() => {
        if (prevDraftMessage !== undefined || draftMessage === undefined) {
            return;
        }

        focusComposerWithDelay(composerTextInputRef.current)(true);
    }, [prevDraftMessage, draftMessage]);

    useEffect(() => {
        if (!Permissions.canUseLinkPreviews()) {
            return;
        }

        const urls = extractLinksFromMessageHtml(action);
        if (lodashIsEqual(downloadedPreviews.current, urls) || action.pendingAction === CONST.RED_BRICK_ROAD_PENDING_ACTION.DELETE) {
            return;
        }

        downloadedPreviews.current = urls;
        expandURLPreview(reportID, action.reportActionID);
    }, [action, reportID]);

    useEffect(() => {
        if (draftMessage === undefined || !isDeletedAction(action)) {
            return;
        }
        deleteReportActionDraft(reportID, action);
    }, [draftMessage, action, reportID, deleteReportActionDraft]);

    // Hide the message if it is being moderated for a higher offense, or is hidden by a moderator
    // Removed messages should not be shown anyway and should not need this flow
    const latestDecision = getReportActionMessage(action)?.moderationDecision?.decision ?? '';
    useEffect(() => {
        if (action.actionName !== CONST.REPORT.ACTIONS.TYPE.ADD_COMMENT) {
            return;
        }

        // Hide reveal message button and show the message if latestDecision is changed to empty
        if (!latestDecision) {
            setModerationDecision(CONST.MODERATION.MODERATOR_DECISION_APPROVED);
            setIsHidden(false);
            return;
        }

        setModerationDecision(latestDecision);
        if (![CONST.MODERATION.MODERATOR_DECISION_APPROVED, CONST.MODERATION.MODERATOR_DECISION_PENDING].some((item) => item === latestDecision) && !isPendingRemove(action)) {
            setIsHidden(true);
            return;
        }
        setIsHidden(false);
    }, [latestDecision, action]);

    const toggleContextMenuFromActiveReportAction = useCallback(() => {
        setIsContextMenuActive(isActiveReportAction(action.reportActionID));
    }, [action.reportActionID]);

    const handleShowContextMenu = useCallback(
        (callback: () => void) => {
            if (!(popoverAnchorRef.current && 'measureInWindow' in popoverAnchorRef.current)) {
                return;
            }

            // eslint-disable-next-line @typescript-eslint/naming-convention
            popoverAnchorRef.current?.measureInWindow((_fx, frameY, _width, height) => {
                actionSheetAwareScrollViewContext.transitionActionSheetState({
                    type: ActionSheetAwareScrollView.Actions.OPEN_POPOVER,
                    payload: {
                        popoverHeight: 0,
                        frameY,
                        height,
                    },
                });

                callback();
            });
        },
        [actionSheetAwareScrollViewContext],
    );

    const disabledActions = useMemo(() => (!canWriteInReport(report) ? RestrictedReadOnlyContextMenuActions : []), [report]);

    /**
     * Show the ReportActionContextMenu modal popover.
     *
     * @param [event] - A press event.
     */
    const showPopover = useCallback(
        (event: GestureResponderEvent | MouseEvent) => {
            // Block menu on the message being Edited or if the report action item has errors
            if (draftMessage !== undefined || !isEmptyObject(action.errors) || !shouldDisplayContextMenu) {
                return;
            }

            handleShowContextMenu(() => {
                setIsContextMenuActive(true);
                const selection = SelectionScraper.getCurrentSelection();
                showContextMenu({
                    type: CONST.CONTEXT_MENU_TYPES.REPORT_ACTION,
                    event,
                    selection,
                    contextMenuAnchor: popoverAnchorRef.current,
                    report: {
                        reportID,
                        originalReportID,
                        isArchivedRoom,
                        isChronos: isChronosReport,
                    },
                    reportAction: {
                        reportActionID: action.reportActionID,
                        draftMessage,
                        isThreadReportParentAction,
                    },
                    callbacks: {
                        onShow: toggleContextMenuFromActiveReportAction,
                        onHide: toggleContextMenuFromActiveReportAction,
                        setIsEmojiPickerActive: setIsEmojiPickerActive as () => void,
                    },
                    disabledOptions: disabledActions,
                });
            });
        },
        [
            draftMessage,
            action,
            reportID,
            toggleContextMenuFromActiveReportAction,
            originalReportID,
            shouldDisplayContextMenu,
            disabledActions,
            isArchivedRoom,
            isChronosReport,
            handleShowContextMenu,
            isThreadReportParentAction,
        ],
    );

    const toggleReaction = useCallback(
        (emoji: Emoji, ignoreSkinToneOnCompare?: boolean) => {
            toggleEmojiReaction(reportID, action, emoji, emojiReactions, undefined, ignoreSkinToneOnCompare);
        },
        [reportID, action, emojiReactions, toggleEmojiReaction],
    );

    const contextValue = useMemo(
        () => ({
            anchor: popoverAnchorRef.current,
            report,
            reportNameValuePairs,
            action,
            transactionThreadReport,
            checkIfContextMenuActive: toggleContextMenuFromActiveReportAction,
            onShowContextMenu: handleShowContextMenu,
            isDisabled: false,
            shouldDisplayContextMenu,
        }),
        [report, action, toggleContextMenuFromActiveReportAction, transactionThreadReport, handleShowContextMenu, reportNameValuePairs, shouldDisplayContextMenu],
    );

    const attachmentContextValue = useMemo(() => {
        if (isOnSearch) {
            return {type: CONST.ATTACHMENT_TYPE.SEARCH, currentSearchHash};
        }
        return {reportID, type: CONST.ATTACHMENT_TYPE.REPORT};
    }, [reportID, isOnSearch, currentSearchHash]);

    const mentionReportContextValue = useMemo(() => ({currentReportID: report?.reportID, exactlyMatch: true}), [report?.reportID]);
    const actionableItemButtons: ActionableItem[] = useMemo(() => {
        if (isActionableAddPaymentCard(action) && userBillingFundID === undefined && shouldRenderAddPaymentCard()) {
            return [
                {
                    text: 'subscription.cardSection.addCardButton',
                    key: `${action.reportActionID}-actionableAddPaymentCard-submit`,
                    onPress: () => {
                        Navigation.navigate(ROUTES.SETTINGS_SUBSCRIPTION_ADD_PAYMENT_CARD);
                    },
                    isPrimary: true,
                },
            ];
        }

        if (isConciergeCategoryOptions(action)) {
            const options = getOriginalMessage(action)?.options;
            if (!options) {
                return [];
            }

            if (isResolvedConciergeCategoryOptions(action)) {
                return [];
            }

            return options.map((option, i) => ({
                text: `${i + 1} - ${option}`,
                key: `${action.reportActionID}-conciergeCategoryOptions-${option}`,
                onPress: () => {
                    addComment(originalReportID, option);
                },
            }));
        }

        if (!isActionableWhisper && (!isActionableJoinRequest(action) || getOriginalMessage(action)?.choice !== ('' as JoinWorkspaceResolution))) {
            return [];
        }

        if (isActionableTrackExpense(action)) {
            const transactionID = getOriginalMessage(action)?.transactionID;
            const options = [
                {
                    text: 'actionableMentionTrackExpense.submit',
                    key: `${action.reportActionID}-actionableMentionTrackExpense-submit`,
                    onPress: () => {
                        createDraftTransactionAndNavigateToParticipantSelector(transactionID, reportID, CONST.IOU.ACTION.SUBMIT, action.reportActionID);
                    },
                },
            ];

            if (canUseTrackFlows) {
                options.push(
                    {
                        text: 'actionableMentionTrackExpense.categorize',
                        key: `${action.reportActionID}-actionableMentionTrackExpense-categorize`,
                        onPress: () => {
                            createDraftTransactionAndNavigateToParticipantSelector(transactionID, reportID, CONST.IOU.ACTION.CATEGORIZE, action.reportActionID);
                        },
                    },
                    {
                        text: 'actionableMentionTrackExpense.share',
                        key: `${action.reportActionID}-actionableMentionTrackExpense-share`,
                        onPress: () => {
                            createDraftTransactionAndNavigateToParticipantSelector(transactionID, reportID, CONST.IOU.ACTION.SHARE, action.reportActionID);
                        },
                    },
                );
            }
            options.push({
                text: 'actionableMentionTrackExpense.nothing',
                key: `${action.reportActionID}-actionableMentionTrackExpense-nothing`,
                onPress: () => {
                    dismissTrackExpenseActionableWhisper(reportID, action);
                },
            });
            return options;
        }

        if (isActionableJoinRequest(action)) {
            return [
                {
                    text: 'actionableMentionJoinWorkspaceOptions.accept',
                    key: `${action.reportActionID}-actionableMentionJoinWorkspace-${CONST.REPORT.ACTIONABLE_MENTION_JOIN_WORKSPACE_RESOLUTION.ACCEPT}`,
                    onPress: () => acceptJoinRequest(reportID, action),
                    isPrimary: true,
                },
                {
                    text: 'actionableMentionJoinWorkspaceOptions.decline',
                    key: `${action.reportActionID}-actionableMentionJoinWorkspace-${CONST.REPORT.ACTIONABLE_MENTION_JOIN_WORKSPACE_RESOLUTION.DECLINE}`,
                    onPress: () => declineJoinRequest(reportID, action),
                },
            ];
        }

        if (isActionableReportMentionWhisper(action)) {
            return [
                {
                    text: 'common.yes',
                    key: `${action.reportActionID}-actionableReportMentionWhisper-${CONST.REPORT.ACTIONABLE_REPORT_MENTION_WHISPER_RESOLUTION.CREATE}`,
                    onPress: () => resolveActionableReportMentionWhisper(reportID, action, CONST.REPORT.ACTIONABLE_REPORT_MENTION_WHISPER_RESOLUTION.CREATE),
                    isPrimary: true,
                },
                {
                    text: 'common.no',
                    key: `${action.reportActionID}-actionableReportMentionWhisper-${CONST.REPORT.ACTIONABLE_REPORT_MENTION_WHISPER_RESOLUTION.NOTHING}`,
                    onPress: () => resolveActionableReportMentionWhisper(reportID, action, CONST.REPORT.ACTIONABLE_REPORT_MENTION_WHISPER_RESOLUTION.NOTHING),
                },
            ];
        }

        return [
            {
                text: 'actionableMentionWhisperOptions.invite',
                key: `${action.reportActionID}-actionableMentionWhisper-${CONST.REPORT.ACTIONABLE_MENTION_WHISPER_RESOLUTION.INVITE}`,
                onPress: () => resolveActionableMentionWhisper(reportID, action, CONST.REPORT.ACTIONABLE_MENTION_WHISPER_RESOLUTION.INVITE),
                isPrimary: true,
            },
            {
                text: 'actionableMentionWhisperOptions.nothing',
                key: `${action.reportActionID}-actionableMentionWhisper-${CONST.REPORT.ACTIONABLE_MENTION_WHISPER_RESOLUTION.NOTHING}`,
                onPress: () => resolveActionableMentionWhisper(reportID, action, CONST.REPORT.ACTIONABLE_MENTION_WHISPER_RESOLUTION.NOTHING),
            },
        ];
    }, [
        action,
        isActionableWhisper,
        reportID,
        userBillingFundID,
        createDraftTransactionAndNavigateToParticipantSelector,
        dismissTrackExpenseActionableWhisper,
        resolveActionableReportMentionWhisper,
        resolveActionableMentionWhisper,
        originalReportID,
        canUseTrackFlows,
    ]);

    /**
     * Get the content of ReportActionItem
     * @param hovered whether the ReportActionItem is hovered
     * @param isWhisper whether the report action is a whisper
     * @param hasErrors whether the report action has any errors
     * @returns child component(s)
     */
    const renderItemContent = (hovered = false, isWhisper = false, hasErrors = false): React.JSX.Element => {
        let children;
        const moneyRequestOriginalMessage = isMoneyRequestAction(action) ? getOriginalMessage(action) : undefined;
        const moneyRequestActionType = moneyRequestOriginalMessage?.type;

        // Show the MoneyRequestPreview for when expense is present
        if (isIOURequestReportAction(action)) {
            const isSplitInGroupChat = moneyRequestActionType === CONST.IOU.REPORT_ACTION_TYPE.SPLIT && report?.chatType === CONST.REPORT.CHAT_TYPE.GROUP;
            const chatReportID = moneyRequestOriginalMessage?.IOUReportID ? report?.chatReportID : reportID;
            // There is no single iouReport for bill splits, so only 1:1 requests require an iouReportID
            const iouReportID = moneyRequestOriginalMessage?.IOUReportID?.toString();
            children = (
                <MoneyRequestAction
                    // If originalMessage.iouReportID is set, this is a 1:1 IOU expense in a DM chat whose reportID is report.chatReportID
                    chatReportID={chatReportID}
                    requestReportID={iouReportID}
                    reportID={reportID}
                    action={action}
                    isMostRecentIOUReportAction={isMostRecentIOUReportAction}
                    isHovered={hovered}
                    contextMenuAnchor={popoverAnchorRef.current}
                    onShowContextMenu={handleShowContextMenu}
                    checkIfContextMenuActive={toggleContextMenuFromActiveReportAction}
                    style={displayAsGroup ? [] : [styles.mt2]}
                    isWhisper={isWhisper}
                    shouldDisplayContextMenu={shouldDisplayContextMenu}
                />
            );

            // Table Report View does not display these components as separate messages, except for self-DM
            if (canUseTableReportView && report?.type === CONST.REPORT.TYPE.CHAT) {
                if (report.chatType === CONST.REPORT.CHAT_TYPE.SELF_DM || isSplitInGroupChat) {
                    children = (
                        <View style={[styles.mt1, styles.w100]}>
                            <TransactionPreview
                                iouReportID={getIOUReportIDFromReportActionPreview(action)}
                                chatReportID={reportID}
                                reportID={reportID}
                                action={action}
                                shouldDisplayContextMenu={shouldDisplayContextMenu}
                                isBillSplit={isSplitBillActionReportActionsUtils(action)}
                                transactionID={isSplitInGroupChat ? moneyRequestOriginalMessage?.IOUTransactionID : undefined}
                                containerStyles={[shouldUseNarrowLayout ? {...styles.w100, ...styles.mw100} : reportPreviewStyles.transactionPreviewStyle, styles.mt1]}
                                transactionPreviewWidth={shouldUseNarrowLayout ? styles.w100.width : reportPreviewStyles.transactionPreviewStyle.width}
                                onPreviewPressed={() => {
                                    if (isSplitInGroupChat) {
                                        Navigation.navigate(ROUTES.SPLIT_BILL_DETAILS.getRoute(chatReportID, action.reportActionID, Navigation.getReportRHPActiveRoute()));
                                        return;
                                    }

                                    if (!action.childReportID) {
                                        return;
                                    }

                                    Navigation.navigate(ROUTES.REPORT_WITH_ID.getRoute(action.childReportID, undefined, undefined, undefined, undefined, Navigation.getActiveRoute()));
                                }}
                                isTrackExpense={isTrackExpenseActionReportActionsUtils(action)}
                            />
                        </View>
                    );
                } else {
                    children = emptyHTML;
                }
            }
        } else if (isTripPreview(action)) {
            children = (
                <TripRoomPreview
                    action={action}
                    chatReportID={getOriginalMessage(action)?.linkedReportID}
                    isHovered={hovered}
                    contextMenuAnchor={popoverAnchorRef.current}
                    containerStyles={displayAsGroup ? [] : [styles.mt2]}
                    checkIfContextMenuActive={toggleContextMenuFromActiveReportAction}
                    shouldDisplayContextMenu={shouldDisplayContextMenu}
                />
            );
        } else if (action.actionName === CONST.REPORT.ACTIONS.TYPE.REPORT_PREVIEW && isClosedExpenseReportWithNoExpenses) {
            children = <RenderHTML html={`<deleted-action>${translate('parentReportAction.deletedReport')}</deleted-action>`} />;
        } else if (action.actionName === CONST.REPORT.ACTIONS.TYPE.REPORT_PREVIEW && canUseTableReportView) {
            children = (
                <MoneyRequestReportPreview
                    iouReportID={getIOUReportIDFromReportActionPreview(action)}
                    policyID={report?.policyID}
                    chatReportID={reportID}
                    action={action}
                    contextMenuAnchor={popoverAnchorRef.current}
                    isHovered={hovered}
                    isWhisper={isWhisper}
                    isInvoice={action.childType === CONST.REPORT.CHAT_TYPE.INVOICE}
                    checkIfContextMenuActive={toggleContextMenuFromActiveReportAction}
                    onPaymentOptionsShow={() => setIsPaymentMethodPopoverActive(true)}
                    onPaymentOptionsHide={() => setIsPaymentMethodPopoverActive(false)}
                    shouldDisplayContextMenu={shouldDisplayContextMenu}
                    shouldShowBorder={shouldShowBorder}
                />
            );
        } else if (action.actionName === CONST.REPORT.ACTIONS.TYPE.REPORT_PREVIEW) {
            children = (
                <ReportPreview
                    iouReportID={getIOUReportIDFromReportActionPreview(action)}
                    chatReportID={reportID}
                    policyID={report?.policyID}
                    containerStyles={displayAsGroup ? [] : [styles.mt2]}
                    action={action}
                    isHovered={hovered}
                    onShowContextMenu={handleShowContextMenu}
                    contextMenuAnchor={popoverAnchorRef.current}
                    checkIfContextMenuActive={toggleContextMenuFromActiveReportAction}
                    onPaymentOptionsShow={() => setIsPaymentMethodPopoverActive(true)}
                    onPaymentOptionsHide={() => setIsPaymentMethodPopoverActive(false)}
                    isWhisper={isWhisper}
                    shouldDisplayContextMenu={shouldDisplayContextMenu}
                />
            );
        } else if (isTaskAction(action)) {
            children = <TaskAction action={action} />;
        } else if (isCreatedTaskReportAction(action)) {
            children = (
                <ShowContextMenuContext.Provider value={contextValue}>
                    <TaskPreview
                        style={displayAsGroup ? [] : [styles.mt1]}
                        taskReportID={getOriginalMessage(action)?.taskReportID?.toString()}
                        chatReportID={reportID}
                        action={action}
                        isHovered={hovered}
                        onShowContextMenu={handleShowContextMenu}
                        contextMenuAnchor={popoverAnchorRef.current}
                        checkIfContextMenuActive={toggleContextMenuFromActiveReportAction}
                        policyID={report?.policyID}
                        shouldDisplayContextMenu={shouldDisplayContextMenu}
                    />
                </ShowContextMenuContext.Provider>
            );
        } else if (isReimbursementQueuedAction(action)) {
            const linkedReport = isChatThread(report) ? parentReport : report;
            const submitterDisplayName = formatPhoneNumber(getDisplayNameOrDefault(personalDetails?.[linkedReport?.ownerAccountID ?? CONST.DEFAULT_NUMBER_ID]));
            const paymentType = getOriginalMessage(action)?.paymentType ?? '';

            children = (
                <ReportActionItemBasicMessage
                    message={translate(paymentType === CONST.IOU.PAYMENT_TYPE.EXPENSIFY ? 'iou.waitingOnEnabledWallet' : 'iou.waitingOnBankAccount', {submitterDisplayName})}
                >
                    <>
                        {missingPaymentMethod === 'bankAccount' && (
                            <Button
                                success
                                style={[styles.w100, styles.requestPreviewBox]}
                                text={translate('bankAccount.addBankAccount')}
                                onPress={() => openPersonalBankAccountSetupView(Navigation.getTopmostReportId() ?? linkedReport?.reportID, undefined, undefined, isUserValidated)}
                                pressOnEnter
                                large
                            />
                        )}
                        {missingPaymentMethod === 'wallet' && (
                            <KYCWall
                                onSuccessfulKYC={() => Navigation.navigate(ROUTES.ENABLE_PAYMENTS)}
                                enablePaymentsRoute={ROUTES.ENABLE_PAYMENTS}
                                addBankAccountRoute={ROUTES.BANK_ACCOUNT_PERSONAL}
                                addDebitCardRoute={ROUTES.SETTINGS_ADD_DEBIT_CARD}
                                chatReportID={linkedReport?.reportID}
                                iouReport={iouReport}
                            >
                                {(triggerKYCFlow, buttonRef) => (
                                    <Button
                                        ref={buttonRef}
                                        success
                                        large
                                        style={[styles.w100, styles.requestPreviewBox]}
                                        text={translate('iou.enableWallet')}
                                        onPress={triggerKYCFlow}
                                    />
                                )}
                            </KYCWall>
                        )}
                    </>
                </ReportActionItemBasicMessage>
            );
        } else if (isReimbursementDeQueuedOrCanceledAction(action)) {
            children = <ReportActionItemBasicMessage message={reimbursementDeQueuedOrCanceledActionMessage} />;
        } else if (action.actionName === CONST.REPORT.ACTIONS.TYPE.MODIFIED_EXPENSE) {
            children = <ReportActionItemBasicMessage message={modifiedExpenseMessage} />;
        } else if (isActionOfType(action, CONST.REPORT.ACTIONS.TYPE.SUBMITTED) || isActionOfType(action, CONST.REPORT.ACTIONS.TYPE.SUBMITTED_AND_CLOSED) || isMarkAsClosedAction(action)) {
            const wasSubmittedViaHarvesting = !isMarkAsClosedAction(action) ? (getOriginalMessage(action)?.harvesting ?? false) : false;
            if (wasSubmittedViaHarvesting) {
                children = (
                    <ReportActionItemBasicMessage>
                        <RenderHTML html={`<comment><muted-text>${translate('iou.automaticallySubmitted')}</muted-text></comment>`} />
                    </ReportActionItemBasicMessage>
                );
            } else {
                children = <ReportActionItemBasicMessage message={translate('iou.submitted')} />;
            }
        } else if (isActionOfType(action, CONST.REPORT.ACTIONS.TYPE.APPROVED)) {
            const wasAutoApproved = getOriginalMessage(action)?.automaticAction ?? false;
            if (wasAutoApproved) {
                children = (
                    <ReportActionItemBasicMessage>
                        <RenderHTML html={`<comment><muted-text>${translate('iou.automaticallyApproved')}</muted-text></comment>`} />
                    </ReportActionItemBasicMessage>
                );
            } else {
                children = <ReportActionItemBasicMessage message={translate('iou.approvedMessage')} />;
            }
        } else if (isUnapprovedAction(action)) {
            children = <ReportActionItemBasicMessage message={translate('iou.unapproved')} />;
        } else if (isActionOfType(action, CONST.REPORT.ACTIONS.TYPE.FORWARDED)) {
            const wasAutoForwarded = getOriginalMessage(action)?.automaticAction ?? false;
            if (wasAutoForwarded) {
                children = (
                    <ReportActionItemBasicMessage>
                        <RenderHTML html={`<comment><muted-text>${reportAutomaticallyForwardedMessage}</muted-text></comment>`} />
                    </ReportActionItemBasicMessage>
                );
            } else {
                children = <ReportActionItemBasicMessage message={getIOUForwardedMessage(action, report)} />;
            }
        } else if (action.actionName === CONST.REPORT.ACTIONS.TYPE.REJECTED) {
            children = <ReportActionItemBasicMessage message={getRejectedReportMessage()} />;
        } else if (action.actionName === CONST.REPORT.ACTIONS.TYPE.POLICY_CHANGE_LOG.CORPORATE_UPGRADE) {
            children = <ReportActionItemBasicMessage message={getUpgradeWorkspaceMessage()} />;
        } else if (action.actionName === CONST.REPORT.ACTIONS.TYPE.POLICY_CHANGE_LOG.TEAM_DOWNGRADE) {
            children = <ReportActionItemBasicMessage message={getDowngradeWorkspaceMessage()} />;
        } else if (action.actionName === CONST.REPORT.ACTIONS.TYPE.HOLD) {
            children = <ReportActionItemBasicMessage message={translate('iou.heldExpense')} />;
        } else if (action.actionName === CONST.REPORT.ACTIONS.TYPE.HOLD_COMMENT) {
            children = <ReportActionItemBasicMessage message={getReportActionText(action)} />;
        } else if (action.actionName === CONST.REPORT.ACTIONS.TYPE.UNHOLD) {
            children = <ReportActionItemBasicMessage message={translate('iou.unheldExpense')} />;
        } else if (action.actionName === CONST.REPORT.ACTIONS.TYPE.RETRACTED) {
            children = <ReportActionItemBasicMessage message={translate('iou.retracted')} />;
        } else if (action.actionName === CONST.REPORT.ACTIONS.TYPE.REOPENED) {
            children = <ReportActionItemBasicMessage message={getReopenedMessage()} />;
        } else if (action.actionName === CONST.REPORT.ACTIONS.TYPE.CHANGE_POLICY) {
            children = <ReportActionItemBasicMessage message={getPolicyChangeMessage(action)} />;
        } else if (action.actionName === CONST.REPORT.ACTIONS.TYPE.DELETED_TRANSACTION) {
            children = <ReportActionItemBasicMessage message={getDeletedTransactionMessage(action)} />;
        } else if (action.actionName === CONST.REPORT.ACTIONS.TYPE.MOVED_TRANSACTION) {
            children = (
                <ReportActionItemBasicMessage message="">
                    <RenderHTML html={`<comment><muted-text>${getMovedTransactionMessage(action)}</muted-text></comment>`} />
                </ReportActionItemBasicMessage>
            );
        } else if (action.actionName === CONST.REPORT.ACTIONS.TYPE.TRAVEL_UPDATE) {
            children = (
                <ReportActionItemBasicMessage message="">
                    <RenderHTML html={`<comment><muted-text>${getTravelUpdateMessage(action, datetimeToCalendarTime)}</muted-text></comment>`} />
                </ReportActionItemBasicMessage>
            );
        } else if (action.actionName === CONST.REPORT.ACTIONS.TYPE.UNREPORTED_TRANSACTION) {
            children = <ReportActionItemBasicMessage message={translate('iou.unreportedTransaction')} />;
        } else if (action.actionName === CONST.REPORT.ACTIONS.TYPE.MERGED_WITH_CASH_TRANSACTION) {
            children = <ReportActionItemBasicMessage message={translate('systemMessage.mergedWithCashTransaction')} />;
        } else if (isActionOfType(action, CONST.REPORT.ACTIONS.TYPE.DISMISSED_VIOLATION)) {
            children = <ReportActionItemBasicMessage message={getDismissedViolationMessageText(getOriginalMessage(action))} />;
        } else if (isActionOfType(action, CONST.REPORT.ACTIONS.TYPE.RESOLVED_DUPLICATES)) {
            children = <ReportActionItemBasicMessage message={translate('violations.resolvedDuplicates')} />;
        } else if (action.actionName === CONST.REPORT.ACTIONS.TYPE.POLICY_CHANGE_LOG.UPDATE_NAME) {
            children = <ReportActionItemBasicMessage message={getWorkspaceNameUpdatedMessage(action)} />;
        } else if (action.actionName === CONST.REPORT.ACTIONS.TYPE.POLICY_CHANGE_LOG.UPDATE_CURRENCY) {
            children = <ReportActionItemBasicMessage message={getWorkspaceCurrencyUpdateMessage(action)} />;
        } else if (action.actionName === CONST.REPORT.ACTIONS.TYPE.POLICY_CHANGE_LOG.UPDATE_AUTO_REPORTING_FREQUENCY) {
            children = <ReportActionItemBasicMessage message={getWorkspaceFrequencyUpdateMessage(action)} />;
        } else if (
            action.actionName === CONST.REPORT.ACTIONS.TYPE.POLICY_CHANGE_LOG.ADD_CATEGORY ||
            action.actionName === CONST.REPORT.ACTIONS.TYPE.POLICY_CHANGE_LOG.DELETE_CATEGORY ||
            action.actionName === CONST.REPORT.ACTIONS.TYPE.POLICY_CHANGE_LOG.UPDATE_CATEGORY ||
            action.actionName === CONST.REPORT.ACTIONS.TYPE.POLICY_CHANGE_LOG.SET_CATEGORY_NAME
        ) {
            children = <ReportActionItemBasicMessage message={getWorkspaceCategoryUpdateMessage(action)} />;
        } else if (isTagModificationAction(action.actionName)) {
            children = <ReportActionItemBasicMessage message={getCleanedTagName(getWorkspaceTagUpdateMessage(action))} />;
        } else if (action.actionName === CONST.REPORT.ACTIONS.TYPE.POLICY_CHANGE_LOG.ADD_CUSTOM_UNIT_RATE) {
            children = <ReportActionItemBasicMessage message={getWorkspaceCustomUnitRateAddedMessage(action)} />;
        } else if (action.actionName === CONST.REPORT.ACTIONS.TYPE.POLICY_CHANGE_LOG.ADD_REPORT_FIELD) {
            children = <ReportActionItemBasicMessage message={getWorkspaceReportFieldAddMessage(action)} />;
        } else if (action.actionName === CONST.REPORT.ACTIONS.TYPE.POLICY_CHANGE_LOG.UPDATE_REPORT_FIELD) {
            children = <ReportActionItemBasicMessage message={getWorkspaceReportFieldUpdateMessage(action)} />;
        } else if (action.actionName === CONST.REPORT.ACTIONS.TYPE.POLICY_CHANGE_LOG.DELETE_REPORT_FIELD) {
            children = <ReportActionItemBasicMessage message={getWorkspaceReportFieldDeleteMessage(action)} />;
        } else if (isActionOfType(action, CONST.REPORT.ACTIONS.TYPE.POLICY_CHANGE_LOG.UPDATE_FIELD)) {
            children = <ReportActionItemBasicMessage message={getWorkspaceUpdateFieldMessage(action)} />;
        } else if (isActionOfType(action, CONST.REPORT.ACTIONS.TYPE.POLICY_CHANGE_LOG.UPDATE_MAX_EXPENSE_AMOUNT_NO_RECEIPT)) {
            children = <ReportActionItemBasicMessage message={getPolicyChangeLogMaxExpenseAmountNoReceiptMessage(action)} />;
        } else if (isActionOfType(action, CONST.REPORT.ACTIONS.TYPE.POLICY_CHANGE_LOG.UPDATE_MAX_EXPENSE_AMOUNT)) {
            children = <ReportActionItemBasicMessage message={getPolicyChangeLogMaxExpenseAmountMessage(action)} />;
        } else if (isActionOfType(action, CONST.REPORT.ACTIONS.TYPE.POLICY_CHANGE_LOG.UPDATE_DEFAULT_BILLABLE)) {
            children = <ReportActionItemBasicMessage message={getPolicyChangeLogDefaultBillableMessage(action)} />;
        } else if (isActionOfType(action, CONST.REPORT.ACTIONS.TYPE.POLICY_CHANGE_LOG.UPDATE_DEFAULT_TITLE_ENFORCED)) {
            children = <ReportActionItemBasicMessage message={getPolicyChangeLogDefaultTitleEnforcedMessage(action)} />;
        } else if (action.actionName === CONST.REPORT.ACTIONS.TYPE.POLICY_CHANGE_LOG.ADD_EMPLOYEE) {
            children = <ReportActionItemBasicMessage message={getPolicyChangeLogAddEmployeeMessage(action)} />;
        } else if (action.actionName === CONST.REPORT.ACTIONS.TYPE.POLICY_CHANGE_LOG.UPDATE_EMPLOYEE) {
            children = <ReportActionItemBasicMessage message={getPolicyChangeLogUpdateEmployee(action)} />;
        } else if (action.actionName === CONST.REPORT.ACTIONS.TYPE.POLICY_CHANGE_LOG.DELETE_EMPLOYEE) {
            children = <ReportActionItemBasicMessage message={getPolicyChangeLogDeleteMemberMessage(action)} />;
        } else if (isActionOfType(action, CONST.REPORT.ACTIONS.TYPE.REMOVED_FROM_APPROVAL_CHAIN)) {
            children = <ReportActionItemBasicMessage message={getRemovedFromApprovalChainMessage(action)} />;
        } else if (isActionableJoinRequest(action)) {
            children = (
                <View>
                    <ReportActionItemBasicMessage message={getJoinRequestMessage(action)} />
                    {actionableItemButtons.length > 0 && (
                        <ActionableItemButtons
                            items={actionableItemButtons}
                            shouldUseLocalization
                            layout={isActionableTrackExpense(action) ? 'vertical' : 'horizontal'}
                        />
                    )}
                </View>
            );
        } else if (isActionOfType(action, CONST.REPORT.ACTIONS.TYPE.DEMOTED_FROM_WORKSPACE)) {
            children = <ReportActionItemBasicMessage message={getDemotedFromWorkspaceMessage(action)} />;
        } else if (
            isActionOfType(
                action,
                CONST.REPORT.ACTIONS.TYPE.CARD_ISSUED,
                CONST.REPORT.ACTIONS.TYPE.CARD_ISSUED_VIRTUAL,
                CONST.REPORT.ACTIONS.TYPE.CARD_MISSING_ADDRESS,
                CONST.REPORT.ACTIONS.TYPE.CARD_ASSIGNED,
            )
        ) {
            children = (
                <IssueCardMessage
                    action={action}
                    policyID={report?.policyID}
                />
            );
        } else if (isActionOfType(action, CONST.REPORT.ACTIONS.TYPE.EXPORTED_TO_INTEGRATION)) {
            children = <ExportIntegration action={action} />;
        } else if (isRenamedAction(action)) {
            const message = getRenamedAction(action, isExpenseReport(report));
            children = <ReportActionItemBasicMessage message={message} />;
        } else if (isActionOfType(action, CONST.REPORT.ACTIONS.TYPE.INTEGRATION_SYNC_FAILED)) {
            children = <ReportActionItemBasicMessage message={getIntegrationSyncFailedMessage(action)} />;
        } else if (isActionOfType(action, CONST.REPORT.ACTIONS.TYPE.POLICY_CHANGE_LOG.DELETE_INTEGRATION)) {
            children = <ReportActionItemBasicMessage message={getRemovedConnectionMessage(action)} />;
        } else {
            const hasBeenFlagged =
                ![CONST.MODERATION.MODERATOR_DECISION_APPROVED, CONST.MODERATION.MODERATOR_DECISION_PENDING].some((item) => item === moderationDecision) && !isPendingRemove(action);
            children = (
                <MentionReportContext.Provider value={mentionReportContextValue}>
                    <ShowContextMenuContext.Provider value={contextValue}>
                        <AttachmentContext.Provider value={attachmentContextValue}>
                            {draftMessage === undefined ? (
                                <View style={displayAsGroup && hasBeenFlagged ? styles.blockquote : {}}>
                                    <ReportActionItemMessage
                                        reportID={reportID}
                                        action={action}
                                        displayAsGroup={displayAsGroup}
                                        isHidden={isHidden}
                                    />
                                    {hasBeenFlagged && (
                                        <Button
                                            small
                                            style={[styles.mt2, styles.alignSelfStart]}
                                            onPress={() => updateHiddenState(!isHidden)}
                                        >
                                            <Text
                                                style={[styles.buttonSmallText, styles.userSelectNone]}
                                                dataSet={{[CONST.SELECTION_SCRAPER_HIDDEN_ELEMENT]: true}}
                                            >
                                                {isHidden ? translate('moderation.revealMessage') : translate('moderation.hideMessage')}
                                            </Text>
                                        </Button>
                                    )}
                                    {/**
                                These are the actionable buttons that appear at the bottom of a Concierge message
                                for example: Invite a user mentioned but not a member of the room
                                https://github.com/Expensify/App/issues/32741
                            */}
                                    {actionableItemButtons.length > 0 && (
                                        <ActionableItemButtons
                                            items={actionableItemButtons}
                                            layout={isActionableTrackExpense(action) || isConciergeCategoryOptions(action) ? 'vertical' : 'horizontal'}
                                            shouldUseLocalization={!isConciergeCategoryOptions(action)}
                                        />
                                    )}
                                </View>
                            ) : (
                                <ReportActionItemMessageEdit
                                    action={action}
                                    draftMessage={draftMessage}
                                    reportID={reportID}
                                    policyID={report?.policyID}
                                    index={index}
                                    ref={composerTextInputRef}
                                    shouldDisableEmojiPicker={
                                        (chatIncludesConcierge(report) && isBlockedFromConcierge(blockedFromConcierge)) || isArchivedNonExpenseReport(report, reportNameValuePairs)
                                    }
                                    isGroupPolicyReport={!!report?.policyID && report.policyID !== CONST.POLICY.ID_FAKE}
                                />
                            )}
                        </AttachmentContext.Provider>
                    </ShowContextMenuContext.Provider>
                </MentionReportContext.Provider>
            );
        }
        const numberOfThreadReplies = action.childVisibleActionCount ?? 0;

        const shouldDisplayThreadReplies = shouldDisplayThreadRepliesUtils(action, isThreadReportParentAction) && !isOnSearch;
        const oldestFourAccountIDs =
            action.childOldestFourAccountIDs
                ?.split(',')
                .map((accountID) => Number(accountID))
                .filter((accountID): accountID is number => typeof accountID === 'number') ?? [];
        const draftMessageRightAlign = draftMessage !== undefined ? styles.chatItemReactionsDraftRight : {};

        const itemContent = (
            <>
                {children}
                {Permissions.canUseLinkPreviews() && !isHidden && (action.linkMetadata?.length ?? 0) > 0 && (
                    <View style={draftMessage !== undefined ? styles.chatItemReactionsDraftRight : {}}>
                        <LinkPreviewer linkMetadata={action.linkMetadata?.filter((item) => !isEmptyObject(item))} />
                    </View>
                )}
                {!isMessageDeleted(action) && (
                    <View style={draftMessageRightAlign}>
                        <ReportActionItemEmojiReactions
                            reportAction={action}
                            emojiReactions={isOnSearch ? {} : emojiReactions}
                            shouldBlockReactions={hasErrors}
                            toggleReaction={(emoji, ignoreSkinToneOnCompare) => {
                                if (isAnonymousUser()) {
                                    hideContextMenu(false);

                                    InteractionManager.runAfterInteractions(() => {
                                        signOutAndRedirectToSignIn();
                                    });
                                } else {
                                    toggleReaction(emoji, ignoreSkinToneOnCompare);
                                }
                            }}
                            setIsEmojiPickerActive={setIsEmojiPickerActive}
                        />
                    </View>
                )}

                {shouldDisplayThreadReplies && (
                    <View style={draftMessageRightAlign}>
                        <ReportActionItemThread
                            reportAction={action}
                            reportID={reportID}
                            numberOfReplies={numberOfThreadReplies}
                            mostRecentReply={`${action.childLastVisibleActionCreated}`}
                            isHovered={hovered || isContextMenuActive}
                            icons={getIconsForParticipants(oldestFourAccountIDs, personalDetails)}
                            onSecondaryInteraction={showPopover}
                            isActive={isReportActionActive && !isContextMenuActive}
                        />
                    </View>
                )}
            </>
        );

        return isEmptyHTML(children) ? emptyHTML : itemContent;
    };

    /**
     * Get ReportActionItem with a proper wrapper
     * @param hovered whether the ReportActionItem is hovered
     * @param isWhisper whether the ReportActionItem is a whisper
     * @param hasErrors whether the report action has any errors
     * @returns report action item
     */

    const renderReportActionItem = (hovered: boolean, isWhisper: boolean, hasErrors: boolean): React.JSX.Element => {
        const content = renderItemContent(hovered || isContextMenuActive || isEmojiPickerActive, isWhisper, hasErrors);

        if (canUseTableReportView && (isEmptyHTML(content) || (!shouldRenderViewBasedOnAction && !isClosedExpenseReportWithNoExpenses))) {
            return emptyHTML;
        }

        if (draftMessage !== undefined) {
            return <ReportActionItemDraft>{content}</ReportActionItemDraft>;
        }

        if (!displayAsGroup) {
            return (
                <ReportActionItemSingle
                    action={action}
                    showHeader={draftMessage === undefined}
                    wrapperStyle={{
                        ...(isOnSearch && styles.p0),
                        ...(isWhisper && styles.pt1),
                    }}
                    shouldShowSubscriptAvatar={shouldShowSubscriptAvatar}
                    report={report}
                    iouReport={iouReport}
                    isHovered={hovered || isContextMenuActive}
                    isActive={isReportActionActive && !isContextMenuActive}
                    hasBeenFlagged={
                        ![CONST.MODERATION.MODERATOR_DECISION_APPROVED, CONST.MODERATION.MODERATOR_DECISION_PENDING].some((item) => item === moderationDecision) && !isPendingRemove(action)
                    }
                    policies={policies}
                >
                    {content}
                </ReportActionItemSingle>
            );
        }

        return <ReportActionItemGrouped wrapperStyle={isWhisper ? styles.pt1 : {}}>{content}</ReportActionItemGrouped>;
    };
    if (action.actionName === CONST.REPORT.ACTIONS.TYPE.CREATED) {
        const transactionID = isMoneyRequestAction(parentReportActionForTransactionThread) ? getOriginalMessage(parentReportActionForTransactionThread)?.IOUTransactionID : undefined;

        return (
            <ReportActionItemContentCreated
                contextValue={contextValue}
                parentReportAction={parentReportAction}
                transactionID={transactionID}
                draftMessage={draftMessage}
                shouldHideThreadDividerLine={shouldHideThreadDividerLine}
            />
        );
    }

    if (isTripPreview(action) && isThreadReportParentAction) {
        return <TripSummary reportID={getOriginalMessage(action)?.linkedReportID} />;
    }

    if (isChronosOOOListAction(action)) {
        return (
            <ChronosOOOListActions
                action={action}
                reportID={reportID}
            />
        );
    }

    // For the `pay` IOU action on non-pay expense flow, we don't want to render anything if `isWaitingOnBankAccount` is true
    // Otherwise, we will see two system messages informing the payee needs to add a bank account or wallet
    if (isMoneyRequestAction(action) && !!report?.isWaitingOnBankAccount && getOriginalMessage(action)?.type === CONST.IOU.REPORT_ACTION_TYPE.PAY && !isSendingMoney) {
        return null;
    }

    // We currently send whispers to all report participants and hide them in the UI for users that shouldn't see them.
    // This is a temporary solution needed for comment-linking.
    // The long term solution will leverage end-to-end encryption and only targeted users will be able to decrypt.
    if (isWhisperActionTargetedToOthers(action)) {
        return null;
    }

    const hasErrors = !isEmptyObject(action.errors);
    const whisperedTo = getWhisperedTo(action);
    const isMultipleParticipant = whisperedTo.length > 1;

    const iouReportID = isMoneyRequestAction(action) && getOriginalMessage(action)?.IOUReportID ? getOriginalMessage(action)?.IOUReportID?.toString() : undefined;
    const transactionsWithReceipts = getTransactionsWithReceipts(iouReportID);
    const isWhisper = whisperedTo.length > 0 && transactionsWithReceipts.length === 0;
    const whisperedToPersonalDetails = isWhisper
        ? (Object.values(personalDetails ?? {}).filter((details) => whisperedTo.includes(details?.accountID ?? CONST.DEFAULT_NUMBER_ID)) as OnyxTypes.PersonalDetails[])
        : [];
    const isWhisperOnlyVisibleByUser = isWhisper && isCurrentUserTheOnlyParticipant(whisperedTo);
    const displayNamesWithTooltips = isWhisper ? getDisplayNamesWithTooltips(whisperedToPersonalDetails, isMultipleParticipant) : [];

    const renderSearchHeader = (children: React.ReactNode) => {
        if (!isOnSearch) {
            return children;
        }

        return (
            <View style={[styles.p4]}>
                <View style={styles.webViewStyles.tagStyles.ol}>
                    <View style={[styles.flexRow, styles.alignItemsCenter, !isWhisper ? styles.mb3 : {}]}>
                        <Text style={styles.chatItemMessageHeaderPolicy}>{translate('common.in')}&nbsp;</Text>
                        <TextLink
                            fontSize={variables.fontSizeSmall}
                            onPress={() => {
                                onPress?.();
                            }}
                            numberOfLines={1}
                        >
                            {getChatListItemReportName(action, report as SearchReport)}
                        </TextLink>
                    </View>
                    {children}
                </View>
            </View>
        );
    };

    return (
        <PressableWithSecondaryInteraction
            ref={popoverAnchorRef}
            onPress={() => {
                if (draftMessage === undefined) {
                    onPress?.();
                }
                if (!Keyboard.isVisible()) {
                    return;
                }
                Keyboard.dismiss();
            }}
            style={[action.pendingAction === CONST.RED_BRICK_ROAD_PENDING_ACTION.DELETE && !isDeletedParentAction ? styles.pointerEventsNone : styles.pointerEventsAuto]}
            onPressIn={() => shouldUseNarrowLayout && canUseTouchScreen() && ControlSelection.block()}
            onPressOut={() => ControlSelection.unblock()}
            onSecondaryInteraction={showPopover}
            preventDefaultContextMenu={draftMessage === undefined && !hasErrors}
            withoutFocusOnSecondaryInteraction
            accessibilityLabel={translate('accessibilityHints.chatMessage')}
            accessible
        >
            <Hoverable
                shouldHandleScroll
                isDisabled={draftMessage !== undefined}
                shouldFreezeCapture={isPaymentMethodPopoverActive}
                onHoverIn={() => {
                    setIsReportActionActive(false);
                }}
                onHoverOut={() => {
                    setIsReportActionActive(!!isReportActionLinked);
                }}
            >
                {(hovered) => (
                    <View style={highlightedBackgroundColorIfNeeded}>
                        {shouldDisplayNewMarker && (!shouldUseThreadDividerLine || !isFirstVisibleReportAction) && <UnreadActionIndicator reportActionID={action.reportActionID} />}
                        {shouldDisplayContextMenu && (
                            <MiniReportActionContextMenu
                                reportID={reportID}
                                reportActionID={action.reportActionID}
                                anchor={popoverAnchorRef}
                                originalReportID={originalReportID}
                                isArchivedRoom={isArchivedRoom}
                                displayAsGroup={displayAsGroup}
                                disabledActions={disabledActions}
                                isVisible={hovered && draftMessage === undefined && !hasErrors}
                                isThreadReportParentAction={isThreadReportParentAction}
                                draftMessage={draftMessage}
                                isChronosReport={isChronosReport}
                                checkIfContextMenuActive={toggleContextMenuFromActiveReportAction}
                                setIsEmojiPickerActive={setIsEmojiPickerActive}
                            />
                        )}
                        <View
                            style={StyleUtils.getReportActionItemStyle(
                                hovered || isWhisper || isContextMenuActive || !!isEmojiPickerActive || draftMessage !== undefined || isPaymentMethodPopoverActive,
                                draftMessage === undefined && !!onPress,
                            )}
                        >
                            <OfflineWithFeedback
                                onClose={onClose}
                                dismissError={dismissError}
                                // eslint-disable-next-line @typescript-eslint/prefer-nullish-coalescing
                                pendingAction={
                                    draftMessage !== undefined ? undefined : (action.pendingAction ?? (action.isOptimisticAction ? CONST.RED_BRICK_ROAD_PENDING_ACTION.ADD : undefined))
                                }
                                shouldHideOnDelete={!isDeletedParentAction}
                                errors={(linkedTransactionRouteError ?? !isOnSearch) ? getLatestErrorMessageField(action as OnyxDataWithErrors) : {}}
                                errorRowStyles={[styles.ml10, styles.mr2]}
                                needsOffscreenAlphaCompositing={isMoneyRequestAction(action)}
                                shouldDisableStrikeThrough
                            >
                                {renderSearchHeader(
                                    <>
                                        {isWhisper && (
                                            <View style={[styles.flexRow, styles.pl5, styles.pt2, styles.pr3]}>
                                                <View style={[styles.pl6, styles.mr3]}>
                                                    <Icon
                                                        fill={theme.icon}
                                                        src={Eye}
                                                        small
                                                    />
                                                </View>
                                                <Text style={[styles.chatItemMessageHeaderTimestamp]}>
                                                    {translate('reportActionContextMenu.onlyVisible')}
                                                    &nbsp;
                                                </Text>
                                                <DisplayNames
                                                    fullTitle={getWhisperDisplayNames(whisperedTo) ?? ''}
                                                    displayNamesWithTooltips={displayNamesWithTooltips}
                                                    tooltipEnabled
                                                    numberOfLines={1}
                                                    textStyles={[styles.chatItemMessageHeaderTimestamp, styles.flex1]}
                                                    shouldUseFullTitle={isWhisperOnlyVisibleByUser}
                                                />
                                            </View>
                                        )}
                                        {renderReportActionItem(!!hovered || !!isReportActionLinked, isWhisper, hasErrors)}
                                    </>,
                                )}
                            </OfflineWithFeedback>
                        </View>
                    </View>
                )}
            </Hoverable>
            <View style={styles.reportActionSystemMessageContainer}>
                <InlineSystemMessage message={action.error} />
            </View>
            <ConfirmModal
                isVisible={showConfirmDismissReceiptError}
                onConfirm={() => {
                    dismissError();
                    setShowConfirmDismissReceiptError(false);
                }}
                onCancel={() => {
                    setShowConfirmDismissReceiptError(false);
                }}
                title={translate('iou.dismissReceiptError')}
                prompt={translate('iou.dismissReceiptErrorConfirmation')}
                confirmText={translate('common.dismiss')}
                cancelText={translate('common.cancel')}
                shouldShowCancelButton
                danger
            />
        </PressableWithSecondaryInteraction>
    );
}
export type {PureReportActionItemProps};
export default memo(PureReportActionItem, (prevProps, nextProps) => {
    const prevParentReportAction = prevProps.parentReportAction;
    const nextParentReportAction = nextProps.parentReportAction;
    return (
        prevProps.displayAsGroup === nextProps.displayAsGroup &&
        prevProps.isMostRecentIOUReportAction === nextProps.isMostRecentIOUReportAction &&
        prevProps.shouldDisplayNewMarker === nextProps.shouldDisplayNewMarker &&
        lodashIsEqual(prevProps.action, nextProps.action) &&
        lodashIsEqual(prevProps.report?.pendingFields, nextProps.report?.pendingFields) &&
        lodashIsEqual(prevProps.report?.isDeletedParentAction, nextProps.report?.isDeletedParentAction) &&
        lodashIsEqual(prevProps.report?.errorFields, nextProps.report?.errorFields) &&
        prevProps.report?.statusNum === nextProps.report?.statusNum &&
        prevProps.report?.stateNum === nextProps.report?.stateNum &&
        prevProps.report?.parentReportID === nextProps.report?.parentReportID &&
        prevProps.report?.parentReportActionID === nextProps.report?.parentReportActionID &&
        // TaskReport's created actions render the TaskView, which updates depending on certain fields in the TaskReport
        isTaskReport(prevProps.report) === isTaskReport(nextProps.report) &&
        prevProps.action.actionName === nextProps.action.actionName &&
        prevProps.report?.reportName === nextProps.report?.reportName &&
        prevProps.report?.description === nextProps.report?.description &&
        isCompletedTaskReport(prevProps.report) === isCompletedTaskReport(nextProps.report) &&
        prevProps.report?.managerID === nextProps.report?.managerID &&
        prevProps.shouldHideThreadDividerLine === nextProps.shouldHideThreadDividerLine &&
        prevProps.report?.total === nextProps.report?.total &&
        prevProps.report?.nonReimbursableTotal === nextProps.report?.nonReimbursableTotal &&
        prevProps.report?.policyAvatar === nextProps.report?.policyAvatar &&
        prevProps.linkedReportActionID === nextProps.linkedReportActionID &&
        lodashIsEqual(prevProps.report?.fieldList, nextProps.report?.fieldList) &&
        lodashIsEqual(prevProps.transactionThreadReport, nextProps.transactionThreadReport) &&
        lodashIsEqual(prevProps.reportActions, nextProps.reportActions) &&
        lodashIsEqual(prevParentReportAction, nextParentReportAction) &&
        prevProps.draftMessage === nextProps.draftMessage &&
        prevProps.iouReport?.reportID === nextProps.iouReport?.reportID &&
        lodashIsEqual(prevProps.emojiReactions, nextProps.emojiReactions) &&
        lodashIsEqual(prevProps.linkedTransactionRouteError, nextProps.linkedTransactionRouteError) &&
        lodashIsEqual(prevProps.reportNameValuePairs, nextProps.reportNameValuePairs) &&
        prevProps.isUserValidated === nextProps.isUserValidated &&
        prevProps.parentReport?.reportID === nextProps.parentReport?.reportID &&
        lodashIsEqual(prevProps.personalDetails, nextProps.personalDetails) &&
        lodashIsEqual(prevProps.blockedFromConcierge, nextProps.blockedFromConcierge) &&
        prevProps.originalReportID === nextProps.originalReportID &&
        prevProps.isArchivedRoom === nextProps.isArchivedRoom &&
        prevProps.isChronosReport === nextProps.isChronosReport &&
        prevProps.isClosedExpenseReportWithNoExpenses === nextProps.isClosedExpenseReportWithNoExpenses &&
        lodashIsEqual(prevProps.missingPaymentMethod, nextProps.missingPaymentMethod) &&
        prevProps.reimbursementDeQueuedOrCanceledActionMessage === nextProps.reimbursementDeQueuedOrCanceledActionMessage &&
        prevProps.modifiedExpenseMessage === nextProps.modifiedExpenseMessage &&
        prevProps.userBillingFundID === nextProps.userBillingFundID &&
        prevProps.reportAutomaticallyForwardedMessage === nextProps.reportAutomaticallyForwardedMessage
    );
});<|MERGE_RESOLUTION|>--- conflicted
+++ resolved
@@ -129,12 +129,7 @@
     getMovedTransactionMessage,
     getPolicyChangeMessage,
     getRejectedReportMessage,
-<<<<<<< HEAD
-    getReportAutomaticallyApprovedMessage,
-    getReportAutomaticallySubmittedMessage,
     getTravelUpdateMessage,
-=======
->>>>>>> e6e28de9
     getUpgradeWorkspaceMessage,
     getWhisperDisplayNames,
     getWorkspaceNameUpdatedMessage,
