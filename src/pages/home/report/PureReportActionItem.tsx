import {deepEqual} from 'fast-equals';
import mapValues from 'lodash/mapValues';
import React, {memo, useCallback, useContext, useEffect, useMemo, useRef, useState} from 'react';
import type {GestureResponderEvent, TextInput} from 'react-native';
import {InteractionManager, Keyboard, View} from 'react-native';
import type {OnyxCollection, OnyxEntry} from 'react-native-onyx';
import type {ValueOf} from 'type-fest';
import type {Emoji} from '@assets/emojis/types';
import * as ActionSheetAwareScrollView from '@components/ActionSheetAwareScrollView';
import {AttachmentContext} from '@components/AttachmentContext';
import Button from '@components/Button';
import ConfirmModal from '@components/ConfirmModal';
import DisplayNames from '@components/DisplayNames';
import Hoverable from '@components/Hoverable';
import MentionReportContext from '@components/HTMLEngineProvider/HTMLRenderers/MentionReportRenderer/MentionReportContext';
import Icon from '@components/Icon';
import {Eye} from '@components/Icon/Expensicons';
import InlineSystemMessage from '@components/InlineSystemMessage';
import KYCWall from '@components/KYCWall';
import type {LocaleContextProps} from '@components/LocaleContextProvider';
import OfflineWithFeedback from '@components/OfflineWithFeedback';
import PressableWithSecondaryInteraction from '@components/PressableWithSecondaryInteraction';
import ReportActionItemEmojiReactions from '@components/Reactions/ReportActionItemEmojiReactions';
import RenderHTML from '@components/RenderHTML';
import type {ActionableItem} from '@components/ReportActionItem/ActionableItemButtons';
import ActionableItemButtons from '@components/ReportActionItem/ActionableItemButtons';
import ChronosOOOListActions from '@components/ReportActionItem/ChronosOOOListActions';
import ExportIntegration from '@components/ReportActionItem/ExportIntegration';
import IssueCardMessage from '@components/ReportActionItem/IssueCardMessage';
import MoneyRequestAction from '@components/ReportActionItem/MoneyRequestAction';
import MoneyRequestReportPreview from '@components/ReportActionItem/MoneyRequestReportPreview';
import TaskAction from '@components/ReportActionItem/TaskAction';
import TaskPreview from '@components/ReportActionItem/TaskPreview';
import TransactionPreview from '@components/ReportActionItem/TransactionPreview';
import TripRoomPreview from '@components/ReportActionItem/TripRoomPreview';
import {useSearchContext} from '@components/Search/SearchContext';
import {ShowContextMenuContext} from '@components/ShowContextMenuContext';
import Text from '@components/Text';
import TextLink from '@components/TextLink';
import UnreadActionIndicator from '@components/UnreadActionIndicator';
import useLocalize from '@hooks/useLocalize';
import usePermissions from '@hooks/usePermissions';
import usePrevious from '@hooks/usePrevious';
import useReportIsArchived from '@hooks/useReportIsArchived';
import useResponsiveLayout from '@hooks/useResponsiveLayout';
import useStyleUtils from '@hooks/useStyleUtils';
import useTheme from '@hooks/useTheme';
import useThemeStyles from '@hooks/useThemeStyles';
import ControlSelection from '@libs/ControlSelection';
import {canUseTouchScreen} from '@libs/DeviceCapabilities';
import type {OnyxDataWithErrors} from '@libs/ErrorUtils';
import {getLatestErrorMessageField, isReceiptError} from '@libs/ErrorUtils';
import focusComposerWithDelay from '@libs/focusComposerWithDelay';
import {isReportMessageAttachment} from '@libs/isReportMessageAttachment';
import Navigation from '@libs/Navigation/Navigation';
import Permissions from '@libs/Permissions';
import {getDisplayNameOrDefault} from '@libs/PersonalDetailsUtils';
import {getCleanedTagName, getPersonalPolicy, isPolicyAdmin, isPolicyOwner} from '@libs/PolicyUtils';
import {
    extractLinksFromMessageHtml,
    getAddedApprovalRuleMessage,
    getAddedConnectionMessage,
    getDeletedApprovalRuleMessage,
    getDemotedFromWorkspaceMessage,
    getDismissedViolationMessageText,
    getIntegrationSyncFailedMessage,
    getIOUReportIDFromReportActionPreview,
    getJoinRequestMessage,
    getOriginalMessage,
    getPolicyChangeLogAddEmployeeMessage,
    getPolicyChangeLogDefaultBillableMessage,
    getPolicyChangeLogDefaultReimbursableMessage,
    getPolicyChangeLogDefaultTitleEnforcedMessage,
    getPolicyChangeLogDeleteMemberMessage,
    getPolicyChangeLogMaxExpenseAmountMessage,
    getPolicyChangeLogMaxExpenseAmountNoReceiptMessage,
    getPolicyChangeLogUpdateEmployee,
    getRemovedConnectionMessage,
    getRemovedFromApprovalChainMessage,
    getRenamedAction,
    getReopenedMessage,
    getReportActionMessage,
    getReportActionText,
    getTagListNameUpdatedMessage,
    getTravelUpdateMessage,
    getUpdatedApprovalRuleMessage,
    getUpdatedAuditRateMessage,
    getUpdatedManualApprovalThresholdMessage,
    getWhisperedTo,
    getWorkspaceCategoryUpdateMessage,
    getWorkspaceCurrencyUpdateMessage,
    getWorkspaceCustomUnitRateAddedMessage,
    getWorkspaceCustomUnitRateDeletedMessage,
    getWorkspaceCustomUnitRateUpdatedMessage,
    getWorkspaceCustomUnitUpdatedMessage,
    getWorkspaceFrequencyUpdateMessage,
    getWorkspaceReportFieldAddMessage,
    getWorkspaceReportFieldDeleteMessage,
    getWorkspaceReportFieldUpdateMessage,
    getWorkspaceTagUpdateMessage,
    getWorkspaceUpdateFieldMessage,
    isActionableAddPaymentCard,
    isActionableJoinRequest,
    isActionableMentionInviteToSubmitExpenseConfirmWhisper,
    isActionableMentionWhisper,
    isActionableReportMentionWhisper,
    isActionableTrackExpense,
    isActionOfType,
    isCardIssuedAction,
    isChronosOOOListAction,
    isConciergeCategoryOptions,
    isCreatedTaskReportAction,
    isDeletedAction,
    isDeletedParentAction as isDeletedParentActionUtils,
    isIOURequestReportAction,
    isMarkAsClosedAction,
    isMessageDeleted,
    isMoneyRequestAction,
    isPendingRemove,
    isReimbursementDeQueuedOrCanceledAction,
    isReimbursementQueuedAction,
    isRenamedAction,
    isResolvedConciergeCategoryOptions,
    isSplitBillAction as isSplitBillActionReportActionsUtils,
    isTagModificationAction,
    isTaskAction,
    isTrackExpenseAction as isTrackExpenseActionReportActionsUtils,
    isTripPreview,
    isUnapprovedAction,
    isWhisperActionTargetedToOthers,
    useTableReportViewActionRenderConditionals,
} from '@libs/ReportActionsUtils';
import type {MissingPaymentMethod} from '@libs/ReportUtils';
import {
    canWriteInReport,
    chatIncludesConcierge,
    getChatListItemReportName,
    getDeletedTransactionMessage,
    getDisplayNamesWithTooltips,
    getDowngradeWorkspaceMessage,
    getMovedActionMessage,
    getMovedTransactionMessage,
    getPolicyChangeMessage,
    getRejectedReportMessage,
    getUnreportedTransactionMessage,
    getUpgradeWorkspaceMessage,
    getWhisperDisplayNames,
    getWorkspaceNameUpdatedMessage,
    isArchivedNonExpenseReport,
    isChatThread,
    isCompletedTaskReport,
    isExpenseReport,
    isTaskReport,
    shouldDisplayThreadReplies as shouldDisplayThreadRepliesUtils,
} from '@libs/ReportUtils';
import SelectionScraper from '@libs/SelectionScraper';
import shouldRenderAddPaymentCard from '@libs/shouldRenderAppPaymentCard';
import {ReactionListContext} from '@pages/home/ReportScreenContext';
import AttachmentModalContext from '@pages/media/AttachmentModalScreen/AttachmentModalContext';
import variables from '@styles/variables';
import {openPersonalBankAccountSetupView} from '@userActions/BankAccounts';
import {hideEmojiPicker, isActive} from '@userActions/EmojiPickerAction';
import {acceptJoinRequest, declineJoinRequest} from '@userActions/Policy/Member';
import {expandURLPreview, resolveActionableMentionConfirmWhisper, resolveConciergeCategoryOptions} from '@userActions/Report';
import type {IgnoreDirection} from '@userActions/ReportActions';
import {isAnonymousUser, signOutAndRedirectToSignIn} from '@userActions/Session';
import {isBlockedFromConcierge} from '@userActions/User';
import type {IOUAction} from '@src/CONST';
import CONST from '@src/CONST';
import ONYXKEYS from '@src/ONYXKEYS';
import ROUTES from '@src/ROUTES';
import type * as OnyxTypes from '@src/types/onyx';
import type {Errors} from '@src/types/onyx/OnyxCommon';
import type {JoinWorkspaceResolution, OriginalMessageMovedTransaction} from '@src/types/onyx/OriginalMessage';
import type {SearchReport} from '@src/types/onyx/SearchResults';
import {isEmptyObject} from '@src/types/utils/EmptyObject';
import {RestrictedReadOnlyContextMenuActions} from './ContextMenu/ContextMenuActions';
import MiniReportActionContextMenu from './ContextMenu/MiniReportActionContextMenu';
import type {ContextMenuAnchor} from './ContextMenu/ReportActionContextMenu';
import {hideContextMenu, hideDeleteModal, isActiveReportAction, showContextMenu} from './ContextMenu/ReportActionContextMenu';
import LinkPreviewer from './LinkPreviewer';
import ReportActionItemBasicMessage from './ReportActionItemBasicMessage';
import ReportActionItemContentCreated from './ReportActionItemContentCreated';
import ReportActionItemDraft from './ReportActionItemDraft';
import ReportActionItemGrouped from './ReportActionItemGrouped';
import ReportActionItemMessage from './ReportActionItemMessage';
import ReportActionItemMessageEdit from './ReportActionItemMessageEdit';
import ReportActionItemSingle from './ReportActionItemSingle';
import ReportActionItemThread from './ReportActionItemThread';
import TripSummary from './TripSummary';

type PureReportActionItemProps = {
    /** All the data of the report collection */
    allReports: OnyxCollection<OnyxTypes.Report>;

    /** All the data of the policy collection */
    policies: OnyxCollection<OnyxTypes.Policy>;

    /** Report for this action */
    report: OnyxEntry<OnyxTypes.Report>;

    /** Policy for this action */
    policy?: OnyxEntry<OnyxTypes.Policy>;

    /** The transaction thread report associated with the report for this action, if any */
    transactionThreadReport?: OnyxEntry<OnyxTypes.Report>;

    /** Array of report actions for the report for this action */
    // eslint-disable-next-line react/no-unused-prop-types
    reportActions: OnyxTypes.ReportAction[];

    /** Report action belonging to the report's parent */
    parentReportAction: OnyxEntry<OnyxTypes.ReportAction>;

    /** The transaction thread report's parentReportAction */
    /** It's used by withOnyx HOC */
    // eslint-disable-next-line react/no-unused-prop-types
    parentReportActionForTransactionThread?: OnyxEntry<OnyxTypes.ReportAction>;

    /** All the data of the action item */
    action: OnyxTypes.ReportAction;

    /** Should the comment have the appearance of being grouped with the previous comment? */
    displayAsGroup: boolean;

    /** Is this the most recent IOU Action? */
    isMostRecentIOUReportAction: boolean;

    /** Should we display the new marker on top of the comment? */
    shouldDisplayNewMarker: boolean;

    /** Position index of the report action in the overall report FlatList view */
    index: number;

    /** Flag to show, hide the thread divider line */
    shouldHideThreadDividerLine?: boolean;

    /** Report action ID that was referenced in the deeplink to report  */
    linkedReportActionID?: string;

    /** Callback to be called on onPress */
    onPress?: () => void;

    /** If this is the first visible report action */
    isFirstVisibleReportAction: boolean;

    /**
     * Is the action a thread's parent reportAction viewed from within the thread report?
     * It will be false if we're viewing the same parent report action from the report it belongs to rather than the thread.
     */
    isThreadReportParentAction?: boolean;

    /** IF the thread divider line will be used */
    shouldUseThreadDividerLine?: boolean;

    /** Whether context menu should be displayed */
    shouldDisplayContextMenu?: boolean;

    /** ReportAction draft message */
    draftMessage?: string;

    /** The IOU/Expense report we are paying */
    iouReport?: OnyxTypes.Report;

    /** The task report associated with this action, if any */
    taskReport: OnyxEntry<OnyxTypes.Report>;

    /** The linked report associated with this action, if any */
    linkedReport: OnyxEntry<OnyxTypes.Report>;

    /** The iou report associated with the linked report, if any */
    iouReportOfLinkedReport: OnyxEntry<OnyxTypes.Report>;

    /** All the emoji reactions for the report action. */
    emojiReactions?: OnyxTypes.ReportActionReactions;

    /** Linked transaction route error */
    linkedTransactionRouteError?: Errors;

    /** Optional property to indicate if the user is validated */
    isUserValidated?: boolean;

    /** Parent report */
    parentReport?: OnyxTypes.Report;

    /** Personal details list */
    personalDetails?: OnyxTypes.PersonalDetailsList;

    /** Whether or not the user is blocked from concierge */
    blockedFromConcierge?: OnyxTypes.BlockedFromConcierge;

    /** ID of the original report from which the given reportAction is first created */
    originalReportID?: string;

    /** Function to deletes the draft for a comment report action. */
    deleteReportActionDraft?: (reportID: string | undefined, action: OnyxTypes.ReportAction) => void;

    /** Whether the room is archived */
    isArchivedRoom?: boolean;

    /** Whether the room is a chronos report */
    isChronosReport?: boolean;

    /** Function to toggle emoji reaction */
    toggleEmojiReaction?: (
        reportID: string | undefined,
        reportAction: OnyxTypes.ReportAction,
        reactionObject: Emoji,
        existingReactions: OnyxEntry<OnyxTypes.ReportActionReactions>,
        paramSkinTone: number | undefined,
        ignoreSkinToneOnCompare: boolean | undefined,
    ) => void;

    /** Function to create a draft transaction and navigate to participant selector */
    createDraftTransactionAndNavigateToParticipantSelector?: (transactionID: string | undefined, reportID: string | undefined, actionName: IOUAction, reportActionID: string) => void;

    /** Function to resolve actionable report mention whisper */
    resolveActionableReportMentionWhisper?: (
        reportId: string | undefined,
        reportAction: OnyxEntry<OnyxTypes.ReportAction>,
        resolution: ValueOf<typeof CONST.REPORT.ACTIONABLE_REPORT_MENTION_WHISPER_RESOLUTION>,
    ) => void;

    /** Function to resolve actionable mention whisper */
    resolveActionableMentionWhisper?: (
        reportId: string | undefined,
        reportAction: OnyxEntry<OnyxTypes.ReportAction>,
        resolution: ValueOf<typeof CONST.REPORT.ACTIONABLE_MENTION_WHISPER_RESOLUTION>,
        formatPhoneNumber: LocaleContextProps['formatPhoneNumber'],
        policy: OnyxEntry<OnyxTypes.Policy>,
    ) => void;

    /** Whether the provided report is a closed expense report with no expenses */
    isClosedExpenseReportWithNoExpenses?: boolean;

    /** What missing payment method does this report action indicate, if any? */
    missingPaymentMethod?: MissingPaymentMethod | undefined;

    /** Returns the preview message for `REIMBURSEMENT_DEQUEUED` or `REIMBURSEMENT_ACH_CANCELED` action */
    reimbursementDeQueuedOrCanceledActionMessage?: string;

    /** The report action message when expense has been modified. */
    modifiedExpenseMessage?: string;

    /** Gets all transactions on an IOU report with a receipt */
    getTransactionsWithReceipts?: (iouReportID: string | undefined) => OnyxTypes.Transaction[];

    /** Whether the current user is the only participant in the report */
    isCurrentUserTheOnlyParticipant?: (participantAccountIDs?: number[]) => boolean;

    /** Function to clear an error from a transaction */
    clearError?: (transactionID: string) => void;

    /** Function to clear all errors from a report action */
    clearAllRelatedReportActionErrors?: (reportID: string | undefined, reportAction: OnyxTypes.ReportAction | null | undefined, ignore?: IgnoreDirection, keys?: string[]) => void;

    /** Function to dismiss the actionable whisper for tracking expenses */
    dismissTrackExpenseActionableWhisper?: (reportID: string | undefined, reportAction: OnyxEntry<OnyxTypes.ReportAction>) => void;

    /** User payment card ID */
    userBillingFundID?: number;

    /** Whether to show border for MoneyRequestReportPreviewContent */
    shouldShowBorder?: boolean;

    /** Whether to highlight the action for a few seconds */
    shouldHighlight?: boolean;

    /** Current user's account id */
    currentUserAccountID?: number;
};

// This is equivalent to returning a negative boolean in normal functions, but we can keep the element return type
// If the child was rendered using RenderHTML and an empty html string, it has an empty prop called html
// If we render an empty component/fragment, this does not apply
const emptyHTML = <RenderHTML html="" />;
const isEmptyHTML = <T extends React.JSX.Element>({props: {html}}: T): boolean => typeof html === 'string' && html.length === 0;

/**
 * This is a pure version of ReportActionItem, used in ReportActionList and Search result chat list items.
 * Since the search result has a separate Onyx key under the 'snapshot_' prefix, we should not connect this component with Onyx.
 * Instead, pass all Onyx read/write operations as props.
 */
function PureReportActionItem({
    allReports,
    policies,
    action,
    report,
    policy,
    transactionThreadReport,
    linkedReportActionID,
    displayAsGroup,
    index,
    isMostRecentIOUReportAction,
    parentReportAction,
    shouldDisplayNewMarker,
    shouldHideThreadDividerLine = false,
    onPress = undefined,
    isFirstVisibleReportAction = false,
    isThreadReportParentAction = false,
    shouldUseThreadDividerLine = false,
    shouldDisplayContextMenu = true,
    parentReportActionForTransactionThread,
    draftMessage,
    iouReport,
    taskReport,
    linkedReport,
    iouReportOfLinkedReport,
    emojiReactions,
    linkedTransactionRouteError,
    isUserValidated,
    parentReport,
    personalDetails,
    blockedFromConcierge,
    originalReportID = '-1',
    deleteReportActionDraft = () => {},
    isArchivedRoom,
    isChronosReport,
    toggleEmojiReaction = () => {},
    createDraftTransactionAndNavigateToParticipantSelector = () => {},
    resolveActionableReportMentionWhisper = () => {},
    resolveActionableMentionWhisper = () => {},
    isClosedExpenseReportWithNoExpenses,
    isCurrentUserTheOnlyParticipant = () => false,
    missingPaymentMethod,
    reimbursementDeQueuedOrCanceledActionMessage = '',
    modifiedExpenseMessage = '',
    getTransactionsWithReceipts = () => [],
    clearError = () => {},
    clearAllRelatedReportActionErrors = () => {},
    dismissTrackExpenseActionableWhisper = () => {},
    userBillingFundID,
    shouldShowBorder,
    shouldHighlight = false,
    currentUserAccountID,
}: PureReportActionItemProps) {
    const actionSheetAwareScrollViewContext = useContext(ActionSheetAwareScrollView.ActionSheetAwareScrollViewContext);
    const {translate, datetimeToCalendarTime, formatPhoneNumber, localeCompare} = useLocalize();
    const {shouldUseNarrowLayout} = useResponsiveLayout();
    const reportID = report?.reportID ?? action?.reportID;
    const theme = useTheme();
    const styles = useThemeStyles();
    const StyleUtils = useStyleUtils();
    const [isContextMenuActive, setIsContextMenuActive] = useState(() => isActiveReportAction(action.reportActionID));
    const [isEmojiPickerActive, setIsEmojiPickerActive] = useState<boolean | undefined>();
    const [isPaymentMethodPopoverActive, setIsPaymentMethodPopoverActive] = useState<boolean | undefined>();
    const {isBetaEnabled} = usePermissions();
    const shouldRenderViewBasedOnAction = useTableReportViewActionRenderConditionals(action);
    const [isHidden, setIsHidden] = useState(false);
    const [moderationDecision, setModerationDecision] = useState<OnyxTypes.DecisionName>(CONST.MODERATION.MODERATOR_DECISION_APPROVED);
    const reactionListRef = useContext(ReactionListContext);
    const {updateHiddenAttachments} = useContext(AttachmentModalContext);
    const composerTextInputRef = useRef<TextInput | HTMLTextAreaElement>(null);
    const popoverAnchorRef = useRef<Exclude<ContextMenuAnchor, TextInput>>(null);
    const downloadedPreviews = useRef<string[]>([]);
    const prevDraftMessage = usePrevious(draftMessage);
    const isReportActionLinked = linkedReportActionID && action.reportActionID && linkedReportActionID === action.reportActionID;
    const [isReportActionActive, setIsReportActionActive] = useState(!!isReportActionLinked);
    const isActionableWhisper =
        isActionableMentionWhisper(action) || isActionableMentionInviteToSubmitExpenseConfirmWhisper(action) || isActionableTrackExpense(action) || isActionableReportMentionWhisper(action);
    const isReportArchived = useReportIsArchived(report?.reportID);

    const highlightedBackgroundColorIfNeeded = useMemo(
        // eslint-disable-next-line @typescript-eslint/prefer-nullish-coalescing
        () => (isReportActionLinked || shouldHighlight ? StyleUtils.getBackgroundColorStyle(theme.messageHighlightBG) : {}),
        [StyleUtils, isReportActionLinked, theme.messageHighlightBG, shouldHighlight],
    );

    const reportPreviewStyles = StyleUtils.getMoneyRequestReportPreviewStyle(shouldUseNarrowLayout, 1, undefined, undefined);

    const isDeletedParentAction = isDeletedParentActionUtils(action);

    // IOUDetails only exists when we are sending money
    const isSendingMoney = isMoneyRequestAction(action) && getOriginalMessage(action)?.type === CONST.IOU.REPORT_ACTION_TYPE.PAY && getOriginalMessage(action)?.IOUDetails;

    const updateHiddenState = useCallback(
        (isHiddenValue: boolean) => {
            setIsHidden(isHiddenValue);
            const message = Array.isArray(action.message) ? action.message?.at(-1) : action.message;
            const isAttachment = CONST.ATTACHMENT_REGEX.test(message?.html ?? '') || isReportMessageAttachment(message);
            if (!isAttachment) {
                return;
            }
            updateHiddenAttachments(action.reportActionID, isHiddenValue);
        },
        [action.reportActionID, action.message, updateHiddenAttachments],
    );
    const {isOnSearch, currentSearchHash} = useSearchContext();
    const [showConfirmDismissReceiptError, setShowConfirmDismissReceiptError] = useState(false);
    const dismissError = useCallback(() => {
        const transactionID = isMoneyRequestAction(action) ? getOriginalMessage(action)?.IOUTransactionID : undefined;
        if (transactionID) {
            clearError(transactionID);
        }
        clearAllRelatedReportActionErrors(reportID, action);
    }, [reportID, clearError, clearAllRelatedReportActionErrors, action]);

    const onClose = () => {
        const errors = linkedTransactionRouteError ?? getLatestErrorMessageField(action as OnyxDataWithErrors);
        const errorEntries = Object.entries(errors ?? {});
        const errorMessages = mapValues(Object.fromEntries(errorEntries), (error) => error);
        const hasReceiptError = Object.values(errorMessages).some((error) => isReceiptError(error));

        if (hasReceiptError) {
            setShowConfirmDismissReceiptError(true);
        } else {
            dismissError();
        }
    };
    useEffect(
        () => () => {
            // ReportActionContextMenu, EmojiPicker and PopoverReactionList are global components,
            // we should also hide them when the current component is destroyed
            if (isActiveReportAction(action.reportActionID)) {
                hideContextMenu();
                hideDeleteModal();
            }
            if (isActive(action.reportActionID)) {
                hideEmojiPicker(true);
            }
            if (reactionListRef?.current?.isActiveReportAction(action.reportActionID)) {
                reactionListRef?.current?.hideReactionList();
            }
        },
        [action.reportActionID, reactionListRef],
    );

    useEffect(() => {
        // We need to hide EmojiPicker when this is a deleted parent action
        if (!isDeletedParentAction || !isActive(action.reportActionID)) {
            return;
        }

        hideEmojiPicker(true);
    }, [isDeletedParentAction, action.reportActionID]);

    useEffect(() => {
        if (prevDraftMessage !== undefined || draftMessage === undefined) {
            return;
        }

        focusComposerWithDelay(composerTextInputRef.current)(true);
    }, [prevDraftMessage, draftMessage]);

    useEffect(() => {
        if (!Permissions.canUseLinkPreviews()) {
            return;
        }

        const urls = extractLinksFromMessageHtml(action);
        if (deepEqual(downloadedPreviews.current, urls) || action.pendingAction === CONST.RED_BRICK_ROAD_PENDING_ACTION.DELETE) {
            return;
        }

        downloadedPreviews.current = urls;
        expandURLPreview(reportID, action.reportActionID);
    }, [action, reportID]);

    useEffect(() => {
        if (draftMessage === undefined || !isDeletedAction(action)) {
            return;
        }
        deleteReportActionDraft(reportID, action);
    }, [draftMessage, action, reportID, deleteReportActionDraft]);

    // Hide the message if it is being moderated for a higher offense, or is hidden by a moderator
    // Removed messages should not be shown anyway and should not need this flow
    const latestDecision = getReportActionMessage(action)?.moderationDecision?.decision ?? '';
    useEffect(() => {
        if (action.actionName !== CONST.REPORT.ACTIONS.TYPE.ADD_COMMENT) {
            return;
        }

        // Hide reveal message button and show the message if latestDecision is changed to empty
        if (!latestDecision) {
            setModerationDecision(CONST.MODERATION.MODERATOR_DECISION_APPROVED);
            setIsHidden(false);
            return;
        }

        setModerationDecision(latestDecision);
        if (![CONST.MODERATION.MODERATOR_DECISION_APPROVED, CONST.MODERATION.MODERATOR_DECISION_PENDING].some((item) => item === latestDecision) && !isPendingRemove(action)) {
            setIsHidden(true);
            return;
        }
        setIsHidden(false);
    }, [latestDecision, action]);

    const toggleContextMenuFromActiveReportAction = useCallback(() => {
        setIsContextMenuActive(isActiveReportAction(action.reportActionID));
    }, [action.reportActionID]);

    const handleShowContextMenu = useCallback(
        (callback: () => void) => {
            if (!(popoverAnchorRef.current && 'measureInWindow' in popoverAnchorRef.current)) {
                return;
            }

            // eslint-disable-next-line @typescript-eslint/naming-convention
            popoverAnchorRef.current?.measureInWindow((_fx, frameY, _width, height) => {
                actionSheetAwareScrollViewContext.transitionActionSheetState({
                    type: ActionSheetAwareScrollView.Actions.OPEN_POPOVER,
                    payload: {
                        popoverHeight: 0,
                        frameY,
                        height,
                    },
                });

                callback();
            });
        },
        [actionSheetAwareScrollViewContext],
    );

    const disabledActions = useMemo(() => (!canWriteInReport(report) ? RestrictedReadOnlyContextMenuActions : []), [report]);

    /**
     * Show the ReportActionContextMenu modal popover.
     *
     * @param [event] - A press event.
     */
    const showPopover = useCallback(
        (event: GestureResponderEvent | MouseEvent) => {
            // Block menu on the message being Edited or if the report action item has errors
            if (draftMessage !== undefined || !isEmptyObject(action.errors) || !shouldDisplayContextMenu) {
                return;
            }

            handleShowContextMenu(() => {
                setIsContextMenuActive(true);
                const selection = SelectionScraper.getCurrentSelection();
                showContextMenu({
                    type: CONST.CONTEXT_MENU_TYPES.REPORT_ACTION,
                    event,
                    selection,
                    contextMenuAnchor: popoverAnchorRef.current,
                    report: {
                        reportID,
                        originalReportID,
                        isArchivedRoom,
                        isChronos: isChronosReport,
                    },
                    reportAction: {
                        reportActionID: action.reportActionID,
                        draftMessage,
                        isThreadReportParentAction,
                    },
                    callbacks: {
                        onShow: toggleContextMenuFromActiveReportAction,
                        onHide: toggleContextMenuFromActiveReportAction,
                        setIsEmojiPickerActive: setIsEmojiPickerActive as () => void,
                    },
                    disabledOptions: disabledActions,
                });
            });
        },
        [
            draftMessage,
            action,
            reportID,
            toggleContextMenuFromActiveReportAction,
            originalReportID,
            shouldDisplayContextMenu,
            disabledActions,
            isArchivedRoom,
            isChronosReport,
            handleShowContextMenu,
            isThreadReportParentAction,
        ],
    );

    const toggleReaction = useCallback(
        (emoji: Emoji, ignoreSkinToneOnCompare?: boolean) => {
            toggleEmojiReaction(reportID, action, emoji, emojiReactions, undefined, ignoreSkinToneOnCompare);
        },
        [reportID, action, emojiReactions, toggleEmojiReaction],
    );

    const contextValue = useMemo(
        () => ({
            anchor: popoverAnchorRef.current,
            report,
            isReportArchived,
            action,
            transactionThreadReport,
            checkIfContextMenuActive: toggleContextMenuFromActiveReportAction,
            onShowContextMenu: handleShowContextMenu,
            isDisabled: false,
            shouldDisplayContextMenu,
        }),
        [report, action, toggleContextMenuFromActiveReportAction, transactionThreadReport, handleShowContextMenu, shouldDisplayContextMenu, isReportArchived],
    );

    const attachmentContextValue = useMemo(() => {
        if (isOnSearch) {
            return {type: CONST.ATTACHMENT_TYPE.SEARCH, currentSearchHash};
        }
        return {reportID, type: CONST.ATTACHMENT_TYPE.REPORT};
    }, [reportID, isOnSearch, currentSearchHash]);

    const mentionReportContextValue = useMemo(() => ({currentReportID: report?.reportID, exactlyMatch: true}), [report?.reportID]);
    const actionableItemButtons: ActionableItem[] = useMemo(() => {
        if (isActionableAddPaymentCard(action) && userBillingFundID === undefined && shouldRenderAddPaymentCard()) {
            return [
                {
                    text: 'subscription.cardSection.addCardButton',
                    key: `${action.reportActionID}-actionableAddPaymentCard-submit`,
                    onPress: () => {
                        Navigation.navigate(ROUTES.SETTINGS_SUBSCRIPTION_ADD_PAYMENT_CARD);
                    },
                    isPrimary: true,
                },
            ];
        }

        const reportActionReportID = originalReportID ?? reportID;
        if (isConciergeCategoryOptions(action)) {
            const options = getOriginalMessage(action)?.options;
            if (!options) {
                return [];
            }

            if (isResolvedConciergeCategoryOptions(action)) {
                return [];
            }

            if (!reportActionReportID) {
                return [];
            }

            return options.map((option, i) => ({
                text: `${i + 1} - ${option}`,
                key: `${action.reportActionID}-conciergeCategoryOptions-${option}`,
                onPress: () => {
                    resolveConciergeCategoryOptions(reportActionReportID, reportID, action.reportActionID, option);
                },
            }));
        }

        if (!isActionableWhisper && (!isActionableJoinRequest(action) || getOriginalMessage(action)?.choice !== ('' as JoinWorkspaceResolution))) {
            return [];
        }

        if (isActionableTrackExpense(action)) {
            const transactionID = getOriginalMessage(action)?.transactionID;
            const options = [
                {
                    text: 'actionableMentionTrackExpense.submit',
                    key: `${action.reportActionID}-actionableMentionTrackExpense-submit`,
                    onPress: () => {
                        createDraftTransactionAndNavigateToParticipantSelector(transactionID, reportActionReportID, CONST.IOU.ACTION.SUBMIT, action.reportActionID);
                    },
                },
            ];

            if (isBetaEnabled(CONST.BETAS.TRACK_FLOWS)) {
                options.push(
                    {
                        text: 'actionableMentionTrackExpense.categorize',
                        key: `${action.reportActionID}-actionableMentionTrackExpense-categorize`,
                        onPress: () => {
                            createDraftTransactionAndNavigateToParticipantSelector(transactionID, reportActionReportID, CONST.IOU.ACTION.CATEGORIZE, action.reportActionID);
                        },
                    },
                    {
                        text: 'actionableMentionTrackExpense.share',
                        key: `${action.reportActionID}-actionableMentionTrackExpense-share`,
                        onPress: () => {
                            createDraftTransactionAndNavigateToParticipantSelector(transactionID, reportActionReportID, CONST.IOU.ACTION.SHARE, action.reportActionID);
                        },
                    },
                );
            }
            options.push({
                text: 'actionableMentionTrackExpense.nothing',
                key: `${action.reportActionID}-actionableMentionTrackExpense-nothing`,
                onPress: () => {
                    dismissTrackExpenseActionableWhisper(reportActionReportID, action);
                },
            });
            return options;
        }

        if (isActionableJoinRequest(action)) {
            return [
                {
                    text: 'actionableMentionJoinWorkspaceOptions.accept',
                    key: `${action.reportActionID}-actionableMentionJoinWorkspace-${CONST.REPORT.ACTIONABLE_MENTION_JOIN_WORKSPACE_RESOLUTION.ACCEPT}`,
                    onPress: () => acceptJoinRequest(reportActionReportID, action),
                    isPrimary: true,
                },
                {
                    text: 'actionableMentionJoinWorkspaceOptions.decline',
                    key: `${action.reportActionID}-actionableMentionJoinWorkspace-${CONST.REPORT.ACTIONABLE_MENTION_JOIN_WORKSPACE_RESOLUTION.DECLINE}`,
                    onPress: () => declineJoinRequest(reportActionReportID, action),
                },
            ];
        }

        if (isActionableReportMentionWhisper(action)) {
            return [
                {
                    text: 'common.yes',
                    key: `${action.reportActionID}-actionableReportMentionWhisper-${CONST.REPORT.ACTIONABLE_REPORT_MENTION_WHISPER_RESOLUTION.CREATE}`,
                    onPress: () => resolveActionableReportMentionWhisper(reportActionReportID, action, CONST.REPORT.ACTIONABLE_REPORT_MENTION_WHISPER_RESOLUTION.CREATE),
                    isPrimary: true,
                },
                {
                    text: 'common.no',
                    key: `${action.reportActionID}-actionableReportMentionWhisper-${CONST.REPORT.ACTIONABLE_REPORT_MENTION_WHISPER_RESOLUTION.NOTHING}`,
                    onPress: () => resolveActionableReportMentionWhisper(reportActionReportID, action, CONST.REPORT.ACTIONABLE_REPORT_MENTION_WHISPER_RESOLUTION.NOTHING),
                },
            ];
        }

        if (isActionableMentionInviteToSubmitExpenseConfirmWhisper(action)) {
            return [
                {
                    text: 'common.buttonConfirm',
                    key: `${action.reportActionID}-actionableReportMentionConfirmWhisper-${CONST.REPORT.ACTIONABLE_MENTION_INVITE_TO_SUBMIT_EXPENSE_CONFIRM_WHISPER.DONE}`,
                    onPress: () => resolveActionableMentionConfirmWhisper(reportID, action, CONST.REPORT.ACTIONABLE_MENTION_INVITE_TO_SUBMIT_EXPENSE_CONFIRM_WHISPER.DONE, formatPhoneNumber),
                    isPrimary: true,
                },
            ];
        }

        const actionableMentionWhisperOptions = [];
        const isReportInPolicy = !!report?.policyID && report.policyID !== CONST.POLICY.ID_FAKE && getPersonalPolicy()?.id !== report.policyID;

        if (isReportInPolicy && (isPolicyAdmin(policy) || isPolicyOwner(policy, currentUserAccountID))) {
            actionableMentionWhisperOptions.push({
                text: 'actionableMentionWhisperOptions.inviteToSubmitExpense',
                key: `${action.reportActionID}-actionableMentionWhisper-${CONST.REPORT.ACTIONABLE_MENTION_WHISPER_RESOLUTION.INVITE_TO_SUBMIT_EXPENSE}`,
                onPress: () => resolveActionableMentionWhisper(reportID, action, CONST.REPORT.ACTIONABLE_MENTION_WHISPER_RESOLUTION.INVITE_TO_SUBMIT_EXPENSE, formatPhoneNumber, policy),
                isMediumSized: true,
            });
        }

        actionableMentionWhisperOptions.push(
            {
                text: 'actionableMentionWhisperOptions.inviteToChat',
                key: `${action.reportActionID}-actionableMentionWhisper-${CONST.REPORT.ACTIONABLE_MENTION_WHISPER_RESOLUTION.INVITE}`,
<<<<<<< HEAD
                onPress: () => resolveActionableMentionWhisper(reportActionReportID, action, CONST.REPORT.ACTIONABLE_MENTION_WHISPER_RESOLUTION.INVITE),
                isPrimary: true,
=======
                onPress: () => resolveActionableMentionWhisper(reportID, action, CONST.REPORT.ACTIONABLE_MENTION_WHISPER_RESOLUTION.INVITE, formatPhoneNumber, policy),
                isMediumSized: true,
>>>>>>> ea61b9fd
            },
            {
                text: 'actionableMentionWhisperOptions.nothing',
                key: `${action.reportActionID}-actionableMentionWhisper-${CONST.REPORT.ACTIONABLE_MENTION_WHISPER_RESOLUTION.NOTHING}`,
<<<<<<< HEAD
                onPress: () => resolveActionableMentionWhisper(reportActionReportID, action, CONST.REPORT.ACTIONABLE_MENTION_WHISPER_RESOLUTION.NOTHING),
=======
                onPress: () => resolveActionableMentionWhisper(reportID, action, CONST.REPORT.ACTIONABLE_MENTION_WHISPER_RESOLUTION.NOTHING, formatPhoneNumber, policy),
                isMediumSized: true,
>>>>>>> ea61b9fd
            },
        );
        return actionableMentionWhisperOptions;
    }, [
        action,
        userBillingFundID,
        isActionableWhisper,
        report?.policyID,
        policy,
        currentUserAccountID,
        reportID,
        originalReportID,
        isBetaEnabled,
        createDraftTransactionAndNavigateToParticipantSelector,
        dismissTrackExpenseActionableWhisper,
        resolveActionableReportMentionWhisper,
        formatPhoneNumber,
        resolveActionableMentionWhisper,
    ]);

    /**
     * Get the content of ReportActionItem
     * @param hovered whether the ReportActionItem is hovered
     * @param isWhisper whether the report action is a whisper
     * @param hasErrors whether the report action has any errors
     * @returns child component(s)
     */
    const renderItemContent = (hovered = false, isWhisper = false, hasErrors = false): React.JSX.Element => {
        let children;
        const moneyRequestOriginalMessage = isMoneyRequestAction(action) ? getOriginalMessage(action) : undefined;
        const moneyRequestActionType = moneyRequestOriginalMessage?.type;

        // Show the preview for when expense is present
        if (isIOURequestReportAction(action)) {
            const isSplitScanWithNoAmount = moneyRequestActionType === CONST.IOU.REPORT_ACTION_TYPE.SPLIT && moneyRequestOriginalMessage?.amount === 0;
            const chatReportID = moneyRequestOriginalMessage?.IOUReportID ? report?.chatReportID : reportID;
            // There is no single iouReport for bill splits, so only 1:1 requests require an iouReportID
            const iouReportID = moneyRequestOriginalMessage?.IOUReportID?.toString();
            children = (
                <MoneyRequestAction
                    allReports={allReports}
                    // If originalMessage.iouReportID is set, this is a 1:1 IOU expense in a DM chat whose reportID is report.chatReportID
                    chatReportID={chatReportID}
                    requestReportID={iouReportID}
                    reportID={reportID}
                    action={action}
                    isMostRecentIOUReportAction={isMostRecentIOUReportAction}
                    isHovered={hovered}
                    contextMenuAnchor={popoverAnchorRef.current}
                    checkIfContextMenuActive={toggleContextMenuFromActiveReportAction}
                    style={displayAsGroup ? [] : [styles.mt2]}
                    isWhisper={isWhisper}
                    shouldDisplayContextMenu={shouldDisplayContextMenu}
                />
            );

            if (report?.type === CONST.REPORT.TYPE.CHAT) {
                const isSplitBill = moneyRequestActionType === CONST.IOU.REPORT_ACTION_TYPE.SPLIT;
                const shouldShowSplitPreview = isSplitBill || isSplitScanWithNoAmount;
                if (report.chatType === CONST.REPORT.CHAT_TYPE.SELF_DM || shouldShowSplitPreview) {
                    children = (
                        <View style={[styles.mt1, styles.w100]}>
                            <TransactionPreview
                                allReports={allReports}
                                iouReportID={getIOUReportIDFromReportActionPreview(action)}
                                chatReportID={reportID}
                                reportID={reportID}
                                action={action}
                                shouldDisplayContextMenu={shouldDisplayContextMenu}
                                isBillSplit={isSplitBillActionReportActionsUtils(action)}
                                transactionID={shouldShowSplitPreview ? moneyRequestOriginalMessage?.IOUTransactionID : undefined}
                                containerStyles={[reportPreviewStyles.transactionPreviewStandaloneStyle, styles.mt1]}
                                transactionPreviewWidth={reportPreviewStyles.transactionPreviewStandaloneStyle.width}
                                onPreviewPressed={() => {
                                    if (shouldShowSplitPreview) {
                                        Navigation.navigate(ROUTES.SPLIT_BILL_DETAILS.getRoute(chatReportID, action.reportActionID, Navigation.getReportRHPActiveRoute()));
                                        return;
                                    }

                                    if (!action.childReportID) {
                                        return;
                                    }

                                    Navigation.navigate(ROUTES.REPORT_WITH_ID.getRoute(action.childReportID, undefined, undefined, undefined, undefined, Navigation.getActiveRoute()));
                                }}
                                isTrackExpense={isTrackExpenseActionReportActionsUtils(action)}
                            />
                        </View>
                    );
                } else {
                    children = emptyHTML;
                }
            }
        } else if (isTripPreview(action)) {
            children = (
                <TripRoomPreview
                    action={action}
                    chatReport={linkedReport}
                    iouReport={iouReportOfLinkedReport}
                    isHovered={hovered}
                    contextMenuAnchor={popoverAnchorRef.current}
                    containerStyles={displayAsGroup ? [] : [styles.mt2]}
                    checkIfContextMenuActive={toggleContextMenuFromActiveReportAction}
                    shouldDisplayContextMenu={shouldDisplayContextMenu}
                />
            );
        } else if (action.actionName === CONST.REPORT.ACTIONS.TYPE.REPORT_PREVIEW && isClosedExpenseReportWithNoExpenses) {
            children = <RenderHTML html={`<deleted-action>${translate('parentReportAction.deletedReport')}</deleted-action>`} />;
        } else if (action.actionName === CONST.REPORT.ACTIONS.TYPE.REPORT_PREVIEW) {
            children = (
                <MoneyRequestReportPreview
                    allReports={allReports}
                    policies={policies}
                    iouReportID={getIOUReportIDFromReportActionPreview(action)}
                    policyID={report?.policyID}
                    chatReportID={reportID}
                    action={action}
                    contextMenuAnchor={popoverAnchorRef.current}
                    isHovered={hovered}
                    isWhisper={isWhisper}
                    isInvoice={action.childType === CONST.REPORT.CHAT_TYPE.INVOICE}
                    checkIfContextMenuActive={toggleContextMenuFromActiveReportAction}
                    onPaymentOptionsShow={() => setIsPaymentMethodPopoverActive(true)}
                    onPaymentOptionsHide={() => setIsPaymentMethodPopoverActive(false)}
                    shouldDisplayContextMenu={shouldDisplayContextMenu}
                    shouldShowBorder={shouldShowBorder}
                />
            );
        } else if (isTaskAction(action)) {
            children = <TaskAction action={action} />;
        } else if (isCreatedTaskReportAction(action)) {
            children = (
                <ShowContextMenuContext.Provider value={contextValue}>
                    <TaskPreview
                        style={displayAsGroup ? [] : [styles.mt1]}
                        taskReport={taskReport}
                        chatReportID={reportID}
                        action={action}
                        isHovered={hovered}
                        onShowContextMenu={handleShowContextMenu}
                        contextMenuAnchor={popoverAnchorRef.current}
                        checkIfContextMenuActive={toggleContextMenuFromActiveReportAction}
                        policyID={report?.policyID}
                        shouldDisplayContextMenu={shouldDisplayContextMenu}
                    />
                </ShowContextMenuContext.Provider>
            );
        } else if (isReimbursementQueuedAction(action)) {
            const targetReport = isChatThread(report) ? parentReport : report;
            const submitterDisplayName = formatPhoneNumber(getDisplayNameOrDefault(personalDetails?.[targetReport?.ownerAccountID ?? CONST.DEFAULT_NUMBER_ID]));
            const paymentType = getOriginalMessage(action)?.paymentType ?? '';

            children = (
                <ReportActionItemBasicMessage
                    message={translate(paymentType === CONST.IOU.PAYMENT_TYPE.EXPENSIFY ? 'iou.waitingOnEnabledWallet' : 'iou.waitingOnBankAccount', {submitterDisplayName})}
                >
                    <>
                        {missingPaymentMethod === 'bankAccount' && (
                            <Button
                                success
                                style={[styles.w100, styles.requestPreviewBox]}
                                text={translate('bankAccount.addBankAccount')}
                                onPress={() => openPersonalBankAccountSetupView({exitReportID: Navigation.getTopmostReportId() ?? targetReport?.reportID, isUserValidated})}
                                pressOnEnter
                                large
                            />
                        )}
                        {missingPaymentMethod === 'wallet' && (
                            <KYCWall
                                onSuccessfulKYC={() => Navigation.navigate(ROUTES.ENABLE_PAYMENTS)}
                                enablePaymentsRoute={ROUTES.ENABLE_PAYMENTS}
                                addBankAccountRoute={ROUTES.BANK_ACCOUNT_PERSONAL}
                                addDebitCardRoute={ROUTES.SETTINGS_ADD_DEBIT_CARD}
                                chatReportID={targetReport?.reportID}
                                iouReport={iouReport}
                            >
                                {(triggerKYCFlow, buttonRef) => (
                                    <Button
                                        ref={buttonRef}
                                        success
                                        large
                                        style={[styles.w100, styles.requestPreviewBox]}
                                        text={translate('iou.enableWallet')}
                                        onPress={triggerKYCFlow}
                                    />
                                )}
                            </KYCWall>
                        )}
                    </>
                </ReportActionItemBasicMessage>
            );
        } else if (isReimbursementDeQueuedOrCanceledAction(action)) {
            children = <ReportActionItemBasicMessage message={reimbursementDeQueuedOrCanceledActionMessage} />;
        } else if (action.actionName === CONST.REPORT.ACTIONS.TYPE.MODIFIED_EXPENSE) {
            children = <ReportActionItemBasicMessage message={modifiedExpenseMessage} />;
        } else if (isActionOfType(action, CONST.REPORT.ACTIONS.TYPE.SUBMITTED) || isActionOfType(action, CONST.REPORT.ACTIONS.TYPE.SUBMITTED_AND_CLOSED) || isMarkAsClosedAction(action)) {
            const wasSubmittedViaHarvesting = !isMarkAsClosedAction(action) ? (getOriginalMessage(action)?.harvesting ?? false) : false;
            if (wasSubmittedViaHarvesting) {
                children = (
                    <ReportActionItemBasicMessage>
                        <RenderHTML html={`<comment><muted-text>${translate('iou.automaticallySubmitted')}</muted-text></comment>`} />
                    </ReportActionItemBasicMessage>
                );
            } else {
                children = <ReportActionItemBasicMessage message={translate('iou.submitted', {memo: getOriginalMessage(action)?.message})} />;
            }
        } else if (isActionOfType(action, CONST.REPORT.ACTIONS.TYPE.APPROVED)) {
            const wasAutoApproved = getOriginalMessage(action)?.automaticAction ?? false;
            if (wasAutoApproved) {
                children = (
                    <ReportActionItemBasicMessage>
                        <RenderHTML html={`<comment><muted-text>${translate('iou.automaticallyApproved')}</muted-text></comment>`} />
                    </ReportActionItemBasicMessage>
                );
            } else {
                children = <ReportActionItemBasicMessage message={translate('iou.approvedMessage')} />;
            }
        } else if (isActionOfType(action, CONST.REPORT.ACTIONS.TYPE.IOU) && getOriginalMessage(action)?.type === CONST.IOU.REPORT_ACTION_TYPE.PAY) {
            const wasAutoPaid = getOriginalMessage(action)?.automaticAction ?? false;
            const paymentType = getOriginalMessage(action)?.paymentType;

            if (paymentType === CONST.IOU.PAYMENT_TYPE.ELSEWHERE) {
                children = <ReportActionItemBasicMessage message={translate('iou.paidElsewhere')} />;
            } else if (paymentType === CONST.IOU.PAYMENT_TYPE.VBBA) {
                const last4Digits = policy?.achAccount?.accountNumber?.slice(-4) ?? '';

                if (wasAutoPaid) {
                    const translation = translate('iou.automaticallyPaidWithBusinessBankAccount', {amount: '', last4Digits});

                    children = (
                        <ReportActionItemBasicMessage>
                            <RenderHTML html={`<comment><muted-text>${translation}</muted-text></comment>`} />
                        </ReportActionItemBasicMessage>
                    );
                } else {
                    children = <ReportActionItemBasicMessage message={translate('iou.businessBankAccount', {amount: '', last4Digits})?.toLowerCase()} />;
                }
            } else if (wasAutoPaid) {
                children = (
                    <ReportActionItemBasicMessage>
                        <RenderHTML html={`<comment><muted-text>${translate('iou.automaticallyPaidWithExpensify')}</muted-text></comment>`} />
                    </ReportActionItemBasicMessage>
                );
            } else {
                children = <ReportActionItemBasicMessage message={translate('iou.paidWithExpensify')} />;
            }
        } else if (isUnapprovedAction(action)) {
            children = <ReportActionItemBasicMessage message={translate('iou.unapproved')} />;
        } else if (isActionOfType(action, CONST.REPORT.ACTIONS.TYPE.FORWARDED)) {
            const wasAutoForwarded = getOriginalMessage(action)?.automaticAction ?? false;
            if (wasAutoForwarded) {
                children = (
                    <ReportActionItemBasicMessage>
                        <RenderHTML html={`<comment><muted-text>${translate('iou.automaticallyForwarded')}</muted-text></comment>`} />
                    </ReportActionItemBasicMessage>
                );
            } else {
                children = <ReportActionItemBasicMessage message={translate('iou.forwarded')} />;
            }
        } else if (action.actionName === CONST.REPORT.ACTIONS.TYPE.REJECTED) {
            children = <ReportActionItemBasicMessage message={getRejectedReportMessage()} />;
        } else if (action.actionName === CONST.REPORT.ACTIONS.TYPE.POLICY_CHANGE_LOG.CORPORATE_UPGRADE) {
            children = <ReportActionItemBasicMessage message={getUpgradeWorkspaceMessage()} />;
        } else if (action.actionName === CONST.REPORT.ACTIONS.TYPE.POLICY_CHANGE_LOG.TEAM_DOWNGRADE) {
            children = <ReportActionItemBasicMessage message={getDowngradeWorkspaceMessage()} />;
        } else if (action.actionName === CONST.REPORT.ACTIONS.TYPE.HOLD) {
            children = <ReportActionItemBasicMessage message={translate('iou.heldExpense')} />;
        } else if (action.actionName === CONST.REPORT.ACTIONS.TYPE.HOLD_COMMENT) {
            children = <ReportActionItemBasicMessage message={getReportActionText(action)} />;
        } else if (action.actionName === CONST.REPORT.ACTIONS.TYPE.UNHOLD) {
            children = <ReportActionItemBasicMessage message={translate('iou.unheldExpense')} />;
        } else if (action.actionName === CONST.REPORT.ACTIONS.TYPE.RETRACTED) {
            children = <ReportActionItemBasicMessage message={translate('iou.retracted')} />;
        } else if (action.actionName === CONST.REPORT.ACTIONS.TYPE.REOPENED) {
            children = <ReportActionItemBasicMessage message={getReopenedMessage()} />;
        } else if (action.actionName === CONST.REPORT.ACTIONS.TYPE.CHANGE_POLICY) {
            children = <ReportActionItemBasicMessage message={getPolicyChangeMessage(action)} />;
        } else if (action.actionName === CONST.REPORT.ACTIONS.TYPE.DELETED_TRANSACTION) {
            children = <ReportActionItemBasicMessage message={getDeletedTransactionMessage(action)} />;
        } else if (action.actionName === CONST.REPORT.ACTIONS.TYPE.MOVED_TRANSACTION) {
            const movedTransactionOriginalMessage = getOriginalMessage(action as OnyxTypes.ReportAction<typeof CONST.REPORT.ACTIONS.TYPE.MOVED_TRANSACTION>) ?? {};
            const {toReportID} = movedTransactionOriginalMessage as OriginalMessageMovedTransaction;
            const toReport = allReports?.[`${ONYXKEYS.COLLECTION.REPORT}${toReportID}`];
            children = (
                <ReportActionItemBasicMessage message="">
                    <RenderHTML html={`<comment><muted-text>${getMovedTransactionMessage(toReport)}</muted-text></comment>`} />
                </ReportActionItemBasicMessage>
            );
        } else if (action.actionName === CONST.REPORT.ACTIONS.TYPE.MOVED) {
            children = (
                <ReportActionItemBasicMessage message="">
                    <RenderHTML html={`<comment><muted-text>${getMovedActionMessage(action, report)}</muted-text></comment>`} />
                </ReportActionItemBasicMessage>
            );
        } else if (isActionOfType(action, CONST.REPORT.ACTIONS.TYPE.TRAVEL_UPDATE)) {
            children = (
                <ReportActionItemBasicMessage message="">
                    <RenderHTML html={`<comment><muted-text>${getTravelUpdateMessage(action, datetimeToCalendarTime)}</muted-text></comment>`} />
                </ReportActionItemBasicMessage>
            );
        } else if (action.actionName === CONST.REPORT.ACTIONS.TYPE.UNREPORTED_TRANSACTION) {
            children = (
                <ReportActionItemBasicMessage message="">
                    <RenderHTML html={`<comment><muted-text>${getUnreportedTransactionMessage()}</muted-text></comment>`} />
                </ReportActionItemBasicMessage>
            );
        } else if (action.actionName === CONST.REPORT.ACTIONS.TYPE.MERGED_WITH_CASH_TRANSACTION) {
            children = <ReportActionItemBasicMessage message={translate('systemMessage.mergedWithCashTransaction')} />;
        } else if (isActionOfType(action, CONST.REPORT.ACTIONS.TYPE.DISMISSED_VIOLATION)) {
            children = <ReportActionItemBasicMessage message={getDismissedViolationMessageText(getOriginalMessage(action))} />;
        } else if (isActionOfType(action, CONST.REPORT.ACTIONS.TYPE.RESOLVED_DUPLICATES)) {
            children = <ReportActionItemBasicMessage message={translate('violations.resolvedDuplicates')} />;
        } else if (action.actionName === CONST.REPORT.ACTIONS.TYPE.POLICY_CHANGE_LOG.UPDATE_NAME) {
            children = <ReportActionItemBasicMessage message={getWorkspaceNameUpdatedMessage(action)} />;
        } else if (action.actionName === CONST.REPORT.ACTIONS.TYPE.POLICY_CHANGE_LOG.UPDATE_CURRENCY) {
            children = <ReportActionItemBasicMessage message={getWorkspaceCurrencyUpdateMessage(action)} />;
        } else if (action.actionName === CONST.REPORT.ACTIONS.TYPE.POLICY_CHANGE_LOG.UPDATE_AUTO_REPORTING_FREQUENCY) {
            children = <ReportActionItemBasicMessage message={getWorkspaceFrequencyUpdateMessage(action)} />;
        } else if (
            action.actionName === CONST.REPORT.ACTIONS.TYPE.POLICY_CHANGE_LOG.ADD_CATEGORY ||
            action.actionName === CONST.REPORT.ACTIONS.TYPE.POLICY_CHANGE_LOG.DELETE_CATEGORY ||
            action.actionName === CONST.REPORT.ACTIONS.TYPE.POLICY_CHANGE_LOG.UPDATE_CATEGORY ||
            action.actionName === CONST.REPORT.ACTIONS.TYPE.POLICY_CHANGE_LOG.SET_CATEGORY_NAME
        ) {
            children = <ReportActionItemBasicMessage message={getWorkspaceCategoryUpdateMessage(action, policy)} />;
        } else if (action.actionName === CONST.REPORT.ACTIONS.TYPE.POLICY_CHANGE_LOG.UPDATE_TAG_LIST_NAME) {
            children = <ReportActionItemBasicMessage message={getCleanedTagName(getTagListNameUpdatedMessage(action))} />;
        } else if (isTagModificationAction(action.actionName)) {
            children = <ReportActionItemBasicMessage message={getCleanedTagName(getWorkspaceTagUpdateMessage(action))} />;
        } else if (action.actionName === CONST.REPORT.ACTIONS.TYPE.POLICY_CHANGE_LOG.UPDATE_CUSTOM_UNIT) {
            children = <ReportActionItemBasicMessage message={getWorkspaceCustomUnitUpdatedMessage(action)} />;
        } else if (action.actionName === CONST.REPORT.ACTIONS.TYPE.POLICY_CHANGE_LOG.ADD_CUSTOM_UNIT_RATE) {
            children = <ReportActionItemBasicMessage message={getWorkspaceCustomUnitRateAddedMessage(action)} />;
        } else if (action.actionName === CONST.REPORT.ACTIONS.TYPE.POLICY_CHANGE_LOG.UPDATE_CUSTOM_UNIT_RATE) {
            children = <ReportActionItemBasicMessage message={getWorkspaceCustomUnitRateUpdatedMessage(action)} />;
        } else if (action.actionName === CONST.REPORT.ACTIONS.TYPE.POLICY_CHANGE_LOG.DELETE_CUSTOM_UNIT_RATE) {
            children = <ReportActionItemBasicMessage message={getWorkspaceCustomUnitRateDeletedMessage(action)} />;
        } else if (action.actionName === CONST.REPORT.ACTIONS.TYPE.POLICY_CHANGE_LOG.ADD_REPORT_FIELD) {
            children = <ReportActionItemBasicMessage message={getWorkspaceReportFieldAddMessage(action)} />;
        } else if (action.actionName === CONST.REPORT.ACTIONS.TYPE.POLICY_CHANGE_LOG.UPDATE_REPORT_FIELD) {
            children = <ReportActionItemBasicMessage message={getWorkspaceReportFieldUpdateMessage(action)} />;
        } else if (action.actionName === CONST.REPORT.ACTIONS.TYPE.POLICY_CHANGE_LOG.DELETE_REPORT_FIELD) {
            children = <ReportActionItemBasicMessage message={getWorkspaceReportFieldDeleteMessage(action)} />;
        } else if (isActionOfType(action, CONST.REPORT.ACTIONS.TYPE.POLICY_CHANGE_LOG.UPDATE_FIELD)) {
            children = <ReportActionItemBasicMessage message={getWorkspaceUpdateFieldMessage(action)} />;
        } else if (isActionOfType(action, CONST.REPORT.ACTIONS.TYPE.POLICY_CHANGE_LOG.UPDATE_MAX_EXPENSE_AMOUNT_NO_RECEIPT)) {
            children = <ReportActionItemBasicMessage message={getPolicyChangeLogMaxExpenseAmountNoReceiptMessage(action)} />;
        } else if (isActionOfType(action, CONST.REPORT.ACTIONS.TYPE.POLICY_CHANGE_LOG.UPDATE_MAX_EXPENSE_AMOUNT)) {
            children = <ReportActionItemBasicMessage message={getPolicyChangeLogMaxExpenseAmountMessage(action)} />;
        } else if (isActionOfType(action, CONST.REPORT.ACTIONS.TYPE.POLICY_CHANGE_LOG.UPDATE_DEFAULT_BILLABLE)) {
            children = <ReportActionItemBasicMessage message={getPolicyChangeLogDefaultBillableMessage(action)} />;
        } else if (isActionOfType(action, CONST.REPORT.ACTIONS.TYPE.POLICY_CHANGE_LOG.UPDATE_DEFAULT_REIMBURSABLE)) {
            children = <ReportActionItemBasicMessage message={getPolicyChangeLogDefaultReimbursableMessage(action)} />;
        } else if (isActionOfType(action, CONST.REPORT.ACTIONS.TYPE.POLICY_CHANGE_LOG.UPDATE_DEFAULT_TITLE_ENFORCED)) {
            children = <ReportActionItemBasicMessage message={getPolicyChangeLogDefaultTitleEnforcedMessage(action)} />;
        } else if (action.actionName === CONST.REPORT.ACTIONS.TYPE.POLICY_CHANGE_LOG.ADD_EMPLOYEE) {
            children = <ReportActionItemBasicMessage message={getPolicyChangeLogAddEmployeeMessage(action)} />;
        } else if (action.actionName === CONST.REPORT.ACTIONS.TYPE.POLICY_CHANGE_LOG.UPDATE_EMPLOYEE) {
            children = <ReportActionItemBasicMessage message={getPolicyChangeLogUpdateEmployee(action)} />;
        } else if (action.actionName === CONST.REPORT.ACTIONS.TYPE.POLICY_CHANGE_LOG.DELETE_EMPLOYEE) {
            children = <ReportActionItemBasicMessage message={getPolicyChangeLogDeleteMemberMessage(action)} />;
        } else if (isActionOfType(action, CONST.REPORT.ACTIONS.TYPE.POLICY_CHANGE_LOG.ADD_APPROVER_RULE)) {
            children = <ReportActionItemBasicMessage message={getAddedApprovalRuleMessage(action)} />;
        } else if (isActionOfType(action, CONST.REPORT.ACTIONS.TYPE.POLICY_CHANGE_LOG.DELETE_APPROVER_RULE)) {
            children = <ReportActionItemBasicMessage message={getDeletedApprovalRuleMessage(action)} />;
        } else if (isActionOfType(action, CONST.REPORT.ACTIONS.TYPE.POLICY_CHANGE_LOG.UPDATE_APPROVER_RULE)) {
            children = <ReportActionItemBasicMessage message={getUpdatedApprovalRuleMessage(action)} />;
        } else if (isActionOfType(action, CONST.REPORT.ACTIONS.TYPE.REMOVED_FROM_APPROVAL_CHAIN)) {
            children = <ReportActionItemBasicMessage message={getRemovedFromApprovalChainMessage(action)} />;
        } else if (isActionableJoinRequest(action)) {
            children = (
                <View>
                    <ReportActionItemBasicMessage message={getJoinRequestMessage(action)} />
                    {actionableItemButtons.length > 0 && (
                        <ActionableItemButtons
                            items={actionableItemButtons}
                            shouldUseLocalization
                            layout={isActionableTrackExpense(action) ? 'vertical' : 'horizontal'}
                        />
                    )}
                </View>
            );
        } else if (isActionOfType(action, CONST.REPORT.ACTIONS.TYPE.DEMOTED_FROM_WORKSPACE)) {
            children = <ReportActionItemBasicMessage message={getDemotedFromWorkspaceMessage(action)} />;
        } else if (isCardIssuedAction(action)) {
            children = (
                <IssueCardMessage
                    action={action}
                    policyID={report?.policyID}
                />
            );
        } else if (isActionOfType(action, CONST.REPORT.ACTIONS.TYPE.EXPORTED_TO_INTEGRATION)) {
            children = <ExportIntegration action={action} />;
        } else if (isActionOfType(action, CONST.REPORT.ACTIONS.TYPE.RECEIPT_SCAN_FAILED)) {
            children = <ReportActionItemBasicMessage message={translate('iou.receiptScanningFailed')} />;
        } else if (isRenamedAction(action)) {
            const message = getRenamedAction(action, isExpenseReport(report));
            children = <ReportActionItemBasicMessage message={message} />;
        } else if (isActionOfType(action, CONST.REPORT.ACTIONS.TYPE.INTEGRATION_SYNC_FAILED)) {
            children = (
                <ReportActionItemBasicMessage message="">
                    <RenderHTML html={`<comment><muted-text>${getIntegrationSyncFailedMessage(action, report?.policyID)}</muted-text></comment>`} />
                </ReportActionItemBasicMessage>
            );
        } else if (isActionOfType(action, CONST.REPORT.ACTIONS.TYPE.POLICY_CHANGE_LOG.ADD_INTEGRATION)) {
            children = <ReportActionItemBasicMessage message={getAddedConnectionMessage(action)} />;
        } else if (isActionOfType(action, CONST.REPORT.ACTIONS.TYPE.POLICY_CHANGE_LOG.DELETE_INTEGRATION)) {
            children = <ReportActionItemBasicMessage message={getRemovedConnectionMessage(action)} />;
        } else if (isActionOfType(action, CONST.REPORT.ACTIONS.TYPE.POLICY_CHANGE_LOG.UPDATE_AUDIT_RATE)) {
            children = <ReportActionItemBasicMessage message={getUpdatedAuditRateMessage(action)} />;
        } else if (isActionOfType(action, CONST.REPORT.ACTIONS.TYPE.POLICY_CHANGE_LOG.UPDATE_MANUAL_APPROVAL_THRESHOLD)) {
            children = <ReportActionItemBasicMessage message={getUpdatedManualApprovalThresholdMessage(action)} />;
        } else {
            const hasBeenFlagged =
                ![CONST.MODERATION.MODERATOR_DECISION_APPROVED, CONST.MODERATION.MODERATOR_DECISION_PENDING].some((item) => item === moderationDecision) && !isPendingRemove(action);
            children = (
                <MentionReportContext.Provider value={mentionReportContextValue}>
                    <ShowContextMenuContext.Provider value={contextValue}>
                        <AttachmentContext.Provider value={attachmentContextValue}>
                            {draftMessage === undefined ? (
                                <View style={displayAsGroup && hasBeenFlagged ? styles.blockquote : {}}>
                                    <ReportActionItemMessage
                                        reportID={reportID}
                                        action={action}
                                        displayAsGroup={displayAsGroup}
                                        isHidden={isHidden}
                                    />
                                    {hasBeenFlagged && (
                                        <Button
                                            small
                                            style={[styles.mt2, styles.alignSelfStart]}
                                            onPress={() => updateHiddenState(!isHidden)}
                                        >
                                            <Text
                                                style={[styles.buttonSmallText, styles.userSelectNone]}
                                                dataSet={{[CONST.SELECTION_SCRAPER_HIDDEN_ELEMENT]: true}}
                                            >
                                                {isHidden ? translate('moderation.revealMessage') : translate('moderation.hideMessage')}
                                            </Text>
                                        </Button>
                                    )}
                                    {/**
                                These are the actionable buttons that appear at the bottom of a Concierge message
                                for example: Invite a user mentioned but not a member of the room
                                https://github.com/Expensify/App/issues/32741
                            */}
                                    {actionableItemButtons.length > 0 && (
                                        <ActionableItemButtons
                                            items={actionableItemButtons}
                                            layout={isActionableTrackExpense(action) || isConciergeCategoryOptions(action) || isActionableMentionWhisper(action) ? 'vertical' : 'horizontal'}
                                            shouldUseLocalization={!isConciergeCategoryOptions(action)}
                                        />
                                    )}
                                </View>
                            ) : (
                                <ReportActionItemMessageEdit
                                    action={action}
                                    draftMessage={draftMessage}
                                    reportID={reportID}
                                    policyID={report?.policyID}
                                    index={index}
                                    ref={composerTextInputRef}
                                    shouldDisableEmojiPicker={
                                        (chatIncludesConcierge(report) && isBlockedFromConcierge(blockedFromConcierge)) || isArchivedNonExpenseReport(report, isArchivedRoom)
                                    }
                                    isGroupPolicyReport={!!report?.policyID && report.policyID !== CONST.POLICY.ID_FAKE}
                                />
                            )}
                        </AttachmentContext.Provider>
                    </ShowContextMenuContext.Provider>
                </MentionReportContext.Provider>
            );
        }
        const numberOfThreadReplies = action.childVisibleActionCount ?? 0;

        const shouldDisplayThreadReplies = shouldDisplayThreadRepliesUtils(action, isThreadReportParentAction) && !isOnSearch;
        const oldestFourAccountIDs =
            action.childOldestFourAccountIDs
                ?.split(',')
                .map((accountID) => Number(accountID))
                .filter((accountID): accountID is number => typeof accountID === 'number') ?? [];
        const draftMessageRightAlign = draftMessage !== undefined ? styles.chatItemReactionsDraftRight : {};

        const itemContent = (
            <>
                {children}
                {Permissions.canUseLinkPreviews() && !isHidden && (action.linkMetadata?.length ?? 0) > 0 && (
                    <View style={draftMessage !== undefined ? styles.chatItemReactionsDraftRight : {}}>
                        <LinkPreviewer linkMetadata={action.linkMetadata?.filter((item) => !isEmptyObject(item))} />
                    </View>
                )}
                {!isMessageDeleted(action) && (
                    <View style={draftMessageRightAlign}>
                        <ReportActionItemEmojiReactions
                            reportAction={action}
                            emojiReactions={isOnSearch ? {} : emojiReactions}
                            shouldBlockReactions={hasErrors}
                            toggleReaction={(emoji, ignoreSkinToneOnCompare) => {
                                if (isAnonymousUser()) {
                                    hideContextMenu(false);

                                    InteractionManager.runAfterInteractions(() => {
                                        signOutAndRedirectToSignIn();
                                    });
                                } else {
                                    toggleReaction(emoji, ignoreSkinToneOnCompare);
                                }
                            }}
                            setIsEmojiPickerActive={setIsEmojiPickerActive}
                        />
                    </View>
                )}

                {shouldDisplayThreadReplies && (
                    <View style={draftMessageRightAlign}>
                        <ReportActionItemThread
                            reportAction={action}
                            reportID={reportID}
                            numberOfReplies={numberOfThreadReplies}
                            mostRecentReply={`${action.childLastVisibleActionCreated}`}
                            isHovered={hovered || isContextMenuActive}
                            accountIDs={oldestFourAccountIDs}
                            onSecondaryInteraction={showPopover}
                            isActive={isReportActionActive && !isContextMenuActive}
                        />
                    </View>
                )}
            </>
        );

        return isEmptyHTML(children) ? emptyHTML : itemContent;
    };

    /**
     * Get ReportActionItem with a proper wrapper
     * @param hovered whether the ReportActionItem is hovered
     * @param isWhisper whether the ReportActionItem is a whisper
     * @param hasErrors whether the report action has any errors
     * @returns report action item
     */

    const renderReportActionItem = (hovered: boolean, isWhisper: boolean, hasErrors: boolean): React.JSX.Element => {
        const content = renderItemContent(hovered || isContextMenuActive || isEmojiPickerActive, isWhisper, hasErrors);

        if (isEmptyHTML(content) || (!shouldRenderViewBasedOnAction && !isClosedExpenseReportWithNoExpenses)) {
            return emptyHTML;
        }

        if (draftMessage !== undefined) {
            return <ReportActionItemDraft>{content}</ReportActionItemDraft>;
        }

        if (!displayAsGroup) {
            return (
                <ReportActionItemSingle
                    action={action}
                    showHeader={draftMessage === undefined}
                    wrapperStyle={{
                        ...(isOnSearch && styles.p0),
                        ...(isWhisper && styles.pt1),
                    }}
                    report={report}
                    iouReport={iouReport}
                    isHovered={hovered || isContextMenuActive}
                    isActive={isReportActionActive && !isContextMenuActive}
                    hasBeenFlagged={
                        ![CONST.MODERATION.MODERATOR_DECISION_APPROVED, CONST.MODERATION.MODERATOR_DECISION_PENDING].some((item) => item === moderationDecision) && !isPendingRemove(action)
                    }
                >
                    {content}
                </ReportActionItemSingle>
            );
        }

        return <ReportActionItemGrouped wrapperStyle={isWhisper ? styles.pt1 : {}}>{content}</ReportActionItemGrouped>;
    };
    if (action.actionName === CONST.REPORT.ACTIONS.TYPE.CREATED) {
        const transactionID = isMoneyRequestAction(parentReportActionForTransactionThread) ? getOriginalMessage(parentReportActionForTransactionThread)?.IOUTransactionID : undefined;

        return (
            <ReportActionItemContentCreated
                contextValue={contextValue}
                allReports={allReports}
                parentReportAction={parentReportAction}
                parentReport={parentReport}
                transactionID={transactionID}
                draftMessage={draftMessage}
                shouldHideThreadDividerLine={shouldHideThreadDividerLine}
            />
        );
    }

    if (isTripPreview(action) && isThreadReportParentAction) {
        return <TripSummary reportID={getOriginalMessage(action)?.linkedReportID} />;
    }

    if (isChronosOOOListAction(action)) {
        return (
            <ChronosOOOListActions
                action={action}
                reportID={reportID}
            />
        );
    }

    // For the `pay` IOU action on non-pay expense flow, we don't want to render anything if `isWaitingOnBankAccount` is true
    // Otherwise, we will see two system messages informing the payee needs to add a bank account or wallet
    if (isMoneyRequestAction(action) && !!report?.isWaitingOnBankAccount && getOriginalMessage(action)?.type === CONST.IOU.REPORT_ACTION_TYPE.PAY && !isSendingMoney) {
        return null;
    }

    // We currently send whispers to all report participants and hide them in the UI for users that shouldn't see them.
    // This is a temporary solution needed for comment-linking.
    // The long term solution will leverage end-to-end encryption and only targeted users will be able to decrypt.
    if (isWhisperActionTargetedToOthers(action)) {
        return null;
    }

    const hasErrors = !isEmptyObject(action.errors);
    const whisperedTo = getWhisperedTo(action);
    const isMultipleParticipant = whisperedTo.length > 1;

    const iouReportID = isMoneyRequestAction(action) && getOriginalMessage(action)?.IOUReportID ? getOriginalMessage(action)?.IOUReportID?.toString() : undefined;
    const transactionsWithReceipts = getTransactionsWithReceipts(iouReportID);
    const isWhisper = whisperedTo.length > 0 && transactionsWithReceipts.length === 0;
    const whisperedToPersonalDetails = isWhisper
        ? (Object.values(personalDetails ?? {}).filter((details) => whisperedTo.includes(details?.accountID ?? CONST.DEFAULT_NUMBER_ID)) as OnyxTypes.PersonalDetails[])
        : [];
    const isWhisperOnlyVisibleByUser = isWhisper && isCurrentUserTheOnlyParticipant(whisperedTo);
    const displayNamesWithTooltips = isWhisper ? getDisplayNamesWithTooltips(whisperedToPersonalDetails, isMultipleParticipant, localeCompare) : [];

    const renderSearchHeader = (children: React.ReactNode) => {
        if (!isOnSearch) {
            return children;
        }

        return (
            <View style={[styles.p4]}>
                <View style={styles.webViewStyles.tagStyles.ol}>
                    <View style={[styles.flexRow, styles.alignItemsCenter, !isWhisper ? styles.mb3 : {}]}>
                        <Text style={styles.chatItemMessageHeaderPolicy}>{translate('common.in')}&nbsp;</Text>
                        <TextLink
                            fontSize={variables.fontSizeSmall}
                            onPress={() => {
                                onPress?.();
                            }}
                            numberOfLines={1}
                        >
                            {getChatListItemReportName(action, report as SearchReport)}
                        </TextLink>
                    </View>
                    {children}
                </View>
            </View>
        );
    };

    return (
        <PressableWithSecondaryInteraction
            ref={popoverAnchorRef}
            onPress={() => {
                if (draftMessage === undefined) {
                    onPress?.();
                }
                if (!Keyboard.isVisible()) {
                    return;
                }
                Keyboard.dismiss();
            }}
            style={[action.pendingAction === CONST.RED_BRICK_ROAD_PENDING_ACTION.DELETE && !isDeletedParentAction ? styles.pointerEventsNone : styles.pointerEventsAuto]}
            onPressIn={() => shouldUseNarrowLayout && canUseTouchScreen() && ControlSelection.block()}
            onPressOut={() => ControlSelection.unblock()}
            onSecondaryInteraction={showPopover}
            preventDefaultContextMenu={draftMessage === undefined && !hasErrors}
            withoutFocusOnSecondaryInteraction
            accessibilityLabel={translate('accessibilityHints.chatMessage')}
            accessible
        >
            <Hoverable
                shouldHandleScroll
                isDisabled={draftMessage !== undefined}
                shouldFreezeCapture={isPaymentMethodPopoverActive}
                onHoverIn={() => {
                    setIsReportActionActive(false);
                }}
                onHoverOut={() => {
                    setIsReportActionActive(!!isReportActionLinked);
                }}
            >
                {(hovered) => (
                    <View style={highlightedBackgroundColorIfNeeded}>
                        {shouldDisplayNewMarker && (!shouldUseThreadDividerLine || !isFirstVisibleReportAction) && <UnreadActionIndicator reportActionID={action.reportActionID} />}
                        {shouldDisplayContextMenu && (
                            <MiniReportActionContextMenu
                                reportID={reportID}
                                reportActionID={action.reportActionID}
                                anchor={popoverAnchorRef}
                                originalReportID={originalReportID}
                                isArchivedRoom={isArchivedRoom}
                                displayAsGroup={displayAsGroup}
                                disabledActions={disabledActions}
                                isVisible={hovered && draftMessage === undefined && !hasErrors}
                                isThreadReportParentAction={isThreadReportParentAction}
                                draftMessage={draftMessage}
                                isChronosReport={isChronosReport}
                                checkIfContextMenuActive={toggleContextMenuFromActiveReportAction}
                                setIsEmojiPickerActive={setIsEmojiPickerActive}
                            />
                        )}
                        <View
                            style={StyleUtils.getReportActionItemStyle(
                                hovered || isWhisper || isContextMenuActive || !!isEmojiPickerActive || draftMessage !== undefined || isPaymentMethodPopoverActive,
                                draftMessage === undefined && !!onPress,
                            )}
                        >
                            <OfflineWithFeedback
                                onClose={onClose}
                                dismissError={dismissError}
                                // eslint-disable-next-line @typescript-eslint/prefer-nullish-coalescing
                                pendingAction={
                                    draftMessage !== undefined ? undefined : (action.pendingAction ?? (action.isOptimisticAction ? CONST.RED_BRICK_ROAD_PENDING_ACTION.ADD : undefined))
                                }
                                shouldHideOnDelete={!isDeletedParentAction}
                                errors={(linkedTransactionRouteError ?? !isOnSearch) ? getLatestErrorMessageField(action as OnyxDataWithErrors) : {}}
                                errorRowStyles={[styles.ml10, styles.mr2]}
                                needsOffscreenAlphaCompositing={isMoneyRequestAction(action)}
                                shouldDisableStrikeThrough
                            >
                                {renderSearchHeader(
                                    <>
                                        {isWhisper && (
                                            <View style={[styles.flexRow, styles.pl5, styles.pt2, styles.pr3]}>
                                                <View style={[styles.pl6, styles.mr3]}>
                                                    <Icon
                                                        fill={theme.icon}
                                                        src={Eye}
                                                        small
                                                    />
                                                </View>
                                                <Text style={[styles.chatItemMessageHeaderTimestamp]}>
                                                    {translate('reportActionContextMenu.onlyVisible')}
                                                    &nbsp;
                                                </Text>
                                                <DisplayNames
                                                    fullTitle={getWhisperDisplayNames(whisperedTo) ?? ''}
                                                    displayNamesWithTooltips={displayNamesWithTooltips}
                                                    tooltipEnabled
                                                    numberOfLines={1}
                                                    textStyles={[styles.chatItemMessageHeaderTimestamp, styles.flex1]}
                                                    shouldUseFullTitle={isWhisperOnlyVisibleByUser}
                                                />
                                            </View>
                                        )}
                                        {renderReportActionItem(!!hovered || !!isReportActionLinked, isWhisper, hasErrors)}
                                    </>,
                                )}
                            </OfflineWithFeedback>
                        </View>
                    </View>
                )}
            </Hoverable>
            <View style={styles.reportActionSystemMessageContainer}>
                <InlineSystemMessage message={action.error} />
            </View>
            <ConfirmModal
                isVisible={showConfirmDismissReceiptError}
                onConfirm={() => {
                    dismissError();
                    setShowConfirmDismissReceiptError(false);
                }}
                onCancel={() => {
                    setShowConfirmDismissReceiptError(false);
                }}
                title={translate('iou.dismissReceiptError')}
                prompt={translate('iou.dismissReceiptErrorConfirmation')}
                confirmText={translate('common.dismiss')}
                cancelText={translate('common.cancel')}
                shouldShowCancelButton
                danger
            />
        </PressableWithSecondaryInteraction>
    );
}
export type {PureReportActionItemProps};
export default memo(PureReportActionItem, (prevProps, nextProps) => {
    const prevParentReportAction = prevProps.parentReportAction;
    const nextParentReportAction = nextProps.parentReportAction;
    return (
        prevProps.displayAsGroup === nextProps.displayAsGroup &&
        prevProps.isMostRecentIOUReportAction === nextProps.isMostRecentIOUReportAction &&
        prevProps.shouldDisplayNewMarker === nextProps.shouldDisplayNewMarker &&
        deepEqual(prevProps.action, nextProps.action) &&
        deepEqual(prevProps.report?.pendingFields, nextProps.report?.pendingFields) &&
        deepEqual(prevProps.report?.isDeletedParentAction, nextProps.report?.isDeletedParentAction) &&
        deepEqual(prevProps.report?.errorFields, nextProps.report?.errorFields) &&
        prevProps.report?.statusNum === nextProps.report?.statusNum &&
        prevProps.report?.stateNum === nextProps.report?.stateNum &&
        prevProps.report?.parentReportID === nextProps.report?.parentReportID &&
        prevProps.report?.parentReportActionID === nextProps.report?.parentReportActionID &&
        // TaskReport's created actions render the TaskView, which updates depending on certain fields in the TaskReport
        isTaskReport(prevProps.report) === isTaskReport(nextProps.report) &&
        prevProps.action.actionName === nextProps.action.actionName &&
        prevProps.report?.reportName === nextProps.report?.reportName &&
        prevProps.report?.description === nextProps.report?.description &&
        isCompletedTaskReport(prevProps.report) === isCompletedTaskReport(nextProps.report) &&
        prevProps.report?.managerID === nextProps.report?.managerID &&
        prevProps.shouldHideThreadDividerLine === nextProps.shouldHideThreadDividerLine &&
        prevProps.report?.total === nextProps.report?.total &&
        prevProps.report?.nonReimbursableTotal === nextProps.report?.nonReimbursableTotal &&
        prevProps.report?.policyAvatar === nextProps.report?.policyAvatar &&
        prevProps.linkedReportActionID === nextProps.linkedReportActionID &&
        deepEqual(prevProps.report?.fieldList, nextProps.report?.fieldList) &&
        deepEqual(prevProps.transactionThreadReport, nextProps.transactionThreadReport) &&
        deepEqual(prevProps.reportActions, nextProps.reportActions) &&
        deepEqual(prevParentReportAction, nextParentReportAction) &&
        prevProps.draftMessage === nextProps.draftMessage &&
        prevProps.iouReport?.reportID === nextProps.iouReport?.reportID &&
        deepEqual(prevProps.emojiReactions, nextProps.emojiReactions) &&
        deepEqual(prevProps.linkedTransactionRouteError, nextProps.linkedTransactionRouteError) &&
        prevProps.isUserValidated === nextProps.isUserValidated &&
        prevProps.parentReport?.reportID === nextProps.parentReport?.reportID &&
        deepEqual(prevProps.personalDetails, nextProps.personalDetails) &&
        deepEqual(prevProps.blockedFromConcierge, nextProps.blockedFromConcierge) &&
        prevProps.originalReportID === nextProps.originalReportID &&
        prevProps.isArchivedRoom === nextProps.isArchivedRoom &&
        prevProps.isChronosReport === nextProps.isChronosReport &&
        prevProps.isClosedExpenseReportWithNoExpenses === nextProps.isClosedExpenseReportWithNoExpenses &&
        deepEqual(prevProps.missingPaymentMethod, nextProps.missingPaymentMethod) &&
        prevProps.reimbursementDeQueuedOrCanceledActionMessage === nextProps.reimbursementDeQueuedOrCanceledActionMessage &&
        prevProps.modifiedExpenseMessage === nextProps.modifiedExpenseMessage &&
        prevProps.shouldHighlight === nextProps.shouldHighlight &&
        prevProps.userBillingFundID === nextProps.userBillingFundID
    );
});<|MERGE_RESOLUTION|>--- conflicted
+++ resolved
@@ -815,11 +815,12 @@
         }
 
         if (isActionableMentionInviteToSubmitExpenseConfirmWhisper(action)) {
+            // TODO: Need to to these this case
             return [
                 {
                     text: 'common.buttonConfirm',
                     key: `${action.reportActionID}-actionableReportMentionConfirmWhisper-${CONST.REPORT.ACTIONABLE_MENTION_INVITE_TO_SUBMIT_EXPENSE_CONFIRM_WHISPER.DONE}`,
-                    onPress: () => resolveActionableMentionConfirmWhisper(reportID, action, CONST.REPORT.ACTIONABLE_MENTION_INVITE_TO_SUBMIT_EXPENSE_CONFIRM_WHISPER.DONE, formatPhoneNumber),
+                    onPress: () => resolveActionableMentionConfirmWhisper(reportActionReportID, action, CONST.REPORT.ACTIONABLE_MENTION_INVITE_TO_SUBMIT_EXPENSE_CONFIRM_WHISPER.DONE, formatPhoneNumber),
                     isPrimary: true,
                 },
             ];
@@ -829,10 +830,11 @@
         const isReportInPolicy = !!report?.policyID && report.policyID !== CONST.POLICY.ID_FAKE && getPersonalPolicy()?.id !== report.policyID;
 
         if (isReportInPolicy && (isPolicyAdmin(policy) || isPolicyOwner(policy, currentUserAccountID))) {
+            // TODO: Need to to these this case
             actionableMentionWhisperOptions.push({
                 text: 'actionableMentionWhisperOptions.inviteToSubmitExpense',
                 key: `${action.reportActionID}-actionableMentionWhisper-${CONST.REPORT.ACTIONABLE_MENTION_WHISPER_RESOLUTION.INVITE_TO_SUBMIT_EXPENSE}`,
-                onPress: () => resolveActionableMentionWhisper(reportID, action, CONST.REPORT.ACTIONABLE_MENTION_WHISPER_RESOLUTION.INVITE_TO_SUBMIT_EXPENSE, formatPhoneNumber, policy),
+                onPress: () => resolveActionableMentionWhisper(reportActionReportID, action, CONST.REPORT.ACTIONABLE_MENTION_WHISPER_RESOLUTION.INVITE_TO_SUBMIT_EXPENSE, formatPhoneNumber, policy),
                 isMediumSized: true,
             });
         }
@@ -841,23 +843,14 @@
             {
                 text: 'actionableMentionWhisperOptions.inviteToChat',
                 key: `${action.reportActionID}-actionableMentionWhisper-${CONST.REPORT.ACTIONABLE_MENTION_WHISPER_RESOLUTION.INVITE}`,
-<<<<<<< HEAD
-                onPress: () => resolveActionableMentionWhisper(reportActionReportID, action, CONST.REPORT.ACTIONABLE_MENTION_WHISPER_RESOLUTION.INVITE),
-                isPrimary: true,
-=======
-                onPress: () => resolveActionableMentionWhisper(reportID, action, CONST.REPORT.ACTIONABLE_MENTION_WHISPER_RESOLUTION.INVITE, formatPhoneNumber, policy),
+                onPress: () => resolveActionableMentionWhisper(reportActionReportID, action, CONST.REPORT.ACTIONABLE_MENTION_WHISPER_RESOLUTION.INVITE, formatPhoneNumber, policy),
                 isMediumSized: true,
->>>>>>> ea61b9fd
             },
             {
                 text: 'actionableMentionWhisperOptions.nothing',
                 key: `${action.reportActionID}-actionableMentionWhisper-${CONST.REPORT.ACTIONABLE_MENTION_WHISPER_RESOLUTION.NOTHING}`,
-<<<<<<< HEAD
-                onPress: () => resolveActionableMentionWhisper(reportActionReportID, action, CONST.REPORT.ACTIONABLE_MENTION_WHISPER_RESOLUTION.NOTHING),
-=======
-                onPress: () => resolveActionableMentionWhisper(reportID, action, CONST.REPORT.ACTIONABLE_MENTION_WHISPER_RESOLUTION.NOTHING, formatPhoneNumber, policy),
+                onPress: () => resolveActionableMentionWhisper(reportActionReportID, action, CONST.REPORT.ACTIONABLE_MENTION_WHISPER_RESOLUTION.NOTHING, formatPhoneNumber, policy),
                 isMediumSized: true,
->>>>>>> ea61b9fd
             },
         );
         return actionableMentionWhisperOptions;
