--- conflicted
+++ resolved
@@ -2,7 +2,12 @@
     useCallback, useEffect, useMemo, useRef, useState,
 } from 'react';
 import PropTypes from 'prop-types';
-import {View, TouchableOpacity, InteractionManager, LayoutAnimation} from 'react-native';
+import {
+    View,
+    TouchableOpacity,
+    InteractionManager,
+    LayoutAnimation,
+} from 'react-native';
 import _ from 'underscore';
 import lodashGet from 'lodash/get';
 import {withOnyx} from 'react-native-onyx';
@@ -53,7 +58,6 @@
 import * as ComposerUtils from '../../../libs/ComposerUtils';
 import * as Welcome from '../../../libs/actions/Welcome';
 import Permissions from '../../../libs/Permissions';
-import * as TaskUtils from '../../../libs/actions/Task';
 
 const propTypes = {
     /** Beta features list */
@@ -111,12 +115,10 @@
     preferredSkinTone: PropTypes.oneOfType([PropTypes.number, PropTypes.string]),
 
     /** User's frequently used emojis */
-    frequentlyUsedEmojis: PropTypes.arrayOf(
-        PropTypes.shape({
-            code: PropTypes.string.isRequired,
-            keywords: PropTypes.arrayOf(PropTypes.string),
-        }),
-    ),
+    frequentlyUsedEmojis: PropTypes.arrayOf(PropTypes.shape({
+        code: PropTypes.string.isRequired,
+        keywords: PropTypes.arrayOf(PropTypes.string),
+    })),
 
     /** The type of action that's pending  */
     pendingAction: PropTypes.oneOf(['add', 'update', 'delete']),
@@ -157,7 +159,6 @@
     return emojiRowCount - 1;
 };
 
-<<<<<<< HEAD
 const willBlurTextInputOnTapOutside = willBlurTextInputOnTapOutsideFunc();
 
 /**
@@ -217,6 +218,7 @@
     const [shouldBlockEmojiCalc, setShouldBlockEmojiCalc] = useState(false);
     const [isEmojiPickerLarge, setIsEmojiPickerLarge] = useState(false);
     const [composerHeight, setComposerHeight] = useState(0);
+    const [isAttachmentPreviewActive, setIsAttachmentPreviewActive] = useState(false);
 
     /**
      * Updates the composer when the comment length is exceeded
@@ -262,66 +264,6 @@
 
         return props.translate('reportActionCompose.writeSomething');
     }, [props.translate, props.report, props.blockedFromConcierge, conciergePlaceholderRandomIndex]);
-=======
-class ReportActionCompose extends React.Component {
-    constructor(props) {
-        super(props);
-        this.calculateEmojiSuggestion = _.debounce(this.calculateEmojiSuggestion, 10, false);
-        this.updateComment = this.updateComment.bind(this);
-        this.debouncedSaveReportComment = _.debounce(this.debouncedSaveReportComment.bind(this), 1000, false);
-        this.debouncedBroadcastUserIsTyping = _.debounce(this.debouncedBroadcastUserIsTyping.bind(this), 100, true);
-        this.triggerHotkeyActions = this.triggerHotkeyActions.bind(this);
-        this.submitForm = this.submitForm.bind(this);
-        this.setIsFocused = this.setIsFocused.bind(this);
-        this.setIsFullComposerAvailable = this.setIsFullComposerAvailable.bind(this);
-        this.focus = this.focus.bind(this);
-        this.addEmojiToTextBox = this.addEmojiToTextBox.bind(this);
-        this.onSelectionChange = this.onSelectionChange.bind(this);
-        this.isEmojiCode = this.isEmojiCode.bind(this);
-        this.setTextInputRef = this.setTextInputRef.bind(this);
-        this.getInputPlaceholder = this.getInputPlaceholder.bind(this);
-        this.getMoneyRequestOptions = this.getMoneyRequestOptions.bind(this);
-        this.getTaskOption = this.getTaskOption.bind(this);
-        this.addAttachment = this.addAttachment.bind(this);
-        this.insertSelectedEmoji = this.insertSelectedEmoji.bind(this);
-        this.setExceededMaxCommentLength = this.setExceededMaxCommentLength.bind(this);
-        this.updateNumberOfLines = this.updateNumberOfLines.bind(this);
-        this.showPopoverMenu = this.showPopoverMenu.bind(this);
-        this.comment = props.comment;
-        this.setShouldBlockEmojiCalcToFalse = this.setShouldBlockEmojiCalcToFalse.bind(this);
-        this.attachmentPreviewClosed = this.attachmentPreviewClosed.bind(this);
-
-        // React Native will retain focus on an input for native devices but web/mWeb behave differently so we have some focus management
-        // code that will refocus the compose input after a user closes a modal or some other actions, see usage of ReportActionComposeFocusManager
-        this.willBlurTextInputOnTapOutside = willBlurTextInputOnTapOutside();
-
-        this.state = {
-            isFocused: this.willBlurTextInputOnTapOutside && !this.props.modal.isVisible && !this.props.modal.willAlertModalBecomeVisible,
-            isFullComposerAvailable: props.isComposerFullSize,
-            textInputShouldClear: false,
-            isCommentEmpty: props.comment.length === 0,
-            isMenuVisible: false,
-            isDraggingOver: false,
-            selection: {
-                start: props.comment.length,
-                end: props.comment.length,
-            },
-            maxLines: props.isSmallScreenWidth ? CONST.COMPOSER.MAX_LINES_SMALL_SCREEN : CONST.COMPOSER.MAX_LINES,
-            value: props.comment,
-
-            // If we are on a small width device then don't show last 3 items from conciergePlaceholderOptions
-            conciergePlaceholderRandomIndex: _.random(this.props.translate('reportActionCompose.conciergePlaceholderOptions').length - (this.props.isSmallScreenWidth ? 4 : 1)),
-            suggestedEmojis: [],
-            highlightedEmojiIndex: 0,
-            colonIndex: -1,
-            shouldShowSuggestionMenu: false,
-            isEmojiPickerLarge: false,
-            composerHeight: 0,
-            hasExceededMaxCommentLength: false,
-            isAttachmentPreviewActive: false,
-        };
-    }
->>>>>>> 18c8f9a3
 
     /**
      * Focus the composer text input
@@ -420,7 +362,6 @@
         });
 
         const shortcutConfig = CONST.KEYBOARD_SHORTCUTS.ESCAPE;
-<<<<<<< HEAD
         unsubscribeEscapeKey.current = KeyboardShortcut.subscribe(shortcutConfig.shortcutKey, () => {
             if (!isFocused || comment.current.length === 0) {
                 return;
@@ -428,22 +369,6 @@
 
             updateComment('', true);
         }, shortcutConfig.descriptionKey, shortcutConfig.modifiers, true, true);
-=======
-        this.unsubscribeEscapeKey = KeyboardShortcut.subscribe(
-            shortcutConfig.shortcutKey,
-            () => {
-                if (!this.state.isFocused || this.comment.length === 0) {
-                    return;
-                }
-
-                this.updateComment('', true);
-            },
-            shortcutConfig.descriptionKey,
-            shortcutConfig.modifiers,
-            true,
-            true,
-        );
->>>>>>> 18c8f9a3
 
         updateMaxLines();
         updateComment(comment.current);
@@ -481,13 +406,8 @@
         // We want to focus or refocus the input when a modal has been closed and the underlying screen is focused.
         // We avoid doing this on native platforms since the software keyboard popping
         // open creates a jarring and broken UX.
-<<<<<<< HEAD
         if (willBlurTextInputOnTapOutside && props.isFocused && !props.modal.isVisible) {
             focus();
-=======
-        if (this.willBlurTextInputOnTapOutside && this.props.isFocused && prevProps.modal.isVisible && !this.props.modal.isVisible) {
-            this.focus();
->>>>>>> 18c8f9a3
         }
     }, [props.isFocused, props.modal.isVisible]);
 
@@ -588,11 +508,6 @@
                 onSelected: () => Navigation.navigate(ROUTES.getIOUSendRoute(props.reportID)),
             },
         };
-<<<<<<< HEAD
-=======
-        return _.map(ReportUtils.getMoneyRequestOptions(this.props.report, reportParticipants, this.props.betas), (option) => options[option]);
-    }
->>>>>>> 18c8f9a3
 
         return _.map(ReportUtils.getMoneyRequestOptions(props.report, reportParticipants, props.betas), option => options[option]);
     }, [reportParticipants, props.report, props.betas, props.translate, props.reportID]);
@@ -617,30 +532,18 @@
      */
     const taskOption = useMemo(() => {
         // We only prevent the task option from showing if it's a DM and the other user is an Expensify default email
-<<<<<<< HEAD
         if (!Permissions.canUseTasks(props.betas) || (lodashGet(props.report, 'participants', []).length === 1 && _.some(reportParticipants, email => _.contains(
             CONST.EXPENSIFY_EMAILS,
             email,
         )))) {
-=======
-        if (
-            !Permissions.canUseTasks(this.props.betas) ||
-            (lodashGet(this.props.report, 'participants', []).length === 1 && _.some(reportParticipants, (email) => _.contains(CONST.EXPENSIFY_EMAILS, email)))
-        ) {
->>>>>>> 18c8f9a3
             return [];
         }
 
         return [
             {
                 icon: Expensicons.Task,
-<<<<<<< HEAD
                 text: props.translate('newTaskPage.assignTask'),
                 onSelected: () => Navigation.navigate(ROUTES.getNewTaskRoute(props.reportID)),
-=======
-                text: this.props.translate('newTaskPage.assignTask'),
-                onSelected: () => TaskUtils.clearOutTaskInfoAndNavigate(this.props.reportID),
->>>>>>> 18c8f9a3
             },
         ];
     }, [props.betas, props.report, reportParticipants, props.translate, props.reportID]);
@@ -649,7 +552,6 @@
      * Replace the code of emoji and update selection
      * @param {Number} highlightedEmojiIndex
      */
-<<<<<<< HEAD
     const insertSelectedEmoji = useCallback((selectedEmoji) => {
         const commentBeforeColon = value.slice(0, colonIndex);
         const emojiObject = suggestedEmojis[selectedEmoji];
@@ -662,24 +564,6 @@
             end: colonIndex + emojiCode.length + CONST.SPACE_LENGTH,
         });
         setSuggestedEmojis([]);
-=======
-    insertSelectedEmoji(highlightedEmojiIndex) {
-        const commentBeforeColon = this.state.value.slice(0, this.state.colonIndex);
-        const emojiObject = this.state.suggestedEmojis[highlightedEmojiIndex];
-        const emojiCode = emojiObject.types && emojiObject.types[this.props.preferredSkinTone] ? emojiObject.types[this.props.preferredSkinTone] : emojiObject.code;
-        const commentAfterColonWithEmojiNameRemoved = this.state.value.slice(this.state.selection.end).replace(CONST.REGEX.EMOJI_REPLACER, CONST.SPACE);
-
-        this.updateComment(`${commentBeforeColon}${emojiCode} ${commentAfterColonWithEmojiNameRemoved}`, true);
-        this.setState((prevState) => ({
-            selection: {
-                start: prevState.colonIndex + emojiCode.length + CONST.SPACE_LENGTH,
-                end: prevState.colonIndex + emojiCode.length + CONST.SPACE_LENGTH,
-            },
-            suggestedEmojis: [],
-        }));
-        EmojiUtils.addToFrequentlyUsedEmojis(this.props.frequentlyUsedEmojis, emojiObject);
-    }
->>>>>>> 18c8f9a3
 
         EmojiUtils.addToFrequentlyUsedEmojis(props.frequentlyUsedEmojis, emojiObject);
     }, [colonIndex, props.frequentlyUsedEmojis, suggestedEmojis, value, props.preferredSkinTone, selection, updateComment]);
@@ -691,45 +575,10 @@
      *
      * @param {String} emoji
      */
-<<<<<<< HEAD
     const addEmojiToTextBox = useCallback((emoji) => {
         setSelection({
             start: selection.start + emoji.length,
             end: selection.start + emoji.length,
-=======
-    addEmojiToTextBox(emoji) {
-        this.setState((prevState) => ({
-            selection: {
-                start: prevState.selection.start + emoji.length,
-                end: prevState.selection.start + emoji.length,
-            },
-        }));
-        this.updateComment(ComposerUtils.insertText(this.comment, this.state.selection, emoji));
-    }
-
-    /**
-     * Focus the composer text input
-     * @param {Boolean} [shouldelay=false] Impose delay before focusing the composer
-     * @memberof ReportActionCompose
-     */
-    focus(shouldelay = false) {
-        // There could be other animations running while we trigger manual focus.
-        // This prevents focus from making those animations janky.
-        InteractionManager.runAfterInteractions(() => {
-            if (!this.textInput) {
-                return;
-            }
-
-            if (!shouldelay) {
-                this.textInput.focus();
-            } else {
-                // Keyboard is not opened after Emoji Picker is closed
-                // SetTimeout is used as a workaround
-                // https://github.com/react-native-modal/react-native-modal/issues/114
-                // We carefully choose a delay. 100ms is found enough for keyboard to open.
-                setTimeout(() => this.textInput.focus(), 100);
-            }
->>>>>>> 18c8f9a3
         });
 
         updateComment(ComposerUtils.insertText(comment.current, selection, emoji));
@@ -791,14 +640,8 @@
      *
      * @param {Object} e
      */
-<<<<<<< HEAD
     const triggerHotkeyActions = useCallback((e) => {
-        // Do not trigger actions for mobileWeb or native clients that have the keyboard open because for those devices, we want the return key to insert newlines rather than submit the form
-        if (!e || props.isSmallScreenWidth || props.isKeyboardShown) {
-=======
-    triggerHotkeyActions(e) {
-        if (!e || ComposerUtils.canSkipTriggerHotkeys(this.props.isSmallScreenWidth, this.props.isKeyboardShown)) {
->>>>>>> 18c8f9a3
+        if (!e || ComposerUtils.canSkipTriggerHotkeys(props.isSmallScreenWidth, props.isKeyboardShown)) {
             return;
         }
 
@@ -821,25 +664,14 @@
 
         // Trigger the edit box for last sent message if ArrowUp is pressed and the comment is empty and Chronos is not in the participants
         if (
-<<<<<<< HEAD
-            e.key === CONST.KEYBOARD_SHORTCUTS.ARROW_UP.shortcutKey && textInput.current.selectionStart === 0 && isCommentEmpty && !ReportUtils.chatIncludesChronos(props.report)
+            e.key === CONST.KEYBOARD_SHORTCUTS.ARROW_UP.shortcutKey &&
+            textInput.current.selectionStart === 0 &&
+            isCommentEmpty &&
+            !ReportUtils.chatIncludesChronos(props.report)
         ) {
             e.preventDefault();
 
-            const lastReportAction = _.find(
-                props.reportActions,
-                action => ReportUtils.canEditReportAction(action),
-            );
-=======
-            e.key === CONST.KEYBOARD_SHORTCUTS.ARROW_UP.shortcutKey &&
-            this.textInput.selectionStart === 0 &&
-            this.state.isCommentEmpty &&
-            !ReportUtils.chatIncludesChronos(this.props.report)
-        ) {
-            e.preventDefault();
-
-            const lastReportAction = _.find(this.props.reportActions, (action) => ReportUtils.canEditReportAction(action));
->>>>>>> 18c8f9a3
+            const lastReportAction = _.find(props.reportActions, (action) => ReportUtils.canEditReportAction(action));
 
             if (lastReportAction !== -1 && lastReportAction) {
                 Report.saveReportActionDraft(props.reportID, lastReportAction.reportActionID, _.last(lastReportAction.message).html);
@@ -855,12 +687,19 @@
         // Since we're submitting the form here which should clear the composer
         // We don't really care about saving the draft the user was typing
         // We need to make sure an empty draft gets saved instead
-<<<<<<< HEAD
         debouncedSaveReportComment.cancel();
         const newComment = prepareCommentAndResetComposer();
         Report.addAttachment(props.reportID, file, newComment);
         setTextInputShouldClear(false);
     }, [props.reportID, prepareCommentAndResetComposer]);
+
+    /**
+     * Event handler to update the state after the attachment preview is closed.
+     */
+    const attachmentPreviewClosed = useCallback(() => {
+        updateShouldBlockEmojiCalcToFalse();
+        setIsAttachmentPreviewActive(false);
+    }, [updateShouldBlockEmojiCalcToFalse]);
 
     // Prevents focusing and showing the keyboard while the drawer is covering the chat.
     const isComposeDisabled = props.isDrawerOpen && props.isSmallScreenWidth;
@@ -877,55 +716,6 @@
                 pendingAction={props.pendingAction}
                 style={props.isComposerFullSize ? styles.chatItemFullComposeRow : {}}
                 contentContainerStyle={props.isComposerFullSize ? styles.flex1 : {}}
-=======
-        this.debouncedSaveReportComment.cancel();
-
-        const comment = this.prepareCommentAndResetComposer();
-        if (!comment) {
-            return;
-        }
-
-        this.props.onSubmit(comment);
-    }
-
-    /**
-     * Used to show Popover menu on Workspace chat at first sign-in
-     * @returns {Boolean}
-     */
-    showPopoverMenu() {
-        this.setMenuVisibility(true);
-        return true;
-    }
-
-    /**
-     * Event handler to update the state after the attachment preview is closed.
-     */
-    attachmentPreviewClosed() {
-        this.setShouldBlockEmojiCalcToFalse();
-        this.setState({isAttachmentPreviewActive: false});
-    }
-
-    render() {
-        const reportParticipants = _.without(lodashGet(this.props.report, 'participants', []), this.props.currentUserPersonalDetails.login);
-        const participantsWithoutExpensifyEmails = _.difference(reportParticipants, CONST.EXPENSIFY_EMAILS);
-        const reportRecipient = this.props.personalDetails[participantsWithoutExpensifyEmails[0]];
-
-        const shouldShowReportRecipientLocalTime = ReportUtils.canShowReportRecipientLocalTime(this.props.personalDetails, this.props.report) && !this.props.isComposerFullSize;
-
-        // Prevents focusing and showing the keyboard while the drawer is covering the chat.
-        const isComposeDisabled = this.props.isDrawerOpen && this.props.isSmallScreenWidth;
-        const isBlockedFromConcierge = ReportUtils.chatIncludesConcierge(this.props.report) && User.isBlockedFromConcierge(this.props.blockedFromConcierge);
-        const inputPlaceholder = this.getInputPlaceholder();
-        const shouldUseFocusedColor = !isBlockedFromConcierge && !this.props.disabled && (this.state.isFocused || this.state.isDraggingOver);
-        const hasExceededMaxCommentLength = this.state.hasExceededMaxCommentLength;
-
-        return (
-            <View
-                style={[
-                    shouldShowReportRecipientLocalTime && !lodashGet(this.props.network, 'isOffline') && styles.chatItemComposeWithFirstRow,
-                    this.props.isComposerFullSize && styles.chatItemFullComposeRow,
-                ]}
->>>>>>> 18c8f9a3
             >
                 {shouldShowReportRecipientLocalTime && <ParticipantLocalTime participant={reportRecipient} />}
                 <View style={[
@@ -938,11 +728,10 @@
                     hasExceededMaxCommentLength && styles.borderColorDanger,
                 ]}
                 >
-<<<<<<< HEAD
                     <AttachmentModal
                         headerTitle={props.translate('reportActionCompose.sendAttachment')}
                         onConfirm={addAttachment}
-                        onModalHide={updateShouldBlockEmojiCalcToFalse}
+                        onModalHide={attachmentPreviewClosed}
                     >
                         {({displayFileInModal}) => (
                             <>
@@ -1028,109 +817,6 @@
                                                             openPicker({
                                                                 onPicked: displayFileInModal,
                                                             });
-=======
-                    {shouldShowReportRecipientLocalTime && <ParticipantLocalTime participant={reportRecipient} />}
-                    <View
-                        style={[
-                            shouldUseFocusedColor ? styles.chatItemComposeBoxFocusedColor : styles.chatItemComposeBoxColor,
-                            styles.flexRow,
-                            styles.chatItemComposeBox,
-                            this.props.isComposerFullSize && styles.chatItemFullComposeBox,
-                            hasExceededMaxCommentLength && styles.borderColorDanger,
-                        ]}
-                    >
-                        <AttachmentModal
-                            headerTitle={this.props.translate('reportActionCompose.sendAttachment')}
-                            onConfirm={this.addAttachment}
-                            onModalHide={this.attachmentPreviewClosed}
-                        >
-                            {({displayFileInModal}) => (
-                                <>
-                                    <AttachmentPicker>
-                                        {({openPicker}) => (
-                                            <>
-                                                <View
-                                                    style={[
-                                                        styles.dFlex,
-                                                        styles.flexColumn,
-                                                        this.state.isFullComposerAvailable || this.props.isComposerFullSize ? styles.justifyContentBetween : styles.justifyContentEnd,
-                                                    ]}
-                                                >
-                                                    {this.props.isComposerFullSize && (
-                                                        <Tooltip text={this.props.translate('reportActionCompose.collapse')}>
-                                                            <TouchableOpacity
-                                                                onPress={(e) => {
-                                                                    e.preventDefault();
-                                                                    this.setShouldShowSuggestionMenuToFalse();
-                                                                    Report.setIsComposerFullSize(this.props.reportID, false);
-                                                                }}
-                                                                // Keep focus on the composer when Collapse button is clicked.
-                                                                onMouseDown={(e) => e.preventDefault()}
-                                                                style={styles.composerSizeButton}
-                                                                disabled={isBlockedFromConcierge || this.props.disabled}
-                                                            >
-                                                                <Icon src={Expensicons.Collapse} />
-                                                            </TouchableOpacity>
-                                                        </Tooltip>
-                                                    )}
-                                                    {!this.props.isComposerFullSize && this.state.isFullComposerAvailable && (
-                                                        <Tooltip text={this.props.translate('reportActionCompose.expand')}>
-                                                            <TouchableOpacity
-                                                                onPress={(e) => {
-                                                                    e.preventDefault();
-                                                                    this.setShouldShowSuggestionMenuToFalse();
-                                                                    Report.setIsComposerFullSize(this.props.reportID, true);
-                                                                }}
-                                                                // Keep focus on the composer when Expand button is clicked.
-                                                                onMouseDown={(e) => e.preventDefault()}
-                                                                style={styles.composerSizeButton}
-                                                                disabled={isBlockedFromConcierge || this.props.disabled}
-                                                            >
-                                                                <Icon src={Expensicons.Expand} />
-                                                            </TouchableOpacity>
-                                                        </Tooltip>
-                                                    )}
-                                                    <Tooltip text={this.props.translate('reportActionCompose.addAction')}>
-                                                        <TouchableOpacity
-                                                            ref={(el) => (this.actionButton = el)}
-                                                            onPress={(e) => {
-                                                                e.preventDefault();
-
-                                                                // Drop focus to avoid blue focus ring.
-                                                                this.actionButton.blur();
-                                                                this.setMenuVisibility(true);
-                                                            }}
-                                                            style={styles.composerSizeButton}
-                                                            disabled={isBlockedFromConcierge || this.props.disabled}
-                                                        >
-                                                            <Icon src={Expensicons.Plus} />
-                                                        </TouchableOpacity>
-                                                    </Tooltip>
-                                                </View>
-                                                <PopoverMenu
-                                                    animationInTiming={CONST.ANIMATION_IN_TIMING}
-                                                    isVisible={this.state.isMenuVisible}
-                                                    onClose={() => this.setMenuVisibility(false)}
-                                                    onItemSelected={() => this.setMenuVisibility(false)}
-                                                    anchorPosition={styles.createMenuPositionReportActionCompose}
-                                                    menuItems={[
-                                                        ...this.getMoneyRequestOptions(reportParticipants),
-                                                        ...this.getTaskOption(reportParticipants),
-                                                        {
-                                                            icon: Expensicons.Paperclip,
-                                                            text: this.props.translate('reportActionCompose.addAttachment'),
-                                                            onSelected: () => {
-                                                                // Set a flag to block emoji calculation until we're finished using the file picker,
-                                                                // which will stop any flickering as the file picker opens on non-native devices.
-                                                                if (this.willBlurTextInputOnTapOutside) {
-                                                                    this.setState({shouldBlockEmojiCalc: true});
-                                                                }
-
-                                                                openPicker({
-                                                                    onPicked: displayFileInModal,
-                                                                });
-                                                            },
->>>>>>> 18c8f9a3
                                                         },
                                                     },
                                                 ]}
@@ -1146,12 +832,17 @@
                                         onDragLeave={() => setIsDraggingOver(false)}
                                         onDrop={(e) => {
                                             e.preventDefault();
+                                            if (isAttachmentPreviewActive) {
+                                                setIsDraggingOver(false);
+                                                return;
+                                            }
 
                                             const file = lodashGet(e, ['dataTransfer', 'files', 0]);
 
                                             displayFileInModal(file);
 
                                             setIsDraggingOver(false);
+                                            setIsAttachmentPreviewActive(true);
                                         }}
                                         disabled={props.disabled}
                                     >
@@ -1191,7 +882,6 @@
                                                 }
                                                 setComposerHeight(composerLayoutHeight);
                                             }}
-<<<<<<< HEAD
                                             onScroll={() => updateShouldShowSuggestionMenuToFalse()}
                                         />
                                     </DragAndDrop>
@@ -1266,144 +956,6 @@
             )}
         </View>
     );
-=======
-                                            onDrop={(e) => {
-                                                e.preventDefault();
-                                                if (this.state.isAttachmentPreviewActive) {
-                                                    this.setState({isDraggingOver: false});
-                                                    return;
-                                                }
-
-                                                const file = lodashGet(e, ['dataTransfer', 'files', 0]);
-
-                                                displayFileInModal(file);
-
-                                                this.setState({isAttachmentPreviewActive: true, isDraggingOver: false});
-                                            }}
-                                            disabled={this.props.disabled}
-                                        >
-                                            <Composer
-                                                autoFocus={!this.props.modal.isVisible && (this.willBlurTextInputOnTapOutside || this.isEmptyChat())}
-                                                multiline
-                                                ref={this.setTextInputRef}
-                                                textAlignVertical="top"
-                                                placeholder={inputPlaceholder}
-                                                placeholderTextColor={themeColors.placeholderText}
-                                                onChangeText={(comment) => this.updateComment(comment, true)}
-                                                onKeyPress={this.triggerHotkeyActions}
-                                                style={[styles.textInputCompose, this.props.isComposerFullSize ? styles.textInputFullCompose : styles.flex4]}
-                                                maxLines={this.state.maxLines}
-                                                onFocus={() => this.setIsFocused(true)}
-                                                onBlur={() => {
-                                                    this.setIsFocused(false);
-                                                    this.resetSuggestedEmojis();
-                                                }}
-                                                onClick={this.setShouldBlockEmojiCalcToFalse}
-                                                onPasteFile={displayFileInModal}
-                                                shouldClear={this.state.textInputShouldClear}
-                                                onClear={() => this.setTextInputShouldClear(false)}
-                                                isDisabled={isComposeDisabled || isBlockedFromConcierge || this.props.disabled}
-                                                selection={this.state.selection}
-                                                onSelectionChange={this.onSelectionChange}
-                                                isFullComposerAvailable={this.state.isFullComposerAvailable}
-                                                setIsFullComposerAvailable={this.setIsFullComposerAvailable}
-                                                isComposerFullSize={this.props.isComposerFullSize}
-                                                value={this.state.value}
-                                                numberOfLines={this.props.numberOfLines}
-                                                onNumberOfLinesChange={this.updateNumberOfLines}
-                                                onLayout={(e) => {
-                                                    const composerHeight = e.nativeEvent.layout.height;
-                                                    if (this.state.composerHeight === composerHeight) {
-                                                        return;
-                                                    }
-                                                    this.setState({composerHeight});
-                                                }}
-                                                onScroll={() => this.setShouldShowSuggestionMenuToFalse()}
-                                            />
-                                        </DragAndDrop>
-                                    </View>
-                                </>
-                            )}
-                        </AttachmentModal>
-                        {DeviceCapabilities.canUseTouchScreen() && this.props.isMediumScreenWidth ? null : (
-                            <EmojiPickerButton
-                                isDisabled={isBlockedFromConcierge || this.props.disabled}
-                                onModalHide={() => {
-                                    this.focus(true);
-                                }}
-                                onEmojiSelected={this.addEmojiToTextBox}
-                            />
-                        )}
-                        <View
-                            style={[styles.justifyContentEnd]}
-                            // Keep focus on the composer when Send message is clicked.
-                            onMouseDown={(e) => e.preventDefault()}
-                        >
-                            <Tooltip text={this.props.translate('common.send')}>
-                                <TouchableOpacity
-                                    style={[styles.chatItemSubmitButton, this.state.isCommentEmpty || hasExceededMaxCommentLength ? undefined : styles.buttonSuccess]}
-                                    onPress={this.submitForm}
-                                    disabled={this.state.isCommentEmpty || isBlockedFromConcierge || this.props.disabled || hasExceededMaxCommentLength}
-                                    hitSlop={{
-                                        top: 3,
-                                        right: 3,
-                                        bottom: 3,
-                                        left: 3,
-                                    }}
-                                >
-                                    <Icon
-                                        src={Expensicons.Send}
-                                        fill={this.state.isCommentEmpty || hasExceededMaxCommentLength ? themeColors.icon : themeColors.textLight}
-                                    />
-                                </TouchableOpacity>
-                            </Tooltip>
-                        </View>
-                    </View>
-                    <View
-                        style={[
-                            styles.flexRow,
-                            styles.justifyContentBetween,
-                            styles.alignItemsCenter,
-                            (!this.props.isSmallScreenWidth || (this.props.isSmallScreenWidth && !this.props.network.isOffline)) && styles.chatItemComposeSecondaryRow,
-                        ]}
-                    >
-                        {!this.props.isSmallScreenWidth && <OfflineIndicator containerStyles={[styles.chatItemComposeSecondaryRow]} />}
-                        <ReportTypingIndicator reportID={this.props.reportID} />
-                        <ExceededCommentLength
-                            comment={this.comment}
-                            onExceededMaxCommentLength={this.setExceededMaxCommentLength}
-                        />
-                    </View>
-                </OfflineWithFeedback>
-                {this.state.isDraggingOver && <ReportDropUI />}
-                {!_.isEmpty(this.state.suggestedEmojis) && this.state.shouldShowSuggestionMenu && (
-                    <ArrowKeyFocusManager
-                        focusedIndex={this.state.highlightedEmojiIndex}
-                        maxIndex={getMaxArrowIndex(this.state.suggestedEmojis.length, this.state.isEmojiPickerLarge)}
-                        shouldExcludeTextAreaNodes={false}
-                        onFocusedIndexChanged={(index) => this.setState({highlightedEmojiIndex: index})}
-                    >
-                        <EmojiSuggestions
-                            onClose={() => this.setState({suggestedEmojis: []})}
-                            highlightedEmojiIndex={this.state.highlightedEmojiIndex}
-                            emojis={this.state.suggestedEmojis}
-                            comment={this.state.value}
-                            updateComment={(newComment) => this.setState({value: newComment})}
-                            colonIndex={this.state.colonIndex}
-                            prefix={this.state.value.slice(this.state.colonIndex + 1, this.state.selection.start)}
-                            onSelect={this.insertSelectedEmoji}
-                            isComposerFullSize={this.props.isComposerFullSize}
-                            preferredSkinToneIndex={this.props.preferredSkinTone}
-                            isEmojiPickerLarge={this.state.isEmojiPickerLarge}
-                            composerHeight={this.state.composerHeight}
-                            shouldIncludeReportRecipientLocalTimeHeight={shouldShowReportRecipientLocalTime}
-                        />
-                    </ArrowKeyFocusManager>
-                )}
-            </View>
-        );
-    }
->>>>>>> 18c8f9a3
 }
 
 ReportActionCompose.propTypes = propTypes;
