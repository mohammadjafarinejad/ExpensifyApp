import React from 'react';
import PropTypes from 'prop-types';
import {View, InteractionManager, LayoutAnimation, NativeModules, findNodeHandle} from 'react-native';
import _ from 'underscore';
import lodashGet from 'lodash/get';
import {withOnyx} from 'react-native-onyx';
import styles from '../../../styles/styles';
import themeColors from '../../../styles/themes/default';
import Composer from '../../../components/Composer';
import ONYXKEYS from '../../../ONYXKEYS';
import Icon from '../../../components/Icon';
import * as Expensicons from '../../../components/Icon/Expensicons';
import AttachmentPicker from '../../../components/AttachmentPicker';
import * as Report from '../../../libs/actions/Report';
import ReportTypingIndicator from './ReportTypingIndicator';
import AttachmentModal from '../../../components/AttachmentModal';
import compose from '../../../libs/compose';
import PopoverMenu from '../../../components/PopoverMenu';
import withWindowDimensions, {windowDimensionsPropTypes} from '../../../components/withWindowDimensions';
import withLocalize, {withLocalizePropTypes} from '../../../components/withLocalize';
import willBlurTextInputOnTapOutside from '../../../libs/willBlurTextInputOnTapOutside';
import canFocusInputOnScreenFocus from '../../../libs/canFocusInputOnScreenFocus';
import CONST from '../../../CONST';
import Navigation from '../../../libs/Navigation/Navigation';
import ROUTES from '../../../ROUTES';
import reportActionPropTypes from './reportActionPropTypes';
import * as ReportUtils from '../../../libs/ReportUtils';
import ReportActionComposeFocusManager from '../../../libs/ReportActionComposeFocusManager';
import participantPropTypes from '../../../components/participantPropTypes';
import ParticipantLocalTime from './ParticipantLocalTime';
import withCurrentUserPersonalDetails, {withCurrentUserPersonalDetailsPropTypes, withCurrentUserPersonalDetailsDefaultProps} from '../../../components/withCurrentUserPersonalDetails';
import {withNetwork, withPersonalDetails} from '../../../components/OnyxProvider';
import * as User from '../../../libs/actions/User';
import Tooltip from '../../../components/Tooltip';
import EmojiPickerButton from '../../../components/EmojiPicker/EmojiPickerButton';
import * as DeviceCapabilities from '../../../libs/DeviceCapabilities';
import OfflineIndicator from '../../../components/OfflineIndicator';
import ExceededCommentLength from '../../../components/ExceededCommentLength';
import withNavigationFocus from '../../../components/withNavigationFocus';
import withNavigation from '../../../components/withNavigation';
import * as EmojiUtils from '../../../libs/EmojiUtils';
import ReportDropUI from './ReportDropUI';
import DragAndDrop from '../../../components/DragAndDrop';
import reportPropTypes from '../../reportPropTypes';
import EmojiSuggestions from '../../../components/EmojiSuggestions';
import MentionSuggestions from '../../../components/MentionSuggestions';
import withKeyboardState, {keyboardStatePropTypes} from '../../../components/withKeyboardState';
import ArrowKeyFocusManager from '../../../components/ArrowKeyFocusManager';
import OfflineWithFeedback from '../../../components/OfflineWithFeedback';
import * as ComposerUtils from '../../../libs/ComposerUtils';
import * as Welcome from '../../../libs/actions/Welcome';
import Permissions from '../../../libs/Permissions';
import * as TaskUtils from '../../../libs/actions/Task';
import * as Browser from '../../../libs/Browser';
import PressableWithFeedback from '../../../components/Pressable/PressableWithFeedback';

const propTypes = {
    /** Beta features list */
    betas: PropTypes.arrayOf(PropTypes.string),

    /** A method to call when the form is submitted */
    onSubmit: PropTypes.func.isRequired,

    /** The comment left by the user */
    comment: PropTypes.string,

    /** Number of lines for the comment */
    numberOfLines: PropTypes.number,

    /** The ID of the report actions will be created for */
    reportID: PropTypes.string.isRequired,

    /** Details about any modals being used */
    modal: PropTypes.shape({
        /** Indicates if there is a modal currently visible or not */
        isVisible: PropTypes.bool,
    }),

    /** Personal details of all the users */
    personalDetails: PropTypes.objectOf(participantPropTypes),

    /** The report currently being looked at */
    report: reportPropTypes,

    /** Array of report actions for this report */
    reportActions: PropTypes.arrayOf(PropTypes.shape(reportActionPropTypes)),

    /** The actions from the parent report */
    parentReportActions: PropTypes.objectOf(PropTypes.shape(reportActionPropTypes)),

    /** Is the window width narrow, like on a mobile device */
    isSmallScreenWidth: PropTypes.bool.isRequired,

    /** Is composer screen focused */
    isFocused: PropTypes.bool.isRequired,

    /** Is composer full size */
    isComposerFullSize: PropTypes.bool,

    /** Whether user interactions should be disabled */
    disabled: PropTypes.bool,

    // The NVP describing a user's block status
    blockedFromConcierge: PropTypes.shape({
        // The date that the user will be unblocked
        expiresAt: PropTypes.string,
    }),

    /** Whether the composer input should be shown */
    shouldShowComposeInput: PropTypes.bool,

    /** Stores user's preferred skin tone */
    preferredSkinTone: PropTypes.oneOfType([PropTypes.number, PropTypes.string]),

    /** The type of action that's pending  */
    pendingAction: PropTypes.oneOf(['add', 'update', 'delete']),

    ...windowDimensionsPropTypes,
    ...withLocalizePropTypes,
    ...withCurrentUserPersonalDetailsPropTypes,
    ...keyboardStatePropTypes,
};

const defaultProps = {
    betas: [],
    comment: '',
    numberOfLines: undefined,
    modal: {},
    report: {},
    reportActions: [],
    parentReportActions: {},
    blockedFromConcierge: {},
    personalDetails: {},
    preferredSkinTone: CONST.EMOJI_DEFAULT_SKIN_TONE,
    isComposerFullSize: false,
    pendingAction: null,
    shouldShowComposeInput: true,
    ...withCurrentUserPersonalDetailsDefaultProps,
};

const {RNTextInputReset} = NativeModules;
/**
 * Return the max available index for arrow manager.
 * @param {Number} numRows
 * @param {Boolean} isAutoSuggestionPickerLarge
 * @returns {Number}
 */
const getMaxArrowIndex = (numRows, isAutoSuggestionPickerLarge) => {
    // EmojiRowCount is number of emoji suggestions. For small screen we can fit 3 items and for large we show up to 5 items
    const emojiRowCount = isAutoSuggestionPickerLarge
        ? Math.min(numRows, CONST.AUTO_COMPLETE_SUGGESTER.MAX_AMOUNT_OF_ITEMS)
        : Math.min(numRows, CONST.AUTO_COMPLETE_SUGGESTER.MIN_AMOUNT_OF_ITEMS);

    // -1 because we start at 0
    return emojiRowCount - 1;
};

class ReportActionCompose extends React.Component {
    constructor(props) {
        super(props);
        this.calculateEmojiSuggestion = _.debounce(this.calculateEmojiSuggestion, 10, false);
        this.calculateMentionSuggestion = _.debounce(this.calculateMentionSuggestion, 10, false);
        this.updateComment = this.updateComment.bind(this);
        this.debouncedSaveReportComment = _.debounce(this.debouncedSaveReportComment.bind(this), 1000, false);
        this.debouncedBroadcastUserIsTyping = _.debounce(this.debouncedBroadcastUserIsTyping.bind(this), 100, true);
        this.triggerHotkeyActions = this.triggerHotkeyActions.bind(this);
        this.submitForm = this.submitForm.bind(this);
        this.setIsFocused = this.setIsFocused.bind(this);
        this.setIsFullComposerAvailable = this.setIsFullComposerAvailable.bind(this);
        this.focus = this.focus.bind(this);
        this.addEmojiToTextBox = this.addEmojiToTextBox.bind(this);
        this.onSelectionChange = this.onSelectionChange.bind(this);
        this.isEmojiCode = this.isEmojiCode.bind(this);
        this.isMentionCode = this.isMentionCode.bind(this);
        this.setTextInputRef = this.setTextInputRef.bind(this);
        this.getInputPlaceholder = this.getInputPlaceholder.bind(this);
        this.getMoneyRequestOptions = this.getMoneyRequestOptions.bind(this);
        this.getTaskOption = this.getTaskOption.bind(this);
        this.addAttachment = this.addAttachment.bind(this);
        this.insertSelectedEmoji = this.insertSelectedEmoji.bind(this);
        this.insertSelectedMention = this.insertSelectedMention.bind(this);
        this.setExceededMaxCommentLength = this.setExceededMaxCommentLength.bind(this);
        this.updateNumberOfLines = this.updateNumberOfLines.bind(this);
        this.showPopoverMenu = this.showPopoverMenu.bind(this);
        this.comment = props.comment;

        // React Native will retain focus on an input for native devices but web/mWeb behave differently so we have some focus management
        // code that will refocus the compose input after a user closes a modal or some other actions, see usage of ReportActionComposeFocusManager
        this.willBlurTextInputOnTapOutside = willBlurTextInputOnTapOutside();

        // We want consistent auto focus behavior on input between native and mWeb so we have some auto focus management code that will
        // prevent auto focus on existing chat for mobile device
        this.shouldFocusInputOnScreenFocus = canFocusInputOnScreenFocus();

        this.shouldAutoFocus = !props.modal.isVisible && (this.shouldFocusInputOnScreenFocus || this.isEmptyChat()) && props.shouldShowComposeInput;

        // These variables are used to decide whether to block the suggestions list from showing to prevent flickering
        this.shouldBlockEmojiCalc = false;
        this.shouldBlockMentionCalc = false;

        // For mobile Safari, updating the selection prop on an unfocused input will cause it to automatically gain focus
        // and subsequent programmatic focus shifts (e.g., modal focus trap) to show the blue frame (:focus-visible style),
        // so we need to ensure that it is only updated after focus.
        const isMobileSafari = Browser.isMobileSafari();

        this.state = {
            isFocused: this.shouldFocusInputOnScreenFocus && !this.props.modal.isVisible && !this.props.modal.willAlertModalBecomeVisible && this.props.shouldShowComposeInput,
            isFullComposerAvailable: props.isComposerFullSize,
            textInputShouldClear: false,
            isCommentEmpty: props.comment.length === 0,
            isMenuVisible: false,
            isDraggingOver: false,
            selection: {
                start: isMobileSafari && !this.shouldAutoFocus ? 0 : props.comment.length,
                end: isMobileSafari && !this.shouldAutoFocus ? 0 : props.comment.length,
            },
            value: props.comment,

            // If we are on a small width device then don't show last 3 items from conciergePlaceholderOptions
            conciergePlaceholderRandomIndex: _.random(this.props.translate('reportActionCompose.conciergePlaceholderOptions').length - (this.props.isSmallScreenWidth ? 4 : 1)),
            composerHeight: 0,
            hasExceededMaxCommentLength: false,
            isAttachmentPreviewActive: false,
            ...this.getDefaultSuggestionsValues(),
        };

        this.actionButtonRef = React.createRef();
    }

    componentDidMount() {
        // This callback is used in the contextMenuActions to manage giving focus back to the compose input.
        // TODO: we should clean up this convoluted code and instead move focus management to something like ReportFooter.js or another higher up component
        ReportActionComposeFocusManager.onComposerFocus(() => {
            if (!this.willBlurTextInputOnTapOutside || !this.props.isFocused) {
                return;
            }

            this.focus(false);
        });

        this.updateComment(this.comment);

        // Shows Popover Menu on Workspace Chat at first sign-in
        if (!this.props.disabled) {
            Welcome.show({
                routes: lodashGet(this.props.navigation.getState(), 'routes', []),
                showPopoverMenu: this.showPopoverMenu,
            });
        }
    }

    componentDidUpdate(prevProps) {
        // We want to focus or refocus the input when a modal has been closed and the underlying screen is focused.
        // We avoid doing this on native platforms since the software keyboard popping
        // open creates a jarring and broken UX.
        if (this.willBlurTextInputOnTapOutside && this.props.isFocused && prevProps.modal.isVisible && !this.props.modal.isVisible) {
            this.focus();
        }

        // Value state does not have the same value as comment props when the comment gets changed from another tab.
        // In this case, we should synchronize the value between tabs.
        const shouldSyncComment = prevProps.comment !== this.props.comment && this.state.value !== this.props.comment;

        // As the report IDs change, make sure to update the composer comment as we need to make sure
        // we do not show incorrect data in there (ie. draft of message from other report).
        if (this.props.report.reportID === prevProps.report.reportID && !shouldSyncComment) {
            return;
        }

        this.updateComment(this.props.comment);
    }

    componentWillUnmount() {
        ReportActionComposeFocusManager.clear();
    }

    onSelectionChange(e) {
        LayoutAnimation.configureNext(LayoutAnimation.create(50, LayoutAnimation.Types.easeInEaseOut, LayoutAnimation.Properties.opacity));
        this.setState({selection: e.nativeEvent.selection});
        if (!this.state.value || e.nativeEvent.selection.end < 1) {
            this.resetSuggestions();
            this.shouldBlockEmojiCalc = false;
            this.shouldBlockMentionCalc = false;
            return;
        }
        this.calculateEmojiSuggestion();
        this.calculateMentionSuggestion();
    }

    getDefaultSuggestionsValues() {
        return {
            suggestedEmojis: [],
            suggestedMentions: [],
            highlightedEmojiIndex: 0,
            highlightedMentionIndex: 0,
            colonIndex: -1,
            atSignIndex: -1,
            shouldShowEmojiSuggestionMenu: false,
            shouldShowMentionSuggestionMenu: false,
            mentionPrefix: '',
            isAutoSuggestionPickerLarge: false,
        };
    }

    /**
     * Updates the Highlight state of the composer
     *
     * @param {Boolean} shouldHighlight
     */
    setIsFocused(shouldHighlight) {
        this.setState({isFocused: shouldHighlight});
    }

    setIsFullComposerAvailable(isFullComposerAvailable) {
        this.setState({isFullComposerAvailable});
    }

    /**
     * Updates the should clear state of the composer
     *
     * @param {Boolean} shouldClear
     */
    setTextInputShouldClear(shouldClear) {
        this.setState({textInputShouldClear: shouldClear});
    }

    /**
     * Updates the visibility state of the menu
     *
     * @param {Boolean} isMenuVisible
     */
    setMenuVisibility(isMenuVisible) {
        this.setState({isMenuVisible});
    }

    /**
     * Set the TextInput Ref
     *
     * @param {Element} el
     * @memberof ReportActionCompose
     */
    setTextInputRef(el) {
        ReportActionComposeFocusManager.composerRef.current = el;
        this.textInput = el;
    }

    /**
     * Get the placeholder to display in the chat input.
     *
     * @return {String}
     */
    getInputPlaceholder() {
        if (ReportUtils.chatIncludesConcierge(this.props.report)) {
            if (User.isBlockedFromConcierge(this.props.blockedFromConcierge)) {
                return this.props.translate('reportActionCompose.blockedFromConcierge');
            }

            return this.props.translate('reportActionCompose.conciergePlaceholderOptions')[this.state.conciergePlaceholderRandomIndex];
        }

        return this.props.translate('reportActionCompose.writeSomething');
    }

    /**
     * Returns the list of IOU Options
     *
     * @param {Array} reportParticipants
     * @returns {Array<object>}
     */
    getMoneyRequestOptions(reportParticipants) {
        const options = {
            [CONST.IOU.MONEY_REQUEST_TYPE.SPLIT]: {
                icon: Expensicons.Receipt,
                text: this.props.translate('iou.splitBill'),
                onSelected: () => Navigation.navigate(ROUTES.getIouSplitRoute(this.props.reportID)),
            },
            [CONST.IOU.MONEY_REQUEST_TYPE.REQUEST]: {
                icon: Expensicons.MoneyCircle,
                text: this.props.translate('iou.requestMoney'),
                onSelected: () => Navigation.navigate(ROUTES.getIouRequestRoute(this.props.reportID)),
            },
            [CONST.IOU.MONEY_REQUEST_TYPE.SEND]: {
                icon: Expensicons.Send,
                text: this.props.translate('iou.sendMoney'),
                onSelected: () => Navigation.navigate(ROUTES.getIOUSendRoute(this.props.reportID)),
            },
        };
        return _.map(ReportUtils.getMoneyRequestOptions(this.props.report, reportParticipants, this.props.betas), (option) => options[option]);
    }

    /**
     * Updates the composer when the comment length is exceeded
     * Shows red borders and prevents the comment from being sent
     *
     * @param {Boolean} hasExceededMaxCommentLength
     */
    setExceededMaxCommentLength(hasExceededMaxCommentLength) {
        this.setState({hasExceededMaxCommentLength});
    }

    // eslint-disable-next-line rulesdir/prefer-early-return
    setShouldShowSuggestionMenuToFalse() {
        if (this.state && this.state.shouldShowEmojiSuggestionMenu) {
            this.setState({shouldShowEmojiSuggestionMenu: false});
        }
        if (this.state && this.state.shouldShowMentionSuggestionMenu) {
            this.setState({shouldShowMentionSuggestionMenu: false});
        }
    }

    /**
     * Determines if we can show the task option
     * @param {Array} reportParticipants
     * @returns {Boolean}
     */
    getTaskOption(reportParticipants) {
        // We only prevent the task option from showing if it's a DM and the other user is an Expensify default email
        if (
            !Permissions.canUseTasks(this.props.betas) ||
            (lodashGet(this.props.report, 'participants', []).length === 1 && _.some(reportParticipants, (email) => _.contains(CONST.EXPENSIFY_EMAILS, email)))
        ) {
            return [];
        }

        return [
            {
                icon: Expensicons.Task,
                text: this.props.translate('newTaskPage.assignTask'),
                onSelected: () => TaskUtils.clearOutTaskInfoAndNavigate(this.props.reportID),
            },
        ];
    }

    /**
     * Build the suggestions for mentions
     * @param {Object} personalDetails
     * @param {String} [searchValue]
     * @returns {Object}
     */
    getMentionOptions(personalDetails, searchValue = '') {
        const suggestions = [];

        if (CONST.AUTO_COMPLETE_SUGGESTER.HERE_TEXT.includes(searchValue.toLowerCase())) {
            suggestions.push({
                text: CONST.AUTO_COMPLETE_SUGGESTER.HERE_TEXT,
                alternateText: this.props.translate('mentionSuggestions.hereAlternateText'),
                icons: [
                    {
                        source: Expensicons.Megaphone,
                        type: 'avatar',
                    },
                ],
            });
        }

        const filteredPersonalDetails = _.filter(_.values(personalDetails), (detail) => {
            if (searchValue && !`${detail.displayName} ${detail.login}`.toLowerCase().includes(searchValue.toLowerCase())) {
                return false;
            }
            return true;
        });

        const sortedPersonalDetails = _.sortBy(filteredPersonalDetails, (detail) => detail.displayName || detail.login);
        _.each(_.first(sortedPersonalDetails, CONST.AUTO_COMPLETE_SUGGESTER.MAX_AMOUNT_OF_ITEMS - suggestions.length), (detail) => {
            suggestions.push({
                text: detail.displayName,
                alternateText: detail.login,
                icons: [
                    {
                        name: detail.login,
                        source: detail.avatar,
                        type: 'avatar',
                    },
                ],
            });
        });

        return suggestions;
    }

    getNavigationKey() {
        const navigation = this.props.navigation.getState();
        return lodashGet(navigation.routes, [navigation.index, 'key']);
    }

    /**
     * Clean data related to EmojiSuggestions and MentionSuggestions
     */
    resetSuggestions() {
        this.setState({
            ...this.getDefaultSuggestionsValues(),
        });
    }

    /**
     * Calculates and cares about the content of an Emoji Suggester
     */
    calculateEmojiSuggestion() {
        if (this.shouldBlockEmojiCalc) {
            this.shouldBlockEmojiCalc = false;
            return;
        }

        const leftString = this.state.value.substring(0, this.state.selection.end);
        const colonIndex = leftString.lastIndexOf(':');
        const isCurrentlyShowingEmojiSuggestion = this.isEmojiCode(this.state.value, this.state.selection.end);

        // the larger composerHeight the less space for EmojiPicker, Pixel 2 has pretty small screen and this value equal 5.3
        const hasEnoughSpaceForLargeSuggestion = this.props.windowHeight / this.state.composerHeight >= 6.8;
        const isAutoSuggestionPickerLarge = !this.props.isSmallScreenWidth || (this.props.isSmallScreenWidth && hasEnoughSpaceForLargeSuggestion);

        const nextState = {
            suggestedEmojis: [],
            highlightedEmojiIndex: 0,
            colonIndex,
            shouldShowEmojiSuggestionMenu: false,
            isAutoSuggestionPickerLarge,
        };
        const newSuggestedEmojis = EmojiUtils.suggestEmojis(leftString);

        if (newSuggestedEmojis.length && isCurrentlyShowingEmojiSuggestion) {
            nextState.suggestedEmojis = newSuggestedEmojis;
            nextState.shouldShowEmojiSuggestionMenu = !_.isEmpty(newSuggestedEmojis);
        }

        this.setState(nextState);
    }

    calculateMentionSuggestion() {
        if (this.shouldBlockMentionCalc) {
            this.shouldBlockMentionCalc = false;
            return;
        }

        const valueAfterTheCursor = this.state.value.substring(this.state.selection.end);
        const indexOfFirstWhitespaceCharOrEmojiAfterTheCursor = valueAfterTheCursor.search(CONST.REGEX.SPECIAL_CHAR_OR_EMOJI);

        let indexOfLastNonWhitespaceCharAfterTheCursor;
        if (indexOfFirstWhitespaceCharOrEmojiAfterTheCursor === -1) {
            // we didn't find a whitespace/emoji after the cursor, so we will use the entire string
            indexOfLastNonWhitespaceCharAfterTheCursor = this.state.value.length;
        } else {
            indexOfLastNonWhitespaceCharAfterTheCursor = indexOfFirstWhitespaceCharOrEmojiAfterTheCursor + this.state.selection.end;
        }

        const leftString = this.state.value.substring(0, indexOfLastNonWhitespaceCharAfterTheCursor);
        const words = leftString.split(CONST.REGEX.SPECIAL_CHAR_OR_EMOJI);
        const lastWord = _.last(words);

        let atSignIndex;
        if (lastWord.startsWith('@')) {
            atSignIndex = leftString.lastIndexOf(lastWord);
        }

        const prefix = lastWord.substring(1);

        const nextState = {
            suggestedMentions: [],
            highlightedMentionIndex: 0,
            atSignIndex,
            mentionPrefix: prefix,
        };

        const isCursorBeforeTheMention = valueAfterTheCursor.startsWith(lastWord);

        if (!isCursorBeforeTheMention && this.isMentionCode(lastWord)) {
            const suggestions = this.getMentionOptions(this.props.personalDetails, prefix);
            nextState.suggestedMentions = suggestions;
            nextState.shouldShowMentionSuggestionMenu = !_.isEmpty(suggestions);
        }

        this.setState(nextState);
    }

    /**
     * Check if this piece of string looks like an emoji
     * @param {String} str
     * @param {Number} pos
     * @returns {Boolean}
     */
    isEmojiCode(str, pos) {
        const leftWords = str.slice(0, pos).split(CONST.REGEX.SPECIAL_CHAR_OR_EMOJI);
        const leftWord = _.last(leftWords);

        return CONST.REGEX.HAS_COLON_ONLY_AT_THE_BEGINNING.test(leftWord) && leftWord.length > 2;
    }

    /**
     * Check if this piece of string looks like a mention
     * @param {String} str
     * @returns {Boolean}
     */
    isMentionCode(str) {
        return CONST.REGEX.HAS_AT_MOST_TWO_AT_SIGNS.test(str);
    }

    /**
     * Trims first character of the string if it is a space
     * @param {String} str
     * @returns {String}
     */
    trimLeadingSpace(str) {
        return str.slice(0, 1) === ' ' ? str.slice(1) : str;
    }

    /**
     * Replace the code of emoji and update selection
     * @param {Number} highlightedEmojiIndex
     */
    insertSelectedEmoji(highlightedEmojiIndex) {
        const commentBeforeColon = this.state.value.slice(0, this.state.colonIndex);
        const emojiObject = this.state.suggestedEmojis[highlightedEmojiIndex];
        const emojiCode = emojiObject.types && emojiObject.types[this.props.preferredSkinTone] ? emojiObject.types[this.props.preferredSkinTone] : emojiObject.code;
        const commentAfterColonWithEmojiNameRemoved = this.state.value.slice(this.state.selection.end);

        this.updateComment(`${commentBeforeColon}${emojiCode} ${this.trimLeadingSpace(commentAfterColonWithEmojiNameRemoved)}`, true);
        // In some Android phones keyboard, the text to search for the emoji is not cleared
        // will be added after the user starts typing again on the keyboard. This package is
        // a workaround to reset the keyboard natively.
        if (RNTextInputReset) {
            RNTextInputReset.resetKeyboardInput(findNodeHandle(this.textInput));
        }
        this.setState((prevState) => ({
            selection: {
                start: prevState.colonIndex + emojiCode.length + CONST.SPACE_LENGTH,
                end: prevState.colonIndex + emojiCode.length + CONST.SPACE_LENGTH,
            },
            suggestedEmojis: [],
        }));
        const frequentEmojiList = EmojiUtils.getFrequentlyUsedEmojis(emojiObject);
        User.updateFrequentlyUsedEmojis(frequentEmojiList);
    }

    /**
     * Replace the code of mention and update selection
     * @param {Number} highlightedMentionIndex
     */
    insertSelectedMention(highlightedMentionIndex) {
        const commentBeforeAtSign = this.state.value.slice(0, this.state.atSignIndex);
        const mentionObject = this.state.suggestedMentions[highlightedMentionIndex];
        const mentionCode = mentionObject.text === CONST.AUTO_COMPLETE_SUGGESTER.HERE_TEXT ? CONST.AUTO_COMPLETE_SUGGESTER.HERE_TEXT : `@${mentionObject.alternateText}`;
        const commentAfterAtSignWithMentionRemoved = this.state.value.slice(this.state.atSignIndex).replace(CONST.REGEX.MENTION_REPLACER, '');

        this.updateComment(`${commentBeforeAtSign}${mentionCode} ${this.trimLeadingSpace(commentAfterAtSignWithMentionRemoved)}`, true);
        this.setState((prevState) => ({
            selection: {
                start: prevState.atSignIndex + mentionCode.length + CONST.SPACE_LENGTH,
                end: prevState.atSignIndex + mentionCode.length + CONST.SPACE_LENGTH,
            },
            suggestedMentions: [],
        }));
    }

    isEmptyChat() {
        return _.size(this.props.reportActions) === 1;
    }

    /**
     * Callback for the emoji picker to add whatever emoji is chosen into the main input
     *
     * @param {String} emoji
     */
    addEmojiToTextBox(emoji) {
        this.updateComment(ComposerUtils.insertText(this.comment, this.state.selection, emoji));
        this.setState((prevState) => ({
            selection: {
                start: prevState.selection.start + emoji.length,
                end: prevState.selection.start + emoji.length,
            },
        }));
    }

    /**
     * Focus the composer text input
     * @param {Boolean} [shouldelay=false] Impose delay before focusing the composer
     * @memberof ReportActionCompose
     */
    focus(shouldelay = false) {
        // There could be other animations running while we trigger manual focus.
        // This prevents focus from making those animations janky.
        InteractionManager.runAfterInteractions(() => {
            if (!this.textInput) {
                return;
            }

            if (!shouldelay) {
                this.textInput.focus();
            } else {
                // Keyboard is not opened after Emoji Picker is closed
                // SetTimeout is used as a workaround
                // https://github.com/react-native-modal/react-native-modal/issues/114
                // We carefully choose a delay. 100ms is found enough for keyboard to open.
                setTimeout(() => this.textInput.focus(), 100);
            }
        });
    }

    /**
     * Save our report comment in Onyx. We debounce this method in the constructor so that it's not called too often
     * to update Onyx and re-render this component.
     *
     * @param {String} comment
     */
    debouncedSaveReportComment(comment) {
        Report.saveReportComment(this.props.reportID, comment || '');
    }

    /**
     * Broadcast that the user is typing. We debounce this method in the constructor to limit how often we publish
     * client events.
     */
    debouncedBroadcastUserIsTyping() {
        Report.broadcastUserIsTyping(this.props.reportID);
    }

    /**
     * Update the value of the comment in Onyx
     *
     * @param {String} comment
     * @param {Boolean} shouldDebounceSaveComment
     */
    updateComment(comment, shouldDebounceSaveComment) {
        const {text: newComment = '', emojis = []} = EmojiUtils.replaceEmojis(comment, this.props.isSmallScreenWidth, this.props.preferredSkinTone);

        if (!_.isEmpty(emojis)) {
            User.updateFrequentlyUsedEmojis(EmojiUtils.getFrequentlyUsedEmojis(emojis));
        }

        this.setState((prevState) => {
            const newState = {
                isCommentEmpty: !!newComment.match(/^(\s)*$/),
                value: newComment,
            };
            if (comment !== newComment) {
                const remainder = prevState.value.slice(prevState.selection.end).length;
                newState.selection = {
                    start: newComment.length - remainder,
                    end: newComment.length - remainder,
                };
            }
            return newState;
        });

        // Indicate that draft has been created.
        if (this.comment.length === 0 && newComment.length !== 0) {
            Report.setReportWithDraft(this.props.reportID, true);
        }

        // The draft has been deleted.
        if (newComment.length === 0) {
            Report.setReportWithDraft(this.props.reportID, false);
        }

        this.comment = newComment;
        if (shouldDebounceSaveComment) {
            this.debouncedSaveReportComment(newComment);
        } else {
            Report.saveReportComment(this.props.reportID, newComment || '');
        }
        if (newComment) {
            this.debouncedBroadcastUserIsTyping();
        }
    }

    /**
     * Update the number of lines for a comment in Onyx
     * @param {Number} numberOfLines
     */
    updateNumberOfLines(numberOfLines) {
        Report.saveReportCommentNumberOfLines(this.props.reportID, numberOfLines);
    }

    /**
     * Listens for keyboard shortcuts and applies the action
     *
     * @param {Object} e
     */
    triggerHotkeyActions(e) {
        if (!e || ComposerUtils.canSkipTriggerHotkeys(this.props.isSmallScreenWidth, this.props.isKeyboardShown)) {
            return;
        }

        const suggestionsExist = this.state.suggestedEmojis.length > 0 || this.state.suggestedMentions.length > 0;

        if (((!e.shiftKey && e.key === CONST.KEYBOARD_SHORTCUTS.ENTER.shortcutKey) || e.key === CONST.KEYBOARD_SHORTCUTS.TAB.shortcutKey) && suggestionsExist) {
            e.preventDefault();
            if (this.state.suggestedEmojis.length > 0) {
                this.insertSelectedEmoji(this.state.highlightedEmojiIndex);
            }
            if (this.state.suggestedMentions.length > 0) {
                this.insertSelectedMention(this.state.highlightedMentionIndex);
            }
            return;
        }

        if (e.key === CONST.KEYBOARD_SHORTCUTS.ESCAPE.shortcutKey) {
            e.preventDefault();
            if (suggestionsExist) {
                this.resetSuggestions();
            } else if (this.comment.length > 0) {
                this.updateComment('', true);
            }
            return;
        }

        // Submit the form when Enter is pressed
        if (e.key === CONST.KEYBOARD_SHORTCUTS.ENTER.shortcutKey && !e.shiftKey) {
            e.preventDefault();
            this.submitForm();
        }

        // Trigger the edit box for last sent message if ArrowUp is pressed and the comment is empty and Chronos is not in the participants
        if (
            e.key === CONST.KEYBOARD_SHORTCUTS.ARROW_UP.shortcutKey &&
            this.textInput.selectionStart === 0 &&
            this.state.isCommentEmpty &&
            !ReportUtils.chatIncludesChronos(this.props.report)
        ) {
            e.preventDefault();

            const parentReportActionID = lodashGet(this.props.report, 'parentReportActionID', '');
            const parentReportAction = lodashGet(this.props.parentReportActions, [parentReportActionID], {});
            const lastReportAction = _.find([...this.props.reportActions, parentReportAction], (action) => ReportUtils.canEditReportAction(action));

            if (lastReportAction !== -1 && lastReportAction) {
                Report.saveReportActionDraft(this.props.reportID, lastReportAction.reportActionID, _.last(lastReportAction.message).html);
            }
        }
    }

    /**
     * @returns {String}
     */
    prepareCommentAndResetComposer() {
        const trimmedComment = this.comment.trim();

        // Don't submit empty comments or comments that exceed the character limit
        if (this.state.isCommentEmpty || ReportUtils.getCommentLength(trimmedComment) > CONST.MAX_COMMENT_LENGTH) {
            return '';
        }

        this.updateComment('');
        this.setTextInputShouldClear(true);
        if (this.props.isComposerFullSize) {
            Report.setIsComposerFullSize(this.props.reportID, false);
        }
        this.setState({isFullComposerAvailable: false});

        return trimmedComment;
    }

    /**
     * @param {Object} file
     */
    addAttachment(file) {
        // Since we're submitting the form here which should clear the composer
        // We don't really care about saving the draft the user was typing
        // We need to make sure an empty draft gets saved instead
        this.debouncedSaveReportComment.cancel();
        const comment = this.prepareCommentAndResetComposer();
        Report.addAttachment(this.props.reportID, file, comment);
        this.setTextInputShouldClear(false);
    }

    /**
     * Add a new comment to this chat
     *
     * @param {SyntheticEvent} [e]
     */
    submitForm(e) {
        if (e) {
            e.preventDefault();
        }

        // Since we're submitting the form here which should clear the composer
        // We don't really care about saving the draft the user was typing
        // We need to make sure an empty draft gets saved instead
        this.debouncedSaveReportComment.cancel();

        const comment = this.prepareCommentAndResetComposer();
        if (!comment) {
            return;
        }

        this.props.onSubmit(comment);
    }

    /**
     * Used to show Popover menu on Workspace chat at first sign-in
     * @returns {Boolean}
     */
    showPopoverMenu() {
        this.setMenuVisibility(true);
        return true;
    }

    render() {
        const reportParticipants = _.without(lodashGet(this.props.report, 'participants', []), this.props.currentUserPersonalDetails.login);
        const participantsWithoutExpensifyEmails = _.difference(reportParticipants, CONST.EXPENSIFY_EMAILS);
        const reportRecipient = this.props.personalDetails[participantsWithoutExpensifyEmails[0]];
        const shouldShowReportRecipientLocalTime =
            ReportUtils.canShowReportRecipientLocalTime(this.props.personalDetails, this.props.report, this.props.currentUserPersonalDetails.login) && !this.props.isComposerFullSize;

        // Prevents focusing and showing the keyboard while the drawer is covering the chat.
        const isBlockedFromConcierge = ReportUtils.chatIncludesConcierge(this.props.report) && User.isBlockedFromConcierge(this.props.blockedFromConcierge);
        const inputPlaceholder = this.getInputPlaceholder();
        const shouldUseFocusedColor = !isBlockedFromConcierge && !this.props.disabled && (this.state.isFocused || this.state.isDraggingOver);
        const hasExceededMaxCommentLength = this.state.hasExceededMaxCommentLength;
        const isFullComposerAvailable = this.state.isFullComposerAvailable && !_.isEmpty(this.state.value);
        const hasReportRecipient = _.isObject(reportRecipient) && !_.isEmpty(reportRecipient);
        const maxComposerLines = this.props.isSmallScreenWidth ? CONST.COMPOSER.MAX_LINES_SMALL_SCREEN : CONST.COMPOSER.MAX_LINES;

        return (
            <View
                style={[
                    shouldShowReportRecipientLocalTime && !lodashGet(this.props.network, 'isOffline') && styles.chatItemComposeWithFirstRow,
                    this.props.isComposerFullSize && styles.chatItemFullComposeRow,
                ]}
            >
                <OfflineWithFeedback
                    pendingAction={this.props.pendingAction}
                    style={this.props.isComposerFullSize ? styles.chatItemFullComposeRow : {}}
                    contentContainerStyle={this.props.isComposerFullSize ? styles.flex1 : {}}
                >
                    {shouldShowReportRecipientLocalTime && hasReportRecipient && <ParticipantLocalTime participant={reportRecipient} />}
                    <View
                        style={[
                            shouldUseFocusedColor ? styles.chatItemComposeBoxFocusedColor : styles.chatItemComposeBoxColor,
                            styles.flexRow,
                            styles.chatItemComposeBox,
                            this.props.isComposerFullSize && styles.chatItemFullComposeBox,
                            hasExceededMaxCommentLength && styles.borderColorDanger,
                        ]}
                    >
                        <AttachmentModal
                            headerTitle={this.props.translate('reportActionCompose.sendAttachment')}
                            onConfirm={this.addAttachment}
                            onModalShow={() => this.setState({isAttachmentPreviewActive: true})}
                            onModalHide={() => {
                                this.shouldBlockEmojiCalc = false;
                                this.shouldBlockMentionCalc = false;
                                this.setState({isAttachmentPreviewActive: false});
                            }}
                        >
                            {({displayFileInModal}) => (
                                <>
                                    <AttachmentPicker>
                                        {({openPicker}) => (
                                            <>
                                                <View
                                                    style={[
                                                        styles.dFlex,
                                                        styles.flexColumn,
                                                        isFullComposerAvailable || this.props.isComposerFullSize ? styles.justifyContentBetween : styles.justifyContentEnd,
                                                    ]}
                                                >
                                                    {this.props.isComposerFullSize && (
                                                        <Tooltip text={this.props.translate('reportActionCompose.collapse')}>
                                                            <PressableWithFeedback
                                                                onPress={(e) => {
                                                                    e.preventDefault();
                                                                    this.setShouldShowSuggestionMenuToFalse();
                                                                    Report.setIsComposerFullSize(this.props.reportID, false);
                                                                }}
                                                                // Keep focus on the composer when Collapse button is clicked.
                                                                onMouseDown={(e) => e.preventDefault()}
                                                                style={styles.composerSizeButton}
                                                                disabled={isBlockedFromConcierge || this.props.disabled}
                                                                accessibilityRole="button"
                                                                accessibilityLabel={this.props.translate('reportActionCompose.collapse')}
                                                            >
                                                                <Icon src={Expensicons.Collapse} />
                                                            </PressableWithFeedback>
                                                        </Tooltip>
                                                    )}
                                                    {!this.props.isComposerFullSize && isFullComposerAvailable && (
                                                        <Tooltip text={this.props.translate('reportActionCompose.expand')}>
                                                            <PressableWithFeedback
                                                                onPress={(e) => {
                                                                    e.preventDefault();
                                                                    this.setShouldShowSuggestionMenuToFalse();
                                                                    Report.setIsComposerFullSize(this.props.reportID, true);
                                                                }}
                                                                // Keep focus on the composer when Expand button is clicked.
                                                                onMouseDown={(e) => e.preventDefault()}
                                                                style={styles.composerSizeButton}
                                                                disabled={isBlockedFromConcierge || this.props.disabled}
                                                                accessibilityRole="button"
                                                                accessibilityLabel={this.props.translate('reportActionCompose.expand')}
                                                            >
                                                                <Icon src={Expensicons.Expand} />
                                                            </PressableWithFeedback>
                                                        </Tooltip>
                                                    )}
                                                    <Tooltip text={this.props.translate('reportActionCompose.addAction')}>
<<<<<<< HEAD
                                                        <TouchableOpacity
                                                            ref={this.actionButtonRef}
=======
                                                        <PressableWithFeedback
                                                            ref={(el) => (this.actionButton = el)}
>>>>>>> dc13ba0b
                                                            onPress={(e) => {
                                                                e.preventDefault();

                                                                // Drop focus to avoid blue focus ring.
                                                                this.actionButtonRef.current.blur();
                                                                this.setMenuVisibility(!this.state.isMenuVisible);
                                                            }}
                                                            style={styles.composerSizeButton}
                                                            disabled={isBlockedFromConcierge || this.props.disabled}
                                                            accessibilityRole="button"
                                                            accessibilityLabel={this.props.translate('reportActionCompose.addAction')}
                                                        >
                                                            <Icon src={Expensicons.Plus} />
                                                        </PressableWithFeedback>
                                                    </Tooltip>
                                                </View>
                                                <PopoverMenu
                                                    animationInTiming={CONST.ANIMATION_IN_TIMING}
                                                    isVisible={this.state.isMenuVisible}
                                                    onClose={() => this.setMenuVisibility(false)}
                                                    onItemSelected={() => this.setMenuVisibility(false)}
                                                    anchorPosition={styles.createMenuPositionReportActionCompose(this.props.windowHeight)}
                                                    anchorAlignment={{horizontal: CONST.MODAL.ANCHOR_ORIGIN_HORIZONTAL.LEFT, vertical: CONST.MODAL.ANCHOR_ORIGIN_VERTICAL.BOTTOM}}
                                                    menuItems={[
                                                        ...this.getMoneyRequestOptions(reportParticipants),
                                                        ...this.getTaskOption(reportParticipants),
                                                        {
                                                            icon: Expensicons.Paperclip,
                                                            text: this.props.translate('reportActionCompose.addAttachment'),
                                                            onSelected: () => {
                                                                // Set a flag to block suggestion calculation until we're finished using the file picker,
                                                                // which will stop any flickering as the file picker opens on non-native devices.
                                                                if (this.willBlurTextInputOnTapOutside) {
                                                                    this.shouldBlockEmojiCalc = true;
                                                                    this.shouldBlockMentionCalc = true;
                                                                }

                                                                openPicker({
                                                                    onPicked: displayFileInModal,
                                                                });
                                                            },
                                                        },
                                                    ]}
                                                    withoutOverlay
                                                    anchorRef={this.actionButtonRef}
                                                />
                                            </>
                                        )}
                                    </AttachmentPicker>
                                    <View style={[styles.textInputComposeSpacing, styles.textInputComposeBorder]}>
                                        <DragAndDrop
                                            dropZoneId={CONST.REPORT.DROP_NATIVE_ID + this.getNavigationKey()}
                                            activeDropZoneId={CONST.REPORT.ACTIVE_DROP_NATIVE_ID + this.props.reportID}
                                            onDragEnter={() => {
                                                this.setState({isDraggingOver: true});
                                            }}
                                            onDragLeave={() => {
                                                this.setState({isDraggingOver: false});
                                            }}
                                            onDrop={(e) => {
                                                e.preventDefault();
                                                if (this.state.isAttachmentPreviewActive) {
                                                    this.setState({isDraggingOver: false});
                                                    return;
                                                }

                                                const file = lodashGet(e, ['dataTransfer', 'files', 0]);

                                                displayFileInModal(file);

                                                this.setState({isDraggingOver: false});
                                            }}
                                            disabled={this.props.disabled}
                                        >
                                            <Composer
                                                autoFocus={this.shouldAutoFocus}
                                                multiline
                                                ref={this.setTextInputRef}
                                                textAlignVertical="top"
                                                placeholder={inputPlaceholder}
                                                placeholderTextColor={themeColors.placeholderText}
                                                onChangeText={(comment) => this.updateComment(comment, true)}
                                                onKeyPress={this.triggerHotkeyActions}
                                                style={[styles.textInputCompose, this.props.isComposerFullSize ? styles.textInputFullCompose : styles.flex4]}
                                                maxLines={maxComposerLines}
                                                onFocus={() => this.setIsFocused(true)}
                                                onBlur={() => {
                                                    this.setIsFocused(false);
                                                    this.resetSuggestions();
                                                }}
                                                onClick={() => {
                                                    this.shouldBlockEmojiCalc = false;
                                                    this.shouldBlockMentionCalc = false;
                                                }}
                                                onPasteFile={displayFileInModal}
                                                shouldClear={this.state.textInputShouldClear}
                                                onClear={() => this.setTextInputShouldClear(false)}
                                                isDisabled={isBlockedFromConcierge || this.props.disabled}
                                                selection={this.state.selection}
                                                onSelectionChange={this.onSelectionChange}
                                                isFullComposerAvailable={isFullComposerAvailable}
                                                setIsFullComposerAvailable={this.setIsFullComposerAvailable}
                                                isComposerFullSize={this.props.isComposerFullSize}
                                                value={this.state.value}
                                                numberOfLines={this.props.numberOfLines}
                                                onNumberOfLinesChange={this.updateNumberOfLines}
                                                shouldCalculateCaretPosition
                                                onLayout={(e) => {
                                                    const composerHeight = e.nativeEvent.layout.height;
                                                    if (this.state.composerHeight === composerHeight) {
                                                        return;
                                                    }
                                                    this.setState({composerHeight});
                                                }}
                                                onScroll={() => this.setShouldShowSuggestionMenuToFalse()}
                                            />
                                        </DragAndDrop>
                                    </View>
                                </>
                            )}
                        </AttachmentModal>
                        {DeviceCapabilities.canUseTouchScreen() && this.props.isMediumScreenWidth ? null : (
                            <EmojiPickerButton
                                isDisabled={isBlockedFromConcierge || this.props.disabled}
                                onModalHide={() => {
                                    this.focus(true);
                                }}
                                onEmojiSelected={this.addEmojiToTextBox}
                            />
                        )}
                        <View
                            style={[styles.justifyContentEnd]}
                            // Keep focus on the composer when Send message is clicked.
                            onMouseDown={(e) => e.preventDefault()}
                        >
                            <Tooltip text={this.props.translate('common.send')}>
                                <PressableWithFeedback
                                    style={[styles.chatItemSubmitButton, this.state.isCommentEmpty || hasExceededMaxCommentLength ? undefined : styles.buttonSuccess]}
                                    onPress={this.submitForm}
                                    disabled={this.state.isCommentEmpty || isBlockedFromConcierge || this.props.disabled || hasExceededMaxCommentLength}
                                    accessibilityRole="button"
                                    accessibilityLabel={this.props.translate('common.send')}
                                >
                                    <Icon
                                        src={Expensicons.Send}
                                        fill={this.state.isCommentEmpty || hasExceededMaxCommentLength ? themeColors.icon : themeColors.textLight}
                                    />
                                </PressableWithFeedback>
                            </Tooltip>
                        </View>
                    </View>
                    <View
                        style={[
                            styles.flexRow,
                            styles.justifyContentBetween,
                            styles.alignItemsCenter,
                            (!this.props.isSmallScreenWidth || (this.props.isSmallScreenWidth && !this.props.network.isOffline)) && styles.chatItemComposeSecondaryRow,
                        ]}
                    >
                        {!this.props.isSmallScreenWidth && <OfflineIndicator containerStyles={[styles.chatItemComposeSecondaryRow]} />}
                        <ReportTypingIndicator reportID={this.props.reportID} />
                        <ExceededCommentLength
                            comment={this.comment}
                            onExceededMaxCommentLength={this.setExceededMaxCommentLength}
                        />
                    </View>
                </OfflineWithFeedback>
                {this.state.isDraggingOver && <ReportDropUI />}
                {!_.isEmpty(this.state.suggestedEmojis) && this.state.shouldShowEmojiSuggestionMenu && (
                    <ArrowKeyFocusManager
                        focusedIndex={this.state.highlightedEmojiIndex}
                        maxIndex={getMaxArrowIndex(this.state.suggestedEmojis.length, this.state.isAutoSuggestionPickerLarge)}
                        shouldExcludeTextAreaNodes={false}
                        onFocusedIndexChanged={(index) => this.setState({highlightedEmojiIndex: index})}
                    >
                        <EmojiSuggestions
                            onClose={() => this.setState({suggestedEmojis: []})}
                            highlightedEmojiIndex={this.state.highlightedEmojiIndex}
                            emojis={this.state.suggestedEmojis}
                            comment={this.state.value}
                            updateComment={(newComment) => this.setState({value: newComment})}
                            colonIndex={this.state.colonIndex}
                            prefix={this.state.value.slice(this.state.colonIndex + 1, this.state.selection.start)}
                            onSelect={this.insertSelectedEmoji}
                            isComposerFullSize={this.props.isComposerFullSize}
                            preferredSkinToneIndex={this.props.preferredSkinTone}
                            isEmojiPickerLarge={this.state.isAutoSuggestionPickerLarge}
                            composerHeight={this.state.composerHeight}
                            shouldIncludeReportRecipientLocalTimeHeight={shouldShowReportRecipientLocalTime}
                        />
                    </ArrowKeyFocusManager>
                )}
                {!_.isEmpty(this.state.suggestedMentions) && this.state.shouldShowMentionSuggestionMenu && (
                    <ArrowKeyFocusManager
                        focusedIndex={this.state.highlightedMentionIndex}
                        maxIndex={getMaxArrowIndex(this.state.suggestedMentions.length, this.state.isAutoSuggestionPickerLarge)}
                        shouldExcludeTextAreaNodes={false}
                        onFocusedIndexChanged={(index) => this.setState({highlightedMentionIndex: index})}
                    >
                        <MentionSuggestions
                            onClose={() => this.setState({suggestedMentions: []})}
                            highlightedMentionIndex={this.state.highlightedMentionIndex}
                            mentions={this.state.suggestedMentions}
                            comment={this.state.value}
                            updateComment={(newComment) => this.setState({value: newComment})}
                            colonIndex={this.state.colonIndex}
                            prefix={this.state.mentionPrefix}
                            onSelect={this.insertSelectedMention}
                            isComposerFullSize={this.props.isComposerFullSize}
                            isMentionPickerLarge={this.state.isAutoSuggestionPickerLarge}
                            composerHeight={this.state.composerHeight}
                            shouldIncludeReportRecipientLocalTimeHeight={shouldShowReportRecipientLocalTime}
                        />
                    </ArrowKeyFocusManager>
                )}
            </View>
        );
    }
}

ReportActionCompose.propTypes = propTypes;
ReportActionCompose.defaultProps = defaultProps;

export default compose(
    withWindowDimensions,
    withNavigation,
    withNavigationFocus,
    withLocalize,
    withNetwork(),
    withPersonalDetails(),
    withCurrentUserPersonalDetails,
    withKeyboardState,
    withOnyx({
        betas: {
            key: ONYXKEYS.BETAS,
        },
        comment: {
            key: ({reportID}) => `${ONYXKEYS.COLLECTION.REPORT_DRAFT_COMMENT}${reportID}`,
        },
        numberOfLines: {
            key: ({reportID}) => `${ONYXKEYS.COLLECTION.REPORT_DRAFT_COMMENT_NUMBER_OF_LINES}${reportID}`,
        },
        modal: {
            key: ONYXKEYS.MODAL,
        },
        blockedFromConcierge: {
            key: ONYXKEYS.NVP_BLOCKED_FROM_CONCIERGE,
        },
        preferredSkinTone: {
            key: ONYXKEYS.PREFERRED_EMOJI_SKIN_TONE,
            selector: EmojiUtils.getPreferredSkinToneIndex,
        },
        personalDetails: {
            key: ONYXKEYS.PERSONAL_DETAILS,
        },
        shouldShowComposeInput: {
            key: ONYXKEYS.SHOULD_SHOW_COMPOSE_INPUT,
        },
        parentReportActions: {
            key: ({report}) => `${ONYXKEYS.COLLECTION.REPORT_ACTIONS}${report.parentReportID}`,
            canEvict: false,
        },
    }),
)(ReportActionCompose);<|MERGE_RESOLUTION|>--- conflicted
+++ resolved
@@ -993,13 +993,8 @@
                                                         </Tooltip>
                                                     )}
                                                     <Tooltip text={this.props.translate('reportActionCompose.addAction')}>
-<<<<<<< HEAD
-                                                        <TouchableOpacity
+                                                        <PressableWithFeedback
                                                             ref={this.actionButtonRef}
-=======
-                                                        <PressableWithFeedback
-                                                            ref={(el) => (this.actionButton = el)}
->>>>>>> dc13ba0b
                                                             onPress={(e) => {
                                                                 e.preventDefault();
 
