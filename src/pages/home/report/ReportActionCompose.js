--- conflicted
+++ resolved
@@ -195,13 +195,10 @@
 
         this.shouldAutoFocus = !props.modal.isVisible && (this.shouldFocusInputOnScreenFocus || this.isEmptyChat()) && props.shouldShowComposeInput;
 
-<<<<<<< HEAD
         this.maxComposerLines = this.props.isSmallScreenWidth ? CONST.COMPOSER.MAX_LINES_SMALL_SCREEN : CONST.COMPOSER.MAX_LINES;
-=======
         // These variables are used to decide whether to block the suggestions list from showing to prevent flickering
         this.shouldBlockEmojiCalc = false;
         this.shouldBlockMentionCalc = false;
->>>>>>> 936a3a77
 
         // For mobile Safari, updating the selection prop on an unfocused input will cause it to automatically gain focus
         // and subsequent programmatic focus shifts (e.g., modal focus trap) to show the blue frame (:focus-visible style),
