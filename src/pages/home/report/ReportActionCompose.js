import React, {useCallback, useEffect, useMemo, useRef, useState} from 'react';
import PropTypes from 'prop-types';
import {View, InteractionManager, LayoutAnimation, NativeModules, findNodeHandle} from 'react-native';
import _ from 'underscore';
import lodashGet from 'lodash/get';
import {withOnyx} from 'react-native-onyx';
import styles from '../../../styles/styles';
import themeColors from '../../../styles/themes/default';
import Composer from '../../../components/Composer';
import ONYXKEYS from '../../../ONYXKEYS';
import Icon from '../../../components/Icon';
import * as Expensicons from '../../../components/Icon/Expensicons';
import AttachmentPicker from '../../../components/AttachmentPicker';
import * as Report from '../../../libs/actions/Report';
import ReportTypingIndicator from './ReportTypingIndicator';
import AttachmentModal from '../../../components/AttachmentModal';
import compose from '../../../libs/compose';
import PopoverMenu from '../../../components/PopoverMenu';
import withWindowDimensions, {windowDimensionsPropTypes} from '../../../components/withWindowDimensions';
import withLocalize, {withLocalizePropTypes} from '../../../components/withLocalize';
import willBlurTextInputOnTapOutsideFunc from '../../../libs/willBlurTextInputOnTapOutside';
import canFocusInputOnScreenFocus from '../../../libs/canFocusInputOnScreenFocus';
import CONST from '../../../CONST';
import reportActionPropTypes from './reportActionPropTypes';
import * as ReportUtils from '../../../libs/ReportUtils';
import ReportActionComposeFocusManager from '../../../libs/ReportActionComposeFocusManager';
import participantPropTypes from '../../../components/participantPropTypes';
import ParticipantLocalTime from './ParticipantLocalTime';
import withCurrentUserPersonalDetails, {withCurrentUserPersonalDetailsPropTypes, withCurrentUserPersonalDetailsDefaultProps} from '../../../components/withCurrentUserPersonalDetails';
import {withNetwork} from '../../../components/OnyxProvider';
import * as User from '../../../libs/actions/User';
import Tooltip from '../../../components/Tooltip';
import EmojiPickerButton from '../../../components/EmojiPicker/EmojiPickerButton';
import * as DeviceCapabilities from '../../../libs/DeviceCapabilities';
import OfflineIndicator from '../../../components/OfflineIndicator';
import ExceededCommentLength from '../../../components/ExceededCommentLength';
import withNavigationFocus from '../../../components/withNavigationFocus';
import withNavigation from '../../../components/withNavigation';
import * as EmojiUtils from '../../../libs/EmojiUtils';
import ReportDropUI from './ReportDropUI';
import DragAndDrop from '../../../components/DragAndDrop';
import reportPropTypes from '../../reportPropTypes';
import EmojiSuggestions from '../../../components/EmojiSuggestions';
import MentionSuggestions from '../../../components/MentionSuggestions';
import withKeyboardState, {keyboardStatePropTypes} from '../../../components/withKeyboardState';
import OfflineWithFeedback from '../../../components/OfflineWithFeedback';
import * as ComposerUtils from '../../../libs/ComposerUtils';
import * as Welcome from '../../../libs/actions/Welcome';
import Permissions from '../../../libs/Permissions';
import * as TaskUtils from '../../../libs/actions/Task';
import * as Browser from '../../../libs/Browser';
import * as IOU from '../../../libs/actions/IOU';
import useArrowKeyFocusManager from '../../../hooks/useArrowKeyFocusManager';
import PressableWithFeedback from '../../../components/Pressable/PressableWithFeedback';

const {RNTextInputReset} = NativeModules;

const propTypes = {
    /** Beta features list */
    betas: PropTypes.arrayOf(PropTypes.string),

    /** A method to call when the form is submitted */
    onSubmit: PropTypes.func.isRequired,

    /** The comment left by the user */
    comment: PropTypes.string,

    /** Number of lines for the comment */
    numberOfLines: PropTypes.number,

    /** The ID of the report actions will be created for */
    reportID: PropTypes.string.isRequired,

    /** Details about any modals being used */
    modal: PropTypes.shape({
        /** Indicates if there is a modal currently visible or not */
        isVisible: PropTypes.bool,
    }),

    /** Personal details of all the users */
    personalDetails: PropTypes.objectOf(participantPropTypes),

    /** The report currently being looked at */
    report: reportPropTypes,

    /** Array of report actions for this report */
    reportActions: PropTypes.arrayOf(PropTypes.shape(reportActionPropTypes)),

    /** The actions from the parent report */
    parentReportActions: PropTypes.objectOf(PropTypes.shape(reportActionPropTypes)),

    /** Is the window width narrow, like on a mobile device */
    isSmallScreenWidth: PropTypes.bool.isRequired,

    /** Is composer screen focused */
    isFocused: PropTypes.bool.isRequired,

    /** Is composer full size */
    isComposerFullSize: PropTypes.bool,

    /** Whether user interactions should be disabled */
    disabled: PropTypes.bool,

    // The NVP describing a user's block status
    blockedFromConcierge: PropTypes.shape({
        // The date that the user will be unblocked
        expiresAt: PropTypes.string,
    }),

    /** Whether the composer input should be shown */
    shouldShowComposeInput: PropTypes.bool,

    /** Stores user's preferred skin tone */
    preferredSkinTone: PropTypes.oneOfType([PropTypes.number, PropTypes.string]),

    /** The type of action that's pending  */
    pendingAction: PropTypes.oneOf(['add', 'update', 'delete']),

    ...windowDimensionsPropTypes,
    ...withLocalizePropTypes,
    ...withCurrentUserPersonalDetailsPropTypes,
    ...keyboardStatePropTypes,
};

const defaultProps = {
    betas: [],
    comment: '',
    numberOfLines: undefined,
    modal: {},
    report: {},
    reportActions: [],
    parentReportActions: {},
    blockedFromConcierge: {},
    personalDetails: {},
    preferredSkinTone: CONST.EMOJI_DEFAULT_SKIN_TONE,
    isComposerFullSize: false,
    pendingAction: null,
    shouldShowComposeInput: true,
    ...withCurrentUserPersonalDetailsDefaultProps,
};

const defaultSuggestionsValues = {
    suggestedEmojis: [],
    suggestedMentions: [],
    colonIndex: -1,
    atSignIndex: -1,
    shouldShowEmojiSuggestionMenu: false,
    shouldShowMentionSuggestionMenu: false,
    mentionPrefix: '',
    isAutoSuggestionPickerLarge: false,
};

/**
 * Return the max available index for arrow manager.
 * @param {Number} numRows
 * @param {Boolean} isAutoSuggestionPickerLarge
 * @returns {Number}
 */
const getMaxArrowIndex = (numRows, isAutoSuggestionPickerLarge) => {
    // rowCount is number of emoji/mention suggestions. For small screen we can fit 3 items
    // and for large we show up to 20 items for mentions/emojis
    const rowCount = isAutoSuggestionPickerLarge
        ? Math.min(numRows, CONST.AUTO_COMPLETE_SUGGESTER.MAX_AMOUNT_OF_SUGGESTIONS)
        : Math.min(numRows, CONST.AUTO_COMPLETE_SUGGESTER.MIN_AMOUNT_OF_SUGGESTIONS);

    // -1 because we start at 0
    return rowCount - 1;
};

const willBlurTextInputOnTapOutside = willBlurTextInputOnTapOutsideFunc();

// We want consistent auto focus behavior on input between native and mWeb so we have some auto focus management code that will
// prevent auto focus on existing chat for mobile device
const shouldFocusInputOnScreenFocus = canFocusInputOnScreenFocus();

/**
 * Save draft report comment. Debounced to happen at most once per second.
 * @param {String} reportID
 * @param {String} comment
 */
const debouncedSaveReportComment = _.debounce((reportID, comment) => {
    Report.saveReportComment(reportID, comment || '');
}, 1000);

/**
 * Broadcast that the user is typing. Debounced to limit how often we publish client events.
 * @param {String} reportID
 */
const debouncedBroadcastUserIsTyping = _.debounce((reportID) => {
    Report.broadcastUserIsTyping(reportID);
}, 100);

/**
 * Check if this piece of string looks like an emoji
 * @param {String} str
 * @param {Number} pos
 * @returns {Boolean}
 */
const isEmojiCode = (str, pos) => {
    const leftWords = str.slice(0, pos).split(CONST.REGEX.SPECIAL_CHAR_OR_EMOJI);
    const leftWord = _.last(leftWords);
    return CONST.REGEX.HAS_COLON_ONLY_AT_THE_BEGINNING.test(leftWord) && leftWord.length > 2;
};

/**
 * Check if this piece of string looks like a mention
 * @param {String} str
 * @returns {Boolean}
 */
const isMentionCode = (str) => CONST.REGEX.HAS_AT_MOST_TWO_AT_SIGNS.test(str);

/**
 * Trims first character of the string if it is a space
 * @param {String} str
 * @returns {String}
 */
const trimLeadingSpace = (str) => (str.slice(0, 1) === ' ' ? str.slice(1) : str);

// For mobile Safari, updating the selection prop on an unfocused input will cause it to automatically gain focus
// and subsequent programmatic focus shifts (e.g., modal focus trap) to show the blue frame (:focus-visible style),
// so we need to ensure that it is only updated after focus.
const isMobileSafari = Browser.isMobileSafari();

function ReportActionCompose({translate, ...props}) {
    /**
     * Updates the Highlight state of the composer
     */
    const [isFocused, setIsFocused] = useState(shouldFocusInputOnScreenFocus && !props.modal.isVisible && !props.modal.willAlertModalBecomeVisible && props.shouldShowComposeInput);
    const [isFullComposerAvailable, setIsFullComposerAvailable] = useState(props.isComposerFullSize);

    const isEmptyChat = useMemo(() => _.size(props.reportActions) === 1, [props.reportActions]);

    const shouldAutoFocus = !props.modal.isVisible && (shouldFocusInputOnScreenFocus || isEmptyChat) && props.shouldShowComposeInput;

    // These variables are used to decide whether to block the suggestions list from showing to prevent flickering
    const shouldBlockEmojiCalc = useRef(false);
    const shouldBlockMentionCalc = useRef(false);

    /**
     * Updates the should clear state of the composer
     */
    const [textInputShouldClear, setTextInputShouldClear] = useState(false);
    const [isCommentEmpty, setIsCommentEmpty] = useState(props.comment.length === 0);

    /**
     * Updates the visibility state of the menu
     */
    const [isMenuVisible, setMenuVisibility] = useState(false);
    const [isDraggingOver, setIsDraggingOver] = useState(false);
    const [selection, setSelection] = useState({
        start: isMobileSafari && !shouldAutoFocus ? 0 : props.comment.length,
        end: isMobileSafari && !shouldAutoFocus ? 0 : props.comment.length,
    });
    const [value, setValue] = useState(props.comment);

    const [composerHeight, setComposerHeight] = useState(0);
    const [isAttachmentPreviewActive, setIsAttachmentPreviewActive] = useState(false);

    // TODO: rewrite suggestion logic to some hook or state machine or util or something to not make it depend on ReportActionComposer
    const [suggestionValues, setSuggestionValues] = useState(defaultSuggestionsValues);

    const isEmojiSuggestionsMenuVisible = !_.isEmpty(suggestionValues.suggestedEmojis) && suggestionValues.shouldShowEmojiSuggestionMenu;
    const isMentionSuggestionsMenuVisible = !_.isEmpty(suggestionValues.suggestedMentions) && suggestionValues.shouldShowMentionSuggestionMenu;

    const [highlightedEmojiIndex] = useArrowKeyFocusManager({
        isActive: isEmojiSuggestionsMenuVisible,
        maxIndex: getMaxArrowIndex(suggestionValues.suggestedEmojis.length, suggestionValues.isAutoSuggestionPickerLarge),
        shouldExcludeTextAreaNodes: false,
    });
    const [highlightedMentionIndex] = useArrowKeyFocusManager({
        isActive: isMentionSuggestionsMenuVisible,
        maxIndex: getMaxArrowIndex(suggestionValues.suggestedMentions.length, suggestionValues.isAutoSuggestionPickerLarge),
        shouldExcludeTextAreaNodes: false,
    });

    /**
     * Updates the composer when the comment length is exceeded
     * Shows red borders and prevents the comment from being sent
     */
    const [hasExceededMaxCommentLength, setExceededMaxCommentLength] = useState(false);

    const comment = useRef(props.comment);
    const textInput = useRef(null);
    const actionButton = useRef(null);

    const reportParticipants = useMemo(
        () => _.without(lodashGet(props.report, 'participantAccountIDs', []), props.currentUserPersonalDetails.accountID),
        [props.currentUserPersonalDetails.accountID, props.report],
    );
    const participantsWithoutExpensifyAccountIDs = useMemo(() => _.difference(reportParticipants, CONST.EXPENSIFY_ACCOUNT_IDS), [reportParticipants]);

    const shouldShowReportRecipientLocalTime = useMemo(
        () => ReportUtils.canShowReportRecipientLocalTime(props.personalDetails, props.report, props.currentUserPersonalDetails.accountID) && !props.isComposerFullSize,
        [props.personalDetails, props.report, props.currentUserPersonalDetails.accountID, props.isComposerFullSize],
    );

    const isBlockedFromConcierge = useMemo(
        () => ReportUtils.chatIncludesConcierge(props.report) && User.isBlockedFromConcierge(props.blockedFromConcierge),
        [props.report, props.blockedFromConcierge],
    );

    // If we are on a small width device then don't show last 3 items from conciergePlaceholderOptions
    const conciergePlaceholderRandomIndex = useMemo(
        () => _.random(translate('reportActionCompose.conciergePlaceholderOptions').length - (props.isSmallScreenWidth ? 4 : 1)),
        // eslint-disable-next-line react-hooks/exhaustive-deps
        [],
    );

    // Placeholder to display in the chat input.
    const inputPlaceholder = useMemo(() => {
        if (ReportUtils.chatIncludesConcierge(props.report)) {
            if (User.isBlockedFromConcierge(props.blockedFromConcierge)) {
                return translate('reportActionCompose.blockedFromConcierge');
            }

            return translate('reportActionCompose.conciergePlaceholderOptions')[conciergePlaceholderRandomIndex];
        }

        return translate('reportActionCompose.writeSomething');
    }, [props.report, props.blockedFromConcierge, translate, conciergePlaceholderRandomIndex]);

    /**
     * Focus the composer text input
     * @param {Boolean} [shouldDelay=false] Impose delay before focusing the composer
     * @memberof ReportActionCompose
     */
    const focus = useCallback((shouldDelay = false) => {
        // There could be other animations running while we trigger manual focus.
        // This prevents focus from making those animations janky.
        InteractionManager.runAfterInteractions(() => {
            if (!textInput.current) {
                return;
            }

            if (!shouldDelay) {
                textInput.current.focus();
            } else {
                // Keyboard is not opened after Emoji Picker is closed
                // SetTimeout is used as a workaround
                // https://github.com/react-native-modal/react-native-modal/issues/114
                // We carefully choose a delay. 100ms is found enough for keyboard to open.
                setTimeout(() => textInput.current.focus(), 100);
            }
        });
    }, []);

    /**
     * Update the value of the comment in Onyx
     *
     * @param {String} comment
     * @param {Boolean} shouldDebounceSaveComment
     */
    const updateComment = useCallback(
        (commentValue, shouldDebounceSaveComment) => {
            const {text: newComment = '', emojis = []} = EmojiUtils.replaceEmojis(commentValue, props.isSmallScreenWidth, props.preferredSkinTone);

            if (!_.isEmpty(emojis)) {
                User.updateFrequentlyUsedEmojis(EmojiUtils.getFrequentlyUsedEmojis(emojis));
            }

            setIsCommentEmpty(!!newComment.match(/^(\s)*$/));
            setValue(newComment);
            if (commentValue !== newComment) {
                const remainder = value.slice(selection.end).length;
                setSelection({
                    start: newComment.length - remainder,
                    end: newComment.length - remainder,
                });
            }

            // Indicate that draft has been created.
            if (comment.current.length === 0 && newComment.length !== 0) {
                Report.setReportWithDraft(props.reportID, true);
            }

            // The draft has been deleted.
            if (newComment.length === 0) {
                Report.setReportWithDraft(props.reportID, false);
            }

            comment.current = newComment;
            if (shouldDebounceSaveComment) {
                debouncedSaveReportComment(props.reportID, newComment);
            } else {
                Report.saveReportComment(props.reportID, newComment || '');
            }
            if (newComment) {
                debouncedBroadcastUserIsTyping(props.reportID);
            }
        },
        [props.isSmallScreenWidth, props.preferredSkinTone, props.reportID, selection.end, value],
    );

    /**
     * Used to show Popover menu on Workspace chat at first sign-in
     * @returns {Boolean}
     */
    const showPopoverMenu = useCallback(() => {
        setMenuVisibility(true);
        return true;
    }, []);

    useEffect(() => {
        // This callback is used in the contextMenuActions to manage giving focus back to the compose input.
        // TODO: we should clean up this convoluted code and instead move focus management to something like ReportFooter.js or another higher up component
        ReportActionComposeFocusManager.onComposerFocus(() => {
            if (!willBlurTextInputOnTapOutside || !props.isFocused) {
                return;
            }

            focus(false);
        });

        updateComment(comment.current);

        // Shows Popover Menu on Workspace Chat at first sign-in
        if (!props.disabled) {
            Welcome.show({
                routes: lodashGet(props.navigation.getState(), 'routes', []),
                showPopoverMenu,
            });
        }

        return () => {
            ReportActionComposeFocusManager.clear();
        };
        // eslint-disable-next-line react-hooks/exhaustive-deps
    }, []);

    useEffect(() => {
        // We want to focus or refocus the input when a modal has been closed and the underlying screen is focused.
        // We avoid doing this on native platforms since the software keyboard popping
        // open creates a jarring and broken UX.
        if (!willBlurTextInputOnTapOutside || !props.isFocused || !props.modal.isVisible) return;

        focus();
    }, [focus, props.isFocused, props.modal.isVisible]);

    useEffect(() => {
        if (value === props.comment) return;

        updateComment(comment.current);
    }, [props.comment, props.report.reportID, updateComment, value]);

    /**
     * Clean data related to EmojiSuggestions
     */
    const resetSuggestions = useCallback(() => {
        setSuggestionValues(defaultSuggestionsValues);
    }, []);

    /**
     * Calculates and cares about the content of an Emoji Suggester
     */
    const calculateEmojiSuggestion = useCallback(
        (selectionEnd) => {
            if (shouldBlockEmojiCalc.current) {
                shouldBlockEmojiCalc.current = false;
                return;
            }
            const leftString = value.substring(0, selectionEnd);
            const colonIndex = leftString.lastIndexOf(':');
            const isCurrentlyShowingEmojiSuggestion = isEmojiCode(value, selectionEnd);

            // the larger composerHeight the less space for EmojiPicker, Pixel 2 has pretty small screen and this value equal 5.3
            const hasEnoughSpaceForLargeSuggestion = props.windowHeight / composerHeight >= 6.8;
            const isAutoSuggestionPickerLarge = !props.isSmallScreenWidth || (props.isSmallScreenWidth && hasEnoughSpaceForLargeSuggestion);

            const nextState = {
                suggestedEmojis: [],
                colonIndex,
                shouldShowEmojiSuggestionMenu: false,
                isAutoSuggestionPickerLarge,
            };
            const newSuggestedEmojis = EmojiUtils.suggestEmojis(leftString);

            if (newSuggestedEmojis.length && isCurrentlyShowingEmojiSuggestion) {
                nextState.suggestedEmojis = newSuggestedEmojis;
                nextState.shouldShowEmojiSuggestionMenu = !_.isEmpty(newSuggestedEmojis);
            }

            setSuggestionValues((prevState) => ({...prevState, ...nextState}));
        },
        [composerHeight, value, props.windowHeight, props.isSmallScreenWidth, shouldBlockEmojiCalc],
    );

    const getMentionOptions = useCallback(
        (personalDetails, searchValue = '') => {
            const suggestions = [];

            if (CONST.AUTO_COMPLETE_SUGGESTER.HERE_TEXT.includes(searchValue.toLowerCase())) {
                suggestions.push({
                    text: CONST.AUTO_COMPLETE_SUGGESTER.HERE_TEXT,
                    alternateText: translate('mentionSuggestions.hereAlternateText'),
                    icons: [
                        {
                            source: Expensicons.Megaphone,
                            type: 'avatar',
                        },
                    ],
                });
            }

            const filteredPersonalDetails = _.filter(_.values(personalDetails), (detail) => {
                // If we don't have user's primary login, that member is not known to the current user and hence we do not allow them to be mentioned
                if (!detail.login) {
                    return false;
                }
                if (searchValue && !`${detail.displayName} ${detail.login}`.toLowerCase().includes(searchValue.toLowerCase())) {
                    return false;
                }
                return true;
            });

            const sortedPersonalDetails = _.sortBy(filteredPersonalDetails, (detail) => detail.displayName || detail.login);
            _.each(_.first(sortedPersonalDetails, CONST.AUTO_COMPLETE_SUGGESTER.MAX_AMOUNT_OF_SUGGESTIONS - suggestions.length), (detail) => {
                suggestions.push({
                    text: detail.displayName,
                    alternateText: detail.login,
                    icons: [
                        {
                            name: detail.login,
                            source: detail.avatar,
                            type: 'avatar',
                        },
                    ],
                });
            });

            return suggestions;
        },
        [translate],
    );

    const getNavigationKey = useCallback(() => {
        const navigation = props.navigation.getState();
        return lodashGet(navigation.routes, [navigation.index, 'key']);
    }, [props.navigation]);

    const calculateMentionSuggestion = useCallback(
        (selectionEnd) => {
            if (shouldBlockMentionCalc.current) {
                shouldBlockMentionCalc.current = false;
                return;
            }

            const valueAfterTheCursor = value.substring(selectionEnd);
            const indexOfFirstWhitespaceCharOrEmojiAfterTheCursor = valueAfterTheCursor.search(CONST.REGEX.NEW_LINE_OR_WHITE_SPACE_OR_EMOJI);

            let indexOfLastNonWhitespaceCharAfterTheCursor;
            if (indexOfFirstWhitespaceCharOrEmojiAfterTheCursor === -1) {
                // we didn't find a whitespace/emoji after the cursor, so we will use the entire string
                indexOfLastNonWhitespaceCharAfterTheCursor = value.length;
            } else {
                indexOfLastNonWhitespaceCharAfterTheCursor = indexOfFirstWhitespaceCharOrEmojiAfterTheCursor + selectionEnd;
            }

            const leftString = value.substring(0, indexOfLastNonWhitespaceCharAfterTheCursor);
            const words = leftString.split(CONST.REGEX.SPECIAL_CHAR_OR_EMOJI);
            const lastWord = _.last(words);

            let atSignIndex;
            if (lastWord.startsWith('@')) {
                atSignIndex = leftString.lastIndexOf(lastWord);
            }

            const prefix = lastWord.substring(1);

            const nextState = {
                suggestedMentions: [],
                atSignIndex,
                mentionPrefix: prefix,
            };

            const isCursorBeforeTheMention = valueAfterTheCursor.startsWith(lastWord);

            if (!isCursorBeforeTheMention && isMentionCode(lastWord)) {
                const suggestions = getMentionOptions(props.personalDetails, prefix);
                nextState.suggestedMentions = suggestions;
                nextState.shouldShowMentionSuggestionMenu = !_.isEmpty(suggestions);
            }

            setSuggestionValues((prevState) => ({
                ...prevState,
                ...nextState,
            }));
        },
        [getMentionOptions, props.personalDetails, value],
    );

    const onSelectionChange = useCallback(
        (e) => {
            LayoutAnimation.configureNext(LayoutAnimation.create(50, LayoutAnimation.Types.easeInEaseOut, LayoutAnimation.Properties.opacity));

            if (!value || e.nativeEvent.selection.end < 1) {
                resetSuggestions();
                shouldBlockEmojiCalc.current = false;
                shouldBlockMentionCalc.current = false;
                return;
            }

            setSelection(e.nativeEvent.selection);

            /**
             * we pass here e.nativeEvent.selection.end directly to calculateEmojiSuggestion
             * because in other case calculateEmojiSuggestion will have an old calculation value
             * of suggestion instead of current one
             */
            calculateEmojiSuggestion(e.nativeEvent.selection.end);
            calculateMentionSuggestion(e.nativeEvent.selection.end);
        },
        [calculateEmojiSuggestion, calculateMentionSuggestion, resetSuggestions, value],
    );

    /**
     * Set the TextInput Ref
     *
     * @param {Element} el
     * @memberof ReportActionCompose
     */
    const setTextInputRef = useCallback((el) => {
        ReportActionComposeFocusManager.composerRef.current = el;
        textInput.current = el;
    }, []);

    /**
     * Returns the list of IOU Options
     * @returns {Array<object>}
     */
    const moneyRequestOptions = useMemo(() => {
        const options = {
            [CONST.IOU.MONEY_REQUEST_TYPE.SPLIT]: {
                icon: Expensicons.Receipt,
                text: translate('iou.splitBill'),
            },
            [CONST.IOU.MONEY_REQUEST_TYPE.REQUEST]: {
                icon: Expensicons.MoneyCircle,
                text: translate('iou.requestMoney'),
            },
            [CONST.IOU.MONEY_REQUEST_TYPE.SEND]: {
                icon: Expensicons.Send,
                text: translate('iou.sendMoney'),
            },
        };

        return _.map(ReportUtils.getMoneyRequestOptions(props.report, reportParticipants, props.betas), (option) => ({
            ...options[option],
            onSelected: () => IOU.startMoneyRequest(option, props.report.reportID),
        }));
    }, [props.betas, props.report, reportParticipants, translate]);

    // eslint-disable-next-line rulesdir/prefer-early-return
    const updateShouldShowSuggestionMenuToFalse = useCallback(() => {
        if (suggestionValues.shouldShowEmojiSuggestionMenu) {
            setSuggestionValues((prevState) => ({...prevState, shouldShowEmojiSuggestionMenu: false}));
        }
        if (suggestionValues.shouldShowMentionSuggestionMenu) {
            setSuggestionValues((prevState) => ({...prevState, shouldShowMentionSuggestionMenu: false}));
        }
    }, [suggestionValues.shouldShowEmojiSuggestionMenu, suggestionValues.shouldShowMentionSuggestionMenu]);

    /**
     * Determines if we can show the task option
     * @returns {Boolean}
     */
    const taskOption = useMemo(() => {
        // We only prevent the task option from showing if it's a DM and the other user is an Expensify default email
        if (
            !Permissions.canUseTasks(props.betas) ||
            (lodashGet(props.report, 'participantAccountIDs', []).length === 1 && _.some(reportParticipants, (accountID) => _.contains(CONST.EXPENSIFY_ACCOUNT_IDS, accountID)))
        ) {
            return [];
        }

        return [
            {
                icon: Expensicons.Task,
                text: translate('newTaskPage.assignTask'),
                onSelected: () => TaskUtils.clearOutTaskInfoAndNavigate(props.reportID),
            },
        ];
    }, [props.betas, props.report, props.reportID, reportParticipants, translate]);

    /**
     * Replace the code of emoji and update selection
     * @param {Number} selectedEmoji
     */
    const insertSelectedEmoji = useCallback(
        (selectedEmoji) => {
            const commentBeforeColon = value.slice(0, suggestionValues.colonIndex);
            const emojiObject = suggestionValues.suggestedEmojis[selectedEmoji];
            const emojiCode = emojiObject.types && emojiObject.types[props.preferredSkinTone] ? emojiObject.types[props.preferredSkinTone] : emojiObject.code;
            const commentAfterColonWithEmojiNameRemoved = value.slice(selection.end);

            updateComment(`${commentBeforeColon}${emojiCode} ${trimLeadingSpace(commentAfterColonWithEmojiNameRemoved)}`, true);

            // In some Android phones keyboard, the text to search for the emoji is not cleared
            // will be added after the user starts typing again on the keyboard. This package is
            // a workaround to reset the keyboard natively.
            if (RNTextInputReset) {
                RNTextInputReset.resetKeyboardInput(findNodeHandle(textInput));
            }

            setSelection({
                start: suggestionValues.colonIndex + emojiCode.length + CONST.SPACE_LENGTH,
                end: suggestionValues.colonIndex + emojiCode.length + CONST.SPACE_LENGTH,
            });
            setSuggestionValues((prevState) => ({...prevState, suggestedEmojis: []}));

            const frequentEmojiList = EmojiUtils.getFrequentlyUsedEmojis(emojiObject);
            User.updateFrequentlyUsedEmojis(frequentEmojiList);
        },
        [suggestionValues.colonIndex, suggestionValues.suggestedEmojis, value, props.preferredSkinTone, selection, updateComment],
    );

    /**
     * Replace the code of mention and update selection
     * @param {Number} highlightedMentionIndex
     */
    const insertSelectedMention = useCallback(
        (highlightedMentionIndexInner) => {
            const commentBeforeAtSign = value.slice(0, suggestionValues.atSignIndex);
            const mentionObject = suggestionValues.suggestedMentions[highlightedMentionIndexInner];
            const mentionCode = mentionObject.text === CONST.AUTO_COMPLETE_SUGGESTER.HERE_TEXT ? CONST.AUTO_COMPLETE_SUGGESTER.HERE_TEXT : `@${mentionObject.alternateText}`;
            const commentAfterAtSignWithMentionRemoved = value.slice(suggestionValues.atSignIndex).replace(CONST.REGEX.MENTION_REPLACER, '');

            updateComment(`${commentBeforeAtSign}${mentionCode} ${trimLeadingSpace(commentAfterAtSignWithMentionRemoved)}`, true);
            setSelection({
                start: suggestionValues.atSignIndex + mentionCode.length + CONST.SPACE_LENGTH,
                end: suggestionValues.atSignIndex + mentionCode.length + CONST.SPACE_LENGTH,
            });
            setSuggestionValues((prevState) => ({
                ...prevState,
                suggestedMentions: [],
            }));
        },
        [suggestionValues, value, updateComment],
    );

    /**
     * Callback for the emoji picker to add whatever emoji is chosen into the main input
     *
     * @param {String} emoji
     */
    const addEmojiToTextBox = useCallback(
        (emoji) => {
            updateComment(ComposerUtils.insertText(comment.current, selection, emoji));
            setSelection({
                start: selection.start + emoji.length,
                end: selection.start + emoji.length,
            });
        },
        [selection, updateComment],
    );

    /**
     * Update the number of lines for a comment in Onyx
     * @param {Number} numberOfLines
     */
    const updateNumberOfLines = useCallback(
        (numberOfLines) => {
            Report.saveReportCommentNumberOfLines(props.reportID, numberOfLines);
        },
        [props.reportID],
    );

    /**
     * @returns {String}
     */
    const prepareCommentAndResetComposer = useCallback(() => {
        const trimmedComment = comment.current.trim();

        // Don't submit empty comments or comments that exceed the character limit
        if (isCommentEmpty || ReportUtils.getCommentLength(trimmedComment) > CONST.MAX_COMMENT_LENGTH) {
            return '';
        }

        updateComment('');
        setTextInputShouldClear(true);
        if (props.isComposerFullSize) {
            Report.setIsComposerFullSize(props.reportID, false);
        }
        setIsFullComposerAvailable(false);
        return trimmedComment;
    }, [isCommentEmpty, props.reportID, updateComment, props.isComposerFullSize]);

    /**
     * Add a new comment to this chat
     *
     * @param {SyntheticEvent} [e]
     */
    const submitForm = useCallback(
        (e) => {
            if (e) {
                e.preventDefault();
            }

            // Since we're submitting the form here which should clear the composer
            // We don't really care about saving the draft the user was typing
            // We need to make sure an empty draft gets saved instead
            debouncedSaveReportComment.cancel();

            const newComment = prepareCommentAndResetComposer();
            if (!newComment) {
                return;
            }

            props.onSubmit(newComment);
        },
        [prepareCommentAndResetComposer, props],
    );

    /**
     * Listens for keyboard shortcuts and applies the action
     *
     * @param {Object} e
     */
    const triggerHotkeyActions = useCallback(
        (e) => {
            if (!e || ComposerUtils.canSkipTriggerHotkeys(props.isSmallScreenWidth, props.isKeyboardShown)) {
                return;
            }

            const suggestionsExist = suggestionValues.suggestedEmojis.length > 0 || suggestionValues.suggestedMentions.length > 0;

            if (((!e.shiftKey && e.key === CONST.KEYBOARD_SHORTCUTS.ENTER.shortcutKey) || e.key === CONST.KEYBOARD_SHORTCUTS.TAB.shortcutKey) && suggestionsExist) {
                e.preventDefault();
                if (suggestionValues.suggestedEmojis.length > 0) {
                    insertSelectedEmoji(highlightedEmojiIndex);
                }
                if (suggestionValues.suggestedMentions.length > 0) {
                    insertSelectedMention(highlightedMentionIndex);
                }
                return;
            }

            if (e.key === CONST.KEYBOARD_SHORTCUTS.ESCAPE.shortcutKey) {
                e.preventDefault();

                if (suggestionsExist) {
                    resetSuggestions();
                } else if (comment.current.length > 0) {
                    updateComment('', true);
                }

                return;
            }

            // Submit the form when Enter is pressed
            if (e.key === CONST.KEYBOARD_SHORTCUTS.ENTER.shortcutKey && !e.shiftKey) {
                e.preventDefault();
                submitForm();
            }

            // Trigger the edit box for last sent message if ArrowUp is pressed and the comment is empty and Chronos is not in the participants
            if (e.key === CONST.KEYBOARD_SHORTCUTS.ARROW_UP.shortcutKey && textInput.selectionStart === 0 && isCommentEmpty && !ReportUtils.chatIncludesChronos(props.report)) {
                e.preventDefault();

                const parentReportActionID = lodashGet(props.report, 'parentReportActionID', '');
                const parentReportAction = lodashGet(props.parentReportActions, [parentReportActionID], {});
                const lastReportAction = _.find([...props.reportActions, parentReportAction], (action) => ReportUtils.canEditReportAction(action));

                if (lastReportAction !== -1 && lastReportAction) {
                    Report.saveReportActionDraft(props.reportID, lastReportAction.reportActionID, _.last(lastReportAction.message).html);
                }
            }
        },
        [
            highlightedEmojiIndex,
            highlightedMentionIndex,
            insertSelectedEmoji,
            insertSelectedMention,
            isCommentEmpty,
            props.isKeyboardShown,
            props.isSmallScreenWidth,
            props.parentReportActions,
            props.report,
            props.reportActions,
            props.reportID,
            resetSuggestions,
            submitForm,
            suggestionValues.suggestedEmojis.length,
            suggestionValues.suggestedMentions.length,
            updateComment,
        ],
    );

    /**
     * @param {Object} file
     */
    const addAttachment = useCallback(
        (file) => {
            // Since we're submitting the form here which should clear the composer
            // We don't really care about saving the draft the user was typing
            // We need to make sure an empty draft gets saved instead
            debouncedSaveReportComment.cancel();
            const newComment = prepareCommentAndResetComposer();
            Report.addAttachment(props.reportID, file, newComment);
            setTextInputShouldClear(false);
        },
        [props.reportID, prepareCommentAndResetComposer],
    );

    /**
     * Event handler to update the state after the attachment preview is closed.
     */
    const attachmentPreviewClosed = useCallback(() => {
        shouldBlockEmojiCalc.current = false;
        shouldBlockMentionCalc.current = false;
        setIsAttachmentPreviewActive(false);
    }, []);

    const onDropAttachment = useCallback(
        (e, displayFileInModal) => {
            e.preventDefault();
            if (isAttachmentPreviewActive) {
                setIsDraggingOver(false);
                return;
            }

            const file = lodashGet(e, ['dataTransfer', 'files', 0]);

            displayFileInModal(file);

            setIsDraggingOver(false);
        },
        [isAttachmentPreviewActive],
    );

    // Prevents focusing and showing the keyboard while the drawer is covering the chat.
    const reportRecipient = props.personalDetails[participantsWithoutExpensifyAccountIDs[0]];
    const shouldUseFocusedColor = !isBlockedFromConcierge && !props.disabled && (isFocused || isDraggingOver);
    const isFullSizeComposerAvailable = isFullComposerAvailable && !_.isEmpty(value);
    const maxComposerLines = props.isSmallScreenWidth ? CONST.COMPOSER.MAX_LINES_SMALL_SCREEN : CONST.COMPOSER.MAX_LINES;
    const hasReportRecipient = _.isObject(reportRecipient) && !_.isEmpty(reportRecipient);

    return (
        <View
            style={[
                shouldShowReportRecipientLocalTime && !lodashGet(props.network, 'isOffline') && styles.chatItemComposeWithFirstRow,
                props.isComposerFullSize && styles.chatItemFullComposeRow,
            ]}
        >
            <OfflineWithFeedback
                pendingAction={props.pendingAction}
                style={props.isComposerFullSize ? styles.chatItemFullComposeRow : {}}
                contentContainerStyle={props.isComposerFullSize ? styles.flex1 : {}}
            >
                {shouldShowReportRecipientLocalTime && hasReportRecipient && <ParticipantLocalTime participant={reportRecipient} />}
                <View
                    style={[
                        shouldUseFocusedColor ? styles.chatItemComposeBoxFocusedColor : styles.chatItemComposeBoxColor,
                        styles.flexRow,
                        styles.chatItemComposeBox,
                        props.isComposerFullSize && styles.chatItemFullComposeBox,
                        hasExceededMaxCommentLength && styles.borderColorDanger,
                    ]}
                >
                    <AttachmentModal
                        headerTitle={translate('reportActionCompose.sendAttachment')}
                        onConfirm={addAttachment}
                        onModalShow={() => setIsAttachmentPreviewActive(true)}
                        onModalHide={attachmentPreviewClosed}
                    >
<<<<<<< HEAD
                        {({displayFileInModal}) => (
                            <>
                                <AttachmentPicker>
                                    {({openPicker}) => (
                                        <>
                                            <View
                                                style={[
                                                    styles.dFlex,
                                                    styles.flexColumn,
                                                    isFullSizeComposerAvailable || props.isComposerFullSize ? styles.justifyContentBetween : styles.justifyContentEnd,
                                                ]}
                                            >
                                                {props.isComposerFullSize && (
                                                    <Tooltip text={translate('reportActionCompose.collapse')}>
=======
                        <AttachmentModal
                            headerTitle={this.props.translate('reportActionCompose.sendAttachment')}
                            onConfirm={this.addAttachment}
                            onModalShow={() => this.setState({isAttachmentPreviewActive: true})}
                            onModalHide={() => {
                                this.shouldBlockEmojiCalc = false;
                                this.shouldBlockMentionCalc = false;
                                this.setState({isAttachmentPreviewActive: false});
                            }}
                        >
                            {({displayFileInModal}) => (
                                <>
                                    <AttachmentPicker>
                                        {({openPicker}) => (
                                            <>
                                                <View
                                                    style={[
                                                        styles.dFlex,
                                                        styles.flexColumn,
                                                        isFullComposerAvailable || this.props.isComposerFullSize ? styles.justifyContentBetween : styles.justifyContentCenter,
                                                    ]}
                                                >
                                                    {this.props.isComposerFullSize && (
                                                        <Tooltip text={this.props.translate('reportActionCompose.collapse')}>
                                                            <PressableWithFeedback
                                                                onPress={(e) => {
                                                                    e.preventDefault();
                                                                    this.setShouldShowSuggestionMenuToFalse();
                                                                    Report.setIsComposerFullSize(this.props.reportID, false);
                                                                }}
                                                                // Keep focus on the composer when Collapse button is clicked.
                                                                onMouseDown={(e) => e.preventDefault()}
                                                                style={styles.composerSizeButton}
                                                                disabled={isBlockedFromConcierge || this.props.disabled}
                                                                accessibilityRole="button"
                                                                accessibilityLabel={this.props.translate('reportActionCompose.collapse')}
                                                            >
                                                                <Icon src={Expensicons.Collapse} />
                                                            </PressableWithFeedback>
                                                        </Tooltip>
                                                    )}
                                                    {!this.props.isComposerFullSize && isFullComposerAvailable && (
                                                        <Tooltip text={this.props.translate('reportActionCompose.expand')}>
                                                            <PressableWithFeedback
                                                                onPress={(e) => {
                                                                    e.preventDefault();
                                                                    this.setShouldShowSuggestionMenuToFalse();
                                                                    Report.setIsComposerFullSize(this.props.reportID, true);
                                                                }}
                                                                // Keep focus on the composer when Expand button is clicked.
                                                                onMouseDown={(e) => e.preventDefault()}
                                                                style={styles.composerSizeButton}
                                                                disabled={isBlockedFromConcierge || this.props.disabled}
                                                                accessibilityRole="button"
                                                                accessibilityLabel={this.props.translate('reportActionCompose.expand')}
                                                            >
                                                                <Icon src={Expensicons.Expand} />
                                                            </PressableWithFeedback>
                                                        </Tooltip>
                                                    )}
                                                    <Tooltip text={this.props.translate('reportActionCompose.addAction')}>
>>>>>>> 1e308ca7
                                                        <PressableWithFeedback
                                                            onPress={(e) => {
                                                                e.preventDefault();
                                                                updateShouldShowSuggestionMenuToFalse();
                                                                Report.setIsComposerFullSize(props.reportID, false);
                                                            }}
                                                            // Keep focus on the composer when Collapse button is clicked.
                                                            onMouseDown={(e) => e.preventDefault()}
                                                            style={styles.composerSizeButton}
                                                            disabled={isBlockedFromConcierge || props.disabled}
                                                            accessibilityRole="button"
                                                            accessibilityLabel={translate('reportActionCompose.collapse')}
                                                        >
                                                            <Icon src={Expensicons.Collapse} />
                                                        </PressableWithFeedback>
                                                    </Tooltip>
                                                )}
                                                {!props.isComposerFullSize && isFullSizeComposerAvailable && (
                                                    <Tooltip text={translate('reportActionCompose.expand')}>
                                                        <PressableWithFeedback
                                                            onPress={(e) => {
                                                                e.preventDefault();
                                                                updateShouldShowSuggestionMenuToFalse();
                                                                Report.setIsComposerFullSize(props.reportID, true);
                                                            }}
                                                            // Keep focus on the composer when Expand button is clicked.
                                                            onMouseDown={(e) => e.preventDefault()}
                                                            style={styles.composerSizeButton}
                                                            disabled={isBlockedFromConcierge || props.disabled}
                                                            accessibilityRole="button"
                                                            accessibilityLabel={translate('reportActionCompose.expand')}
                                                        >
                                                            <Icon src={Expensicons.Expand} />
                                                        </PressableWithFeedback>
                                                    </Tooltip>
                                                )}
                                                <Tooltip text={translate('reportActionCompose.addAction')}>
                                                    <PressableWithFeedback
                                                        ref={actionButton}
                                                        onPress={(e) => {
                                                            e.preventDefault();

                                                            // Drop focus to avoid blue focus ring.
                                                            actionButton.current.blur();
                                                            setMenuVisibility(true);
                                                        }}
                                                        style={styles.composerSizeButton}
                                                        disabled={isBlockedFromConcierge || props.disabled}
                                                        accessibilityRole="button"
                                                        accessibilityLabel={translate('reportActionCompose.addAction')}
                                                    >
                                                        <Icon src={Expensicons.Plus} />
                                                    </PressableWithFeedback>
                                                </Tooltip>
                                            </View>
                                            <PopoverMenu
                                                animationInTiming={CONST.ANIMATION_IN_TIMING}
                                                isVisible={isMenuVisible}
                                                onClose={() => setMenuVisibility(false)}
                                                onItemSelected={() => setMenuVisibility(false)}
                                                anchorPosition={styles.createMenuPositionReportActionCompose(props.windowHeight)}
                                                anchorAlignment={{horizontal: CONST.MODAL.ANCHOR_ORIGIN_HORIZONTAL.LEFT, vertical: CONST.MODAL.ANCHOR_ORIGIN_VERTICAL.BOTTOM}}
                                                menuItems={[
                                                    ...moneyRequestOptions,
                                                    ...taskOption,
                                                    {
                                                        icon: Expensicons.Paperclip,
                                                        text: translate('reportActionCompose.addAttachment'),
                                                        onSelected: () => {
                                                            // Set a flag to block suggestion calculation until we're finished using the file picker,
                                                            // which will stop any flickering as the file picker opens on non-native devices.
                                                            if (willBlurTextInputOnTapOutside) {
                                                                shouldBlockMentionCalc.current = true;
                                                            }

                                                            openPicker({
                                                                onPicked: displayFileInModal,
                                                            });
                                                        },
                                                    },
                                                ]}
                                            />
                                        </>
                                    )}
                                </AttachmentPicker>
                                <View style={[styles.textInputComposeSpacing, styles.textInputComposeBorder]}>
                                    <DragAndDrop
                                        dropZoneId={CONST.REPORT.DROP_NATIVE_ID + getNavigationKey()}
                                        activeDropZoneId={CONST.REPORT.ACTIVE_DROP_NATIVE_ID + props.reportID}
                                        onDragEnter={() => setIsDraggingOver(true)}
                                        onDragLeave={() => setIsDraggingOver(false)}
                                        onDrop={(e) => onDropAttachment(e, displayFileInModal)}
                                        disabled={props.disabled}
                                    >
                                        <Composer
                                            autoFocus={shouldAutoFocus}
                                            multiline
                                            ref={setTextInputRef}
                                            textAlignVertical="top"
                                            placeholder={inputPlaceholder}
                                            placeholderTextColor={themeColors.placeholderText}
                                            onChangeText={(commentValue) => updateComment(commentValue, true)}
                                            onKeyPress={triggerHotkeyActions}
                                            style={[styles.textInputCompose, props.isComposerFullSize ? styles.textInputFullCompose : styles.flex4]}
                                            maxLines={maxComposerLines}
                                            onFocus={() => setIsFocused(true)}
                                            onBlur={() => {
                                                setIsFocused(false);
                                                resetSuggestions();
                                            }}
                                            onClick={() => {
                                                shouldBlockEmojiCalc.current = false;
                                                shouldBlockMentionCalc.current = false;
                                            }}
                                            onPasteFile={displayFileInModal}
                                            shouldClear={textInputShouldClear}
                                            onClear={() => setTextInputShouldClear(false)}
                                            isDisabled={isBlockedFromConcierge || props.disabled}
                                            selection={selection}
                                            onSelectionChange={onSelectionChange}
                                            isFullComposerAvailable={isFullSizeComposerAvailable}
                                            setIsFullComposerAvailable={setIsFullComposerAvailable}
                                            isComposerFullSize={props.isComposerFullSize}
                                            value={value}
                                            numberOfLines={props.numberOfLines}
                                            onNumberOfLinesChange={updateNumberOfLines}
                                            shouldCalculateCaretPosition
                                            onLayout={(e) => {
                                                const composerLayoutHeight = e.nativeEvent.layout.height;
                                                if (composerHeight === composerLayoutHeight) {
                                                    return;
                                                }
                                                setComposerHeight(composerLayoutHeight);
                                            }}
                                            onScroll={() => updateShouldShowSuggestionMenuToFalse()}
                                        />
                                    </DragAndDrop>
                                </View>
                            </>
                        )}
                    </AttachmentModal>
                    {DeviceCapabilities.canUseTouchScreen() && props.isMediumScreenWidth ? null : (
                        <EmojiPickerButton
                            isDisabled={isBlockedFromConcierge || props.disabled}
                            onModalHide={() => focus(true)}
                            onEmojiSelected={addEmojiToTextBox}
                        />
                    )}
                    <View
                        style={[styles.justifyContentEnd]}
                        // Keep focus on the composer when Send message is clicked.
                        onMouseDown={(e) => e.preventDefault()}
                    >
                        <Tooltip text={translate('common.send')}>
                            <PressableWithFeedback
                                style={[styles.chatItemSubmitButton, isCommentEmpty || hasExceededMaxCommentLength ? undefined : styles.buttonSuccess]}
                                onPress={submitForm}
                                disabled={isCommentEmpty || isBlockedFromConcierge || props.disabled || hasExceededMaxCommentLength}
                                accessibilityRole="button"
                                accessibilityLabel={translate('common.send')}
                            >
                                <Icon
                                    src={Expensicons.Send}
                                    fill={isCommentEmpty || hasExceededMaxCommentLength ? themeColors.icon : themeColors.textLight}
                                />
                            </PressableWithFeedback>
                        </Tooltip>
                    </View>
                </View>
                <View
                    style={[
                        styles.flexRow,
                        styles.justifyContentBetween,
                        styles.alignItemsCenter,
                        (!props.isSmallScreenWidth || (props.isSmallScreenWidth && !props.network.isOffline)) && styles.chatItemComposeSecondaryRow,
                    ]}
                >
                    {!props.isSmallScreenWidth && <OfflineIndicator containerStyles={[styles.chatItemComposeSecondaryRow]} />}
                    <ReportTypingIndicator reportID={props.reportID} />
                    <ExceededCommentLength
                        comment={comment.current}
                        onExceededMaxCommentLength={setExceededMaxCommentLength}
                    />
                </View>
            </OfflineWithFeedback>
            {isDraggingOver && <ReportDropUI />}
            {isEmojiSuggestionsMenuVisible && (
                <EmojiSuggestions
                    onClose={() => setSuggestionValues((prevState) => ({...prevState, suggestedEmojis: []}))}
                    highlightedEmojiIndex={highlightedEmojiIndex}
                    emojis={suggestionValues.suggestedEmojis}
                    comment={value}
                    updateComment={(newComment) => setValue(newComment)}
                    colonIndex={suggestionValues.colonIndex}
                    prefix={value.slice(suggestionValues.colonIndex + 1, selection.start)}
                    onSelect={insertSelectedEmoji}
                    isComposerFullSize={props.isComposerFullSize}
                    preferredSkinToneIndex={props.preferredSkinTone}
                    isEmojiPickerLarge={suggestionValues.isAutoSuggestionPickerLarge}
                    composerHeight={composerHeight}
                    shouldIncludeReportRecipientLocalTimeHeight={shouldShowReportRecipientLocalTime}
                />
            )}
            {isMentionSuggestionsMenuVisible && (
                <MentionSuggestions
                    onClose={() => setSuggestionValues((prevState) => ({...prevState, suggestedMentions: []}))}
                    highlightedMentionIndex={highlightedMentionIndex}
                    mentions={suggestionValues.suggestedMentions}
                    comment={value}
                    updateComment={(newComment) => setValue(newComment)}
                    colonIndex={suggestionValues.colonIndex}
                    prefix={suggestionValues.mentionPrefix}
                    onSelect={insertSelectedMention}
                    isComposerFullSize={props.isComposerFullSize}
                    isMentionPickerLarge={suggestionValues.isAutoSuggestionPickerLarge}
                    composerHeight={composerHeight}
                    shouldIncludeReportRecipientLocalTimeHeight={shouldShowReportRecipientLocalTime}
                />
            )}
        </View>
    );
}

ReportActionCompose.propTypes = propTypes;
ReportActionCompose.defaultProps = defaultProps;

export default compose(
    withWindowDimensions,
    withNavigation,
    withNavigationFocus,
    withLocalize,
    withNetwork(),
    withCurrentUserPersonalDetails,
    withKeyboardState,
    withOnyx({
        betas: {
            key: ONYXKEYS.BETAS,
        },
        comment: {
            key: ({reportID}) => `${ONYXKEYS.COLLECTION.REPORT_DRAFT_COMMENT}${reportID}`,
        },
        numberOfLines: {
            key: ({reportID}) => `${ONYXKEYS.COLLECTION.REPORT_DRAFT_COMMENT_NUMBER_OF_LINES}${reportID}`,
        },
        modal: {
            key: ONYXKEYS.MODAL,
        },
        blockedFromConcierge: {
            key: ONYXKEYS.NVP_BLOCKED_FROM_CONCIERGE,
        },
        preferredSkinTone: {
            key: ONYXKEYS.PREFERRED_EMOJI_SKIN_TONE,
            selector: EmojiUtils.getPreferredSkinToneIndex,
        },
        personalDetails: {
            key: ONYXKEYS.PERSONAL_DETAILS_LIST,
        },
        shouldShowComposeInput: {
            key: ONYXKEYS.SHOULD_SHOW_COMPOSE_INPUT,
        },
        parentReportActions: {
            key: ({report}) => `${ONYXKEYS.COLLECTION.REPORT_ACTIONS}${report.parentReportID}`,
            canEvict: false,
        },
    }),
)(ReportActionCompose);<|MERGE_RESOLUTION|>--- conflicted
+++ resolved
@@ -962,7 +962,6 @@
                         onModalShow={() => setIsAttachmentPreviewActive(true)}
                         onModalHide={attachmentPreviewClosed}
                     >
-<<<<<<< HEAD
                         {({displayFileInModal}) => (
                             <>
                                 <AttachmentPicker>
@@ -972,74 +971,11 @@
                                                 style={[
                                                     styles.dFlex,
                                                     styles.flexColumn,
-                                                    isFullSizeComposerAvailable || props.isComposerFullSize ? styles.justifyContentBetween : styles.justifyContentEnd,
+                                                    isFullSizeComposerAvailable || props.isComposerFullSize ? styles.justifyContentBetween : styles.justifyContentCenter,
                                                 ]}
                                             >
                                                 {props.isComposerFullSize && (
                                                     <Tooltip text={translate('reportActionCompose.collapse')}>
-=======
-                        <AttachmentModal
-                            headerTitle={this.props.translate('reportActionCompose.sendAttachment')}
-                            onConfirm={this.addAttachment}
-                            onModalShow={() => this.setState({isAttachmentPreviewActive: true})}
-                            onModalHide={() => {
-                                this.shouldBlockEmojiCalc = false;
-                                this.shouldBlockMentionCalc = false;
-                                this.setState({isAttachmentPreviewActive: false});
-                            }}
-                        >
-                            {({displayFileInModal}) => (
-                                <>
-                                    <AttachmentPicker>
-                                        {({openPicker}) => (
-                                            <>
-                                                <View
-                                                    style={[
-                                                        styles.dFlex,
-                                                        styles.flexColumn,
-                                                        isFullComposerAvailable || this.props.isComposerFullSize ? styles.justifyContentBetween : styles.justifyContentCenter,
-                                                    ]}
-                                                >
-                                                    {this.props.isComposerFullSize && (
-                                                        <Tooltip text={this.props.translate('reportActionCompose.collapse')}>
-                                                            <PressableWithFeedback
-                                                                onPress={(e) => {
-                                                                    e.preventDefault();
-                                                                    this.setShouldShowSuggestionMenuToFalse();
-                                                                    Report.setIsComposerFullSize(this.props.reportID, false);
-                                                                }}
-                                                                // Keep focus on the composer when Collapse button is clicked.
-                                                                onMouseDown={(e) => e.preventDefault()}
-                                                                style={styles.composerSizeButton}
-                                                                disabled={isBlockedFromConcierge || this.props.disabled}
-                                                                accessibilityRole="button"
-                                                                accessibilityLabel={this.props.translate('reportActionCompose.collapse')}
-                                                            >
-                                                                <Icon src={Expensicons.Collapse} />
-                                                            </PressableWithFeedback>
-                                                        </Tooltip>
-                                                    )}
-                                                    {!this.props.isComposerFullSize && isFullComposerAvailable && (
-                                                        <Tooltip text={this.props.translate('reportActionCompose.expand')}>
-                                                            <PressableWithFeedback
-                                                                onPress={(e) => {
-                                                                    e.preventDefault();
-                                                                    this.setShouldShowSuggestionMenuToFalse();
-                                                                    Report.setIsComposerFullSize(this.props.reportID, true);
-                                                                }}
-                                                                // Keep focus on the composer when Expand button is clicked.
-                                                                onMouseDown={(e) => e.preventDefault()}
-                                                                style={styles.composerSizeButton}
-                                                                disabled={isBlockedFromConcierge || this.props.disabled}
-                                                                accessibilityRole="button"
-                                                                accessibilityLabel={this.props.translate('reportActionCompose.expand')}
-                                                            >
-                                                                <Icon src={Expensicons.Expand} />
-                                                            </PressableWithFeedback>
-                                                        </Tooltip>
-                                                    )}
-                                                    <Tooltip text={this.props.translate('reportActionCompose.addAction')}>
->>>>>>> 1e308ca7
                                                         <PressableWithFeedback
                                                             onPress={(e) => {
                                                                 e.preventDefault();
