--- conflicted
+++ resolved
@@ -273,6 +273,17 @@
         shouldExcludeTextAreaNodes: false,
     });
 
+    const insertedEmojis = useRef([]);
+
+    /**
+     * Update frequently used emojis list. We debounce this method in the constructor so that UpdateFrequentlyUsedEmojis
+     * API is not called too often.
+     */
+    const debouncedUpdateFrequentlyUsedEmojis = useCallback(() => {
+        User.updateFrequentlyUsedEmojis(EmojiUtils.getFrequentlyUsedEmojis(insertedEmojis));
+        insertedEmojis.current = [];
+    }, []);
+
     /**
      * Updates the composer when the comment length is exceeded
      * Shows red borders and prevents the comment from being sent
@@ -352,10 +363,12 @@
      */
     const updateComment = useCallback(
         (commentValue, shouldDebounceSaveComment) => {
-            const {text: newComment = '', emojis = []} = EmojiUtils.replaceEmojis(commentValue, props.preferredSkinTone);
+            const {text: newComment = '', emojis = []} = EmojiUtils.replaceEmojis(commentValue, props.preferredSkinTone, props.preferredLocale);
 
             if (!_.isEmpty(emojis)) {
                 User.updateFrequentlyUsedEmojis(EmojiUtils.getFrequentlyUsedEmojis(emojis));
+                insertedEmojis.current = [...insertedEmojis, ...emojis];
+                debouncedUpdateFrequentlyUsedEmojis();
             }
 
             setIsCommentEmpty(!!newComment.match(/^(\s)*$/));
@@ -388,7 +401,7 @@
                 debouncedBroadcastUserIsTyping(props.reportID);
             }
         },
-        [props.preferredSkinTone, props.reportID, selection.end, value],
+        [debouncedUpdateFrequentlyUsedEmojis, props.preferredLocale, props.preferredSkinTone, props.reportID, selection.end, value],
     );
 
     /**
@@ -404,28 +417,6 @@
         [],
     );
 
-<<<<<<< HEAD
-    const insertedEmojis = useRef([]);
-=======
-        return [
-            {
-                icon: Expensicons.Task,
-                text: this.props.translate('newTaskPage.assignTask'),
-                onSelected: () => Task.clearOutTaskInfoAndNavigate(this.props.reportID),
-            },
-        ];
-    }
->>>>>>> 60f48175
-
-    /**
-     * Update frequently used emojis list. We debounce this method in the constructor so that UpdateFrequentlyUsedEmojis
-     * API is not called too often.
-     */
-    const debouncedUpdateFrequentlyUsedEmojis = useCallback(() => {
-        User.updateFrequentlyUsedEmojis(EmojiUtils.getFrequentlyUsedEmojis(insertedEmojis));
-        insertedEmojis.current = [];
-    }, []);
-
     useEffect(() => {
         // This callback is used in the contextMenuActions to manage giving focus back to the compose input.
         // TODO: we should clean up this convoluted code and instead move focus management to something like ReportFooter.js or another higher up component
@@ -451,8 +442,17 @@
             Report.setReportWithDraft(props.reportID, true);
         }
 
+        const unsubscribeNavFocus = props.navigation.addListener('focus', () => {
+            if (!willBlurTextInputOnTapOutside || props.isFocused || props.modal.isVisible) return;
+            focus();
+        });
+
         return () => {
             ReportActionComposeFocusManager.clear();
+            if (!unsubscribeNavFocus) {
+                return;
+            }
+            unsubscribeNavFocus();
         };
         // eslint-disable-next-line react-hooks/exhaustive-deps
     }, []);
@@ -502,7 +502,7 @@
                 shouldShowEmojiSuggestionMenu: false,
                 isAutoSuggestionPickerLarge,
             };
-            const newSuggestedEmojis = EmojiUtils.suggestEmojis(leftString);
+            const newSuggestedEmojis = EmojiUtils.suggestEmojis(leftString, props.preferredLocale);
 
             if (newSuggestedEmojis.length && isCurrentlyShowingEmojiSuggestion) {
                 nextState.suggestedEmojis = newSuggestedEmojis;
@@ -511,7 +511,7 @@
 
             setSuggestionValues((prevState) => ({...prevState, ...nextState}));
         },
-        [composerHeight, value, props.windowHeight, props.isSmallScreenWidth, shouldBlockEmojiCalc],
+        [value, props.windowHeight, props.isSmallScreenWidth, props.preferredLocale, composerHeight],
     );
 
     const getMentionOptions = useCallback(
@@ -531,7 +531,6 @@
                 });
             }
 
-<<<<<<< HEAD
             const filteredPersonalDetails = _.filter(_.values(personalDetails), (detail) => {
                 // If we don't have user's primary login, that member is not known to the current user and hence we do not allow them to be mentioned
                 if (!detail.login) {
@@ -542,16 +541,6 @@
                 }
                 return true;
             });
-=======
-        const nextState = {
-            suggestedEmojis: [],
-            highlightedEmojiIndex: 0,
-            colonIndex,
-            shouldShowEmojiSuggestionMenu: false,
-            isAutoSuggestionPickerLarge,
-        };
-        const newSuggestedEmojis = EmojiUtils.suggestEmojis(leftString, this.props.preferredLocale);
->>>>>>> 60f48175
 
             const sortedPersonalDetails = _.sortBy(filteredPersonalDetails, (detail) => detail.displayName || detail.login);
             _.each(_.first(sortedPersonalDetails, CONST.AUTO_COMPLETE_SUGGESTER.MAX_AMOUNT_OF_SUGGESTIONS - suggestions.length), (detail) => {
@@ -717,7 +706,7 @@
             {
                 icon: Expensicons.Task,
                 text: translate('newTaskPage.assignTask'),
-                onSelected: () => TaskUtils.clearOutTaskInfoAndNavigate(props.reportID),
+                onSelected: () => Task.clearOutTaskInfoAndNavigate(props.reportID),
             },
         ];
     }, [props.betas, props.report, props.reportID, reportParticipants, translate]);
@@ -808,13 +797,8 @@
     /**
      * @returns {String}
      */
-<<<<<<< HEAD
     const prepareCommentAndResetComposer = useCallback(() => {
         const trimmedComment = comment.current.trim();
-=======
-    updateComment(comment, shouldDebounceSaveComment) {
-        const {text: newComment = '', emojis = []} = EmojiUtils.replaceEmojis(comment, this.props.preferredSkinTone, this.props.preferredLocale);
->>>>>>> 60f48175
 
         // Don't submit empty comments or comments that exceed the character limit
         if (isCommentEmpty || ReportUtils.getCommentLength(trimmedComment) > CONST.MAX_COMMENT_LENGTH) {
@@ -880,23 +864,11 @@
                 return;
             }
 
-<<<<<<< HEAD
             if (e.key === CONST.KEYBOARD_SHORTCUTS.ESCAPE.shortcutKey) {
                 e.preventDefault();
-=======
-        if (e.key === CONST.KEYBOARD_SHORTCUTS.ESCAPE.shortcutKey) {
-            e.preventDefault();
-            if (suggestionsExist) {
-                this.resetSuggestions();
-            }
-            return;
-        }
->>>>>>> 60f48175
 
                 if (suggestionsExist) {
                     resetSuggestions();
-                } else if (comment.current.length > 0) {
-                    updateComment('', true);
                 }
 
                 return;
@@ -937,7 +909,6 @@
             submitForm,
             suggestionValues.suggestedEmojis.length,
             suggestionValues.suggestedMentions.length,
-            updateComment,
         ],
     );
 
