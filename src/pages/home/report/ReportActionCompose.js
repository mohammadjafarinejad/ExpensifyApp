--- conflicted
+++ resolved
@@ -576,12 +576,7 @@
                                                             // Keep focus on the composer when Collapse button is clicked.
                                                             onMouseDown={e => e.preventDefault()}
                                                             style={styles.composerSizeButton}
-<<<<<<< HEAD
-                                                            underlayColor={themeColors.componentBG}
                                                             disabled={isBlockedFromConcierge || this.props.disabled}
-=======
-                                                            disabled={isBlockedFromConcierge}
->>>>>>> 5265b5b3
                                                         >
                                                             <Icon src={Expensicons.Collapse} />
                                                         </TouchableOpacity>
@@ -599,12 +594,7 @@
                                                             // Keep focus on the composer when Expand button is clicked.
                                                             onMouseDown={e => e.preventDefault()}
                                                             style={styles.composerSizeButton}
-<<<<<<< HEAD
-                                                            underlayColor={themeColors.componentBG}
                                                             disabled={isBlockedFromConcierge || this.props.disabled}
-=======
-                                                            disabled={isBlockedFromConcierge}
->>>>>>> 5265b5b3
                                                         >
                                                             <Icon src={Expensicons.Expand} />
                                                         </TouchableOpacity>
@@ -621,12 +611,7 @@
                                                             this.setMenuVisibility(true);
                                                         }}
                                                         style={styles.chatItemAttachButton}
-<<<<<<< HEAD
-                                                        underlayColor={themeColors.componentBG}
                                                         disabled={isBlockedFromConcierge || this.props.disabled}
-=======
-                                                        disabled={isBlockedFromConcierge}
->>>>>>> 5265b5b3
                                                     >
                                                         <Icon src={Expensicons.Plus} />
                                                     </TouchableOpacity>
