import React from 'react';
import PropTypes from 'prop-types';
import {
    View,
    TouchableOpacity,
    Pressable,
    InteractionManager,
    Dimensions,
} from 'react-native';
import {withNavigationFocus} from '@react-navigation/compat';
import _ from 'underscore';
import lodashGet from 'lodash/get';
import {withOnyx} from 'react-native-onyx';
import lodashIntersection from 'lodash/intersection';
import moment from 'moment';
import styles, {getButtonBackgroundColorStyle, getIconFillColor} from '../../../styles/styles';
import themeColors from '../../../styles/themes/default';
import TextInputFocusable from '../../../components/TextInputFocusable';
import ONYXKEYS from '../../../ONYXKEYS';
import Icon from '../../../components/Icon';
import {
    Plus,
    Send,
    Emoji,
    Paperclip,
    Offline,
    MoneyCircle,
    Receipt,
} from '../../../components/Icon/Expensicons';
import AttachmentPicker from '../../../components/AttachmentPicker';
import {
    addAction,
    saveReportComment,
    saveReportActionDraft,
    broadcastUserIsTyping,
} from '../../../libs/actions/Report';
import ReportTypingIndicator from './ReportTypingIndicator';
import AttachmentModal from '../../../components/AttachmentModal';
import compose from '../../../libs/compose';
import PopoverMenu from '../../../components/PopoverMenu';
import Popover from '../../../components/Popover';
import EmojiPickerMenu from './EmojiPickerMenu';
import withWindowDimensions, {windowDimensionsPropTypes} from '../../../components/withWindowDimensions';
import withDrawerState from '../../../components/withDrawerState';
import getButtonState from '../../../libs/getButtonState';
import CONST, {EXCLUDED_IOU_EMAILS, EXPENSIFY_EMAILS} from '../../../CONST';
import canFocusInputOnScreenFocus from '../../../libs/canFocusInputOnScreenFocus';
import variables from '../../../styles/variables';
import withLocalize, {withLocalizePropTypes} from '../../../components/withLocalize';
import Permissions from '../../../libs/Permissions';
import Navigation from '../../../libs/Navigation/Navigation';
import ROUTES from '../../../ROUTES';
import * as User from '../../../libs/actions/User';
import ReportActionPropTypes from './ReportActionPropTypes';
import {canEditReportAction, isArchivedRoom} from '../../../libs/reportUtils';
import ReportActionComposeFocusManager from '../../../libs/ReportActionComposeFocusManager';
import Text from '../../../components/Text';
import {participantPropTypes} from '../sidebar/optionPropTypes';
import currentUserPersonalDetailsPropsTypes from '../../settings/Profile/currentUserPersonalDetailsPropsTypes';
import ParticipantLocalTime from './ParticipantLocalTime';
import {withNetwork, withPersonalDetails} from '../../../components/OnyxProvider';
import DateUtils from '../../../libs/DateUtils';
import Tooltip from '../../../components/Tooltip';

const propTypes = {
    /** Beta features list */
    betas: PropTypes.arrayOf(PropTypes.string).isRequired,

    /** A method to call when the form is submitted */
    onSubmit: PropTypes.func.isRequired,

    /** The comment left by the user */
    comment: PropTypes.string,

    /** The ID of the report actions will be created for */
    reportID: PropTypes.number.isRequired,

    /** Details about any modals being used */
    modal: PropTypes.shape({
        /** Indicates if there is a modal currently visible or not */
        isVisible: PropTypes.bool,
    }),

    /** The personal details of the person who is logged in */
    myPersonalDetails: PropTypes.shape(currentUserPersonalDetailsPropsTypes),

    /** Personal details of all the users */
    personalDetails: PropTypes.objectOf(participantPropTypes),

    /** The report currently being looked at */
    report: PropTypes.shape({

        /** participants associated with current report */
        participants: PropTypes.arrayOf(PropTypes.string),
    }),

    /** Array of report actions for this report */
    reportActions: PropTypes.objectOf(PropTypes.shape(ReportActionPropTypes)),

    /** Is the report view covered by the drawer */
    isDrawerOpen: PropTypes.bool.isRequired,

    /** Is the window width narrow, like on a mobile device */
    isSmallScreenWidth: PropTypes.bool.isRequired,

    /** Is composer screen focused */
    isFocused: PropTypes.bool.isRequired,

    /** Information about the network */
    network: PropTypes.shape({
        /** Is the network currently offline or not */
        isOffline: PropTypes.bool,
    }),

    // The NVP describing a user's block status
    blockedFromConcierge: PropTypes.shape({
        // The date that the user will be unblocked
        expiresAt: PropTypes.string,
    }),
    ...windowDimensionsPropTypes,
    ...withLocalizePropTypes,
};

const defaultProps = {
    comment: '',
    modal: {},
    report: {},
    reportActions: {},
    network: {isOffline: false},
    blockedFromConcierge: {},
    personalDetails: {},
    myPersonalDetails: {},
};

class ReportActionCompose extends React.Component {
    constructor(props) {
        super(props);

        this.updateComment = this.updateComment.bind(this);
        this.debouncedSaveReportComment = _.debounce(this.debouncedSaveReportComment.bind(this), 1000, false);
        this.debouncedBroadcastUserIsTyping = _.debounce(this.debouncedBroadcastUserIsTyping.bind(this), 100, true);
        this.triggerHotkeyActions = this.triggerHotkeyActions.bind(this);
        this.submitForm = this.submitForm.bind(this);
        this.setIsFocused = this.setIsFocused.bind(this);
        this.showEmojiPicker = this.showEmojiPicker.bind(this);
        this.hideEmojiPicker = this.hideEmojiPicker.bind(this);
        this.addEmojiToTextBox = this.addEmojiToTextBox.bind(this);
        this.focus = this.focus.bind(this);
        this.comment = props.comment;
        this.shouldFocusInputOnScreenFocus = !canFocusInputOnScreenFocus();
        this.focusEmojiSearchInput = this.focusEmojiSearchInput.bind(this);
        this.measureEmojiPopoverAnchorPosition = this.measureEmojiPopoverAnchorPosition.bind(this);
        this.onSelectionChange = this.onSelectionChange.bind(this);
        this.emojiPopoverAnchor = null;
        this.emojiSearchInput = null;
        this.setTextInputRef = this.setTextInputRef.bind(this);
        this.getInputPlaceholder = this.getInputPlaceholder.bind(this);
<<<<<<< HEAD
=======
        this.setPreferredSkinTone = this.setPreferredSkinTone.bind(this);

>>>>>>> 193ebc91
        this.state = {
            isFocused: this.shouldFocusInputOnScreenFocus,
            textInputShouldClear: false,
            isCommentEmpty: props.comment.length === 0,
            isEmojiPickerVisible: false,
            isMenuVisible: false,

            // The horizontal and vertical position (relative to the window) where the emoji popover will display.
            emojiPopoverAnchorPosition: {
                horizontal: 0,
                vertical: 0,
            },
            selection: {
                start: props.comment.length,
                end: props.comment.length,
            },
        };
    }

    componentDidMount() {
        ReportActionComposeFocusManager.onComposerFocus(() => {
            if (this.shouldFocusInputOnScreenFocus && this.props.isFocused) {
                this.focus(false);
            }
        });
        Dimensions.addEventListener('change', this.measureEmojiPopoverAnchorPosition);
    }

    componentDidUpdate(prevProps) {
        // We want to focus or refocus the input when a modal has been closed and the underlying screen is focused.
        // We avoid doing this on native platforms since the software keyboard popping
        // open creates a jarring and broken UX.
        if (this.shouldFocusInputOnScreenFocus && this.props.isFocused
            && prevProps.modal.isVisible && !this.props.modal.isVisible) {
            this.focus();
        }

        // As the report IDs change, make sure to update the composer comment as we need to make sure
        // we do not show incorrect data in there (ie. draft of message from other report).
        if (this.props.report.reportID === prevProps.report.reportID) {
            return;
        }

        this.updateComment(this.props.comment);
    }

    componentWillUnmount() {
        ReportActionComposeFocusManager.clear();
        Dimensions.removeEventListener('change', this.measureEmojiPopoverAnchorPosition);
    }

    onSelectionChange(e) {
        this.setState({selection: e.nativeEvent.selection});
    }

    /**
     * Update preferredSkinTone and sync with Onyx, NVP.
     * @param {Number|String} skinTone
     */
    setPreferredSkinTone(skinTone) {
        if (skinTone !== this.props.preferredSkinTone) {
            User.setPreferredSkinTone(skinTone);
        }
    }

    /**
     * Updates the Highlight state of the composer
     *
     * @param {Boolean} shouldHighlight
     */
    setIsFocused(shouldHighlight) {
        this.setState({isFocused: shouldHighlight});
    }

    /**
     * Updates the should clear state of the composer
     *
     * @param {Boolean} shouldClear
     */
    setTextInputShouldClear(shouldClear) {
        this.setState({textInputShouldClear: shouldClear});
    }

    /**
     * Updates the visibility state of the menu
     *
     * @param {Boolean} isMenuVisible
     */
    setMenuVisibility(isMenuVisible) {
        this.setState({isMenuVisible});
    }

    /**
     * Set the TextInput Ref
     *
     * @param {Element} el
     * @memberof ReportActionCompose
     */
    setTextInputRef(el) {
        ReportActionComposeFocusManager.composerRef.current = el;
        this.textInput = el;
    }

    /**
     * Get the placeholder to display in the chat input.
     *
     * @return {String}
     */
    getInputPlaceholder() {
        if (isArchivedRoom(this.props.report)) {
            return this.props.translate('reportActionCompose.roomIsArchived');
        }

        if (this.props.report.participants
            && this.props.report.participants.includes(CONST.EMAIL.CONCIERGE)
            && !_.isEmpty(this.props.blockedFromConcierge)
            && User.isBlockedFromConcierge(this.props.blockedFromConcierge.expiresAt)) {
            return this.props.translate('reportActionCompose.blockedFromConcierge');
        }

        if (_.size(this.props.reportActions) === 1) {
            return this.props.translate('reportActionCompose.sayHello');
        }

        return this.props.translate('reportActionCompose.writeSomething');
    }

    /**
     * Focus the composer text input
     * @param {Boolean} [shouldelay=false] Impose delay before focusing the composer
     * @memberof ReportActionCompose
     */
    focus(shouldelay = false) {
        // There could be other animations running while we trigger manual focus.
        // This prevents focus from making those animations janky.
        InteractionManager.runAfterInteractions(() => {
            if (this.textInput) {
                if (!shouldelay) {
                    this.textInput.focus();
                } else {
                    // Keyboard is not opened after Emoji Picker is closed
                    // SetTimeout is used as a workaround
                    // https://github.com/react-native-modal/react-native-modal/issues/114
                    // We carefully choose a delay. 50ms is found enough for keyboard to open.
                    setTimeout(() => this.textInput.focus(), 50);
                }
            }
        });
    }

    /**
     * Save our report comment in Onyx. We debounce this method in the constructor so that it's not called too often
     * to update Onyx and re-render this component.
     *
     * @param {String} comment
     */
    debouncedSaveReportComment(comment) {
        saveReportComment(this.props.reportID, comment || '');
    }

    /**
     * Broadcast that the user is typing. We debounce this method in the constructor to limit how often we publish
     * client events.
     */
    debouncedBroadcastUserIsTyping() {
        broadcastUserIsTyping(this.props.reportID);
    }

    /**
     * Update the value of the comment in Onyx
     *
     * @param {String} newComment
     */
    updateComment(newComment) {
        this.textInput.setNativeProps({text: newComment});
        this.setState({
            isCommentEmpty: newComment.length === 0,
        });
        this.comment = newComment;
        this.debouncedSaveReportComment(newComment);
        if (newComment) {
            this.debouncedBroadcastUserIsTyping();
        }
    }

    /**
     * Listens for keyboard shortcuts and applies the action
     *
     * @param {Object} e
     */
    triggerHotkeyActions(e) {
        if (e) {
            // Submit the form when Enter is pressed
            if (e.key === 'Enter' && !e.shiftKey) {
                e.preventDefault();
                this.submitForm();
            }

            // Trigger the edit box for last sent message if ArrowUp is pressed
            if (e.key === 'ArrowUp' && this.state.isCommentEmpty) {
                e.preventDefault();

                const reportActionKey = _.find(
                    Object.keys(this.props.reportActions).reverse(),
                    key => canEditReportAction(this.props.reportActions[key]),
                );

                if (reportActionKey !== -1 && this.props.reportActions[reportActionKey]) {
                    const {reportActionID, message} = this.props.reportActions[reportActionKey];
                    saveReportActionDraft(this.props.reportID, reportActionID, _.last(message).html);
                }
            }
        }
    }

    /**
     * Show the ReportActionContextMenu modal popover.
     *
     */
    showEmojiPicker() {
        this.textInput.blur();
        this.setState({isEmojiPickerVisible: true});
    }

    /**
     * This gets called onLayout to find the cooridnates of the Anchor for the Emoji Picker.
     */
    measureEmojiPopoverAnchorPosition() {
        if (this.emojiPopoverAnchor) {
            this.emojiPopoverAnchor.measureInWindow((x, y, width) => this.setState({
                emojiPopoverAnchorPosition: {horizontal: x + width, vertical: y},
            }));
        }
    }


    /**
     * Hide the ReportActionContextMenu modal popover.
     */
    hideEmojiPicker() {
        this.setState({isEmojiPickerVisible: false});
    }

    /**
     * Callback for the emoji picker to add whatever emoji is chosen into the main input
     *
     * @param {String} emoji
     */
    addEmojiToTextBox(emoji) {
        this.hideEmojiPicker();
        const {selection} = this.state;
        const newComment = this.comment.slice(0, selection.start)
            + emoji + this.comment.slice(selection.end, this.comment.length);
        this.textInput.setNativeProps({
            text: newComment,
        });
        const updatedSelection = {
            start: selection.start + emoji.length,
            end: selection.start + emoji.length,
        };
        this.setState({selection: updatedSelection});
        this.updateComment(newComment);
    }

    /**
     * Focus the search input in the emoji picker.
     */
    focusEmojiSearchInput() {
        if (this.emojiSearchInput) {
            this.emojiSearchInput.focus();
        }
    }

    /**
     * Add a new comment to this chat
     *
     * @param {SyntheticEvent} [e]
     */
    submitForm(e) {
        if (e) {
            e.preventDefault();
        }

        const trimmedComment = this.comment.trim();

        // Don't submit empty comments
        if (!trimmedComment) {
            return;
        }

        DateUtils.throttledUpdateTimezone();

        this.props.onSubmit(trimmedComment);
        this.updateComment('');
        this.setTextInputShouldClear(true);
    }

    render() {
        // Waiting until ONYX variables are loaded before displaying the component
        if (_.isEmpty(this.props.personalDetails) || _.isEmpty(this.props.myPersonalDetails)) {
            return null;
        }

        // eslint-disable-next-line no-unused-vars
        const reportParticipants = lodashGet(this.props.report, 'participants', []);
        const hasMultipleParticipants = reportParticipants.length > 1;
        const hasExpensifyEmails = lodashIntersection(reportParticipants, EXPENSIFY_EMAILS).length > 0;
        const hasExcludedIOUEmails = lodashIntersection(reportParticipants, EXCLUDED_IOU_EMAILS).length > 0;
        const reportRecipient = this.props.personalDetails[reportParticipants[0]];
        const currentUserTimezone = lodashGet(this.props.myPersonalDetails, 'timezone', CONST.DEFAULT_TIME_ZONE);
        const reportRecipientTimezone = lodashGet(reportRecipient, 'timezone', CONST.DEFAULT_TIME_ZONE);
        const shouldShowReportRecipientLocalTime = !hasExpensifyEmails
            && !hasMultipleParticipants
            && reportRecipient
            && reportRecipientTimezone
            && moment().tz(currentUserTimezone.selected).utcOffset() !== moment().tz(reportRecipientTimezone.selected).utcOffset();

        // Prevents focusing and showing the keyboard while the drawer is covering the chat.
        const isComposeDisabled = this.props.isDrawerOpen && this.props.isSmallScreenWidth;
        const isConciergeChat = this.props.report.participants
            && this.props.report.participants.includes(CONST.EMAIL.CONCIERGE);
        let isBlockedFromConcierge = false;
        if (isConciergeChat && !_.isEmpty(this.props.blockedFromConcierge)) {
            isBlockedFromConcierge = User.isBlockedFromConcierge(this.props.blockedFromConcierge.expiresAt);
        }
        const inputPlaceholder = this.getInputPlaceholder();
        const isArchivedChatRoom = isArchivedRoom(this.props.report);

        return (
            <View style={[
                styles.chatItemCompose,
                shouldShowReportRecipientLocalTime && styles.chatItemComposeWithFirstRow,
            ]}
            >
                {shouldShowReportRecipientLocalTime
                    && <ParticipantLocalTime participant={reportRecipient} currentUserTimezone={currentUserTimezone} />}
                <View style={[
                    (this.state.isFocused || this.state.isDraggingOver)
                        ? styles.chatItemComposeBoxFocusedColor
                        : styles.chatItemComposeBoxColor,
                    styles.chatItemComposeBox,
                    styles.flexRow,
                ]}
                >
                    <AttachmentModal
                        isUploadingAttachment
                        onConfirm={(file) => {
                            this.submitForm();
                            addAction(this.props.reportID, '', file);
                            this.setTextInputShouldClear(false);
                        }}
                    >
                        {({displayFileInModal}) => (
                            <>
                                <AttachmentPicker>
                                    {({openPicker}) => (
                                        <>
                                            <View style={[styles.justifyContentEnd]}>
                                                <Tooltip text={this.props.translate('reportActionCompose.addAction')}>
                                                    <TouchableOpacity
                                                        onPress={(e) => {
                                                            e.preventDefault();
                                                            this.setMenuVisibility(true);
                                                        }}
                                                        style={styles.chatItemAttachButton}
                                                        underlayColor={themeColors.componentBG}
                                                        disabled={isBlockedFromConcierge || isArchivedChatRoom}
                                                    >
                                                        <Icon src={Plus} />
                                                    </TouchableOpacity>
                                                </Tooltip>
                                            </View>
                                            <PopoverMenu
                                                isVisible={this.state.isMenuVisible}
                                                onClose={() => this.setMenuVisibility(false)}
                                                onItemSelected={() => this.setMenuVisibility(false)}
                                                anchorPosition={styles.createMenuPositionReportActionCompose}
                                                animationIn="fadeInUp"
                                                animationOut="fadeOutDown"
                                                menuItems={[
                                                    ...(!hasExcludedIOUEmails
                                                        && Permissions.canUseIOU(this.props.betas) ? [
                                                            hasMultipleParticipants
                                                                ? {
                                                                    icon: Receipt,
                                                                    text: this.props.translate('iou.splitBill'),
                                                                    onSelected: () => {
                                                                        Navigation.navigate(
                                                                            ROUTES.getIouSplitRoute(
                                                                                this.props.reportID,
                                                                            ),
                                                                        );
                                                                    },
                                                                }
                                                                : {
                                                                    icon: MoneyCircle,
                                                                    text: this.props.translate('iou.requestMoney'),
                                                                    onSelected: () => {
                                                                        Navigation.navigate(
                                                                            ROUTES.getIouRequestRoute(
                                                                                this.props.reportID,
                                                                            ),
                                                                        );
                                                                    },
                                                                },
                                                        ] : []),
                                                    {
                                                        icon: Paperclip,
                                                        text: this.props.translate('reportActionCompose.addAttachment'),
                                                        onSelected: () => {
                                                            openPicker({
                                                                onPicked: (file) => {
                                                                    displayFileInModal({file});
                                                                },
                                                            });
                                                        },
                                                    },
                                                ]}
                                            />
                                        </>
                                    )}
                                </AttachmentPicker>
                                <TextInputFocusable
                                    autoFocus={this.shouldFocusInputOnScreenFocus}
                                    multiline
                                    ref={this.setTextInputRef}
                                    textAlignVertical="top"
                                    placeholder={inputPlaceholder}
                                    placeholderTextColor={themeColors.placeholderText}
                                    onChangeText={this.updateComment}
                                    onKeyPress={this.triggerHotkeyActions}
                                    onDragEnter={(e, isOriginComposer) => {
                                        if (isOriginComposer) {
                                            this.setState({isDraggingOver: true});
                                        }
                                    }}
                                    onDragOver={(e, isOriginComposer) => {
                                        if (isOriginComposer) {
                                            this.setState({isDraggingOver: true});
                                        }
                                    }}
                                    onDragLeave={() => this.setState({isDraggingOver: false})}
                                    onDrop={(e) => {
                                        e.preventDefault();

                                        const file = lodashGet(e, ['dataTransfer', 'files', 0]);
                                        if (!file) {
                                            return;
                                        }

                                        displayFileInModal({file});
                                        this.setState({isDraggingOver: false});
                                    }}
                                    style={[styles.textInputCompose, styles.flex4]}
                                    defaultValue={this.props.comment}
                                    maxLines={16} // This is the same that slack has
                                    onFocus={() => this.setIsFocused(true)}
                                    onBlur={() => this.setIsFocused(false)}
                                    onPasteFile={file => displayFileInModal({file})}
                                    shouldClear={this.state.textInputShouldClear}
                                    onClear={() => this.setTextInputShouldClear(false)}
                                    isDisabled={isComposeDisabled || isBlockedFromConcierge || isArchivedChatRoom}
                                    selection={this.state.selection}
                                    onSelectionChange={this.onSelectionChange}
                                />

                            </>
                        )}
                    </AttachmentModal>
                    {

                        // There is no way to disable animations and they are really laggy, because there are so many
                        // emojis. The best alternative is to set it to 1ms so it just "pops" in and out
                    }
                    <Popover
                        isVisible={this.state.isEmojiPickerVisible}
                        onClose={this.hideEmojiPicker}
                        onModalShow={this.focusEmojiSearchInput}
                        onModalHide={() => this.focus(true)}
                        hideModalContentWhileAnimating
                        animationInTiming={1}
                        animationOutTiming={1}
                        anchorPosition={{
                            bottom: this.props.windowHeight - this.state.emojiPopoverAnchorPosition.vertical,
                            left: this.state.emojiPopoverAnchorPosition.horizontal - CONST.EMOJI_PICKER_SIZE,
                        }}
                    >
                        <EmojiPickerMenu
                            onEmojiSelected={this.addEmojiToTextBox}
                            ref={el => this.emojiSearchInput = el}
                            preferredSkinTone={this.props.preferredSkinTone}
                            updatePreferredSkinTone={this.setPreferredSkinTone}
                        />
                    </Popover>
                    <Pressable
                        style={({hovered, pressed}) => ([
                            styles.chatItemEmojiButton,
                            getButtonBackgroundColorStyle(getButtonState(hovered, pressed)),
                        ])}
                        ref={el => this.emojiPopoverAnchor = el}
                        onLayout={this.measureEmojiPopoverAnchorPosition}
                        onPress={this.showEmojiPicker}
                        disabled={isBlockedFromConcierge || isArchivedChatRoom}
                    >
                        {({hovered, pressed}) => (
                            <Tooltip text={this.props.translate('reportActionCompose.emoji')}>
                                <Icon
                                    src={Emoji}
                                    fill={getIconFillColor(getButtonState(hovered, pressed))}
                                />
                            </Tooltip>
                        )}
                    </Pressable>
                    <View style={[styles.justifyContentEnd]}>
                        <Tooltip text={this.props.translate('common.send')}>
                            <TouchableOpacity
                                style={[styles.chatItemSubmitButton,
                                    this.state.isCommentEmpty
                                        ? styles.buttonDisable : styles.buttonSuccess]}
                                onPress={this.submitForm}
                                underlayColor={themeColors.componentBG}
                                disabled={this.state.isCommentEmpty || isBlockedFromConcierge || isArchivedChatRoom}
                            >
                                <Icon src={Send} fill={themeColors.componentBG} />
                            </TouchableOpacity>
                        </Tooltip>
                    </View>
                </View>
                {this.props.network.isOffline ? (
                    <View style={[styles.chatItemComposeSecondaryRow]}>
                        <View style={[
                            styles.chatItemComposeSecondaryRowOffset,
                            styles.flexRow,
                            styles.alignItemsCenter]}
                        >
                            <Icon
                                src={Offline}
                                width={variables.iconSizeExtraSmall}
                                height={variables.iconSizeExtraSmall}
                            />
                            <Text style={[styles.ml2, styles.chatItemComposeSecondaryRowSubText]}>
                                {this.props.translate('reportActionCompose.youAppearToBeOffline')}
                            </Text>
                        </View>
                    </View>
                ) : <ReportTypingIndicator reportID={this.props.reportID} />}
            </View>
        );
    }
}

ReportActionCompose.propTypes = propTypes;
ReportActionCompose.defaultProps = defaultProps;

export default compose(
    withWindowDimensions,
    withDrawerState,
    withNavigationFocus,
    withLocalize,
    withPersonalDetails(),
    withNetwork(),
    withOnyx({
        betas: {
            key: ONYXKEYS.BETAS,
        },
        comment: {
            key: ({reportID}) => `${ONYXKEYS.COLLECTION.REPORT_DRAFT_COMMENT}${reportID}`,
        },
        modal: {
            key: ONYXKEYS.MODAL,
        },
        myPersonalDetails: {
            key: ONYXKEYS.MY_PERSONAL_DETAILS,
        },
        blockedFromConcierge: {
            key: ONYXKEYS.NVP_BLOCKED_FROM_CONCIERGE,
        },
        preferredSkinTone: {
            key: ONYXKEYS.PREFERRED_EMOJI_SKIN_TONE,
        },
    }),
)(ReportActionCompose);<|MERGE_RESOLUTION|>--- conflicted
+++ resolved
@@ -155,11 +155,8 @@
         this.emojiSearchInput = null;
         this.setTextInputRef = this.setTextInputRef.bind(this);
         this.getInputPlaceholder = this.getInputPlaceholder.bind(this);
-<<<<<<< HEAD
-=======
         this.setPreferredSkinTone = this.setPreferredSkinTone.bind(this);
 
->>>>>>> 193ebc91
         this.state = {
             isFocused: this.shouldFocusInputOnScreenFocus,
             textInputShouldClear: false,
