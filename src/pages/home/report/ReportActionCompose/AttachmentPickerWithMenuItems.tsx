import {useIsFocused} from '@react-navigation/native';
import React, {useCallback, useContext, useEffect, useMemo, useRef} from 'react';
import {View} from 'react-native';
import type {OnyxEntry} from 'react-native-onyx';
import AttachmentPicker from '@components/AttachmentPicker';
import {DelegateNoAccessContext} from '@components/DelegateNoAccessModalProvider';
import {useFullScreenLoader} from '@components/FullScreenLoaderContext';
import Icon from '@components/Icon';
import * as Expensicons from '@components/Icon/Expensicons';
import type {PopoverMenuItem} from '@components/PopoverMenu';
import PopoverMenu from '@components/PopoverMenu';
import PressableWithFeedback from '@components/Pressable/PressableWithFeedback';
import Tooltip from '@components/Tooltip/PopoverAnchorTooltip';
import useCreateEmptyReportConfirmation from '@hooks/useCreateEmptyReportConfirmation';
import useEnvironment from '@hooks/useEnvironment';
import useLocalize from '@hooks/useLocalize';
import useOnyx from '@hooks/useOnyx';
import usePreferredPolicy from '@hooks/usePreferredPolicy';
import usePrevious from '@hooks/usePrevious';
import useReportIsArchived from '@hooks/useReportIsArchived';
import useResponsiveLayout from '@hooks/useResponsiveLayout';
import useTheme from '@hooks/useTheme';
import useThemeStyles from '@hooks/useThemeStyles';
import useWindowDimensions from '@hooks/useWindowDimensions';
import {isSafari} from '@libs/Browser';
import getIconForAction from '@libs/getIconForAction';
import Navigation from '@libs/Navigation/Navigation';
<<<<<<< HEAD
import {canCreateTaskInReport, getPayeeName, hasEmptyReportsForPolicy, isPaidGroupPolicy, isPolicyExpenseChat, isReportOwner, temporary_getMoneyRequestOptions} from '@libs/ReportUtils';
=======
import Permissions from '@libs/Permissions';
import {
    canCreateTaskInReport,
    getPayeeName,
    hasViolations as hasViolationsReportUtils,
    isPaidGroupPolicy,
    isPolicyExpenseChat,
    isReportOwner,
    temporary_getMoneyRequestOptions,
} from '@libs/ReportUtils';
>>>>>>> 1f2d9c8e
import {shouldRestrictUserBillableActions} from '@libs/SubscriptionUtils';
import type {FileObject} from '@pages/media/AttachmentModalScreen/types';
import {startDistanceRequest, startMoneyRequest} from '@userActions/IOU';
import {close} from '@userActions/Modal';
import {createNewReport, setIsComposerFullSize} from '@userActions/Report';
import {clearOutTaskInfoAndNavigate} from '@userActions/Task';
import type {IOUType} from '@src/CONST';
import CONST from '@src/CONST';
import ONYXKEYS from '@src/ONYXKEYS';
import ROUTES from '@src/ROUTES';
import type * as OnyxTypes from '@src/types/onyx';

type MoneyRequestOptions = Record<
    Exclude<IOUType, typeof CONST.IOU.TYPE.REQUEST | typeof CONST.IOU.TYPE.SEND | typeof CONST.IOU.TYPE.CREATE | typeof CONST.IOU.TYPE.SPLIT_EXPENSE>,
    PopoverMenuItem[]
>;

type AttachmentPickerWithMenuItemsProps = {
    /** The report currently being looked at */
    report: OnyxEntry<OnyxTypes.Report>;

    /** The personal details of the current user */
    currentUserPersonalDetails: OnyxTypes.PersonalDetails;

    /** Callback to open the file in the modal */
    displayFilesInModal: (files: FileObject[]) => void;

    /** Whether or not the full size composer is available */
    isFullComposerAvailable: boolean;

    /** Whether or not the composer is full size */
    isComposerFullSize: boolean;

    /** Whether or not the attachment picker is disabled */
    disabled?: boolean;

    /** Sets the menu visibility */
    setMenuVisibility: (isVisible: boolean) => void;

    /** Whether or not the menu is visible */
    isMenuVisible: boolean;

    /** Report ID */
    reportID: string;

    /** Called when opening the attachment picker */
    onTriggerAttachmentPicker: () => void;

    /** Called when cancelling the attachment picker */
    onCanceledAttachmentPicker?: () => void;

    /** Called when the menu with the items is closed after it was open */
    onMenuClosed?: () => void;

    /** Called when the add action button is pressed */
    onAddActionPressed: () => void;

    /** Called when the menu item is selected */
    onItemSelected: () => void;

    /** A ref for the add action button */
    actionButtonRef: React.RefObject<HTMLDivElement | View | null>;

    /** A function that toggles isScrollLikelyLayoutTriggered flag for a certain period of time */
    raiseIsScrollLikelyLayoutTriggered: () => void;

    /** The personal details of everyone in the report */
    reportParticipantIDs?: number[];

    shouldDisableAttachmentItem?: boolean;
};

/**
 * This includes the popover of options you see when pressing the + button in the composer.
 * It also contains the attachment picker, as the menu items need to be able to open it.
 */
function AttachmentPickerWithMenuItems({
    report,
    currentUserPersonalDetails,
    reportParticipantIDs,
    displayFilesInModal,
    isFullComposerAvailable,
    isComposerFullSize,
    reportID,
    disabled,
    setMenuVisibility,
    isMenuVisible,
    onTriggerAttachmentPicker,
    onCanceledAttachmentPicker,
    onMenuClosed,
    onAddActionPressed,
    onItemSelected,
    actionButtonRef,
    raiseIsScrollLikelyLayoutTriggered,
    shouldDisableAttachmentItem,
}: AttachmentPickerWithMenuItemsProps) {
    const isFocused = useIsFocused();
    const theme = useTheme();
    const styles = useThemeStyles();
    const {translate} = useLocalize();
    const {windowHeight, windowWidth} = useWindowDimensions();
    const {shouldUseNarrowLayout} = useResponsiveLayout();
    const {isDelegateAccessRestricted, showDelegateNoAccessModal} = useContext(DelegateNoAccessContext);
    const [policy] = useOnyx(`${ONYXKEYS.COLLECTION.POLICY}${report?.policyID}`, {canBeMissing: true});
    const [lastDistanceExpenseType] = useOnyx(ONYXKEYS.NVP_LAST_DISTANCE_EXPENSE_TYPE, {canBeMissing: true});
    const {isProduction} = useEnvironment();
    const {isRestrictedToPreferredPolicy} = usePreferredPolicy();
    const {setIsLoaderVisible} = useFullScreenLoader();
    const isReportArchived = useReportIsArchived(report?.reportID);
<<<<<<< HEAD
    const [allReports] = useOnyx(ONYXKEYS.COLLECTION.REPORT, {canBeMissing: true});
    const [session] = useOnyx(ONYXKEYS.SESSION, {canBeMissing: false});
=======
    const [transactionViolations] = useOnyx(ONYXKEYS.COLLECTION.TRANSACTION_VIOLATIONS, {canBeMissing: true});
    const [allBetas] = useOnyx(ONYXKEYS.BETAS, {canBeMissing: true});
    const isASAPSubmitBetaEnabled = Permissions.isBetaEnabled(CONST.BETAS.ASAP_SUBMIT, allBetas);
    const hasViolations = hasViolationsReportUtils(undefined, transactionViolations);
>>>>>>> 1f2d9c8e

    const selectOption = useCallback(
        (onSelected: () => void, shouldRestrictAction: boolean) => {
            if (shouldRestrictAction && policy && shouldRestrictUserBillableActions(policy.id)) {
                Navigation.navigate(ROUTES.RESTRICTED_ACTION.getRoute(policy.id));
                return;
            }

            onSelected();
        },
        [policy],
    );

    const {openCreateReportConfirmation, CreateReportConfirmationModal} = useCreateEmptyReportConfirmation({
        policyID: report?.policyID,
        policyName: policy?.name ?? '',
        onConfirm: () => selectOption(() => createNewReport(currentUserPersonalDetails, report?.policyID, true), true),
    });

    const openCreateReportConfirmationRef = useRef(openCreateReportConfirmation);
    openCreateReportConfirmationRef.current = openCreateReportConfirmation;

    const handleCreateReport = useCallback(() => {
        const hasEmptyReport = hasEmptyReportsForPolicy(allReports, report?.policyID, session?.accountID);

        if (hasEmptyReport) {
            openCreateReportConfirmationRef.current();
        } else {
            createNewReport(currentUserPersonalDetails, report?.policyID, true);
        }
    }, [allReports, session?.accountID, report?.policyID, currentUserPersonalDetails]);

    const teacherUnitePolicyID = isProduction ? CONST.TEACHERS_UNITE.PROD_POLICY_ID : CONST.TEACHERS_UNITE.TEST_POLICY_ID;
    const isTeachersUniteReport = report?.policyID === teacherUnitePolicyID;

    /**
     * Returns the list of IOU Options
     */
    const moneyRequestOptions = useMemo(() => {
        const options: MoneyRequestOptions = {
            [CONST.IOU.TYPE.SPLIT]: [
                {
                    icon: Expensicons.Transfer,
                    text: translate('iou.splitExpense'),
                    shouldCallAfterModalHide: shouldUseNarrowLayout,
                    onSelected: () => selectOption(() => startMoneyRequest(CONST.IOU.TYPE.SPLIT, report?.reportID ?? String(CONST.DEFAULT_NUMBER_ID)), true),
                },
            ],
            [CONST.IOU.TYPE.SUBMIT]: [
                {
                    icon: getIconForAction(CONST.IOU.TYPE.CREATE),
                    text: translate('iou.createExpense'),
                    shouldCallAfterModalHide: shouldUseNarrowLayout,
                    onSelected: () => selectOption(() => startMoneyRequest(CONST.IOU.TYPE.SUBMIT, report?.reportID ?? String(CONST.DEFAULT_NUMBER_ID)), true),
                },
                {
                    icon: Expensicons.Location,
                    text: translate('quickAction.recordDistance'),
                    shouldCallAfterModalHide: shouldUseNarrowLayout,
                    onSelected: () => selectOption(() => startDistanceRequest(CONST.IOU.TYPE.SUBMIT, report?.reportID ?? String(CONST.DEFAULT_NUMBER_ID), lastDistanceExpenseType), true),
                },
            ],
            [CONST.IOU.TYPE.PAY]: [
                {
                    icon: getIconForAction(CONST.IOU.TYPE.SEND),
                    text: translate('iou.paySomeone', {name: getPayeeName(report)}),
                    shouldCallAfterModalHide: shouldUseNarrowLayout,
                    onSelected: () => {
                        if (isDelegateAccessRestricted) {
                            close(() => {
                                showDelegateNoAccessModal();
                            });
                            return;
                        }
                        selectOption(() => startMoneyRequest(CONST.IOU.TYPE.PAY, report?.reportID ?? String(CONST.DEFAULT_NUMBER_ID)), false);
                    },
                },
            ],
            [CONST.IOU.TYPE.TRACK]: [
                {
                    icon: getIconForAction(CONST.IOU.TYPE.CREATE),
                    text: translate('iou.createExpense'),
                    shouldCallAfterModalHide: shouldUseNarrowLayout,
                    onSelected: () => selectOption(() => startMoneyRequest(CONST.IOU.TYPE.TRACK, report?.reportID ?? String(CONST.DEFAULT_NUMBER_ID)), true),
                },
                {
                    icon: Expensicons.Location,
                    text: translate('iou.trackDistance'),
                    shouldCallAfterModalHide: shouldUseNarrowLayout,
                    onSelected: () => selectOption(() => startDistanceRequest(CONST.IOU.TYPE.TRACK, report?.reportID ?? String(CONST.DEFAULT_NUMBER_ID), lastDistanceExpenseType), true),
                },
            ],
            [CONST.IOU.TYPE.INVOICE]: [
                {
                    icon: Expensicons.InvoiceGeneric,
                    text: translate('workspace.invoices.sendInvoice'),
                    shouldCallAfterModalHide: shouldUseNarrowLayout,
                    onSelected: () => selectOption(() => startMoneyRequest(CONST.IOU.TYPE.INVOICE, report?.reportID ?? String(CONST.DEFAULT_NUMBER_ID)), false),
                },
            ],
        };

        const moneyRequestOptionsList = temporary_getMoneyRequestOptions(report, policy, reportParticipantIDs ?? [], isReportArchived, isRestrictedToPreferredPolicy).map(
            (option) => options[option],
        );

        return moneyRequestOptionsList.flat().filter((item, index, self) => index === self.findIndex((t) => t.text === item.text));
    }, [
        translate,
        shouldUseNarrowLayout,
        report,
        policy,
        reportParticipantIDs,
        selectOption,
        isDelegateAccessRestricted,
        showDelegateNoAccessModal,
        isReportArchived,
        lastDistanceExpenseType,
        isRestrictedToPreferredPolicy,
    ]);

    const createReportOption: PopoverMenuItem[] = useMemo(() => {
        if (!isPolicyExpenseChat(report) || !isPaidGroupPolicy(report) || !isReportOwner(report)) {
            return [];
        }

        return [
            {
                icon: Expensicons.Document,
                text: translate('report.newReport.createReport'),
<<<<<<< HEAD
                shouldCallAfterModalHide: shouldUseNarrowLayout,
                onSelected: () => selectOption(() => handleCreateReport(), true),
            },
        ];
    }, [handleCreateReport, report, selectOption, translate]);
=======
                onSelected: () => selectOption(() => createNewReport(currentUserPersonalDetails, isASAPSubmitBetaEnabled, hasViolations, report?.policyID), true),
            },
        ];
    }, [currentUserPersonalDetails, report, selectOption, translate, isASAPSubmitBetaEnabled, hasViolations]);
>>>>>>> 1f2d9c8e

    /**
     * Determines if we can show the task option
     */
    const taskOption: PopoverMenuItem[] = useMemo(() => {
        if (!canCreateTaskInReport(report)) {
            return [];
        }

        return [
            {
                icon: Expensicons.Task,
                text: translate('newTaskPage.assignTask'),
                shouldCallAfterModalHide: shouldUseNarrowLayout,
                onSelected: () => clearOutTaskInfoAndNavigate(reportID, report),
            },
        ];
    }, [report, reportID, translate, shouldUseNarrowLayout]);

    const onPopoverMenuClose = () => {
        setMenuVisibility(false);
        onMenuClosed?.();
    };

    const prevIsFocused = usePrevious(isFocused);

    /**
     * Check if current screen is inactive and previous screen is active.
     * Used to close already opened popover menu when any other page is opened over current page.
     *
     * @return {Boolean}
     */
    const didScreenBecomeInactive = useCallback(() => !isFocused && prevIsFocused, [isFocused, prevIsFocused]);

    // When the navigation is focused, we want to close the popover menu.
    useEffect(() => {
        if (!didScreenBecomeInactive() || !isMenuVisible) {
            return;
        }
        setMenuVisibility(false);
    }, [didScreenBecomeInactive, isMenuVisible, setMenuVisibility]);

    // 1. Limit the container width to a single column.
    const outerContainerStyles = [{flexBasis: styles.composerSizeButton.width + styles.composerSizeButton.marginHorizontal * 2}, styles.flexGrow0, styles.flexShrink0];

    // 2. If there isn't enough height for two buttons, the Expand/Collapse button wraps to the next column so that it's intentionally hidden,
    //    and the Create button is centered vertically.
    const innerContainerStyles = [
        styles.dFlex,
        styles.flexColumnReverse,
        styles.flexWrap,
        styles.justifyContentCenter,
        styles.pAbsolute,
        styles.h100,
        styles.w100,
        styles.overflowHidden,
        {paddingVertical: styles.composerSizeButton.marginHorizontal},
    ];

    // 3. If there is enough height for two buttons, the Expand/Collapse button is at the top.
    const expandCollapseButtonContainerStyles = [styles.flexGrow1, styles.flexShrink0];

    // 4. And the Create button is at the bottom.
    const createButtonContainerStyles = [styles.flexGrow0, styles.flexShrink0];

    return (
        <AttachmentPicker
            allowMultiple
            onOpenPicker={() => setIsLoaderVisible(true)}
            fileLimit={CONST.API_ATTACHMENT_VALIDATIONS.MAX_FILE_LIMIT}
            shouldValidateImage={false}
        >
            {({openPicker}) => {
                const triggerAttachmentPicker = () => {
                    onTriggerAttachmentPicker();
                    openPicker({
                        onPicked: (data) => displayFilesInModal(data),
                        onCanceled: () => {
                            onCanceledAttachmentPicker?.();
                            setIsLoaderVisible(false);
                        },
                        onClosed: () => setIsLoaderVisible(false),
                    });
                };
                const menuItems = [
                    ...moneyRequestOptions,
                    ...(!isTeachersUniteReport ? createReportOption : []),
                    ...taskOption,
                    {
                        icon: Expensicons.Paperclip,
                        text: translate('reportActionCompose.addAttachment'),
                        disabled: shouldDisableAttachmentItem,
                    },
                ];
                return (
                    <>
                        {CreateReportConfirmationModal}
                        <View style={outerContainerStyles}>
                            <View style={innerContainerStyles}>
                                <View style={createButtonContainerStyles}>
                                    <Tooltip text={translate('common.create')}>
                                        <PressableWithFeedback
                                            ref={actionButtonRef}
                                            onPress={(e) => {
                                                e?.preventDefault();
                                                if (!isFocused) {
                                                    return;
                                                }
                                                onAddActionPressed();

                                                // Drop focus to avoid blue focus ring.
                                                actionButtonRef.current?.blur();
                                                setMenuVisibility(!isMenuVisible);
                                            }}
                                            style={styles.composerSizeButton}
                                            disabled={disabled}
                                            role={CONST.ROLE.BUTTON}
                                            accessibilityLabel={translate('common.create')}
                                        >
                                            <Icon
                                                fill={theme.icon}
                                                src={Expensicons.Plus}
                                            />
                                        </PressableWithFeedback>
                                    </Tooltip>
                                </View>
                                {(isFullComposerAvailable || isComposerFullSize) && (
                                    <View style={expandCollapseButtonContainerStyles}>
                                        {isComposerFullSize ? (
                                            <Tooltip
                                                text={translate('reportActionCompose.collapse')}
                                                key="composer-collapse"
                                            >
                                                <PressableWithFeedback
                                                    onPress={(e) => {
                                                        e?.preventDefault();
                                                        raiseIsScrollLikelyLayoutTriggered();
                                                        setIsComposerFullSize(reportID, false);
                                                    }}
                                                    // Keep focus on the composer when Collapse button is clicked.
                                                    onMouseDown={(e) => e.preventDefault()}
                                                    style={styles.composerSizeButton}
                                                    disabled={disabled}
                                                    role={CONST.ROLE.BUTTON}
                                                    accessibilityLabel={translate('reportActionCompose.collapse')}
                                                >
                                                    <Icon
                                                        fill={theme.icon}
                                                        src={Expensicons.Collapse}
                                                    />
                                                </PressableWithFeedback>
                                            </Tooltip>
                                        ) : (
                                            <Tooltip
                                                text={translate('reportActionCompose.expand')}
                                                key="composer-expand"
                                            >
                                                <PressableWithFeedback
                                                    onPress={(e) => {
                                                        e?.preventDefault();
                                                        raiseIsScrollLikelyLayoutTriggered();
                                                        setIsComposerFullSize(reportID, true);
                                                    }}
                                                    // Keep focus on the composer when Expand button is clicked.
                                                    onMouseDown={(e) => e.preventDefault()}
                                                    style={styles.composerSizeButton}
                                                    disabled={disabled}
                                                    role={CONST.ROLE.BUTTON}
                                                    accessibilityLabel={translate('reportActionCompose.expand')}
                                                >
                                                    <Icon
                                                        fill={theme.icon}
                                                        src={Expensicons.Expand}
                                                    />
                                                </PressableWithFeedback>
                                            </Tooltip>
                                        )}
                                    </View>
                                )}
                            </View>
                        </View>
                        <PopoverMenu
                            animationInTiming={menuItems.length * 50}
                            // The menu should close 2/3 of the time it took to open
                            animationOutTiming={menuItems.length * 50 * 0.66}
                            isVisible={isMenuVisible && isFocused}
                            onClose={onPopoverMenuClose}
                            onItemSelected={(item, index) => {
                                setMenuVisibility(false);
                                onItemSelected();

                                // In order for the file picker to open dynamically, the click
                                // function must be called from within a event handler that was initiated
                                // by the user on Safari.
                                if (index === menuItems.length - 1) {
                                    if (isSafari()) {
                                        triggerAttachmentPicker();
                                        return;
                                    }
                                    close(() => {
                                        triggerAttachmentPicker();
                                    });
                                }
                            }}
                            anchorPosition={styles.createMenuPositionReportActionCompose(shouldUseNarrowLayout, windowHeight, windowWidth)}
                            anchorAlignment={{
                                horizontal: CONST.MODAL.ANCHOR_ORIGIN_HORIZONTAL.LEFT,
                                vertical: CONST.MODAL.ANCHOR_ORIGIN_VERTICAL.BOTTOM,
                            }}
                            menuItems={menuItems}
                            anchorRef={actionButtonRef}
                        />
                    </>
                );
            }}
        </AttachmentPicker>
    );
}

AttachmentPickerWithMenuItems.displayName = 'AttachmentPickerWithMenuItems';

export default AttachmentPickerWithMenuItems;<|MERGE_RESOLUTION|>--- conflicted
+++ resolved
@@ -25,20 +25,17 @@
 import {isSafari} from '@libs/Browser';
 import getIconForAction from '@libs/getIconForAction';
 import Navigation from '@libs/Navigation/Navigation';
-<<<<<<< HEAD
-import {canCreateTaskInReport, getPayeeName, hasEmptyReportsForPolicy, isPaidGroupPolicy, isPolicyExpenseChat, isReportOwner, temporary_getMoneyRequestOptions} from '@libs/ReportUtils';
-=======
 import Permissions from '@libs/Permissions';
 import {
     canCreateTaskInReport,
     getPayeeName,
+    hasEmptyReportsForPolicy,
     hasViolations as hasViolationsReportUtils,
     isPaidGroupPolicy,
     isPolicyExpenseChat,
     isReportOwner,
     temporary_getMoneyRequestOptions,
 } from '@libs/ReportUtils';
->>>>>>> 1f2d9c8e
 import {shouldRestrictUserBillableActions} from '@libs/SubscriptionUtils';
 import type {FileObject} from '@pages/media/AttachmentModalScreen/types';
 import {startDistanceRequest, startMoneyRequest} from '@userActions/IOU';
@@ -148,15 +145,12 @@
     const {isRestrictedToPreferredPolicy} = usePreferredPolicy();
     const {setIsLoaderVisible} = useFullScreenLoader();
     const isReportArchived = useReportIsArchived(report?.reportID);
-<<<<<<< HEAD
-    const [allReports] = useOnyx(ONYXKEYS.COLLECTION.REPORT, {canBeMissing: true});
-    const [session] = useOnyx(ONYXKEYS.SESSION, {canBeMissing: false});
-=======
     const [transactionViolations] = useOnyx(ONYXKEYS.COLLECTION.TRANSACTION_VIOLATIONS, {canBeMissing: true});
     const [allBetas] = useOnyx(ONYXKEYS.BETAS, {canBeMissing: true});
     const isASAPSubmitBetaEnabled = Permissions.isBetaEnabled(CONST.BETAS.ASAP_SUBMIT, allBetas);
     const hasViolations = hasViolationsReportUtils(undefined, transactionViolations);
->>>>>>> 1f2d9c8e
+    const [allReports] = useOnyx(ONYXKEYS.COLLECTION.REPORT, {canBeMissing: true});
+    const [session] = useOnyx(ONYXKEYS.SESSION, {canBeMissing: false});
 
     const selectOption = useCallback(
         (onSelected: () => void, shouldRestrictAction: boolean) => {
@@ -173,7 +167,7 @@
     const {openCreateReportConfirmation, CreateReportConfirmationModal} = useCreateEmptyReportConfirmation({
         policyID: report?.policyID,
         policyName: policy?.name ?? '',
-        onConfirm: () => selectOption(() => createNewReport(currentUserPersonalDetails, report?.policyID, true), true),
+        onConfirm: () => selectOption(() => createNewReport(currentUserPersonalDetails, isASAPSubmitBetaEnabled, hasViolations, report?.policyID, true), true),
     });
 
     const openCreateReportConfirmationRef = useRef(openCreateReportConfirmation);
@@ -185,7 +179,7 @@
         if (hasEmptyReport) {
             openCreateReportConfirmationRef.current();
         } else {
-            createNewReport(currentUserPersonalDetails, report?.policyID, true);
+            createNewReport(currentUserPersonalDetails, isASAPSubmitBetaEnabled, hasViolations, report?.policyID, true);
         }
     }, [allReports, session?.accountID, report?.policyID, currentUserPersonalDetails]);
 
@@ -287,18 +281,11 @@
             {
                 icon: Expensicons.Document,
                 text: translate('report.newReport.createReport'),
-<<<<<<< HEAD
                 shouldCallAfterModalHide: shouldUseNarrowLayout,
                 onSelected: () => selectOption(() => handleCreateReport(), true),
             },
         ];
-    }, [handleCreateReport, report, selectOption, translate]);
-=======
-                onSelected: () => selectOption(() => createNewReport(currentUserPersonalDetails, isASAPSubmitBetaEnabled, hasViolations, report?.policyID), true),
-            },
-        ];
-    }, [currentUserPersonalDetails, report, selectOption, translate, isASAPSubmitBetaEnabled, hasViolations]);
->>>>>>> 1f2d9c8e
+    }, [handleCreateReport, report, selectOption, translate, isASAPSubmitBetaEnabled, hasViolations]);
 
     /**
      * Determines if we can show the task option
