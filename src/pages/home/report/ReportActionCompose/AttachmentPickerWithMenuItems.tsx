import {useIsFocused} from '@react-navigation/native';
import {accountIDSelector} from '@selectors/Session';
import React, {useCallback, useContext, useEffect, useMemo, useRef} from 'react';
import {View} from 'react-native';
import type {OnyxEntry} from 'react-native-onyx';
import AttachmentPicker from '@components/AttachmentPicker';
import {DelegateNoAccessContext} from '@components/DelegateNoAccessModalProvider';
import {useFullScreenLoader} from '@components/FullScreenLoaderContext';
import Icon from '@components/Icon';
import * as Expensicons from '@components/Icon/Expensicons';
import type {PopoverMenuItem} from '@components/PopoverMenu';
import PopoverMenu from '@components/PopoverMenu';
import PressableWithFeedback from '@components/Pressable/PressableWithFeedback';
import Tooltip from '@components/Tooltip/PopoverAnchorTooltip';
import useCreateEmptyReportConfirmation from '@hooks/useCreateEmptyReportConfirmation';
import useEnvironment from '@hooks/useEnvironment';
import useLocalize from '@hooks/useLocalize';
import useOnyx from '@hooks/useOnyx';
import usePreferredPolicy from '@hooks/usePreferredPolicy';
import usePrevious from '@hooks/usePrevious';
import useReportIsArchived from '@hooks/useReportIsArchived';
import useResponsiveLayout from '@hooks/useResponsiveLayout';
import useTheme from '@hooks/useTheme';
import useThemeStyles from '@hooks/useThemeStyles';
import useWindowDimensions from '@hooks/useWindowDimensions';
import {isSafari} from '@libs/Browser';
import getIconForAction from '@libs/getIconForAction';
import Navigation from '@libs/Navigation/Navigation';
import Permissions from '@libs/Permissions';
import {
    canCreateTaskInReport,
    getPayeeName,
    hasEmptyReportsForPolicy,
    hasViolations as hasViolationsReportUtils,
    isPaidGroupPolicy,
    isPolicyExpenseChat,
    isReportOwner,
    reportSummariesOnyxSelector,
    temporary_getMoneyRequestOptions,
} from '@libs/ReportUtils';
import {shouldRestrictUserBillableActions} from '@libs/SubscriptionUtils';
import {startDistanceRequest, startMoneyRequest} from '@userActions/IOU';
import {close} from '@userActions/Modal';
import {createNewReport, setIsComposerFullSize} from '@userActions/Report';
import {clearOutTaskInfoAndNavigate} from '@userActions/Task';
import type {IOUType} from '@src/CONST';
import CONST from '@src/CONST';
import ONYXKEYS from '@src/ONYXKEYS';
import ROUTES from '@src/ROUTES';
import type * as OnyxTypes from '@src/types/onyx';
<<<<<<< HEAD
import type {FileObject} from '@src/types/utils/Attachment';
=======
import getEmptyArray from '@src/types/utils/getEmptyArray';
>>>>>>> 98eeb6c0

type MoneyRequestOptions = Record<
    Exclude<IOUType, typeof CONST.IOU.TYPE.REQUEST | typeof CONST.IOU.TYPE.SEND | typeof CONST.IOU.TYPE.CREATE | typeof CONST.IOU.TYPE.SPLIT_EXPENSE>,
    PopoverMenuItem[]
>;

type AttachmentPickerWithMenuItemsProps = {
    /** The report currently being looked at */
    report: OnyxEntry<OnyxTypes.Report>;

    /** The personal details of the current user */
    currentUserPersonalDetails: OnyxTypes.PersonalDetails;

    /** Callback when the attachment is picked */
    onAttachmentPicked: (url: FileObject | FileObject[]) => void;

    /** Whether or not the full size composer is available */
    isFullComposerAvailable: boolean;

    /** Whether or not the composer is full size */
    isComposerFullSize: boolean;

    /** Whether or not the attachment picker is disabled */
    disabled?: boolean;

    /** Sets the menu visibility */
    setMenuVisibility: (isVisible: boolean) => void;

    /** Whether or not the menu is visible */
    isMenuVisible: boolean;

    /** Report ID */
    reportID: string;

    /** Called when opening the attachment picker */
    onTriggerAttachmentPicker: () => void;

    /** Called when cancelling the attachment picker */
    onCanceledAttachmentPicker?: () => void;

    /** Called when the menu with the items is closed after it was open */
    onMenuClosed?: () => void;

    /** Called when the add action button is pressed */
    onAddActionPressed: () => void;

    /** Called when the menu item is selected */
    onItemSelected: () => void;

    /** A ref for the add action button */
    actionButtonRef: React.RefObject<HTMLDivElement | View | null>;

    /** A function that toggles isScrollLikelyLayoutTriggered flag for a certain period of time */
    raiseIsScrollLikelyLayoutTriggered: () => void;

    /** The personal details of everyone in the report */
    reportParticipantIDs?: number[];

    shouldDisableAttachmentItem?: boolean;
};

/**
 * This includes the popover of options you see when pressing the + button in the composer.
 * It also contains the attachment picker, as the menu items need to be able to open it.
 */
function AttachmentPickerWithMenuItems({
    report,
    currentUserPersonalDetails,
    reportParticipantIDs,
    onAttachmentPicked,
    isFullComposerAvailable,
    isComposerFullSize,
    reportID,
    disabled,
    setMenuVisibility,
    isMenuVisible,
    onTriggerAttachmentPicker,
    onCanceledAttachmentPicker,
    onMenuClosed,
    onAddActionPressed,
    onItemSelected,
    actionButtonRef,
    raiseIsScrollLikelyLayoutTriggered,
    shouldDisableAttachmentItem,
}: AttachmentPickerWithMenuItemsProps) {
    const isFocused = useIsFocused();
    const theme = useTheme();
    const styles = useThemeStyles();
    const {translate} = useLocalize();
    const {windowHeight, windowWidth} = useWindowDimensions();
    const {shouldUseNarrowLayout} = useResponsiveLayout();
    const {isDelegateAccessRestricted, showDelegateNoAccessModal} = useContext(DelegateNoAccessContext);
    const [policy] = useOnyx(`${ONYXKEYS.COLLECTION.POLICY}${report?.policyID}`, {canBeMissing: true});
    const [lastDistanceExpenseType] = useOnyx(ONYXKEYS.NVP_LAST_DISTANCE_EXPENSE_TYPE, {canBeMissing: true});
    const {isProduction} = useEnvironment();
    const {isRestrictedToPreferredPolicy} = usePreferredPolicy();
    const {setIsLoaderVisible} = useFullScreenLoader();
    const isReportArchived = useReportIsArchived(report?.reportID);
    const [transactionViolations] = useOnyx(ONYXKEYS.COLLECTION.TRANSACTION_VIOLATIONS, {canBeMissing: true});
    const [allBetas] = useOnyx(ONYXKEYS.BETAS, {canBeMissing: true});
    const isASAPSubmitBetaEnabled = Permissions.isBetaEnabled(CONST.BETAS.ASAP_SUBMIT, allBetas);
    const hasViolations = hasViolationsReportUtils(undefined, transactionViolations);
    const [accountID] = useOnyx(ONYXKEYS.SESSION, {selector: accountIDSelector, canBeMissing: true});
    const [reportSummaries = getEmptyArray<ReturnType<typeof reportSummariesOnyxSelector>[number]>()] = useOnyx(ONYXKEYS.COLLECTION.REPORT, {
        canBeMissing: true,
        selector: reportSummariesOnyxSelector,
    });
    const hasEmptyReport = useMemo(() => hasEmptyReportsForPolicy(reportSummaries, report?.policyID, accountID), [accountID, report?.policyID, reportSummaries]);

    const selectOption = useCallback(
        (onSelected: () => void, shouldRestrictAction: boolean) => {
            if (shouldRestrictAction && policy && shouldRestrictUserBillableActions(policy.id)) {
                Navigation.navigate(ROUTES.RESTRICTED_ACTION.getRoute(policy.id));
                return;
            }

            onSelected();
        },
        [policy],
    );

    const {openCreateReportConfirmation, CreateReportConfirmationModal} = useCreateEmptyReportConfirmation({
        policyID: report?.policyID,
        policyName: policy?.name ?? '',
        onConfirm: () => selectOption(() => createNewReport(currentUserPersonalDetails, isASAPSubmitBetaEnabled, hasViolations, report?.policyID, true), true),
    });

    const openCreateReportConfirmationRef = useRef(openCreateReportConfirmation);
    openCreateReportConfirmationRef.current = openCreateReportConfirmation;

    const handleCreateReport = useCallback(() => {
        if (hasEmptyReport) {
            openCreateReportConfirmationRef.current();
        } else {
            createNewReport(currentUserPersonalDetails, isASAPSubmitBetaEnabled, hasViolations, report?.policyID, true);
        }
    }, [currentUserPersonalDetails, hasEmptyReport, isASAPSubmitBetaEnabled, hasViolations, report?.policyID]);

    const teacherUnitePolicyID = isProduction ? CONST.TEACHERS_UNITE.PROD_POLICY_ID : CONST.TEACHERS_UNITE.TEST_POLICY_ID;
    const isTeachersUniteReport = report?.policyID === teacherUnitePolicyID;

    /**
     * Returns the list of IOU Options
     */
    const moneyRequestOptions = useMemo(() => {
        const options: MoneyRequestOptions = {
            [CONST.IOU.TYPE.SPLIT]: [
                {
                    icon: Expensicons.Transfer,
                    text: translate('iou.splitExpense'),
                    shouldCallAfterModalHide: shouldUseNarrowLayout,
                    onSelected: () => selectOption(() => startMoneyRequest(CONST.IOU.TYPE.SPLIT, report?.reportID ?? String(CONST.DEFAULT_NUMBER_ID)), true),
                },
            ],
            [CONST.IOU.TYPE.SUBMIT]: [
                {
                    icon: getIconForAction(CONST.IOU.TYPE.CREATE),
                    text: translate('iou.createExpense'),
                    shouldCallAfterModalHide: shouldUseNarrowLayout,
                    onSelected: () => selectOption(() => startMoneyRequest(CONST.IOU.TYPE.SUBMIT, report?.reportID ?? String(CONST.DEFAULT_NUMBER_ID)), true),
                },
                {
                    icon: Expensicons.Location,
                    text: translate('quickAction.recordDistance'),
                    shouldCallAfterModalHide: shouldUseNarrowLayout,
                    onSelected: () => selectOption(() => startDistanceRequest(CONST.IOU.TYPE.SUBMIT, report?.reportID ?? String(CONST.DEFAULT_NUMBER_ID), lastDistanceExpenseType), true),
                },
            ],
            [CONST.IOU.TYPE.PAY]: [
                {
                    icon: getIconForAction(CONST.IOU.TYPE.SEND),
                    text: translate('iou.paySomeone', {name: getPayeeName(report)}),
                    shouldCallAfterModalHide: shouldUseNarrowLayout,
                    onSelected: () => {
                        if (isDelegateAccessRestricted) {
                            close(() => {
                                showDelegateNoAccessModal();
                            });
                            return;
                        }
                        selectOption(() => startMoneyRequest(CONST.IOU.TYPE.PAY, report?.reportID ?? String(CONST.DEFAULT_NUMBER_ID)), false);
                    },
                },
            ],
            [CONST.IOU.TYPE.TRACK]: [
                {
                    icon: getIconForAction(CONST.IOU.TYPE.CREATE),
                    text: translate('iou.createExpense'),
                    shouldCallAfterModalHide: shouldUseNarrowLayout,
                    onSelected: () => selectOption(() => startMoneyRequest(CONST.IOU.TYPE.TRACK, report?.reportID ?? String(CONST.DEFAULT_NUMBER_ID)), true),
                },
                {
                    icon: Expensicons.Location,
                    text: translate('iou.trackDistance'),
                    shouldCallAfterModalHide: shouldUseNarrowLayout,
                    onSelected: () => selectOption(() => startDistanceRequest(CONST.IOU.TYPE.TRACK, report?.reportID ?? String(CONST.DEFAULT_NUMBER_ID), lastDistanceExpenseType), true),
                },
            ],
            [CONST.IOU.TYPE.INVOICE]: [
                {
                    icon: Expensicons.InvoiceGeneric,
                    text: translate('workspace.invoices.sendInvoice'),
                    shouldCallAfterModalHide: shouldUseNarrowLayout,
                    onSelected: () => selectOption(() => startMoneyRequest(CONST.IOU.TYPE.INVOICE, report?.reportID ?? String(CONST.DEFAULT_NUMBER_ID)), false),
                },
            ],
        };

        const moneyRequestOptionsList = temporary_getMoneyRequestOptions(report, policy, reportParticipantIDs ?? [], isReportArchived, isRestrictedToPreferredPolicy).map(
            (option) => options[option],
        );

        return moneyRequestOptionsList.flat().filter((item, index, self) => index === self.findIndex((t) => t.text === item.text));
    }, [
        isDelegateAccessRestricted,
        isReportArchived,
        isRestrictedToPreferredPolicy,
        lastDistanceExpenseType,
        policy,
        report,
        reportParticipantIDs,
        selectOption,
        shouldUseNarrowLayout,
        showDelegateNoAccessModal,
        translate,
    ]);

    const createReportOption: PopoverMenuItem[] = useMemo(() => {
        if (!isPolicyExpenseChat(report) || !isPaidGroupPolicy(report) || !isReportOwner(report)) {
            return [];
        }

        return [
            {
                icon: Expensicons.Document,
                text: translate('report.newReport.createReport'),
                shouldCallAfterModalHide: shouldUseNarrowLayout,
                onSelected: () => selectOption(() => handleCreateReport(), true),
            },
        ];
    }, [handleCreateReport, report, selectOption, shouldUseNarrowLayout, translate]);

    /**
     * Determines if we can show the task option
     */
    const taskOption: PopoverMenuItem[] = useMemo(() => {
        if (!canCreateTaskInReport(report)) {
            return [];
        }

        return [
            {
                icon: Expensicons.Task,
                text: translate('newTaskPage.assignTask'),
                shouldCallAfterModalHide: shouldUseNarrowLayout,
                onSelected: () => clearOutTaskInfoAndNavigate(reportID, report),
            },
        ];
    }, [report, reportID, translate, shouldUseNarrowLayout]);

    const onPopoverMenuClose = () => {
        setMenuVisibility(false);
        onMenuClosed?.();
    };

    const prevIsFocused = usePrevious(isFocused);

    /**
     * Check if current screen is inactive and previous screen is active.
     * Used to close already opened popover menu when any other page is opened over current page.
     *
     * @return {Boolean}
     */
    const didScreenBecomeInactive = useCallback(() => !isFocused && prevIsFocused, [isFocused, prevIsFocused]);

    // When the navigation is focused, we want to close the popover menu.
    useEffect(() => {
        if (!didScreenBecomeInactive() || !isMenuVisible) {
            return;
        }
        setMenuVisibility(false);
    }, [didScreenBecomeInactive, isMenuVisible, setMenuVisibility]);

    // 1. Limit the container width to a single column.
    const outerContainerStyles = [{flexBasis: styles.composerSizeButton.width + styles.composerSizeButton.marginHorizontal * 2}, styles.flexGrow0, styles.flexShrink0];

    // 2. If there isn't enough height for two buttons, the Expand/Collapse button wraps to the next column so that it's intentionally hidden,
    //    and the Create button is centered vertically.
    const innerContainerStyles = [
        styles.dFlex,
        styles.flexColumnReverse,
        styles.flexWrap,
        styles.justifyContentCenter,
        styles.pAbsolute,
        styles.h100,
        styles.w100,
        styles.overflowHidden,
        {paddingVertical: styles.composerSizeButton.marginHorizontal},
    ];

    // 3. If there is enough height for two buttons, the Expand/Collapse button is at the top.
    const expandCollapseButtonContainerStyles = [styles.flexGrow1, styles.flexShrink0];

    // 4. And the Create button is at the bottom.
    const createButtonContainerStyles = [styles.flexGrow0, styles.flexShrink0];

    return (
        <AttachmentPicker
            allowMultiple
            onOpenPicker={() => setIsLoaderVisible(true)}
            fileLimit={CONST.API_ATTACHMENT_VALIDATIONS.MAX_FILE_LIMIT}
            shouldValidateImage={false}
        >
            {({openPicker}) => {
                const triggerAttachmentPicker = () => {
                    onTriggerAttachmentPicker();
                    openPicker({
                        onPicked: onAttachmentPicked,
                        onCanceled: () => {
                            onCanceledAttachmentPicker?.();
                            setIsLoaderVisible(false);
                        },
                        onClosed: () => setIsLoaderVisible(false),
                    });
                };
                const menuItems = [
                    ...moneyRequestOptions,
                    ...(!isTeachersUniteReport ? createReportOption : []),
                    ...taskOption,
                    {
                        icon: Expensicons.Paperclip,
                        text: translate('reportActionCompose.addAttachment'),
                        disabled: shouldDisableAttachmentItem,
                    },
                ];
                return (
                    <>
                        {CreateReportConfirmationModal}
                        <View style={outerContainerStyles}>
                            <View style={innerContainerStyles}>
                                <View style={createButtonContainerStyles}>
                                    <Tooltip text={translate('common.create')}>
                                        <PressableWithFeedback
                                            ref={actionButtonRef}
                                            onPress={(e) => {
                                                e?.preventDefault();
                                                if (!isFocused) {
                                                    return;
                                                }
                                                onAddActionPressed();

                                                // Drop focus to avoid blue focus ring.
                                                actionButtonRef.current?.blur();
                                                setMenuVisibility(!isMenuVisible);
                                            }}
                                            style={styles.composerSizeButton}
                                            disabled={disabled}
                                            role={CONST.ROLE.BUTTON}
                                            accessibilityLabel={translate('common.create')}
                                        >
                                            <Icon
                                                fill={theme.icon}
                                                src={Expensicons.Plus}
                                            />
                                        </PressableWithFeedback>
                                    </Tooltip>
                                </View>
                                {(isFullComposerAvailable || isComposerFullSize) && (
                                    <View style={expandCollapseButtonContainerStyles}>
                                        {isComposerFullSize ? (
                                            <Tooltip
                                                text={translate('reportActionCompose.collapse')}
                                                key="composer-collapse"
                                            >
                                                <PressableWithFeedback
                                                    onPress={(e) => {
                                                        e?.preventDefault();
                                                        raiseIsScrollLikelyLayoutTriggered();
                                                        setIsComposerFullSize(reportID, false);
                                                    }}
                                                    // Keep focus on the composer when Collapse button is clicked.
                                                    onMouseDown={(e) => e.preventDefault()}
                                                    style={styles.composerSizeButton}
                                                    disabled={disabled}
                                                    role={CONST.ROLE.BUTTON}
                                                    accessibilityLabel={translate('reportActionCompose.collapse')}
                                                >
                                                    <Icon
                                                        fill={theme.icon}
                                                        src={Expensicons.Collapse}
                                                    />
                                                </PressableWithFeedback>
                                            </Tooltip>
                                        ) : (
                                            <Tooltip
                                                text={translate('reportActionCompose.expand')}
                                                key="composer-expand"
                                            >
                                                <PressableWithFeedback
                                                    onPress={(e) => {
                                                        e?.preventDefault();
                                                        raiseIsScrollLikelyLayoutTriggered();
                                                        setIsComposerFullSize(reportID, true);
                                                    }}
                                                    // Keep focus on the composer when Expand button is clicked.
                                                    onMouseDown={(e) => e.preventDefault()}
                                                    style={styles.composerSizeButton}
                                                    disabled={disabled}
                                                    role={CONST.ROLE.BUTTON}
                                                    accessibilityLabel={translate('reportActionCompose.expand')}
                                                >
                                                    <Icon
                                                        fill={theme.icon}
                                                        src={Expensicons.Expand}
                                                    />
                                                </PressableWithFeedback>
                                            </Tooltip>
                                        )}
                                    </View>
                                )}
                            </View>
                        </View>
                        <PopoverMenu
                            animationInTiming={menuItems.length * 50}
                            // The menu should close 2/3 of the time it took to open
                            animationOutTiming={menuItems.length * 50 * 0.66}
                            isVisible={isMenuVisible && isFocused}
                            onClose={onPopoverMenuClose}
                            onItemSelected={(item, index) => {
                                setMenuVisibility(false);
                                onItemSelected();

                                // In order for the file picker to open dynamically, the click
                                // function must be called from within a event handler that was initiated
                                // by the user on Safari.
                                if (index === menuItems.length - 1) {
                                    if (isSafari()) {
                                        triggerAttachmentPicker();
                                        return;
                                    }
                                    close(() => {
                                        triggerAttachmentPicker();
                                    });
                                }
                            }}
                            anchorPosition={styles.createMenuPositionReportActionCompose(shouldUseNarrowLayout, windowHeight, windowWidth)}
                            anchorAlignment={{
                                horizontal: CONST.MODAL.ANCHOR_ORIGIN_HORIZONTAL.LEFT,
                                vertical: CONST.MODAL.ANCHOR_ORIGIN_VERTICAL.BOTTOM,
                            }}
                            menuItems={menuItems}
                            anchorRef={actionButtonRef}
                        />
                    </>
                );
            }}
        </AttachmentPicker>
    );
}

AttachmentPickerWithMenuItems.displayName = 'AttachmentPickerWithMenuItems';

export default AttachmentPickerWithMenuItems;<|MERGE_RESOLUTION|>--- conflicted
+++ resolved
@@ -48,11 +48,8 @@
 import ONYXKEYS from '@src/ONYXKEYS';
 import ROUTES from '@src/ROUTES';
 import type * as OnyxTypes from '@src/types/onyx';
-<<<<<<< HEAD
 import type {FileObject} from '@src/types/utils/Attachment';
-=======
 import getEmptyArray from '@src/types/utils/getEmptyArray';
->>>>>>> 98eeb6c0
 
 type MoneyRequestOptions = Record<
     Exclude<IOUType, typeof CONST.IOU.TYPE.REQUEST | typeof CONST.IOU.TYPE.SEND | typeof CONST.IOU.TYPE.CREATE | typeof CONST.IOU.TYPE.SPLIT_EXPENSE>,
