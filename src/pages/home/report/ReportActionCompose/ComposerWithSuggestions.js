--- conflicted
+++ resolved
@@ -225,9 +225,8 @@
                     debouncedUpdateFrequentlyUsedEmojis();
                 }
             }
-<<<<<<< HEAD
-
-            const isNewCommentEmpty = !!newComment.match(/^(\s)*$/);
+            const newCommentConverted = convertToLTRForComposer(newComment);
+            const isNewCommentEmpty = !!newCommentConverted.match(/^(\s)*$/);
             const isPrevCommentEmpty = !!commentRef.current.match(/^(\s)*$/);
 
             /** Only update isCommentEmpty state if it's different from previous one */
@@ -235,13 +234,7 @@
                 setIsCommentEmpty(isNewCommentEmpty);
             }
             emojisPresentBefore.current = emojis;
-            setValue(newComment);
-=======
-            const newCommentConverted = convertToLTRForComposer(newComment);
-            emojisPresentBefore.current = emojis;
-            setIsCommentEmpty(!!newCommentConverted.match(/^(\s)*$/));
             setValue(newCommentConverted);
->>>>>>> 84687b8a
             if (commentValue !== newComment) {
                 const remainder = ComposerUtils.getCommonSuffixLength(commentValue, newComment);
                 setSelection({
