--- conflicted
+++ resolved
@@ -39,15 +39,8 @@
 
 const {RNTextInputReset} = NativeModules;
 
-<<<<<<< HEAD
-// For mobile Safari, updating the selection prop on an unfocused input will cause it to automatically gain focus
-// and subsequent programmatic focus shifts (e.g., modal focus trap) to show the blue frame (:focus-visible style),
-// so we need to ensure that it is only updated after focus.
-const isMobileSafari = Browser.isMobileSafari();
 const isIOSNative = Platform.OS === 'ios';
 
-=======
->>>>>>> 2975048d
 /**
  * Broadcast that the user is typing. Debounced to limit how often we publish client events.
  * @param {String} reportID
