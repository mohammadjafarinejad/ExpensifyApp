import {useIsFocused, useNavigation} from '@react-navigation/native';
import lodashDebounce from 'lodash/debounce';
import type {ForwardedRef, MutableRefObject, RefAttributes, RefObject} from 'react';
import React, {forwardRef, memo, useCallback, useEffect, useImperativeHandle, useMemo, useRef, useState} from 'react';
import type {
    LayoutChangeEvent,
    MeasureInWindowOnSuccessCallback,
    NativeSyntheticEvent,
    TextInput,
    TextInputFocusEventData,
    TextInputKeyPressEventData,
    TextInputScrollEventData,
} from 'react-native';
import {DeviceEventEmitter, findNodeHandle, InteractionManager, NativeModules, View} from 'react-native';
import {useFocusedInputHandler} from 'react-native-keyboard-controller';
import type {OnyxEntry} from 'react-native-onyx';
import {withOnyx} from 'react-native-onyx';
import {useAnimatedRef, useSharedValue} from 'react-native-reanimated';
import type {Emoji} from '@assets/emojis/types';
import type {FileObject} from '@components/AttachmentModal';
import type {MeasureParentContainerAndCursorCallback} from '@components/AutoCompleteSuggestions/types';
import Composer from '@components/Composer';
import type {CustomSelectionChangeEvent, TextSelection} from '@components/Composer/types';
import useKeyboardState from '@hooks/useKeyboardState';
import useLocalize from '@hooks/useLocalize';
import usePrevious from '@hooks/usePrevious';
import useResponsiveLayout from '@hooks/useResponsiveLayout';
import useStyleUtils from '@hooks/useStyleUtils';
import useTheme from '@hooks/useTheme';
import useThemeStyles from '@hooks/useThemeStyles';
import * as Browser from '@libs/Browser';
import canFocusInputOnScreenFocus from '@libs/canFocusInputOnScreenFocus';
import {forceClearInput} from '@libs/ComponentUtils';
import * as ComposerUtils from '@libs/ComposerUtils';
import convertToLTRForComposer from '@libs/convertToLTRForComposer';
import {getDraftComment} from '@libs/DraftCommentUtils';
import * as EmojiUtils from '@libs/EmojiUtils';
import focusComposerWithDelay from '@libs/focusComposerWithDelay';
import getPlatform from '@libs/getPlatform';
import * as KeyDownListener from '@libs/KeyboardShortcut/KeyDownPressListener';
import Parser from '@libs/Parser';
import ReportActionComposeFocusManager from '@libs/ReportActionComposeFocusManager';
import * as ReportActionsUtils from '@libs/ReportActionsUtils';
import * as ReportUtils from '@libs/ReportUtils';
import updateMultilineInputRange from '@libs/updateMultilineInputRange';
import willBlurTextInputOnTapOutsideFunc from '@libs/willBlurTextInputOnTapOutside';
import getCursorPosition from '@pages/home/report/ReportActionCompose/getCursorPosition';
import getScrollPosition from '@pages/home/report/ReportActionCompose/getScrollPosition';
import type {ComposerRef, SuggestionsRef} from '@pages/home/report/ReportActionCompose/ReportActionCompose';
import SilentCommentUpdater from '@pages/home/report/ReportActionCompose/SilentCommentUpdater';
import Suggestions from '@pages/home/report/ReportActionCompose/Suggestions';
import * as EmojiPickerActions from '@userActions/EmojiPickerAction';
import * as InputFocus from '@userActions/InputFocus';
import * as Modal from '@userActions/Modal';
import * as Report from '@userActions/Report';
import CONST from '@src/CONST';
import ONYXKEYS from '@src/ONYXKEYS';
import type * as OnyxTypes from '@src/types/onyx';
import type ChildrenProps from '@src/types/utils/ChildrenProps';

type SyncSelection = {
    position: number;
    value: string;
};

type NewlyAddedChars = {startIndex: number; endIndex: number; diff: string};

type ComposerWithSuggestionsOnyxProps = {
    /** The parent report actions for the report */
    parentReportActions: OnyxEntry<OnyxTypes.ReportActions>;

    /** The modal state */
    modal: OnyxEntry<OnyxTypes.Modal>;

    /** The preferred skin tone of the user */
    preferredSkinTone: number;

    /** Whether the input is focused */
    editFocused: OnyxEntry<boolean>;
};

type ComposerWithSuggestionsProps = ComposerWithSuggestionsOnyxProps &
    Partial<ChildrenProps> & {
        /** Report ID */
        reportID: string;

        /** Callback to focus composer */
        onFocus: () => void;

        /** Callback to blur composer */
        onBlur: (event: NativeSyntheticEvent<TextInputFocusEventData>) => void;

        /** Callback to update the value of the composer */
        onValueChange: (value: string) => void;

        /** Callback when the composer got cleared on the UI thread */
        onCleared?: (text: string) => void;

        /** Whether the composer is full size */
        isComposerFullSize: boolean;

        /** Whether the menu is visible */
        isMenuVisible: boolean;

        /** The placeholder for the input */
        inputPlaceholder: string;

        /** Function to display a file in a modal */
        displayFileInModal: (file: FileObject) => void;

        /** Whether the user is blocked from concierge */
        isBlockedFromConcierge: boolean;

        /** Whether the input is disabled */
        disabled: boolean;

        /** Whether the full composer is available */
        isFullComposerAvailable: boolean;

        /** Function to set whether the full composer is available */
        setIsFullComposerAvailable: (isFullComposerAvailable: boolean) => void;

        /** Function to set whether the comment is empty */
        setIsCommentEmpty: (isCommentEmpty: boolean) => void;

        /** Function to handle sending a message */
        handleSendMessage: () => void;

        /** Whether the compose input should show */
        shouldShowComposeInput: OnyxEntry<boolean>;

        /** Function to measure the parent container */
        measureParentContainer: (callback: MeasureInWindowOnSuccessCallback) => void;

        /** Whether the scroll is likely to trigger a layout */
        isScrollLikelyLayoutTriggered: RefObject<boolean>;

        /** Function to raise the scroll is likely layout triggered */
        raiseIsScrollLikelyLayoutTriggered: () => void;

        /** The ref to the suggestions */
        suggestionsRef: React.RefObject<SuggestionsRef>;

        /** The ref to the next modal will open */
        isNextModalWillOpenRef: MutableRefObject<boolean | null>;

        /** Whether the edit is focused */
        editFocused: boolean;

        /** Wheater chat is empty */
        isEmptyChat?: boolean;

        /** The last report action */
        lastReportAction?: OnyxEntry<OnyxTypes.ReportAction>;

        /** Whether to include chronos */
        includeChronos?: boolean;

        /** The parent report action ID */
        parentReportActionID?: string;

        /** The parent report ID */
        // eslint-disable-next-line react/no-unused-prop-types -- its used in the withOnyx HOC
        parentReportID: string | undefined;

        /** Whether report is from group policy */
        isGroupPolicyReport: boolean;

        /** policy ID of the report */
        policyID: string;
    };

type SwitchToCurrentReportProps = {
    preexistingReportID: string;
    callback: () => void;
};

const {RNTextInputReset} = NativeModules;

const isIOSNative = getPlatform() === CONST.PLATFORM.IOS;

/**
 * Broadcast that the user is typing. Debounced to limit how often we publish client events.
 */
const debouncedBroadcastUserIsTyping = lodashDebounce(
    (reportID: string) => {
        Report.broadcastUserIsTyping(reportID);
    },
    1000,
    {
        maxWait: 1000,
        leading: true,
    },
);

const willBlurTextInputOnTapOutside = willBlurTextInputOnTapOutsideFunc();

// We want consistent auto focus behavior on input between native and mWeb so we have some auto focus management code that will
// prevent auto focus on existing chat for mobile device
const shouldFocusInputOnScreenFocus = canFocusInputOnScreenFocus();

/**
 * This component holds the value and selection state.
 * If a component really needs access to these state values it should be put here.
 * However, double check if the component really needs access, as it will re-render
 * on every key press.
 */
function ComposerWithSuggestions(
    {
        // Onyx
        modal,
        preferredSkinTone = CONST.EMOJI_DEFAULT_SKIN_TONE,
        parentReportActions,

        // Props: Report
        reportID,
        includeChronos,
        isEmptyChat,
        lastReportAction,
        parentReportActionID,
        isGroupPolicyReport,
        policyID,

        // Focus
        onFocus,
        onBlur,
        onValueChange,

        // Composer
        isComposerFullSize,
        isMenuVisible,
        inputPlaceholder,
        displayFileInModal,
        isBlockedFromConcierge,
        disabled,
        isFullComposerAvailable,
        setIsFullComposerAvailable,
        setIsCommentEmpty,
        handleSendMessage,
        shouldShowComposeInput,
        measureParentContainer = () => {},
        isScrollLikelyLayoutTriggered,
        raiseIsScrollLikelyLayoutTriggered,
        onCleared = () => {},

        // Refs
        suggestionsRef,
        isNextModalWillOpenRef,
        editFocused,

        // For testing
        children,
    }: ComposerWithSuggestionsProps,
    ref: ForwardedRef<ComposerRef>,
) {
    const {isKeyboardShown} = useKeyboardState();
    const theme = useTheme();
    const styles = useThemeStyles();
    const StyleUtils = useStyleUtils();
    const {preferredLocale} = useLocalize();
    const isFocused = useIsFocused();
    const navigation = useNavigation();
    const emojisPresentBefore = useRef<Emoji[]>([]);
    const mobileInputScrollPosition = useRef(0);
    const cursorPositionValue = useSharedValue({x: 0, y: 0});
    const tag = useSharedValue(-1);
    const draftComment = getDraftComment(reportID) ?? '';
    const [value, setValue] = useState(() => {
        if (draftComment) {
            emojisPresentBefore.current = EmojiUtils.extractEmojis(draftComment);
        }
        return draftComment;
    });
    const commentRef = useRef(value);

    const lastTextRef = useRef(value);
    useEffect(() => {
        lastTextRef.current = value;
    }, [value]);

    const {shouldUseNarrowLayout} = useResponsiveLayout();
    const maxComposerLines = shouldUseNarrowLayout ? CONST.COMPOSER.MAX_LINES_SMALL_SCREEN : CONST.COMPOSER.MAX_LINES;

    const parentReportAction = parentReportActions?.[parentReportActionID ?? '-1'];
    const shouldAutoFocus =
        !modal?.isVisible &&
        Modal.areAllModalsHidden() &&
        isFocused &&
        (shouldFocusInputOnScreenFocus || (isEmptyChat && !ReportActionsUtils.isTransactionThread(parentReportAction))) &&
        shouldShowComposeInput;

    const valueRef = useRef(value);
    valueRef.current = value;

    const [selection, setSelection] = useState<TextSelection>(() => ({start: value.length, end: value.length, positionX: 0, positionY: 0}));

    const [composerHeight, setComposerHeight] = useState(0);

    const textInputRef = useRef<TextInput | null>(null);

    const syncSelectionWithOnChangeTextRef = useRef<SyncSelection | null>(null);

    // The ref to check whether the comment saving is in progress
    const isCommentPendingSaved = useRef(false);

    const animatedRef = useAnimatedRef();
    /**
     * Set the TextInput Ref
     */
    const setTextInputRef = useCallback(
        (el: TextInput) => {
            ReportActionComposeFocusManager.composerRef.current = el;
            textInputRef.current = el;
            if (typeof animatedRef === 'function') {
                animatedRef(el);
            }
        },
        [animatedRef],
    );

    const resetKeyboardInput = useCallback(() => {
        if (!RNTextInputReset) {
            return;
        }
        RNTextInputReset.resetKeyboardInput(findNodeHandle(textInputRef.current));
    }, [textInputRef]);

    const debouncedSaveReportComment = useMemo(
        () =>
            lodashDebounce((selectedReportID: string, newComment: string | null) => {
                Report.saveReportDraftComment(selectedReportID, newComment);
                isCommentPendingSaved.current = false;
            }, 1000),
        [],
    );

    useEffect(() => {
        const switchToCurrentReport = DeviceEventEmitter.addListener(`switchToPreExistingReport_${reportID}`, ({preexistingReportID, callback}: SwitchToCurrentReportProps) => {
            if (!commentRef.current) {
                callback();
                return;
            }
            Report.saveReportDraftComment(preexistingReportID, commentRef.current, callback);
        });

        return () => {
            switchToCurrentReport.remove();
        };
    }, [reportID]);

    /**
     * Find the newly added characters between the previous text and the new text based on the selection.
     *
     * @param prevText - The previous text.
     * @param newText - The new text.
     * @returns An object containing information about the newly added characters.
     * @property startIndex - The start index of the newly added characters in the new text.
     * @property endIndex - The end index of the newly added characters in the new text.
     * @property diff - The newly added characters.
     */
    const findNewlyAddedChars = useCallback(
        (prevText: string, newText: string): NewlyAddedChars => {
            let startIndex = -1;
            let endIndex = -1;
            let currentIndex = 0;

            // Find the first character mismatch with newText
            while (currentIndex < newText.length && prevText.charAt(currentIndex) === newText.charAt(currentIndex) && selection.start > currentIndex) {
                currentIndex++;
            }

            if (currentIndex < newText.length) {
                startIndex = currentIndex;
                const commonSuffixLength = ComposerUtils.findCommonSuffixLength(prevText, newText, selection?.end ?? 0);
                // if text is getting pasted over find length of common suffix and subtract it from new text length
                if (commonSuffixLength > 0 || (selection?.end ?? 0) - selection.start > 0) {
                    endIndex = newText.length - commonSuffixLength;
                } else {
                    endIndex = currentIndex + newText.length;
                }
            }
            return {
                startIndex,
                endIndex,
                diff: newText.substring(startIndex, endIndex),
            };
        },
        [selection.start, selection.end],
    );

    /**
     * Update the value of the comment in Onyx
     */
    const updateComment = useCallback(
        (commentValue: string, shouldDebounceSaveComment?: boolean) => {
            raiseIsScrollLikelyLayoutTriggered();
            const {startIndex, endIndex, diff} = findNewlyAddedChars(lastTextRef.current, commentValue);
            const isEmojiInserted = diff.length && endIndex > startIndex && diff.trim() === diff && EmojiUtils.containsOnlyEmojis(diff);
            const commentWithSpaceInserted = isEmojiInserted ? ComposerUtils.insertWhiteSpaceAtIndex(commentValue, endIndex) : commentValue;
            const {text: newComment, emojis, cursorPosition} = EmojiUtils.replaceAndExtractEmojis(commentWithSpaceInserted, preferredSkinTone, preferredLocale);
            if (emojis.length) {
                const newEmojis = EmojiUtils.getAddedEmojis(emojis, emojisPresentBefore.current);
                if (newEmojis.length) {
                    // Ensure emoji suggestions are hidden after inserting emoji even when the selection is not changed
                    if (suggestionsRef.current) {
                        suggestionsRef.current.resetSuggestions();
                    }
                }
            }
            const newCommentConverted = convertToLTRForComposer(newComment);
            const isNewCommentEmpty = !!newCommentConverted.match(/^(\s)*$/);
            const isPrevCommentEmpty = !!commentRef.current.match(/^(\s)*$/);

            /** Only update isCommentEmpty state if it's different from previous one */
            if (isNewCommentEmpty !== isPrevCommentEmpty) {
                setIsCommentEmpty(isNewCommentEmpty);
            }
            emojisPresentBefore.current = emojis;

            setValue(newCommentConverted);
            if (commentValue !== newComment) {
                const position = Math.max((selection.end ?? 0) + (newComment.length - commentRef.current.length), cursorPosition ?? 0);

                if (commentWithSpaceInserted !== newComment && isIOSNative) {
                    syncSelectionWithOnChangeTextRef.current = {position, value: newComment};
                }

                setSelection((prevSelection) => ({
                    start: position,
                    end: position,
                    positionX: prevSelection.positionX,
                    positionY: prevSelection.positionY,
                }));
            }

            commentRef.current = newCommentConverted;
            if (shouldDebounceSaveComment) {
                isCommentPendingSaved.current = true;
                debouncedSaveReportComment(reportID, newCommentConverted);
            } else {
                Report.saveReportDraftComment(reportID, newCommentConverted);
            }
            if (newCommentConverted) {
                debouncedBroadcastUserIsTyping(reportID);
            }
        },
        [findNewlyAddedChars, preferredLocale, preferredSkinTone, reportID, setIsCommentEmpty, suggestionsRef, raiseIsScrollLikelyLayoutTriggered, debouncedSaveReportComment, selection.end],
    );

    /**
     * Callback to add whatever text is chosen into the main input (used f.e as callback for the emoji picker)
     */
    const replaceSelectionWithText = useCallback(
        (text: string) => {
            // selection replacement should be debounced to avoid conflicts with text typing
            // (f.e. when emoji is being picked and 1 second still did not pass after user finished typing)
            updateComment(ComposerUtils.insertText(commentRef.current, selection, text), true);
        },
        [selection, updateComment],
    );

    const triggerHotkeyActions = useCallback(
        (event: NativeSyntheticEvent<TextInputKeyPressEventData>) => {
            const webEvent = event as unknown as KeyboardEvent;
            if (!webEvent || ComposerUtils.canSkipTriggerHotkeys(shouldUseNarrowLayout, isKeyboardShown)) {
                return;
            }

            if (suggestionsRef.current?.triggerHotkeyActions(webEvent)) {
                return;
            }

            // Submit the form when Enter is pressed
            if (webEvent.key === CONST.KEYBOARD_SHORTCUTS.ENTER.shortcutKey && !webEvent.shiftKey) {
                webEvent.preventDefault();
                handleSendMessage();
            }

            // Trigger the edit box for last sent message if ArrowUp is pressed and the comment is empty and Chronos is not in the participants
            const valueLength = valueRef.current.length;
            if (
                'key' in event &&
                event.key === CONST.KEYBOARD_SHORTCUTS.ARROW_UP.shortcutKey &&
                textInputRef.current &&
                'selectionStart' in textInputRef.current &&
                textInputRef.current?.selectionStart === 0 &&
                valueLength === 0 &&
                !includeChronos
            ) {
                event.preventDefault();
                if (lastReportAction) {
                    const message = Array.isArray(lastReportAction?.message) ? lastReportAction?.message?.at(-1) ?? null : lastReportAction?.message ?? null;
                    Report.saveReportActionDraft(reportID, lastReportAction, Parser.htmlToMarkdown(message?.html ?? ''));
                }
            }
        },
        [shouldUseNarrowLayout, isKeyboardShown, suggestionsRef, includeChronos, handleSendMessage, lastReportAction, reportID],
    );

    const onChangeText = useCallback(
        (commentValue: string) => {
            updateComment(commentValue, true);

            if (isIOSNative && syncSelectionWithOnChangeTextRef.current) {
                const positionSnapshot = syncSelectionWithOnChangeTextRef.current.position;
                syncSelectionWithOnChangeTextRef.current = null;

                // ensure that selection is set imperatively after all state changes are effective
                InteractionManager.runAfterInteractions(() => {
                    // note: this implementation is only available on non-web RN, thus the wrapping
                    // 'if' block contains a redundant (since the ref is only used on iOS) platform check
                    textInputRef.current?.setSelection(positionSnapshot, positionSnapshot);
                });
            }
        },
        [updateComment],
    );

    const onSelectionChange = useCallback(
        (e: CustomSelectionChangeEvent) => {
            if (!textInputRef.current?.isFocused()) {
                return;
            }
            suggestionsRef.current?.onSelectionChange?.(e);

            setSelection(e.nativeEvent.selection);
        },
        [suggestionsRef],
    );

    const hideSuggestionMenu = useCallback(
        (e: NativeSyntheticEvent<TextInputScrollEventData>) => {
            mobileInputScrollPosition.current = e?.nativeEvent?.contentOffset?.y ?? 0;
            if (!suggestionsRef.current || isScrollLikelyLayoutTriggered.current) {
                return;
            }
            suggestionsRef.current.updateShouldShowSuggestionMenuToFalse(false);
        },
        [suggestionsRef, isScrollLikelyLayoutTriggered],
    );

    const setShouldBlockSuggestionCalcToFalse = useCallback(() => {
        if (!suggestionsRef.current) {
            return false;
        }
        InputFocus.inputFocusChange(false);
        return suggestionsRef.current.setShouldBlockSuggestionCalc(false);
    }, [suggestionsRef]);

    /**
     * Focus the composer text input
     * @param [shouldDelay=false] Impose delay before focusing the composer
     */
    const focus = useCallback((shouldDelay = false) => {
        focusComposerWithDelay(textInputRef.current)(shouldDelay);
    }, []);

    /**
     * Set focus callback
     * @param shouldTakeOverFocus - Whether this composer should gain focus priority
     */
    const setUpComposeFocusManager = useCallback(
        (shouldTakeOverFocus = false) => {
            ReportActionComposeFocusManager.onComposerFocus((shouldFocusForNonBlurInputOnTapOutside = false) => {
                if ((!willBlurTextInputOnTapOutside && !shouldFocusForNonBlurInputOnTapOutside) || !isFocused) {
                    return;
                }

<<<<<<< HEAD
                focus(false);
            }, shouldTakeOverFocus);
        },
        [focus, isFocused],
    );
=======
            focus(true);
        }, true);
    }, [focus, isFocused]);
>>>>>>> 685bb4c7

    /**
     * Check if the composer is visible. Returns true if the composer is not covered up by emoji picker or menu. False otherwise.
     * @returns {Boolean}
     */
    const checkComposerVisibility = useCallback(() => {
        // Checking whether the screen is focused or not, helps avoid `modal.isVisible` false when popups are closed, even if the modal is opened.
        const isComposerCoveredUp = !isFocused || EmojiPickerActions.isEmojiPickerVisible() || isMenuVisible || !!modal?.isVisible || modal?.willAlertModalBecomeVisible;
        return !isComposerCoveredUp;
    }, [isMenuVisible, modal, isFocused]);

    const focusComposerOnKeyPress = useCallback(
        (e: KeyboardEvent) => {
            const isComposerVisible = checkComposerVisibility();
            if (!isComposerVisible) {
                return;
            }

            if (!ReportUtils.shouldAutoFocusOnKeyPress(e)) {
                return;
            }

            // if we're typing on another input/text area, do not focus
            if (['INPUT', 'TEXTAREA'].includes((e.target as Element | null)?.nodeName ?? '')) {
                return;
            }

            focus();
        },
        [checkComposerVisibility, focus],
    );

    const blur = useCallback(() => {
        if (!textInputRef.current) {
            return;
        }
        textInputRef.current.blur();
    }, []);

    const clear = useCallback(() => {
        'worklet';

        forceClearInput(animatedRef, textInputRef);
    }, [animatedRef]);

    const getCurrentText = useCallback(() => {
        return commentRef.current;
    }, []);

    useEffect(() => {
        const unsubscribeNavigationBlur = navigation.addListener('blur', () => KeyDownListener.removeKeyDownPressListener(focusComposerOnKeyPress));
        const unsubscribeNavigationFocus = navigation.addListener('focus', () => {
            KeyDownListener.addKeyDownPressListener(focusComposerOnKeyPress);
            // The report isn't unmounted and can be focused again after going back from another report so we should update the composerRef again
            ReportActionComposeFocusManager.composerRef.current = textInputRef.current;
            setUpComposeFocusManager();
        });
        KeyDownListener.addKeyDownPressListener(focusComposerOnKeyPress);

        setUpComposeFocusManager();

        return () => {
            ReportActionComposeFocusManager.clear();

            KeyDownListener.removeKeyDownPressListener(focusComposerOnKeyPress);
            unsubscribeNavigationBlur();
            unsubscribeNavigationFocus();
        };
    }, [focusComposerOnKeyPress, navigation, setUpComposeFocusManager]);

    const prevIsModalVisible = usePrevious(modal?.isVisible);
    const prevIsFocused = usePrevious(isFocused);
    useEffect(() => {
        if (modal?.isVisible && !prevIsModalVisible) {
            // eslint-disable-next-line react-compiler/react-compiler, no-param-reassign
            isNextModalWillOpenRef.current = false;
        }

        // We want to blur the input immediately when a screen is out of focus.
        if (!isFocused) {
            textInputRef.current?.blur();
        }

        // We want to focus or refocus the input when a modal has been closed or the underlying screen is refocused.
        // We avoid doing this on native platforms since the software keyboard popping
        // open creates a jarring and broken UX.
        if (!((willBlurTextInputOnTapOutside || shouldAutoFocus) && !isNextModalWillOpenRef.current && !modal?.isVisible && isFocused && (!!prevIsModalVisible || !prevIsFocused))) {
            return;
        }

        if (editFocused) {
            InputFocus.inputFocusChange(false);
            return;
        }
        focus(true);
    }, [focus, prevIsFocused, editFocused, prevIsModalVisible, isFocused, modal?.isVisible, isNextModalWillOpenRef, shouldAutoFocus]);

    useEffect(() => {
        // Scrolls the composer to the bottom and sets the selection to the end, so that longer drafts are easier to edit
        updateMultilineInputRange(textInputRef.current, !!shouldAutoFocus);
        // eslint-disable-next-line react-compiler/react-compiler, react-hooks/exhaustive-deps
    }, []);
    useImperativeHandle(
        ref,
        () => ({
            blur,
            focus,
            replaceSelectionWithText,
            isFocused: () => !!textInputRef.current?.isFocused(),
            clear,
            getCurrentText,
        }),
        [blur, clear, focus, replaceSelectionWithText, getCurrentText],
    );

    useEffect(() => {
        onValueChange(value);
    }, [onValueChange, value]);

    const onLayout = useCallback(
        (e: LayoutChangeEvent) => {
            const composerLayoutHeight = e.nativeEvent.layout.height;
            if (composerHeight === composerLayoutHeight) {
                return;
            }
            setComposerHeight(composerLayoutHeight);
        },
        [composerHeight],
    );

    const onClear = useCallback(
        (text: string) => {
            mobileInputScrollPosition.current = 0;
            // Note: use the value when the clear happened, not the current value which might have changed already
            onCleared(text);
            updateComment('', true);
        },
        [onCleared, updateComment],
    );

    useEffect(() => {
        // We use the tag to store the native ID of the text input. Later, we use it in onSelectionChange to pick up the proper text input data.

        tag.value = findNodeHandle(textInputRef.current) ?? -1;
        // eslint-disable-next-line react-compiler/react-compiler, react-hooks/exhaustive-deps
    }, []);
    useFocusedInputHandler(
        {
            onSelectionChange: (event) => {
                'worklet';

                if (event.target === tag.value) {
                    cursorPositionValue.value = {
                        x: event.selection.end.x,
                        y: event.selection.end.y,
                    };
                }
            },
        },
        [],
    );
    const measureParentContainerAndReportCursor = useCallback(
        (callback: MeasureParentContainerAndCursorCallback) => {
            const {scrollValue} = getScrollPosition({mobileInputScrollPosition, textInputRef});
            const {x: xPosition, y: yPosition} = getCursorPosition({positionOnMobile: cursorPositionValue.value, positionOnWeb: selection});
            measureParentContainer((x, y, width, height) => {
                callback({
                    x,
                    y,
                    width,
                    height,
                    scrollValue,
                    cursorCoordinates: {x: xPosition, y: yPosition},
                });
            });
        },
        [measureParentContainer, cursorPositionValue, selection],
    );

    return (
        <>
            <View style={[StyleUtils.getContainerComposeStyles(), styles.textInputComposeBorder]}>
                <Composer
                    checkComposerVisibility={checkComposerVisibility}
                    autoFocus={!!shouldAutoFocus}
                    multiline
                    ref={setTextInputRef}
                    placeholder={inputPlaceholder}
                    placeholderTextColor={theme.placeholderText}
                    onChangeText={onChangeText}
                    onKeyPress={triggerHotkeyActions}
                    textAlignVertical="top"
                    style={[styles.textInputCompose, isComposerFullSize ? styles.textInputFullCompose : styles.textInputCollapseCompose]}
                    maxLines={maxComposerLines}
                    onFocus={() => {
                        // The last composer that had focus should re-gain focus
                        setUpComposeFocusManager(true);
                        onFocus();
                    }}
                    onBlur={onBlur}
                    onClick={setShouldBlockSuggestionCalcToFalse}
                    onPasteFile={(file) => {
                        textInputRef.current?.blur();
                        displayFileInModal(file);
                    }}
                    onClear={onClear}
                    isDisabled={isBlockedFromConcierge || disabled}
                    selection={selection}
                    onSelectionChange={onSelectionChange}
                    isFullComposerAvailable={isFullComposerAvailable}
                    setIsFullComposerAvailable={setIsFullComposerAvailable}
                    isComposerFullSize={isComposerFullSize}
                    value={value}
                    testID="composer"
                    shouldCalculateCaretPosition
                    onLayout={onLayout}
                    onScroll={hideSuggestionMenu}
                    shouldContainScroll={Browser.isMobileSafari()}
                    isGroupPolicyReport={isGroupPolicyReport}
                />
            </View>

            <Suggestions
                ref={suggestionsRef}
                isComposerFocused={textInputRef.current?.isFocused()}
                updateComment={updateComment}
                measureParentContainerAndReportCursor={measureParentContainerAndReportCursor}
                isGroupPolicyReport={isGroupPolicyReport}
                policyID={policyID}
                // Input
                value={value}
                selection={selection}
                setSelection={setSelection}
                resetKeyboardInput={resetKeyboardInput}
            />

            {ReportUtils.isValidReportIDFromPath(reportID) && (
                <SilentCommentUpdater
                    reportID={reportID}
                    value={value}
                    updateComment={updateComment}
                    commentRef={commentRef}
                    isCommentPendingSaved={isCommentPendingSaved}
                />
            )}

            {/* Only used for testing so far */}
            {children}
        </>
    );
}

ComposerWithSuggestions.displayName = 'ComposerWithSuggestions';

const ComposerWithSuggestionsWithRef = forwardRef(ComposerWithSuggestions);

export default withOnyx<ComposerWithSuggestionsProps & RefAttributes<ComposerRef>, ComposerWithSuggestionsOnyxProps>({
    modal: {
        key: ONYXKEYS.MODAL,
    },
    preferredSkinTone: {
        key: ONYXKEYS.PREFERRED_EMOJI_SKIN_TONE,
        selector: EmojiUtils.getPreferredSkinToneIndex,
    },
    editFocused: {
        key: ONYXKEYS.INPUT_FOCUSED,
    },
    parentReportActions: {
        key: ({parentReportID}) => `${ONYXKEYS.COLLECTION.REPORT_ACTIONS}${parentReportID}`,
        canEvict: false,
        initWithStoredValues: false,
    },
})(memo(ComposerWithSuggestionsWithRef));

export type {ComposerWithSuggestionsProps};<|MERGE_RESOLUTION|>--- conflicted
+++ resolved
@@ -566,17 +566,11 @@
                     return;
                 }
 
-<<<<<<< HEAD
-                focus(false);
+                focus(true);
             }, shouldTakeOverFocus);
         },
         [focus, isFocused],
     );
-=======
-            focus(true);
-        }, true);
-    }, [focus, isFocused]);
->>>>>>> 685bb4c7
 
     /**
      * Check if the composer is visible. Returns true if the composer is not covered up by emoji picker or menu. False otherwise.
