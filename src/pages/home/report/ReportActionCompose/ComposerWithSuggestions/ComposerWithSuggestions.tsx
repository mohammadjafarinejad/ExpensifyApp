import {useIsFocused, useNavigation} from '@react-navigation/native';
import lodashDebounce from 'lodash/debounce';
import type {ForwardedRef, MutableRefObject, RefObject} from 'react';
import React, {forwardRef, memo, useCallback, useEffect, useImperativeHandle, useMemo, useRef, useState} from 'react';
import type {
    LayoutChangeEvent,
    MeasureInWindowOnSuccessCallback,
    NativeSyntheticEvent,
    TextInput,
    TextInputFocusEventData,
    TextInputKeyPressEventData,
    TextInputScrollEventData,
} from 'react-native';
import {DeviceEventEmitter, findNodeHandle, InteractionManager, NativeModules, View} from 'react-native';
import {useFocusedInputHandler} from 'react-native-keyboard-controller';
import type {OnyxEntry} from 'react-native-onyx';
import {useOnyx} from 'react-native-onyx';
import {useAnimatedRef, useSharedValue} from 'react-native-reanimated';
import type {Emoji} from '@assets/emojis/types';
import type {FileObject} from '@components/AttachmentModal';
import type {MeasureParentContainerAndCursorCallback} from '@components/AutoCompleteSuggestions/types';
import Composer from '@components/Composer';
import type {CustomSelectionChangeEvent, TextSelection} from '@components/Composer/types';
import useKeyboardState from '@hooks/useKeyboardState';
import useLocalize from '@hooks/useLocalize';
import usePrevious from '@hooks/usePrevious';
import useResponsiveLayout from '@hooks/useResponsiveLayout';
import useStyleUtils from '@hooks/useStyleUtils';
import useTheme from '@hooks/useTheme';
import useThemeStyles from '@hooks/useThemeStyles';
import * as Browser from '@libs/Browser';
import canFocusInputOnScreenFocus from '@libs/canFocusInputOnScreenFocus';
import {forceClearInput} from '@libs/ComponentUtils';
import * as ComposerUtils from '@libs/ComposerUtils';
import convertToLTRForComposer from '@libs/convertToLTRForComposer';
import {getDraftComment} from '@libs/DraftCommentUtils';
import * as EmojiUtils from '@libs/EmojiUtils';
import focusComposerWithDelay from '@libs/focusComposerWithDelay';
import getPlatform from '@libs/getPlatform';
import * as KeyDownListener from '@libs/KeyboardShortcut/KeyDownPressListener';
import Parser from '@libs/Parser';
import ReportActionComposeFocusManager from '@libs/ReportActionComposeFocusManager';
import * as ReportUtils from '@libs/ReportUtils';
import updateMultilineInputRange from '@libs/updateMultilineInputRange';
import willBlurTextInputOnTapOutsideFunc from '@libs/willBlurTextInputOnTapOutside';
import getCursorPosition from '@pages/home/report/ReportActionCompose/getCursorPosition';
import getScrollPosition from '@pages/home/report/ReportActionCompose/getScrollPosition';
import type {SuggestionsRef} from '@pages/home/report/ReportActionCompose/ReportActionCompose';
import SilentCommentUpdater from '@pages/home/report/ReportActionCompose/SilentCommentUpdater';
import Suggestions from '@pages/home/report/ReportActionCompose/Suggestions';
import * as EmojiPickerActions from '@userActions/EmojiPickerAction';
import * as InputFocus from '@userActions/InputFocus';
import * as Modal from '@userActions/Modal';
import * as Report from '@userActions/Report';
import CONST from '@src/CONST';
import ONYXKEYS from '@src/ONYXKEYS';
import type * as OnyxTypes from '@src/types/onyx';
import type ChildrenProps from '@src/types/utils/ChildrenProps';

type SyncSelection = {
    position: number;
    value: string;
};

type NewlyAddedChars = {startIndex: number; endIndex: number; diff: string};

type ComposerWithSuggestionsProps = Partial<ChildrenProps> & {
    /** Report ID */
    reportID: string;

    /** Callback to focus composer */
    onFocus: () => void;

    /** Callback to blur composer */
    onBlur: (event: NativeSyntheticEvent<TextInputFocusEventData>) => void;

    /** Callback when layout of composer changes */
    onLayout?: (event: LayoutChangeEvent) => void;

    /** Callback to update the value of the composer */
    onValueChange: (value: string) => void;

    /** Callback when the composer got cleared on the UI thread */
    onCleared?: (text: string) => void;

    /** Whether the composer is full size */
    isComposerFullSize: boolean;

    /** Whether the menu is visible */
    isMenuVisible: boolean;

    /** The placeholder for the input */
    inputPlaceholder: string;

    /** Function to display a file in a modal */
    displayFileInModal: (file: FileObject) => void;

    /** Whether the user is blocked from concierge */
    isBlockedFromConcierge: boolean;

    /** Whether the input is disabled */
    disabled: boolean;

    /** Function to set whether the comment is empty */
    setIsCommentEmpty: (isCommentEmpty: boolean) => void;

    /** Function to handle sending a message */
    handleSendMessage: () => void;

    /** Whether the compose input should show */
    shouldShowComposeInput: OnyxEntry<boolean>;

    /** Function to measure the parent container */
    measureParentContainer: (callback: MeasureInWindowOnSuccessCallback) => void;

    /** Whether the scroll is likely to trigger a layout */
    isScrollLikelyLayoutTriggered: RefObject<boolean>;

    /** Function to raise the scroll is likely layout triggered */
    raiseIsScrollLikelyLayoutTriggered: () => void;

    /** The ref to the suggestions */
    suggestionsRef: React.RefObject<SuggestionsRef>;

    /** The ref to the next modal will open */
    isNextModalWillOpenRef: MutableRefObject<boolean | null>;

    /** The last report action */
    lastReportAction?: OnyxEntry<OnyxTypes.ReportAction>;

    /** Whether to include chronos */
    includeChronos?: boolean;

    /** Whether report is from group policy */
    isGroupPolicyReport: boolean;

    /** policy ID of the report */
<<<<<<< HEAD
    policyID: string | undefined;
=======
    policyID?: string;

    /** Whether to show the keyboard on focus */
    showSoftInputOnFocus: boolean;

    /** A method to update showSoftInputOnFocus */
    setShowSoftInputOnFocus: (value: boolean) => void;

    /** Whether the main composer was hidden */
    didHideComposerInput?: boolean;
>>>>>>> 89215464
};

type SwitchToCurrentReportProps = {
    preexistingReportID: string;
    callback: () => void;
};

type ComposerRef = {
    blur: () => void;
    focus: (shouldDelay?: boolean) => void;
    replaceSelectionWithText: EmojiPickerActions.OnEmojiSelected;
    getCurrentText: () => string;
    isFocused: () => boolean;
    /**
     * Calling clear will immediately clear the input on the UI thread (its a worklet).
     * Once the composer ahs cleared onCleared will be called with the value that was cleared.
     */
    clear: () => void;
};

const {RNTextInputReset} = NativeModules;

const isIOSNative = getPlatform() === CONST.PLATFORM.IOS;

/**
 * Broadcast that the user is typing. Debounced to limit how often we publish client events.
 */
const debouncedBroadcastUserIsTyping = lodashDebounce(
    (reportID: string) => {
        Report.broadcastUserIsTyping(reportID);
    },
    1000,
    {
        maxWait: 1000,
        leading: true,
    },
);

const willBlurTextInputOnTapOutside = willBlurTextInputOnTapOutsideFunc();

/**
 * This component holds the value and selection state.
 * If a component really needs access to these state values it should be put here.
 * However, double check if the component really needs access, as it will re-render
 * on every key press.
 */
function ComposerWithSuggestions(
    {
        // Props: Report
        reportID,
        includeChronos,
        lastReportAction,
        isGroupPolicyReport,
        policyID,

        // Focus
        onFocus,
        onBlur,
        onValueChange,

        // Composer
        isComposerFullSize,
        isMenuVisible,
        inputPlaceholder,
        displayFileInModal,
        isBlockedFromConcierge,
        disabled,
        setIsCommentEmpty,
        handleSendMessage,
        shouldShowComposeInput,
        measureParentContainer = () => {},
        isScrollLikelyLayoutTriggered,
        raiseIsScrollLikelyLayoutTriggered,
        onCleared = () => {},
        onLayout: onLayoutProps,

        // Refs
        suggestionsRef,
        isNextModalWillOpenRef,

        // For testing
        children,
        showSoftInputOnFocus,
        setShowSoftInputOnFocus,
        didHideComposerInput,
    }: ComposerWithSuggestionsProps,
    ref: ForwardedRef<ComposerRef>,
) {
    const {isKeyboardShown} = useKeyboardState();
    const theme = useTheme();
    const styles = useThemeStyles();
    const StyleUtils = useStyleUtils();
    const {preferredLocale} = useLocalize();
    const isFocused = useIsFocused();
    const navigation = useNavigation();
    const emojisPresentBefore = useRef<Emoji[]>([]);
    const mobileInputScrollPosition = useRef(0);
    const cursorPositionValue = useSharedValue({x: 0, y: 0});
    const tag = useSharedValue(-1);
    const draftComment = getDraftComment(reportID) ?? '';
    const [value, setValue] = useState(() => {
        if (draftComment) {
            emojisPresentBefore.current = EmojiUtils.extractEmojis(draftComment);
        }
        return draftComment;
    });

    const commentRef = useRef(value);

    const [modal] = useOnyx(ONYXKEYS.MODAL);
    const [preferredSkinTone = CONST.EMOJI_DEFAULT_SKIN_TONE] = useOnyx(ONYXKEYS.PREFERRED_EMOJI_SKIN_TONE, {selector: EmojiUtils.getPreferredSkinToneIndex});
    const [editFocused] = useOnyx(ONYXKEYS.INPUT_FOCUSED);
<<<<<<< HEAD
    // eslint-disable-next-line @typescript-eslint/prefer-nullish-coalescing
    const [parentReportActions] = useOnyx(`${ONYXKEYS.COLLECTION.REPORT_ACTIONS}${parentReportID || CONST.DEFAULT_NUMBER_ID}`, {canEvict: false, initWithStoredValues: false});
=======
>>>>>>> 89215464

    const lastTextRef = useRef(value);
    useEffect(() => {
        lastTextRef.current = value;
    }, [value]);

    const {shouldUseNarrowLayout} = useResponsiveLayout();
    const maxComposerLines = shouldUseNarrowLayout ? CONST.COMPOSER.MAX_LINES_SMALL_SCREEN : CONST.COMPOSER.MAX_LINES;

<<<<<<< HEAD
    const parentReportAction = useMemo(() => (parentReportActionID ? parentReportActions?.[parentReportActionID] : undefined), [parentReportActionID, parentReportActions]);
    const shouldAutoFocus =
        !modal?.isVisible &&
        Modal.areAllModalsHidden() &&
        isFocused &&
        (shouldFocusInputOnScreenFocus || (isEmptyChat && !ReportActionsUtils.isTransactionThread(parentReportAction) && !ReportUtils.isTaskReport(report))) &&
        shouldShowComposeInput;
=======
    const shouldAutoFocus = !modal?.isVisible && shouldShowComposeInput && Modal.areAllModalsHidden() && isFocused && !didHideComposerInput;
>>>>>>> 89215464

    const valueRef = useRef(value);
    valueRef.current = value;

    const [selection, setSelection] = useState<TextSelection>(() => ({start: value.length, end: value.length, positionX: 0, positionY: 0}));

    const [composerHeight, setComposerHeight] = useState(0);

    const textInputRef = useRef<TextInput | null>(null);

    const syncSelectionWithOnChangeTextRef = useRef<SyncSelection | null>(null);

    // The ref to check whether the comment saving is in progress
    const isCommentPendingSaved = useRef(false);

    const animatedRef = useAnimatedRef();
    /**
     * Set the TextInput Ref
     */
    const setTextInputRef = useCallback(
        (el: TextInput) => {
            ReportActionComposeFocusManager.composerRef.current = el;
            textInputRef.current = el;
            if (typeof animatedRef === 'function') {
                animatedRef(el);
            }
        },
        [animatedRef],
    );

    const resetKeyboardInput = useCallback(() => {
        if (!RNTextInputReset) {
            return;
        }
        RNTextInputReset.resetKeyboardInput(findNodeHandle(textInputRef.current));
    }, [textInputRef]);

    const debouncedSaveReportComment = useMemo(
        () =>
            lodashDebounce((selectedReportID: string, newComment: string | null) => {
                Report.saveReportDraftComment(selectedReportID, newComment);
                isCommentPendingSaved.current = false;
            }, 1000),
        [],
    );

    useEffect(() => {
        const switchToCurrentReport = DeviceEventEmitter.addListener(`switchToPreExistingReport_${reportID}`, ({preexistingReportID, callback}: SwitchToCurrentReportProps) => {
            if (!commentRef.current) {
                callback();
                return;
            }
            Report.saveReportDraftComment(preexistingReportID, commentRef.current, callback);
        });

        return () => {
            switchToCurrentReport.remove();
        };
    }, [reportID]);

    /**
     * Find the newly added characters between the previous text and the new text based on the selection.
     *
     * @param prevText - The previous text.
     * @param newText - The new text.
     * @returns An object containing information about the newly added characters.
     * @property startIndex - The start index of the newly added characters in the new text.
     * @property endIndex - The end index of the newly added characters in the new text.
     * @property diff - The newly added characters.
     */
    const findNewlyAddedChars = useCallback(
        (prevText: string, newText: string): NewlyAddedChars => {
            let startIndex = -1;
            let endIndex = -1;
            let currentIndex = 0;

            // Find the first character mismatch with newText
            while (currentIndex < newText.length && prevText.charAt(currentIndex) === newText.charAt(currentIndex) && selection.start > currentIndex) {
                currentIndex++;
            }

            if (currentIndex < newText.length) {
                startIndex = currentIndex;
                const commonSuffixLength = ComposerUtils.findCommonSuffixLength(prevText, newText, selection?.end ?? 0);
                // if text is getting pasted over find length of common suffix and subtract it from new text length
                if (commonSuffixLength > 0 || (selection?.end ?? 0) - selection.start > 0) {
                    endIndex = newText.length - commonSuffixLength;
                } else {
                    endIndex = currentIndex + newText.length;
                }
            }
            return {
                startIndex,
                endIndex,
                diff: newText.substring(startIndex, endIndex),
            };
        },
        [selection.start, selection.end],
    );

    /**
     * Update the value of the comment in Onyx
     */
    const updateComment = useCallback(
        (commentValue: string, shouldDebounceSaveComment?: boolean) => {
            raiseIsScrollLikelyLayoutTriggered();
            const {startIndex, endIndex, diff} = findNewlyAddedChars(lastTextRef.current, commentValue);
            const isEmojiInserted = diff.length && endIndex > startIndex && diff.trim() === diff && EmojiUtils.containsOnlyEmojis(diff);
            const commentWithSpaceInserted = isEmojiInserted ? ComposerUtils.insertWhiteSpaceAtIndex(commentValue, endIndex) : commentValue;
            const {text: newComment, emojis, cursorPosition} = EmojiUtils.replaceAndExtractEmojis(commentWithSpaceInserted, preferredSkinTone, preferredLocale);
            if (emojis.length) {
                const newEmojis = EmojiUtils.getAddedEmojis(emojis, emojisPresentBefore.current);
                if (newEmojis.length) {
                    // Ensure emoji suggestions are hidden after inserting emoji even when the selection is not changed
                    if (suggestionsRef.current) {
                        suggestionsRef.current.resetSuggestions();
                    }
                }
            }
            const newCommentConverted = convertToLTRForComposer(newComment);
            const isNewCommentEmpty = !!newCommentConverted.match(/^(\s)*$/);
            const isPrevCommentEmpty = !!commentRef.current.match(/^(\s)*$/);

            /** Only update isCommentEmpty state if it's different from previous one */
            if (isNewCommentEmpty !== isPrevCommentEmpty) {
                setIsCommentEmpty(isNewCommentEmpty);
            }
            emojisPresentBefore.current = emojis;

            setValue(newCommentConverted);
            if (commentValue !== newComment) {
                const position = Math.max((selection.end ?? 0) + (newComment.length - commentRef.current.length), cursorPosition ?? 0);

                if (commentWithSpaceInserted !== newComment && isIOSNative) {
                    syncSelectionWithOnChangeTextRef.current = {position, value: newComment};
                }

                setSelection((prevSelection) => ({
                    start: position,
                    end: position,
                    positionX: prevSelection.positionX,
                    positionY: prevSelection.positionY,
                }));
            }

            commentRef.current = newCommentConverted;
            if (shouldDebounceSaveComment) {
                isCommentPendingSaved.current = true;
                debouncedSaveReportComment(reportID, newCommentConverted);
            } else {
                Report.saveReportDraftComment(reportID, newCommentConverted);
            }
            if (newCommentConverted) {
                debouncedBroadcastUserIsTyping(reportID);
            }
        },
        [findNewlyAddedChars, preferredLocale, preferredSkinTone, reportID, setIsCommentEmpty, suggestionsRef, raiseIsScrollLikelyLayoutTriggered, debouncedSaveReportComment, selection.end],
    );

    /**
     * Callback to add whatever text is chosen into the main input (used f.e as callback for the emoji picker)
     */
    const replaceSelectionWithText = useCallback(
        (text: string) => {
            // selection replacement should be debounced to avoid conflicts with text typing
            // (f.e. when emoji is being picked and 1 second still did not pass after user finished typing)
            updateComment(ComposerUtils.insertText(commentRef.current, selection, text), true);
        },
        [selection, updateComment],
    );

    const triggerHotkeyActions = useCallback(
        (event: NativeSyntheticEvent<TextInputKeyPressEventData>) => {
            const webEvent = event as unknown as KeyboardEvent;
            if (!webEvent || ComposerUtils.canSkipTriggerHotkeys(shouldUseNarrowLayout, isKeyboardShown)) {
                return;
            }

            if (suggestionsRef.current?.triggerHotkeyActions(webEvent)) {
                return;
            }

            // Submit the form when Enter is pressed
            if (webEvent.key === CONST.KEYBOARD_SHORTCUTS.ENTER.shortcutKey && !webEvent.shiftKey) {
                webEvent.preventDefault();
                handleSendMessage();
            }

            // Trigger the edit box for last sent message if ArrowUp is pressed and the comment is empty and Chronos is not in the participants
            const isEmptyComment = !valueRef.current || !!valueRef.current.match(CONST.REGEX.EMPTY_COMMENT);
            if (webEvent.key === CONST.KEYBOARD_SHORTCUTS.ARROW_UP.shortcutKey && selection.start <= 0 && isEmptyComment && !includeChronos) {
                webEvent.preventDefault();
                if (lastReportAction) {
                    const message = Array.isArray(lastReportAction?.message) ? lastReportAction?.message?.at(-1) ?? null : lastReportAction?.message ?? null;
                    Report.saveReportActionDraft(reportID, lastReportAction, Parser.htmlToMarkdown(message?.html ?? ''));
                }
            }
        },
        [shouldUseNarrowLayout, isKeyboardShown, suggestionsRef, selection.start, includeChronos, handleSendMessage, lastReportAction, reportID],
    );

    const onChangeText = useCallback(
        (commentValue: string) => {
            updateComment(commentValue, true);

            if (isIOSNative && syncSelectionWithOnChangeTextRef.current) {
                const positionSnapshot = syncSelectionWithOnChangeTextRef.current.position;
                syncSelectionWithOnChangeTextRef.current = null;

                // ensure that selection is set imperatively after all state changes are effective
                InteractionManager.runAfterInteractions(() => {
                    // note: this implementation is only available on non-web RN, thus the wrapping
                    // 'if' block contains a redundant (since the ref is only used on iOS) platform check
                    textInputRef.current?.setSelection(positionSnapshot, positionSnapshot);
                });
            }
        },
        [updateComment],
    );

    const onSelectionChange = useCallback(
        (e: CustomSelectionChangeEvent) => {
            setSelection(e.nativeEvent.selection);

            if (!textInputRef.current?.isFocused()) {
                return;
            }
            suggestionsRef.current?.onSelectionChange?.(e);
        },
        [suggestionsRef],
    );

    const hideSuggestionMenu = useCallback(
        (e: NativeSyntheticEvent<TextInputScrollEventData>) => {
            mobileInputScrollPosition.current = e?.nativeEvent?.contentOffset?.y ?? 0;
            if (!suggestionsRef.current || isScrollLikelyLayoutTriggered.current) {
                return;
            }
            suggestionsRef.current.updateShouldShowSuggestionMenuToFalse(false);
        },
        [suggestionsRef, isScrollLikelyLayoutTriggered],
    );

    const setShouldBlockSuggestionCalcToFalse = useCallback(() => {
        if (!suggestionsRef.current) {
            return false;
        }
        InputFocus.inputFocusChange(false);
        return suggestionsRef.current.setShouldBlockSuggestionCalc(false);
    }, [suggestionsRef]);

    /**
     * Focus the composer text input
     * @param [shouldDelay=false] Impose delay before focusing the composer
     */
    const focus = useCallback((shouldDelay = false) => {
        focusComposerWithDelay(textInputRef.current)(shouldDelay);
    }, []);

    /**
     * Set focus callback
     * @param shouldTakeOverFocus - Whether this composer should gain focus priority
     */
    const setUpComposeFocusManager = useCallback(
        (shouldTakeOverFocus = false) => {
            ReportActionComposeFocusManager.onComposerFocus((shouldFocusForNonBlurInputOnTapOutside = false) => {
                if ((!willBlurTextInputOnTapOutside && !shouldFocusForNonBlurInputOnTapOutside) || !isFocused) {
                    return;
                }

                focus(true);
            }, shouldTakeOverFocus);
        },
        [focus, isFocused],
    );

    /**
     * Check if the composer is visible. Returns true if the composer is not covered up by emoji picker or menu. False otherwise.
     * @returns {Boolean}
     */
    const checkComposerVisibility = useCallback(() => {
        // Checking whether the screen is focused or not, helps avoid `modal.isVisible` false when popups are closed, even if the modal is opened.
        const isComposerCoveredUp = !isFocused || EmojiPickerActions.isEmojiPickerVisible() || isMenuVisible || !!modal?.isVisible || modal?.willAlertModalBecomeVisible;
        return !isComposerCoveredUp;
    }, [isMenuVisible, modal, isFocused]);

    const focusComposerOnKeyPress = useCallback(
        (e: KeyboardEvent) => {
            const isComposerVisible = checkComposerVisibility();
            if (!isComposerVisible) {
                return;
            }

            if (!ReportUtils.shouldAutoFocusOnKeyPress(e)) {
                return;
            }

            // if we're typing on another input/text area, do not focus
            if (['INPUT', 'TEXTAREA'].includes((e.target as Element | null)?.nodeName ?? '')) {
                return;
            }

            focus();
        },
        [checkComposerVisibility, focus],
    );

    const blur = useCallback(() => {
        if (!textInputRef.current) {
            return;
        }
        textInputRef.current.blur();
    }, []);

    const clear = useCallback(() => {
        'worklet';

        forceClearInput(animatedRef);
    }, [animatedRef]);

    const getCurrentText = useCallback(() => {
        return commentRef.current;
    }, []);

    useEffect(() => {
        const unsubscribeNavigationBlur = navigation.addListener('blur', () => KeyDownListener.removeKeyDownPressListener(focusComposerOnKeyPress));
        const unsubscribeNavigationFocus = navigation.addListener('focus', () => {
            KeyDownListener.addKeyDownPressListener(focusComposerOnKeyPress);
            // The report isn't unmounted and can be focused again after going back from another report so we should update the composerRef again
            ReportActionComposeFocusManager.composerRef.current = textInputRef.current;
            setUpComposeFocusManager();
        });
        KeyDownListener.addKeyDownPressListener(focusComposerOnKeyPress);

        setUpComposeFocusManager();

        return () => {
            ReportActionComposeFocusManager.clear();

            KeyDownListener.removeKeyDownPressListener(focusComposerOnKeyPress);
            unsubscribeNavigationBlur();
            unsubscribeNavigationFocus();
        };
    }, [focusComposerOnKeyPress, navigation, setUpComposeFocusManager]);

    const prevIsModalVisible = usePrevious(modal?.isVisible);
    const prevIsFocused = usePrevious(isFocused);

    useEffect(() => {
        if (modal?.isVisible && !prevIsModalVisible) {
            // eslint-disable-next-line react-compiler/react-compiler, no-param-reassign
            isNextModalWillOpenRef.current = false;
        }

        // We want to blur the input immediately when a screen is out of focus.
        if (!isFocused) {
            textInputRef.current?.blur();
        }

        // We want to focus or refocus the input when a modal has been closed or the underlying screen is refocused.
        // We avoid doing this on native platforms since the software keyboard popping
        // open creates a jarring and broken UX.
        if (
            !(
                (willBlurTextInputOnTapOutside || (shouldAutoFocus && canFocusInputOnScreenFocus())) &&
                !isNextModalWillOpenRef.current &&
                !modal?.isVisible &&
                isFocused &&
                (!!prevIsModalVisible || !prevIsFocused)
            )
        ) {
            return;
        }

        if (editFocused) {
            InputFocus.inputFocusChange(false);
            return;
        }
        focus(true);
    }, [focus, prevIsFocused, editFocused, prevIsModalVisible, isFocused, modal?.isVisible, isNextModalWillOpenRef, shouldAutoFocus]);

    useEffect(() => {
        if (prevIsFocused || !isFocused || showSoftInputOnFocus) {
            return;
        }
        setShowSoftInputOnFocus(true);
    }, [isFocused, prevIsFocused, showSoftInputOnFocus, setShowSoftInputOnFocus]);

    useEffect(() => {
        // Scrolls the composer to the bottom and sets the selection to the end, so that longer drafts are easier to edit
        updateMultilineInputRange(textInputRef.current, !!shouldAutoFocus);
        // eslint-disable-next-line react-compiler/react-compiler, react-hooks/exhaustive-deps
    }, []);

    useImperativeHandle(
        ref,
        () => ({
            blur,
            focus,
            replaceSelectionWithText,
            isFocused: () => !!textInputRef.current?.isFocused(),
            clear,
            getCurrentText,
        }),
        [blur, clear, focus, replaceSelectionWithText, getCurrentText],
    );

    useEffect(() => {
        onValueChange(value);
    }, [onValueChange, value]);

    const onLayout = useCallback(
        (e: LayoutChangeEvent) => {
            onLayoutProps?.(e);
            const composerLayoutHeight = e.nativeEvent.layout.height;
            if (composerHeight === composerLayoutHeight) {
                return;
            }
            setComposerHeight(composerLayoutHeight);
        },
        [composerHeight, onLayoutProps],
    );

    const onClear = useCallback(
        (text: string) => {
            mobileInputScrollPosition.current = 0;
            // Note: use the value when the clear happened, not the current value which might have changed already
            onCleared(text);
            updateComment('', true);
        },
        [onCleared, updateComment],
    );

    useEffect(() => {
        // We use the tag to store the native ID of the text input. Later, we use it in onSelectionChange to pick up the proper text input data.
        tag.set(findNodeHandle(textInputRef.current) ?? -1);
    }, [tag]);

    useFocusedInputHandler(
        {
            onSelectionChange: (event) => {
                'worklet';

                if (event.target === tag.get()) {
                    cursorPositionValue.set({
                        x: event.selection.end.x,
                        y: event.selection.end.y,
                    });
                }
            },
        },
        [],
    );
    const measureParentContainerAndReportCursor = useCallback(
        (callback: MeasureParentContainerAndCursorCallback) => {
            const {scrollValue} = getScrollPosition({mobileInputScrollPosition, textInputRef});
            const {x: xPosition, y: yPosition} = getCursorPosition({positionOnMobile: cursorPositionValue.get(), positionOnWeb: selection});
            measureParentContainer((x, y, width, height) => {
                callback({
                    x,
                    y,
                    width,
                    height,
                    scrollValue,
                    cursorCoordinates: {x: xPosition, y: yPosition},
                });
            });
        },
        [measureParentContainer, cursorPositionValue, selection],
    );

    return (
        <>
            <View style={[StyleUtils.getContainerComposeStyles(), styles.textInputComposeBorder]}>
                <Composer
                    checkComposerVisibility={checkComposerVisibility}
                    autoFocus={!!shouldAutoFocus}
                    multiline
                    ref={setTextInputRef}
                    placeholder={inputPlaceholder}
                    placeholderTextColor={theme.placeholderText}
                    onChangeText={onChangeText}
                    onKeyPress={triggerHotkeyActions}
                    textAlignVertical="top"
                    style={[styles.textInputCompose, isComposerFullSize ? styles.textInputFullCompose : styles.textInputCollapseCompose]}
                    maxLines={maxComposerLines}
                    onFocus={() => {
                        // The last composer that had focus should re-gain focus
                        setUpComposeFocusManager(true);
                        onFocus();
                    }}
                    onBlur={onBlur}
                    onClick={setShouldBlockSuggestionCalcToFalse}
                    onPasteFile={(file) => {
                        textInputRef.current?.blur();
                        displayFileInModal(file);
                    }}
                    onClear={onClear}
                    isDisabled={isBlockedFromConcierge || disabled}
                    selection={selection}
                    onSelectionChange={onSelectionChange}
                    isComposerFullSize={isComposerFullSize}
                    value={value}
                    testID="composer"
                    shouldCalculateCaretPosition
                    onLayout={onLayout}
                    onScroll={hideSuggestionMenu}
                    shouldContainScroll={Browser.isMobileSafari()}
                    isGroupPolicyReport={isGroupPolicyReport}
                    showSoftInputOnFocus={showSoftInputOnFocus}
                    onTouchStart={() => {
                        if (showSoftInputOnFocus) {
                            return;
                        }
                        if (Browser.isMobileSafari()) {
                            setTimeout(() => {
                                setShowSoftInputOnFocus(true);
                            }, CONST.ANIMATED_TRANSITION);
                            return;
                        }
                        setShowSoftInputOnFocus(true);
                    }}
                />
            </View>

            <Suggestions
                ref={suggestionsRef}
                isComposerFocused={textInputRef.current?.isFocused()}
                updateComment={updateComment}
                measureParentContainerAndReportCursor={measureParentContainerAndReportCursor}
                isGroupPolicyReport={isGroupPolicyReport}
                policyID={policyID}
                // Input
                value={value}
                selection={selection}
                setSelection={setSelection}
                resetKeyboardInput={resetKeyboardInput}
            />

            {ReportUtils.isValidReportIDFromPath(reportID) && (
                <SilentCommentUpdater
                    reportID={reportID}
                    value={value}
                    updateComment={updateComment}
                    commentRef={commentRef}
                    isCommentPendingSaved={isCommentPendingSaved}
                />
            )}

            {/* Only used for testing so far */}
            {children}
        </>
    );
}

ComposerWithSuggestions.displayName = 'ComposerWithSuggestions';

export default memo(forwardRef(ComposerWithSuggestions));

export type {ComposerWithSuggestionsProps, ComposerRef};<|MERGE_RESOLUTION|>--- conflicted
+++ resolved
@@ -135,9 +135,6 @@
     isGroupPolicyReport: boolean;
 
     /** policy ID of the report */
-<<<<<<< HEAD
-    policyID: string | undefined;
-=======
     policyID?: string;
 
     /** Whether to show the keyboard on focus */
@@ -148,7 +145,6 @@
 
     /** Whether the main composer was hidden */
     didHideComposerInput?: boolean;
->>>>>>> 89215464
 };
 
 type SwitchToCurrentReportProps = {
@@ -261,11 +257,6 @@
     const [modal] = useOnyx(ONYXKEYS.MODAL);
     const [preferredSkinTone = CONST.EMOJI_DEFAULT_SKIN_TONE] = useOnyx(ONYXKEYS.PREFERRED_EMOJI_SKIN_TONE, {selector: EmojiUtils.getPreferredSkinToneIndex});
     const [editFocused] = useOnyx(ONYXKEYS.INPUT_FOCUSED);
-<<<<<<< HEAD
-    // eslint-disable-next-line @typescript-eslint/prefer-nullish-coalescing
-    const [parentReportActions] = useOnyx(`${ONYXKEYS.COLLECTION.REPORT_ACTIONS}${parentReportID || CONST.DEFAULT_NUMBER_ID}`, {canEvict: false, initWithStoredValues: false});
-=======
->>>>>>> 89215464
 
     const lastTextRef = useRef(value);
     useEffect(() => {
@@ -275,17 +266,7 @@
     const {shouldUseNarrowLayout} = useResponsiveLayout();
     const maxComposerLines = shouldUseNarrowLayout ? CONST.COMPOSER.MAX_LINES_SMALL_SCREEN : CONST.COMPOSER.MAX_LINES;
 
-<<<<<<< HEAD
-    const parentReportAction = useMemo(() => (parentReportActionID ? parentReportActions?.[parentReportActionID] : undefined), [parentReportActionID, parentReportActions]);
-    const shouldAutoFocus =
-        !modal?.isVisible &&
-        Modal.areAllModalsHidden() &&
-        isFocused &&
-        (shouldFocusInputOnScreenFocus || (isEmptyChat && !ReportActionsUtils.isTransactionThread(parentReportAction) && !ReportUtils.isTaskReport(report))) &&
-        shouldShowComposeInput;
-=======
     const shouldAutoFocus = !modal?.isVisible && shouldShowComposeInput && Modal.areAllModalsHidden() && isFocused && !didHideComposerInput;
->>>>>>> 89215464
 
     const valueRef = useRef(value);
     valueRef.current = value;
