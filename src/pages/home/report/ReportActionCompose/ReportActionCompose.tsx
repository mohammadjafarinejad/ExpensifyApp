import lodashDebounce from 'lodash/debounce';
import noop from 'lodash/noop';
import React, {memo, useCallback, useContext, useEffect, useMemo, useRef, useState} from 'react';
import type {LayoutChangeEvent, MeasureInWindowOnSuccessCallback, NativeSyntheticEvent, TextInputFocusEventData, TextInputSelectionChangeEventData} from 'react-native';
import {View} from 'react-native';
import type {OnyxEntry} from 'react-native-onyx';
import {runOnUI, useSharedValue} from 'react-native-reanimated';
import type {Emoji} from '@assets/emojis/types';
import * as ActionSheetAwareScrollView from '@components/ActionSheetAwareScrollView';
import DragAndDropConsumer from '@components/DragAndDrop/Consumer';
import DropZoneUI from '@components/DropZone/DropZoneUI';
import DualDropZone from '@components/DropZone/DualDropZone';
import EmojiPickerButton from '@components/EmojiPicker/EmojiPickerButton';
import ExceededCommentLength from '@components/ExceededCommentLength';
import * as Expensicons from '@components/Icon/Expensicons';
import ImportedStateIndicator from '@components/ImportedStateIndicator';
import type {Mention} from '@components/MentionSuggestions';
import OfflineIndicator from '@components/OfflineIndicator';
import OfflineWithFeedback from '@components/OfflineWithFeedback';
import {usePersonalDetails} from '@components/OnyxListItemProvider';
import useCurrentUserPersonalDetails from '@hooks/useCurrentUserPersonalDetails';
import useDebounce from '@hooks/useDebounce';
import useHandleExceedMaxCommentLength from '@hooks/useHandleExceedMaxCommentLength';
import useHandleExceedMaxTaskTitleLength from '@hooks/useHandleExceedMaxTaskTitleLength';
import useLocalize from '@hooks/useLocalize';
import useNetwork from '@hooks/useNetwork';
import useOnyx from '@hooks/useOnyx';
import usePreferredPolicy from '@hooks/usePreferredPolicy';
import useReportIsArchived from '@hooks/useReportIsArchived';
import useResponsiveLayout from '@hooks/useResponsiveLayout';
import useTheme from '@hooks/useTheme';
import useThemeStyles from '@hooks/useThemeStyles';
import canFocusInputOnScreenFocus from '@libs/canFocusInputOnScreenFocus';
import ComposerFocusManager from '@libs/ComposerFocusManager';
import {canUseTouchScreen} from '@libs/DeviceCapabilities';
import DomUtils from '@libs/DomUtils';
import {getDraftComment} from '@libs/DraftCommentUtils';
import getNonEmptyStringOnyxID from '@libs/getNonEmptyStringOnyxID';
import Performance from '@libs/Performance';
import {getLinkedTransactionID, isMoneyRequestAction} from '@libs/ReportActionsUtils';
import {
    canShowReportRecipientLocalTime,
    chatIncludesChronos,
    chatIncludesConcierge,
    getParentReport,
    getReportRecipientAccountIDs,
    isChatRoom,
    isGroupChat,
    isReportApproved,
    isReportTransactionThread,
    isSettled,
    temporary_getMoneyRequestOptions,
} from '@libs/ReportUtils';
import {getTransactionID, hasReceipt as hasReceiptTransactionUtils, isDistanceRequest, isManualDistanceRequest} from '@libs/TransactionUtils';
import willBlurTextInputOnTapOutsideFunc from '@libs/willBlurTextInputOnTapOutside';
import AgentZeroProcessingRequestIndicator from '@pages/home/report/AgentZeroProcessingRequestIndicator';
import ParticipantLocalTime from '@pages/home/report/ParticipantLocalTime';
import ReportTypingIndicator from '@pages/home/report/ReportTypingIndicator';
import type {FileObject} from '@pages/media/AttachmentModalScreen/types';
import {hideEmojiPicker, isActive as isActiveEmojiPickerAction} from '@userActions/EmojiPickerAction';
import {addAttachment as addAttachmentReportActions, setIsComposerFullSize} from '@userActions/Report';
import Timing from '@userActions/Timing';
import {isBlockedFromConcierge as isBlockedFromConciergeUserAction} from '@userActions/User';
import CONST from '@src/CONST';
import ONYXKEYS from '@src/ONYXKEYS';
import type * as OnyxTypes from '@src/types/onyx';
import type * as OnyxCommon from '@src/types/onyx/OnyxCommon';
import {isEmptyObject} from '@src/types/utils/EmptyObject';
import AttachmentPickerWithMenuItems from './AttachmentPickerWithMenuItems';
import ComposerWithSuggestions from './ComposerWithSuggestions';
import type {ComposerRef, ComposerWithSuggestionsProps} from './ComposerWithSuggestions/ComposerWithSuggestions';
import SendButton from './SendButton';
import useAttachmentUploadValidation from './useAttachmentUploadValidation';

type SuggestionsRef = {
    resetSuggestions: () => void;
    onSelectionChange?: (event: NativeSyntheticEvent<TextInputSelectionChangeEventData>) => void;
    triggerHotkeyActions: (event: KeyboardEvent) => boolean | undefined;
    updateShouldShowSuggestionMenuToFalse: (shouldShowSuggestionMenu?: boolean) => void;
    setShouldBlockSuggestionCalc: (shouldBlock: boolean) => void;
    getSuggestions: () => Mention[] | Emoji[];
    getIsSuggestionsMenuVisible: () => boolean;
};

type ReportActionComposeProps = Pick<ComposerWithSuggestionsProps, 'reportID' | 'isComposerFullSize' | 'lastReportAction'> & {
    /** A method to call when the form is submitted */
    onSubmit: (newComment: string) => void;

    /** The report currently being looked at */
    report: OnyxEntry<OnyxTypes.Report>;

    /** The ID of the transaction thread report if there is a single transaction */
    transactionThreadReportID?: string;

    /** Report transactions */
    reportTransactions?: OnyxEntry<OnyxTypes.Transaction[]>;

    /** The type of action that's pending  */
    pendingAction?: OnyxCommon.PendingAction;

    /** A method to call when the input is focus */
    onComposerFocus?: () => void;

    /** A method to call when the input is blur */
    onComposerBlur?: () => void;

    /** Whether the main composer was hidden */
    didHideComposerInput?: boolean;
};

// We want consistent auto focus behavior on input between native and mWeb so we have some auto focus management code that will
// prevent auto focus on existing chat for mobile device
const shouldFocusInputOnScreenFocus = canFocusInputOnScreenFocus();

const willBlurTextInputOnTapOutside = willBlurTextInputOnTapOutsideFunc();

// eslint-disable-next-line import/no-mutable-exports
let onSubmitAction = noop;

function ReportActionCompose({
    isComposerFullSize = false,
    onSubmit,
    pendingAction,
    report,
    reportID,
    lastReportAction,
    onComposerFocus,
    onComposerBlur,
    didHideComposerInput,
    reportTransactions,
    transactionThreadReportID,
}: ReportActionComposeProps) {
    const actionSheetAwareScrollViewContext = useContext(ActionSheetAwareScrollView.ActionSheetAwareScrollViewContext);
    const styles = useThemeStyles();
    const theme = useTheme();
    const {translate} = useLocalize();
    // eslint-disable-next-line rulesdir/prefer-shouldUseNarrowLayout-instead-of-isSmallScreenWidth
    const {isSmallScreenWidth, isMediumScreenWidth, shouldUseNarrowLayout} = useResponsiveLayout();
    const {isOffline} = useNetwork();
    const actionButtonRef = useRef<View | HTMLDivElement | null>(null);
    const currentUserPersonalDetails = useCurrentUserPersonalDetails();
    const personalDetails = usePersonalDetails();
    const [blockedFromConcierge] = useOnyx(ONYXKEYS.NVP_BLOCKED_FROM_CONCIERGE, {canBeMissing: true});
    const [currentDate] = useOnyx(ONYXKEYS.CURRENT_DATE, {canBeMissing: true});
    const [shouldShowComposeInput = true] = useOnyx(ONYXKEYS.SHOULD_SHOW_COMPOSE_INPUT, {canBeMissing: true});
    const {isRestrictedToPreferredPolicy} = usePreferredPolicy();
    const [policy] = useOnyx(`${ONYXKEYS.COLLECTION.POLICY}${report?.policyID}`, {canBeMissing: true});
    const [initialModalState] = useOnyx(ONYXKEYS.MODAL, {canBeMissing: true});
    const [newParentReport] = useOnyx(`${ONYXKEYS.COLLECTION.REPORT}${report?.parentReportID}`, {canBeMissing: true});
    /**
     * Updates the Highlight state of the composer
     */
    const [isFocused, setIsFocused] = useState(() => {
        return shouldFocusInputOnScreenFocus && shouldShowComposeInput && !initialModalState?.isVisible && !initialModalState?.willAlertModalBecomeVisible;
    });
    const [isFullComposerAvailable, setIsFullComposerAvailable] = useState(isComposerFullSize);

    // A flag to indicate whether the onScroll callback is likely triggered by a layout change (caused by text change) or not
    const isScrollLikelyLayoutTriggered = useRef(false);

    /**
     * Reset isScrollLikelyLayoutTriggered to false.
     *
     * The function is debounced with a handpicked wait time to address 2 issues:
     * 1. There is a slight delay between onChangeText and onScroll
     * 2. Layout change will trigger onScroll multiple times
     */
    const debouncedLowerIsScrollLikelyLayoutTriggered = useDebounce(
        useCallback(() => (isScrollLikelyLayoutTriggered.current = false), []),
        500,
    );

    const raiseIsScrollLikelyLayoutTriggered = useCallback(() => {
        isScrollLikelyLayoutTriggered.current = true;
        debouncedLowerIsScrollLikelyLayoutTriggered();
    }, [debouncedLowerIsScrollLikelyLayoutTriggered]);

    const [isCommentEmpty, setIsCommentEmpty] = useState(() => {
        const draftComment = getDraftComment(reportID);
        return !draftComment || !!draftComment.match(CONST.REGEX.EMPTY_COMMENT);
    });

    /**
     * Updates the visibility state of the menu
     */
    const [isMenuVisible, setMenuVisibility] = useState(false);
    const [isAttachmentPreviewActive, setIsAttachmentPreviewActive] = useState(false);

    /**
     * Updates the composer when the comment length is exceeded
     * Shows red borders and prevents the comment from being sent
     */
    const {hasExceededMaxCommentLength, validateCommentMaxLength, setHasExceededMaxCommentLength} = useHandleExceedMaxCommentLength();
    const {hasExceededMaxTaskTitleLength, validateTaskTitleMaxLength, setHasExceededMaxTitleLength} = useHandleExceedMaxTaskTitleLength();
    const [exceededMaxLength, setExceededMaxLength] = useState<number | null>(null);

    const suggestionsRef = useRef<SuggestionsRef>(null);
    const composerRef = useRef<ComposerRef | undefined>(undefined);
    const reportParticipantIDs = useMemo(
        () =>
            Object.keys(report?.participants ?? {})
                .map(Number)
                .filter((accountID) => accountID !== currentUserPersonalDetails.accountID),
        [currentUserPersonalDetails.accountID, report?.participants],
    );

    const shouldShowReportRecipientLocalTime = useMemo(
        () => canShowReportRecipientLocalTime(personalDetails, report, currentUserPersonalDetails.accountID) && !isComposerFullSize,
        [personalDetails, report, currentUserPersonalDetails.accountID, isComposerFullSize],
    );

    const includesConcierge = useMemo(() => chatIncludesConcierge({participants: report?.participants}), [report?.participants]);
    const userBlockedFromConcierge = useMemo(() => isBlockedFromConciergeUserAction(blockedFromConcierge), [blockedFromConcierge]);
    const isBlockedFromConcierge = useMemo(() => includesConcierge && userBlockedFromConcierge, [includesConcierge, userBlockedFromConcierge]);
    const isReportArchived = useReportIsArchived(report?.reportID);

    const isTransactionThreadView = useMemo(() => isReportTransactionThread(report), [report]);
    const isExpensesReport = useMemo(() => reportTransactions && reportTransactions.length > 1, [reportTransactions]);

    const [reportActions] = useOnyx(`${ONYXKEYS.COLLECTION.REPORT_ACTIONS}${report?.reportID}`, {
        canEvict: false,
        canBeMissing: true,
    });

    const personalDetail = useCurrentUserPersonalDetails();

    const iouAction = reportActions ? Object.values(reportActions).find((action) => isMoneyRequestAction(action)) : null;
    const linkedTransactionID = iouAction && !isExpensesReport ? getLinkedTransactionID(iouAction) : undefined;

    const transactionID = useMemo(() => getTransactionID(reportID) ?? linkedTransactionID, [reportID, linkedTransactionID]);

    const [transaction] = useOnyx(`${ONYXKEYS.COLLECTION.TRANSACTION}${getNonEmptyStringOnyxID(transactionID)}`, {canBeMissing: true});

    const isSingleTransactionView = useMemo(() => !!transaction && !!reportTransactions && reportTransactions.length === 1, [transaction, reportTransactions]);
    const shouldAddOrReplaceReceipt = (isTransactionThreadView || isSingleTransactionView) && (isManualDistanceRequest(transaction) || !isDistanceRequest(transaction));

    const hasReceipt = useMemo(() => hasReceiptTransactionUtils(transaction), [transaction]);

    const shouldDisplayDualDropZone = useMemo(() => {
        const parentReport = getParentReport(report);
        const isSettledOrApproved = isSettled(report) || isSettled(parentReport) || isReportApproved({report}) || isReportApproved({report: parentReport});
        const hasMoneyRequestOptions = !!temporary_getMoneyRequestOptions(report, policy, reportParticipantIDs, isReportArchived, isRestrictedToPreferredPolicy).length;
        const canModifyReceipt = shouldAddOrReplaceReceipt && !isSettledOrApproved;
        const isRoomOrGroupChat = isChatRoom(report) || isGroupChat(report);
        return !isRoomOrGroupChat && (canModifyReceipt || hasMoneyRequestOptions);
    }, [shouldAddOrReplaceReceipt, report, reportParticipantIDs, policy, isReportArchived, isRestrictedToPreferredPolicy]);

    // Placeholder to display in the chat input.
    const inputPlaceholder = useMemo(() => {
        if (includesConcierge && userBlockedFromConcierge) {
            return translate('reportActionCompose.blockedFromConcierge');
        }
        return translate('reportActionCompose.writeSomething');
    }, [includesConcierge, translate, userBlockedFromConcierge]);

    const focus = () => {
        if (composerRef.current === null) {
            return;
        }
        composerRef.current?.focus(true);
    };

    const isKeyboardVisibleWhenShowingModalRef = useRef(false);
    const isNextModalWillOpenRef = useRef(false);

    const containerRef = useRef<View>(null);
    const measureContainer = useCallback(
        (callback: MeasureInWindowOnSuccessCallback) => {
            if (!containerRef.current) {
                return;
            }
            containerRef.current.measureInWindow(callback);
        },
        // We added isComposerFullSize in dependencies so that when this value changes, we recalculate the position of the popup
        // eslint-disable-next-line react-compiler/react-compiler, react-hooks/exhaustive-deps
        [isComposerFullSize],
    );

    const onAddActionPressed = useCallback(() => {
        if (!willBlurTextInputOnTapOutside) {
            isKeyboardVisibleWhenShowingModalRef.current = !!composerRef.current?.isFocused();
        }
        composerRef.current?.blur();
    }, []);

    const onItemSelected = useCallback(() => {
        isKeyboardVisibleWhenShowingModalRef.current = false;
    }, []);

    const updateShouldShowSuggestionMenuToFalse = useCallback(() => {
        if (!suggestionsRef.current) {
            return;
        }
        suggestionsRef.current.updateShouldShowSuggestionMenuToFalse(false);
    }, []);

    const attachmentFileRef = useRef<FileObject | FileObject[] | null>(null);

    const addAttachment = useCallback((file: FileObject | FileObject[]) => {
        attachmentFileRef.current = file;
        const clear = composerRef.current?.clear;
        if (!clear) {
            throw new Error('The composerRef.clear function is not set yet. This should never happen, and indicates a developer error.');
        }

        runOnUI(clear)();
    }, []);

    /**
     * Event handler to update the state after the attachment preview is closed.
     */
    const onAttachmentPreviewClose = useCallback(() => {
        updateShouldShowSuggestionMenuToFalse();
        setIsAttachmentPreviewActive(false);
        // This enables Composer refocus when the attachments modal is closed by the browser navigation
        ComposerFocusManager.setReadyToFocus();
    }, [updateShouldShowSuggestionMenuToFalse]);

    /**
     * Add a new comment to this chat
     */
    const submitForm = useCallback(
        (newComment: string) => {
            const newCommentTrimmed = newComment.trim();

            if (attachmentFileRef.current) {
                if (Array.isArray(attachmentFileRef.current)) {
                    // Handle multiple files
                    attachmentFileRef.current.forEach((file) => {
                        addAttachmentReportActions(transactionThreadReportID ?? reportID, reportID, file, personalDetail.timezone ?? CONST.DEFAULT_TIME_ZONE, newCommentTrimmed, true);
                    });
                } else {
                    // Handle single file
                    addAttachmentReportActions(
                        transactionThreadReportID ?? reportID,
                        reportID,
                        attachmentFileRef.current,
                        personalDetail.timezone ?? CONST.DEFAULT_TIME_ZONE,
                        newCommentTrimmed,
                        true,
                    );
                }
                attachmentFileRef.current = null;
            } else {
                Performance.markStart(CONST.TIMING.SEND_MESSAGE, {message: newCommentTrimmed});
                Timing.start(CONST.TIMING.SEND_MESSAGE);
                onSubmit(newCommentTrimmed);
            }
        },
        [onSubmit, reportID, personalDetail.timezone, transactionThreadReportID],
    );

    const onTriggerAttachmentPicker = useCallback(() => {
        isNextModalWillOpenRef.current = true;
        isKeyboardVisibleWhenShowingModalRef.current = true;
    }, []);

    const onBlur = useCallback(
        (event: NativeSyntheticEvent<TextInputFocusEventData>) => {
            const webEvent = event as unknown as FocusEvent;
            setIsFocused(false);
            onComposerBlur?.();
            if (suggestionsRef.current) {
                suggestionsRef.current.resetSuggestions();
            }
            if (webEvent.relatedTarget && webEvent.relatedTarget === actionButtonRef.current) {
                isKeyboardVisibleWhenShowingModalRef.current = true;
            }
        },
        [onComposerBlur],
    );

    const onFocus = useCallback(() => {
        setIsFocused(true);
        onComposerFocus?.();
    }, [onComposerFocus]);

    useEffect(() => {
        if (hasExceededMaxTaskTitleLength) {
            setExceededMaxLength(CONST.TITLE_CHARACTER_LIMIT);
        } else if (hasExceededMaxCommentLength) {
            setExceededMaxLength(CONST.MAX_COMMENT_LENGTH);
        } else {
            setExceededMaxLength(null);
        }
    }, [hasExceededMaxTaskTitleLength, hasExceededMaxCommentLength]);

    // We are returning a callback here as we want to invoke the method on unmount only
    useEffect(
        () => () => {
            if (!isActiveEmojiPickerAction(report?.reportID)) {
                return;
            }
            hideEmojiPicker();
        },
        // eslint-disable-next-line react-compiler/react-compiler, react-hooks/exhaustive-deps
        [],
    );

    // When we invite someone to a room they don't have the policy object, but we still want them to be able to mention other reports they are members of, so we only check if the policyID in the report is from a workspace
    const isGroupPolicyReport = useMemo(() => !!report?.policyID && report.policyID !== CONST.POLICY.ID_FAKE, [report]);
    const reportRecipientAccountIDs = getReportRecipientAccountIDs(report, currentUserPersonalDetails.accountID);
    const reportRecipient = personalDetails?.[reportRecipientAccountIDs[0]];
    const shouldUseFocusedColor = !isBlockedFromConcierge && isFocused;

    const hasReportRecipient = !isEmptyObject(reportRecipient);

    const isSendDisabled = isCommentEmpty || isBlockedFromConcierge || !!exceededMaxLength;

    // Note: using JS refs is not well supported in reanimated, thus we need to store the function in a shared value
    // useSharedValue on web doesn't support functions, so we need to wrap it in an object.
    const composerRefShared = useSharedValue<{
        clear: (() => void) | undefined;
    }>({clear: undefined});

    const handleSendMessage = useCallback(() => {
        'worklet';

        const clearComposer = composerRefShared.get().clear;
        if (!clearComposer) {
            throw new Error('The composerRefShared.clear function is not set yet. This should never happen, and indicates a developer error.');
        }

        if (isSendDisabled) {
            return;
        }

        // This will cause onCleared to be triggered where we actually send the message
        clearComposer();
    }, [isSendDisabled, composerRefShared]);

    const measureComposer = useCallback(
        (e: LayoutChangeEvent) => {
            actionSheetAwareScrollViewContext.transitionActionSheetState({
                type: ActionSheetAwareScrollView.Actions.MEASURE_COMPOSER,
                payload: {
                    composerHeight: e.nativeEvent.layout.height,
                },
            });
        },
        [actionSheetAwareScrollViewContext],
    );

    // eslint-disable-next-line react-compiler/react-compiler
    onSubmitAction = handleSendMessage;

    const emojiPositionValues = useMemo(
        () => ({
            secondaryRowHeight: styles.chatItemComposeSecondaryRow.height,
            secondaryRowMarginTop: styles.chatItemComposeSecondaryRow.marginTop,
            secondaryRowMarginBottom: styles.chatItemComposeSecondaryRow.marginBottom,
            composeBoxMinHeight: styles.chatItemComposeBox.minHeight,
            emojiButtonHeight: styles.chatItemEmojiButton.height,
        }),
        [
            styles.chatItemComposeSecondaryRow.height,
            styles.chatItemComposeSecondaryRow.marginTop,
            styles.chatItemComposeSecondaryRow.marginBottom,
            styles.chatItemComposeBox.minHeight,
            styles.chatItemEmojiButton.height,
        ],
    );

    const emojiShiftVertical = useMemo(() => {
        const chatItemComposeSecondaryRowHeight = emojiPositionValues.secondaryRowHeight + emojiPositionValues.secondaryRowMarginTop + emojiPositionValues.secondaryRowMarginBottom;
        const reportActionComposeHeight = emojiPositionValues.composeBoxMinHeight + chatItemComposeSecondaryRowHeight;
        const emojiOffsetWithComposeBox = (emojiPositionValues.composeBoxMinHeight - emojiPositionValues.emojiButtonHeight) / 2;
        return reportActionComposeHeight - emojiOffsetWithComposeBox - CONST.MENU_POSITION_REPORT_ACTION_COMPOSE_BOTTOM;
    }, [emojiPositionValues]);

    const validateMaxLength = useCallback(
        (value: string) => {
            const taskCommentMatch = value?.match(CONST.REGEX.TASK_TITLE_WITH_OPTIONAL_SHORT_MENTION);
            if (taskCommentMatch) {
                const title = taskCommentMatch?.[3] ? taskCommentMatch[3].trim().replace(/\n/g, ' ') : '';
                setHasExceededMaxCommentLength(false);
                validateTaskTitleMaxLength(title);
            } else {
                setHasExceededMaxTitleLength(false);
                validateCommentMaxLength(value, {reportID});
            }
        },
        [setHasExceededMaxCommentLength, setHasExceededMaxTitleLength, validateTaskTitleMaxLength, validateCommentMaxLength, reportID],
    );

    const debouncedValidate = useMemo(() => lodashDebounce(validateMaxLength, CONST.TIMING.COMMENT_LENGTH_DEBOUNCE_TIME, {leading: true}), [validateMaxLength]);

    const onValueChange = useCallback(
        (value: string) => {
            if (value.length === 0 && isComposerFullSize) {
                setIsComposerFullSize(reportID, false);
            }
            debouncedValidate(value);
        },
        [isComposerFullSize, reportID, debouncedValidate],
    );

    const {validateAttachments, onReceiptDropped, PDFValidationComponent, ErrorModal} = useAttachmentUploadValidation({
        policy,
        reportID,
        addAttachment,
        onAttachmentPreviewClose,
        exceededMaxLength,
        shouldAddOrReplaceReceipt,
        transactionID,
        report,
        newParentReport,
        currentDate,
        currentUserPersonalDetails,
        isAttachmentPreviewActive,
        setIsAttachmentPreviewActive,
    });

    return (
        <View style={[shouldShowReportRecipientLocalTime && !isOffline && styles.chatItemComposeWithFirstRow, isComposerFullSize && styles.chatItemFullComposeRow]}>
            <OfflineWithFeedback pendingAction={pendingAction}>
                {shouldShowReportRecipientLocalTime && hasReportRecipient && <ParticipantLocalTime participant={reportRecipient} />}
            </OfflineWithFeedback>
            <View
                onLayout={measureComposer}
                style={isComposerFullSize ? styles.flex1 : {}}
            >
                <OfflineWithFeedback
                    shouldDisableOpacity
                    pendingAction={pendingAction}
                    style={isComposerFullSize ? styles.chatItemFullComposeRow : {}}
                    contentContainerStyle={isComposerFullSize ? styles.flex1 : {}}
                >
                    <View
                        ref={containerRef}
                        style={[
                            shouldUseFocusedColor ? styles.chatItemComposeBoxFocusedColor : styles.chatItemComposeBoxColor,
                            styles.flexRow,
                            styles.chatItemComposeBox,
                            isComposerFullSize && styles.chatItemFullComposeBox,
                            !!exceededMaxLength && styles.borderColorDanger,
                        ]}
                    >
                        {PDFValidationComponent}
                        <AttachmentPickerWithMenuItems
                            onAttachmentPicked={(files) => validateAttachments({files})}
                            reportID={reportID}
                            report={report}
<<<<<<< HEAD
                            currentUserPersonalDetails={currentUserPersonalDetails}
                            reportParticipantIDs={reportParticipantIDs}
                            isFullComposerAvailable={isFullComposerAvailable}
                            isComposerFullSize={isComposerFullSize}
                            disabled={isBlockedFromConcierge}
                            setMenuVisibility={setMenuVisibility}
                            isMenuVisible={isMenuVisible}
                            onTriggerAttachmentPicker={onTriggerAttachmentPicker}
                            raiseIsScrollLikelyLayoutTriggered={raiseIsScrollLikelyLayoutTriggered}
                            onAddActionPressed={onAddActionPressed}
                            onItemSelected={onItemSelected}
                            onCanceledAttachmentPicker={() => {
                                if (!shouldFocusInputOnScreenFocus) {
                                    return;
                                }
                                focus();
                            }}
                            actionButtonRef={actionButtonRef}
                            shouldDisableAttachmentItem={!!exceededMaxLength}
                        />
                        <ComposerWithSuggestions
                            ref={(ref) => {
                                composerRef.current = ref ?? undefined;
                                composerRefShared.set({
                                    clear: ref?.clear,
                                });
=======
                        >
                            {({displayFilesInModal}) => {
                                const handleAttachmentDrop = (event: DragEvent) => {
                                    if (isAttachmentPreviewActive) {
                                        return;
                                    }
                                    if (event.dataTransfer?.files.length && event.dataTransfer?.files.length > 1) {
                                        const files = Array.from(event.dataTransfer?.files).map((file) => {
                                            // eslint-disable-next-line no-param-reassign
                                            file.uri = URL.createObjectURL(file);
                                            return file;
                                        });
                                        displayFilesInModal(files, Array.from(event.dataTransfer?.items ?? []));
                                        return;
                                    }

                                    const data = event.dataTransfer?.files[0];
                                    if (data) {
                                        data.uri = URL.createObjectURL(data);
                                        displayFilesInModal([data], Array.from(event.dataTransfer?.items ?? []));
                                    }
                                };

                                return (
                                    <>
                                        <AttachmentPickerWithMenuItems
                                            displayFilesInModal={displayFilesInModal}
                                            reportID={reportID}
                                            report={report}
                                            currentUserPersonalDetails={currentUserPersonalDetails}
                                            reportParticipantIDs={reportParticipantIDs}
                                            isFullComposerAvailable={isFullComposerAvailable}
                                            isComposerFullSize={isComposerFullSize}
                                            disabled={isBlockedFromConcierge}
                                            setMenuVisibility={setMenuVisibility}
                                            isMenuVisible={isMenuVisible}
                                            onTriggerAttachmentPicker={onTriggerAttachmentPicker}
                                            raiseIsScrollLikelyLayoutTriggered={raiseIsScrollLikelyLayoutTriggered}
                                            onAddActionPressed={onAddActionPressed}
                                            onItemSelected={onItemSelected}
                                            onCanceledAttachmentPicker={() => {
                                                if (!shouldFocusInputOnScreenFocus) {
                                                    return;
                                                }
                                                focus();
                                            }}
                                            actionButtonRef={actionButtonRef}
                                            shouldDisableAttachmentItem={!!exceededMaxLength}
                                        />
                                        <ComposerWithSuggestions
                                            ref={(ref) => {
                                                composerRef.current = ref ?? undefined;
                                                composerRefShared.set({
                                                    clear: ref?.clear,
                                                });
                                            }}
                                            suggestionsRef={suggestionsRef}
                                            isNextModalWillOpenRef={isNextModalWillOpenRef}
                                            isScrollLikelyLayoutTriggered={isScrollLikelyLayoutTriggered}
                                            raiseIsScrollLikelyLayoutTriggered={raiseIsScrollLikelyLayoutTriggered}
                                            reportID={reportID}
                                            policyID={report?.policyID}
                                            includeChronos={chatIncludesChronos(report)}
                                            isGroupPolicyReport={isGroupPolicyReport}
                                            lastReportAction={lastReportAction}
                                            isMenuVisible={isMenuVisible}
                                            inputPlaceholder={inputPlaceholder}
                                            isComposerFullSize={isComposerFullSize}
                                            setIsFullComposerAvailable={setIsFullComposerAvailable}
                                            displayFilesInModal={displayFilesInModal}
                                            onCleared={submitForm}
                                            disabled={isBlockedFromConcierge}
                                            setIsCommentEmpty={setIsCommentEmpty}
                                            handleSendMessage={handleSendMessage}
                                            shouldShowComposeInput={shouldShowComposeInput}
                                            onFocus={onFocus}
                                            onBlur={onBlur}
                                            measureParentContainer={measureContainer}
                                            onValueChange={onValueChange}
                                            didHideComposerInput={didHideComposerInput}
                                        />
                                        {shouldDisplayDualDropZone && (
                                            <DualDropZone
                                                isEditing={shouldAddOrReplaceReceipt && hasReceipt}
                                                onAttachmentDrop={handleAttachmentDrop}
                                                onReceiptDrop={handleAddingReceipt}
                                                shouldAcceptSingleReceipt={shouldAddOrReplaceReceipt}
                                            />
                                        )}
                                        {!shouldDisplayDualDropZone && (
                                            <DragAndDropConsumer onDrop={handleAttachmentDrop}>
                                                <DropZoneUI
                                                    icon={Expensicons.MessageInABottle}
                                                    dropTitle={translate('dropzone.addAttachments')}
                                                    dropStyles={styles.attachmentDropOverlay(true)}
                                                    dropTextStyles={styles.attachmentDropText}
                                                    dashedBorderStyles={[
                                                        styles.dropzoneArea,
                                                        styles.easeInOpacityTransition,
                                                        styles.activeDropzoneDashedBorder(theme.attachmentDropBorderColorActive, true),
                                                    ]}
                                                />
                                            </DragAndDropConsumer>
                                        )}
                                    </>
                                );
>>>>>>> 92e8ea52
                            }}
                            suggestionsRef={suggestionsRef}
                            isNextModalWillOpenRef={isNextModalWillOpenRef}
                            isScrollLikelyLayoutTriggered={isScrollLikelyLayoutTriggered}
                            raiseIsScrollLikelyLayoutTriggered={raiseIsScrollLikelyLayoutTriggered}
                            reportID={reportID}
                            policyID={report?.policyID}
                            includeChronos={chatIncludesChronos(report)}
                            isGroupPolicyReport={isGroupPolicyReport}
                            lastReportAction={lastReportAction}
                            isMenuVisible={isMenuVisible}
                            inputPlaceholder={inputPlaceholder}
                            isComposerFullSize={isComposerFullSize}
                            setIsFullComposerAvailable={setIsFullComposerAvailable}
                            onPasteFile={(files) => validateAttachments({files})}
                            onCleared={submitForm}
                            disabled={isBlockedFromConcierge}
                            setIsCommentEmpty={setIsCommentEmpty}
                            handleSendMessage={handleSendMessage}
                            shouldShowComposeInput={shouldShowComposeInput}
                            onFocus={onFocus}
                            onBlur={onBlur}
                            measureParentContainer={measureContainer}
                            onValueChange={onValueChange}
                            didHideComposerInput={didHideComposerInput}
                        />
                        {shouldDisplayDualDropZone && (
                            <DualDropZone
                                isEditing={shouldAddOrReplaceReceipt && hasReceipt}
                                onAttachmentDrop={(e) => validateAttachments({dragEvent: e})}
                                onReceiptDrop={(e) => onReceiptDropped(e)}
                                shouldAcceptSingleReceipt={shouldAddOrReplaceReceipt}
                            />
                        )}
                        {!shouldDisplayDualDropZone && (
                            <DragAndDropConsumer onDrop={(e) => validateAttachments({dragEvent: e})}>
                                <DropZoneUI
                                    icon={Expensicons.MessageInABottle}
                                    dropTitle={translate('dropzone.addAttachments')}
                                    dropStyles={styles.attachmentDropOverlay(true)}
                                    dropTextStyles={styles.attachmentDropText}
                                    dashedBorderStyles={styles.activeDropzoneDashedBorder(theme.attachmentDropBorderColorActive, true)}
                                />
                            </DragAndDropConsumer>
                        )}
                        {canUseTouchScreen() && isMediumScreenWidth ? null : (
                            <EmojiPickerButton
                                isDisabled={isBlockedFromConcierge}
                                onModalHide={(isNavigating) => {
                                    if (isNavigating) {
                                        return;
                                    }
                                    const activeElementId = DomUtils.getActiveElement()?.id;
                                    if (activeElementId === CONST.COMPOSER.NATIVE_ID || activeElementId === CONST.EMOJI_PICKER_BUTTON_NATIVE_ID) {
                                        return;
                                    }
                                    focus();
                                }}
                                onEmojiSelected={(...args) => composerRef.current?.replaceSelectionWithText(...args)}
                                emojiPickerID={report?.reportID}
                                shiftVertical={emojiShiftVertical}
                            />
                        )}
                        <SendButton
                            isDisabled={isSendDisabled}
                            handleSendMessage={handleSendMessage}
                        />
                    </View>
                    {ErrorModal}
                    <View
                        style={[
                            styles.flexRow,
                            styles.justifyContentBetween,
                            styles.alignItemsCenter,
                            (!isSmallScreenWidth || (isSmallScreenWidth && !isOffline)) && styles.chatItemComposeSecondaryRow,
                        ]}
                    >
                        {!shouldUseNarrowLayout && <OfflineIndicator containerStyles={[styles.chatItemComposeSecondaryRow]} />}
                        <AgentZeroProcessingRequestIndicator reportID={reportID} />
                        <ReportTypingIndicator reportID={reportID} />
                        {!!exceededMaxLength && (
                            <ExceededCommentLength
                                maxCommentLength={exceededMaxLength}
                                isTaskTitle={hasExceededMaxTaskTitleLength}
                            />
                        )}
                    </View>
                </OfflineWithFeedback>
                {!isSmallScreenWidth && (
                    <View style={[styles.mln5, styles.mrn5]}>
                        <ImportedStateIndicator />
                    </View>
                )}
            </View>
        </View>
    );
}

ReportActionCompose.displayName = 'ReportActionCompose';

export default memo(ReportActionCompose);
export {onSubmitAction};
export type {SuggestionsRef, ComposerRef};<|MERGE_RESOLUTION|>--- conflicted
+++ resolved
@@ -541,7 +541,6 @@
                             onAttachmentPicked={(files) => validateAttachments({files})}
                             reportID={reportID}
                             report={report}
-<<<<<<< HEAD
                             currentUserPersonalDetails={currentUserPersonalDetails}
                             reportParticipantIDs={reportParticipantIDs}
                             isFullComposerAvailable={isFullComposerAvailable}
@@ -568,114 +567,6 @@
                                 composerRefShared.set({
                                     clear: ref?.clear,
                                 });
-=======
-                        >
-                            {({displayFilesInModal}) => {
-                                const handleAttachmentDrop = (event: DragEvent) => {
-                                    if (isAttachmentPreviewActive) {
-                                        return;
-                                    }
-                                    if (event.dataTransfer?.files.length && event.dataTransfer?.files.length > 1) {
-                                        const files = Array.from(event.dataTransfer?.files).map((file) => {
-                                            // eslint-disable-next-line no-param-reassign
-                                            file.uri = URL.createObjectURL(file);
-                                            return file;
-                                        });
-                                        displayFilesInModal(files, Array.from(event.dataTransfer?.items ?? []));
-                                        return;
-                                    }
-
-                                    const data = event.dataTransfer?.files[0];
-                                    if (data) {
-                                        data.uri = URL.createObjectURL(data);
-                                        displayFilesInModal([data], Array.from(event.dataTransfer?.items ?? []));
-                                    }
-                                };
-
-                                return (
-                                    <>
-                                        <AttachmentPickerWithMenuItems
-                                            displayFilesInModal={displayFilesInModal}
-                                            reportID={reportID}
-                                            report={report}
-                                            currentUserPersonalDetails={currentUserPersonalDetails}
-                                            reportParticipantIDs={reportParticipantIDs}
-                                            isFullComposerAvailable={isFullComposerAvailable}
-                                            isComposerFullSize={isComposerFullSize}
-                                            disabled={isBlockedFromConcierge}
-                                            setMenuVisibility={setMenuVisibility}
-                                            isMenuVisible={isMenuVisible}
-                                            onTriggerAttachmentPicker={onTriggerAttachmentPicker}
-                                            raiseIsScrollLikelyLayoutTriggered={raiseIsScrollLikelyLayoutTriggered}
-                                            onAddActionPressed={onAddActionPressed}
-                                            onItemSelected={onItemSelected}
-                                            onCanceledAttachmentPicker={() => {
-                                                if (!shouldFocusInputOnScreenFocus) {
-                                                    return;
-                                                }
-                                                focus();
-                                            }}
-                                            actionButtonRef={actionButtonRef}
-                                            shouldDisableAttachmentItem={!!exceededMaxLength}
-                                        />
-                                        <ComposerWithSuggestions
-                                            ref={(ref) => {
-                                                composerRef.current = ref ?? undefined;
-                                                composerRefShared.set({
-                                                    clear: ref?.clear,
-                                                });
-                                            }}
-                                            suggestionsRef={suggestionsRef}
-                                            isNextModalWillOpenRef={isNextModalWillOpenRef}
-                                            isScrollLikelyLayoutTriggered={isScrollLikelyLayoutTriggered}
-                                            raiseIsScrollLikelyLayoutTriggered={raiseIsScrollLikelyLayoutTriggered}
-                                            reportID={reportID}
-                                            policyID={report?.policyID}
-                                            includeChronos={chatIncludesChronos(report)}
-                                            isGroupPolicyReport={isGroupPolicyReport}
-                                            lastReportAction={lastReportAction}
-                                            isMenuVisible={isMenuVisible}
-                                            inputPlaceholder={inputPlaceholder}
-                                            isComposerFullSize={isComposerFullSize}
-                                            setIsFullComposerAvailable={setIsFullComposerAvailable}
-                                            displayFilesInModal={displayFilesInModal}
-                                            onCleared={submitForm}
-                                            disabled={isBlockedFromConcierge}
-                                            setIsCommentEmpty={setIsCommentEmpty}
-                                            handleSendMessage={handleSendMessage}
-                                            shouldShowComposeInput={shouldShowComposeInput}
-                                            onFocus={onFocus}
-                                            onBlur={onBlur}
-                                            measureParentContainer={measureContainer}
-                                            onValueChange={onValueChange}
-                                            didHideComposerInput={didHideComposerInput}
-                                        />
-                                        {shouldDisplayDualDropZone && (
-                                            <DualDropZone
-                                                isEditing={shouldAddOrReplaceReceipt && hasReceipt}
-                                                onAttachmentDrop={handleAttachmentDrop}
-                                                onReceiptDrop={handleAddingReceipt}
-                                                shouldAcceptSingleReceipt={shouldAddOrReplaceReceipt}
-                                            />
-                                        )}
-                                        {!shouldDisplayDualDropZone && (
-                                            <DragAndDropConsumer onDrop={handleAttachmentDrop}>
-                                                <DropZoneUI
-                                                    icon={Expensicons.MessageInABottle}
-                                                    dropTitle={translate('dropzone.addAttachments')}
-                                                    dropStyles={styles.attachmentDropOverlay(true)}
-                                                    dropTextStyles={styles.attachmentDropText}
-                                                    dashedBorderStyles={[
-                                                        styles.dropzoneArea,
-                                                        styles.easeInOpacityTransition,
-                                                        styles.activeDropzoneDashedBorder(theme.attachmentDropBorderColorActive, true),
-                                                    ]}
-                                                />
-                                            </DragAndDropConsumer>
-                                        )}
-                                    </>
-                                );
->>>>>>> 92e8ea52
                             }}
                             suggestionsRef={suggestionsRef}
                             isNextModalWillOpenRef={isNextModalWillOpenRef}
@@ -705,19 +596,19 @@
                         {shouldDisplayDualDropZone && (
                             <DualDropZone
                                 isEditing={shouldAddOrReplaceReceipt && hasReceipt}
-                                onAttachmentDrop={(e) => validateAttachments({dragEvent: e})}
-                                onReceiptDrop={(e) => onReceiptDropped(e)}
+                                onAttachmentDrop={(dragEvent) => validateAttachments({dragEvent})}
+                                onReceiptDrop={onReceiptDropped}
                                 shouldAcceptSingleReceipt={shouldAddOrReplaceReceipt}
                             />
                         )}
                         {!shouldDisplayDualDropZone && (
-                            <DragAndDropConsumer onDrop={(e) => validateAttachments({dragEvent: e})}>
+                            <DragAndDropConsumer onDrop={(dragEvent) => validateAttachments({dragEvent})}>
                                 <DropZoneUI
                                     icon={Expensicons.MessageInABottle}
                                     dropTitle={translate('dropzone.addAttachments')}
                                     dropStyles={styles.attachmentDropOverlay(true)}
                                     dropTextStyles={styles.attachmentDropText}
-                                    dashedBorderStyles={styles.activeDropzoneDashedBorder(theme.attachmentDropBorderColorActive, true)}
+                                    dashedBorderStyles={[styles.dropzoneArea, styles.easeInOpacityTransition, styles.activeDropzoneDashedBorder(theme.attachmentDropBorderColorActive, true)]}
                                 />
                             </DragAndDropConsumer>
                         )}
