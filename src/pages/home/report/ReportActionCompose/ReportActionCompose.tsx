import {useNavigation} from '@react-navigation/native';
import noop from 'lodash/noop';
import React, {memo, useCallback, useContext, useEffect, useMemo, useRef, useState} from 'react';
import type {LayoutChangeEvent, MeasureInWindowOnSuccessCallback, NativeSyntheticEvent, TextInputFocusEventData, TextInputSelectionChangeEventData} from 'react-native';
import {View} from 'react-native';
import type {OnyxEntry} from 'react-native-onyx';
import {useOnyx} from 'react-native-onyx';
import {runOnUI, useSharedValue} from 'react-native-reanimated';
import type {Emoji} from '@assets/emojis/types';
import * as ActionSheetAwareScrollView from '@components/ActionSheetAwareScrollView';
import type {FileObject} from '@components/AttachmentModal';
import AttachmentModal from '@components/AttachmentModal';
import EmojiPickerButton from '@components/EmojiPicker/EmojiPickerButton';
import ExceededCommentLength from '@components/ExceededCommentLength';
import Icon from '@components/Icon';
import * as Expensicons from '@components/Icon/Expensicons';
import ImportedStateIndicator from '@components/ImportedStateIndicator';
import type {Mention} from '@components/MentionSuggestions';
import OfflineIndicator from '@components/OfflineIndicator';
import OfflineWithFeedback from '@components/OfflineWithFeedback';
import {usePersonalDetails} from '@components/OnyxProvider';
import Text from '@components/Text';
import EducationalTooltip from '@components/Tooltip/EducationalTooltip';
import useCurrentUserPersonalDetails from '@hooks/useCurrentUserPersonalDetails';
import useDebounce from '@hooks/useDebounce';
import useHandleExceedMaxCommentLength from '@hooks/useHandleExceedMaxCommentLength';
import useLocalize from '@hooks/useLocalize';
import useNetwork from '@hooks/useNetwork';
import useResponsiveLayout from '@hooks/useResponsiveLayout';
import useTheme from '@hooks/useTheme';
import useThemeStyles from '@hooks/useThemeStyles';
import canFocusInputOnScreenFocus from '@libs/canFocusInputOnScreenFocus';
import * as DeviceCapabilities from '@libs/DeviceCapabilities';
import DomUtils from '@libs/DomUtils';
import {getDraftComment} from '@libs/DraftCommentUtils';
import getModalState from '@libs/getModalState';
import Performance from '@libs/Performance';
import * as ReportUtils from '@libs/ReportUtils';
import playSound, {SOUNDS} from '@libs/Sound';
import willBlurTextInputOnTapOutsideFunc from '@libs/willBlurTextInputOnTapOutside';
import ParticipantLocalTime from '@pages/home/report/ParticipantLocalTime';
import ReportDropUI from '@pages/home/report/ReportDropUI';
import ReportTypingIndicator from '@pages/home/report/ReportTypingIndicator';
import variables from '@styles/variables';
import * as EmojiPickerActions from '@userActions/EmojiPickerAction';
import * as Report from '@userActions/Report';
import * as User from '@userActions/User';
import CONST from '@src/CONST';
import ONYXKEYS from '@src/ONYXKEYS';
import type * as OnyxTypes from '@src/types/onyx';
import type * as OnyxCommon from '@src/types/onyx/OnyxCommon';
import {isEmptyObject} from '@src/types/utils/EmptyObject';
import AttachmentPickerWithMenuItems from './AttachmentPickerWithMenuItems';
import ComposerWithSuggestions from './ComposerWithSuggestions';
import type {ComposerRef, ComposerWithSuggestionsProps} from './ComposerWithSuggestions/ComposerWithSuggestions';
import SendButton from './SendButton';

type SuggestionsRef = {
    resetSuggestions: () => void;
    onSelectionChange?: (event: NativeSyntheticEvent<TextInputSelectionChangeEventData>) => void;
    triggerHotkeyActions: (event: KeyboardEvent) => boolean | undefined;
    updateShouldShowSuggestionMenuToFalse: (shouldShowSuggestionMenu?: boolean) => void;
    setShouldBlockSuggestionCalc: (shouldBlock: boolean) => void;
    getSuggestions: () => Mention[] | Emoji[];
    getIsSuggestionsMenuVisible: () => boolean;
};

type ReportActionComposeProps = Pick<ComposerWithSuggestionsProps, 'reportID' | 'isEmptyChat' | 'isComposerFullSize' | 'lastReportAction'> & {
    /** A method to call when the form is submitted */
    onSubmit: (newComment: string) => void;

    /** The report currently being looked at */
    report: OnyxEntry<OnyxTypes.Report>;

    /** The type of action that's pending  */
    pendingAction?: OnyxCommon.PendingAction;

    /** Whether the report is ready for display */
    isReportReadyForDisplay?: boolean;

    /** A method to call when the input is focus */
    onComposerFocus?: () => void;

    /** A method to call when the input is blur */
    onComposerBlur?: () => void;

    /** Should the input be disabled  */
    disabled?: boolean;

    /** Should show educational tooltip */
    shouldShowEducationalTooltip?: boolean;
};

// We want consistent auto focus behavior on input between native and mWeb so we have some auto focus management code that will
// prevent auto focus on existing chat for mobile device
const shouldFocusInputOnScreenFocus = canFocusInputOnScreenFocus();

const willBlurTextInputOnTapOutside = willBlurTextInputOnTapOutsideFunc();

// eslint-disable-next-line import/no-mutable-exports
let onSubmitAction = noop;

function ReportActionCompose({
    disabled = false,
    isComposerFullSize = false,
    onSubmit,
    pendingAction,
    report,
    reportID,
    isReportReadyForDisplay = true,
    isEmptyChat,
    lastReportAction,
    shouldShowEducationalTooltip,
    onComposerFocus,
    onComposerBlur,
}: ReportActionComposeProps) {
    const actionSheetAwareScrollViewContext = useContext(ActionSheetAwareScrollView.ActionSheetAwareScrollViewContext);
    const theme = useTheme();
    const styles = useThemeStyles();
    const {translate} = useLocalize();
<<<<<<< HEAD
    const actionButtonRef = useRef<View | HTMLDivElement | null>(null);
    const {isSmallScreenWidth, isMediumScreenWidth, shouldUseNarrowLayout} = useResponsiveLayout();
    const {isOffline} = useNetwork();
=======
    // eslint-disable-next-line rulesdir/prefer-shouldUseNarrowLayout-instead-of-isSmallScreenWidth
    const {isSmallScreenWidth, isMediumScreenWidth, shouldUseNarrowLayout} = useResponsiveLayout();
    const {isOffline} = useNetwork();
    const actionButtonRef = useRef<View | HTMLDivElement | null>(null);
    const currentUserPersonalDetails = useCurrentUserPersonalDetails();
>>>>>>> 22bce377
    const personalDetails = usePersonalDetails() || CONST.EMPTY_OBJECT;
    const navigation = useNavigation();
    const [blockedFromConcierge] = useOnyx(ONYXKEYS.NVP_BLOCKED_FROM_CONCIERGE);
    const [shouldShowComposeInput = true] = useOnyx(ONYXKEYS.SHOULD_SHOW_COMPOSE_INPUT);

    /**
     * Updates the Highlight state of the composer
     */
    const [isFocused, setIsFocused] = useState(() => {
        const initialModalState = getModalState();
        return shouldFocusInputOnScreenFocus && shouldShowComposeInput && !initialModalState?.isVisible && !initialModalState?.willAlertModalBecomeVisible;
    });
    const [isFullComposerAvailable, setIsFullComposerAvailable] = useState(isComposerFullSize);
    const [shouldHideEducationalTooltip, setShouldHideEducationalTooltip] = useState(false);

    // A flag to indicate whether the onScroll callback is likely triggered by a layout change (caused by text change) or not
    const isScrollLikelyLayoutTriggered = useRef(false);

    /**
     * Reset isScrollLikelyLayoutTriggered to false.
     *
     * The function is debounced with a handpicked wait time to address 2 issues:
     * 1. There is a slight delay between onChangeText and onScroll
     * 2. Layout change will trigger onScroll multiple times
     */
    const debouncedLowerIsScrollLikelyLayoutTriggered = useDebounce(
        useCallback(() => (isScrollLikelyLayoutTriggered.current = false), []),
        500,
    );

    const raiseIsScrollLikelyLayoutTriggered = useCallback(() => {
        isScrollLikelyLayoutTriggered.current = true;
        debouncedLowerIsScrollLikelyLayoutTriggered();
    }, [debouncedLowerIsScrollLikelyLayoutTriggered]);

    const [isCommentEmpty, setIsCommentEmpty] = useState(() => {
        const draftComment = getDraftComment(reportID);
        return !draftComment || !!draftComment.match(CONST.REGEX.EMPTY_COMMENT);
    });

    /**
     * Updates the visibility state of the menu
     */
    const [isMenuVisible, setMenuVisibility] = useState(false);
    const [isAttachmentPreviewActive, setIsAttachmentPreviewActive] = useState(false);

    /**
     * Updates the composer when the comment length is exceeded
     * Shows red borders and prevents the comment from being sent
     */
    const {hasExceededMaxCommentLength, validateCommentMaxLength} = useHandleExceedMaxCommentLength();

    const suggestionsRef = useRef<SuggestionsRef>(null);
    const composerRef = useRef<ComposerRef>();
    const reportParticipantIDs = useMemo(
        () =>
            Object.keys(report?.participants ?? {})
                .map(Number)
                .filter((accountID) => accountID !== currentUserPersonalDetails.accountID),
        [currentUserPersonalDetails.accountID, report?.participants],
    );

    const shouldShowReportRecipientLocalTime = useMemo(
        () => ReportUtils.canShowReportRecipientLocalTime(personalDetails, report, currentUserPersonalDetails.accountID) && !isComposerFullSize,
        [personalDetails, report, currentUserPersonalDetails.accountID, isComposerFullSize],
    );

    const includesConcierge = useMemo(() => ReportUtils.chatIncludesConcierge({participants: report?.participants}), [report?.participants]);
    const userBlockedFromConcierge = useMemo(() => User.isBlockedFromConcierge(blockedFromConcierge), [blockedFromConcierge]);
    const isBlockedFromConcierge = useMemo(() => includesConcierge && userBlockedFromConcierge, [includesConcierge, userBlockedFromConcierge]);

    // Placeholder to display in the chat input.
    const inputPlaceholder = useMemo(() => {
        if (includesConcierge && userBlockedFromConcierge) {
            return translate('reportActionCompose.blockedFromConcierge');
        }
        return translate('reportActionCompose.writeSomething');
    }, [includesConcierge, translate, userBlockedFromConcierge]);

    const focus = () => {
        if (composerRef.current === null) {
            return;
        }
        composerRef.current?.focus(true);
    };

    const isKeyboardVisibleWhenShowingModalRef = useRef(false);
    const isNextModalWillOpenRef = useRef(false);

    const containerRef = useRef<View>(null);
    const measureContainer = useCallback(
        (callback: MeasureInWindowOnSuccessCallback) => {
            if (!containerRef.current) {
                return;
            }
            containerRef.current.measureInWindow(callback);
        },
        // We added isComposerFullSize in dependencies so that when this value changes, we recalculate the position of the popup
        // eslint-disable-next-line react-compiler/react-compiler, react-hooks/exhaustive-deps
        [isComposerFullSize],
    );

    const onAddActionPressed = useCallback(() => {
        if (!willBlurTextInputOnTapOutside) {
            isKeyboardVisibleWhenShowingModalRef.current = !!composerRef.current?.isFocused();
        }
        composerRef.current?.blur();
    }, []);

    const onItemSelected = useCallback(() => {
        isKeyboardVisibleWhenShowingModalRef.current = false;
    }, []);

    const updateShouldShowSuggestionMenuToFalse = useCallback(() => {
        if (!suggestionsRef.current) {
            return;
        }
        suggestionsRef.current.updateShouldShowSuggestionMenuToFalse(false);
    }, []);

    const attachmentFileRef = useRef<FileObject | null>(null);
    const addAttachment = useCallback((file: FileObject) => {
        attachmentFileRef.current = file;
        const clear = composerRef.current?.clear;
        if (!clear) {
            throw new Error('The composerRef.clear function is not set yet. This should never happen, and indicates a developer error.');
        }

        runOnUI(clear)();
    }, []);

    /**
     * Event handler to update the state after the attachment preview is closed.
     */
    const onAttachmentPreviewClose = useCallback(() => {
        updateShouldShowSuggestionMenuToFalse();
        setIsAttachmentPreviewActive(false);
    }, [updateShouldShowSuggestionMenuToFalse]);

    /**
     * Add a new comment to this chat
     */
    const submitForm = useCallback(
        (newComment: string) => {
            playSound(SOUNDS.DONE);

            const newCommentTrimmed = newComment.trim();

            if (attachmentFileRef.current) {
                Report.addAttachment(reportID, attachmentFileRef.current, newCommentTrimmed);
                attachmentFileRef.current = null;
            } else {
                Performance.markStart(CONST.TIMING.MESSAGE_SENT, {message: newCommentTrimmed});
                onSubmit(newCommentTrimmed);
            }
        },
        [onSubmit, reportID],
    );

    const onTriggerAttachmentPicker = useCallback(() => {
        isNextModalWillOpenRef.current = true;
        isKeyboardVisibleWhenShowingModalRef.current = true;
    }, []);

    const onBlur = useCallback(
        (event: NativeSyntheticEvent<TextInputFocusEventData>) => {
            const webEvent = event as unknown as FocusEvent;
            setIsFocused(false);
            onComposerBlur?.();
            if (suggestionsRef.current) {
                suggestionsRef.current.resetSuggestions();
            }
            if (webEvent.relatedTarget && webEvent.relatedTarget === actionButtonRef.current) {
                isKeyboardVisibleWhenShowingModalRef.current = true;
            }
        },
        [onComposerBlur],
    );

    const onFocus = useCallback(() => {
        setIsFocused(true);
        onComposerFocus?.();
    }, [onComposerFocus]);

    // We are returning a callback here as we want to incoke the method on unmount only
    useEffect(
        () => () => {
            if (!EmojiPickerActions.isActive(report?.reportID ?? '-1')) {
                return;
            }
            EmojiPickerActions.hideEmojiPicker();
        },
        // eslint-disable-next-line react-compiler/react-compiler, react-hooks/exhaustive-deps
        [],
    );

    useEffect(() => {
        const unsubscribe = navigation.addListener('blur', () => {
            setShouldHideEducationalTooltip(true);
        });
        return unsubscribe;
    }, [navigation]);

    // When we invite someone to a room they don't have the policy object, but we still want them to be able to mention other reports they are members of, so we only check if the policyID in the report is from a workspace
    const isGroupPolicyReport = useMemo(() => !!report?.policyID && report.policyID !== CONST.POLICY.ID_FAKE, [report]);
    const reportRecipientAcountIDs = ReportUtils.getReportRecipientAccountIDs(report, currentUserPersonalDetails.accountID);
    const reportRecipient = personalDetails[reportRecipientAcountIDs[0]];
    const shouldUseFocusedColor = !isBlockedFromConcierge && !disabled && isFocused;

    const hasReportRecipient = !isEmptyObject(reportRecipient);

    const isSendDisabled = isCommentEmpty || isBlockedFromConcierge || !!disabled || hasExceededMaxCommentLength;

    // Note: using JS refs is not well supported in reanimated, thus we need to store the function in a shared value
    // useSharedValue on web doesn't support functions, so we need to wrap it in an object.
    const composerRefShared = useSharedValue<{
        clear: (() => void) | undefined;
    }>({clear: undefined});
    const handleSendMessage = useCallback(() => {
        'worklet';

        const clearComposer = composerRefShared.value.clear;
        if (!clearComposer) {
            throw new Error('The composerRefShared.clear function is not set yet. This should never happen, and indicates a developer error.');
        }

        if (isSendDisabled || !isReportReadyForDisplay) {
            return;
        }

        // This will cause onCleared to be triggered where we actually send the message
        clearComposer();
    }, [isSendDisabled, isReportReadyForDisplay, composerRefShared]);

    const measureComposer = useCallback(
        (e: LayoutChangeEvent) => {
            actionSheetAwareScrollViewContext.transitionActionSheetState({
                type: ActionSheetAwareScrollView.Actions.MEASURE_COMPOSER,
                payload: {
                    composerHeight: e.nativeEvent.layout.height,
                },
            });
        },
        [actionSheetAwareScrollViewContext],
    );

    // eslint-disable-next-line react-compiler/react-compiler
    onSubmitAction = handleSendMessage;

    const emojiShiftVertical = useMemo(() => {
        const chatItemComposeSecondaryRowHeight = styles.chatItemComposeSecondaryRow.height + styles.chatItemComposeSecondaryRow.marginTop + styles.chatItemComposeSecondaryRow.marginBottom;
        const reportActionComposeHeight = styles.chatItemComposeBox.minHeight + chatItemComposeSecondaryRowHeight;
        const emojiOffsetWithComposeBox = (styles.chatItemComposeBox.minHeight - styles.chatItemEmojiButton.height) / 2;
        return reportActionComposeHeight - emojiOffsetWithComposeBox - CONST.MENU_POSITION_REPORT_ACTION_COMPOSE_BOTTOM;
    }, [styles]);

    const renderWorkspaceChatTooltip = useCallback(
        () => (
            <View style={[styles.alignItemsCenter, styles.flexRow, styles.justifyContentCenter, styles.flexWrap, styles.textAlignCenter, styles.gap1]}>
                <Icon
                    src={Expensicons.Lightbulb}
                    fill={theme.tooltipHighlightText}
                    medium
                />
                <Text>
                    <Text style={styles.quickActionTooltipTitle}>{translate('reportActionCompose.tooltip.title')}</Text>
                    <Text style={styles.quickActionTooltipSubtitle}>{translate('reportActionCompose.tooltip.subtitle')}</Text>
                </Text>
            </View>
        ),
        [
            styles.alignItemsCenter,
            styles.flexRow,
            styles.justifyContentCenter,
            styles.flexWrap,
            styles.textAlignCenter,
            styles.gap1,
            styles.quickActionTooltipTitle,
            styles.quickActionTooltipSubtitle,
            theme.tooltipHighlightText,
            translate,
        ],
    );

    return (
        <View style={[shouldShowReportRecipientLocalTime && !isOffline && styles.chatItemComposeWithFirstRow, isComposerFullSize && styles.chatItemFullComposeRow]}>
            <OfflineWithFeedback pendingAction={pendingAction}>
                {shouldShowReportRecipientLocalTime && hasReportRecipient && <ParticipantLocalTime participant={reportRecipient} />}
            </OfflineWithFeedback>
            <View
                onLayout={measureComposer}
                style={isComposerFullSize ? styles.flex1 : {}}
            >
                <OfflineWithFeedback
                    shouldDisableOpacity
                    pendingAction={pendingAction}
                    style={isComposerFullSize ? styles.chatItemFullComposeRow : {}}
                    contentContainerStyle={isComposerFullSize ? styles.flex1 : {}}
                >
                    <EducationalTooltip
                        shouldRender={!shouldHideEducationalTooltip && shouldShowEducationalTooltip}
                        renderTooltipContent={renderWorkspaceChatTooltip}
                        shouldUseOverlay
                        onHideTooltip={User.dismissWorkspaceTooltip}
                        anchorAlignment={{
                            horizontal: CONST.MODAL.ANCHOR_ORIGIN_HORIZONTAL.LEFT,
                            vertical: CONST.MODAL.ANCHOR_ORIGIN_VERTICAL.BOTTOM,
                        }}
                        wrapperStyle={styles.reportActionComposeTooltipWrapper}
                        shiftHorizontal={variables.composerTooltipShiftHorizontal}
                        shiftVertical={variables.composerTooltipShiftVertical}
                    >
                        <View
                            ref={containerRef}
                            style={[
                                shouldUseFocusedColor ? styles.chatItemComposeBoxFocusedColor : styles.chatItemComposeBoxColor,
                                styles.flexRow,
                                styles.chatItemComposeBox,
                                isComposerFullSize && styles.chatItemFullComposeBox,
                                hasExceededMaxCommentLength && styles.borderColorDanger,
                            ]}
                        >
                            <AttachmentModal
                                headerTitle={translate('reportActionCompose.sendAttachment')}
                                onConfirm={addAttachment}
                                onModalShow={() => setIsAttachmentPreviewActive(true)}
                                onModalHide={onAttachmentPreviewClose}
                                shouldDisableSendButton={hasExceededMaxCommentLength}
                            >
                                {({displayFileInModal}) => (
                                    <>
                                        <AttachmentPickerWithMenuItems
                                            displayFileInModal={displayFileInModal}
                                            reportID={reportID}
                                            report={report}
                                            reportParticipantIDs={reportParticipantIDs}
                                            isFullComposerAvailable={isFullComposerAvailable}
                                            isComposerFullSize={isComposerFullSize}
                                            isBlockedFromConcierge={isBlockedFromConcierge}
                                            disabled={!!disabled}
                                            setMenuVisibility={setMenuVisibility}
                                            isMenuVisible={isMenuVisible}
                                            onTriggerAttachmentPicker={onTriggerAttachmentPicker}
                                            raiseIsScrollLikelyLayoutTriggered={raiseIsScrollLikelyLayoutTriggered}
                                            onAddActionPressed={onAddActionPressed}
                                            onItemSelected={onItemSelected}
                                            actionButtonRef={actionButtonRef}
                                            shouldDisableAttachmentItem={hasExceededMaxCommentLength}
                                        />
                                        <ComposerWithSuggestions
                                            ref={(ref) => {
                                                composerRef.current = ref ?? undefined;
                                                // eslint-disable-next-line react-compiler/react-compiler
                                                composerRefShared.value = {
                                                    clear: ref?.clear,
                                                };
                                            }}
                                            suggestionsRef={suggestionsRef}
                                            isNextModalWillOpenRef={isNextModalWillOpenRef}
                                            isScrollLikelyLayoutTriggered={isScrollLikelyLayoutTriggered}
                                            raiseIsScrollLikelyLayoutTriggered={raiseIsScrollLikelyLayoutTriggered}
                                            reportID={reportID}
                                            policyID={report?.policyID ?? '-1'}
                                            parentReportID={report?.parentReportID}
                                            parentReportActionID={report?.parentReportActionID}
                                            includeChronos={ReportUtils.chatIncludesChronos(report)}
                                            isGroupPolicyReport={isGroupPolicyReport}
                                            isEmptyChat={isEmptyChat}
                                            lastReportAction={lastReportAction}
                                            isMenuVisible={isMenuVisible}
                                            inputPlaceholder={inputPlaceholder}
                                            isComposerFullSize={isComposerFullSize}
                                            displayFileInModal={displayFileInModal}
                                            onCleared={submitForm}
                                            isBlockedFromConcierge={isBlockedFromConcierge}
                                            disabled={!!disabled}
                                            isFullComposerAvailable={isFullComposerAvailable}
                                            setIsFullComposerAvailable={setIsFullComposerAvailable}
                                            setIsCommentEmpty={setIsCommentEmpty}
                                            handleSendMessage={handleSendMessage}
                                            shouldShowComposeInput={shouldShowComposeInput}
                                            onFocus={onFocus}
                                            onBlur={onBlur}
                                            measureParentContainer={measureContainer}
                                            onValueChange={(value) => {
                                                if (value.length === 0 && isComposerFullSize) {
                                                    Report.setIsComposerFullSize(reportID, false);
                                                }
                                                validateCommentMaxLength(value, {reportID});
                                            }}
                                        />
                                        <ReportDropUI
                                            onDrop={(event: DragEvent) => {
                                                if (isAttachmentPreviewActive) {
                                                    return;
                                                }
                                                const data = event.dataTransfer?.files[0];
                                                if (data) {
                                                    data.uri = URL.createObjectURL(data);
                                                    displayFileInModal(data);
                                                }
                                            }}
                                        />
                                    </>
                                )}
                            </AttachmentModal>
                            {DeviceCapabilities.canUseTouchScreen() && isMediumScreenWidth ? null : (
                                <EmojiPickerButton
                                    isDisabled={isBlockedFromConcierge || disabled}
                                    onModalHide={(isNavigating) => {
                                        if (isNavigating) {
                                            return;
                                        }
                                        const activeElementId = DomUtils.getActiveElement()?.id;
                                        if (activeElementId === CONST.COMPOSER.NATIVE_ID || activeElementId === CONST.EMOJI_PICKER_BUTTON_NATIVE_ID) {
                                            return;
                                        }
                                        focus();
                                    }}
                                    onEmojiSelected={(...args) => composerRef.current?.replaceSelectionWithText(...args)}
                                    emojiPickerID={report?.reportID}
                                    shiftVertical={emojiShiftVertical}
                                />
                            )}
                            <SendButton
                                isDisabled={isSendDisabled}
                                handleSendMessage={handleSendMessage}
                            />
                        </View>
                    </EducationalTooltip>
                    <View
                        style={[
                            styles.flexRow,
                            styles.justifyContentBetween,
                            styles.alignItemsCenter,
                            (!isSmallScreenWidth || (isSmallScreenWidth && !isOffline)) && styles.chatItemComposeSecondaryRow,
                        ]}
                    >
                        {!shouldUseNarrowLayout && <OfflineIndicator containerStyles={[styles.chatItemComposeSecondaryRow]} />}
                        <ReportTypingIndicator reportID={reportID} />
                        {hasExceededMaxCommentLength && <ExceededCommentLength />}
                    </View>
                </OfflineWithFeedback>
                {!isSmallScreenWidth && (
                    <View style={[styles.mln5, styles.mrn5]}>
                        <ImportedStateIndicator />
                    </View>
                )}
            </View>
        </View>
    );
}

ReportActionCompose.displayName = 'ReportActionCompose';

export default memo(ReportActionCompose);
export {onSubmitAction};
export type {SuggestionsRef, ComposerRef};<|MERGE_RESOLUTION|>--- conflicted
+++ resolved
@@ -118,17 +118,11 @@
     const theme = useTheme();
     const styles = useThemeStyles();
     const {translate} = useLocalize();
-<<<<<<< HEAD
-    const actionButtonRef = useRef<View | HTMLDivElement | null>(null);
-    const {isSmallScreenWidth, isMediumScreenWidth, shouldUseNarrowLayout} = useResponsiveLayout();
-    const {isOffline} = useNetwork();
-=======
     // eslint-disable-next-line rulesdir/prefer-shouldUseNarrowLayout-instead-of-isSmallScreenWidth
     const {isSmallScreenWidth, isMediumScreenWidth, shouldUseNarrowLayout} = useResponsiveLayout();
     const {isOffline} = useNetwork();
     const actionButtonRef = useRef<View | HTMLDivElement | null>(null);
     const currentUserPersonalDetails = useCurrentUserPersonalDetails();
->>>>>>> 22bce377
     const personalDetails = usePersonalDetails() || CONST.EMPTY_OBJECT;
     const navigation = useNavigation();
     const [blockedFromConcierge] = useOnyx(ONYXKEYS.NVP_BLOCKED_FROM_CONCIERGE);
