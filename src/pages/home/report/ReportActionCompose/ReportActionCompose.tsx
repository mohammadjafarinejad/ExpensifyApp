--- conflicted
+++ resolved
@@ -1,12 +1,7 @@
 import {useNavigation} from '@react-navigation/native';
-<<<<<<< HEAD
+import noop from 'lodash/noop';
 import React, {memo, useCallback, useContext, useEffect, useMemo, useRef, useState} from 'react';
 import type {LayoutChangeEvent, MeasureInWindowOnSuccessCallback, NativeSyntheticEvent, TextInputFocusEventData, TextInputSelectionChangeEventData} from 'react-native';
-=======
-import noop from 'lodash/noop';
-import React, {memo, useCallback, useEffect, useMemo, useRef, useState} from 'react';
-import type {MeasureInWindowOnSuccessCallback, NativeSyntheticEvent, TextInputFocusEventData, TextInputSelectionChangeEventData} from 'react-native';
->>>>>>> 1a6d5e47
 import {View} from 'react-native';
 import type {OnyxEntry} from 'react-native-onyx';
 import {withOnyx} from 'react-native-onyx';
@@ -148,9 +143,11 @@
     const theme = useTheme();
     const styles = useThemeStyles();
     const {translate} = useLocalize();
+    const actionButtonRef = useRef<View | HTMLDivElement | null>(null);
+
     const {isMediumScreenWidth, shouldUseNarrowLayout} = useResponsiveLayout();
     const {isOffline} = useNetwork();
-    const actionButtonRef = useRef<View | HTMLDivElement | null>(null);
+
     const personalDetails = usePersonalDetails() || CONST.EMPTY_OBJECT;
     const navigation = useNavigation();
 
@@ -409,7 +406,6 @@
         clearComposer();
     }, [isSendDisabled, isReportReadyForDisplay, composerRefShared]);
 
-<<<<<<< HEAD
     const measureComposer = useCallback(
         (e: LayoutChangeEvent) => {
             actionSheetAwareScrollViewContext.transitionActionSheetState({
@@ -421,10 +417,9 @@
         },
         [actionSheetAwareScrollViewContext],
     );
-=======
+
     // eslint-disable-next-line react-compiler/react-compiler
     onSubmitAction = handleSendMessage;
->>>>>>> 1a6d5e47
 
     const emojiShiftVertical = useMemo(() => {
         const chatItemComposeSecondaryRowHeight = styles.chatItemComposeSecondaryRow.height + styles.chatItemComposeSecondaryRow.marginTop + styles.chatItemComposeSecondaryRow.marginBottom;
