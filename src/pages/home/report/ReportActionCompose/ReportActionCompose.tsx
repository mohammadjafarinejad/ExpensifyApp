import {useNavigation} from '@react-navigation/native';
import noop from 'lodash/noop';
import React, {memo, useCallback, useEffect, useMemo, useRef, useState} from 'react';
import type {MeasureInWindowOnSuccessCallback, NativeSyntheticEvent, TextInputFocusEventData, TextInputSelectionChangeEventData} from 'react-native';
import {View} from 'react-native';
import type {OnyxEntry} from 'react-native-onyx';
import {useOnyx} from 'react-native-onyx';
import {runOnUI, useSharedValue} from 'react-native-reanimated';
import type {Emoji} from '@assets/emojis/types';
import type {FileObject} from '@components/AttachmentModal';
import AttachmentModal from '@components/AttachmentModal';
import EmojiPickerButton from '@components/EmojiPicker/EmojiPickerButton';
import ExceededCommentLength from '@components/ExceededCommentLength';
import Icon from '@components/Icon';
import * as Expensicons from '@components/Icon/Expensicons';
import type {Mention} from '@components/MentionSuggestions';
import OfflineIndicator from '@components/OfflineIndicator';
import OfflineWithFeedback from '@components/OfflineWithFeedback';
import {usePersonalDetails} from '@components/OnyxProvider';
import Text from '@components/Text';
import EducationalTooltip from '@components/Tooltip/EducationalTooltip';
import type {WithCurrentUserPersonalDetailsProps} from '@components/withCurrentUserPersonalDetails';
import withCurrentUserPersonalDetails from '@components/withCurrentUserPersonalDetails';
import useDebounce from '@hooks/useDebounce';
import useHandleExceedMaxCommentLength from '@hooks/useHandleExceedMaxCommentLength';
import useLocalize from '@hooks/useLocalize';
import useNetwork from '@hooks/useNetwork';
import useResponsiveLayout from '@hooks/useResponsiveLayout';
import useTheme from '@hooks/useTheme';
import useThemeStyles from '@hooks/useThemeStyles';
import canFocusInputOnScreenFocus from '@libs/canFocusInputOnScreenFocus';
import * as DeviceCapabilities from '@libs/DeviceCapabilities';
import {getDraftComment} from '@libs/DraftCommentUtils';
import getModalState from '@libs/getModalState';
import Performance from '@libs/Performance';
import * as ReportUtils from '@libs/ReportUtils';
import playSound, {SOUNDS} from '@libs/Sound';
import willBlurTextInputOnTapOutsideFunc from '@libs/willBlurTextInputOnTapOutside';
import ParticipantLocalTime from '@pages/home/report/ParticipantLocalTime';
import ReportDropUI from '@pages/home/report/ReportDropUI';
import ReportTypingIndicator from '@pages/home/report/ReportTypingIndicator';
import variables from '@styles/variables';
import * as EmojiPickerActions from '@userActions/EmojiPickerAction';
import * as Report from '@userActions/Report';
import * as User from '@userActions/User';
import CONST from '@src/CONST';
import ONYXKEYS from '@src/ONYXKEYS';
import type * as OnyxTypes from '@src/types/onyx';
import type * as OnyxCommon from '@src/types/onyx/OnyxCommon';
import {isEmptyObject} from '@src/types/utils/EmptyObject';
import AttachmentPickerWithMenuItems from './AttachmentPickerWithMenuItems';
import ComposerWithSuggestions from './ComposerWithSuggestions';
import type {ComposerRef, ComposerWithSuggestionsProps} from './ComposerWithSuggestions/ComposerWithSuggestions';
import SendButton from './SendButton';

type SuggestionsRef = {
    resetSuggestions: () => void;
    onSelectionChange?: (event: NativeSyntheticEvent<TextInputSelectionChangeEventData>) => void;
    triggerHotkeyActions: (event: KeyboardEvent) => boolean | undefined;
    updateShouldShowSuggestionMenuToFalse: (shouldShowSuggestionMenu?: boolean) => void;
    setShouldBlockSuggestionCalc: (shouldBlock: boolean) => void;
    getSuggestions: () => Mention[] | Emoji[];
    getIsSuggestionsMenuVisible: () => boolean;
};

type ReportActionComposeProps = WithCurrentUserPersonalDetailsProps &
    Pick<ComposerWithSuggestionsProps, 'reportID' | 'isEmptyChat' | 'isComposerFullSize' | 'lastReportAction'> & {
        /** A method to call when the form is submitted */
        onSubmit: (newComment: string) => void;

        /** The report currently being looked at */
        report: OnyxEntry<OnyxTypes.Report>;

        /** The type of action that's pending  */
        pendingAction?: OnyxCommon.PendingAction;

        /** Whether the report is ready for display */
        isReportReadyForDisplay?: boolean;

        /** A method to call when the input is focus */
        onComposerFocus?: () => void;

        /** A method to call when the input is blur */
        onComposerBlur?: () => void;

        /** Should the input be disabled  */
        disabled?: boolean;

        /** Should show educational tooltip */
        shouldShowEducationalTooltip?: boolean;
    };

// We want consistent auto focus behavior on input between native and mWeb so we have some auto focus management code that will
// prevent auto focus on existing chat for mobile device
const shouldFocusInputOnScreenFocus = canFocusInputOnScreenFocus();

const willBlurTextInputOnTapOutside = willBlurTextInputOnTapOutsideFunc();

// eslint-disable-next-line import/no-mutable-exports
let onSubmitAction = noop;

function ReportActionCompose({
    currentUserPersonalDetails,
    disabled = false,
    isComposerFullSize = false,
    onSubmit,
    pendingAction,
    report,
    reportID,
    isReportReadyForDisplay = true,
    isEmptyChat,
    lastReportAction,
    shouldShowEducationalTooltip,
    onComposerFocus,
    onComposerBlur,
}: ReportActionComposeProps) {
    const theme = useTheme();
    const styles = useThemeStyles();
    const {translate} = useLocalize();
    const {isSmallScreenWidth, isMediumScreenWidth, shouldUseNarrowLayout} = useResponsiveLayout();
    const {isOffline} = useNetwork();
    const actionButtonRef = useRef<View | HTMLDivElement | null>(null);
    const personalDetails = usePersonalDetails() || CONST.EMPTY_OBJECT;
    const navigation = useNavigation();
    const [blockedFromConcierge] = useOnyx(ONYXKEYS.NVP_BLOCKED_FROM_CONCIERGE);
    const [shouldShowComposeInput = true] = useOnyx(ONYXKEYS.SHOULD_SHOW_COMPOSE_INPUT);
    /**
     * Updates the Highlight state of the composer
     */
    const [isFocused, setIsFocused] = useState(() => {
        const initialModalState = getModalState();
        return shouldFocusInputOnScreenFocus && shouldShowComposeInput && !initialModalState?.isVisible && !initialModalState?.willAlertModalBecomeVisible;
    });
    const [isFullComposerAvailable, setIsFullComposerAvailable] = useState(isComposerFullSize);
    const [shouldHideEducationalTooltip, setShouldHideEducationalTooltip] = useState(false);

    // A flag to indicate whether the onScroll callback is likely triggered by a layout change (caused by text change) or not
    const isScrollLikelyLayoutTriggered = useRef(false);

    /**
     * Reset isScrollLikelyLayoutTriggered to false.
     *
     * The function is debounced with a handpicked wait time to address 2 issues:
     * 1. There is a slight delay between onChangeText and onScroll
     * 2. Layout change will trigger onScroll multiple times
     */
    const debouncedLowerIsScrollLikelyLayoutTriggered = useDebounce(
        useCallback(() => (isScrollLikelyLayoutTriggered.current = false), []),
        500,
    );

    const raiseIsScrollLikelyLayoutTriggered = useCallback(() => {
        isScrollLikelyLayoutTriggered.current = true;
        debouncedLowerIsScrollLikelyLayoutTriggered();
    }, [debouncedLowerIsScrollLikelyLayoutTriggered]);

    const [isCommentEmpty, setIsCommentEmpty] = useState(() => {
        const draftComment = getDraftComment(reportID);
        return !draftComment || !!draftComment.match(CONST.REGEX.EMPTY_COMMENT);
    });

    /**
     * Updates the visibility state of the menu
     */
    const [isMenuVisible, setMenuVisibility] = useState(false);
    const [isAttachmentPreviewActive, setIsAttachmentPreviewActive] = useState(false);

    /**
     * Updates the composer when the comment length is exceeded
     * Shows red borders and prevents the comment from being sent
     */
    const {hasExceededMaxCommentLength, validateCommentMaxLength} = useHandleExceedMaxCommentLength();

    const suggestionsRef = useRef<SuggestionsRef>(null);
    const composerRef = useRef<ComposerRef>();
    const reportParticipantIDs = useMemo(
        () =>
            Object.keys(report?.participants ?? {})
                .map(Number)
                .filter((accountID) => accountID !== currentUserPersonalDetails.accountID),
        [currentUserPersonalDetails.accountID, report?.participants],
    );

    const shouldShowReportRecipientLocalTime = useMemo(
        () => ReportUtils.canShowReportRecipientLocalTime(personalDetails, report, currentUserPersonalDetails.accountID) && !isComposerFullSize,
        [personalDetails, report, currentUserPersonalDetails.accountID, isComposerFullSize],
    );

    const includesConcierge = useMemo(() => ReportUtils.chatIncludesConcierge({participants: report?.participants}), [report?.participants]);
    const userBlockedFromConcierge = useMemo(() => User.isBlockedFromConcierge(blockedFromConcierge), [blockedFromConcierge]);
    const isBlockedFromConcierge = useMemo(() => includesConcierge && userBlockedFromConcierge, [includesConcierge, userBlockedFromConcierge]);

    // Placeholder to display in the chat input.
    const inputPlaceholder = useMemo(() => {
<<<<<<< HEAD
        if (includesConcierge) {
            if (userBlockedFromConcierge) {
                return translate('reportActionCompose.blockedFromConcierge');
            }

            return translate('reportActionCompose.conciergePlaceholderOptions', shouldUseNarrowLayout);
=======
        if (includesConcierge && userBlockedFromConcierge) {
            return translate('reportActionCompose.blockedFromConcierge');
>>>>>>> 33818a90
        }
        return translate('reportActionCompose.writeSomething');
<<<<<<< HEAD
        // eslint-disable-next-line react-compiler/react-compiler, react-hooks/exhaustive-deps
=======
>>>>>>> 33818a90
    }, [includesConcierge, translate, userBlockedFromConcierge]);

    const focus = () => {
        if (composerRef.current === null) {
            return;
        }
        composerRef.current?.focus(true);
    };

    const isKeyboardVisibleWhenShowingModalRef = useRef(false);
    const isNextModalWillOpenRef = useRef(false);
    const restoreKeyboardState = useCallback(() => {
        if (!isKeyboardVisibleWhenShowingModalRef.current || isNextModalWillOpenRef.current) {
            return;
        }
        focus();
        isKeyboardVisibleWhenShowingModalRef.current = false;
    }, []);

    const containerRef = useRef<View>(null);
    const measureContainer = useCallback(
        (callback: MeasureInWindowOnSuccessCallback) => {
            if (!containerRef.current) {
                return;
            }
            containerRef.current.measureInWindow(callback);
        },
        // We added isComposerFullSize in dependencies so that when this value changes, we recalculate the position of the popup
        // eslint-disable-next-line react-compiler/react-compiler, react-hooks/exhaustive-deps
        [isComposerFullSize],
    );

    const onAddActionPressed = useCallback(() => {
        if (!willBlurTextInputOnTapOutside) {
            isKeyboardVisibleWhenShowingModalRef.current = !!composerRef.current?.isFocused();
        }
        composerRef.current?.blur();
    }, []);

    const onItemSelected = useCallback(() => {
        isKeyboardVisibleWhenShowingModalRef.current = false;
    }, []);

    const updateShouldShowSuggestionMenuToFalse = useCallback(() => {
        if (!suggestionsRef.current) {
            return;
        }
        suggestionsRef.current.updateShouldShowSuggestionMenuToFalse(false);
    }, []);

    const attachmentFileRef = useRef<FileObject | null>(null);
    const addAttachment = useCallback((file: FileObject) => {
        attachmentFileRef.current = file;
        const clear = composerRef.current?.clear;
        if (!clear) {
            throw new Error('The composerRef.clear function is not set yet. This should never happen, and indicates a developer error.');
        }

        runOnUI(clear)();
    }, []);

    /**
     * Event handler to update the state after the attachment preview is closed.
     */
    const onAttachmentPreviewClose = useCallback(() => {
        updateShouldShowSuggestionMenuToFalse();
        setIsAttachmentPreviewActive(false);
        restoreKeyboardState();
    }, [updateShouldShowSuggestionMenuToFalse, restoreKeyboardState]);

    /**
     * Add a new comment to this chat
     */
    const submitForm = useCallback(
        (newComment: string) => {
            playSound(SOUNDS.DONE);

            const newCommentTrimmed = newComment.trim();

            if (attachmentFileRef.current) {
                Report.addAttachment(reportID, attachmentFileRef.current, newCommentTrimmed);
                attachmentFileRef.current = null;
            } else {
                Performance.markStart(CONST.TIMING.MESSAGE_SENT, {message: newCommentTrimmed});
                onSubmit(newCommentTrimmed);
            }
        },
        [onSubmit, reportID],
    );

    const onTriggerAttachmentPicker = useCallback(() => {
        isNextModalWillOpenRef.current = true;
        isKeyboardVisibleWhenShowingModalRef.current = true;
    }, []);

    const onBlur = useCallback(
        (event: NativeSyntheticEvent<TextInputFocusEventData>) => {
            const webEvent = event as unknown as FocusEvent;
            setIsFocused(false);
            onComposerBlur?.();
            if (suggestionsRef.current) {
                suggestionsRef.current.resetSuggestions();
            }
            if (webEvent.relatedTarget && webEvent.relatedTarget === actionButtonRef.current) {
                isKeyboardVisibleWhenShowingModalRef.current = true;
            }
        },
        [onComposerBlur],
    );

    const onFocus = useCallback(() => {
        setIsFocused(true);
        onComposerFocus?.();
    }, [onComposerFocus]);

    // We are returning a callback here as we want to incoke the method on unmount only
    useEffect(
        () => () => {
            if (!EmojiPickerActions.isActive(report?.reportID ?? '-1')) {
                return;
            }
            EmojiPickerActions.hideEmojiPicker();
        },
        // eslint-disable-next-line react-compiler/react-compiler, react-hooks/exhaustive-deps
        [],
    );

    useEffect(() => {
        const unsubscribe = navigation.addListener('blur', () => {
            setShouldHideEducationalTooltip(true);
        });
        return unsubscribe;
    }, [navigation]);

    // When we invite someone to a room they don't have the policy object, but we still want them to be able to mention other reports they are members of, so we only check if the policyID in the report is from a workspace
    const isGroupPolicyReport = useMemo(() => !!report?.policyID && report.policyID !== CONST.POLICY.ID_FAKE, [report]);
    const reportRecipientAcountIDs = ReportUtils.getReportRecipientAccountIDs(report, currentUserPersonalDetails.accountID);
    const reportRecipient = personalDetails[reportRecipientAcountIDs[0]];
    const shouldUseFocusedColor = !isBlockedFromConcierge && !disabled && isFocused;

    const hasReportRecipient = !isEmptyObject(reportRecipient);

    const isSendDisabled = isCommentEmpty || isBlockedFromConcierge || !!disabled || hasExceededMaxCommentLength;

    // Note: using JS refs is not well supported in reanimated, thus we need to store the function in a shared value
    // useSharedValue on web doesn't support functions, so we need to wrap it in an object.
    const composerRefShared = useSharedValue<{
        clear: (() => void) | undefined;
    }>({clear: undefined});
    const handleSendMessage = useCallback(() => {
        'worklet';

        const clearComposer = composerRefShared.value.clear;
        if (!clearComposer) {
            throw new Error('The composerRefShared.clear function is not set yet. This should never happen, and indicates a developer error.');
        }

        if (isSendDisabled || !isReportReadyForDisplay) {
            return;
        }

        // This will cause onCleared to be triggered where we actually send the message
        clearComposer();
    }, [isSendDisabled, isReportReadyForDisplay, composerRefShared]);

    // eslint-disable-next-line react-compiler/react-compiler
    onSubmitAction = handleSendMessage;

    const emojiShiftVertical = useMemo(() => {
        const chatItemComposeSecondaryRowHeight = styles.chatItemComposeSecondaryRow.height + styles.chatItemComposeSecondaryRow.marginTop + styles.chatItemComposeSecondaryRow.marginBottom;
        const reportActionComposeHeight = styles.chatItemComposeBox.minHeight + chatItemComposeSecondaryRowHeight;
        const emojiOffsetWithComposeBox = (styles.chatItemComposeBox.minHeight - styles.chatItemEmojiButton.height) / 2;
        return reportActionComposeHeight - emojiOffsetWithComposeBox - CONST.MENU_POSITION_REPORT_ACTION_COMPOSE_BOTTOM;
    }, [styles]);

    const renderWorkspaceChatTooltip = useCallback(
        () => (
            <View style={[styles.alignItemsCenter, styles.flexRow, styles.justifyContentCenter, styles.flexWrap, styles.textAlignCenter, styles.gap1]}>
                <Icon
                    src={Expensicons.Lightbulb}
                    fill={theme.tooltipHighlightText}
                    medium
                />
                <Text>
                    <Text style={styles.quickActionTooltipTitle}>{translate('reportActionCompose.tooltip.title')}</Text>
                    <Text style={styles.quickActionTooltipSubtitle}>{translate('reportActionCompose.tooltip.subtitle')}</Text>
                </Text>
            </View>
        ),
        [
            styles.alignItemsCenter,
            styles.flexRow,
            styles.justifyContentCenter,
            styles.flexWrap,
            styles.textAlignCenter,
            styles.gap1,
            styles.quickActionTooltipTitle,
            styles.quickActionTooltipSubtitle,
            theme.tooltipHighlightText,
            translate,
        ],
    );

    return (
        <View style={[shouldShowReportRecipientLocalTime && !isOffline && styles.chatItemComposeWithFirstRow, isComposerFullSize && styles.chatItemFullComposeRow]}>
            <OfflineWithFeedback pendingAction={pendingAction}>
                {shouldShowReportRecipientLocalTime && hasReportRecipient && <ParticipantLocalTime participant={reportRecipient} />}
            </OfflineWithFeedback>
            <View style={isComposerFullSize ? styles.flex1 : {}}>
                <OfflineWithFeedback
                    shouldDisableOpacity
                    pendingAction={pendingAction}
                    style={isComposerFullSize ? styles.chatItemFullComposeRow : {}}
                    contentContainerStyle={isComposerFullSize ? styles.flex1 : {}}
                >
                    <EducationalTooltip
                        shouldRender={!shouldHideEducationalTooltip && shouldShowEducationalTooltip}
                        renderTooltipContent={renderWorkspaceChatTooltip}
                        shouldUseOverlay
                        onHideTooltip={() => User.dismissWorkspaceTooltip()}
                        anchorAlignment={{
                            horizontal: CONST.MODAL.ANCHOR_ORIGIN_HORIZONTAL.LEFT,
                            vertical: CONST.MODAL.ANCHOR_ORIGIN_VERTICAL.BOTTOM,
                        }}
                        wrapperStyle={styles.reportActionComposeTooltipWrapper}
                        shiftHorizontal={variables.composerTooltipShiftHorizontal}
                        shiftVertical={variables.composerTooltipShiftVertical}
                    >
                        <View
                            ref={containerRef}
                            style={[
                                shouldUseFocusedColor ? styles.chatItemComposeBoxFocusedColor : styles.chatItemComposeBoxColor,
                                styles.flexRow,
                                styles.chatItemComposeBox,
                                isComposerFullSize && styles.chatItemFullComposeBox,
                                hasExceededMaxCommentLength && styles.borderColorDanger,
                            ]}
                        >
                            <AttachmentModal
                                headerTitle={translate('reportActionCompose.sendAttachment')}
                                onConfirm={addAttachment}
                                onModalShow={() => setIsAttachmentPreviewActive(true)}
                                onModalHide={onAttachmentPreviewClose}
                            >
                                {({displayFileInModal}) => (
                                    <>
                                        <AttachmentPickerWithMenuItems
                                            displayFileInModal={displayFileInModal}
                                            reportID={reportID}
                                            report={report}
                                            reportParticipantIDs={reportParticipantIDs}
                                            isFullComposerAvailable={isFullComposerAvailable}
                                            isComposerFullSize={isComposerFullSize}
                                            isBlockedFromConcierge={isBlockedFromConcierge}
                                            disabled={!!disabled}
                                            setMenuVisibility={setMenuVisibility}
                                            isMenuVisible={isMenuVisible}
                                            onTriggerAttachmentPicker={onTriggerAttachmentPicker}
                                            raiseIsScrollLikelyLayoutTriggered={raiseIsScrollLikelyLayoutTriggered}
                                            onCanceledAttachmentPicker={() => {
                                                isNextModalWillOpenRef.current = false;
                                                restoreKeyboardState();
                                            }}
                                            onMenuClosed={restoreKeyboardState}
                                            onAddActionPressed={onAddActionPressed}
                                            onItemSelected={onItemSelected}
                                            actionButtonRef={actionButtonRef}
                                        />
                                        <ComposerWithSuggestions
                                            ref={(ref) => {
                                                composerRef.current = ref ?? undefined;
                                                // eslint-disable-next-line react-compiler/react-compiler
                                                composerRefShared.value = {
                                                    clear: ref?.clear,
                                                };
                                            }}
                                            suggestionsRef={suggestionsRef}
                                            isNextModalWillOpenRef={isNextModalWillOpenRef}
                                            isScrollLikelyLayoutTriggered={isScrollLikelyLayoutTriggered}
                                            raiseIsScrollLikelyLayoutTriggered={raiseIsScrollLikelyLayoutTriggered}
                                            reportID={reportID}
                                            policyID={report?.policyID ?? '-1'}
                                            parentReportID={report?.parentReportID}
                                            parentReportActionID={report?.parentReportActionID}
                                            includeChronos={ReportUtils.chatIncludesChronos(report)}
                                            isGroupPolicyReport={isGroupPolicyReport}
                                            isEmptyChat={isEmptyChat}
                                            lastReportAction={lastReportAction}
                                            isMenuVisible={isMenuVisible}
                                            inputPlaceholder={inputPlaceholder}
                                            isComposerFullSize={isComposerFullSize}
                                            displayFileInModal={displayFileInModal}
                                            onCleared={submitForm}
                                            isBlockedFromConcierge={isBlockedFromConcierge}
                                            disabled={!!disabled}
                                            isFullComposerAvailable={isFullComposerAvailable}
                                            setIsFullComposerAvailable={setIsFullComposerAvailable}
                                            setIsCommentEmpty={setIsCommentEmpty}
                                            handleSendMessage={handleSendMessage}
                                            shouldShowComposeInput={shouldShowComposeInput}
                                            onFocus={onFocus}
                                            onBlur={onBlur}
                                            measureParentContainer={measureContainer}
                                            onValueChange={(value) => {
                                                if (value.length === 0 && isComposerFullSize) {
                                                    Report.setIsComposerFullSize(reportID, false);
                                                }
                                                validateCommentMaxLength(value, {reportID});
                                            }}
                                        />
                                        <ReportDropUI
                                            onDrop={(event: DragEvent) => {
                                                if (isAttachmentPreviewActive) {
                                                    return;
                                                }
                                                const data = event.dataTransfer?.files[0];
                                                if (data) {
                                                    data.uri = URL.createObjectURL(data);
                                                    displayFileInModal(data);
                                                }
                                            }}
                                        />
                                    </>
                                )}
                            </AttachmentModal>
                            {DeviceCapabilities.canUseTouchScreen() && isMediumScreenWidth ? null : (
                                <EmojiPickerButton
                                    isDisabled={isBlockedFromConcierge || disabled}
                                    onModalHide={(isNavigating) => {
                                        if (isNavigating) {
                                            return;
                                        }
                                        focus();
                                    }}
                                    onEmojiSelected={(...args) => composerRef.current?.replaceSelectionWithText(...args)}
                                    emojiPickerID={report?.reportID}
                                    shiftVertical={emojiShiftVertical}
                                />
                            )}
                            <SendButton
                                isDisabled={isSendDisabled}
                                handleSendMessage={handleSendMessage}
                            />
                        </View>
                    </EducationalTooltip>
                    <View
                        style={[
                            styles.flexRow,
                            styles.justifyContentBetween,
                            styles.alignItemsCenter,
                            (!isSmallScreenWidth || (isSmallScreenWidth && !isOffline)) && styles.chatItemComposeSecondaryRow,
                        ]}
                    >
                        {!shouldUseNarrowLayout && <OfflineIndicator containerStyles={[styles.chatItemComposeSecondaryRow]} />}
                        <ReportTypingIndicator reportID={reportID} />
                        {hasExceededMaxCommentLength && <ExceededCommentLength />}
                    </View>
                </OfflineWithFeedback>
            </View>
        </View>
    );
}

ReportActionCompose.displayName = 'ReportActionCompose';

export default withCurrentUserPersonalDetails(memo(ReportActionCompose));
export {onSubmitAction};
export type {SuggestionsRef, ComposerRef};<|MERGE_RESOLUTION|>--- conflicted
+++ resolved
@@ -192,23 +192,10 @@
 
     // Placeholder to display in the chat input.
     const inputPlaceholder = useMemo(() => {
-<<<<<<< HEAD
-        if (includesConcierge) {
-            if (userBlockedFromConcierge) {
-                return translate('reportActionCompose.blockedFromConcierge');
-            }
-
-            return translate('reportActionCompose.conciergePlaceholderOptions', shouldUseNarrowLayout);
-=======
         if (includesConcierge && userBlockedFromConcierge) {
             return translate('reportActionCompose.blockedFromConcierge');
->>>>>>> 33818a90
         }
         return translate('reportActionCompose.writeSomething');
-<<<<<<< HEAD
-        // eslint-disable-next-line react-compiler/react-compiler, react-hooks/exhaustive-deps
-=======
->>>>>>> 33818a90
     }, [includesConcierge, translate, userBlockedFromConcierge]);
 
     const focus = () => {
