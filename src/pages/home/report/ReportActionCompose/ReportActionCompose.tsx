--- conflicted
+++ resolved
@@ -1,8 +1,5 @@
-<<<<<<< HEAD
-=======
 import {useNavigation} from '@react-navigation/native';
 import type {SyntheticEvent} from 'react';
->>>>>>> cc4626f3
 import React, {memo, useCallback, useEffect, useMemo, useRef, useState} from 'react';
 import type {MeasureInWindowOnSuccessCallback, NativeSyntheticEvent, TextInputFocusEventData, TextInputSelectionChangeEventData} from 'react-native';
 import {View} from 'react-native';
@@ -464,84 +461,6 @@
                                 hasExceededMaxCommentLength && styles.borderColorDanger,
                             ]}
                         >
-<<<<<<< HEAD
-                            {({displayFileInModal}) => (
-                                <>
-                                    <AttachmentPickerWithMenuItems
-                                        displayFileInModal={displayFileInModal}
-                                        reportID={reportID}
-                                        report={report}
-                                        reportParticipantIDs={reportParticipantIDs}
-                                        isFullComposerAvailable={isFullComposerAvailable}
-                                        isComposerFullSize={isComposerFullSize}
-                                        isBlockedFromConcierge={isBlockedFromConcierge}
-                                        disabled={!!disabled}
-                                        setMenuVisibility={setMenuVisibility}
-                                        isMenuVisible={isMenuVisible}
-                                        onTriggerAttachmentPicker={onTriggerAttachmentPicker}
-                                        raiseIsScrollLikelyLayoutTriggered={raiseIsScrollLikelyLayoutTriggered}
-                                        onCanceledAttachmentPicker={() => {
-                                            isNextModalWillOpenRef.current = false;
-                                            restoreKeyboardState();
-                                        }}
-                                        onMenuClosed={restoreKeyboardState}
-                                        onAddActionPressed={onAddActionPressed}
-                                        onItemSelected={onItemSelected}
-                                        actionButtonRef={actionButtonRef}
-                                    />
-                                    <ComposerWithSuggestions
-                                        ref={(ref) => {
-                                            composerRef.current = ref ?? undefined;
-                                            // eslint-disable-next-line react-compiler/react-compiler
-                                            composerRefShared.value = {
-                                                clear: ref?.clear,
-                                            };
-                                        }}
-                                        suggestionsRef={suggestionsRef}
-                                        isNextModalWillOpenRef={isNextModalWillOpenRef}
-                                        isScrollLikelyLayoutTriggered={isScrollLikelyLayoutTriggered}
-                                        raiseIsScrollLikelyLayoutTriggered={raiseIsScrollLikelyLayoutTriggered}
-                                        reportID={reportID}
-                                        policyID={report?.policyID ?? '-1'}
-                                        parentReportID={report?.parentReportID}
-                                        parentReportActionID={report?.parentReportActionID}
-                                        includeChronos={ReportUtils.chatIncludesChronos(report)}
-                                        isGroupPolicyReport={isGroupPolicyReport}
-                                        isEmptyChat={isEmptyChat}
-                                        lastReportAction={lastReportAction}
-                                        isMenuVisible={isMenuVisible}
-                                        inputPlaceholder={inputPlaceholder}
-                                        isComposerFullSize={isComposerFullSize}
-                                        displayFileInModal={displayFileInModal}
-                                        isBlockedFromConcierge={isBlockedFromConcierge}
-                                        disabled={!!disabled}
-                                        isFullComposerAvailable={isFullComposerAvailable}
-                                        setIsFullComposerAvailable={setIsFullComposerAvailable}
-                                        setIsCommentEmpty={setIsCommentEmpty}
-                                        handleSendMessage={handleSendMessage}
-                                        shouldShowComposeInput={shouldShowComposeInput}
-                                        onFocus={onFocus}
-                                        onBlur={onBlur}
-                                        onCleared={submitForm}
-                                        measureParentContainer={measureContainer}
-                                        onValueChange={(value) => {
-                                            if (value.length === 0 && isComposerFullSize) {
-                                                Report.setIsComposerFullSize(reportID, false);
-                                            }
-                                            validateCommentMaxLength(value, {reportID});
-                                        }}
-                                    />
-                                    <ReportDropUI
-                                        onDrop={(event: DragEvent) => {
-                                            if (isAttachmentPreviewActive) {
-                                                return;
-                                            }
-                                            const data = event.dataTransfer?.items[0];
-                                            displayFileInModal(data as unknown as FileObject);
-                                        }}
-                                    />
-                                </>
-=======
                             <AttachmentModal
                                 headerTitle={translate('reportActionCompose.sendAttachment')}
                                 onConfirm={addAttachment}
@@ -573,8 +492,13 @@
                                             actionButtonRef={actionButtonRef}
                                         />
                                         <ComposerWithSuggestions
-                                            ref={composerRef}
-                                            animatedRef={animatedRef}
+                                            ref={(ref) => {
+                                                composerRef.current = ref ?? undefined;
+                                                // eslint-disable-next-line react-compiler/react-compiler
+                                                composerRefShared.value = {
+                                                    clear: ref?.clear,
+                                                };
+                                            }}
                                             suggestionsRef={suggestionsRef}
                                             isNextModalWillOpenRef={isNextModalWillOpenRef}
                                             isScrollLikelyLayoutTriggered={isScrollLikelyLayoutTriggered}
@@ -591,8 +515,7 @@
                                             inputPlaceholder={inputPlaceholder}
                                             isComposerFullSize={isComposerFullSize}
                                             displayFileInModal={displayFileInModal}
-                                            textInputShouldClear={textInputShouldClear}
-                                            setTextInputShouldClear={setTextInputShouldClear}
+                                            onCleared={submitForm}
                                             isBlockedFromConcierge={isBlockedFromConcierge}
                                             disabled={!!disabled}
                                             isFullComposerAvailable={isFullComposerAvailable}
@@ -635,7 +558,6 @@
                                     emojiPickerID={report?.reportID}
                                     shiftVertical={emojiShiftVertical}
                                 />
->>>>>>> cc4626f3
                             )}
                             <SendButton
                                 isDisabled={isSendDisabled}
