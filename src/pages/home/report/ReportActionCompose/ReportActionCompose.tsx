--- conflicted
+++ resolved
@@ -1,8 +1,5 @@
-<<<<<<< HEAD
 import {useNavigation} from '@react-navigation/native';
-=======
 import type {SyntheticEvent} from 'react';
->>>>>>> 5005f595
 import React, {memo, useCallback, useEffect, useMemo, useRef, useState} from 'react';
 import type {MeasureInWindowOnSuccessCallback, NativeSyntheticEvent, TextInputFocusEventData, TextInputSelectionChangeEventData} from 'react-native';
 import {View} from 'react-native';
@@ -463,7 +460,6 @@
                                 hasExceededMaxCommentLength && styles.borderColorDanger,
                             ]}
                         >
-<<<<<<< HEAD
                             <AttachmentModal
                                 headerTitle={translate('reportActionCompose.sendAttachment')}
                                 onConfirm={addAttachment}
@@ -495,13 +491,8 @@
                                             actionButtonRef={actionButtonRef}
                                         />
                                         <ComposerWithSuggestions
-                                            ref={(ref) => {
-                                                composerRef.current = ref ?? undefined;
-                                                // eslint-disable-next-line react-compiler/react-compiler
-                                                composerRefShared.value = {
-                                                    clear: ref?.clear,
-                                                };
-                                            }}
+                                            ref={composerRef}
+                                            animatedRef={animatedRef}
                                             suggestionsRef={suggestionsRef}
                                             isNextModalWillOpenRef={isNextModalWillOpenRef}
                                             isScrollLikelyLayoutTriggered={isScrollLikelyLayoutTriggered}
@@ -518,6 +509,8 @@
                                             inputPlaceholder={inputPlaceholder}
                                             isComposerFullSize={isComposerFullSize}
                                             displayFileInModal={displayFileInModal}
+                                            textInputShouldClear={textInputShouldClear}
+                                            setTextInputShouldClear={setTextInputShouldClear}
                                             isBlockedFromConcierge={isBlockedFromConcierge}
                                             disabled={!!disabled}
                                             isFullComposerAvailable={isFullComposerAvailable}
@@ -527,7 +520,6 @@
                                             shouldShowComposeInput={shouldShowComposeInput}
                                             onFocus={onFocus}
                                             onBlur={onBlur}
-                                            onCleared={submitForm}
                                             measureParentContainer={measureContainer}
                                             onValueChange={(value) => {
                                                 if (value.length === 0 && isComposerFullSize) {
@@ -561,80 +553,6 @@
                                     emojiPickerID={report?.reportID}
                                     shiftVertical={emojiShiftVertical}
                                 />
-=======
-                            {({displayFileInModal}) => (
-                                <>
-                                    <AttachmentPickerWithMenuItems
-                                        displayFileInModal={displayFileInModal}
-                                        reportID={reportID}
-                                        report={report}
-                                        reportParticipantIDs={reportParticipantIDs}
-                                        isFullComposerAvailable={isFullComposerAvailable}
-                                        isComposerFullSize={isComposerFullSize}
-                                        isBlockedFromConcierge={isBlockedFromConcierge}
-                                        disabled={!!disabled}
-                                        setMenuVisibility={setMenuVisibility}
-                                        isMenuVisible={isMenuVisible}
-                                        onTriggerAttachmentPicker={onTriggerAttachmentPicker}
-                                        raiseIsScrollLikelyLayoutTriggered={raiseIsScrollLikelyLayoutTriggered}
-                                        onCanceledAttachmentPicker={() => {
-                                            isNextModalWillOpenRef.current = false;
-                                            restoreKeyboardState();
-                                        }}
-                                        onMenuClosed={restoreKeyboardState}
-                                        onAddActionPressed={onAddActionPressed}
-                                        onItemSelected={onItemSelected}
-                                        actionButtonRef={actionButtonRef}
-                                    />
-                                    <ComposerWithSuggestions
-                                        ref={composerRef}
-                                        animatedRef={animatedRef}
-                                        suggestionsRef={suggestionsRef}
-                                        isNextModalWillOpenRef={isNextModalWillOpenRef}
-                                        isScrollLikelyLayoutTriggered={isScrollLikelyLayoutTriggered}
-                                        raiseIsScrollLikelyLayoutTriggered={raiseIsScrollLikelyLayoutTriggered}
-                                        reportID={reportID}
-                                        policyID={report?.policyID ?? '-1'}
-                                        parentReportID={report?.parentReportID}
-                                        parentReportActionID={report?.parentReportActionID}
-                                        includeChronos={ReportUtils.chatIncludesChronos(report)}
-                                        isGroupPolicyReport={isGroupPolicyReport}
-                                        isEmptyChat={isEmptyChat}
-                                        lastReportAction={lastReportAction}
-                                        isMenuVisible={isMenuVisible}
-                                        inputPlaceholder={inputPlaceholder}
-                                        isComposerFullSize={isComposerFullSize}
-                                        displayFileInModal={displayFileInModal}
-                                        textInputShouldClear={textInputShouldClear}
-                                        setTextInputShouldClear={setTextInputShouldClear}
-                                        isBlockedFromConcierge={isBlockedFromConcierge}
-                                        disabled={!!disabled}
-                                        isFullComposerAvailable={isFullComposerAvailable}
-                                        setIsFullComposerAvailable={setIsFullComposerAvailable}
-                                        setIsCommentEmpty={setIsCommentEmpty}
-                                        handleSendMessage={handleSendMessage}
-                                        shouldShowComposeInput={shouldShowComposeInput}
-                                        onFocus={onFocus}
-                                        onBlur={onBlur}
-                                        measureParentContainer={measureContainer}
-                                        onValueChange={(value) => {
-                                            if (value.length === 0 && isComposerFullSize) {
-                                                Report.setIsComposerFullSize(reportID, false);
-                                            }
-                                            validateCommentMaxLength(value, {reportID});
-                                        }}
-                                    />
-                                    <ReportDropUI
-                                        onDrop={(event: DragEvent) => {
-                                            if (isAttachmentPreviewActive) {
-                                                return;
-                                            }
-                                            const data = event.dataTransfer?.items[0];
-                                            displayFileInModal(data as unknown as FileObject);
-                                        }}
-                                    />
-                                </>
->>>>>>> 5005f595
                             )}
                             <SendButton
                                 isDisabled={isSendDisabled}
