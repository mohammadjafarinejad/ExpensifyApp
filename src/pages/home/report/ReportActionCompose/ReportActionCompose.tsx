import lodashDebounce from 'lodash/debounce';
import noop from 'lodash/noop';
import React, {memo, useCallback, useContext, useEffect, useMemo, useRef, useState} from 'react';
import type {LayoutChangeEvent, MeasureInWindowOnSuccessCallback, NativeSyntheticEvent, TextInputFocusEventData, TextInputSelectionChangeEventData} from 'react-native';
import {View} from 'react-native';
import type {OnyxEntry} from 'react-native-onyx';
import {runOnUI, useSharedValue} from 'react-native-reanimated';
import type {Emoji} from '@assets/emojis/types';
import * as ActionSheetAwareScrollView from '@components/ActionSheetAwareScrollView';
import DragAndDropConsumer from '@components/DragAndDrop/Consumer';
import DropZoneUI from '@components/DropZone/DropZoneUI';
import DualDropZone from '@components/DropZone/DualDropZone';
import EmojiPickerButton from '@components/EmojiPicker/EmojiPickerButton';
import ExceededCommentLength from '@components/ExceededCommentLength';
import * as Expensicons from '@components/Icon/Expensicons';
import ImportedStateIndicator from '@components/ImportedStateIndicator';
import type {Mention} from '@components/MentionSuggestions';
import OfflineIndicator from '@components/OfflineIndicator';
import OfflineWithFeedback from '@components/OfflineWithFeedback';
import {usePersonalDetails} from '@components/OnyxListItemProvider';
import useCurrentUserPersonalDetails from '@hooks/useCurrentUserPersonalDetails';
import useFilesValidation from '@hooks/useFilesValidation';
import useHandleExceedMaxCommentLength from '@hooks/useHandleExceedMaxCommentLength';
import useHandleExceedMaxTaskTitleLength from '@hooks/useHandleExceedMaxTaskTitleLength';
import useIsScrollLikelyLayoutTriggered from '@hooks/useIsScrollLikelyLayoutTriggered';
import useLocalize from '@hooks/useLocalize';
import useNetwork from '@hooks/useNetwork';
import useOnyx from '@hooks/useOnyx';
import useReportIsArchived from '@hooks/useReportIsArchived';
import useResponsiveLayout from '@hooks/useResponsiveLayout';
import useTheme from '@hooks/useTheme';
import useThemeStyles from '@hooks/useThemeStyles';
import canFocusInputOnScreenFocus from '@libs/canFocusInputOnScreenFocus';
import ComposerFocusManager from '@libs/ComposerFocusManager';
import {canUseTouchScreen} from '@libs/DeviceCapabilities';
import DomUtils from '@libs/DomUtils';
import {getDraftComment} from '@libs/DraftCommentUtils';
import getNonEmptyStringOnyxID from '@libs/getNonEmptyStringOnyxID';
import Performance from '@libs/Performance';
import {getLinkedTransactionID, isMoneyRequestAction} from '@libs/ReportActionsUtils';
import {
    canShowReportRecipientLocalTime,
    chatIncludesChronos,
    chatIncludesConcierge,
    getParentReport,
    getReportRecipientAccountIDs,
    isChatRoom,
    isGroupChat,
    isReportApproved,
    isReportTransactionThread,
    isSelfDM,
    isSettled,
    temporary_getMoneyRequestOptions,
} from '@libs/ReportUtils';
import {shouldRestrictUserBillableActions} from '@libs/SubscriptionUtils';
import {getTransactionID, hasReceipt as hasReceiptTransactionUtils, isDistanceRequest, isManualDistanceRequest} from '@libs/TransactionUtils';
import willBlurTextInputOnTapOutsideFunc from '@libs/willBlurTextInputOnTapOutside';
import Navigation from '@navigation/Navigation';
import AgentZeroProcessingRequestIndicator from '@pages/home/report/AgentZeroProcessingRequestIndicator';
import ParticipantLocalTime from '@pages/home/report/ParticipantLocalTime';
import ReportTypingIndicator from '@pages/home/report/ReportTypingIndicator';
import AttachmentModalContext from '@pages/media/AttachmentModalScreen/AttachmentModalContext';
import type {FileObject} from '@pages/media/AttachmentModalScreen/types';
import {hideEmojiPicker, isActive as isActiveEmojiPickerAction} from '@userActions/EmojiPickerAction';
import {initMoneyRequest, replaceReceipt, setMoneyRequestParticipantsFromReport, setMoneyRequestReceipt} from '@userActions/IOU';
import {addAttachment as addAttachmentReportActions, setIsComposerFullSize} from '@userActions/Report';
import Timing from '@userActions/Timing';
import {buildOptimisticTransactionAndCreateDraft} from '@userActions/TransactionEdit';
import {isBlockedFromConcierge as isBlockedFromConciergeUserAction} from '@userActions/User';
import CONST from '@src/CONST';
import ONYXKEYS from '@src/ONYXKEYS';
import ROUTES from '@src/ROUTES';
import type SCREENS from '@src/SCREENS';
import type * as OnyxTypes from '@src/types/onyx';
import type * as OnyxCommon from '@src/types/onyx/OnyxCommon';
import {isEmptyObject} from '@src/types/utils/EmptyObject';
import AttachmentPickerWithMenuItems from './AttachmentPickerWithMenuItems';
import ComposerWithSuggestions from './ComposerWithSuggestions';
import type {ComposerRef, ComposerWithSuggestionsProps} from './ComposerWithSuggestions/ComposerWithSuggestions';
import SendButton from './SendButton';

type SuggestionsRef = {
    resetSuggestions: () => void;
    onSelectionChange?: (event: NativeSyntheticEvent<TextInputSelectionChangeEventData>) => void;
    triggerHotkeyActions: (event: KeyboardEvent) => boolean | undefined;
    updateShouldShowSuggestionMenuToFalse: (shouldShowSuggestionMenu?: boolean) => void;
    setShouldBlockSuggestionCalc: (shouldBlock: boolean) => void;
    getSuggestions: () => Mention[] | Emoji[];
    getIsSuggestionsMenuVisible: () => boolean;
};

type ReportActionComposeProps = Pick<ComposerWithSuggestionsProps, 'reportID' | 'isComposerFullSize' | 'lastReportAction'> & {
    /** A method to call when the form is submitted */
    onSubmit: (newComment: string) => void;

    /** The report currently being looked at */
    report: OnyxEntry<OnyxTypes.Report>;

    /** Report transactions */
    reportTransactions?: OnyxEntry<OnyxTypes.Transaction[]>;

    /** The type of action that's pending  */
    pendingAction?: OnyxCommon.PendingAction;

    /** A method to call when the input is focus */
    onComposerFocus?: () => void;

    /** A method to call when the input is blur */
    onComposerBlur?: () => void;

    /** Whether the main composer was hidden */
    didHideComposerInput?: boolean;
};

// We want consistent auto focus behavior on input between native and mWeb so we have some auto focus management code that will
// prevent auto focus on existing chat for mobile device
const shouldFocusInputOnScreenFocus = canFocusInputOnScreenFocus();

const willBlurTextInputOnTapOutside = willBlurTextInputOnTapOutsideFunc();

// eslint-disable-next-line import/no-mutable-exports
let onSubmitAction = noop;

function ReportActionCompose({
    isComposerFullSize = false,
    onSubmit,
    pendingAction,
    report,
    reportID,
    lastReportAction,
    onComposerFocus,
    onComposerBlur,
    didHideComposerInput,
    reportTransactions,
}: ReportActionComposeProps) {
    const actionSheetAwareScrollViewContext = useContext(ActionSheetAwareScrollView.ActionSheetAwareScrollViewContext);
    const styles = useThemeStyles();
    const theme = useTheme();
    const {translate} = useLocalize();
    // eslint-disable-next-line rulesdir/prefer-shouldUseNarrowLayout-instead-of-isSmallScreenWidth
    const {isSmallScreenWidth, isMediumScreenWidth, shouldUseNarrowLayout} = useResponsiveLayout();
    const {isOffline} = useNetwork();
    const actionButtonRef = useRef<View | HTMLDivElement | null>(null);
    const currentUserPersonalDetails = useCurrentUserPersonalDetails();
    const personalDetails = usePersonalDetails();
    const [blockedFromConcierge] = useOnyx(ONYXKEYS.NVP_BLOCKED_FROM_CONCIERGE, {canBeMissing: true});
    const [currentDate] = useOnyx(ONYXKEYS.CURRENT_DATE, {canBeMissing: true});
    const [shouldShowComposeInput = true] = useOnyx(ONYXKEYS.SHOULD_SHOW_COMPOSE_INPUT, {canBeMissing: true});
    const [policy] = useOnyx(`${ONYXKEYS.COLLECTION.POLICY}${report?.policyID}`, {canBeMissing: true});
    const [initialModalState] = useOnyx(ONYXKEYS.MODAL, {canBeMissing: true});
    const [newParentReport] = useOnyx(`${ONYXKEYS.COLLECTION.REPORT}${report?.parentReportID}`, {canBeMissing: true});
    /**
     * Updates the Highlight state of the composer
     */
    const [isFocused, setIsFocused] = useState(() => {
        return shouldFocusInputOnScreenFocus && shouldShowComposeInput && !initialModalState?.isVisible && !initialModalState?.willAlertModalBecomeVisible;
    });
    const [isFullComposerAvailable, setIsFullComposerAvailable] = useState(isComposerFullSize);

    const {isScrollLayoutTriggered, raiseIsScrollLayoutTriggered} = useIsScrollLikelyLayoutTriggered();

    const [isCommentEmpty, setIsCommentEmpty] = useState(() => {
        const draftComment = getDraftComment(reportID);
        return !draftComment || !!draftComment.match(CONST.REGEX.EMPTY_COMMENT);
    });

    /**
     * Updates the visibility state of the menu
     */
    const [isMenuVisible, setMenuVisibility] = useState(false);
    const [isAttachmentPreviewActive, setIsAttachmentPreviewActive] = useState(false);

    /**
     * Updates the composer when the comment length is exceeded
     * Shows red borders and prevents the comment from being sent
     */
    const {hasExceededMaxCommentLength, validateCommentMaxLength, setHasExceededMaxCommentLength} = useHandleExceedMaxCommentLength();
    const {hasExceededMaxTaskTitleLength, validateTaskTitleMaxLength, setHasExceededMaxTitleLength} = useHandleExceedMaxTaskTitleLength();
    const [exceededMaxLength, setExceededMaxLength] = useState<number | null>(null);

    const suggestionsRef = useRef<SuggestionsRef>(null);
    const composerRef = useRef<ComposerRef | undefined>(undefined);
    const reportParticipantIDs = useMemo(
        () =>
            Object.keys(report?.participants ?? {})
                .map(Number)
                .filter((accountID) => accountID !== currentUserPersonalDetails.accountID),
        [currentUserPersonalDetails.accountID, report?.participants],
    );

    const shouldShowReportRecipientLocalTime = useMemo(
        () => canShowReportRecipientLocalTime(personalDetails, report, currentUserPersonalDetails.accountID) && !isComposerFullSize,
        [personalDetails, report, currentUserPersonalDetails.accountID, isComposerFullSize],
    );

    const includesConcierge = useMemo(() => chatIncludesConcierge({participants: report?.participants}), [report?.participants]);
    const userBlockedFromConcierge = useMemo(() => isBlockedFromConciergeUserAction(blockedFromConcierge), [blockedFromConcierge]);
    const isBlockedFromConcierge = useMemo(() => includesConcierge && userBlockedFromConcierge, [includesConcierge, userBlockedFromConcierge]);
    const isReportArchived = useReportIsArchived(report?.reportID);

    const isTransactionThreadView = useMemo(() => isReportTransactionThread(report), [report]);
    const isExpensesReport = useMemo(() => reportTransactions && reportTransactions.length > 1, [reportTransactions]);

    const [reportActions] = useOnyx(`${ONYXKEYS.COLLECTION.REPORT_ACTIONS}${report?.reportID}`, {
        canEvict: false,
        canBeMissing: true,
    });

    const personalDetail = useCurrentUserPersonalDetails();

    const iouAction = reportActions ? Object.values(reportActions).find((action) => isMoneyRequestAction(action)) : null;
    const linkedTransactionID = iouAction && !isExpensesReport ? getLinkedTransactionID(iouAction) : undefined;

    const transactionID = useMemo(() => getTransactionID(reportID) ?? linkedTransactionID, [reportID, linkedTransactionID]);

    const [transaction] = useOnyx(`${ONYXKEYS.COLLECTION.TRANSACTION}${getNonEmptyStringOnyxID(transactionID)}`, {canBeMissing: true});

    const isSingleTransactionView = useMemo(() => !!transaction && !!reportTransactions && reportTransactions.length === 1, [transaction, reportTransactions]);
    const shouldAddOrReplaceReceipt = (isTransactionThreadView || isSingleTransactionView) && (isManualDistanceRequest(transaction) || !isDistanceRequest(transaction));

    const hasReceipt = useMemo(() => hasReceiptTransactionUtils(transaction), [transaction]);

    const shouldDisplayDualDropZone = useMemo(() => {
        const parentReport = getParentReport(report);
        const isSettledOrApproved = isSettled(report) || isSettled(parentReport) || isReportApproved({report}) || isReportApproved({report: parentReport});
        const hasMoneyRequestOptions = !!temporary_getMoneyRequestOptions(report, policy, reportParticipantIDs, isReportArchived).length;
        const canModifyReceipt = shouldAddOrReplaceReceipt && !isSettledOrApproved;
        const isRoomOrGroupChat = isChatRoom(report) || isGroupChat(report);
        return !isRoomOrGroupChat && (canModifyReceipt || hasMoneyRequestOptions);
    }, [shouldAddOrReplaceReceipt, report, reportParticipantIDs, policy, isReportArchived]);

    // Placeholder to display in the chat input.
    const inputPlaceholder = useMemo(() => {
        if (includesConcierge && userBlockedFromConcierge) {
            return translate('reportActionCompose.blockedFromConcierge');
        }
        return translate('reportActionCompose.writeSomething');
    }, [includesConcierge, translate, userBlockedFromConcierge]);

    const focus = () => {
        if (composerRef.current === null) {
            return;
        }
        composerRef.current?.focus(true);
    };

    const isKeyboardVisibleWhenShowingModalRef = useRef(false);
    const isNextModalWillOpenRef = useRef(false);

    const containerRef = useRef<View>(null);
    const measureContainer = useCallback(
        (callback: MeasureInWindowOnSuccessCallback) => {
            if (!containerRef.current) {
                return;
            }
            containerRef.current.measureInWindow(callback);
        },
        // We added isComposerFullSize in dependencies so that when this value changes, we recalculate the position of the popup
        // eslint-disable-next-line react-compiler/react-compiler, react-hooks/exhaustive-deps
        [isComposerFullSize],
    );

    const onAddActionPressed = useCallback(() => {
        if (!willBlurTextInputOnTapOutside) {
            isKeyboardVisibleWhenShowingModalRef.current = !!composerRef.current?.isFocused();
        }
        composerRef.current?.blur();
    }, []);

    const onItemSelected = useCallback(() => {
        isKeyboardVisibleWhenShowingModalRef.current = false;
    }, []);

    const updateShouldShowSuggestionMenuToFalse = useCallback(() => {
        if (!suggestionsRef.current) {
            return;
        }
        suggestionsRef.current.updateShouldShowSuggestionMenuToFalse(false);
    }, []);

    const attachmentFileRef = useRef<FileObject | FileObject[] | null>(null);

    const addAttachment = useCallback((file: FileObject | FileObject[]) => {
        attachmentFileRef.current = file;
        const clear = composerRef.current?.clear;
        if (!clear) {
            throw new Error('The composerRef.clear function is not set yet. This should never happen, and indicates a developer error.');
        }

        runOnUI(clear)();
    }, []);

    /**
     * Event handler to update the state after the attachment preview is closed.
     */
    const onAttachmentPreviewClose = useCallback(() => {
        updateShouldShowSuggestionMenuToFalse();
        setIsAttachmentPreviewActive(false);
        // This enables Composer refocus when the attachments modal is closed by the browser navigation
        ComposerFocusManager.setReadyToFocus();
    }, [updateShouldShowSuggestionMenuToFalse]);

    /**
     * Add a new comment to this chat
     */
    const submitForm = useCallback(
        (newComment: string) => {
            const newCommentTrimmed = newComment.trim();

            if (attachmentFileRef.current) {
                if (Array.isArray(attachmentFileRef.current)) {
                    // Handle multiple files
                    attachmentFileRef.current.forEach((file) => {
                        addAttachmentReportActions(reportID, file, personalDetail.timezone ?? CONST.DEFAULT_TIME_ZONE, newCommentTrimmed, true);
                    });
                } else {
                    // Handle single file
                    addAttachmentReportActions(reportID, attachmentFileRef.current, personalDetail.timezone ?? CONST.DEFAULT_TIME_ZONE, newCommentTrimmed, true);
                }
                attachmentFileRef.current = null;
            } else {
                Performance.markStart(CONST.TIMING.SEND_MESSAGE, {message: newCommentTrimmed});
                Timing.start(CONST.TIMING.SEND_MESSAGE);
                onSubmit(newCommentTrimmed);
            }
        },
        [onSubmit, reportID, personalDetail.timezone],
    );

    const onTriggerAttachmentPicker = useCallback(() => {
        isNextModalWillOpenRef.current = true;
        isKeyboardVisibleWhenShowingModalRef.current = true;
    }, []);

    const onBlur = useCallback(
        (event: NativeSyntheticEvent<TextInputFocusEventData>) => {
            const webEvent = event as unknown as FocusEvent;
            setIsFocused(false);
            onComposerBlur?.();
            if (suggestionsRef.current) {
                suggestionsRef.current.resetSuggestions();
            }
            if (webEvent.relatedTarget && webEvent.relatedTarget === actionButtonRef.current) {
                isKeyboardVisibleWhenShowingModalRef.current = true;
            }
        },
        [onComposerBlur],
    );

    const onFocus = useCallback(() => {
        setIsFocused(true);
        onComposerFocus?.();
    }, [onComposerFocus]);

    useEffect(() => {
        if (hasExceededMaxTaskTitleLength) {
            setExceededMaxLength(CONST.TITLE_CHARACTER_LIMIT);
        } else if (hasExceededMaxCommentLength) {
            setExceededMaxLength(CONST.MAX_COMMENT_LENGTH);
        } else {
            setExceededMaxLength(null);
        }
    }, [hasExceededMaxTaskTitleLength, hasExceededMaxCommentLength]);

    // We are returning a callback here as we want to invoke the method on unmount only
    useEffect(
        () => () => {
            if (!isActiveEmojiPickerAction(report?.reportID)) {
                return;
            }
            hideEmojiPicker();
        },
        // eslint-disable-next-line react-compiler/react-compiler, react-hooks/exhaustive-deps
        [],
    );

    // When we invite someone to a room they don't have the policy object, but we still want them to be able to mention other reports they are members of, so we only check if the policyID in the report is from a workspace
    const isGroupPolicyReport = useMemo(() => !!report?.policyID && report.policyID !== CONST.POLICY.ID_FAKE, [report]);
    const reportRecipientAccountIDs = getReportRecipientAccountIDs(report, currentUserPersonalDetails.accountID);
    const reportRecipient = personalDetails?.[reportRecipientAccountIDs[0]];
    const shouldUseFocusedColor = !isBlockedFromConcierge && isFocused;

    const hasReportRecipient = !isEmptyObject(reportRecipient);

    const isSendDisabled = isCommentEmpty || isBlockedFromConcierge || !!exceededMaxLength;

    // Note: using JS refs is not well supported in reanimated, thus we need to store the function in a shared value
    // useSharedValue on web doesn't support functions, so we need to wrap it in an object.
    const composerRefShared = useSharedValue<{
        clear: (() => void) | undefined;
    }>({clear: undefined});

    const handleSendMessage = useCallback(() => {
        'worklet';

        const clearComposer = composerRefShared.get().clear;
        if (!clearComposer) {
            throw new Error('The composerRefShared.clear function is not set yet. This should never happen, and indicates a developer error.');
        }

        if (isSendDisabled) {
            return;
        }

        // This will cause onCleared to be triggered where we actually send the message
        clearComposer();
    }, [isSendDisabled, composerRefShared]);

    const measureComposer = useCallback(
        (e: LayoutChangeEvent) => {
            actionSheetAwareScrollViewContext.transitionActionSheetState({
                type: ActionSheetAwareScrollView.Actions.MEASURE_COMPOSER,
                payload: {
                    composerHeight: e.nativeEvent.layout.height,
                },
            });
        },
        [actionSheetAwareScrollViewContext],
    );

    // eslint-disable-next-line react-compiler/react-compiler
    onSubmitAction = handleSendMessage;

    const emojiPositionValues = useMemo(
        () => ({
            secondaryRowHeight: styles.chatItemComposeSecondaryRow.height,
            secondaryRowMarginTop: styles.chatItemComposeSecondaryRow.marginTop,
            secondaryRowMarginBottom: styles.chatItemComposeSecondaryRow.marginBottom,
            composeBoxMinHeight: styles.chatItemComposeBox.minHeight,
            emojiButtonHeight: styles.chatItemEmojiButton.height,
        }),
        [
            styles.chatItemComposeSecondaryRow.height,
            styles.chatItemComposeSecondaryRow.marginTop,
            styles.chatItemComposeSecondaryRow.marginBottom,
            styles.chatItemComposeBox.minHeight,
            styles.chatItemEmojiButton.height,
        ],
    );

    const emojiShiftVertical = useMemo(() => {
        const chatItemComposeSecondaryRowHeight = emojiPositionValues.secondaryRowHeight + emojiPositionValues.secondaryRowMarginTop + emojiPositionValues.secondaryRowMarginBottom;
        const reportActionComposeHeight = emojiPositionValues.composeBoxMinHeight + chatItemComposeSecondaryRowHeight;
        const emojiOffsetWithComposeBox = (emojiPositionValues.composeBoxMinHeight - emojiPositionValues.emojiButtonHeight) / 2;
        return reportActionComposeHeight - emojiOffsetWithComposeBox - CONST.MENU_POSITION_REPORT_ACTION_COMPOSE_BOTTOM;
    }, [emojiPositionValues]);

    const validateMaxLength = useCallback(
        (value: string) => {
            const taskCommentMatch = value?.match(CONST.REGEX.TASK_TITLE_WITH_OPTIONAL_SHORT_MENTION);
            if (taskCommentMatch) {
                const title = taskCommentMatch?.[3] ? taskCommentMatch[3].trim().replace(/\n/g, ' ') : '';
                setHasExceededMaxCommentLength(false);
                validateTaskTitleMaxLength(title);
            } else {
                setHasExceededMaxTitleLength(false);
                validateCommentMaxLength(value, {reportID});
            }
        },
        [setHasExceededMaxCommentLength, setHasExceededMaxTitleLength, validateTaskTitleMaxLength, validateCommentMaxLength, reportID],
    );

    const debouncedValidate = useMemo(() => lodashDebounce(validateMaxLength, CONST.TIMING.COMMENT_LENGTH_DEBOUNCE_TIME, {leading: true}), [validateMaxLength]);

    const onValueChange = useCallback(
        (value: string) => {
            if (value.length === 0 && isComposerFullSize) {
                setIsComposerFullSize(reportID, false);
            }
            debouncedValidate(value);
        },
        [isComposerFullSize, reportID, debouncedValidate],
    );

    const reportAttachmentsContext = useContext(AttachmentModalContext);
    const showAttachmentModalScreen = useCallback(
        (file: FileObject | FileObject[], dataTransferItems?: DataTransferItem[]) => {
            reportAttachmentsContext.setCurrentAttachment<typeof SCREENS.REPORT_ADD_ATTACHMENT>({
                reportID,
                file,
                dataTransferItems,
                headerTitle: translate('reportActionCompose.sendAttachment'),
                onConfirm: addAttachment,
                onShow: () => setIsAttachmentPreviewActive(true),
                onClose: onAttachmentPreviewClose,
                shouldDisableSendButton: !!exceededMaxLength,
            });
            Navigation.navigate(ROUTES.REPORT_ADD_ATTACHMENT.getRoute(reportID));
        },
        [addAttachment, exceededMaxLength, onAttachmentPreviewClose, reportAttachmentsContext, reportID, translate],
    );

    const handleAttachmentDrop = (event: DragEvent) => {
        if (isAttachmentPreviewActive) {
            return;
        }

        const files = Array.from(event.dataTransfer?.files ?? []).map((file) => {
            // eslint-disable-next-line no-param-reassign
            file.uri = URL.createObjectURL(file);
            return file;
        });

        if (files.length === 0) {
            return;
        }

        showAttachmentModalScreen(files, Array.from(event.dataTransfer?.items ?? []));
    };

    const saveFileAndInitMoneyRequest = (files: FileObject[]) => {
        if (files.length === 0) {
            return;
        }
        if (shouldAddOrReplaceReceipt && transactionID) {
            const source = URL.createObjectURL(files.at(0) as Blob);
            replaceReceipt({transactionID, file: files.at(0) as File, source});
        } else {
            const initialTransaction = initMoneyRequest({
                reportID,
                newIouRequestType: CONST.IOU.REQUEST_TYPE.SCAN,
                report,
                parentReport: newParentReport,
                currentDate,
            });

            files.forEach((file, index) => {
                const source = URL.createObjectURL(file as Blob);
                const newTransaction =
                    index === 0
                        ? (initialTransaction as Partial<OnyxTypes.Transaction>)
                        : buildOptimisticTransactionAndCreateDraft({
                              initialTransaction: initialTransaction as Partial<OnyxTypes.Transaction>,
                              currentUserPersonalDetails,
                              reportID,
                          });
                const newTransactionID = newTransaction?.transactionID ?? CONST.IOU.OPTIMISTIC_TRANSACTION_ID;
                setMoneyRequestReceipt(newTransactionID, source, file.name ?? '', true);
                setMoneyRequestParticipantsFromReport(newTransactionID, report);
            });
            Navigation.navigate(
                ROUTES.MONEY_REQUEST_STEP_CONFIRMATION.getRoute(
                    CONST.IOU.ACTION.CREATE,
                    isSelfDM(report) ? CONST.IOU.TYPE.TRACK : CONST.IOU.TYPE.SUBMIT,
                    CONST.IOU.OPTIMISTIC_TRANSACTION_ID,
                    reportID,
                ),
            );
        }
    };

    const {validateFiles, PDFValidationComponent, ErrorModal} = useFilesValidation(saveFileAndInitMoneyRequest);

    const handleAddingReceipt = (e: DragEvent) => {
        if (policy && shouldRestrictUserBillableActions(policy.id)) {
            Navigation.navigate(ROUTES.RESTRICTED_ACTION.getRoute(policy.id));
            return;
        }
        if (shouldAddOrReplaceReceipt && transactionID) {
            const file = e?.dataTransfer?.files?.[0];
            if (file) {
                file.uri = URL.createObjectURL(file);
                validateFiles([file], Array.from(e.dataTransfer?.items ?? []));
                return;
            }
        }

        const files = Array.from(e?.dataTransfer?.files ?? []);
        if (files.length === 0) {
            return;
        }
        files.forEach((file) => {
            // eslint-disable-next-line no-param-reassign
            file.uri = URL.createObjectURL(file);
        });

        validateFiles(files, Array.from(e.dataTransfer?.items ?? []));
    };

    return (
        <View style={[shouldShowReportRecipientLocalTime && !isOffline && styles.chatItemComposeWithFirstRow, isComposerFullSize && styles.chatItemFullComposeRow]}>
            <OfflineWithFeedback pendingAction={pendingAction}>
                {shouldShowReportRecipientLocalTime && hasReportRecipient && <ParticipantLocalTime participant={reportRecipient} />}
            </OfflineWithFeedback>
            <View
                onLayout={measureComposer}
                style={isComposerFullSize ? styles.flex1 : {}}
            >
                <OfflineWithFeedback
                    shouldDisableOpacity
                    pendingAction={pendingAction}
                    style={isComposerFullSize ? styles.chatItemFullComposeRow : {}}
                    contentContainerStyle={isComposerFullSize ? styles.flex1 : {}}
                >
                    <View
                        ref={containerRef}
                        style={[
                            shouldUseFocusedColor ? styles.chatItemComposeBoxFocusedColor : styles.chatItemComposeBoxColor,
                            styles.flexRow,
                            styles.chatItemComposeBox,
                            isComposerFullSize && styles.chatItemFullComposeBox,
                            !!exceededMaxLength && styles.borderColorDanger,
                        ]}
                    >
                        {PDFValidationComponent}
                        <AttachmentPickerWithMenuItems
                            onAttachmentPicked={showAttachmentModalScreen}
                            reportID={reportID}
                            report={report}
<<<<<<< HEAD
                            currentUserPersonalDetails={currentUserPersonalDetails}
                            reportParticipantIDs={reportParticipantIDs}
                            isFullComposerAvailable={isFullComposerAvailable}
                            isComposerFullSize={isComposerFullSize}
                            disabled={isBlockedFromConcierge}
                            setMenuVisibility={setMenuVisibility}
                            isMenuVisible={isMenuVisible}
                            onTriggerAttachmentPicker={onTriggerAttachmentPicker}
                            raiseIsScrollLikelyLayoutTriggered={raiseIsScrollLikelyLayoutTriggered}
                            onAddActionPressed={onAddActionPressed}
                            onItemSelected={onItemSelected}
                            onCanceledAttachmentPicker={() => {
                                if (!shouldFocusInputOnScreenFocus) {
                                    return;
                                }
                                focus();
=======
                        >
                            {({displayFilesInModal}) => {
                                const handleAttachmentDrop = (event: DragEvent) => {
                                    if (isAttachmentPreviewActive) {
                                        return;
                                    }
                                    if (event.dataTransfer?.files.length && event.dataTransfer?.files.length > 1) {
                                        const files = Array.from(event.dataTransfer?.files).map((file) => {
                                            // eslint-disable-next-line no-param-reassign
                                            file.uri = URL.createObjectURL(file);
                                            return file;
                                        });
                                        displayFilesInModal(files, Array.from(event.dataTransfer?.items ?? []));
                                        return;
                                    }

                                    const data = event.dataTransfer?.files[0];
                                    if (data) {
                                        data.uri = URL.createObjectURL(data);
                                        displayFilesInModal([data], Array.from(event.dataTransfer?.items ?? []));
                                    }
                                };

                                return (
                                    <>
                                        <AttachmentPickerWithMenuItems
                                            displayFilesInModal={displayFilesInModal}
                                            reportID={reportID}
                                            report={report}
                                            currentUserPersonalDetails={currentUserPersonalDetails}
                                            reportParticipantIDs={reportParticipantIDs}
                                            isFullComposerAvailable={isFullComposerAvailable}
                                            isComposerFullSize={isComposerFullSize}
                                            disabled={isBlockedFromConcierge}
                                            setMenuVisibility={setMenuVisibility}
                                            isMenuVisible={isMenuVisible}
                                            onTriggerAttachmentPicker={onTriggerAttachmentPicker}
                                            raiseIsScrollLikelyLayoutTriggered={raiseIsScrollLayoutTriggered}
                                            onAddActionPressed={onAddActionPressed}
                                            onItemSelected={onItemSelected}
                                            onCanceledAttachmentPicker={() => {
                                                if (!shouldFocusInputOnScreenFocus) {
                                                    return;
                                                }
                                                focus();
                                            }}
                                            actionButtonRef={actionButtonRef}
                                            shouldDisableAttachmentItem={!!exceededMaxLength}
                                        />
                                        <ComposerWithSuggestions
                                            ref={(ref) => {
                                                composerRef.current = ref ?? undefined;
                                                composerRefShared.set({
                                                    clear: ref?.clear,
                                                });
                                            }}
                                            suggestionsRef={suggestionsRef}
                                            isNextModalWillOpenRef={isNextModalWillOpenRef}
                                            isScrollLikelyLayoutTriggered={isScrollLayoutTriggered}
                                            raiseIsScrollLikelyLayoutTriggered={raiseIsScrollLayoutTriggered}
                                            reportID={reportID}
                                            policyID={report?.policyID}
                                            includeChronos={chatIncludesChronos(report)}
                                            isGroupPolicyReport={isGroupPolicyReport}
                                            lastReportAction={lastReportAction}
                                            isMenuVisible={isMenuVisible}
                                            inputPlaceholder={inputPlaceholder}
                                            isComposerFullSize={isComposerFullSize}
                                            setIsFullComposerAvailable={setIsFullComposerAvailable}
                                            displayFilesInModal={displayFilesInModal}
                                            onCleared={submitForm}
                                            disabled={isBlockedFromConcierge}
                                            setIsCommentEmpty={setIsCommentEmpty}
                                            handleSendMessage={handleSendMessage}
                                            shouldShowComposeInput={shouldShowComposeInput}
                                            onFocus={onFocus}
                                            onBlur={onBlur}
                                            measureParentContainer={measureContainer}
                                            onValueChange={onValueChange}
                                            didHideComposerInput={didHideComposerInput}
                                        />
                                        {shouldDisplayDualDropZone && (
                                            <DualDropZone
                                                isEditing={shouldAddOrReplaceReceipt && hasReceipt}
                                                onAttachmentDrop={handleAttachmentDrop}
                                                onReceiptDrop={handleAddingReceipt}
                                                shouldAcceptSingleReceipt={shouldAddOrReplaceReceipt}
                                            />
                                        )}
                                        {!shouldDisplayDualDropZone && (
                                            <DragAndDropConsumer onDrop={handleAttachmentDrop}>
                                                <DropZoneUI
                                                    icon={Expensicons.MessageInABottle}
                                                    dropTitle={translate('dropzone.addAttachments')}
                                                    dropStyles={styles.attachmentDropOverlay(true)}
                                                    dropTextStyles={styles.attachmentDropText}
                                                    dashedBorderStyles={styles.activeDropzoneDashedBorder(theme.attachmentDropBorderColorActive, true)}
                                                />
                                            </DragAndDropConsumer>
                                        )}
                                    </>
                                );
>>>>>>> 720a6180
                            }}
                            actionButtonRef={actionButtonRef}
                            shouldDisableAttachmentItem={!!exceededMaxLength}
                        />
                        <ComposerWithSuggestions
                            ref={(ref) => {
                                composerRef.current = ref ?? undefined;
                                composerRefShared.set({
                                    clear: ref?.clear,
                                });
                            }}
                            suggestionsRef={suggestionsRef}
                            isNextModalWillOpenRef={isNextModalWillOpenRef}
                            isScrollLikelyLayoutTriggered={isScrollLikelyLayoutTriggered}
                            raiseIsScrollLikelyLayoutTriggered={raiseIsScrollLikelyLayoutTriggered}
                            reportID={reportID}
                            policyID={report?.policyID}
                            includeChronos={chatIncludesChronos(report)}
                            isGroupPolicyReport={isGroupPolicyReport}
                            lastReportAction={lastReportAction}
                            isMenuVisible={isMenuVisible}
                            inputPlaceholder={inputPlaceholder}
                            isComposerFullSize={isComposerFullSize}
                            setIsFullComposerAvailable={setIsFullComposerAvailable}
                            onFilePasted={showAttachmentModalScreen}
                            onCleared={submitForm}
                            disabled={isBlockedFromConcierge}
                            setIsCommentEmpty={setIsCommentEmpty}
                            handleSendMessage={handleSendMessage}
                            shouldShowComposeInput={shouldShowComposeInput}
                            onFocus={onFocus}
                            onBlur={onBlur}
                            measureParentContainer={measureContainer}
                            onValueChange={onValueChange}
                            didHideComposerInput={didHideComposerInput}
                        />
                        {shouldDisplayDualDropZone && (
                            <DualDropZone
                                isEditing={shouldAddOrReplaceReceipt && hasReceipt}
                                onAttachmentDrop={handleAttachmentDrop}
                                onReceiptDrop={handleAddingReceipt}
                                shouldAcceptSingleReceipt={shouldAddOrReplaceReceipt}
                            />
                        )}
                        {!shouldDisplayDualDropZone && (
                            <DragAndDropConsumer onDrop={handleAttachmentDrop}>
                                <DropZoneUI
                                    icon={Expensicons.MessageInABottle}
                                    dropTitle={translate('dropzone.addAttachments')}
                                    dropStyles={styles.attachmentDropOverlay(true)}
                                    dropTextStyles={styles.attachmentDropText}
                                    dashedBorderStyles={styles.activeDropzoneDashedBorder(theme.attachmentDropBorderColorActive, true)}
                                />
                            </DragAndDropConsumer>
                        )}
                        {canUseTouchScreen() && isMediumScreenWidth ? null : (
                            <EmojiPickerButton
                                isDisabled={isBlockedFromConcierge}
                                onModalHide={(isNavigating) => {
                                    if (isNavigating) {
                                        return;
                                    }
                                    const activeElementId = DomUtils.getActiveElement()?.id;
                                    if (activeElementId === CONST.COMPOSER.NATIVE_ID || activeElementId === CONST.EMOJI_PICKER_BUTTON_NATIVE_ID) {
                                        return;
                                    }
                                    focus();
                                }}
                                onEmojiSelected={(...args) => composerRef.current?.replaceSelectionWithText(...args)}
                                emojiPickerID={report?.reportID}
                                shiftVertical={emojiShiftVertical}
                            />
                        )}
                        <SendButton
                            isDisabled={isSendDisabled}
                            handleSendMessage={handleSendMessage}
                        />
                    </View>
                    {ErrorModal}
                    <View
                        style={[
                            styles.flexRow,
                            styles.justifyContentBetween,
                            styles.alignItemsCenter,
                            (!isSmallScreenWidth || (isSmallScreenWidth && !isOffline)) && styles.chatItemComposeSecondaryRow,
                        ]}
                    >
                        {!shouldUseNarrowLayout && <OfflineIndicator containerStyles={[styles.chatItemComposeSecondaryRow]} />}
                        <AgentZeroProcessingRequestIndicator reportID={reportID} />
                        <ReportTypingIndicator reportID={reportID} />
                        {!!exceededMaxLength && (
                            <ExceededCommentLength
                                maxCommentLength={exceededMaxLength}
                                isTaskTitle={hasExceededMaxTaskTitleLength}
                            />
                        )}
                    </View>
                </OfflineWithFeedback>
                {!isSmallScreenWidth && (
                    <View style={[styles.mln5, styles.mrn5]}>
                        <ImportedStateIndicator />
                    </View>
                )}
            </View>
        </View>
    );
}

ReportActionCompose.displayName = 'ReportActionCompose';

export default memo(ReportActionCompose);
export {onSubmitAction};
export type {SuggestionsRef, ComposerRef};<|MERGE_RESOLUTION|>--- conflicted
+++ resolved
@@ -607,7 +607,6 @@
                             onAttachmentPicked={showAttachmentModalScreen}
                             reportID={reportID}
                             report={report}
-<<<<<<< HEAD
                             currentUserPersonalDetails={currentUserPersonalDetails}
                             reportParticipantIDs={reportParticipantIDs}
                             isFullComposerAvailable={isFullComposerAvailable}
@@ -616,7 +615,7 @@
                             setMenuVisibility={setMenuVisibility}
                             isMenuVisible={isMenuVisible}
                             onTriggerAttachmentPicker={onTriggerAttachmentPicker}
-                            raiseIsScrollLikelyLayoutTriggered={raiseIsScrollLikelyLayoutTriggered}
+                            raiseIsScrollLikelyLayoutTriggered={raiseIsScrollLayoutTriggered}
                             onAddActionPressed={onAddActionPressed}
                             onItemSelected={onItemSelected}
                             onCanceledAttachmentPicker={() => {
@@ -624,110 +623,6 @@
                                     return;
                                 }
                                 focus();
-=======
-                        >
-                            {({displayFilesInModal}) => {
-                                const handleAttachmentDrop = (event: DragEvent) => {
-                                    if (isAttachmentPreviewActive) {
-                                        return;
-                                    }
-                                    if (event.dataTransfer?.files.length && event.dataTransfer?.files.length > 1) {
-                                        const files = Array.from(event.dataTransfer?.files).map((file) => {
-                                            // eslint-disable-next-line no-param-reassign
-                                            file.uri = URL.createObjectURL(file);
-                                            return file;
-                                        });
-                                        displayFilesInModal(files, Array.from(event.dataTransfer?.items ?? []));
-                                        return;
-                                    }
-
-                                    const data = event.dataTransfer?.files[0];
-                                    if (data) {
-                                        data.uri = URL.createObjectURL(data);
-                                        displayFilesInModal([data], Array.from(event.dataTransfer?.items ?? []));
-                                    }
-                                };
-
-                                return (
-                                    <>
-                                        <AttachmentPickerWithMenuItems
-                                            displayFilesInModal={displayFilesInModal}
-                                            reportID={reportID}
-                                            report={report}
-                                            currentUserPersonalDetails={currentUserPersonalDetails}
-                                            reportParticipantIDs={reportParticipantIDs}
-                                            isFullComposerAvailable={isFullComposerAvailable}
-                                            isComposerFullSize={isComposerFullSize}
-                                            disabled={isBlockedFromConcierge}
-                                            setMenuVisibility={setMenuVisibility}
-                                            isMenuVisible={isMenuVisible}
-                                            onTriggerAttachmentPicker={onTriggerAttachmentPicker}
-                                            raiseIsScrollLikelyLayoutTriggered={raiseIsScrollLayoutTriggered}
-                                            onAddActionPressed={onAddActionPressed}
-                                            onItemSelected={onItemSelected}
-                                            onCanceledAttachmentPicker={() => {
-                                                if (!shouldFocusInputOnScreenFocus) {
-                                                    return;
-                                                }
-                                                focus();
-                                            }}
-                                            actionButtonRef={actionButtonRef}
-                                            shouldDisableAttachmentItem={!!exceededMaxLength}
-                                        />
-                                        <ComposerWithSuggestions
-                                            ref={(ref) => {
-                                                composerRef.current = ref ?? undefined;
-                                                composerRefShared.set({
-                                                    clear: ref?.clear,
-                                                });
-                                            }}
-                                            suggestionsRef={suggestionsRef}
-                                            isNextModalWillOpenRef={isNextModalWillOpenRef}
-                                            isScrollLikelyLayoutTriggered={isScrollLayoutTriggered}
-                                            raiseIsScrollLikelyLayoutTriggered={raiseIsScrollLayoutTriggered}
-                                            reportID={reportID}
-                                            policyID={report?.policyID}
-                                            includeChronos={chatIncludesChronos(report)}
-                                            isGroupPolicyReport={isGroupPolicyReport}
-                                            lastReportAction={lastReportAction}
-                                            isMenuVisible={isMenuVisible}
-                                            inputPlaceholder={inputPlaceholder}
-                                            isComposerFullSize={isComposerFullSize}
-                                            setIsFullComposerAvailable={setIsFullComposerAvailable}
-                                            displayFilesInModal={displayFilesInModal}
-                                            onCleared={submitForm}
-                                            disabled={isBlockedFromConcierge}
-                                            setIsCommentEmpty={setIsCommentEmpty}
-                                            handleSendMessage={handleSendMessage}
-                                            shouldShowComposeInput={shouldShowComposeInput}
-                                            onFocus={onFocus}
-                                            onBlur={onBlur}
-                                            measureParentContainer={measureContainer}
-                                            onValueChange={onValueChange}
-                                            didHideComposerInput={didHideComposerInput}
-                                        />
-                                        {shouldDisplayDualDropZone && (
-                                            <DualDropZone
-                                                isEditing={shouldAddOrReplaceReceipt && hasReceipt}
-                                                onAttachmentDrop={handleAttachmentDrop}
-                                                onReceiptDrop={handleAddingReceipt}
-                                                shouldAcceptSingleReceipt={shouldAddOrReplaceReceipt}
-                                            />
-                                        )}
-                                        {!shouldDisplayDualDropZone && (
-                                            <DragAndDropConsumer onDrop={handleAttachmentDrop}>
-                                                <DropZoneUI
-                                                    icon={Expensicons.MessageInABottle}
-                                                    dropTitle={translate('dropzone.addAttachments')}
-                                                    dropStyles={styles.attachmentDropOverlay(true)}
-                                                    dropTextStyles={styles.attachmentDropText}
-                                                    dashedBorderStyles={styles.activeDropzoneDashedBorder(theme.attachmentDropBorderColorActive, true)}
-                                                />
-                                            </DragAndDropConsumer>
-                                        )}
-                                    </>
-                                );
->>>>>>> 720a6180
                             }}
                             actionButtonRef={actionButtonRef}
                             shouldDisableAttachmentItem={!!exceededMaxLength}
@@ -741,8 +636,8 @@
                             }}
                             suggestionsRef={suggestionsRef}
                             isNextModalWillOpenRef={isNextModalWillOpenRef}
-                            isScrollLikelyLayoutTriggered={isScrollLikelyLayoutTriggered}
-                            raiseIsScrollLikelyLayoutTriggered={raiseIsScrollLikelyLayoutTriggered}
+                            isScrollLikelyLayoutTriggered={isScrollLayoutTriggered}
+                            raiseIsScrollLikelyLayoutTriggered={raiseIsScrollLayoutTriggered}
                             reportID={reportID}
                             policyID={report?.policyID}
                             includeChronos={chatIncludesChronos(report)}
