import lodashDebounce from 'lodash/debounce';
import noop from 'lodash/noop';
import React, {memo, useCallback, useContext, useEffect, useMemo, useRef, useState} from 'react';
import type {LayoutChangeEvent, MeasureInWindowOnSuccessCallback, NativeSyntheticEvent, TextInputFocusEventData, TextInputSelectionChangeEventData} from 'react-native';
import {View} from 'react-native';
import type {OnyxEntry} from 'react-native-onyx';
import {runOnUI, useSharedValue} from 'react-native-reanimated';
import type {Emoji} from '@assets/emojis/types';
import * as ActionSheetAwareScrollView from '@components/ActionSheetAwareScrollView';
import AttachmentComposerModal from '@components/AttachmentComposerModal';
import DragAndDropConsumer from '@components/DragAndDrop/Consumer';
import DropZoneUI from '@components/DropZone/DropZoneUI';
import DualDropZone from '@components/DropZone/DualDropZone';
import EmojiPickerButton from '@components/EmojiPicker/EmojiPickerButton';
import ExceededCommentLength from '@components/ExceededCommentLength';
import * as Expensicons from '@components/Icon/Expensicons';
import ImportedStateIndicator from '@components/ImportedStateIndicator';
import type {Mention} from '@components/MentionSuggestions';
import OfflineIndicator from '@components/OfflineIndicator';
import OfflineWithFeedback from '@components/OfflineWithFeedback';
import {usePersonalDetails} from '@components/OnyxListItemProvider';
import useCurrentUserPersonalDetails from '@hooks/useCurrentUserPersonalDetails';
import useFilesValidation from '@hooks/useFilesValidation';
import useHandleExceedMaxCommentLength from '@hooks/useHandleExceedMaxCommentLength';
import useHandleExceedMaxTaskTitleLength from '@hooks/useHandleExceedMaxTaskTitleLength';
import useIsScrollLikelyLayoutTriggered from '@hooks/useIsScrollLikelyLayoutTriggered';
import useLocalize from '@hooks/useLocalize';
import useNetwork from '@hooks/useNetwork';
import useOnyx from '@hooks/useOnyx';
import useReportIsArchived from '@hooks/useReportIsArchived';
import useResponsiveLayout from '@hooks/useResponsiveLayout';
import useTheme from '@hooks/useTheme';
import useThemeStyles from '@hooks/useThemeStyles';
import canFocusInputOnScreenFocus from '@libs/canFocusInputOnScreenFocus';
import {canUseTouchScreen} from '@libs/DeviceCapabilities';
import DomUtils from '@libs/DomUtils';
import {getDraftComment} from '@libs/DraftCommentUtils';
import getNonEmptyStringOnyxID from '@libs/getNonEmptyStringOnyxID';
import Performance from '@libs/Performance';
import {getLinkedTransactionID, isMoneyRequestAction} from '@libs/ReportActionsUtils';
import {
    canShowReportRecipientLocalTime,
    chatIncludesChronos,
    chatIncludesConcierge,
    getParentReport,
    getReportRecipientAccountIDs,
    isChatRoom,
    isGroupChat,
    isReportApproved,
    isReportTransactionThread,
    isSelfDM,
    isSettled,
    temporary_getMoneyRequestOptions,
} from '@libs/ReportUtils';
import {shouldRestrictUserBillableActions} from '@libs/SubscriptionUtils';
import {getTransactionID, hasReceipt as hasReceiptTransactionUtils, isDistanceRequest, isManualDistanceRequest} from '@libs/TransactionUtils';
import willBlurTextInputOnTapOutsideFunc from '@libs/willBlurTextInputOnTapOutside';
import Navigation from '@navigation/Navigation';
import AgentZeroProcessingRequestIndicator from '@pages/home/report/AgentZeroProcessingRequestIndicator';
import ParticipantLocalTime from '@pages/home/report/ParticipantLocalTime';
import ReportTypingIndicator from '@pages/home/report/ReportTypingIndicator';
import type {FileObject} from '@pages/media/AttachmentModalScreen/types';
import {hideEmojiPicker, isActive as isActiveEmojiPickerAction} from '@userActions/EmojiPickerAction';
import {initMoneyRequest, replaceReceipt, setMoneyRequestParticipantsFromReport, setMoneyRequestReceipt} from '@userActions/IOU';
import {addAttachment as addAttachmentReportActions, setIsComposerFullSize} from '@userActions/Report';
import Timing from '@userActions/Timing';
import {buildOptimisticTransactionAndCreateDraft} from '@userActions/TransactionEdit';
import {isBlockedFromConcierge as isBlockedFromConciergeUserAction} from '@userActions/User';
import CONST from '@src/CONST';
import ONYXKEYS from '@src/ONYXKEYS';
import ROUTES from '@src/ROUTES';
import type * as OnyxTypes from '@src/types/onyx';
import type * as OnyxCommon from '@src/types/onyx/OnyxCommon';
import {isEmptyObject} from '@src/types/utils/EmptyObject';
import AttachmentPickerWithMenuItems from './AttachmentPickerWithMenuItems';
import ComposerWithSuggestions from './ComposerWithSuggestions';
import type {ComposerRef, ComposerWithSuggestionsProps} from './ComposerWithSuggestions/ComposerWithSuggestions';
import SendButton from './SendButton';

type SuggestionsRef = {
    resetSuggestions: () => void;
    onSelectionChange?: (event: NativeSyntheticEvent<TextInputSelectionChangeEventData>) => void;
    triggerHotkeyActions: (event: KeyboardEvent) => boolean | undefined;
    updateShouldShowSuggestionMenuToFalse: (shouldShowSuggestionMenu?: boolean) => void;
    setShouldBlockSuggestionCalc: (shouldBlock: boolean) => void;
    getSuggestions: () => Mention[] | Emoji[];
    getIsSuggestionsMenuVisible: () => boolean;
};

type ReportActionComposeProps = Pick<ComposerWithSuggestionsProps, 'reportID' | 'isComposerFullSize' | 'lastReportAction'> & {
    /** A method to call when the form is submitted */
    onSubmit: (newComment: string) => void;

    /** The report currently being looked at */
    report: OnyxEntry<OnyxTypes.Report>;

    /** The ID of the transaction thread report if there is a single transaction */
    transactionThreadReportID?: string;

    /** Report transactions */
    reportTransactions?: OnyxEntry<OnyxTypes.Transaction[]>;

    /** The type of action that's pending  */
    pendingAction?: OnyxCommon.PendingAction;

    /** A method to call when the input is focus */
    onComposerFocus?: () => void;

    /** A method to call when the input is blur */
    onComposerBlur?: () => void;

    /** Whether the main composer was hidden */
    didHideComposerInput?: boolean;
};

// We want consistent auto focus behavior on input between native and mWeb so we have some auto focus management code that will
// prevent auto focus on existing chat for mobile device
const shouldFocusInputOnScreenFocus = canFocusInputOnScreenFocus();

const willBlurTextInputOnTapOutside = willBlurTextInputOnTapOutsideFunc();

// eslint-disable-next-line import/no-mutable-exports
let onSubmitAction = noop;

function ReportActionCompose({
    isComposerFullSize = false,
    onSubmit,
    pendingAction,
    report,
    reportID,
    lastReportAction,
    onComposerFocus,
    onComposerBlur,
    didHideComposerInput,
    reportTransactions,
    transactionThreadReportID,
}: ReportActionComposeProps) {
    const actionSheetAwareScrollViewContext = useContext(ActionSheetAwareScrollView.ActionSheetAwareScrollViewContext);
    const styles = useThemeStyles();
    const theme = useTheme();
    const {translate} = useLocalize();
    // eslint-disable-next-line rulesdir/prefer-shouldUseNarrowLayout-instead-of-isSmallScreenWidth
    const {isSmallScreenWidth, isMediumScreenWidth, shouldUseNarrowLayout} = useResponsiveLayout();
    const {isOffline} = useNetwork();
    const actionButtonRef = useRef<View | HTMLDivElement | null>(null);
    const currentUserPersonalDetails = useCurrentUserPersonalDetails();
    const personalDetails = usePersonalDetails();
    const [blockedFromConcierge] = useOnyx(ONYXKEYS.NVP_BLOCKED_FROM_CONCIERGE, {canBeMissing: true});
    const [currentDate] = useOnyx(ONYXKEYS.CURRENT_DATE, {canBeMissing: true});
    const [shouldShowComposeInput = true] = useOnyx(ONYXKEYS.SHOULD_SHOW_COMPOSE_INPUT, {canBeMissing: true});
    const [policy] = useOnyx(`${ONYXKEYS.COLLECTION.POLICY}${report?.policyID}`, {canBeMissing: true});
    const [initialModalState] = useOnyx(ONYXKEYS.MODAL, {canBeMissing: true});
    const [newParentReport] = useOnyx(`${ONYXKEYS.COLLECTION.REPORT}${report?.parentReportID}`, {canBeMissing: true});
    /**
     * Updates the Highlight state of the composer
     */
    const [isFocused, setIsFocused] = useState(() => {
        return shouldFocusInputOnScreenFocus && shouldShowComposeInput && !initialModalState?.isVisible && !initialModalState?.willAlertModalBecomeVisible;
    });
    const [isFullComposerAvailable, setIsFullComposerAvailable] = useState(isComposerFullSize);

    const {isScrollLayoutTriggered, raiseIsScrollLayoutTriggered} = useIsScrollLikelyLayoutTriggered();

    const [isCommentEmpty, setIsCommentEmpty] = useState(() => {
        const draftComment = getDraftComment(reportID);
        return !draftComment || !!draftComment.match(CONST.REGEX.EMPTY_COMMENT);
    });

    /**
     * Updates the visibility state of the menu
     */
    const [isMenuVisible, setMenuVisibility] = useState(false);
    const [isAttachmentPreviewActive, setIsAttachmentPreviewActive] = useState(false);

    /**
     * Updates the composer when the comment length is exceeded
     * Shows red borders and prevents the comment from being sent
     */
    const {hasExceededMaxCommentLength, validateCommentMaxLength, setHasExceededMaxCommentLength} = useHandleExceedMaxCommentLength();
    const {hasExceededMaxTaskTitleLength, validateTaskTitleMaxLength, setHasExceededMaxTitleLength} = useHandleExceedMaxTaskTitleLength();
    const [exceededMaxLength, setExceededMaxLength] = useState<number | null>(null);

    const suggestionsRef = useRef<SuggestionsRef>(null);
    const composerRef = useRef<ComposerRef | undefined>(undefined);
    const reportParticipantIDs = useMemo(
        () =>
            Object.keys(report?.participants ?? {})
                .map(Number)
                .filter((accountID) => accountID !== currentUserPersonalDetails.accountID),
        [currentUserPersonalDetails.accountID, report?.participants],
    );

    const shouldShowReportRecipientLocalTime = useMemo(
        () => canShowReportRecipientLocalTime(personalDetails, report, currentUserPersonalDetails.accountID) && !isComposerFullSize,
        [personalDetails, report, currentUserPersonalDetails.accountID, isComposerFullSize],
    );

    const includesConcierge = useMemo(() => chatIncludesConcierge({participants: report?.participants}), [report?.participants]);
    const userBlockedFromConcierge = useMemo(() => isBlockedFromConciergeUserAction(blockedFromConcierge), [blockedFromConcierge]);
    const isBlockedFromConcierge = useMemo(() => includesConcierge && userBlockedFromConcierge, [includesConcierge, userBlockedFromConcierge]);
    const isReportArchived = useReportIsArchived(report?.reportID);

    const isTransactionThreadView = useMemo(() => isReportTransactionThread(report), [report]);
    const isExpensesReport = useMemo(() => reportTransactions && reportTransactions.length > 1, [reportTransactions]);

    const [reportActions] = useOnyx(`${ONYXKEYS.COLLECTION.REPORT_ACTIONS}${report?.reportID}`, {
        canEvict: false,
        canBeMissing: true,
    });

    const personalDetail = useCurrentUserPersonalDetails();

    const iouAction = reportActions ? Object.values(reportActions).find((action) => isMoneyRequestAction(action)) : null;
    const linkedTransactionID = iouAction && !isExpensesReport ? getLinkedTransactionID(iouAction) : undefined;

    const transactionID = useMemo(() => getTransactionID(reportID) ?? linkedTransactionID, [reportID, linkedTransactionID]);

    const [transaction] = useOnyx(`${ONYXKEYS.COLLECTION.TRANSACTION}${getNonEmptyStringOnyxID(transactionID)}`, {canBeMissing: true});

    const isSingleTransactionView = useMemo(() => !!transaction && !!reportTransactions && reportTransactions.length === 1, [transaction, reportTransactions]);
    const shouldAddOrReplaceReceipt = (isTransactionThreadView || isSingleTransactionView) && (isManualDistanceRequest(transaction) || !isDistanceRequest(transaction));

    const hasReceipt = useMemo(() => hasReceiptTransactionUtils(transaction), [transaction]);

    const shouldDisplayDualDropZone = useMemo(() => {
        const parentReport = getParentReport(report);
        const isSettledOrApproved = isSettled(report) || isSettled(parentReport) || isReportApproved({report}) || isReportApproved({report: parentReport});
        const hasMoneyRequestOptions = !!temporary_getMoneyRequestOptions(report, policy, reportParticipantIDs, isReportArchived).length;
        const canModifyReceipt = shouldAddOrReplaceReceipt && !isSettledOrApproved;
        const isRoomOrGroupChat = isChatRoom(report) || isGroupChat(report);
        return !isRoomOrGroupChat && (canModifyReceipt || hasMoneyRequestOptions);
    }, [shouldAddOrReplaceReceipt, report, reportParticipantIDs, policy, isReportArchived]);

    // Placeholder to display in the chat input.
    const inputPlaceholder = useMemo(() => {
        if (includesConcierge && userBlockedFromConcierge) {
            return translate('reportActionCompose.blockedFromConcierge');
        }
        return translate('reportActionCompose.writeSomething');
    }, [includesConcierge, translate, userBlockedFromConcierge]);

    const focus = () => {
        if (composerRef.current === null) {
            return;
        }
        composerRef.current?.focus(true);
    };

    const isKeyboardVisibleWhenShowingModalRef = useRef(false);
    const isNextModalWillOpenRef = useRef(false);

    const containerRef = useRef<View>(null);
    const measureContainer = useCallback(
        (callback: MeasureInWindowOnSuccessCallback) => {
            if (!containerRef.current) {
                return;
            }
            containerRef.current.measureInWindow(callback);
        },
        // We added isComposerFullSize in dependencies so that when this value changes, we recalculate the position of the popup
        // eslint-disable-next-line react-compiler/react-compiler, react-hooks/exhaustive-deps
        [isComposerFullSize],
    );

    const onAddActionPressed = useCallback(() => {
        if (!willBlurTextInputOnTapOutside) {
            isKeyboardVisibleWhenShowingModalRef.current = !!composerRef.current?.isFocused();
        }
        composerRef.current?.blur();
    }, []);

    const onItemSelected = useCallback(() => {
        isKeyboardVisibleWhenShowingModalRef.current = false;
    }, []);

    const updateShouldShowSuggestionMenuToFalse = useCallback(() => {
        if (!suggestionsRef.current) {
            return;
        }
        suggestionsRef.current.updateShouldShowSuggestionMenuToFalse(false);
    }, []);

    const attachmentFileRef = useRef<FileObject | FileObject[] | null>(null);

    const addAttachment = useCallback((file: FileObject | FileObject[]) => {
        attachmentFileRef.current = file;
        const clear = composerRef.current?.clear;
        if (!clear) {
            throw new Error('The composerRef.clear function is not set yet. This should never happen, and indicates a developer error.');
        }

        runOnUI(clear)();
    }, []);

    /**
     * Event handler to update the state after the attachment preview is closed.
     */
    const onAttachmentPreviewClose = useCallback(() => {
        updateShouldShowSuggestionMenuToFalse();
        setIsAttachmentPreviewActive(false);
    }, [updateShouldShowSuggestionMenuToFalse]);

    /**
     * Add a new comment to this chat
     */
    const submitForm = useCallback(
        (newComment: string) => {
            const newCommentTrimmed = newComment.trim();

            if (attachmentFileRef.current) {
                if (Array.isArray(attachmentFileRef.current)) {
                    // Handle multiple files
                    attachmentFileRef.current.forEach((file) => {
<<<<<<< HEAD
                        addAttachmentReportActions(transactionThreadReportID ?? reportID, reportID, file, newCommentTrimmed, true);
                    });
                } else {
                    // Handle single file
                    addAttachmentReportActions(transactionThreadReportID ?? reportID, reportID, attachmentFileRef.current, newCommentTrimmed, true);
=======
                        addAttachmentReportActions(reportID, file, personalDetail.timezone ?? CONST.DEFAULT_TIME_ZONE, newCommentTrimmed, true);
                    });
                } else {
                    // Handle single file
                    addAttachmentReportActions(reportID, attachmentFileRef.current, personalDetail.timezone ?? CONST.DEFAULT_TIME_ZONE, newCommentTrimmed, true);
>>>>>>> 4af0b9a0
                }
                attachmentFileRef.current = null;
            } else {
                Performance.markStart(CONST.TIMING.SEND_MESSAGE, {message: newCommentTrimmed});
                Timing.start(CONST.TIMING.SEND_MESSAGE);
                onSubmit(newCommentTrimmed);
            }
        },
<<<<<<< HEAD
        [onSubmit, reportID, transactionThreadReportID],
=======
        [onSubmit, reportID, personalDetail.timezone],
>>>>>>> 4af0b9a0
    );

    const onTriggerAttachmentPicker = useCallback(() => {
        isNextModalWillOpenRef.current = true;
        isKeyboardVisibleWhenShowingModalRef.current = true;
    }, []);

    const onBlur = useCallback(
        (event: NativeSyntheticEvent<TextInputFocusEventData>) => {
            const webEvent = event as unknown as FocusEvent;
            setIsFocused(false);
            onComposerBlur?.();
            if (suggestionsRef.current) {
                suggestionsRef.current.resetSuggestions();
            }
            if (webEvent.relatedTarget && webEvent.relatedTarget === actionButtonRef.current) {
                isKeyboardVisibleWhenShowingModalRef.current = true;
            }
        },
        [onComposerBlur],
    );

    const onFocus = useCallback(() => {
        setIsFocused(true);
        onComposerFocus?.();
    }, [onComposerFocus]);

    useEffect(() => {
        if (hasExceededMaxTaskTitleLength) {
            setExceededMaxLength(CONST.TITLE_CHARACTER_LIMIT);
        } else if (hasExceededMaxCommentLength) {
            setExceededMaxLength(CONST.MAX_COMMENT_LENGTH);
        } else {
            setExceededMaxLength(null);
        }
    }, [hasExceededMaxTaskTitleLength, hasExceededMaxCommentLength]);

    // We are returning a callback here as we want to invoke the method on unmount only
    useEffect(
        () => () => {
            if (!isActiveEmojiPickerAction(report?.reportID)) {
                return;
            }
            hideEmojiPicker();
        },
        // eslint-disable-next-line react-compiler/react-compiler, react-hooks/exhaustive-deps
        [],
    );

    // When we invite someone to a room they don't have the policy object, but we still want them to be able to mention other reports they are members of, so we only check if the policyID in the report is from a workspace
    const isGroupPolicyReport = useMemo(() => !!report?.policyID && report.policyID !== CONST.POLICY.ID_FAKE, [report]);
    const reportRecipientAccountIDs = getReportRecipientAccountIDs(report, currentUserPersonalDetails.accountID);
    const reportRecipient = personalDetails?.[reportRecipientAccountIDs[0]];
    const shouldUseFocusedColor = !isBlockedFromConcierge && isFocused;

    const hasReportRecipient = !isEmptyObject(reportRecipient);

    const isSendDisabled = isCommentEmpty || isBlockedFromConcierge || !!exceededMaxLength;

    // Note: using JS refs is not well supported in reanimated, thus we need to store the function in a shared value
    // useSharedValue on web doesn't support functions, so we need to wrap it in an object.
    const composerRefShared = useSharedValue<{
        clear: (() => void) | undefined;
    }>({clear: undefined});

    const handleSendMessage = useCallback(() => {
        'worklet';

        const clearComposer = composerRefShared.get().clear;
        if (!clearComposer) {
            throw new Error('The composerRefShared.clear function is not set yet. This should never happen, and indicates a developer error.');
        }

        if (isSendDisabled) {
            return;
        }

        // This will cause onCleared to be triggered where we actually send the message
        clearComposer();
    }, [isSendDisabled, composerRefShared]);

    const measureComposer = useCallback(
        (e: LayoutChangeEvent) => {
            actionSheetAwareScrollViewContext.transitionActionSheetState({
                type: ActionSheetAwareScrollView.Actions.MEASURE_COMPOSER,
                payload: {
                    composerHeight: e.nativeEvent.layout.height,
                },
            });
        },
        [actionSheetAwareScrollViewContext],
    );

    // eslint-disable-next-line react-compiler/react-compiler
    onSubmitAction = handleSendMessage;

    const emojiPositionValues = useMemo(
        () => ({
            secondaryRowHeight: styles.chatItemComposeSecondaryRow.height,
            secondaryRowMarginTop: styles.chatItemComposeSecondaryRow.marginTop,
            secondaryRowMarginBottom: styles.chatItemComposeSecondaryRow.marginBottom,
            composeBoxMinHeight: styles.chatItemComposeBox.minHeight,
            emojiButtonHeight: styles.chatItemEmojiButton.height,
        }),
        [
            styles.chatItemComposeSecondaryRow.height,
            styles.chatItemComposeSecondaryRow.marginTop,
            styles.chatItemComposeSecondaryRow.marginBottom,
            styles.chatItemComposeBox.minHeight,
            styles.chatItemEmojiButton.height,
        ],
    );

    const emojiShiftVertical = useMemo(() => {
        const chatItemComposeSecondaryRowHeight = emojiPositionValues.secondaryRowHeight + emojiPositionValues.secondaryRowMarginTop + emojiPositionValues.secondaryRowMarginBottom;
        const reportActionComposeHeight = emojiPositionValues.composeBoxMinHeight + chatItemComposeSecondaryRowHeight;
        const emojiOffsetWithComposeBox = (emojiPositionValues.composeBoxMinHeight - emojiPositionValues.emojiButtonHeight) / 2;
        return reportActionComposeHeight - emojiOffsetWithComposeBox - CONST.MENU_POSITION_REPORT_ACTION_COMPOSE_BOTTOM;
    }, [emojiPositionValues]);

    const validateMaxLength = useCallback(
        (value: string) => {
            const taskCommentMatch = value?.match(CONST.REGEX.TASK_TITLE_WITH_OPTIONAL_SHORT_MENTION);
            if (taskCommentMatch) {
                const title = taskCommentMatch?.[3] ? taskCommentMatch[3].trim().replace(/\n/g, ' ') : '';
                setHasExceededMaxCommentLength(false);
                validateTaskTitleMaxLength(title);
            } else {
                setHasExceededMaxTitleLength(false);
                validateCommentMaxLength(value, {reportID});
            }
        },
        [setHasExceededMaxCommentLength, setHasExceededMaxTitleLength, validateTaskTitleMaxLength, validateCommentMaxLength, reportID],
    );

    const debouncedValidate = useMemo(() => lodashDebounce(validateMaxLength, CONST.TIMING.COMMENT_LENGTH_DEBOUNCE_TIME, {leading: true}), [validateMaxLength]);

    const onValueChange = useCallback(
        (value: string) => {
            if (value.length === 0 && isComposerFullSize) {
                setIsComposerFullSize(reportID, false);
            }
            debouncedValidate(value);
        },
        [isComposerFullSize, reportID, debouncedValidate],
    );

    const saveFileAndInitMoneyRequest = (files: FileObject[]) => {
        if (files.length === 0) {
            return;
        }
        if (shouldAddOrReplaceReceipt && transactionID) {
            const source = URL.createObjectURL(files.at(0) as Blob);
            replaceReceipt({transactionID, file: files.at(0) as File, source});
        } else {
            const initialTransaction = initMoneyRequest({
                reportID,
                newIouRequestType: CONST.IOU.REQUEST_TYPE.SCAN,
                report,
                parentReport: newParentReport,
                currentDate,
            });

            files.forEach((file, index) => {
                const source = URL.createObjectURL(file as Blob);
                const newTransaction =
                    index === 0
                        ? (initialTransaction as Partial<OnyxTypes.Transaction>)
                        : buildOptimisticTransactionAndCreateDraft({
                              initialTransaction: initialTransaction as Partial<OnyxTypes.Transaction>,
                              currentUserPersonalDetails,
                              reportID,
                          });
                const newTransactionID = newTransaction?.transactionID ?? CONST.IOU.OPTIMISTIC_TRANSACTION_ID;
                setMoneyRequestReceipt(newTransactionID, source, file.name ?? '', true);
                setMoneyRequestParticipantsFromReport(newTransactionID, report);
            });
            Navigation.navigate(
                ROUTES.MONEY_REQUEST_STEP_CONFIRMATION.getRoute(
                    CONST.IOU.ACTION.CREATE,
                    isSelfDM(report) ? CONST.IOU.TYPE.TRACK : CONST.IOU.TYPE.SUBMIT,
                    CONST.IOU.OPTIMISTIC_TRANSACTION_ID,
                    reportID,
                ),
            );
        }
    };

    const {validateFiles, PDFValidationComponent, ErrorModal} = useFilesValidation(saveFileAndInitMoneyRequest);

    const handleAddingReceipt = (e: DragEvent) => {
        if (policy && shouldRestrictUserBillableActions(policy.id)) {
            Navigation.navigate(ROUTES.RESTRICTED_ACTION.getRoute(policy.id));
            return;
        }
        if (shouldAddOrReplaceReceipt && transactionID) {
            const file = e?.dataTransfer?.files?.[0];
            if (file) {
                file.uri = URL.createObjectURL(file);
                validateFiles([file], Array.from(e.dataTransfer?.items ?? []));
                return;
            }
        }

        const files = Array.from(e?.dataTransfer?.files ?? []);
        if (files.length === 0) {
            return;
        }
        files.forEach((file) => {
            // eslint-disable-next-line no-param-reassign
            file.uri = URL.createObjectURL(file);
        });

        validateFiles(files, Array.from(e.dataTransfer?.items ?? []));
    };

    return (
        <View style={[shouldShowReportRecipientLocalTime && !isOffline && styles.chatItemComposeWithFirstRow, isComposerFullSize && styles.chatItemFullComposeRow]}>
            <OfflineWithFeedback pendingAction={pendingAction}>
                {shouldShowReportRecipientLocalTime && hasReportRecipient && <ParticipantLocalTime participant={reportRecipient} />}
            </OfflineWithFeedback>
            <View
                onLayout={measureComposer}
                style={isComposerFullSize ? styles.flex1 : {}}
            >
                <OfflineWithFeedback
                    shouldDisableOpacity
                    pendingAction={pendingAction}
                    style={isComposerFullSize ? styles.chatItemFullComposeRow : {}}
                    contentContainerStyle={isComposerFullSize ? styles.flex1 : {}}
                >
                    <View
                        ref={containerRef}
                        style={[
                            shouldUseFocusedColor ? styles.chatItemComposeBoxFocusedColor : styles.chatItemComposeBoxColor,
                            styles.flexRow,
                            styles.chatItemComposeBox,
                            isComposerFullSize && styles.chatItemFullComposeBox,
                            !!exceededMaxLength && styles.borderColorDanger,
                        ]}
                    >
                        {PDFValidationComponent}
                        <AttachmentComposerModal
                            headerTitle={translate('reportActionCompose.sendAttachment')}
                            onConfirm={addAttachment}
                            onModalShow={() => setIsAttachmentPreviewActive(true)}
                            onModalHide={onAttachmentPreviewClose}
                            shouldDisableSendButton={!!exceededMaxLength}
                            report={report}
                        >
                            {({displayFilesInModal}) => {
                                const handleAttachmentDrop = (event: DragEvent) => {
                                    if (isAttachmentPreviewActive) {
                                        return;
                                    }
                                    if (event.dataTransfer?.files.length && event.dataTransfer?.files.length > 1) {
                                        const files = Array.from(event.dataTransfer?.files).map((file) => {
                                            // eslint-disable-next-line no-param-reassign
                                            file.uri = URL.createObjectURL(file);
                                            return file;
                                        });
                                        displayFilesInModal(files, Array.from(event.dataTransfer?.items ?? []));
                                        return;
                                    }

                                    const data = event.dataTransfer?.files[0];
                                    if (data) {
                                        data.uri = URL.createObjectURL(data);
                                        displayFilesInModal([data], Array.from(event.dataTransfer?.items ?? []));
                                    }
                                };

                                return (
                                    <>
                                        <AttachmentPickerWithMenuItems
                                            displayFilesInModal={displayFilesInModal}
                                            reportID={reportID}
                                            report={report}
                                            currentUserPersonalDetails={currentUserPersonalDetails}
                                            reportParticipantIDs={reportParticipantIDs}
                                            isFullComposerAvailable={isFullComposerAvailable}
                                            isComposerFullSize={isComposerFullSize}
                                            disabled={isBlockedFromConcierge}
                                            setMenuVisibility={setMenuVisibility}
                                            isMenuVisible={isMenuVisible}
                                            onTriggerAttachmentPicker={onTriggerAttachmentPicker}
                                            raiseIsScrollLikelyLayoutTriggered={raiseIsScrollLayoutTriggered}
                                            onAddActionPressed={onAddActionPressed}
                                            onItemSelected={onItemSelected}
                                            onCanceledAttachmentPicker={() => {
                                                if (!shouldFocusInputOnScreenFocus) {
                                                    return;
                                                }
                                                focus();
                                            }}
                                            actionButtonRef={actionButtonRef}
                                            shouldDisableAttachmentItem={!!exceededMaxLength}
                                        />
                                        <ComposerWithSuggestions
                                            ref={(ref) => {
                                                composerRef.current = ref ?? undefined;
                                                composerRefShared.set({
                                                    clear: ref?.clear,
                                                });
                                            }}
                                            suggestionsRef={suggestionsRef}
                                            isNextModalWillOpenRef={isNextModalWillOpenRef}
                                            isScrollLikelyLayoutTriggered={isScrollLayoutTriggered}
                                            raiseIsScrollLikelyLayoutTriggered={raiseIsScrollLayoutTriggered}
                                            reportID={reportID}
                                            policyID={report?.policyID}
                                            includeChronos={chatIncludesChronos(report)}
                                            isGroupPolicyReport={isGroupPolicyReport}
                                            lastReportAction={lastReportAction}
                                            isMenuVisible={isMenuVisible}
                                            inputPlaceholder={inputPlaceholder}
                                            isComposerFullSize={isComposerFullSize}
                                            setIsFullComposerAvailable={setIsFullComposerAvailable}
                                            displayFilesInModal={displayFilesInModal}
                                            onCleared={submitForm}
                                            disabled={isBlockedFromConcierge}
                                            setIsCommentEmpty={setIsCommentEmpty}
                                            handleSendMessage={handleSendMessage}
                                            shouldShowComposeInput={shouldShowComposeInput}
                                            onFocus={onFocus}
                                            onBlur={onBlur}
                                            measureParentContainer={measureContainer}
                                            onValueChange={onValueChange}
                                            didHideComposerInput={didHideComposerInput}
                                        />
                                        {shouldDisplayDualDropZone && (
                                            <DualDropZone
                                                isEditing={shouldAddOrReplaceReceipt && hasReceipt}
                                                onAttachmentDrop={handleAttachmentDrop}
                                                onReceiptDrop={handleAddingReceipt}
                                                shouldAcceptSingleReceipt={shouldAddOrReplaceReceipt}
                                            />
                                        )}
                                        {!shouldDisplayDualDropZone && (
                                            <DragAndDropConsumer onDrop={handleAttachmentDrop}>
                                                <DropZoneUI
                                                    icon={Expensicons.MessageInABottle}
                                                    dropTitle={translate('dropzone.addAttachments')}
                                                    dropStyles={styles.attachmentDropOverlay(true)}
                                                    dropTextStyles={styles.attachmentDropText}
                                                    dashedBorderStyles={styles.activeDropzoneDashedBorder(theme.attachmentDropBorderColorActive, true)}
                                                />
                                            </DragAndDropConsumer>
                                        )}
                                    </>
                                );
                            }}
                        </AttachmentComposerModal>
                        {canUseTouchScreen() && isMediumScreenWidth ? null : (
                            <EmojiPickerButton
                                isDisabled={isBlockedFromConcierge}
                                onModalHide={(isNavigating) => {
                                    if (isNavigating) {
                                        return;
                                    }
                                    const activeElementId = DomUtils.getActiveElement()?.id;
                                    if (activeElementId === CONST.COMPOSER.NATIVE_ID || activeElementId === CONST.EMOJI_PICKER_BUTTON_NATIVE_ID) {
                                        return;
                                    }
                                    focus();
                                }}
                                onEmojiSelected={(...args) => composerRef.current?.replaceSelectionWithText(...args)}
                                emojiPickerID={report?.reportID}
                                shiftVertical={emojiShiftVertical}
                            />
                        )}
                        <SendButton
                            isDisabled={isSendDisabled}
                            handleSendMessage={handleSendMessage}
                        />
                    </View>
                    {ErrorModal}
                    <View
                        style={[
                            styles.flexRow,
                            styles.justifyContentBetween,
                            styles.alignItemsCenter,
                            (!isSmallScreenWidth || (isSmallScreenWidth && !isOffline)) && styles.chatItemComposeSecondaryRow,
                        ]}
                    >
                        {!shouldUseNarrowLayout && <OfflineIndicator containerStyles={[styles.chatItemComposeSecondaryRow]} />}
                        <AgentZeroProcessingRequestIndicator reportID={reportID} />
                        <ReportTypingIndicator reportID={reportID} />
                        {!!exceededMaxLength && (
                            <ExceededCommentLength
                                maxCommentLength={exceededMaxLength}
                                isTaskTitle={hasExceededMaxTaskTitleLength}
                            />
                        )}
                    </View>
                </OfflineWithFeedback>
                {!isSmallScreenWidth && (
                    <View style={[styles.mln5, styles.mrn5]}>
                        <ImportedStateIndicator />
                    </View>
                )}
            </View>
        </View>
    );
}

ReportActionCompose.displayName = 'ReportActionCompose';

export default memo(ReportActionCompose);
export {onSubmitAction};
export type {SuggestionsRef, ComposerRef};<|MERGE_RESOLUTION|>--- conflicted
+++ resolved
@@ -311,19 +311,11 @@
                 if (Array.isArray(attachmentFileRef.current)) {
                     // Handle multiple files
                     attachmentFileRef.current.forEach((file) => {
-<<<<<<< HEAD
-                        addAttachmentReportActions(transactionThreadReportID ?? reportID, reportID, file, newCommentTrimmed, true);
+                        addAttachmentReportActions(transactionThreadReportID ?? reportID, reportID, file, personalDetail.timezone ?? CONST.DEFAULT_TIME_ZONE, newCommentTrimmed, true);
                     });
                 } else {
                     // Handle single file
-                    addAttachmentReportActions(transactionThreadReportID ?? reportID, reportID, attachmentFileRef.current, newCommentTrimmed, true);
-=======
-                        addAttachmentReportActions(reportID, file, personalDetail.timezone ?? CONST.DEFAULT_TIME_ZONE, newCommentTrimmed, true);
-                    });
-                } else {
-                    // Handle single file
-                    addAttachmentReportActions(reportID, attachmentFileRef.current, personalDetail.timezone ?? CONST.DEFAULT_TIME_ZONE, newCommentTrimmed, true);
->>>>>>> 4af0b9a0
+                    addAttachmentReportActions(transactionThreadReportID ?? reportID, reportID, attachmentFileRef.current, personalDetail.timezone ?? CONST.DEFAULT_TIME_ZONE, newCommentTrimmed, true);
                 }
                 attachmentFileRef.current = null;
             } else {
@@ -332,11 +324,7 @@
                 onSubmit(newCommentTrimmed);
             }
         },
-<<<<<<< HEAD
-        [onSubmit, reportID, transactionThreadReportID],
-=======
-        [onSubmit, reportID, personalDetail.timezone],
->>>>>>> 4af0b9a0
+        [onSubmit, reportID, personalDetail.timezone, transactionThreadReportID],
     );
 
     const onTriggerAttachmentPicker = useCallback(() => {
