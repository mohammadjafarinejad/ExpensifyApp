import {useNavigation} from '@react-navigation/native';
import noop from 'lodash/noop';
import React, {memo, useCallback, useEffect, useMemo, useRef, useState} from 'react';
import type {MeasureInWindowOnSuccessCallback, NativeSyntheticEvent, TextInputFocusEventData, TextInputSelectionChangeEventData} from 'react-native';
import {View} from 'react-native';
import type {OnyxEntry} from 'react-native-onyx';
import {useOnyx} from 'react-native-onyx';
import {runOnUI, useSharedValue} from 'react-native-reanimated';
import type {Emoji} from '@assets/emojis/types';
import type {FileObject} from '@components/AttachmentModal';
import AttachmentModal from '@components/AttachmentModal';
import EmojiPickerButton from '@components/EmojiPicker/EmojiPickerButton';
import ExceededCommentLength from '@components/ExceededCommentLength';
import Icon from '@components/Icon';
import * as Expensicons from '@components/Icon/Expensicons';
import ImportedStateIndicator from '@components/ImportedStateIndicator';
import type {Mention} from '@components/MentionSuggestions';
import OfflineIndicator from '@components/OfflineIndicator';
import OfflineWithFeedback from '@components/OfflineWithFeedback';
import {usePersonalDetails} from '@components/OnyxProvider';
import Text from '@components/Text';
import EducationalTooltip from '@components/Tooltip/EducationalTooltip';
import useCurrentUserPersonalDetails from '@hooks/useCurrentUserPersonalDetails';
import useDebounce from '@hooks/useDebounce';
import useHandleExceedMaxCommentLength from '@hooks/useHandleExceedMaxCommentLength';
import useLocalize from '@hooks/useLocalize';
import useNetwork from '@hooks/useNetwork';
import useResponsiveLayout from '@hooks/useResponsiveLayout';
import useTheme from '@hooks/useTheme';
import useThemeStyles from '@hooks/useThemeStyles';
import canFocusInputOnScreenFocus from '@libs/canFocusInputOnScreenFocus';
import * as DeviceCapabilities from '@libs/DeviceCapabilities';
import DomUtils from '@libs/DomUtils';
import {getDraftComment} from '@libs/DraftCommentUtils';
import getModalState from '@libs/getModalState';
import Performance from '@libs/Performance';
import * as ReportUtils from '@libs/ReportUtils';
import playSound, {SOUNDS} from '@libs/Sound';
import willBlurTextInputOnTapOutsideFunc from '@libs/willBlurTextInputOnTapOutside';
import ParticipantLocalTime from '@pages/home/report/ParticipantLocalTime';
import ReportDropUI from '@pages/home/report/ReportDropUI';
import ReportTypingIndicator from '@pages/home/report/ReportTypingIndicator';
import variables from '@styles/variables';
import * as EmojiPickerActions from '@userActions/EmojiPickerAction';
import * as Report from '@userActions/Report';
import * as User from '@userActions/User';
import CONST from '@src/CONST';
import ONYXKEYS from '@src/ONYXKEYS';
import type * as OnyxTypes from '@src/types/onyx';
import type * as OnyxCommon from '@src/types/onyx/OnyxCommon';
import {isEmptyObject} from '@src/types/utils/EmptyObject';
import AttachmentPickerWithMenuItems from './AttachmentPickerWithMenuItems';
import ComposerWithSuggestions from './ComposerWithSuggestions';
import type {ComposerRef, ComposerWithSuggestionsProps} from './ComposerWithSuggestions/ComposerWithSuggestions';
import SendButton from './SendButton';

type SuggestionsRef = {
    resetSuggestions: () => void;
    onSelectionChange?: (event: NativeSyntheticEvent<TextInputSelectionChangeEventData>) => void;
    triggerHotkeyActions: (event: KeyboardEvent) => boolean | undefined;
    updateShouldShowSuggestionMenuToFalse: (shouldShowSuggestionMenu?: boolean) => void;
    setShouldBlockSuggestionCalc: (shouldBlock: boolean) => void;
    getSuggestions: () => Mention[] | Emoji[];
    getIsSuggestionsMenuVisible: () => boolean;
};

type ReportActionComposeProps = Pick<ComposerWithSuggestionsProps, 'reportID' | 'isEmptyChat' | 'isComposerFullSize' | 'lastReportAction'> & {
    /** A method to call when the form is submitted */
    onSubmit: (newComment: string) => void;

    /** The report currently being looked at */
    report: OnyxEntry<OnyxTypes.Report>;

    /** The type of action that's pending  */
    pendingAction?: OnyxCommon.PendingAction;

    /** Whether the report is ready for display */
    isReportReadyForDisplay?: boolean;

    /** A method to call when the input is focus */
    onComposerFocus?: () => void;

    /** A method to call when the input is blur */
    onComposerBlur?: () => void;

    /** Should the input be disabled  */
    disabled?: boolean;

    /** Should show educational tooltip */
    shouldShowEducationalTooltip?: boolean;
};

// We want consistent auto focus behavior on input between native and mWeb so we have some auto focus management code that will
// prevent auto focus on existing chat for mobile device
const shouldFocusInputOnScreenFocus = canFocusInputOnScreenFocus();

const willBlurTextInputOnTapOutside = willBlurTextInputOnTapOutsideFunc();

// eslint-disable-next-line import/no-mutable-exports
let onSubmitAction = noop;

function ReportActionCompose({
    disabled = false,
    isComposerFullSize = false,
    onSubmit,
    pendingAction,
    report,
    reportID,
    isReportReadyForDisplay = true,
    isEmptyChat,
    lastReportAction,
    shouldShowEducationalTooltip,
    onComposerFocus,
    onComposerBlur,
}: ReportActionComposeProps) {
    const theme = useTheme();
    const styles = useThemeStyles();
    const {translate} = useLocalize();
    // eslint-disable-next-line rulesdir/prefer-shouldUseNarrowLayout-instead-of-isSmallScreenWidth
    const {isSmallScreenWidth, isMediumScreenWidth, shouldUseNarrowLayout} = useResponsiveLayout();
    const {isOffline} = useNetwork();
    const actionButtonRef = useRef<View | HTMLDivElement | null>(null);
    const currentUserPersonalDetails = useCurrentUserPersonalDetails();
    const personalDetails = usePersonalDetails() || CONST.EMPTY_OBJECT;
    const navigation = useNavigation();
    const [blockedFromConcierge] = useOnyx(ONYXKEYS.NVP_BLOCKED_FROM_CONCIERGE);
    const [shouldShowComposeInput = true] = useOnyx(ONYXKEYS.SHOULD_SHOW_COMPOSE_INPUT);

    /**
     * Updates the Highlight state of the composer
     */
    const [isFocused, setIsFocused] = useState(() => {
        const initialModalState = getModalState();
        return shouldFocusInputOnScreenFocus && shouldShowComposeInput && !initialModalState?.isVisible && !initialModalState?.willAlertModalBecomeVisible;
    });
    const [isFullComposerAvailable, setIsFullComposerAvailable] = useState(isComposerFullSize);
    const [shouldHideEducationalTooltip, setShouldHideEducationalTooltip] = useState(false);

    // A flag to indicate whether the onScroll callback is likely triggered by a layout change (caused by text change) or not
    const isScrollLikelyLayoutTriggered = useRef(false);

    /**
     * Reset isScrollLikelyLayoutTriggered to false.
     *
     * The function is debounced with a handpicked wait time to address 2 issues:
     * 1. There is a slight delay between onChangeText and onScroll
     * 2. Layout change will trigger onScroll multiple times
     */
    const debouncedLowerIsScrollLikelyLayoutTriggered = useDebounce(
        useCallback(() => (isScrollLikelyLayoutTriggered.current = false), []),
        500,
    );

    const raiseIsScrollLikelyLayoutTriggered = useCallback(() => {
        isScrollLikelyLayoutTriggered.current = true;
        debouncedLowerIsScrollLikelyLayoutTriggered();
    }, [debouncedLowerIsScrollLikelyLayoutTriggered]);

    const [isCommentEmpty, setIsCommentEmpty] = useState(() => {
        const draftComment = getDraftComment(reportID);
        return !draftComment || !!draftComment.match(CONST.REGEX.EMPTY_COMMENT);
    });

    /**
     * Updates the visibility state of the menu
     */
    const [isMenuVisible, setMenuVisibility] = useState(false);
    const [isAttachmentPreviewActive, setIsAttachmentPreviewActive] = useState(false);

    /**
     * Updates the composer when the comment length is exceeded
     * Shows red borders and prevents the comment from being sent
     */
    const {hasExceededMaxCommentLength, validateCommentMaxLength} = useHandleExceedMaxCommentLength();
    const [hasExceededTaskTitleLength, setHasExceededTaskTitleLength] = useState(false);

    const suggestionsRef = useRef<SuggestionsRef>(null);
    const composerRef = useRef<ComposerRef>();
    const reportParticipantIDs = useMemo(
        () =>
            Object.keys(report?.participants ?? {})
                .map(Number)
                .filter((accountID) => accountID !== currentUserPersonalDetails.accountID),
        [currentUserPersonalDetails.accountID, report?.participants],
    );

    const shouldShowReportRecipientLocalTime = useMemo(
        () => ReportUtils.canShowReportRecipientLocalTime(personalDetails, report, currentUserPersonalDetails.accountID) && !isComposerFullSize,
        [personalDetails, report, currentUserPersonalDetails.accountID, isComposerFullSize],
    );

    const includesConcierge = useMemo(() => ReportUtils.chatIncludesConcierge({participants: report?.participants}), [report?.participants]);
    const userBlockedFromConcierge = useMemo(() => User.isBlockedFromConcierge(blockedFromConcierge), [blockedFromConcierge]);
    const isBlockedFromConcierge = useMemo(() => includesConcierge && userBlockedFromConcierge, [includesConcierge, userBlockedFromConcierge]);

    // Placeholder to display in the chat input.
    const inputPlaceholder = useMemo(() => {
        if (includesConcierge && userBlockedFromConcierge) {
            return translate('reportActionCompose.blockedFromConcierge');
        }
        return translate('reportActionCompose.writeSomething');
    }, [includesConcierge, translate, userBlockedFromConcierge]);

    const focus = () => {
        if (composerRef.current === null) {
            return;
        }
        composerRef.current?.focus(true);
    };

    const isKeyboardVisibleWhenShowingModalRef = useRef(false);
    const isNextModalWillOpenRef = useRef(false);

    const containerRef = useRef<View>(null);
    const measureContainer = useCallback(
        (callback: MeasureInWindowOnSuccessCallback) => {
            if (!containerRef.current) {
                return;
            }
            containerRef.current.measureInWindow(callback);
        },
        // We added isComposerFullSize in dependencies so that when this value changes, we recalculate the position of the popup
        // eslint-disable-next-line react-compiler/react-compiler, react-hooks/exhaustive-deps
        [isComposerFullSize],
    );

    const onAddActionPressed = useCallback(() => {
        if (!willBlurTextInputOnTapOutside) {
            isKeyboardVisibleWhenShowingModalRef.current = !!composerRef.current?.isFocused();
        }
        composerRef.current?.blur();
    }, []);

    const onItemSelected = useCallback(() => {
        isKeyboardVisibleWhenShowingModalRef.current = false;
    }, []);

    const updateShouldShowSuggestionMenuToFalse = useCallback(() => {
        if (!suggestionsRef.current) {
            return;
        }
        suggestionsRef.current.updateShouldShowSuggestionMenuToFalse(false);
    }, []);

    const attachmentFileRef = useRef<FileObject | null>(null);
    const addAttachment = useCallback((file: FileObject) => {
        attachmentFileRef.current = file;
        const clear = composerRef.current?.clear;
        if (!clear) {
            throw new Error('The composerRef.clear function is not set yet. This should never happen, and indicates a developer error.');
        }

        runOnUI(clear)();
    }, []);

    /**
     * Event handler to update the state after the attachment preview is closed.
     */
    const onAttachmentPreviewClose = useCallback(() => {
        updateShouldShowSuggestionMenuToFalse();
        setIsAttachmentPreviewActive(false);
    }, [updateShouldShowSuggestionMenuToFalse]);

    /**
     * Add a new comment to this chat
     */
    const submitForm = useCallback(
        (newComment: string) => {
            playSound(SOUNDS.DONE);

            const newCommentTrimmed = newComment.trim();

            if (attachmentFileRef.current) {
                Report.addAttachment(reportID, attachmentFileRef.current, newCommentTrimmed);
                attachmentFileRef.current = null;
            } else {
                Performance.markStart(CONST.TIMING.MESSAGE_SENT, {message: newCommentTrimmed});
                onSubmit(newCommentTrimmed);
            }
        },
        [onSubmit, reportID],
    );

    const onTriggerAttachmentPicker = useCallback(() => {
        isNextModalWillOpenRef.current = true;
        isKeyboardVisibleWhenShowingModalRef.current = true;
    }, []);

    const onBlur = useCallback(
        (event: NativeSyntheticEvent<TextInputFocusEventData>) => {
            const webEvent = event as unknown as FocusEvent;
            setIsFocused(false);
            onComposerBlur?.();
            if (suggestionsRef.current) {
                suggestionsRef.current.resetSuggestions();
            }
            if (webEvent.relatedTarget && webEvent.relatedTarget === actionButtonRef.current) {
                isKeyboardVisibleWhenShowingModalRef.current = true;
            }
        },
        [onComposerBlur],
    );

    const onFocus = useCallback(() => {
        setIsFocused(true);
        onComposerFocus?.();
    }, [onComposerFocus]);

    // We are returning a callback here as we want to incoke the method on unmount only
    useEffect(
        () => () => {
            if (!EmojiPickerActions.isActive(report?.reportID ?? '-1')) {
                return;
            }
            EmojiPickerActions.hideEmojiPicker();
        },
        // eslint-disable-next-line react-compiler/react-compiler, react-hooks/exhaustive-deps
        [],
    );

    useEffect(() => {
        const unsubscribe = navigation.addListener('blur', () => {
            setShouldHideEducationalTooltip(true);
        });
        return unsubscribe;
    }, [navigation]);

    // When we invite someone to a room they don't have the policy object, but we still want them to be able to mention other reports they are members of, so we only check if the policyID in the report is from a workspace
    const isGroupPolicyReport = useMemo(() => !!report?.policyID && report.policyID !== CONST.POLICY.ID_FAKE, [report]);
    const reportRecipientAcountIDs = ReportUtils.getReportRecipientAccountIDs(report, currentUserPersonalDetails.accountID);
    const reportRecipient = personalDetails[reportRecipientAcountIDs[0]];
    const shouldUseFocusedColor = !isBlockedFromConcierge && !disabled && isFocused;

    const hasReportRecipient = !isEmptyObject(reportRecipient);

    const isSendDisabled = isCommentEmpty || isBlockedFromConcierge || !!disabled || hasExceededMaxCommentLength || hasExceededTaskTitleLength;

    // Note: using JS refs is not well supported in reanimated, thus we need to store the function in a shared value
    // useSharedValue on web doesn't support functions, so we need to wrap it in an object.
    const composerRefShared = useSharedValue<{
        clear: (() => void) | undefined;
    }>({clear: undefined});
    const handleSendMessage = useCallback(() => {
        'worklet';

        const clearComposer = composerRefShared.value.clear;
        if (!clearComposer) {
            throw new Error('The composerRefShared.clear function is not set yet. This should never happen, and indicates a developer error.');
        }

        if (isSendDisabled || !isReportReadyForDisplay) {
            return;
        }

        // This will cause onCleared to be triggered where we actually send the message
        clearComposer();
    }, [isSendDisabled, isReportReadyForDisplay, composerRefShared]);

    // eslint-disable-next-line react-compiler/react-compiler
    onSubmitAction = handleSendMessage;

    const emojiShiftVertical = useMemo(() => {
        const chatItemComposeSecondaryRowHeight = styles.chatItemComposeSecondaryRow.height + styles.chatItemComposeSecondaryRow.marginTop + styles.chatItemComposeSecondaryRow.marginBottom;
        const reportActionComposeHeight = styles.chatItemComposeBox.minHeight + chatItemComposeSecondaryRowHeight;
        const emojiOffsetWithComposeBox = (styles.chatItemComposeBox.minHeight - styles.chatItemEmojiButton.height) / 2;
        return reportActionComposeHeight - emojiOffsetWithComposeBox - CONST.MENU_POSITION_REPORT_ACTION_COMPOSE_BOTTOM;
    }, [styles]);

    const renderWorkspaceChatTooltip = useCallback(
        () => (
            <View style={[styles.alignItemsCenter, styles.flexRow, styles.justifyContentCenter, styles.flexWrap, styles.textAlignCenter, styles.gap1]}>
                <Icon
                    src={Expensicons.Lightbulb}
                    fill={theme.tooltipHighlightText}
                    medium
                />
                <Text>
                    <Text style={styles.quickActionTooltipTitle}>{translate('reportActionCompose.tooltip.title')}</Text>
                    <Text style={styles.quickActionTooltipSubtitle}>{translate('reportActionCompose.tooltip.subtitle')}</Text>
                </Text>
            </View>
        ),
        [
            styles.alignItemsCenter,
            styles.flexRow,
            styles.justifyContentCenter,
            styles.flexWrap,
            styles.textAlignCenter,
            styles.gap1,
            styles.quickActionTooltipTitle,
            styles.quickActionTooltipSubtitle,
            theme.tooltipHighlightText,
            translate,
        ],
    );

<<<<<<< HEAD
    const debouncedValidate = useDebounce((value, reportID) => {
        const match = value.match(CONST.REGEX.TASK_TITLE_WITH_OPTONAL_SHORT_MENTION);
        if (!match) {
            setHasExceededTaskTitleLength(false);
            validateCommentMaxLength(value, { reportID });
            return;
        }
    
        let title = match[3] ? match[3].trim().replace(/\n/g, ' ') : undefined;
        setHasExceededTaskTitleLength(title ? title.length > CONST.TITLE_CHARACTER_LIMIT : false);
    }, 100);
=======
    const onValueChange = useCallback(
        (value: string) => {
            if (value.length === 0 && isComposerFullSize) {
                Report.setIsComposerFullSize(reportID, false);
            }
            validateCommentMaxLength(value, {reportID});
        },
        [isComposerFullSize, reportID, validateCommentMaxLength],
    );
>>>>>>> b8acd4a0

    return (
        <View style={[shouldShowReportRecipientLocalTime && !isOffline && styles.chatItemComposeWithFirstRow, isComposerFullSize && styles.chatItemFullComposeRow]}>
            <OfflineWithFeedback pendingAction={pendingAction}>
                {shouldShowReportRecipientLocalTime && hasReportRecipient && <ParticipantLocalTime participant={reportRecipient} />}
            </OfflineWithFeedback>
            <View style={isComposerFullSize ? styles.flex1 : {}}>
                <OfflineWithFeedback
                    shouldDisableOpacity
                    pendingAction={pendingAction}
                    style={isComposerFullSize ? styles.chatItemFullComposeRow : {}}
                    contentContainerStyle={isComposerFullSize ? styles.flex1 : {}}
                >
                    <EducationalTooltip
                        shouldRender={!shouldHideEducationalTooltip && shouldShowEducationalTooltip}
                        renderTooltipContent={renderWorkspaceChatTooltip}
                        shouldUseOverlay
                        onHideTooltip={User.dismissWorkspaceTooltip}
                        anchorAlignment={{
                            horizontal: CONST.MODAL.ANCHOR_ORIGIN_HORIZONTAL.LEFT,
                            vertical: CONST.MODAL.ANCHOR_ORIGIN_VERTICAL.BOTTOM,
                        }}
                        wrapperStyle={styles.reportActionComposeTooltipWrapper}
                        shiftHorizontal={variables.composerTooltipShiftHorizontal}
                        shiftVertical={variables.composerTooltipShiftVertical}
                    >
                        <View
                            ref={containerRef}
                            style={[
                                shouldUseFocusedColor ? styles.chatItemComposeBoxFocusedColor : styles.chatItemComposeBoxColor,
                                styles.flexRow,
                                styles.chatItemComposeBox,
                                isComposerFullSize && styles.chatItemFullComposeBox,
                                (hasExceededMaxCommentLength || hasExceededTaskTitleLength) && styles.borderColorDanger,
                            ]}
                        >
                            <AttachmentModal
                                headerTitle={translate('reportActionCompose.sendAttachment')}
                                onConfirm={addAttachment}
                                onModalShow={() => setIsAttachmentPreviewActive(true)}
                                onModalHide={onAttachmentPreviewClose}
                                shouldDisableSendButton={hasExceededMaxCommentLength || hasExceededTaskTitleLength}
                            >
                                {({displayFileInModal}) => (
                                    <>
                                        <AttachmentPickerWithMenuItems
                                            displayFileInModal={displayFileInModal}
                                            reportID={reportID}
                                            report={report}
                                            reportParticipantIDs={reportParticipantIDs}
                                            isFullComposerAvailable={isFullComposerAvailable}
                                            isComposerFullSize={isComposerFullSize}
                                            isBlockedFromConcierge={isBlockedFromConcierge}
                                            disabled={!!disabled}
                                            setMenuVisibility={setMenuVisibility}
                                            isMenuVisible={isMenuVisible}
                                            onTriggerAttachmentPicker={onTriggerAttachmentPicker}
                                            raiseIsScrollLikelyLayoutTriggered={raiseIsScrollLikelyLayoutTriggered}
                                            onAddActionPressed={onAddActionPressed}
                                            onItemSelected={onItemSelected}
                                            actionButtonRef={actionButtonRef}
                                            shouldDisableAttachmentItem={hasExceededMaxCommentLength || hasExceededTaskTitleLength}
                                        />
                                        <ComposerWithSuggestions
                                            ref={(ref) => {
                                                composerRef.current = ref ?? undefined;
                                                // eslint-disable-next-line react-compiler/react-compiler
                                                composerRefShared.value = {
                                                    clear: ref?.clear,
                                                };
                                            }}
                                            suggestionsRef={suggestionsRef}
                                            isNextModalWillOpenRef={isNextModalWillOpenRef}
                                            isScrollLikelyLayoutTriggered={isScrollLikelyLayoutTriggered}
                                            raiseIsScrollLikelyLayoutTriggered={raiseIsScrollLikelyLayoutTriggered}
                                            reportID={reportID}
                                            policyID={report?.policyID ?? '-1'}
                                            parentReportID={report?.parentReportID}
                                            parentReportActionID={report?.parentReportActionID}
                                            includeChronos={ReportUtils.chatIncludesChronos(report)}
                                            isGroupPolicyReport={isGroupPolicyReport}
                                            isEmptyChat={isEmptyChat}
                                            lastReportAction={lastReportAction}
                                            isMenuVisible={isMenuVisible}
                                            inputPlaceholder={inputPlaceholder}
                                            isComposerFullSize={isComposerFullSize}
                                            displayFileInModal={displayFileInModal}
                                            onCleared={submitForm}
                                            isBlockedFromConcierge={isBlockedFromConcierge}
                                            disabled={!!disabled}
                                            isFullComposerAvailable={isFullComposerAvailable}
                                            setIsFullComposerAvailable={setIsFullComposerAvailable}
                                            setIsCommentEmpty={setIsCommentEmpty}
                                            handleSendMessage={handleSendMessage}
                                            shouldShowComposeInput={shouldShowComposeInput}
                                            onFocus={onFocus}
                                            onBlur={onBlur}
                                            measureParentContainer={measureContainer}
<<<<<<< HEAD
                                            onValueChange={(value) => {
                                                if (value.length === 0 && isComposerFullSize) {
                                                    Report.setIsComposerFullSize(reportID, false);
                                                }

                                                debouncedValidate(value, reportID);
                                            }}
=======
                                            onValueChange={onValueChange}
>>>>>>> b8acd4a0
                                        />
                                        <ReportDropUI
                                            onDrop={(event: DragEvent) => {
                                                if (isAttachmentPreviewActive) {
                                                    return;
                                                }
                                                const data = event.dataTransfer?.files[0];
                                                if (data) {
                                                    data.uri = URL.createObjectURL(data);
                                                    displayFileInModal(data);
                                                }
                                            }}
                                        />
                                    </>
                                )}
                            </AttachmentModal>
                            {DeviceCapabilities.canUseTouchScreen() && isMediumScreenWidth ? null : (
                                <EmojiPickerButton
                                    isDisabled={isBlockedFromConcierge || disabled}
                                    onModalHide={(isNavigating) => {
                                        if (isNavigating) {
                                            return;
                                        }
                                        const activeElementId = DomUtils.getActiveElement()?.id;
                                        if (activeElementId === CONST.COMPOSER.NATIVE_ID || activeElementId === CONST.EMOJI_PICKER_BUTTON_NATIVE_ID) {
                                            return;
                                        }
                                        focus();
                                    }}
                                    onEmojiSelected={(...args) => composerRef.current?.replaceSelectionWithText(...args)}
                                    emojiPickerID={report?.reportID}
                                    shiftVertical={emojiShiftVertical}
                                />
                            )}
                            <SendButton
                                isDisabled={isSendDisabled}
                                handleSendMessage={handleSendMessage}
                            />
                        </View>
                    </EducationalTooltip>
                    <View
                        style={[
                            styles.flexRow,
                            styles.justifyContentBetween,
                            styles.alignItemsCenter,
                            (!isSmallScreenWidth || (isSmallScreenWidth && !isOffline)) && styles.chatItemComposeSecondaryRow,
                        ]}
                    >
                        {!shouldUseNarrowLayout && <OfflineIndicator containerStyles={[styles.chatItemComposeSecondaryRow]} />}
                        <ReportTypingIndicator reportID={reportID} />
                        {(hasExceededMaxCommentLength || hasExceededTaskTitleLength) && <ExceededCommentLength shouldUseTitleLimit={hasExceededTaskTitleLength} />}
                    </View>
                </OfflineWithFeedback>
                {!isSmallScreenWidth && (
                    <View style={[styles.mln5, styles.mrn5]}>
                        <ImportedStateIndicator />
                    </View>
                )}
            </View>
        </View>
    );
}

ReportActionCompose.displayName = 'ReportActionCompose';

export default memo(ReportActionCompose);
export {onSubmitAction};
export type {SuggestionsRef, ComposerRef};<|MERGE_RESOLUTION|>--- conflicted
+++ resolved
@@ -394,29 +394,27 @@
         ],
     );
 
-<<<<<<< HEAD
-    const debouncedValidate = useDebounce((value, reportID) => {
-        const match = value.match(CONST.REGEX.TASK_TITLE_WITH_OPTONAL_SHORT_MENTION);
-        if (!match) {
-            setHasExceededTaskTitleLength(false);
-            validateCommentMaxLength(value, { reportID });
-            return;
-        }
-    
-        let title = match[3] ? match[3].trim().replace(/\n/g, ' ') : undefined;
-        setHasExceededTaskTitleLength(title ? title.length > CONST.TITLE_CHARACTER_LIMIT : false);
-    }, 100);
-=======
-    const onValueChange = useCallback(
-        (value: string) => {
-            if (value.length === 0 && isComposerFullSize) {
-                Report.setIsComposerFullSize(reportID, false);
-            }
-            validateCommentMaxLength(value, {reportID});
-        },
-        [isComposerFullSize, reportID, validateCommentMaxLength],
-    );
->>>>>>> b8acd4a0
+    const onValueChange = useDebounce(
+        useCallback(
+            (value: string) => {
+                if (value.length === 0 && isComposerFullSize) {
+                    Report.setIsComposerFullSize(reportID, false);
+                }
+
+                const match = value.match(CONST.REGEX.TASK_TITLE_WITH_OPTONAL_SHORT_MENTION);
+                if (!match) {
+                    setHasExceededTaskTitleLength(false);
+                    validateCommentMaxLength(value, { reportID });
+                    return;
+                }
+            
+                let title = match[3] ? match[3].trim().replace(/\n/g, ' ') : undefined;
+                setHasExceededTaskTitleLength(title ? title.length > CONST.TITLE_CHARACTER_LIMIT : false);
+            },
+            [isComposerFullSize, reportID, validateCommentMaxLength],
+        ),
+        100,
+    );
 
     return (
         <View style={[shouldShowReportRecipientLocalTime && !isOffline && styles.chatItemComposeWithFirstRow, isComposerFullSize && styles.chatItemFullComposeRow]}>
@@ -515,17 +513,7 @@
                                             onFocus={onFocus}
                                             onBlur={onBlur}
                                             measureParentContainer={measureContainer}
-<<<<<<< HEAD
-                                            onValueChange={(value) => {
-                                                if (value.length === 0 && isComposerFullSize) {
-                                                    Report.setIsComposerFullSize(reportID, false);
-                                                }
-
-                                                debouncedValidate(value, reportID);
-                                            }}
-=======
                                             onValueChange={onValueChange}
->>>>>>> b8acd4a0
                                         />
                                         <ReportDropUI
                                             onDrop={(event: DragEvent) => {
