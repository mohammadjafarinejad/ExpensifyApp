--- conflicted
+++ resolved
@@ -231,14 +231,9 @@
             !isConciergeChatReport(report) &&
             !isInvoiceReport(report) &&
             !isGroupChat(report) &&
-<<<<<<< HEAD
-            !isSettled(report),
-        [report],
-=======
             !isSettled(parentReport) &&
             !isSettled(report),
         [report, parentReport],
->>>>>>> 9498aa99
     );
     const isTransactionThreadView = useMemo(() => isReportTransactionThread(report), [report]);
     const transactionID = useMemo(() => getTransactionID(reportID), [reportID]);
