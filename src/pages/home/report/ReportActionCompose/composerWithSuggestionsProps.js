import PropTypes from 'prop-types';
<<<<<<< HEAD
import CONST from '../../../../CONST';
=======
import reportActionPropTypes from '@pages/home/report/reportActionPropTypes';
import CONST from '@src/CONST';
>>>>>>> 84687b8a

const propTypes = {
    /** Details about any modals being used */
    modal: PropTypes.shape({
        /** Indicates if there is a modal currently visible or not */
        isVisible: PropTypes.bool,
    }),

    /** User's preferred skin tone color */
    preferredSkinTone: PropTypes.number,

    /** Number of lines for the composer */
    numberOfLines: PropTypes.number,

    /** Whether the keyboard is open or not */
    isKeyboardShown: PropTypes.bool.isRequired,

    /** The ID of the report */
    reportID: PropTypes.string.isRequired,

    /** Callback when the input is focused */
    onFocus: PropTypes.func.isRequired,

    /** Callback when the input is blurred */
    onBlur: PropTypes.func.isRequired,

    /** Whether the composer is full size or not */
    isComposerFullSize: PropTypes.bool.isRequired,

    /** Whether the menu is visible or not */
    isMenuVisible: PropTypes.bool.isRequired,

    /** Placeholder text for the input */
    inputPlaceholder: PropTypes.string.isRequired,

    /** Function to display a file in the modal */
    displayFileInModal: PropTypes.func.isRequired,

    /** Whether the text input should be cleared or not */
    textInputShouldClear: PropTypes.bool.isRequired,

    /** Function to set whether the text input should be cleared or not */
    setTextInputShouldClear: PropTypes.func.isRequired,

    /** Whether the user is blocked from concierge or not */
    isBlockedFromConcierge: PropTypes.bool.isRequired,

    /** Whether the input is disabled or not */
    disabled: PropTypes.bool.isRequired,

    /** Whether the full composer is available or not */
    isFullComposerAvailable: PropTypes.bool.isRequired,

    /** Function to set whether the full composer is available or not */
    setIsFullComposerAvailable: PropTypes.func.isRequired,

    /** A method to call when the form is submitted */
    handleSendMessage: PropTypes.func.isRequired,

    /** Whether the compose input is shown or not */
    shouldShowComposeInput: PropTypes.bool.isRequired,

    /** Meaures the parent container's position and dimensions. */
    measureParentContainer: PropTypes.func,

    /** Ref for the suggestions component */
    suggestionsRef: PropTypes.shape({
        current: PropTypes.shape({
            /** Update the shouldShowSuggestionMenuToFalse prop */
            updateShouldShowSuggestionMenuToFalse: PropTypes.func.isRequired,

            /** Trigger hotkey actions */
            triggerHotkeyActions: PropTypes.func.isRequired,

            /** Check if suggestion calculation should be blocked */
            setShouldBlockSuggestionCalc: PropTypes.func.isRequired,

            /** Callback when the selection changes */
            onSelectionChange: PropTypes.func.isRequired,
        }),
    }).isRequired,

    /** Ref for the composer */
    forwardedRef: PropTypes.shape({current: PropTypes.shape({})}),

    /** Ref for the isNextModalWillOpen */
    isNextModalWillOpenRef: PropTypes.shape({current: PropTypes.bool.isRequired}).isRequired,
};

const defaultProps = {
    modal: {},
    preferredSkinTone: CONST.EMOJI_DEFAULT_SKIN_TONE,
    numberOfLines: undefined,
    parentReportActions: {},
    reportActions: [],
    forwardedRef: null,
    measureParentContainer: () => {},
};

export {propTypes, defaultProps};<|MERGE_RESOLUTION|>--- conflicted
+++ resolved
@@ -1,10 +1,5 @@
 import PropTypes from 'prop-types';
-<<<<<<< HEAD
-import CONST from '../../../../CONST';
-=======
-import reportActionPropTypes from '@pages/home/report/reportActionPropTypes';
 import CONST from '@src/CONST';
->>>>>>> 84687b8a
 
 const propTypes = {
     /** Details about any modals being used */
