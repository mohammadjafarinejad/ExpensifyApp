--- conflicted
+++ resolved
@@ -3,12 +3,8 @@
 import {View} from 'react-native';
 import PropTypes from 'prop-types';
 import lodashGet from 'lodash/get';
-<<<<<<< HEAD
-import {withOnyx} from 'react-native-onyx';
 import ExpensiMark from 'expensify-common/lib/ExpensiMark';
-=======
 import Str from 'expensify-common/lib/str';
->>>>>>> 318ffa0b
 import {
     Clipboard as ClipboardIcon, LinkCopy, Mail, Pencil, Trashcan, Checkmark,
 } from '../../../components/Icon/Expensicons';
