--- conflicted
+++ resolved
@@ -205,7 +205,6 @@
                     checkIfContextMenuActive={this.checkIfContextMenuActive}
                 />
             );
-<<<<<<< HEAD
         } else if (this.props.action.actionName === CONST.REPORT.ACTIONS.TYPE.REPORTPREVIEW) {
             children = (
                 <ReportPreview
@@ -217,14 +216,11 @@
                     checkIfContextMenuActive={this.checkIfContextMenuActive}
                 />
             );
-        } else if (this.props.action.actionName === CONST.REPORT.ACTIONS.TYPE.TASKCOMPLETED) {
-=======
         } else if (
             this.props.action.actionName === CONST.REPORT.ACTIONS.TYPE.TASKCOMPLETED ||
             this.props.action.actionName === CONST.REPORT.ACTIONS.TYPE.TASKCANCELED ||
             this.props.action.actionName === CONST.REPORT.ACTIONS.TYPE.TASKREOPENED
         ) {
->>>>>>> c183de72
             children = (
                 <TaskAction
                     taskReportID={this.props.action.originalMessage.taskReportID.toString()}
