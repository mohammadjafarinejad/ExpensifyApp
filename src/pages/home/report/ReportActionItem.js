--- conflicted
+++ resolved
@@ -123,7 +123,6 @@
         focusTextInputAfterAnimation(textInputRef.current, 100);
     }, [isDraftEmpty]);
 
-<<<<<<< HEAD
     useEffect(() => {
         if (!ReportActionsUtils.containsLink(props.action)) {
             return;
@@ -131,7 +130,7 @@
 
         Report.expandURLPreview(props.report.reportID, props.action.reportActionID);
     }, [props.action, props.report.reportID]);
-=======
+
     // Hide the message if it is being moderated for a higher offense, or is hidden by a moderator
     // Removed messages should not be shown anyway and should not need this flow
     useEffect(() => {
@@ -146,7 +145,6 @@
         }
         setModerationDecision(latestDecision.decision);
     }, [props.action.message, props.action.actionName]);
->>>>>>> efb14636
 
     const toggleContextMenuFromActiveReportAction = useCallback(() => {
         setIsContextMenuActive(ReportActionContextMenu.isActiveReportAction(props.action.reportActionID));
