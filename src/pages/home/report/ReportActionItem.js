import lodashGet from 'lodash/get';
import PropTypes from 'prop-types';
import React, {memo, useCallback, useContext, useEffect, useMemo, useRef, useState} from 'react';
import {InteractionManager, View} from 'react-native';
import {withOnyx} from 'react-native-onyx';
import _ from 'underscore';
import Button from '@components/Button';
import DisplayNames from '@components/DisplayNames';
import Hoverable from '@components/Hoverable';
import Icon from '@components/Icon';
import * as Expensicons from '@components/Icon/Expensicons';
import InlineSystemMessage from '@components/InlineSystemMessage';
import KYCWall from '@components/KYCWall';
import OfflineWithFeedback from '@components/OfflineWithFeedback';
import {usePersonalDetails, withBlockedFromConcierge, withNetwork, withReportActionsDrafts} from '@components/OnyxProvider';
import PressableWithSecondaryInteraction from '@components/PressableWithSecondaryInteraction';
import EmojiReactionsPropTypes from '@components/Reactions/EmojiReactionsPropTypes';
import ReportActionItemEmojiReactions from '@components/Reactions/ReportActionItemEmojiReactions';
import RenderHTML from '@components/RenderHTML';
import ChronosOOOListActions from '@components/ReportActionItem/ChronosOOOListActions';
import MoneyReportView from '@components/ReportActionItem/MoneyReportView';
import MoneyRequestAction from '@components/ReportActionItem/MoneyRequestAction';
import MoneyRequestView from '@components/ReportActionItem/MoneyRequestView';
import RenameAction from '@components/ReportActionItem/RenameAction';
import ReportPreview from '@components/ReportActionItem/ReportPreview';
import TaskAction from '@components/ReportActionItem/TaskAction';
import TaskPreview from '@components/ReportActionItem/TaskPreview';
import TaskView from '@components/ReportActionItem/TaskView';
import {ShowContextMenuContext} from '@components/ShowContextMenuContext';
import Text from '@components/Text';
import UnreadActionIndicator from '@components/UnreadActionIndicator';
import withLocalize from '@components/withLocalize';
import withWindowDimensions, {windowDimensionsPropTypes} from '@components/withWindowDimensions';
import usePrevious from '@hooks/usePrevious';
import useStyleUtils from '@hooks/useStyleUtils';
import useTheme from '@hooks/useTheme';
import useThemeStyles from '@hooks/useThemeStyles';
import compose from '@libs/compose';
import ControlSelection from '@libs/ControlSelection';
import * as CurrencyUtils from '@libs/CurrencyUtils';
import * as DeviceCapabilities from '@libs/DeviceCapabilities';
import focusTextInputAfterAnimation from '@libs/focusTextInputAfterAnimation';
import ModifiedExpenseMessage from '@libs/ModifiedExpenseMessage';
import Navigation from '@libs/Navigation/Navigation';
import Permissions from '@libs/Permissions';
import * as PersonalDetailsUtils from '@libs/PersonalDetailsUtils';
import * as ReportActionsUtils from '@libs/ReportActionsUtils';
import * as ReportUtils from '@libs/ReportUtils';
import SelectionScraper from '@libs/SelectionScraper';
import userWalletPropTypes from '@pages/EnablePayments/userWalletPropTypes';
import {ReactionListContext} from '@pages/home/ReportScreenContext';
import reportPropTypes from '@pages/reportPropTypes';
import * as BankAccounts from '@userActions/BankAccounts';
import * as EmojiPickerAction from '@userActions/EmojiPickerAction';
import * as store from '@userActions/ReimbursementAccount/store';
import * as Report from '@userActions/Report';
import * as ReportActions from '@userActions/ReportActions';
import * as Session from '@userActions/Session';
import * as User from '@userActions/User';
import CONST from '@src/CONST';
import ONYXKEYS from '@src/ONYXKEYS';
import ROUTES from '@src/ROUTES';
import AnimatedEmptyStateBackground from './AnimatedEmptyStateBackground';
import MiniReportActionContextMenu from './ContextMenu/MiniReportActionContextMenu';
import * as ReportActionContextMenu from './ContextMenu/ReportActionContextMenu';
import {hideContextMenu} from './ContextMenu/ReportActionContextMenu';
import LinkPreviewer from './LinkPreviewer';
import ReportActionItemBasicMessage from './ReportActionItemBasicMessage';
import ReportActionItemCreated from './ReportActionItemCreated';
import ReportActionItemDraft from './ReportActionItemDraft';
import ReportActionItemGrouped from './ReportActionItemGrouped';
import ReportActionItemMessage from './ReportActionItemMessage';
import ReportActionItemMessageEdit from './ReportActionItemMessageEdit';
import ReportActionItemSingle from './ReportActionItemSingle';
import ReportActionItemThread from './ReportActionItemThread';
import reportActionPropTypes from './reportActionPropTypes';
import ReportAttachmentsContext from './ReportAttachmentsContext';

const propTypes = {
    ...windowDimensionsPropTypes,

    /** Report for this action */
    report: reportPropTypes.isRequired,

    /** All the data of the action item */
    action: PropTypes.shape(reportActionPropTypes).isRequired,

    /** Should the comment have the appearance of being grouped with the previous comment? */
    displayAsGroup: PropTypes.bool.isRequired,

    /** Is this the most recent IOU Action? */
    isMostRecentIOUReportAction: PropTypes.bool.isRequired,

    /** Should we display the new marker on top of the comment? */
    shouldDisplayNewMarker: PropTypes.bool.isRequired,

    /** Determines if the avatar is displayed as a subscript (positioned lower than normal) */
    shouldShowSubscriptAvatar: PropTypes.bool,

    /** Position index of the report action in the overall report FlatList view */
    index: PropTypes.number.isRequired,

    /** Draft message - if this is set the comment is in 'edit' mode */
    draftMessage: PropTypes.string,

    /** Stores user's preferred skin tone */
    preferredSkinTone: PropTypes.oneOfType([PropTypes.number, PropTypes.string]),

    ...windowDimensionsPropTypes,
    emojiReactions: EmojiReactionsPropTypes,

    /** IOU report for this action, if any */
    iouReport: reportPropTypes,

    /** Flag to show, hide the thread divider line */
    shouldHideThreadDividerLine: PropTypes.bool,

    /** The user's wallet account */
    userWallet: userWalletPropTypes,
};

const defaultProps = {
    draftMessage: undefined,
    preferredSkinTone: CONST.EMOJI_DEFAULT_SKIN_TONE,
    emojiReactions: {},
    shouldShowSubscriptAvatar: false,
    iouReport: undefined,
    shouldHideThreadDividerLine: false,
    userWallet: {},
};

function ReportActionItem(props) {
    const theme = useTheme();
    const styles = useThemeStyles();
    const StyleUtils = useStyleUtils();
    const personalDetails = usePersonalDetails() || CONST.EMPTY_OBJECT;
    const [isContextMenuActive, setIsContextMenuActive] = useState(() => ReportActionContextMenu.isActiveReportAction(props.action.reportActionID));
    const [isHidden, setIsHidden] = useState(false);
    const [moderationDecision, setModerationDecision] = useState(CONST.MODERATION.MODERATOR_DECISION_APPROVED);
    const reactionListRef = useContext(ReactionListContext);
    const {updateHiddenAttachments} = useContext(ReportAttachmentsContext);
    const textInputRef = useRef();
    const popoverAnchorRef = useRef();
    const downloadedPreviews = useRef([]);
    const prevDraftMessage = usePrevious(props.draftMessage);
    const originalReportID = ReportUtils.getOriginalReportID(props.report.reportID, props.action);
    const originalReport = props.report.reportID === originalReportID ? props.report : ReportUtils.getReport(originalReportID);
    const isReportActionLinked = props.linkedReportActionID === props.action.reportActionID;

    const highlightedBackgroundColorIfNeeded = useMemo(
        () => (isReportActionLinked ? StyleUtils.getBackgroundColorStyle(theme.hoverComponentBG) : {}),
        [StyleUtils, isReportActionLinked, theme.hoverComponentBG],
    );
    const originalMessage = lodashGet(props.action, 'originalMessage', {});
    const isDeletedParentAction = ReportActionsUtils.isDeletedParentAction(props.action);

    // IOUDetails only exists when we are sending money
    const isSendingMoney = originalMessage.type === CONST.IOU.REPORT_ACTION_TYPE.PAY && _.has(originalMessage, 'IOUDetails');

    const updateHiddenState = useCallback(
        (isHiddenValue) => {
            setIsHidden(isHiddenValue);
            const isAttachment = ReportUtils.isReportMessageAttachment(_.last(props.action.message));
            if (!isAttachment) {
                return;
            }
            updateHiddenAttachments(props.action.reportActionID, isHiddenValue);
        },
        [props.action.reportActionID, props.action.message, updateHiddenAttachments],
    );

    useEffect(
        () => () => {
            // ReportActionContextMenu, EmojiPicker and PopoverReactionList are global components,
            // we should also hide them when the current component is destroyed
            if (ReportActionContextMenu.isActiveReportAction(props.action.reportActionID)) {
                ReportActionContextMenu.hideContextMenu();
                ReportActionContextMenu.hideDeleteModal();
            }
            if (EmojiPickerAction.isActive(props.action.reportActionID)) {
                EmojiPickerAction.hideEmojiPicker(true);
            }
            if (reactionListRef.current && reactionListRef.current.isActiveReportAction(props.action.reportActionID)) {
                reactionListRef.current.hideReactionList();
            }
        },
        [props.action.reportActionID, reactionListRef],
    );

    useEffect(() => {
        // We need to hide EmojiPicker when this is a deleted parent action
        if (!isDeletedParentAction || !EmojiPickerAction.isActive(props.action.reportActionID)) {
            return;
        }

        EmojiPickerAction.hideEmojiPicker(true);
    }, [isDeletedParentAction, props.action.reportActionID]);

    useEffect(() => {
        if (!_.isUndefined(prevDraftMessage) || _.isUndefined(props.draftMessage)) {
            return;
        }

        focusTextInputAfterAnimation(textInputRef.current, 100);
    }, [prevDraftMessage, props.draftMessage]);

    useEffect(() => {
        if (!Permissions.canUseLinkPreviews()) {
            return;
        }

        const urls = ReportActionsUtils.extractLinksFromMessageHtml(props.action);
        if (_.isEqual(downloadedPreviews.current, urls) || props.action.pendingAction === CONST.RED_BRICK_ROAD_PENDING_ACTION.DELETE) {
            return;
        }

        downloadedPreviews.current = urls;
        Report.expandURLPreview(props.report.reportID, props.action.reportActionID);
    }, [props.action, props.report.reportID]);

    useEffect(() => {
        if (_.isUndefined(props.draftMessage) || !ReportActionsUtils.isDeletedAction(props.action)) {
            return;
        }
        Report.deleteReportActionDraft(props.report.reportID, props.action);
    }, [props.draftMessage, props.action, props.report.reportID]);

    // Hide the message if it is being moderated for a higher offense, or is hidden by a moderator
    // Removed messages should not be shown anyway and should not need this flow
    const latestDecision = lodashGet(props, ['action', 'message', 0, 'moderationDecision', 'decision'], '');
    useEffect(() => {
        if (props.action.actionName !== CONST.REPORT.ACTIONS.TYPE.ADDCOMMENT) {
            return;
        }

        // Hide reveal message button and show the message if latestDecision is changed to empty
        if (_.isEmpty(latestDecision)) {
            setModerationDecision(CONST.MODERATION.MODERATOR_DECISION_APPROVED);
            setIsHidden(false);
            return;
        }

        setModerationDecision(latestDecision);
        if (!_.contains([CONST.MODERATION.MODERATOR_DECISION_APPROVED, CONST.MODERATION.MODERATOR_DECISION_PENDING], latestDecision)) {
            setIsHidden(true);
            return;
        }
        setIsHidden(false);
    }, [latestDecision, props.action.actionName]);

    const toggleContextMenuFromActiveReportAction = useCallback(() => {
        setIsContextMenuActive(ReportActionContextMenu.isActiveReportAction(props.action.reportActionID));
    }, [props.action.reportActionID]);

    /**
     * Show the ReportActionContextMenu modal popover.
     *
     * @param {Object} [event] - A press event.
     */
    const showPopover = useCallback(
        (event) => {
            // Block menu on the message being Edited or if the report action item has errors
            if (!_.isUndefined(props.draftMessage) || !_.isEmpty(props.action.errors)) {
                return;
            }

            setIsContextMenuActive(true);
            const selection = SelectionScraper.getCurrentSelection();
            ReportActionContextMenu.showContextMenu(
                CONST.CONTEXT_MENU_TYPES.REPORT_ACTION,
                event,
                selection,
                popoverAnchorRef,
                props.report.reportID,
                props.action.reportActionID,
                originalReportID,
                props.draftMessage,
                () => setIsContextMenuActive(true),
                toggleContextMenuFromActiveReportAction,
                ReportUtils.isArchivedRoom(originalReport),
                ReportUtils.chatIncludesChronos(originalReport),
            );
        },
        [props.draftMessage, props.action, props.report.reportID, toggleContextMenuFromActiveReportAction, originalReport, originalReportID],
    );

    const toggleReaction = useCallback(
        (emoji) => {
            Report.toggleEmojiReaction(props.report.reportID, props.action, emoji, props.emojiReactions);
        },
        [props.report, props.action, props.emojiReactions],
    );

    const contextValue = useMemo(
        () => ({
            anchor: popoverAnchorRef,
            report: props.report,
            action: props.action,
            checkIfContextMenuActive: toggleContextMenuFromActiveReportAction,
        }),
        [props.report, props.action, toggleContextMenuFromActiveReportAction],
    );

    /**
     * Get the content of ReportActionItem
     * @param {Boolean} hovered whether the ReportActionItem is hovered
     * @param {Boolean} isWhisper whether the report action is a whisper
     * @param {Boolean} hasErrors whether the report action has any errors
     * @returns {Object} child component(s)
     */
    const renderItemContent = (hovered = false, isWhisper = false, hasErrors = false) => {
        let children;

        // Show the MoneyRequestPreview for when request was created, bill was split or money was sent
        if (
            props.action.actionName === CONST.REPORT.ACTIONS.TYPE.IOU &&
            originalMessage &&
            // For the pay flow, we only want to show MoneyRequestAction when sending money. When paying, we display a regular system message
            (originalMessage.type === CONST.IOU.REPORT_ACTION_TYPE.CREATE || originalMessage.type === CONST.IOU.REPORT_ACTION_TYPE.SPLIT || isSendingMoney)
        ) {
            // There is no single iouReport for bill splits, so only 1:1 requests require an iouReportID
            const iouReportID = originalMessage.IOUReportID ? originalMessage.IOUReportID.toString() : '0';
            children = (
                <MoneyRequestAction
                    chatReportID={props.report.reportID}
                    requestReportID={iouReportID}
                    action={props.action}
                    isMostRecentIOUReportAction={props.isMostRecentIOUReportAction}
                    isHovered={hovered}
                    contextMenuAnchor={popoverAnchorRef}
                    checkIfContextMenuActive={toggleContextMenuFromActiveReportAction}
                    style={props.displayAsGroup ? [] : [styles.mt2]}
                    isWhisper={isWhisper}
                />
            );
        } else if (props.action.actionName === CONST.REPORT.ACTIONS.TYPE.REPORTPREVIEW) {
            children = (
                <ReportPreview
                    iouReportID={ReportActionsUtils.getIOUReportIDFromReportActionPreview(props.action)}
                    chatReportID={props.report.reportID}
                    policyID={props.report.policyID}
                    containerStyles={props.displayAsGroup ? [] : [styles.mt2]}
                    action={props.action}
                    isHovered={hovered}
                    contextMenuAnchor={popoverAnchorRef}
                    checkIfContextMenuActive={toggleContextMenuFromActiveReportAction}
                    isWhisper={isWhisper}
                />
            );
        } else if (
            props.action.actionName === CONST.REPORT.ACTIONS.TYPE.TASKCOMPLETED ||
            props.action.actionName === CONST.REPORT.ACTIONS.TYPE.TASKCANCELLED ||
            props.action.actionName === CONST.REPORT.ACTIONS.TYPE.TASKREOPENED
        ) {
            children = <TaskAction actionName={props.action.actionName} />;
        } else if (ReportActionsUtils.isCreatedTaskReportAction(props.action)) {
            children = (
                <ShowContextMenuContext.Provider value={contextValue}>
                    <TaskPreview
                        taskReportID={props.action.originalMessage.taskReportID.toString()}
                        chatReportID={props.report.reportID}
                        policyID={ReportUtils.getRootParentReport(props.report).policyID}
                        action={props.action}
                        isHovered={hovered}
                        contextMenuAnchor={popoverAnchorRef}
                        checkIfContextMenuActive={toggleContextMenuFromActiveReportAction}
                    />
                </ShowContextMenuContext.Provider>
            );
        } else if (props.action.actionName === CONST.REPORT.ACTIONS.TYPE.REIMBURSEMENTQUEUED) {
            const submitterDisplayName = PersonalDetailsUtils.getDisplayNameOrDefault(lodashGet(personalDetails, [props.report.ownerAccountID, 'displayName']));
            const paymentType = lodashGet(props.action, 'originalMessage.paymentType', '');

            const isSubmitterOfUnsettledReport = ReportUtils.isCurrentUserSubmitter(props.report.reportID) && !ReportUtils.isSettled(props.report.reportID);
            const shouldShowAddCreditBankAccountButton = isSubmitterOfUnsettledReport && !store.hasCreditBankAccount() && paymentType !== CONST.IOU.PAYMENT_TYPE.EXPENSIFY;
            const shouldShowEnableWalletButton =
                isSubmitterOfUnsettledReport &&
                (_.isEmpty(props.userWallet) || props.userWallet.tierName === CONST.WALLET.TIER_NAME.SILVER) &&
                paymentType === CONST.IOU.PAYMENT_TYPE.EXPENSIFY;

            children = (
                <ReportActionItemBasicMessage
                    message={props.translate(paymentType === CONST.IOU.PAYMENT_TYPE.EXPENSIFY ? 'iou.waitingOnEnabledWallet' : 'iou.waitingOnBankAccount', {submitterDisplayName})}
                >
                    <>
                        {shouldShowAddCreditBankAccountButton && (
                            <Button
                                success
                                style={[styles.w100, styles.requestPreviewBox]}
                                text={props.translate('bankAccount.addBankAccount')}
                                onPress={() => BankAccounts.openPersonalBankAccountSetupView(props.report.reportID)}
                                pressOnEnter
                            />
                        )}
                        {shouldShowEnableWalletButton && (
                            <KYCWall
                                onSuccessfulKYC={() => Navigation.navigate(ROUTES.ENABLE_PAYMENTS)}
                                enablePaymentsRoute={ROUTES.ENABLE_PAYMENTS}
                                addBankAccountRoute={ROUTES.BANK_ACCOUNT_PERSONAL}
                                addDebitCardRoute={ROUTES.SETTINGS_ADD_DEBIT_CARD}
                                chatReportID={props.report.reportID}
                                iouReport={props.iouReport}
                            >
                                {(triggerKYCFlow, buttonRef) => (
                                    <Button
                                        ref={buttonRef}
                                        success
                                        style={[styles.w100, styles.requestPreviewBox]}
                                        text={props.translate('iou.enableWallet')}
                                        onPress={triggerKYCFlow}
                                    />
                                )}
                            </KYCWall>
                        )}
                    </>
                </ReportActionItemBasicMessage>
            );
        } else if (props.action.actionName === CONST.REPORT.ACTIONS.TYPE.REIMBURSEMENTDEQUEUED) {
            const submitterDisplayName = PersonalDetailsUtils.getDisplayNameOrDefault(lodashGet(personalDetails, [props.report.ownerAccountID, 'displayName']));
            const amount = CurrencyUtils.convertToDisplayString(props.report.total, props.report.currency);

            children = <ReportActionItemBasicMessage message={props.translate('iou.canceledRequest', {submitterDisplayName, amount})} />;
        } else if (props.action.actionName === CONST.REPORT.ACTIONS.TYPE.MODIFIEDEXPENSE) {
            children = <ReportActionItemBasicMessage message={ModifiedExpenseMessage.getForReportAction(props.action)} />;
        } else {
            const hasBeenFlagged = !_.contains([CONST.MODERATION.MODERATOR_DECISION_APPROVED, CONST.MODERATION.MODERATOR_DECISION_PENDING], moderationDecision);
            children = (
                <ShowContextMenuContext.Provider value={contextValue}>
                    {_.isUndefined(props.draftMessage) ? (
                        <View style={props.displayAsGroup && hasBeenFlagged ? styles.blockquote : {}}>
                            <ReportActionItemMessage
                                reportID={props.report.reportID}
                                action={props.action}
                                displayAsGroup={props.displayAsGroup}
                                isHidden={isHidden}
                                style={[
                                    _.contains(
                                        [
                                            ..._.values(CONST.REPORT.ACTIONS.TYPE.POLICYCHANGELOG),
                                            CONST.REPORT.ACTIONS.TYPE.IOU,
                                            CONST.REPORT.ACTIONS.TYPE.APPROVED,
                                            CONST.REPORT.ACTIONS.TYPE.MOVED,
                                        ],
                                        props.action.actionName,
                                    )
                                        ? styles.colorMuted
                                        : undefined,
                                ]}
                            />
                            {hasBeenFlagged && (
                                <Button
                                    small
                                    style={[styles.mt2, styles.alignSelfStart]}
                                    onPress={() => updateHiddenState(!isHidden)}
                                >
                                    <Text
                                        style={[styles.buttonSmallText, styles.userSelectNone]}
                                        dataSet={{[CONST.SELECTION_SCRAPER_HIDDEN_ELEMENT]: true}}
                                    >
                                        {isHidden ? props.translate('moderation.revealMessage') : props.translate('moderation.hideMessage')}
                                    </Text>
                                </Button>
                            )}
                        </View>
                    ) : (
                        <ReportActionItemMessageEdit
                            action={props.action}
                            draftMessage={props.draftMessage}
                            reportID={props.report.reportID}
                            index={props.index}
                            ref={textInputRef}
                            report={props.report}
                            // Avoid defining within component due to an existing Onyx bug
                            preferredSkinTone={props.preferredSkinTone}
                            shouldDisableEmojiPicker={
                                (ReportUtils.chatIncludesConcierge(props.report) && User.isBlockedFromConcierge(props.blockedFromConcierge)) || ReportUtils.isArchivedRoom(props.report)
                            }
                        />
                    )}
                </ShowContextMenuContext.Provider>
            );
        }
        const numberOfThreadReplies = _.get(props, ['action', 'childVisibleActionCount'], 0);
        const hasReplies = numberOfThreadReplies > 0;

        const shouldDisplayThreadReplies = hasReplies && props.action.childCommenterCount && !ReportUtils.isThreadFirstChat(props.action, props.report.reportID);
        const oldestFourAccountIDs = _.map(lodashGet(props.action, 'childOldestFourAccountIDs', '').split(','), (accountID) => Number(accountID));
        const draftMessageRightAlign = !_.isUndefined(props.draftMessage) ? styles.chatItemReactionsDraftRight : {};

        return (
            <>
                {children}
                {Permissions.canUseLinkPreviews() && !isHidden && !_.isEmpty(props.action.linkMetadata) && (
                    <View style={!_.isUndefined(props.draftMessage) ? styles.chatItemReactionsDraftRight : {}}>
                        <LinkPreviewer linkMetadata={_.filter(props.action.linkMetadata, (item) => !_.isEmpty(item))} />
                    </View>
                )}
                {!ReportActionsUtils.isMessageDeleted(props.action) && (
                    <View style={draftMessageRightAlign}>
                        <ReportActionItemEmojiReactions
                            reportAction={props.action}
                            emojiReactions={props.emojiReactions}
                            shouldBlockReactions={hasErrors}
                            toggleReaction={(emoji) => {
                                if (Session.isAnonymousUser()) {
                                    hideContextMenu(false);

                                    InteractionManager.runAfterInteractions(() => {
                                        Session.signOutAndRedirectToSignIn();
                                    });
                                } else {
                                    toggleReaction(emoji);
                                }
                            }}
                        />
                    </View>
                )}

                {shouldDisplayThreadReplies && (
                    <View style={draftMessageRightAlign}>
                        <ReportActionItemThread
                            childReportID={`${props.action.childReportID}`}
                            numberOfReplies={numberOfThreadReplies}
                            mostRecentReply={`${props.action.childLastVisibleActionCreated}`}
                            isHovered={hovered}
                            icons={ReportUtils.getIconsForParticipants(oldestFourAccountIDs, personalDetails)}
                            onSecondaryInteraction={showPopover}
                        />
                    </View>
                )}
            </>
        );
    };

    /**
     * Get ReportActionItem with a proper wrapper
     * @param {Boolean} hovered whether the ReportActionItem is hovered
     * @param {Boolean} isWhisper whether the ReportActionItem is a whisper
     * @param {Boolean} hasErrors whether the report action has any errors
     * @returns {Object} report action item
     */
    const renderReportActionItem = (hovered, isWhisper, hasErrors) => {
        const content = renderItemContent(hovered || isContextMenuActive, isWhisper, hasErrors);

        if (!_.isUndefined(props.draftMessage)) {
            return <ReportActionItemDraft>{content}</ReportActionItemDraft>;
        }

        if (!props.displayAsGroup) {
            return (
                <ReportActionItemSingle
                    action={props.action}
                    showHeader={_.isUndefined(props.draftMessage)}
                    wrapperStyle={isWhisper ? styles.pt1 : {}}
                    shouldShowSubscriptAvatar={props.shouldShowSubscriptAvatar}
                    report={props.report}
                    iouReport={props.iouReport}
                    isHovered={hovered}
                    hasBeenFlagged={!_.contains([CONST.MODERATION.MODERATOR_DECISION_APPROVED, CONST.MODERATION.MODERATOR_DECISION_PENDING], moderationDecision)}
                >
                    {content}
                </ReportActionItemSingle>
            );
        }

        return <ReportActionItemGrouped wrapperStyle={isWhisper ? styles.pt1 : {}}>{content}</ReportActionItemGrouped>;
    };

    if (props.action.actionName === CONST.REPORT.ACTIONS.TYPE.CREATED) {
        const parentReportAction = ReportActionsUtils.getParentReportAction(props.report);
        if (ReportActionsUtils.isTransactionThread(parentReportAction)) {
            return (
                <ShowContextMenuContext.Provider value={contextValue}>
                    <MoneyRequestView
                        report={props.report}
                        shouldShowHorizontalRule={!props.shouldHideThreadDividerLine}
                    />
                </ShowContextMenuContext.Provider>
            );
        }
        if (ReportUtils.isTaskReport(props.report)) {
            if (ReportUtils.isCanceledTaskReport(props.report, parentReportAction)) {
                return (
                    <>
                        <AnimatedEmptyStateBackground />
                        <View style={[StyleUtils.getReportWelcomeTopMarginStyle(props.isSmallScreenWidth)]}>
                            <ReportActionItemSingle
                                action={parentReportAction}
                                showHeader={_.isUndefined(props.draftMessage)}
                                report={props.report}
                            >
                                <RenderHTML html={`<comment>${props.translate('parentReportAction.deletedTask')}</comment>`} />
                            </ReportActionItemSingle>
                            <View style={styles.reportHorizontalRule} />
                        </View>
                    </>
                );
            }
            return (
                <>
                    <AnimatedEmptyStateBackground />
                    <View style={[StyleUtils.getReportWelcomeTopMarginStyle(props.isSmallScreenWidth)]}>
                        <TaskView
                            report={props.report}
                            shouldShowHorizontalRule={!props.shouldHideThreadDividerLine}
                        />
                    </View>
                </>
            );
        }
        if (ReportUtils.isExpenseReport(props.report) || ReportUtils.isIOUReport(props.report)) {
            return (
                <OfflineWithFeedback pendingAction={props.action.pendingAction}>
                    <MoneyReportView
                        report={props.report}
                        shouldShowHorizontalRule={!props.shouldHideThreadDividerLine}
                    />
                </OfflineWithFeedback>
            );
        }

        return (
            <ReportActionItemCreated
                reportID={props.report.reportID}
                policyID={props.report.policyID}
            />
        );
    }
    if (props.action.actionName === CONST.REPORT.ACTIONS.TYPE.RENAMED) {
        return <RenameAction action={props.action} />;
    }
    if (props.action.actionName === CONST.REPORT.ACTIONS.TYPE.CHRONOSOOOLIST) {
        return (
            <ChronosOOOListActions
                action={props.action}
                reportID={props.report.reportID}
            />
        );
    }

    // For the `pay` IOU action on non-send money flow, we don't want to render anything if `isWaitingOnBankAccount` is true
    // Otherwise, we will see two system messages informing the payee needs to add a bank account or wallet
    if (
        props.action.actionName === CONST.REPORT.ACTIONS.TYPE.IOU &&
        lodashGet(props.report, 'isWaitingOnBankAccount', false) &&
        originalMessage &&
        originalMessage.type === CONST.IOU.REPORT_ACTION_TYPE.PAY &&
        !isSendingMoney
    ) {
        return null;
    }

    const hasErrors = !_.isEmpty(props.action.errors);
    const whisperedToAccountIDs = props.action.whisperedToAccountIDs || [];
    const isWhisper = whisperedToAccountIDs.length > 0;
    const isMultipleParticipant = whisperedToAccountIDs.length > 1;
    const isWhisperOnlyVisibleByUser = isWhisper && ReportUtils.isCurrentUserTheOnlyParticipant(whisperedToAccountIDs);
    const whisperedToPersonalDetails = isWhisper ? _.filter(personalDetails, (details) => _.includes(whisperedToAccountIDs, details.accountID)) : [];
    const displayNamesWithTooltips = isWhisper ? ReportUtils.getDisplayNamesWithTooltips(whisperedToPersonalDetails, isMultipleParticipant) : [];
    return (
        <PressableWithSecondaryInteraction
            ref={popoverAnchorRef}
            style={[props.action.pendingAction === CONST.RED_BRICK_ROAD_PENDING_ACTION.DELETE ? styles.pointerEventsNone : styles.pointerEventsAuto]}
            onPressIn={() => props.isSmallScreenWidth && DeviceCapabilities.canUseTouchScreen() && ControlSelection.block()}
            onPressOut={() => ControlSelection.unblock()}
            onSecondaryInteraction={showPopover}
            preventDefaultContextMenu={_.isUndefined(props.draftMessage) && !hasErrors}
            withoutFocusOnSecondaryInteraction
            accessibilityLabel={props.translate('accessibilityHints.chatMessage')}
        >
            <Hoverable
                shouldHandleScroll
<<<<<<< HEAD
                isDisabled={Boolean(props.draftMessage)}
=======
                disabled={!_.isUndefined(props.draftMessage)}
>>>>>>> 320ff544
            >
                {(hovered) => (
                    <View style={highlightedBackgroundColorIfNeeded}>
                        {props.shouldDisplayNewMarker && <UnreadActionIndicator reportActionID={props.action.reportActionID} />}
                        <MiniReportActionContextMenu
                            reportID={props.report.reportID}
                            reportActionID={props.action.reportActionID}
                            originalReportID={originalReportID}
                            isArchivedRoom={ReportUtils.isArchivedRoom(props.report)}
                            displayAsGroup={props.displayAsGroup}
                            isVisible={hovered && _.isUndefined(props.draftMessage) && !hasErrors}
                            draftMessage={props.draftMessage}
                            isChronosReport={ReportUtils.chatIncludesChronos(originalReport)}
                        />
                        <View style={StyleUtils.getReportActionItemStyle(hovered || isWhisper || isContextMenuActive || !_.isUndefined(props.draftMessage))}>
                            <OfflineWithFeedback
                                onClose={() => ReportActions.clearReportActionErrors(props.report.reportID, props.action)}
                                pendingAction={!_.isUndefined(props.draftMessage) ? null : props.action.pendingAction}
                                shouldHideOnDelete={!ReportActionsUtils.isThreadParentMessage(props.action, props.report.reportID)}
                                errors={props.action.errors}
                                errorRowStyles={[styles.ml10, styles.mr2]}
                                needsOffscreenAlphaCompositing={ReportActionsUtils.isMoneyRequestAction(props.action)}
                                shouldDisableStrikeThrough
                            >
                                {isWhisper && (
                                    <View style={[styles.flexRow, styles.pl5, styles.pt2, styles.pr3]}>
                                        <View style={[styles.pl6, styles.mr3]}>
                                            <Icon
                                                fill={theme.icon}
                                                src={Expensicons.Eye}
                                                small
                                            />
                                        </View>
                                        <Text style={[styles.chatItemMessageHeaderTimestamp]}>
                                            {props.translate('reportActionContextMenu.onlyVisible')}
                                            &nbsp;
                                        </Text>
                                        <DisplayNames
                                            fullTitle={ReportUtils.getWhisperDisplayNames(whisperedToAccountIDs)}
                                            displayNamesWithTooltips={displayNamesWithTooltips}
                                            tooltipEnabled
                                            numberOfLines={1}
                                            textStyles={[styles.chatItemMessageHeaderTimestamp, styles.flex1]}
                                            shouldUseFullTitle={isWhisperOnlyVisibleByUser}
                                        />
                                    </View>
                                )}
                                {renderReportActionItem(hovered || isReportActionLinked, isWhisper, hasErrors)}
                            </OfflineWithFeedback>
                        </View>
                    </View>
                )}
            </Hoverable>
            <View style={styles.reportActionSystemMessageContainer}>
                <InlineSystemMessage message={props.action.error} />
            </View>
        </PressableWithSecondaryInteraction>
    );
}

ReportActionItem.propTypes = propTypes;
ReportActionItem.defaultProps = defaultProps;

export default compose(
    withWindowDimensions,
    withLocalize,
    withNetwork(),
    withBlockedFromConcierge({propName: 'blockedFromConcierge'}),
    withReportActionsDrafts({
        propName: 'draftMessage',
        transformValue: (drafts, props) => {
            const originalReportID = ReportUtils.getOriginalReportID(props.report.reportID, props.action);
            const draftKey = `${ONYXKEYS.COLLECTION.REPORT_ACTIONS_DRAFTS}${originalReportID}`;
            return lodashGet(drafts, [draftKey, props.action.reportActionID, 'message']);
        },
    }),
    withOnyx({
        preferredSkinTone: {
            key: ONYXKEYS.PREFERRED_EMOJI_SKIN_TONE,
            initialValue: CONST.EMOJI_DEFAULT_SKIN_TONE,
        },
        iouReport: {
            key: ({action}) => {
                const iouReportID = ReportActionsUtils.getIOUReportIDFromReportActionPreview(action);
                return iouReportID ? `${ONYXKEYS.COLLECTION.REPORT}${iouReportID}` : undefined;
            },
            initialValue: {},
        },
        emojiReactions: {
            key: ({action}) => `${ONYXKEYS.COLLECTION.REPORT_ACTIONS_REACTIONS}${action.reportActionID}`,
            initialValue: {},
        },
        userWallet: {
            key: ONYXKEYS.USER_WALLET,
        },
    }),
)(
    memo(
        ReportActionItem,
        (prevProps, nextProps) =>
            prevProps.displayAsGroup === nextProps.displayAsGroup &&
            prevProps.draftMessage === nextProps.draftMessage &&
            prevProps.isMostRecentIOUReportAction === nextProps.isMostRecentIOUReportAction &&
            prevProps.shouldDisplayNewMarker === nextProps.shouldDisplayNewMarker &&
            _.isEqual(prevProps.emojiReactions, nextProps.emojiReactions) &&
            _.isEqual(prevProps.action, nextProps.action) &&
            _.isEqual(prevProps.iouReport, nextProps.iouReport) &&
            _.isEqual(prevProps.report.pendingFields, nextProps.report.pendingFields) &&
            _.isEqual(prevProps.report.isDeletedParentAction, nextProps.report.isDeletedParentAction) &&
            _.isEqual(prevProps.report.errorFields, nextProps.report.errorFields) &&
            lodashGet(prevProps.report, 'statusNum') === lodashGet(nextProps.report, 'statusNum') &&
            lodashGet(prevProps.report, 'stateNum') === lodashGet(nextProps.report, 'stateNum') &&
            prevProps.translate === nextProps.translate &&
            // TaskReport's created actions render the TaskView, which updates depending on certain fields in the TaskReport
            ReportUtils.isTaskReport(prevProps.report) === ReportUtils.isTaskReport(nextProps.report) &&
            prevProps.action.actionName === nextProps.action.actionName &&
            prevProps.report.reportName === nextProps.report.reportName &&
            prevProps.report.description === nextProps.report.description &&
            ReportUtils.isCompletedTaskReport(prevProps.report) === ReportUtils.isCompletedTaskReport(nextProps.report) &&
            prevProps.report.managerID === nextProps.report.managerID &&
            prevProps.shouldHideThreadDividerLine === nextProps.shouldHideThreadDividerLine &&
            lodashGet(prevProps.report, 'total', 0) === lodashGet(nextProps.report, 'total', 0) &&
            lodashGet(prevProps.report, 'nonReimbursableTotal', 0) === lodashGet(nextProps.report, 'nonReimbursableTotal', 0) &&
            prevProps.linkedReportActionID === nextProps.linkedReportActionID,
    ),
);<|MERGE_RESOLUTION|>--- conflicted
+++ resolved
@@ -670,11 +670,7 @@
         >
             <Hoverable
                 shouldHandleScroll
-<<<<<<< HEAD
-                isDisabled={Boolean(props.draftMessage)}
-=======
                 disabled={!_.isUndefined(props.draftMessage)}
->>>>>>> 320ff544
             >
                 {(hovered) => (
                     <View style={highlightedBackgroundColorIfNeeded}>
