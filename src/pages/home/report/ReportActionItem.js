--- conflicted
+++ resolved
@@ -510,23 +510,6 @@
                                 action={props.action}
                                 displayAsGroup={props.displayAsGroup}
                                 isHidden={isHidden}
-<<<<<<< HEAD
-                                style={[
-                                    _.contains(
-                                        [
-                                            ..._.values(CONST.REPORT.ACTIONS.TYPE.POLICYCHANGELOG),
-                                            CONST.REPORT.ACTIONS.TYPE.IOU,
-                                            CONST.REPORT.ACTIONS.TYPE.APPROVED,
-                                            CONST.REPORT.ACTIONS.TYPE.MOVED,
-                                            CONST.REPORT.ACTIONS.TYPE.ACTIONABLEJOINREQUEST,
-                                        ],
-                                        props.action.actionName,
-                                    )
-                                        ? styles.colorMuted
-                                        : undefined,
-                                ]}
-=======
->>>>>>> a04481ff
                             />
                             {hasBeenFlagged && (
                                 <Button
