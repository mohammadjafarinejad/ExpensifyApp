import _ from 'underscore';
import lodashGet from 'lodash/get';
import React, {useState, useRef, useEffect, memo, useCallback} from 'react';
import {InteractionManager, View} from 'react-native';
import PropTypes from 'prop-types';
import {withOnyx} from 'react-native-onyx';
import CONST from '../../../CONST';
import ONYXKEYS from '../../../ONYXKEYS';
import reportActionPropTypes from './reportActionPropTypes';
import * as StyleUtils from '../../../styles/StyleUtils';
import PressableWithSecondaryInteraction from '../../../components/PressableWithSecondaryInteraction';
import Hoverable from '../../../components/Hoverable';
import Button from '../../../components/Button';
import ReportActionItemSingle from './ReportActionItemSingle';
import ReportActionItemGrouped from './ReportActionItemGrouped';
import MoneyRequestAction from '../../../components/ReportActionItem/MoneyRequestAction';
import ReportActionItemMessage from './ReportActionItemMessage';
import UnreadActionIndicator from '../../../components/UnreadActionIndicator';
import ReportActionItemMessageEdit from './ReportActionItemMessageEdit';
import ReportActionItemCreated from './ReportActionItemCreated';
import ReportActionItemThread from './ReportActionItemThread';
import LinkPreviewer from './LinkPreviewer';
import compose from '../../../libs/compose';
import withWindowDimensions, {windowDimensionsPropTypes} from '../../../components/withWindowDimensions';
import ControlSelection from '../../../libs/ControlSelection';
import * as DeviceCapabilities from '../../../libs/DeviceCapabilities';
import MiniReportActionContextMenu from './ContextMenu/MiniReportActionContextMenu';
import * as ReportActionContextMenu from './ContextMenu/ReportActionContextMenu';
import * as ContextMenuActions from './ContextMenu/ContextMenuActions';
import * as EmojiPickerAction from '../../../libs/actions/EmojiPickerAction';
import {withBlockedFromConcierge, withNetwork, withPersonalDetails, withReportActionsDrafts} from '../../../components/OnyxProvider';
import RenameAction from '../../../components/ReportActionItem/RenameAction';
import InlineSystemMessage from '../../../components/InlineSystemMessage';
import styles from '../../../styles/styles';
import SelectionScraper from '../../../libs/SelectionScraper';
import focusTextInputAfterAnimation from '../../../libs/focusTextInputAfterAnimation';
import * as User from '../../../libs/actions/User';
import * as ReportUtils from '../../../libs/ReportUtils';
import OfflineWithFeedback from '../../../components/OfflineWithFeedback';
import * as ReportActions from '../../../libs/actions/ReportActions';
import * as ReportActionsUtils from '../../../libs/ReportActionsUtils';
import reportPropTypes from '../../reportPropTypes';
import {ShowContextMenuContext} from '../../../components/ShowContextMenuContext';
import ChronosOOOListActions from '../../../components/ReportActionItem/ChronosOOOListActions';
import ReportActionItemEmojiReactions from '../../../components/Reactions/ReportActionItemEmojiReactions';
import * as Report from '../../../libs/actions/Report';
import withLocalize from '../../../components/withLocalize';
import Icon from '../../../components/Icon';
import * as Expensicons from '../../../components/Icon/Expensicons';
import Text from '../../../components/Text';
import DisplayNames from '../../../components/DisplayNames';
import personalDetailsPropType from '../../personalDetailsPropType';
import ReportPreview from '../../../components/ReportActionItem/ReportPreview';
import ReportActionItemDraft from './ReportActionItemDraft';
import TaskPreview from '../../../components/ReportActionItem/TaskPreview';
import TaskAction from '../../../components/ReportActionItem/TaskAction';
import Permissions from '../../../libs/Permissions';
import EmojiReactionsPropTypes from '../../../components/Reactions/EmojiReactionsPropTypes';
import * as Session from '../../../libs/actions/Session';
import {hideContextMenu} from './ContextMenu/ReportActionContextMenu';

const propTypes = {
    ...windowDimensionsPropTypes,

    /** Report for this action */
    report: reportPropTypes.isRequired,

    /** All the data of the action item */
    action: PropTypes.shape(reportActionPropTypes).isRequired,

    /** Should the comment have the appearance of being grouped with the previous comment? */
    displayAsGroup: PropTypes.bool.isRequired,

    /** Is this the most recent IOU Action? */
    isMostRecentIOUReportAction: PropTypes.bool.isRequired,

    /** Should we display the new marker on top of the comment? */
    shouldDisplayNewMarker: PropTypes.bool.isRequired,

    /** Determines if the avatar is displayed as a subscript (positioned lower than normal) */
    shouldShowSubscriptAvatar: PropTypes.bool,

    /** Position index of the report action in the overall report FlatList view */
    index: PropTypes.number.isRequired,

    /** Draft message - if this is set the comment is in 'edit' mode */
    draftMessage: PropTypes.string,

    /* Whether the option has an outstanding IOU */
    // eslint-disable-next-line react/no-unused-prop-types
    hasOutstandingIOU: PropTypes.bool,

    /** Stores user's preferred skin tone */
    preferredSkinTone: PropTypes.oneOfType([PropTypes.number, PropTypes.string]),

    /** All of the personalDetails */
<<<<<<< HEAD
    personalDetails: PropTypes.objectOf(personalDetailsPropType),

    /** List of betas available to current user */
    betas: PropTypes.arrayOf(PropTypes.string),

    ...windowDimensionsPropTypes,
    emojiReactions: EmojiReactionsPropTypes,
=======
    personalDetailsList: PropTypes.objectOf(personalDetailsPropType),
>>>>>>> d2de7795
};

const defaultProps = {
    draftMessage: '',
    preferredSkinTone: CONST.EMOJI_DEFAULT_SKIN_TONE,
<<<<<<< HEAD
    personalDetails: {},
    emojiReactions: {},
=======
    personalDetailsList: {},
>>>>>>> d2de7795
    shouldShowSubscriptAvatar: false,
    hasOutstandingIOU: false,
};

function ReportActionItem(props) {
    const [isContextMenuActive, setIsContextMenuActive] = useState(ReportActionContextMenu.isActiveReportAction(props.action.reportActionID));
    const [isHidden, setIsHidden] = useState(false);
    const [moderationDecision, setModerationDecision] = useState(CONST.MODERATION.MODERATOR_DECISION_APPROVED);
    const textInputRef = useRef();
    const popoverAnchorRef = useRef();
    const downloadedPreviews = useRef([]);

    useEffect(
        () => () => {
            // ReportActionContextMenu and EmojiPicker are global component,
            // we use showContextMenu and showEmojiPicker to show them,
            // so we should also hide them when the current component is destroyed
            if (ReportActionContextMenu.isActiveReportAction(props.action.reportActionID)) {
                ReportActionContextMenu.hideContextMenu();
                ReportActionContextMenu.hideDeleteModal();
            }
            if (EmojiPickerAction.isActiveReportAction(props.action.reportActionID)) {
                EmojiPickerAction.hideEmojiPicker(true);
            }
        },
        [props.action.reportActionID],
    );

    const isDraftEmpty = !props.draftMessage;
    useEffect(() => {
        if (isDraftEmpty) {
            return;
        }

        focusTextInputAfterAnimation(textInputRef.current, 100);
    }, [isDraftEmpty]);

    useEffect(() => {
        const urls = ReportActionsUtils.extractLinksFromMessageHtml(props.action);
        if (_.isEqual(downloadedPreviews.current, urls) || props.action.pendingAction === CONST.RED_BRICK_ROAD_PENDING_ACTION.DELETE) {
            return;
        }

        downloadedPreviews.current = urls;
        Report.expandURLPreview(props.report.reportID, props.action.reportActionID);
    }, [props.action, props.report.reportID]);

    // Hide the message if it is being moderated for a higher offense, or is hidden by a moderator
    // Removed messages should not be shown anyway and should not need this flow
    const decisions = lodashGet(props, ['action', 'message', 0, 'moderationDecisions'], []);
    const latestDecision = lodashGet(_.last(decisions), 'decision', '');
    useEffect(() => {
        if (!props.action.actionName === CONST.REPORT.ACTIONS.TYPE.ADDCOMMENT || _.isEmpty(latestDecision)) {
            return;
        }

        if (latestDecision === CONST.MODERATION.MODERATOR_DECISION_PENDING_HIDE || latestDecision === CONST.MODERATION.MODERATOR_DECISION_HIDDEN) {
            setIsHidden(true);
        }
        setModerationDecision(latestDecision);
    }, [latestDecision, props.action.actionName]);

    const toggleContextMenuFromActiveReportAction = useCallback(() => {
        setIsContextMenuActive(ReportActionContextMenu.isActiveReportAction(props.action.reportActionID));
    }, [props.action.reportActionID]);

    /**
     * Show the ReportActionContextMenu modal popover.
     *
     * @param {Object} [event] - A press event.
     */
    const showPopover = useCallback(
        (event) => {
            // Block menu on the message being Edited or if the report action item has errors
            if (props.draftMessage || !_.isEmpty(props.action.errors)) {
                return;
            }

            setIsContextMenuActive(true);

            const selection = SelectionScraper.getCurrentSelection();
            ReportActionContextMenu.showContextMenu(
                ContextMenuActions.CONTEXT_MENU_TYPES.REPORT_ACTION,
                event,
                selection,
                popoverAnchorRef,
                props.report.reportID,
                props.action,
                props.draftMessage,
                () => {},
                toggleContextMenuFromActiveReportAction,
                ReportUtils.isArchivedRoom(props.report),
                ReportUtils.chatIncludesChronos(props.report),
            );
        },
        [props.draftMessage, props.action, props.report, toggleContextMenuFromActiveReportAction],
    );

    const toggleReaction = useCallback(
        (emoji) => {
<<<<<<< HEAD
            Report.toggleEmojiReaction(props.report.reportID, props.action, emoji, props.emojiReactions);
=======
            Report.toggleEmojiReaction(props.report.reportID, props.action.reportActionID, emoji);
>>>>>>> d2de7795
        },
        [props.report, props.action, props.emojiReactions],
    );

    /**
     * Get the content of ReportActionItem
     * @param {Boolean} hovered whether the ReportActionItem is hovered
     * @returns {Object} child component(s)
     */
    const renderItemContent = (hovered = false) => {
        let children;
        const originalMessage = lodashGet(props.action, 'originalMessage', {});

        // IOUDetails only exists when we are sending money
        const isSendingMoney = originalMessage.type === CONST.IOU.REPORT_ACTION_TYPE.PAY && _.has(originalMessage, 'IOUDetails');

        // Show the IOUPreview for when request was created, bill was split or money was sent
        if (
            props.action.actionName === CONST.REPORT.ACTIONS.TYPE.IOU &&
            originalMessage &&
            // For the pay flow, we only want to show MoneyRequestAction when sending money. When paying, we display a regular system message
            (originalMessage.type === CONST.IOU.REPORT_ACTION_TYPE.CREATE || originalMessage.type === CONST.IOU.REPORT_ACTION_TYPE.SPLIT || isSendingMoney)
        ) {
            // There is no single iouReport for bill splits, so only 1:1 requests require an iouReportID
            const iouReportID = originalMessage.IOUReportID ? originalMessage.IOUReportID.toString() : '0';
            children = (
                <MoneyRequestAction
                    chatReportID={props.report.reportID}
                    requestReportID={iouReportID}
                    action={props.action}
                    isMostRecentIOUReportAction={props.isMostRecentIOUReportAction}
                    isHovered={hovered}
                    contextMenuAnchor={popoverAnchorRef}
                    checkIfContextMenuActive={toggleContextMenuFromActiveReportAction}
                    style={props.displayAsGroup ? [] : [styles.mt2]}
                />
            );
        } else if (props.action.actionName === CONST.REPORT.ACTIONS.TYPE.REPORTPREVIEW) {
            children = (
                <ReportPreview
                    iouReportID={ReportActionsUtils.getIOUReportIDFromReportActionPreview(props.action)}
                    chatReportID={props.report.reportID}
                    action={props.action}
                    isHovered={hovered}
                    contextMenuAnchor={popoverAnchorRef}
                    checkIfContextMenuActive={toggleContextMenuFromActiveReportAction}
                />
            );
        } else if (
            props.action.actionName === CONST.REPORT.ACTIONS.TYPE.TASKCOMPLETED ||
            props.action.actionName === CONST.REPORT.ACTIONS.TYPE.TASKCANCELED ||
            props.action.actionName === CONST.REPORT.ACTIONS.TYPE.TASKREOPENED
        ) {
            children = (
                <TaskAction
                    taskReportID={props.action.originalMessage.taskReportID.toString()}
                    actionName={props.action.actionName}
                />
            );
        } else if (ReportActionsUtils.isCreatedTaskReportAction(props.action)) {
            children = (
                <TaskPreview
                    taskReportID={props.action.originalMessage.taskReportID.toString()}
                    action={props.action}
                    isHovered={hovered}
                />
            );
        } else {
            const message = _.last(lodashGet(props.action, 'message', [{}]));
            const hasBeenFlagged = !_.contains([CONST.MODERATION.MODERATOR_DECISION_APPROVED, CONST.MODERATION.MODERATOR_DECISION_PENDING], moderationDecision);
            const isAttachment = _.has(props.action, 'isAttachment') ? props.action.isAttachment : ReportUtils.isReportMessageAttachment(message);
            children = (
                <ShowContextMenuContext.Provider
                    value={{
                        anchor: popoverAnchorRef,
                        report: props.report,
                        action: props.action,
                        checkIfContextMenuActive: toggleContextMenuFromActiveReportAction,
                    }}
                >
                    {!props.draftMessage ? (
                        <View style={props.displayAsGroup && hasBeenFlagged ? styles.blockquote : {}}>
                            <ReportActionItemMessage
                                action={props.action}
                                isHidden={isHidden}
                                style={[
                                    !props.displayAsGroup && isAttachment ? styles.mt2 : undefined,
                                    _.contains([..._.values(CONST.REPORT.ACTIONS.TYPE.POLICYCHANGELOG), CONST.REPORT.ACTIONS.TYPE.IOU], props.action.actionName)
                                        ? styles.colorMuted
                                        : undefined,
                                ]}
                            />
                            {hasBeenFlagged && (
                                <Button
                                    small
                                    style={[styles.mt2, styles.alignSelfStart]}
                                    onPress={() => setIsHidden(!isHidden)}
                                >
                                    <Text
                                        style={styles.buttonSmallText}
                                        selectable={false}
                                    >
                                        {isHidden ? props.translate('moderation.revealMessage') : props.translate('moderation.hideMessage')}
                                    </Text>
                                </Button>
                            )}
                        </View>
                    ) : (
                        <ReportActionItemMessageEdit
                            action={props.action}
                            draftMessage={props.draftMessage}
                            reportID={props.report.reportID}
                            index={props.index}
                            ref={textInputRef}
                            report={props.report}
                            // Avoid defining within component due to an existing Onyx bug
                            preferredSkinTone={props.preferredSkinTone}
                            shouldDisableEmojiPicker={
                                (ReportUtils.chatIncludesConcierge(props.report) && User.isBlockedFromConcierge(props.blockedFromConcierge)) || ReportUtils.isArchivedRoom(props.report)
                            }
                        />
                    )}
                </ShowContextMenuContext.Provider>
            );
        }
        const emojiReactions = lodashGet(props, ['emojiReactions'], {});
        const numberOfThreadReplies = _.get(props, ['action', 'childVisibleActionCount'], 0);
        const hasReplies = numberOfThreadReplies > 0;

        const shouldDisplayThreadReplies = hasReplies && props.action.childCommenterCount && !ReportUtils.isThreadFirstChat(props.action, props.report.reportID);
        const oldestFourAccountIDs = lodashGet(props.action, 'childOldestFourAccountIDs', '').split(',');
        const draftMessageRightAlign = props.draftMessage ? styles.chatItemReactionsDraftRight : {};

        return (
            <>
                {children}
                {!isHidden && !_.isEmpty(props.action.linkMetadata) && (
                    <View style={props.draftMessage ? styles.chatItemReactionsDraftRight : {}}>
                        <LinkPreviewer linkMetadata={_.filter(props.action.linkMetadata, (item) => !_.isEmpty(item))} />
                    </View>
                )}
                <View style={draftMessageRightAlign}>
                    <ReportActionItemEmojiReactions
                        reportActionID={props.action.reportActionID}
                        emojiReactions={emojiReactions}
                        toggleReaction={(emoji) => {
                            if (Session.isAnonymousUser()) {
                                hideContextMenu(false);

                                InteractionManager.runAfterInteractions(() => {
                                    Session.signOutAndRedirectToSignIn();
                                });
                            } else {
                                toggleReaction(emoji);
                            }
                        }}
                    />
                </View>

                {shouldDisplayThreadReplies && (
                    <View style={draftMessageRightAlign}>
                        <ReportActionItemThread
                            childReportID={`${props.action.childReportID}`}
                            numberOfReplies={numberOfThreadReplies}
                            mostRecentReply={`${props.action.childLastVisibleActionCreated}`}
                            isHovered={hovered}
                            icons={ReportUtils.getIconsForParticipants(oldestFourAccountIDs, props.personalDetailsList)}
                        />
                    </View>
                )}
            </>
        );
    };

    /**
     * Get ReportActionItem with a proper wrapper
     * @param {Boolean} hovered whether the ReportActionItem is hovered
     * @param {Boolean} isWhisper whether the ReportActionItem is a whisper
     * @returns {Object} report action item
     */
    const renderReportActionItem = (hovered, isWhisper) => {
        const content = renderItemContent(hovered || isContextMenuActive);

        if (props.draftMessage) {
            return <ReportActionItemDraft>{content}</ReportActionItemDraft>;
        }

        if (!props.displayAsGroup) {
            return (
                <ReportActionItemSingle
                    action={props.action}
                    showHeader={!props.draftMessage}
                    wrapperStyles={[styles.chatItem, isWhisper ? styles.pt1 : {}]}
                    shouldShowSubscriptAvatar={props.shouldShowSubscriptAvatar}
                    report={props.report}
                    hasBeenFlagged={!_.contains([CONST.MODERATION.MODERATOR_DECISION_APPROVED, CONST.MODERATION.MODERATOR_DECISION_PENDING], moderationDecision)}
                >
                    {content}
                </ReportActionItemSingle>
            );
        }

        return <ReportActionItemGrouped wrapperStyles={[styles.chatItem, isWhisper ? styles.pt1 : {}]}>{content}</ReportActionItemGrouped>;
    };

    if (props.action.actionName === CONST.REPORT.ACTIONS.TYPE.CREATED) {
        return (
            <ReportActionItemCreated
                policyID={props.report.policyID}
                reportID={props.report.reportID}
            />
        );
    }
    if (props.action.actionName === CONST.REPORT.ACTIONS.TYPE.RENAMED) {
        return <RenameAction action={props.action} />;
    }
    if (props.action.actionName === CONST.REPORT.ACTIONS.TYPE.CHRONOSOOOLIST) {
        return (
            <ChronosOOOListActions
                action={props.action}
                reportID={props.report.reportID}
            />
        );
    }

    const hasErrors = !_.isEmpty(props.action.errors);
    const whisperedToAccountIDs = props.action.whisperedToAccountIDs || [];
    const isWhisper = whisperedToAccountIDs.length > 0;
    const isMultipleParticipant = whisperedToAccountIDs.length > 1;
    const isWhisperOnlyVisibleByUser = isWhisper && ReportUtils.isCurrentUserTheOnlyParticipant(whisperedToAccountIDs);
    const whisperedToPersonalDetails = isWhisper ? _.filter(props.personalDetailsList, (details) => _.includes(whisperedToAccountIDs, details.accountID)) : [];
    const displayNamesWithTooltips = isWhisper ? ReportUtils.getDisplayNamesWithTooltips(whisperedToPersonalDetails, isMultipleParticipant) : [];
    return (
        <PressableWithSecondaryInteraction
            pointerEvents={props.action.pendingAction === CONST.RED_BRICK_ROAD_PENDING_ACTION.DELETE ? 'none' : 'auto'}
            ref={popoverAnchorRef}
            onPressIn={() => props.isSmallScreenWidth && DeviceCapabilities.canUseTouchScreen() && ControlSelection.block()}
            onPressOut={() => ControlSelection.unblock()}
            onSecondaryInteraction={showPopover}
            preventDefaultContextMenu={!props.draftMessage && !hasErrors}
            withoutFocusOnSecondaryInteraction
            accessibilityLabel={props.translate('accessibilityHints.chatMessage')}
        >
            <Hoverable disabled={Boolean(props.draftMessage)}>
                {(hovered) => (
                    <View>
                        {props.shouldDisplayNewMarker && <UnreadActionIndicator reportActionID={props.action.reportActionID} />}
                        <MiniReportActionContextMenu
                            reportID={props.report.reportID}
                            reportAction={props.action}
                            isArchivedRoom={ReportUtils.isArchivedRoom(props.report)}
                            displayAsGroup={props.displayAsGroup}
                            isVisible={hovered && !props.draftMessage && !hasErrors}
                            draftMessage={props.draftMessage}
                            isChronosReport={ReportUtils.chatIncludesChronos(props.report)}
                        />
                        <View
                            style={StyleUtils.getReportActionItemStyle(
                                hovered || isWhisper || isContextMenuActive || props.draftMessage,
                                (props.network.isOffline && props.action.isLoading) || props.action.error,
                            )}
                        >
                            <OfflineWithFeedback
                                onClose={() => ReportActions.clearReportActionErrors(props.report.reportID, props.action)}
                                pendingAction={props.draftMessage ? null : props.action.pendingAction}
                                shouldHideOnDelete={!ReportActionsUtils.hasCommentThread(props.action)}
                                errors={props.action.errors}
                                errorRowStyles={[styles.ml10, styles.mr2]}
                                needsOffscreenAlphaCompositing={ReportActionsUtils.isMoneyRequestAction(props.action)}
                            >
                                {isWhisper && (
                                    <View style={[styles.flexRow, styles.pl5, styles.pt2]}>
                                        <View style={[styles.pl6, styles.mr3]}>
                                            <Icon
                                                src={Expensicons.Eye}
                                                small
                                            />
                                        </View>
                                        <Text style={[styles.chatItemMessageHeaderTimestamp]}>
                                            {props.translate('reportActionContextMenu.onlyVisible')}
                                            &nbsp;
                                        </Text>
                                        <DisplayNames
                                            fullTitle={ReportUtils.getWhisperDisplayNames(whisperedToAccountIDs)}
                                            displayNamesWithTooltips={displayNamesWithTooltips}
                                            tooltipEnabled
                                            numberOfLines={1}
                                            textStyles={[styles.chatItemMessageHeaderTimestamp]}
                                            shouldUseFullTitle={isWhisperOnlyVisibleByUser}
                                        />
                                    </View>
                                )}
                                {renderReportActionItem(hovered, isWhisper)}
                            </OfflineWithFeedback>
                        </View>
                    </View>
                )}
            </Hoverable>
            <View style={styles.reportActionSystemMessageContainer}>
                <InlineSystemMessage message={props.action.error} />
            </View>
        </PressableWithSecondaryInteraction>
    );
}

ReportActionItem.propTypes = propTypes;
ReportActionItem.defaultProps = defaultProps;

export default compose(
    withWindowDimensions,
    withLocalize,
    withNetwork(),
    withPersonalDetails(),
    withBlockedFromConcierge({propName: 'blockedFromConcierge'}),
    withReportActionsDrafts({
        propName: 'draftMessage',
        transformValue: (drafts, props) => {
            const draftKey = `${ONYXKEYS.COLLECTION.REPORT_ACTIONS_DRAFTS}${props.report.reportID}_${props.action.reportActionID}`;
            return lodashGet(drafts, draftKey, '');
        },
    }),
    withOnyx({
        preferredSkinTone: {
            key: ONYXKEYS.PREFERRED_EMOJI_SKIN_TONE,
        },
        emojiReactions: {
            key: ({action}) => `${ONYXKEYS.COLLECTION.REPORT_ACTIONS_REACTIONS}${action.reportActionID}`,
        },
        betas: {
            key: ONYXKEYS.BETAS,
        },
    }),
)(
    memo(
        ReportActionItem,
        (prevProps, nextProps) =>
            prevProps.displayAsGroup === nextProps.displayAsGroup &&
            prevProps.draftMessage === nextProps.draftMessage &&
            prevProps.isMostRecentIOUReportAction === nextProps.isMostRecentIOUReportAction &&
            prevProps.hasOutstandingIOU === nextProps.hasOutstandingIOU &&
            prevProps.shouldDisplayNewMarker === nextProps.shouldDisplayNewMarker &&
            _.isEqual(prevProps.emojiReactions, nextProps.emojiReactions) &&
            _.isEqual(prevProps.action, nextProps.action) &&
            lodashGet(prevProps.report, 'statusNum') === lodashGet(nextProps.report, 'statusNum') &&
            lodashGet(prevProps.report, 'stateNum') === lodashGet(nextProps.report, 'stateNum') &&
            prevProps.translate === nextProps.translate,
    ),
);<|MERGE_RESOLUTION|>--- conflicted
+++ resolved
@@ -93,29 +93,19 @@
     /** Stores user's preferred skin tone */
     preferredSkinTone: PropTypes.oneOfType([PropTypes.number, PropTypes.string]),
 
-    /** All of the personalDetails */
-<<<<<<< HEAD
-    personalDetails: PropTypes.objectOf(personalDetailsPropType),
-
     /** List of betas available to current user */
     betas: PropTypes.arrayOf(PropTypes.string),
 
     ...windowDimensionsPropTypes,
     emojiReactions: EmojiReactionsPropTypes,
-=======
     personalDetailsList: PropTypes.objectOf(personalDetailsPropType),
->>>>>>> d2de7795
 };
 
 const defaultProps = {
     draftMessage: '',
     preferredSkinTone: CONST.EMOJI_DEFAULT_SKIN_TONE,
-<<<<<<< HEAD
-    personalDetails: {},
     emojiReactions: {},
-=======
     personalDetailsList: {},
->>>>>>> d2de7795
     shouldShowSubscriptAvatar: false,
     hasOutstandingIOU: false,
 };
@@ -216,11 +206,8 @@
 
     const toggleReaction = useCallback(
         (emoji) => {
-<<<<<<< HEAD
             Report.toggleEmojiReaction(props.report.reportID, props.action, emoji, props.emojiReactions);
-=======
-            Report.toggleEmojiReaction(props.report.reportID, props.action.reportActionID, emoji);
->>>>>>> d2de7795
+            Report.toggleEmojiReaction(props.report.reportID, props.action.reportActionID, emoji, props.emojiReactions);
         },
         [props.report, props.action, props.emojiReactions],
     );
