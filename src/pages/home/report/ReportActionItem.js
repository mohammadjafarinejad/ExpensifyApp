--- conflicted
+++ resolved
@@ -138,13 +138,12 @@
     const originalReportID = ReportUtils.getOriginalReportID(props.report.reportID, props.action);
     const originalReport = props.report.reportID === originalReportID ? props.report : ReportUtils.getReport(originalReportID);
 
-<<<<<<< HEAD
     // When active action changes, we need to update the `isContextMenuActive` state
     const isActiveReportActionForMenu = ReportActionContextMenu.isActiveReportAction(props.action.reportActionID);
     useEffect(() => {
         setIsContextMenuActive(isActiveReportActionForMenu);
     }, [isActiveReportActionForMenu]);
-=======
+
     const updateHiddenState = useCallback(
         (isHiddenValue) => {
             setIsHidden(isHiddenValue);
@@ -156,7 +155,6 @@
         },
         [props.action.reportActionID, props.action.message, updateHiddenAttachments],
     );
->>>>>>> 54f3aa6d
 
     useEffect(
         () => () => {
