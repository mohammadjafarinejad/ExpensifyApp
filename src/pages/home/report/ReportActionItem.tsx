--- conflicted
+++ resolved
@@ -45,7 +45,6 @@
     const missingPaymentMethod = ReportUtils.getIndicatedMissingPaymentMethod?.(userWallet, linkedReport?.reportID ?? '-1', action);
 
     return (
-<<<<<<< HEAD
         <PureReportActionItem
             // eslint-disable-next-line react/jsx-props-no-spreading
             {...props}
@@ -83,102 +82,6 @@
             userBillingFundID={userBillingFundID}
             reportAutomaticallyForwardedMessage={ReportUtils.getReportAutomaticallyForwardedMessage(action as ReportAction<typeof CONST.REPORT.ACTIONS.TYPE.FORWARDED>, reportID)}
         />
-=======
-        <PressableWithSecondaryInteraction
-            ref={popoverAnchorRef}
-            onPress={draftMessage === undefined ? onPress : undefined}
-            style={[action.pendingAction === CONST.RED_BRICK_ROAD_PENDING_ACTION.DELETE && !isDeletedParentAction ? styles.pointerEventsNone : styles.pointerEventsAuto]}
-            onPressIn={() => shouldUseNarrowLayout && DeviceCapabilities.canUseTouchScreen() && ControlSelection.block()}
-            onPressOut={() => ControlSelection.unblock()}
-            onSecondaryInteraction={showPopover}
-            preventDefaultContextMenu={draftMessage === undefined && !hasErrors}
-            withoutFocusOnSecondaryInteraction
-            accessibilityLabel={translate('accessibilityHints.chatMessage')}
-            accessible
-        >
-            <Hoverable
-                shouldHandleScroll
-                isDisabled={draftMessage !== undefined}
-                shouldFreezeCapture={isPaymentMethodPopoverActive}
-            >
-                {(hovered) => (
-                    <View style={highlightedBackgroundColorIfNeeded}>
-                        {shouldDisplayNewMarker && (!shouldUseThreadDividerLine || !isFirstVisibleReportAction) && <UnreadActionIndicator reportActionID={action.reportActionID} />}
-                        {shouldDisplayContextMenu && (
-                            <MiniReportActionContextMenu
-                                reportID={reportID}
-                                reportActionID={action.reportActionID}
-                                anchor={popoverAnchorRef}
-                                originalReportID={originalReportID}
-                                isArchivedRoom={isArchivedRoom}
-                                displayAsGroup={displayAsGroup}
-                                disabledActions={disabledActions}
-                                isVisible={hovered && draftMessage === undefined && !hasErrors}
-                                isThreadReportParentAction={isThreadReportParentAction}
-                                draftMessage={draftMessage}
-                                isChronosReport={isChronosReport}
-                                checkIfContextMenuActive={toggleContextMenuFromActiveReportAction}
-                                setIsEmojiPickerActive={setIsEmojiPickerActive}
-                            />
-                        )}
-                        <View
-                            style={StyleUtils.getReportActionItemStyle(
-                                hovered || isWhisper || isContextMenuActive || !!isEmojiPickerActive || draftMessage !== undefined || isPaymentMethodPopoverActive,
-                                draftMessage === undefined && !!onPress,
-                            )}
-                        >
-                            <OfflineWithFeedback
-                                onClose={() => {
-                                    const transactionID = ReportActionsUtils.isMoneyRequestAction(action) ? ReportActionsUtils.getOriginalMessage(action)?.IOUTransactionID : undefined;
-                                    if (transactionID) {
-                                        Transaction.clearError(transactionID);
-                                    }
-                                    ReportActions.clearAllRelatedReportActionErrors(reportID, action);
-                                }}
-                                // eslint-disable-next-line @typescript-eslint/prefer-nullish-coalescing
-                                pendingAction={
-                                    draftMessage !== undefined ? undefined : action.pendingAction ?? (action.isOptimisticAction ? CONST.RED_BRICK_ROAD_PENDING_ACTION.ADD : undefined)
-                                }
-                                shouldHideOnDelete={!isThreadReportParentAction}
-                                errors={linkedTransactionRouteError ?? ErrorUtils.getLatestErrorMessageField(action as ErrorUtils.OnyxDataWithErrors)}
-                                errorRowStyles={[styles.ml10, styles.mr2]}
-                                needsOffscreenAlphaCompositing={ReportActionsUtils.isMoneyRequestAction(action)}
-                                shouldDisableStrikeThrough
-                            >
-                                {isWhisper && (
-                                    <View style={[styles.flexRow, styles.pl5, styles.pt2, styles.pr3]}>
-                                        <View style={[styles.pl6, styles.mr3]}>
-                                            <Icon
-                                                fill={theme.icon}
-                                                src={Expensicons.Eye}
-                                                small
-                                            />
-                                        </View>
-                                        <Text style={[styles.chatItemMessageHeaderTimestamp]}>
-                                            {translate('reportActionContextMenu.onlyVisible')}
-                                            &nbsp;
-                                        </Text>
-                                        <DisplayNames
-                                            fullTitle={ReportUtils.getWhisperDisplayNames(whisperedTo) ?? ''}
-                                            displayNamesWithTooltips={displayNamesWithTooltips}
-                                            tooltipEnabled
-                                            numberOfLines={1}
-                                            textStyles={[styles.chatItemMessageHeaderTimestamp, styles.flex1]}
-                                            shouldUseFullTitle={isWhisperOnlyVisibleByUser}
-                                        />
-                                    </View>
-                                )}
-                                {renderReportActionItem(!!hovered || !!isReportActionLinked, isWhisper, hasErrors)}
-                            </OfflineWithFeedback>
-                        </View>
-                    </View>
-                )}
-            </Hoverable>
-            <View style={styles.reportActionSystemMessageContainer}>
-                <InlineSystemMessage message={action.error} />
-            </View>
-        </PressableWithSecondaryInteraction>
->>>>>>> bebf6d8f
     );
 }
 
