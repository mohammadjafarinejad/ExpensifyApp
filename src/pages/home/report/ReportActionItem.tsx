import React, {useMemo} from 'react';
import {useOnyx} from 'react-native-onyx';
import type {OnyxEntry} from 'react-native-onyx';
import {useBlockedFromConcierge, usePersonalDetails} from '@components/OnyxProvider';
<<<<<<< HEAD
import PressableWithSecondaryInteraction from '@components/PressableWithSecondaryInteraction';
import ReportActionItemEmojiReactions from '@components/Reactions/ReportActionItemEmojiReactions';
import RenderHTML from '@components/RenderHTML';
import type {ActionableItem} from '@components/ReportActionItem/ActionableItemButtons';
import ActionableItemButtons from '@components/ReportActionItem/ActionableItemButtons';
import ChronosOOOListActions from '@components/ReportActionItem/ChronosOOOListActions';
import ExportIntegration from '@components/ReportActionItem/ExportIntegration';
import IssueCardMessage from '@components/ReportActionItem/IssueCardMessage';
import MoneyRequestAction from '@components/ReportActionItem/MoneyRequestAction';
import ReportPreview from '@components/ReportActionItem/ReportPreview';
import TaskAction from '@components/ReportActionItem/TaskAction';
import TaskPreview from '@components/ReportActionItem/TaskPreview';
import TripRoomPreview from '@components/ReportActionItem/TripRoomPreview';
import {ShowContextMenuContext} from '@components/ShowContextMenuContext';
import Text from '@components/Text';
import UnreadActionIndicator from '@components/UnreadActionIndicator';
import useLocalize from '@hooks/useLocalize';
import usePrevious from '@hooks/usePrevious';
import useReportScrollManager from '@hooks/useReportScrollManager';
import useResponsiveLayout from '@hooks/useResponsiveLayout';
import useStyleUtils from '@hooks/useStyleUtils';
import useTheme from '@hooks/useTheme';
import useThemeStyles from '@hooks/useThemeStyles';
import ControlSelection from '@libs/ControlSelection';
import * as DeviceCapabilities from '@libs/DeviceCapabilities';
import * as ErrorUtils from '@libs/ErrorUtils';
import focusComposerWithDelay from '@libs/focusComposerWithDelay';
=======
>>>>>>> 31ac1caa
import ModifiedExpenseMessage from '@libs/ModifiedExpenseMessage';
import * as ReportActionsUtils from '@libs/ReportActionsUtils';
import * as ReportUtils from '@libs/ReportUtils';
<<<<<<< HEAD
import SelectionScraper from '@libs/SelectionScraper';
import shouldRenderAddPaymentCard from '@libs/shouldRenderAppPaymentCard';
import {ReactionListContext} from '@pages/home/ReportScreenContext';
import * as BankAccounts from '@userActions/BankAccounts';
import * as EmojiPickerAction from '@userActions/EmojiPickerAction';
import * as Member from '@userActions/Policy/Member';
=======
>>>>>>> 31ac1caa
import * as Report from '@userActions/Report';
import * as ReportActions from '@userActions/ReportActions';
import * as Transaction from '@userActions/Transaction';
import type CONST from '@src/CONST';
import ONYXKEYS from '@src/ONYXKEYS';
import type {ReportAction} from '@src/types/onyx';
import type {PureReportActionItemProps} from './PureReportActionItem';
import PureReportActionItem from './PureReportActionItem';

function ReportActionItem({action, report, ...props}: PureReportActionItemProps) {
    const reportID = report?.reportID ?? '';
    // eslint-disable-next-line @typescript-eslint/prefer-nullish-coalescing
    const originalReportID = useMemo(() => ReportUtils.getOriginalReportID(reportID, action) || '-1', [reportID, action]);
    const [draftMessage] = useOnyx(`${ONYXKEYS.COLLECTION.REPORT_ACTIONS_DRAFTS}${originalReportID}`, {
        selector: (draftMessagesForReport) => {
            const matchingDraftMessage = draftMessagesForReport?.[action.reportActionID];
            return typeof matchingDraftMessage === 'string' ? matchingDraftMessage : matchingDraftMessage?.message;
        },
    });
    const [iouReport] = useOnyx(`${ONYXKEYS.COLLECTION.REPORT}${ReportActionsUtils.getIOUReportIDFromReportActionPreview(action) ?? -1}`);
    const [emojiReactions] = useOnyx(`${ONYXKEYS.COLLECTION.REPORT_ACTIONS_REACTIONS}${action.reportActionID}`);
    const [userWallet] = useOnyx(ONYXKEYS.USER_WALLET);
    const [linkedTransactionRouteError] = useOnyx(
        `${ONYXKEYS.COLLECTION.TRANSACTION}${ReportActionsUtils.isMoneyRequestAction(action) ? ReportActionsUtils.getOriginalMessage(action)?.IOUTransactionID ?? -1 : -1}`,
        {selector: (transaction) => transaction?.errorFields?.route ?? null},
    );
    // eslint-disable-next-line @typescript-eslint/prefer-nullish-coalescing -- This is needed to prevent the app from crashing when the app is using imported state.
    const [reportNameValuePairs] = useOnyx(`${ONYXKEYS.COLLECTION.REPORT_NAME_VALUE_PAIRS}${report?.reportID || '-1'}`);

    const [isUserValidated] = useOnyx(ONYXKEYS.USER, {selector: (user) => !!user?.validated});
    // The app would crash due to subscribing to the entire report collection if parentReportID is an empty string. So we should have a fallback ID here.
    // eslint-disable-next-line @typescript-eslint/prefer-nullish-coalescing
    const [parentReport] = useOnyx(`${ONYXKEYS.COLLECTION.REPORT}${report?.parentReportID || -1}`);
<<<<<<< HEAD
    const isReportActionLinked = linkedReportActionID && action.reportActionID && linkedReportActionID === action.reportActionID;
    const reportScrollManager = useReportScrollManager();
    const isActionableWhisper =
        ReportActionsUtils.isActionableMentionWhisper(action) || ReportActionsUtils.isActionableTrackExpense(action) || ReportActionsUtils.isActionableReportMentionWhisper(action);
    const originalMessage = ReportActionsUtils.getOriginalMessage(action);

    const highlightedBackgroundColorIfNeeded = useMemo(
        () => (isReportActionLinked ? StyleUtils.getBackgroundColorStyle(theme.messageHighlightBG) : {}),
        [StyleUtils, isReportActionLinked, theme.messageHighlightBG],
    );

    const isDeletedParentAction = ReportActionsUtils.isDeletedParentAction(action);
    const isOriginalMessageAnObject = originalMessage && typeof originalMessage === 'object';
    const hasResolutionInOriginalMessage = isOriginalMessageAnObject && 'resolution' in originalMessage;
    const prevActionResolution = usePrevious(isActionableWhisper && hasResolutionInOriginalMessage ? originalMessage?.resolution : null);

    // IOUDetails only exists when we are sending money
    const isSendingMoney =
        ReportActionsUtils.isMoneyRequestAction(action) &&
        ReportActionsUtils.getOriginalMessage(action)?.type === CONST.IOU.REPORT_ACTION_TYPE.PAY &&
        ReportActionsUtils.getOriginalMessage(action)?.IOUDetails;

    const updateHiddenState = useCallback(
        (isHiddenValue: boolean) => {
            setIsHidden(isHiddenValue);
            const message = Array.isArray(action.message) ? action.message?.at(-1) : action.message;
            const isAttachment = ReportUtils.isReportMessageAttachment(message);
            if (!isAttachment) {
                return;
            }
            updateHiddenAttachments(action.reportActionID, isHiddenValue);
        },
        [action.reportActionID, action.message, updateHiddenAttachments],
    );

    useEffect(
        () => () => {
            // ReportActionContextMenu, EmojiPicker and PopoverReactionList are global components,
            // we should also hide them when the current component is destroyed
            if (ReportActionContextMenu.isActiveReportAction(action.reportActionID)) {
                ReportActionContextMenu.hideContextMenu();
                ReportActionContextMenu.hideDeleteModal();
            }
            if (EmojiPickerAction.isActive(action.reportActionID)) {
                EmojiPickerAction.hideEmojiPicker(true);
            }
            if (reactionListRef?.current?.isActiveReportAction(action.reportActionID)) {
                reactionListRef?.current?.hideReactionList();
            }
        },
        [action.reportActionID, reactionListRef],
    );

    useEffect(() => {
        // We need to hide EmojiPicker when this is a deleted parent action
        if (!isDeletedParentAction || !EmojiPickerAction.isActive(action.reportActionID)) {
            return;
        }

        EmojiPickerAction.hideEmojiPicker(true);
    }, [isDeletedParentAction, action.reportActionID]);

    useEffect(() => {
        if (prevDraftMessage !== undefined || draftMessage === undefined) {
            return;
        }

        focusComposerWithDelay(textInputRef.current)(true);
    }, [prevDraftMessage, draftMessage]);

    useEffect(() => {
        if (!Permissions.canUseLinkPreviews()) {
            return;
        }

        const urls = ReportActionsUtils.extractLinksFromMessageHtml(action);
        if (lodashIsEqual(downloadedPreviews.current, urls) || action.pendingAction === CONST.RED_BRICK_ROAD_PENDING_ACTION.DELETE) {
            return;
        }

        downloadedPreviews.current = urls;
        Report.expandURLPreview(reportID, action.reportActionID);
    }, [action, reportID]);

    useEffect(() => {
        if (draftMessage === undefined || !ReportActionsUtils.isDeletedAction(action)) {
            return;
        }
        Report.deleteReportActionDraft(reportID, action);
    }, [draftMessage, action, reportID]);

    // Hide the message if it is being moderated for a higher offense, or is hidden by a moderator
    // Removed messages should not be shown anyway and should not need this flow
    const latestDecision = ReportActionsUtils.getReportActionMessage(action)?.moderationDecision?.decision ?? '';
    useEffect(() => {
        if (action.actionName !== CONST.REPORT.ACTIONS.TYPE.ADD_COMMENT) {
            return;
        }

        // Hide reveal message button and show the message if latestDecision is changed to empty
        if (!latestDecision) {
            setModerationDecision(CONST.MODERATION.MODERATOR_DECISION_APPROVED);
            setIsHidden(false);
            return;
        }

        setModerationDecision(latestDecision);
        if (
            ![CONST.MODERATION.MODERATOR_DECISION_APPROVED, CONST.MODERATION.MODERATOR_DECISION_PENDING].some((item) => item === latestDecision) &&
            !ReportActionsUtils.isPendingRemove(action)
        ) {
            setIsHidden(true);
            return;
        }
        setIsHidden(false);
    }, [latestDecision, action]);

    const toggleContextMenuFromActiveReportAction = useCallback(() => {
        setIsContextMenuActive(ReportActionContextMenu.isActiveReportAction(action.reportActionID));
    }, [action.reportActionID]);

    const isArchivedRoom = ReportUtils.isArchivedRoomWithID(originalReportID);
    const disabledActions = useMemo(() => (!ReportUtils.canWriteInReport(report) ? RestrictedReadOnlyContextMenuActions : []), [report]);
    const isChronosReport = ReportUtils.chatIncludesChronosWithID(originalReportID);
    /**
     * Show the ReportActionContextMenu modal popover.
     *
     * @param [event] - A press event.
     */
    const showPopover = useCallback(
        (event: GestureResponderEvent | MouseEvent) => {
            // Block menu on the message being Edited or if the report action item has errors
            if (draftMessage !== undefined || !isEmptyObject(action.errors) || !shouldDisplayContextMenu) {
                return;
            }

            setIsContextMenuActive(true);
            const selection = SelectionScraper.getCurrentSelection();
            ReportActionContextMenu.showContextMenu(
                CONST.CONTEXT_MENU_TYPES.REPORT_ACTION,
                event,
                selection,
                popoverAnchorRef.current,
                reportID,
                action.reportActionID,
                originalReportID,
                draftMessage ?? '',
                () => setIsContextMenuActive(true),
                toggleContextMenuFromActiveReportAction,
                isArchivedRoom,
                isChronosReport,
                false,
                false,
                disabledActions,
                false,
                setIsEmojiPickerActive as () => void,
            );
        },
        [draftMessage, action, reportID, toggleContextMenuFromActiveReportAction, originalReportID, shouldDisplayContextMenu, disabledActions, isArchivedRoom, isChronosReport],
    );

    // Handles manual scrolling to the bottom of the chat when the last message is an actionable whisper and it's resolved.
    // This fixes an issue where InvertedFlatList fails to auto scroll down and results in an empty space at the bottom of the chat in IOS.
    useEffect(() => {
        if (index !== 0 || !isActionableWhisper) {
            return;
        }

        if (prevActionResolution !== (hasResolutionInOriginalMessage ? originalMessage.resolution : null)) {
            reportScrollManager.scrollToIndex(index);
        }
    }, [index, originalMessage, prevActionResolution, reportScrollManager, isActionableWhisper, hasResolutionInOriginalMessage]);

    const toggleReaction = useCallback(
        (emoji: Emoji, ignoreSkinToneOnCompare?: boolean) => {
            Report.toggleEmojiReaction(reportID, action, emoji, emojiReactions, undefined, ignoreSkinToneOnCompare);
        },
        [reportID, action, emojiReactions],
    );

    const contextValue = useMemo(
        () => ({
            anchor: popoverAnchorRef.current,
            report: {...report, reportID: report?.reportID ?? ''},
            reportNameValuePairs,
            action,
            transactionThreadReport,
            checkIfContextMenuActive: toggleContextMenuFromActiveReportAction,
            isDisabled: false,
        }),
        [report, action, toggleContextMenuFromActiveReportAction, transactionThreadReport, reportNameValuePairs],
    );

    const attachmentContextValue = useMemo(() => ({reportID, type: CONST.ATTACHMENT_TYPE.REPORT}), [reportID]);

    const mentionReportContextValue = useMemo(() => ({currentReportID: report?.reportID ?? '-1'}), [report?.reportID]);

    const actionableItemButtons: ActionableItem[] = useMemo(() => {
        if (ReportActionsUtils.isActionableAddPaymentCard(action) && shouldRenderAddPaymentCard()) {
            return [
                {
                    text: 'subscription.cardSection.addCardButton',
                    key: `${action.reportActionID}-actionableAddPaymentCard-submit`,
                    onPress: () => {
                        Navigation.navigate(ROUTES.SETTINGS_SUBSCRIPTION_ADD_PAYMENT_CARD);
                    },
                    isMediumSized: true,
                    isPrimary: true,
                },
            ];
        }

        if (!isActionableWhisper && (!ReportActionsUtils.isActionableJoinRequest(action) || ReportActionsUtils.getOriginalMessage(action)?.choice !== ('' as JoinWorkspaceResolution))) {
            return [];
        }

        if (ReportActionsUtils.isActionableTrackExpense(action)) {
            const transactionID = ReportActionsUtils.getOriginalMessage(action)?.transactionID;
            return [
                {
                    text: 'actionableMentionTrackExpense.submit',
                    key: `${action.reportActionID}-actionableMentionTrackExpense-submit`,
                    onPress: () => {
                        ReportUtils.createDraftTransactionAndNavigateToParticipantSelector(transactionID ?? '0', reportID, CONST.IOU.ACTION.SUBMIT, action.reportActionID);
                    },
                    isMediumSized: true,
                } as ActionableItem,
                {
                    text: 'actionableMentionTrackExpense.categorize',
                    key: `${action.reportActionID}-actionableMentionTrackExpense-categorize`,
                    onPress: () => {
                        ReportUtils.createDraftTransactionAndNavigateToParticipantSelector(transactionID ?? '0', reportID, CONST.IOU.ACTION.CATEGORIZE, action.reportActionID);
                    },
                    isMediumSized: true,
                },
                {
                    text: 'actionableMentionTrackExpense.share',
                    key: `${action.reportActionID}-actionableMentionTrackExpense-share`,
                    onPress: () => {
                        ReportUtils.createDraftTransactionAndNavigateToParticipantSelector(transactionID ?? '0', reportID, CONST.IOU.ACTION.SHARE, action.reportActionID);
                    },
                    isMediumSized: true,
                },
                {
                    text: 'actionableMentionTrackExpense.nothing',
                    key: `${action.reportActionID}-actionableMentionTrackExpense-nothing`,
                    onPress: () => {
                        Report.dismissTrackExpenseActionableWhisper(reportID, action);
                    },
                    isMediumSized: true,
                },
            ];
        }

        if (ReportActionsUtils.isActionableJoinRequest(action)) {
            return [
                {
                    text: 'actionableMentionJoinWorkspaceOptions.accept',
                    key: `${action.reportActionID}-actionableMentionJoinWorkspace-${CONST.REPORT.ACTIONABLE_MENTION_JOIN_WORKSPACE_RESOLUTION.ACCEPT}`,
                    onPress: () => Member.acceptJoinRequest(reportID, action),
                    isPrimary: true,
                },
                {
                    text: 'actionableMentionJoinWorkspaceOptions.decline',
                    key: `${action.reportActionID}-actionableMentionJoinWorkspace-${CONST.REPORT.ACTIONABLE_MENTION_JOIN_WORKSPACE_RESOLUTION.DECLINE}`,
                    onPress: () => Member.declineJoinRequest(reportID, action),
                },
            ];
        }

        if (ReportActionsUtils.isActionableReportMentionWhisper(action)) {
            return [
                {
                    text: 'common.yes',
                    key: `${action.reportActionID}-actionableReportMentionWhisper-${CONST.REPORT.ACTIONABLE_REPORT_MENTION_WHISPER_RESOLUTION.CREATE}`,
                    onPress: () => Report.resolveActionableReportMentionWhisper(reportID, action, CONST.REPORT.ACTIONABLE_REPORT_MENTION_WHISPER_RESOLUTION.CREATE),
                    isPrimary: true,
                },
                {
                    text: 'common.no',
                    key: `${action.reportActionID}-actionableReportMentionWhisper-${CONST.REPORT.ACTIONABLE_REPORT_MENTION_WHISPER_RESOLUTION.NOTHING}`,
                    onPress: () => Report.resolveActionableReportMentionWhisper(reportID, action, CONST.REPORT.ACTIONABLE_REPORT_MENTION_WHISPER_RESOLUTION.NOTHING),
                },
            ];
        }

        return [
            {
                text: 'actionableMentionWhisperOptions.invite',
                key: `${action.reportActionID}-actionableMentionWhisper-${CONST.REPORT.ACTIONABLE_MENTION_WHISPER_RESOLUTION.INVITE}`,
                onPress: () => Report.resolveActionableMentionWhisper(reportID, action, CONST.REPORT.ACTIONABLE_MENTION_WHISPER_RESOLUTION.INVITE),
                isPrimary: true,
            },
            {
                text: 'actionableMentionWhisperOptions.nothing',
                key: `${action.reportActionID}-actionableMentionWhisper-${CONST.REPORT.ACTIONABLE_MENTION_WHISPER_RESOLUTION.NOTHING}`,
                onPress: () => Report.resolveActionableMentionWhisper(reportID, action, CONST.REPORT.ACTIONABLE_MENTION_WHISPER_RESOLUTION.NOTHING),
            },
        ];
    }, [action, isActionableWhisper, reportID]);

    /**
     * Get the content of ReportActionItem
     * @param hovered whether the ReportActionItem is hovered
     * @param isWhisper whether the report action is a whisper
     * @param hasErrors whether the report action has any errors
     * @returns child component(s)
     */
    const renderItemContent = (hovered = false, isWhisper = false, hasErrors = false): React.JSX.Element => {
        let children;

        // Show the MoneyRequestPreview for when expense is present
        if (
            ReportActionsUtils.isMoneyRequestAction(action) &&
            ReportActionsUtils.getOriginalMessage(action) &&
            // For the pay flow, we only want to show MoneyRequestAction when sending money. When paying, we display a regular system message
            (ReportActionsUtils.getOriginalMessage(action)?.type === CONST.IOU.REPORT_ACTION_TYPE.CREATE ||
                ReportActionsUtils.getOriginalMessage(action)?.type === CONST.IOU.REPORT_ACTION_TYPE.SPLIT ||
                ReportActionsUtils.getOriginalMessage(action)?.type === CONST.IOU.REPORT_ACTION_TYPE.TRACK)
        ) {
            // There is no single iouReport for bill splits, so only 1:1 requests require an iouReportID
            const iouReportID = ReportActionsUtils.getOriginalMessage(action)?.IOUReportID ? ReportActionsUtils.getOriginalMessage(action)?.IOUReportID?.toString() ?? '-1' : '-1';
            children = (
                <MoneyRequestAction
                    // If originalMessage.iouReportID is set, this is a 1:1 IOU expense in a DM chat whose reportID is report.chatReportID
                    chatReportID={ReportActionsUtils.getOriginalMessage(action)?.IOUReportID ? report?.chatReportID ?? '' : reportID}
                    requestReportID={iouReportID}
                    reportID={reportID}
                    action={action}
                    isMostRecentIOUReportAction={isMostRecentIOUReportAction}
                    isHovered={hovered}
                    contextMenuAnchor={popoverAnchorRef.current}
                    checkIfContextMenuActive={toggleContextMenuFromActiveReportAction}
                    style={displayAsGroup ? [] : [styles.mt2]}
                    isWhisper={isWhisper}
                    shouldDisplayContextMenu={shouldDisplayContextMenu}
                />
            );
        } else if (ReportActionsUtils.isTripPreview(action)) {
            children = (
                <TripRoomPreview
                    action={action}
                    chatReportID={ReportActionsUtils.getOriginalMessage(action)?.linkedReportID ?? '-1'}
                    isHovered={hovered}
                    contextMenuAnchor={popoverAnchorRef.current}
                    containerStyles={displayAsGroup ? [] : [styles.mt2]}
                    checkIfContextMenuActive={toggleContextMenuFromActiveReportAction}
                />
            );
        } else if (action.actionName === CONST.REPORT.ACTIONS.TYPE.REPORT_PREVIEW) {
            children = ReportUtils.isClosedExpenseReportWithNoExpenses(iouReport) ? (
                <RenderHTML html={`<comment>${translate('parentReportAction.deletedReport')}</comment>`} />
            ) : (
                <ReportPreview
                    iouReportID={ReportActionsUtils.getIOUReportIDFromReportActionPreview(action)}
                    chatReportID={reportID}
                    policyID={report?.policyID ?? '-1'}
                    containerStyles={displayAsGroup ? [] : [styles.mt2]}
                    action={action}
                    isHovered={hovered}
                    contextMenuAnchor={popoverAnchorRef.current}
                    checkIfContextMenuActive={toggleContextMenuFromActiveReportAction}
                    onPaymentOptionsShow={() => setIsPaymentMethodPopoverActive(true)}
                    onPaymentOptionsHide={() => setIsPaymentMethodPopoverActive(false)}
                    isWhisper={isWhisper}
                />
            );
        } else if (ReportActionsUtils.isTaskAction(action)) {
            children = <TaskAction action={action} />;
        } else if (ReportActionsUtils.isCreatedTaskReportAction(action)) {
            children = (
                <ShowContextMenuContext.Provider value={contextValue}>
                    <TaskPreview
                        style={displayAsGroup ? [] : [styles.mt1]}
                        taskReportID={ReportActionsUtils.isAddCommentAction(action) ? ReportActionsUtils.getOriginalMessage(action)?.taskReportID?.toString() ?? '-1' : '-1'}
                        chatReportID={reportID}
                        action={action}
                        isHovered={hovered}
                        contextMenuAnchor={popoverAnchorRef.current}
                        checkIfContextMenuActive={toggleContextMenuFromActiveReportAction}
                        policyID={report?.policyID ?? '-1'}
                    />
                </ShowContextMenuContext.Provider>
            );
        } else if (ReportActionsUtils.isReimbursementQueuedAction(action)) {
            const linkedReport = ReportUtils.isChatThread(report) ? parentReport : report;
            const submitterDisplayName = PersonalDetailsUtils.getDisplayNameOrDefault(personalDetails[linkedReport?.ownerAccountID ?? -1]);
            const paymentType = ReportActionsUtils.getOriginalMessage(action)?.paymentType ?? '';

            const missingPaymentMethod = ReportUtils.getIndicatedMissingPaymentMethod(userWallet, linkedReport?.reportID ?? '-1', action);
            children = (
                <ReportActionItemBasicMessage
                    message={translate(paymentType === CONST.IOU.PAYMENT_TYPE.EXPENSIFY ? 'iou.waitingOnEnabledWallet' : 'iou.waitingOnBankAccount', {submitterDisplayName})}
                >
                    <>
                        {missingPaymentMethod === 'bankAccount' && (
                            <Button
                                success
                                style={[styles.w100, styles.requestPreviewBox]}
                                text={translate('bankAccount.addBankAccount')}
                                onPress={() => BankAccounts.openPersonalBankAccountSetupView(Navigation.getTopmostReportId() ?? linkedReport?.reportID, isUserValidated)}
                                pressOnEnter
                                large
                            />
                        )}
                        {missingPaymentMethod === 'wallet' && (
                            <KYCWall
                                onSuccessfulKYC={() => Navigation.navigate(ROUTES.ENABLE_PAYMENTS)}
                                enablePaymentsRoute={ROUTES.ENABLE_PAYMENTS}
                                addBankAccountRoute={ROUTES.BANK_ACCOUNT_PERSONAL}
                                addDebitCardRoute={ROUTES.SETTINGS_ADD_DEBIT_CARD}
                                chatReportID={linkedReport?.reportID}
                                iouReport={iouReport}
                            >
                                {(triggerKYCFlow, buttonRef) => (
                                    <Button
                                        ref={buttonRef}
                                        success
                                        large
                                        style={[styles.w100, styles.requestPreviewBox]}
                                        text={translate('iou.enableWallet')}
                                        onPress={triggerKYCFlow}
                                    />
                                )}
                            </KYCWall>
                        )}
                    </>
                </ReportActionItemBasicMessage>
            );
        } else if (ReportActionsUtils.isReimbursementDeQueuedAction(action)) {
            children = <ReportActionItemBasicMessage message={ReportUtils.getReimbursementDeQueuedActionMessage(action, report)} />;
        } else if (action.actionName === CONST.REPORT.ACTIONS.TYPE.MODIFIED_EXPENSE) {
            children = <ReportActionItemBasicMessage message={ModifiedExpenseMessage.getForReportAction(reportID, action)} />;
        } else if (
            ReportActionsUtils.isActionOfType(action, CONST.REPORT.ACTIONS.TYPE.SUBMITTED) ||
            ReportActionsUtils.isActionOfType(action, CONST.REPORT.ACTIONS.TYPE.SUBMITTED_AND_CLOSED)
        ) {
            const wasSubmittedViaHarvesting = ReportActionsUtils.getOriginalMessage(action)?.harvesting ?? false;
            if (wasSubmittedViaHarvesting) {
                children = (
                    <ReportActionItemBasicMessage message="">
                        <RenderHTML html={`<comment><muted-text>${ReportUtils.getReportAutomaticallySubmittedMessage(action)}</muted-text></comment>`} />
                    </ReportActionItemBasicMessage>
                );
            } else {
                children = <ReportActionItemBasicMessage message={ReportUtils.getIOUSubmittedMessage(action)} />;
            }
        } else if (ReportActionsUtils.isActionOfType(action, CONST.REPORT.ACTIONS.TYPE.APPROVED)) {
            const wasAutoApproved = ReportActionsUtils.getOriginalMessage(action)?.automaticAction ?? false;
            if (wasAutoApproved) {
                children = (
                    <ReportActionItemBasicMessage message="">
                        <RenderHTML html={`<comment><muted-text>${ReportUtils.getReportAutomaticallyApprovedMessage(action)}</muted-text></comment>`} />
                    </ReportActionItemBasicMessage>
                );
            } else {
                children = <ReportActionItemBasicMessage message={ReportUtils.getIOUApprovedMessage(action)} />;
            }
        } else if (ReportActionsUtils.isUnapprovedAction(action)) {
            children = <ReportActionItemBasicMessage message={ReportUtils.getIOUUnapprovedMessage(action)} />;
        } else if (ReportActionsUtils.isActionOfType(action, CONST.REPORT.ACTIONS.TYPE.FORWARDED)) {
            const wasAutoForwarded = ReportActionsUtils.getOriginalMessage(action)?.automaticAction ?? false;
            if (wasAutoForwarded) {
                children = (
                    <ReportActionItemBasicMessage message="">
                        <RenderHTML html={`<comment><muted-text>${ReportUtils.getReportAutomaticallyForwardedMessage(action, reportID)}</muted-text></comment>`} />
                    </ReportActionItemBasicMessage>
                );
            } else {
                children = <ReportActionItemBasicMessage message={ReportUtils.getIOUForwardedMessage(action, report)} />;
            }
        } else if (action.actionName === CONST.REPORT.ACTIONS.TYPE.REJECTED) {
            children = <ReportActionItemBasicMessage message={translate('iou.rejectedThisReport')} />;
        } else if (action.actionName === CONST.REPORT.ACTIONS.TYPE.HOLD) {
            children = <ReportActionItemBasicMessage message={translate('iou.heldExpense')} />;
        } else if (action.actionName === CONST.REPORT.ACTIONS.TYPE.HOLD_COMMENT) {
            children = <ReportActionItemBasicMessage message={ReportActionsUtils.getReportActionText(action)} />;
        } else if (action.actionName === CONST.REPORT.ACTIONS.TYPE.UNHOLD) {
            children = <ReportActionItemBasicMessage message={translate('iou.unheldExpense')} />;
        } else if (action.actionName === CONST.REPORT.ACTIONS.TYPE.MERGED_WITH_CASH_TRANSACTION) {
            children = <ReportActionItemBasicMessage message={translate('systemMessage.mergedWithCashTransaction')} />;
        } else if (ReportActionsUtils.isActionOfType(action, CONST.REPORT.ACTIONS.TYPE.DISMISSED_VIOLATION)) {
            children = <ReportActionItemBasicMessage message={ReportActionsUtils.getDismissedViolationMessageText(ReportActionsUtils.getOriginalMessage(action))} />;
        } else if (ReportActionsUtils.isTagModificationAction(action.actionName)) {
            children = <ReportActionItemBasicMessage message={PolicyUtils.getCleanedTagName(ReportActionsUtils.getReportActionMessage(action)?.text ?? '')} />;
        } else if (action.actionName === CONST.REPORT.ACTIONS.TYPE.POLICY_CHANGE_LOG.UPDATE_NAME) {
            children = <ReportActionItemBasicMessage message={ReportUtils.getWorkspaceNameUpdatedMessage(action)} />;
        } else if (action.actionName === CONST.REPORT.ACTIONS.TYPE.POLICY_CHANGE_LOG.ADD_EMPLOYEE) {
            children = <ReportActionItemBasicMessage message={ReportActionsUtils.getPolicyChangeLogAddEmployeeMessage(action)} />;
        } else if (action.actionName === CONST.REPORT.ACTIONS.TYPE.POLICY_CHANGE_LOG.UPDATE_EMPLOYEE) {
            children = <ReportActionItemBasicMessage message={ReportActionsUtils.getPolicyChangeLogChangeRoleMessage(action)} />;
        } else if (action.actionName === CONST.REPORT.ACTIONS.TYPE.POLICY_CHANGE_LOG.DELETE_EMPLOYEE) {
            children = <ReportActionItemBasicMessage message={ReportActionsUtils.getPolicyChangeLogDeleteMemberMessage(action)} />;
        } else if (ReportActionsUtils.isActionOfType(action, CONST.REPORT.ACTIONS.TYPE.REMOVED_FROM_APPROVAL_CHAIN)) {
            children = <ReportActionItemBasicMessage message={ReportActionsUtils.getRemovedFromApprovalChainMessage(action)} />;
        } else if (
            ReportActionsUtils.isActionOfType(
                action,
                CONST.REPORT.ACTIONS.TYPE.CARD_ISSUED,
                CONST.REPORT.ACTIONS.TYPE.CARD_ISSUED_VIRTUAL,
                CONST.REPORT.ACTIONS.TYPE.CARD_MISSING_ADDRESS,
                CONST.REPORT.ACTIONS.TYPE.CARD_ASSIGNED,
            )
        ) {
            children = (
                <IssueCardMessage
                    action={action}
                    policyID={report?.policyID}
                />
            );
        } else if (ReportActionsUtils.isActionOfType(action, CONST.REPORT.ACTIONS.TYPE.EXPORTED_TO_INTEGRATION)) {
            children = <ExportIntegration action={action} />;
        } else if (ReportActionsUtils.isRenamedAction(action)) {
            const message = ReportActionsUtils.getRenamedAction(action);
            children = <ReportActionItemBasicMessage message={message} />;
        } else if (ReportActionsUtils.isActionOfType(action, CONST.REPORT.ACTIONS.TYPE.INTEGRATION_SYNC_FAILED)) {
            const {label, errorMessage} = ReportActionsUtils.getOriginalMessage(action) ?? {label: '', errorMessage: ''};
            children = <ReportActionItemBasicMessage message={translate('report.actions.type.integrationSyncFailed', {label, errorMessage})} />;
        } else if (ReportActionsUtils.isActionOfType(action, CONST.REPORT.ACTIONS.TYPE.POLICY_CHANGE_LOG.DELETE_INTEGRATION)) {
            children = <ReportActionItemBasicMessage message={ReportActionsUtils.getRemovedConnectionMessage(action)} />;
        } else {
            const hasBeenFlagged =
                ![CONST.MODERATION.MODERATOR_DECISION_APPROVED, CONST.MODERATION.MODERATOR_DECISION_PENDING].some((item) => item === moderationDecision) &&
                !ReportActionsUtils.isPendingRemove(action);
            children = (
                <MentionReportContext.Provider value={mentionReportContextValue}>
                    <ShowContextMenuContext.Provider value={contextValue}>
                        <AttachmentContext.Provider value={attachmentContextValue}>
                            {draftMessage === undefined ? (
                                <View style={displayAsGroup && hasBeenFlagged ? styles.blockquote : {}}>
                                    <ReportActionItemMessage
                                        reportID={reportID}
                                        action={action}
                                        displayAsGroup={displayAsGroup}
                                        isHidden={isHidden}
                                    />
                                    {hasBeenFlagged && (
                                        <Button
                                            small
                                            style={[styles.mt2, styles.alignSelfStart]}
                                            onPress={() => updateHiddenState(!isHidden)}
                                        >
                                            <Text
                                                style={[styles.buttonSmallText, styles.userSelectNone]}
                                                dataSet={{[CONST.SELECTION_SCRAPER_HIDDEN_ELEMENT]: true}}
                                            >
                                                {isHidden ? translate('moderation.revealMessage') : translate('moderation.hideMessage')}
                                            </Text>
                                        </Button>
                                    )}
                                    {/**
                                These are the actionable buttons that appear at the bottom of a Concierge message
                                for example: Invite a user mentioned but not a member of the room
                                https://github.com/Expensify/App/issues/32741
                            */}
                                    {actionableItemButtons.length > 0 && (
                                        <ActionableItemButtons
                                            items={actionableItemButtons}
                                            layout={ReportActionsUtils.isActionableTrackExpense(action) ? 'vertical' : 'horizontal'}
                                        />
                                    )}
                                </View>
                            ) : (
                                <ReportActionItemMessageEdit
                                    action={action}
                                    draftMessage={draftMessage}
                                    reportID={reportID}
                                    policyID={report?.policyID}
                                    index={index}
                                    ref={textInputRef}
                                    shouldDisableEmojiPicker={
                                        (ReportUtils.chatIncludesConcierge(report) && User.isBlockedFromConcierge(blockedFromConcierge)) ||
                                        ReportUtils.isArchivedRoom(report, reportNameValuePairs)
                                    }
                                    isGroupPolicyReport={!!report?.policyID && report.policyID !== CONST.POLICY.ID_FAKE}
                                />
                            )}
                        </AttachmentContext.Provider>
                    </ShowContextMenuContext.Provider>
                </MentionReportContext.Provider>
            );
        }
        const numberOfThreadReplies = action.childVisibleActionCount ?? 0;

        const shouldDisplayThreadReplies = !hideThreadReplies && ReportUtils.shouldDisplayThreadReplies(action, reportID);
        const oldestFourAccountIDs =
            action.childOldestFourAccountIDs
                ?.split(',')
                .map((accountID) => Number(accountID))
                .filter((accountID): accountID is number => typeof accountID === 'number') ?? [];
        const draftMessageRightAlign = draftMessage !== undefined ? styles.chatItemReactionsDraftRight : {};

        return (
            <>
                {children}
                {Permissions.canUseLinkPreviews() && !isHidden && (action.linkMetadata?.length ?? 0) > 0 && (
                    <View style={draftMessage !== undefined ? styles.chatItemReactionsDraftRight : {}}>
                        <LinkPreviewer linkMetadata={action.linkMetadata?.filter((item) => !isEmptyObject(item))} />
                    </View>
                )}
                {!ReportActionsUtils.isMessageDeleted(action) && (
                    <View style={draftMessageRightAlign}>
                        <ReportActionItemEmojiReactions
                            reportAction={action}
                            emojiReactions={emojiReactions}
                            shouldBlockReactions={hasErrors}
                            toggleReaction={(emoji, ignoreSkinToneOnCompare) => {
                                if (Session.isAnonymousUser()) {
                                    hideContextMenu(false);

                                    InteractionManager.runAfterInteractions(() => {
                                        Session.signOutAndRedirectToSignIn();
                                    });
                                } else {
                                    toggleReaction(emoji, ignoreSkinToneOnCompare);
                                }
                            }}
                            setIsEmojiPickerActive={setIsEmojiPickerActive}
                        />
                    </View>
                )}

                {shouldDisplayThreadReplies && (
                    <View style={draftMessageRightAlign}>
                        <ReportActionItemThread
                            childReportID={`${action.childReportID}`}
                            numberOfReplies={numberOfThreadReplies}
                            mostRecentReply={`${action.childLastVisibleActionCreated}`}
                            isHovered={hovered}
                            icons={ReportUtils.getIconsForParticipants(oldestFourAccountIDs, personalDetails)}
                            onSecondaryInteraction={showPopover}
                        />
                    </View>
                )}
            </>
        );
    };

    /**
     * Get ReportActionItem with a proper wrapper
     * @param hovered whether the ReportActionItem is hovered
     * @param isWhisper whether the ReportActionItem is a whisper
     * @param hasErrors whether the report action has any errors
     * @returns report action item
     */

    const renderReportActionItem = (hovered: boolean, isWhisper: boolean, hasErrors: boolean): React.JSX.Element => {
        const content = renderItemContent(hovered || isContextMenuActive || isEmojiPickerActive, isWhisper, hasErrors);

        if (draftMessage !== undefined) {
            return <ReportActionItemDraft>{content}</ReportActionItemDraft>;
        }

        if (!displayAsGroup) {
            return (
                <ReportActionItemSingle
                    action={action}
                    showHeader={draftMessage === undefined}
                    wrapperStyle={isWhisper ? styles.pt1 : {}}
                    shouldShowSubscriptAvatar={shouldShowSubscriptAvatar}
                    report={report}
                    iouReport={iouReport}
                    isHovered={hovered}
                    hasBeenFlagged={
                        ![CONST.MODERATION.MODERATOR_DECISION_APPROVED, CONST.MODERATION.MODERATOR_DECISION_PENDING].some((item) => item === moderationDecision) &&
                        !ReportActionsUtils.isPendingRemove(action)
                    }
                >
                    {content}
                </ReportActionItemSingle>
            );
        }

        return <ReportActionItemGrouped wrapperStyle={isWhisper ? styles.pt1 : {}}>{content}</ReportActionItemGrouped>;
    };

    if (action.actionName === CONST.REPORT.ACTIONS.TYPE.CREATED) {
        const transactionID = ReportActionsUtils.isMoneyRequestAction(parentReportActionForTransactionThread)
            ? ReportActionsUtils.getOriginalMessage(parentReportActionForTransactionThread)?.IOUTransactionID
            : '-1';

        return (
            <ReportActionItemContentCreated
                contextValue={contextValue}
                parentReportAction={parentReportAction}
                transactionID={transactionID}
                draftMessage={draftMessage}
                shouldHideThreadDividerLine={shouldHideThreadDividerLine}
            />
        );
    }
    if (ReportActionsUtils.isChronosOOOListAction(action)) {
        return (
            <ChronosOOOListActions
                action={action}
                reportID={reportID}
            />
        );
    }

    // For the `pay` IOU action on non-pay expense flow, we don't want to render anything if `isWaitingOnBankAccount` is true
    // Otherwise, we will see two system messages informing the payee needs to add a bank account or wallet
    if (
        ReportActionsUtils.isMoneyRequestAction(action) &&
        !!report?.isWaitingOnBankAccount &&
        ReportActionsUtils.getOriginalMessage(action)?.type === CONST.IOU.REPORT_ACTION_TYPE.PAY &&
        !isSendingMoney
    ) {
        return null;
    }

    // If action is actionable whisper and resolved by user, then we don't want to render anything
    if (isActionableWhisper && (hasResolutionInOriginalMessage ? originalMessage.resolution : null)) {
        return null;
    }

    // We currently send whispers to all report participants and hide them in the UI for users that shouldn't see them.
    // This is a temporary solution needed for comment-linking.
    // The long term solution will leverage end-to-end encryption and only targeted users will be able to decrypt.
    if (ReportActionsUtils.isWhisperActionTargetedToOthers(action)) {
        return null;
    }

    const hasErrors = !isEmptyObject(action.errors);
    const whisperedTo = ReportActionsUtils.getWhisperedTo(action);
    const isMultipleParticipant = whisperedTo.length > 1;

    const iouReportID =
        ReportActionsUtils.isMoneyRequestAction(action) && ReportActionsUtils.getOriginalMessage(action)?.IOUReportID
            ? (ReportActionsUtils.getOriginalMessage(action)?.IOUReportID ?? '').toString()
            : '-1';
    const transactionsWithReceipts = ReportUtils.getTransactionsWithReceipts(iouReportID);
    const isWhisper = whisperedTo.length > 0 && transactionsWithReceipts.length === 0;
    const whisperedToPersonalDetails = isWhisper
        ? (Object.values(personalDetails ?? {}).filter((details) => whisperedTo.includes(details?.accountID ?? -1)) as OnyxTypes.PersonalDetails[])
        : [];
    const isWhisperOnlyVisibleByUser = isWhisper && ReportUtils.isCurrentUserTheOnlyParticipant(whisperedTo);
    const displayNamesWithTooltips = isWhisper ? ReportUtils.getDisplayNamesWithTooltips(whisperedToPersonalDetails, isMultipleParticipant) : [];
=======
    const personalDetails = usePersonalDetails();
    const blockedFromConcierge = useBlockedFromConcierge();
    const [userBillingFundID] = useOnyx(ONYXKEYS.NVP_BILLING_FUND_ID);
    const linkedReport = ReportUtils.isChatThread(report) ? parentReport : report;
    const missingPaymentMethod = ReportUtils.getIndicatedMissingPaymentMethod(userWallet, linkedReport?.reportID ?? '-1', action);
>>>>>>> 31ac1caa

    return (
        <PureReportActionItem
            // eslint-disable-next-line react/jsx-props-no-spreading
            {...props}
            action={action}
            report={report}
            draftMessage={draftMessage}
            iouReport={iouReport}
            emojiReactions={emojiReactions}
            linkedTransactionRouteError={linkedTransactionRouteError}
            reportNameValuePairs={reportNameValuePairs}
            isUserValidated={isUserValidated}
            parentReport={parentReport}
            personalDetails={personalDetails}
            blockedFromConcierge={blockedFromConcierge}
            originalReportID={originalReportID}
            deleteReportActionDraft={Report.deleteReportActionDraft}
            isArchivedRoom={ReportUtils.isArchivedRoomWithID(originalReportID)}
            isChronosReport={ReportUtils.chatIncludesChronosWithID(originalReportID)}
            toggleEmojiReaction={Report.toggleEmojiReaction}
            createDraftTransactionAndNavigateToParticipantSelector={ReportUtils.createDraftTransactionAndNavigateToParticipantSelector}
            resolveActionableReportMentionWhisper={Report.resolveActionableReportMentionWhisper}
            resolveActionableMentionWhisper={Report.resolveActionableMentionWhisper}
            isClosedExpenseReportWithNoExpenses={ReportUtils.isClosedExpenseReportWithNoExpenses(iouReport)}
            isCurrentUserTheOnlyParticipant={ReportUtils.isCurrentUserTheOnlyParticipant}
            missingPaymentMethod={missingPaymentMethod}
            reimbursementDeQueuedActionMessage={ReportUtils.getReimbursementDeQueuedActionMessage(
                action as OnyxEntry<ReportAction<typeof CONST.REPORT.ACTIONS.TYPE.REIMBURSEMENT_DEQUEUED>>,
                report,
            )}
            modifiedExpenseMessage={ModifiedExpenseMessage.getForReportAction(reportID, action)}
            getTransactionsWithReceipts={ReportUtils.getTransactionsWithReceipts}
            clearError={Transaction.clearError}
            clearAllRelatedReportActionErrors={ReportActions.clearAllRelatedReportActionErrors}
            dismissTrackExpenseActionableWhisper={Report.dismissTrackExpenseActionableWhisper}
            userBillingFundID={userBillingFundID}
            reportAutomaticallyForwardedMessage={ReportUtils.getReportAutomaticallyForwardedMessage(action as ReportAction<typeof CONST.REPORT.ACTIONS.TYPE.FORWARDED>, reportID)}
        />
    );
}

export default ReportActionItem;<|MERGE_RESOLUTION|>--- conflicted
+++ resolved
@@ -2,48 +2,9 @@
 import {useOnyx} from 'react-native-onyx';
 import type {OnyxEntry} from 'react-native-onyx';
 import {useBlockedFromConcierge, usePersonalDetails} from '@components/OnyxProvider';
-<<<<<<< HEAD
-import PressableWithSecondaryInteraction from '@components/PressableWithSecondaryInteraction';
-import ReportActionItemEmojiReactions from '@components/Reactions/ReportActionItemEmojiReactions';
-import RenderHTML from '@components/RenderHTML';
-import type {ActionableItem} from '@components/ReportActionItem/ActionableItemButtons';
-import ActionableItemButtons from '@components/ReportActionItem/ActionableItemButtons';
-import ChronosOOOListActions from '@components/ReportActionItem/ChronosOOOListActions';
-import ExportIntegration from '@components/ReportActionItem/ExportIntegration';
-import IssueCardMessage from '@components/ReportActionItem/IssueCardMessage';
-import MoneyRequestAction from '@components/ReportActionItem/MoneyRequestAction';
-import ReportPreview from '@components/ReportActionItem/ReportPreview';
-import TaskAction from '@components/ReportActionItem/TaskAction';
-import TaskPreview from '@components/ReportActionItem/TaskPreview';
-import TripRoomPreview from '@components/ReportActionItem/TripRoomPreview';
-import {ShowContextMenuContext} from '@components/ShowContextMenuContext';
-import Text from '@components/Text';
-import UnreadActionIndicator from '@components/UnreadActionIndicator';
-import useLocalize from '@hooks/useLocalize';
-import usePrevious from '@hooks/usePrevious';
-import useReportScrollManager from '@hooks/useReportScrollManager';
-import useResponsiveLayout from '@hooks/useResponsiveLayout';
-import useStyleUtils from '@hooks/useStyleUtils';
-import useTheme from '@hooks/useTheme';
-import useThemeStyles from '@hooks/useThemeStyles';
-import ControlSelection from '@libs/ControlSelection';
-import * as DeviceCapabilities from '@libs/DeviceCapabilities';
-import * as ErrorUtils from '@libs/ErrorUtils';
-import focusComposerWithDelay from '@libs/focusComposerWithDelay';
-=======
->>>>>>> 31ac1caa
 import ModifiedExpenseMessage from '@libs/ModifiedExpenseMessage';
 import * as ReportActionsUtils from '@libs/ReportActionsUtils';
 import * as ReportUtils from '@libs/ReportUtils';
-<<<<<<< HEAD
-import SelectionScraper from '@libs/SelectionScraper';
-import shouldRenderAddPaymentCard from '@libs/shouldRenderAppPaymentCard';
-import {ReactionListContext} from '@pages/home/ReportScreenContext';
-import * as BankAccounts from '@userActions/BankAccounts';
-import * as EmojiPickerAction from '@userActions/EmojiPickerAction';
-import * as Member from '@userActions/Policy/Member';
-=======
->>>>>>> 31ac1caa
 import * as Report from '@userActions/Report';
 import * as ReportActions from '@userActions/ReportActions';
 import * as Transaction from '@userActions/Transaction';
@@ -77,752 +38,11 @@
     // The app would crash due to subscribing to the entire report collection if parentReportID is an empty string. So we should have a fallback ID here.
     // eslint-disable-next-line @typescript-eslint/prefer-nullish-coalescing
     const [parentReport] = useOnyx(`${ONYXKEYS.COLLECTION.REPORT}${report?.parentReportID || -1}`);
-<<<<<<< HEAD
-    const isReportActionLinked = linkedReportActionID && action.reportActionID && linkedReportActionID === action.reportActionID;
-    const reportScrollManager = useReportScrollManager();
-    const isActionableWhisper =
-        ReportActionsUtils.isActionableMentionWhisper(action) || ReportActionsUtils.isActionableTrackExpense(action) || ReportActionsUtils.isActionableReportMentionWhisper(action);
-    const originalMessage = ReportActionsUtils.getOriginalMessage(action);
-
-    const highlightedBackgroundColorIfNeeded = useMemo(
-        () => (isReportActionLinked ? StyleUtils.getBackgroundColorStyle(theme.messageHighlightBG) : {}),
-        [StyleUtils, isReportActionLinked, theme.messageHighlightBG],
-    );
-
-    const isDeletedParentAction = ReportActionsUtils.isDeletedParentAction(action);
-    const isOriginalMessageAnObject = originalMessage && typeof originalMessage === 'object';
-    const hasResolutionInOriginalMessage = isOriginalMessageAnObject && 'resolution' in originalMessage;
-    const prevActionResolution = usePrevious(isActionableWhisper && hasResolutionInOriginalMessage ? originalMessage?.resolution : null);
-
-    // IOUDetails only exists when we are sending money
-    const isSendingMoney =
-        ReportActionsUtils.isMoneyRequestAction(action) &&
-        ReportActionsUtils.getOriginalMessage(action)?.type === CONST.IOU.REPORT_ACTION_TYPE.PAY &&
-        ReportActionsUtils.getOriginalMessage(action)?.IOUDetails;
-
-    const updateHiddenState = useCallback(
-        (isHiddenValue: boolean) => {
-            setIsHidden(isHiddenValue);
-            const message = Array.isArray(action.message) ? action.message?.at(-1) : action.message;
-            const isAttachment = ReportUtils.isReportMessageAttachment(message);
-            if (!isAttachment) {
-                return;
-            }
-            updateHiddenAttachments(action.reportActionID, isHiddenValue);
-        },
-        [action.reportActionID, action.message, updateHiddenAttachments],
-    );
-
-    useEffect(
-        () => () => {
-            // ReportActionContextMenu, EmojiPicker and PopoverReactionList are global components,
-            // we should also hide them when the current component is destroyed
-            if (ReportActionContextMenu.isActiveReportAction(action.reportActionID)) {
-                ReportActionContextMenu.hideContextMenu();
-                ReportActionContextMenu.hideDeleteModal();
-            }
-            if (EmojiPickerAction.isActive(action.reportActionID)) {
-                EmojiPickerAction.hideEmojiPicker(true);
-            }
-            if (reactionListRef?.current?.isActiveReportAction(action.reportActionID)) {
-                reactionListRef?.current?.hideReactionList();
-            }
-        },
-        [action.reportActionID, reactionListRef],
-    );
-
-    useEffect(() => {
-        // We need to hide EmojiPicker when this is a deleted parent action
-        if (!isDeletedParentAction || !EmojiPickerAction.isActive(action.reportActionID)) {
-            return;
-        }
-
-        EmojiPickerAction.hideEmojiPicker(true);
-    }, [isDeletedParentAction, action.reportActionID]);
-
-    useEffect(() => {
-        if (prevDraftMessage !== undefined || draftMessage === undefined) {
-            return;
-        }
-
-        focusComposerWithDelay(textInputRef.current)(true);
-    }, [prevDraftMessage, draftMessage]);
-
-    useEffect(() => {
-        if (!Permissions.canUseLinkPreviews()) {
-            return;
-        }
-
-        const urls = ReportActionsUtils.extractLinksFromMessageHtml(action);
-        if (lodashIsEqual(downloadedPreviews.current, urls) || action.pendingAction === CONST.RED_BRICK_ROAD_PENDING_ACTION.DELETE) {
-            return;
-        }
-
-        downloadedPreviews.current = urls;
-        Report.expandURLPreview(reportID, action.reportActionID);
-    }, [action, reportID]);
-
-    useEffect(() => {
-        if (draftMessage === undefined || !ReportActionsUtils.isDeletedAction(action)) {
-            return;
-        }
-        Report.deleteReportActionDraft(reportID, action);
-    }, [draftMessage, action, reportID]);
-
-    // Hide the message if it is being moderated for a higher offense, or is hidden by a moderator
-    // Removed messages should not be shown anyway and should not need this flow
-    const latestDecision = ReportActionsUtils.getReportActionMessage(action)?.moderationDecision?.decision ?? '';
-    useEffect(() => {
-        if (action.actionName !== CONST.REPORT.ACTIONS.TYPE.ADD_COMMENT) {
-            return;
-        }
-
-        // Hide reveal message button and show the message if latestDecision is changed to empty
-        if (!latestDecision) {
-            setModerationDecision(CONST.MODERATION.MODERATOR_DECISION_APPROVED);
-            setIsHidden(false);
-            return;
-        }
-
-        setModerationDecision(latestDecision);
-        if (
-            ![CONST.MODERATION.MODERATOR_DECISION_APPROVED, CONST.MODERATION.MODERATOR_DECISION_PENDING].some((item) => item === latestDecision) &&
-            !ReportActionsUtils.isPendingRemove(action)
-        ) {
-            setIsHidden(true);
-            return;
-        }
-        setIsHidden(false);
-    }, [latestDecision, action]);
-
-    const toggleContextMenuFromActiveReportAction = useCallback(() => {
-        setIsContextMenuActive(ReportActionContextMenu.isActiveReportAction(action.reportActionID));
-    }, [action.reportActionID]);
-
-    const isArchivedRoom = ReportUtils.isArchivedRoomWithID(originalReportID);
-    const disabledActions = useMemo(() => (!ReportUtils.canWriteInReport(report) ? RestrictedReadOnlyContextMenuActions : []), [report]);
-    const isChronosReport = ReportUtils.chatIncludesChronosWithID(originalReportID);
-    /**
-     * Show the ReportActionContextMenu modal popover.
-     *
-     * @param [event] - A press event.
-     */
-    const showPopover = useCallback(
-        (event: GestureResponderEvent | MouseEvent) => {
-            // Block menu on the message being Edited or if the report action item has errors
-            if (draftMessage !== undefined || !isEmptyObject(action.errors) || !shouldDisplayContextMenu) {
-                return;
-            }
-
-            setIsContextMenuActive(true);
-            const selection = SelectionScraper.getCurrentSelection();
-            ReportActionContextMenu.showContextMenu(
-                CONST.CONTEXT_MENU_TYPES.REPORT_ACTION,
-                event,
-                selection,
-                popoverAnchorRef.current,
-                reportID,
-                action.reportActionID,
-                originalReportID,
-                draftMessage ?? '',
-                () => setIsContextMenuActive(true),
-                toggleContextMenuFromActiveReportAction,
-                isArchivedRoom,
-                isChronosReport,
-                false,
-                false,
-                disabledActions,
-                false,
-                setIsEmojiPickerActive as () => void,
-            );
-        },
-        [draftMessage, action, reportID, toggleContextMenuFromActiveReportAction, originalReportID, shouldDisplayContextMenu, disabledActions, isArchivedRoom, isChronosReport],
-    );
-
-    // Handles manual scrolling to the bottom of the chat when the last message is an actionable whisper and it's resolved.
-    // This fixes an issue where InvertedFlatList fails to auto scroll down and results in an empty space at the bottom of the chat in IOS.
-    useEffect(() => {
-        if (index !== 0 || !isActionableWhisper) {
-            return;
-        }
-
-        if (prevActionResolution !== (hasResolutionInOriginalMessage ? originalMessage.resolution : null)) {
-            reportScrollManager.scrollToIndex(index);
-        }
-    }, [index, originalMessage, prevActionResolution, reportScrollManager, isActionableWhisper, hasResolutionInOriginalMessage]);
-
-    const toggleReaction = useCallback(
-        (emoji: Emoji, ignoreSkinToneOnCompare?: boolean) => {
-            Report.toggleEmojiReaction(reportID, action, emoji, emojiReactions, undefined, ignoreSkinToneOnCompare);
-        },
-        [reportID, action, emojiReactions],
-    );
-
-    const contextValue = useMemo(
-        () => ({
-            anchor: popoverAnchorRef.current,
-            report: {...report, reportID: report?.reportID ?? ''},
-            reportNameValuePairs,
-            action,
-            transactionThreadReport,
-            checkIfContextMenuActive: toggleContextMenuFromActiveReportAction,
-            isDisabled: false,
-        }),
-        [report, action, toggleContextMenuFromActiveReportAction, transactionThreadReport, reportNameValuePairs],
-    );
-
-    const attachmentContextValue = useMemo(() => ({reportID, type: CONST.ATTACHMENT_TYPE.REPORT}), [reportID]);
-
-    const mentionReportContextValue = useMemo(() => ({currentReportID: report?.reportID ?? '-1'}), [report?.reportID]);
-
-    const actionableItemButtons: ActionableItem[] = useMemo(() => {
-        if (ReportActionsUtils.isActionableAddPaymentCard(action) && shouldRenderAddPaymentCard()) {
-            return [
-                {
-                    text: 'subscription.cardSection.addCardButton',
-                    key: `${action.reportActionID}-actionableAddPaymentCard-submit`,
-                    onPress: () => {
-                        Navigation.navigate(ROUTES.SETTINGS_SUBSCRIPTION_ADD_PAYMENT_CARD);
-                    },
-                    isMediumSized: true,
-                    isPrimary: true,
-                },
-            ];
-        }
-
-        if (!isActionableWhisper && (!ReportActionsUtils.isActionableJoinRequest(action) || ReportActionsUtils.getOriginalMessage(action)?.choice !== ('' as JoinWorkspaceResolution))) {
-            return [];
-        }
-
-        if (ReportActionsUtils.isActionableTrackExpense(action)) {
-            const transactionID = ReportActionsUtils.getOriginalMessage(action)?.transactionID;
-            return [
-                {
-                    text: 'actionableMentionTrackExpense.submit',
-                    key: `${action.reportActionID}-actionableMentionTrackExpense-submit`,
-                    onPress: () => {
-                        ReportUtils.createDraftTransactionAndNavigateToParticipantSelector(transactionID ?? '0', reportID, CONST.IOU.ACTION.SUBMIT, action.reportActionID);
-                    },
-                    isMediumSized: true,
-                } as ActionableItem,
-                {
-                    text: 'actionableMentionTrackExpense.categorize',
-                    key: `${action.reportActionID}-actionableMentionTrackExpense-categorize`,
-                    onPress: () => {
-                        ReportUtils.createDraftTransactionAndNavigateToParticipantSelector(transactionID ?? '0', reportID, CONST.IOU.ACTION.CATEGORIZE, action.reportActionID);
-                    },
-                    isMediumSized: true,
-                },
-                {
-                    text: 'actionableMentionTrackExpense.share',
-                    key: `${action.reportActionID}-actionableMentionTrackExpense-share`,
-                    onPress: () => {
-                        ReportUtils.createDraftTransactionAndNavigateToParticipantSelector(transactionID ?? '0', reportID, CONST.IOU.ACTION.SHARE, action.reportActionID);
-                    },
-                    isMediumSized: true,
-                },
-                {
-                    text: 'actionableMentionTrackExpense.nothing',
-                    key: `${action.reportActionID}-actionableMentionTrackExpense-nothing`,
-                    onPress: () => {
-                        Report.dismissTrackExpenseActionableWhisper(reportID, action);
-                    },
-                    isMediumSized: true,
-                },
-            ];
-        }
-
-        if (ReportActionsUtils.isActionableJoinRequest(action)) {
-            return [
-                {
-                    text: 'actionableMentionJoinWorkspaceOptions.accept',
-                    key: `${action.reportActionID}-actionableMentionJoinWorkspace-${CONST.REPORT.ACTIONABLE_MENTION_JOIN_WORKSPACE_RESOLUTION.ACCEPT}`,
-                    onPress: () => Member.acceptJoinRequest(reportID, action),
-                    isPrimary: true,
-                },
-                {
-                    text: 'actionableMentionJoinWorkspaceOptions.decline',
-                    key: `${action.reportActionID}-actionableMentionJoinWorkspace-${CONST.REPORT.ACTIONABLE_MENTION_JOIN_WORKSPACE_RESOLUTION.DECLINE}`,
-                    onPress: () => Member.declineJoinRequest(reportID, action),
-                },
-            ];
-        }
-
-        if (ReportActionsUtils.isActionableReportMentionWhisper(action)) {
-            return [
-                {
-                    text: 'common.yes',
-                    key: `${action.reportActionID}-actionableReportMentionWhisper-${CONST.REPORT.ACTIONABLE_REPORT_MENTION_WHISPER_RESOLUTION.CREATE}`,
-                    onPress: () => Report.resolveActionableReportMentionWhisper(reportID, action, CONST.REPORT.ACTIONABLE_REPORT_MENTION_WHISPER_RESOLUTION.CREATE),
-                    isPrimary: true,
-                },
-                {
-                    text: 'common.no',
-                    key: `${action.reportActionID}-actionableReportMentionWhisper-${CONST.REPORT.ACTIONABLE_REPORT_MENTION_WHISPER_RESOLUTION.NOTHING}`,
-                    onPress: () => Report.resolveActionableReportMentionWhisper(reportID, action, CONST.REPORT.ACTIONABLE_REPORT_MENTION_WHISPER_RESOLUTION.NOTHING),
-                },
-            ];
-        }
-
-        return [
-            {
-                text: 'actionableMentionWhisperOptions.invite',
-                key: `${action.reportActionID}-actionableMentionWhisper-${CONST.REPORT.ACTIONABLE_MENTION_WHISPER_RESOLUTION.INVITE}`,
-                onPress: () => Report.resolveActionableMentionWhisper(reportID, action, CONST.REPORT.ACTIONABLE_MENTION_WHISPER_RESOLUTION.INVITE),
-                isPrimary: true,
-            },
-            {
-                text: 'actionableMentionWhisperOptions.nothing',
-                key: `${action.reportActionID}-actionableMentionWhisper-${CONST.REPORT.ACTIONABLE_MENTION_WHISPER_RESOLUTION.NOTHING}`,
-                onPress: () => Report.resolveActionableMentionWhisper(reportID, action, CONST.REPORT.ACTIONABLE_MENTION_WHISPER_RESOLUTION.NOTHING),
-            },
-        ];
-    }, [action, isActionableWhisper, reportID]);
-
-    /**
-     * Get the content of ReportActionItem
-     * @param hovered whether the ReportActionItem is hovered
-     * @param isWhisper whether the report action is a whisper
-     * @param hasErrors whether the report action has any errors
-     * @returns child component(s)
-     */
-    const renderItemContent = (hovered = false, isWhisper = false, hasErrors = false): React.JSX.Element => {
-        let children;
-
-        // Show the MoneyRequestPreview for when expense is present
-        if (
-            ReportActionsUtils.isMoneyRequestAction(action) &&
-            ReportActionsUtils.getOriginalMessage(action) &&
-            // For the pay flow, we only want to show MoneyRequestAction when sending money. When paying, we display a regular system message
-            (ReportActionsUtils.getOriginalMessage(action)?.type === CONST.IOU.REPORT_ACTION_TYPE.CREATE ||
-                ReportActionsUtils.getOriginalMessage(action)?.type === CONST.IOU.REPORT_ACTION_TYPE.SPLIT ||
-                ReportActionsUtils.getOriginalMessage(action)?.type === CONST.IOU.REPORT_ACTION_TYPE.TRACK)
-        ) {
-            // There is no single iouReport for bill splits, so only 1:1 requests require an iouReportID
-            const iouReportID = ReportActionsUtils.getOriginalMessage(action)?.IOUReportID ? ReportActionsUtils.getOriginalMessage(action)?.IOUReportID?.toString() ?? '-1' : '-1';
-            children = (
-                <MoneyRequestAction
-                    // If originalMessage.iouReportID is set, this is a 1:1 IOU expense in a DM chat whose reportID is report.chatReportID
-                    chatReportID={ReportActionsUtils.getOriginalMessage(action)?.IOUReportID ? report?.chatReportID ?? '' : reportID}
-                    requestReportID={iouReportID}
-                    reportID={reportID}
-                    action={action}
-                    isMostRecentIOUReportAction={isMostRecentIOUReportAction}
-                    isHovered={hovered}
-                    contextMenuAnchor={popoverAnchorRef.current}
-                    checkIfContextMenuActive={toggleContextMenuFromActiveReportAction}
-                    style={displayAsGroup ? [] : [styles.mt2]}
-                    isWhisper={isWhisper}
-                    shouldDisplayContextMenu={shouldDisplayContextMenu}
-                />
-            );
-        } else if (ReportActionsUtils.isTripPreview(action)) {
-            children = (
-                <TripRoomPreview
-                    action={action}
-                    chatReportID={ReportActionsUtils.getOriginalMessage(action)?.linkedReportID ?? '-1'}
-                    isHovered={hovered}
-                    contextMenuAnchor={popoverAnchorRef.current}
-                    containerStyles={displayAsGroup ? [] : [styles.mt2]}
-                    checkIfContextMenuActive={toggleContextMenuFromActiveReportAction}
-                />
-            );
-        } else if (action.actionName === CONST.REPORT.ACTIONS.TYPE.REPORT_PREVIEW) {
-            children = ReportUtils.isClosedExpenseReportWithNoExpenses(iouReport) ? (
-                <RenderHTML html={`<comment>${translate('parentReportAction.deletedReport')}</comment>`} />
-            ) : (
-                <ReportPreview
-                    iouReportID={ReportActionsUtils.getIOUReportIDFromReportActionPreview(action)}
-                    chatReportID={reportID}
-                    policyID={report?.policyID ?? '-1'}
-                    containerStyles={displayAsGroup ? [] : [styles.mt2]}
-                    action={action}
-                    isHovered={hovered}
-                    contextMenuAnchor={popoverAnchorRef.current}
-                    checkIfContextMenuActive={toggleContextMenuFromActiveReportAction}
-                    onPaymentOptionsShow={() => setIsPaymentMethodPopoverActive(true)}
-                    onPaymentOptionsHide={() => setIsPaymentMethodPopoverActive(false)}
-                    isWhisper={isWhisper}
-                />
-            );
-        } else if (ReportActionsUtils.isTaskAction(action)) {
-            children = <TaskAction action={action} />;
-        } else if (ReportActionsUtils.isCreatedTaskReportAction(action)) {
-            children = (
-                <ShowContextMenuContext.Provider value={contextValue}>
-                    <TaskPreview
-                        style={displayAsGroup ? [] : [styles.mt1]}
-                        taskReportID={ReportActionsUtils.isAddCommentAction(action) ? ReportActionsUtils.getOriginalMessage(action)?.taskReportID?.toString() ?? '-1' : '-1'}
-                        chatReportID={reportID}
-                        action={action}
-                        isHovered={hovered}
-                        contextMenuAnchor={popoverAnchorRef.current}
-                        checkIfContextMenuActive={toggleContextMenuFromActiveReportAction}
-                        policyID={report?.policyID ?? '-1'}
-                    />
-                </ShowContextMenuContext.Provider>
-            );
-        } else if (ReportActionsUtils.isReimbursementQueuedAction(action)) {
-            const linkedReport = ReportUtils.isChatThread(report) ? parentReport : report;
-            const submitterDisplayName = PersonalDetailsUtils.getDisplayNameOrDefault(personalDetails[linkedReport?.ownerAccountID ?? -1]);
-            const paymentType = ReportActionsUtils.getOriginalMessage(action)?.paymentType ?? '';
-
-            const missingPaymentMethod = ReportUtils.getIndicatedMissingPaymentMethod(userWallet, linkedReport?.reportID ?? '-1', action);
-            children = (
-                <ReportActionItemBasicMessage
-                    message={translate(paymentType === CONST.IOU.PAYMENT_TYPE.EXPENSIFY ? 'iou.waitingOnEnabledWallet' : 'iou.waitingOnBankAccount', {submitterDisplayName})}
-                >
-                    <>
-                        {missingPaymentMethod === 'bankAccount' && (
-                            <Button
-                                success
-                                style={[styles.w100, styles.requestPreviewBox]}
-                                text={translate('bankAccount.addBankAccount')}
-                                onPress={() => BankAccounts.openPersonalBankAccountSetupView(Navigation.getTopmostReportId() ?? linkedReport?.reportID, isUserValidated)}
-                                pressOnEnter
-                                large
-                            />
-                        )}
-                        {missingPaymentMethod === 'wallet' && (
-                            <KYCWall
-                                onSuccessfulKYC={() => Navigation.navigate(ROUTES.ENABLE_PAYMENTS)}
-                                enablePaymentsRoute={ROUTES.ENABLE_PAYMENTS}
-                                addBankAccountRoute={ROUTES.BANK_ACCOUNT_PERSONAL}
-                                addDebitCardRoute={ROUTES.SETTINGS_ADD_DEBIT_CARD}
-                                chatReportID={linkedReport?.reportID}
-                                iouReport={iouReport}
-                            >
-                                {(triggerKYCFlow, buttonRef) => (
-                                    <Button
-                                        ref={buttonRef}
-                                        success
-                                        large
-                                        style={[styles.w100, styles.requestPreviewBox]}
-                                        text={translate('iou.enableWallet')}
-                                        onPress={triggerKYCFlow}
-                                    />
-                                )}
-                            </KYCWall>
-                        )}
-                    </>
-                </ReportActionItemBasicMessage>
-            );
-        } else if (ReportActionsUtils.isReimbursementDeQueuedAction(action)) {
-            children = <ReportActionItemBasicMessage message={ReportUtils.getReimbursementDeQueuedActionMessage(action, report)} />;
-        } else if (action.actionName === CONST.REPORT.ACTIONS.TYPE.MODIFIED_EXPENSE) {
-            children = <ReportActionItemBasicMessage message={ModifiedExpenseMessage.getForReportAction(reportID, action)} />;
-        } else if (
-            ReportActionsUtils.isActionOfType(action, CONST.REPORT.ACTIONS.TYPE.SUBMITTED) ||
-            ReportActionsUtils.isActionOfType(action, CONST.REPORT.ACTIONS.TYPE.SUBMITTED_AND_CLOSED)
-        ) {
-            const wasSubmittedViaHarvesting = ReportActionsUtils.getOriginalMessage(action)?.harvesting ?? false;
-            if (wasSubmittedViaHarvesting) {
-                children = (
-                    <ReportActionItemBasicMessage message="">
-                        <RenderHTML html={`<comment><muted-text>${ReportUtils.getReportAutomaticallySubmittedMessage(action)}</muted-text></comment>`} />
-                    </ReportActionItemBasicMessage>
-                );
-            } else {
-                children = <ReportActionItemBasicMessage message={ReportUtils.getIOUSubmittedMessage(action)} />;
-            }
-        } else if (ReportActionsUtils.isActionOfType(action, CONST.REPORT.ACTIONS.TYPE.APPROVED)) {
-            const wasAutoApproved = ReportActionsUtils.getOriginalMessage(action)?.automaticAction ?? false;
-            if (wasAutoApproved) {
-                children = (
-                    <ReportActionItemBasicMessage message="">
-                        <RenderHTML html={`<comment><muted-text>${ReportUtils.getReportAutomaticallyApprovedMessage(action)}</muted-text></comment>`} />
-                    </ReportActionItemBasicMessage>
-                );
-            } else {
-                children = <ReportActionItemBasicMessage message={ReportUtils.getIOUApprovedMessage(action)} />;
-            }
-        } else if (ReportActionsUtils.isUnapprovedAction(action)) {
-            children = <ReportActionItemBasicMessage message={ReportUtils.getIOUUnapprovedMessage(action)} />;
-        } else if (ReportActionsUtils.isActionOfType(action, CONST.REPORT.ACTIONS.TYPE.FORWARDED)) {
-            const wasAutoForwarded = ReportActionsUtils.getOriginalMessage(action)?.automaticAction ?? false;
-            if (wasAutoForwarded) {
-                children = (
-                    <ReportActionItemBasicMessage message="">
-                        <RenderHTML html={`<comment><muted-text>${ReportUtils.getReportAutomaticallyForwardedMessage(action, reportID)}</muted-text></comment>`} />
-                    </ReportActionItemBasicMessage>
-                );
-            } else {
-                children = <ReportActionItemBasicMessage message={ReportUtils.getIOUForwardedMessage(action, report)} />;
-            }
-        } else if (action.actionName === CONST.REPORT.ACTIONS.TYPE.REJECTED) {
-            children = <ReportActionItemBasicMessage message={translate('iou.rejectedThisReport')} />;
-        } else if (action.actionName === CONST.REPORT.ACTIONS.TYPE.HOLD) {
-            children = <ReportActionItemBasicMessage message={translate('iou.heldExpense')} />;
-        } else if (action.actionName === CONST.REPORT.ACTIONS.TYPE.HOLD_COMMENT) {
-            children = <ReportActionItemBasicMessage message={ReportActionsUtils.getReportActionText(action)} />;
-        } else if (action.actionName === CONST.REPORT.ACTIONS.TYPE.UNHOLD) {
-            children = <ReportActionItemBasicMessage message={translate('iou.unheldExpense')} />;
-        } else if (action.actionName === CONST.REPORT.ACTIONS.TYPE.MERGED_WITH_CASH_TRANSACTION) {
-            children = <ReportActionItemBasicMessage message={translate('systemMessage.mergedWithCashTransaction')} />;
-        } else if (ReportActionsUtils.isActionOfType(action, CONST.REPORT.ACTIONS.TYPE.DISMISSED_VIOLATION)) {
-            children = <ReportActionItemBasicMessage message={ReportActionsUtils.getDismissedViolationMessageText(ReportActionsUtils.getOriginalMessage(action))} />;
-        } else if (ReportActionsUtils.isTagModificationAction(action.actionName)) {
-            children = <ReportActionItemBasicMessage message={PolicyUtils.getCleanedTagName(ReportActionsUtils.getReportActionMessage(action)?.text ?? '')} />;
-        } else if (action.actionName === CONST.REPORT.ACTIONS.TYPE.POLICY_CHANGE_LOG.UPDATE_NAME) {
-            children = <ReportActionItemBasicMessage message={ReportUtils.getWorkspaceNameUpdatedMessage(action)} />;
-        } else if (action.actionName === CONST.REPORT.ACTIONS.TYPE.POLICY_CHANGE_LOG.ADD_EMPLOYEE) {
-            children = <ReportActionItemBasicMessage message={ReportActionsUtils.getPolicyChangeLogAddEmployeeMessage(action)} />;
-        } else if (action.actionName === CONST.REPORT.ACTIONS.TYPE.POLICY_CHANGE_LOG.UPDATE_EMPLOYEE) {
-            children = <ReportActionItemBasicMessage message={ReportActionsUtils.getPolicyChangeLogChangeRoleMessage(action)} />;
-        } else if (action.actionName === CONST.REPORT.ACTIONS.TYPE.POLICY_CHANGE_LOG.DELETE_EMPLOYEE) {
-            children = <ReportActionItemBasicMessage message={ReportActionsUtils.getPolicyChangeLogDeleteMemberMessage(action)} />;
-        } else if (ReportActionsUtils.isActionOfType(action, CONST.REPORT.ACTIONS.TYPE.REMOVED_FROM_APPROVAL_CHAIN)) {
-            children = <ReportActionItemBasicMessage message={ReportActionsUtils.getRemovedFromApprovalChainMessage(action)} />;
-        } else if (
-            ReportActionsUtils.isActionOfType(
-                action,
-                CONST.REPORT.ACTIONS.TYPE.CARD_ISSUED,
-                CONST.REPORT.ACTIONS.TYPE.CARD_ISSUED_VIRTUAL,
-                CONST.REPORT.ACTIONS.TYPE.CARD_MISSING_ADDRESS,
-                CONST.REPORT.ACTIONS.TYPE.CARD_ASSIGNED,
-            )
-        ) {
-            children = (
-                <IssueCardMessage
-                    action={action}
-                    policyID={report?.policyID}
-                />
-            );
-        } else if (ReportActionsUtils.isActionOfType(action, CONST.REPORT.ACTIONS.TYPE.EXPORTED_TO_INTEGRATION)) {
-            children = <ExportIntegration action={action} />;
-        } else if (ReportActionsUtils.isRenamedAction(action)) {
-            const message = ReportActionsUtils.getRenamedAction(action);
-            children = <ReportActionItemBasicMessage message={message} />;
-        } else if (ReportActionsUtils.isActionOfType(action, CONST.REPORT.ACTIONS.TYPE.INTEGRATION_SYNC_FAILED)) {
-            const {label, errorMessage} = ReportActionsUtils.getOriginalMessage(action) ?? {label: '', errorMessage: ''};
-            children = <ReportActionItemBasicMessage message={translate('report.actions.type.integrationSyncFailed', {label, errorMessage})} />;
-        } else if (ReportActionsUtils.isActionOfType(action, CONST.REPORT.ACTIONS.TYPE.POLICY_CHANGE_LOG.DELETE_INTEGRATION)) {
-            children = <ReportActionItemBasicMessage message={ReportActionsUtils.getRemovedConnectionMessage(action)} />;
-        } else {
-            const hasBeenFlagged =
-                ![CONST.MODERATION.MODERATOR_DECISION_APPROVED, CONST.MODERATION.MODERATOR_DECISION_PENDING].some((item) => item === moderationDecision) &&
-                !ReportActionsUtils.isPendingRemove(action);
-            children = (
-                <MentionReportContext.Provider value={mentionReportContextValue}>
-                    <ShowContextMenuContext.Provider value={contextValue}>
-                        <AttachmentContext.Provider value={attachmentContextValue}>
-                            {draftMessage === undefined ? (
-                                <View style={displayAsGroup && hasBeenFlagged ? styles.blockquote : {}}>
-                                    <ReportActionItemMessage
-                                        reportID={reportID}
-                                        action={action}
-                                        displayAsGroup={displayAsGroup}
-                                        isHidden={isHidden}
-                                    />
-                                    {hasBeenFlagged && (
-                                        <Button
-                                            small
-                                            style={[styles.mt2, styles.alignSelfStart]}
-                                            onPress={() => updateHiddenState(!isHidden)}
-                                        >
-                                            <Text
-                                                style={[styles.buttonSmallText, styles.userSelectNone]}
-                                                dataSet={{[CONST.SELECTION_SCRAPER_HIDDEN_ELEMENT]: true}}
-                                            >
-                                                {isHidden ? translate('moderation.revealMessage') : translate('moderation.hideMessage')}
-                                            </Text>
-                                        </Button>
-                                    )}
-                                    {/**
-                                These are the actionable buttons that appear at the bottom of a Concierge message
-                                for example: Invite a user mentioned but not a member of the room
-                                https://github.com/Expensify/App/issues/32741
-                            */}
-                                    {actionableItemButtons.length > 0 && (
-                                        <ActionableItemButtons
-                                            items={actionableItemButtons}
-                                            layout={ReportActionsUtils.isActionableTrackExpense(action) ? 'vertical' : 'horizontal'}
-                                        />
-                                    )}
-                                </View>
-                            ) : (
-                                <ReportActionItemMessageEdit
-                                    action={action}
-                                    draftMessage={draftMessage}
-                                    reportID={reportID}
-                                    policyID={report?.policyID}
-                                    index={index}
-                                    ref={textInputRef}
-                                    shouldDisableEmojiPicker={
-                                        (ReportUtils.chatIncludesConcierge(report) && User.isBlockedFromConcierge(blockedFromConcierge)) ||
-                                        ReportUtils.isArchivedRoom(report, reportNameValuePairs)
-                                    }
-                                    isGroupPolicyReport={!!report?.policyID && report.policyID !== CONST.POLICY.ID_FAKE}
-                                />
-                            )}
-                        </AttachmentContext.Provider>
-                    </ShowContextMenuContext.Provider>
-                </MentionReportContext.Provider>
-            );
-        }
-        const numberOfThreadReplies = action.childVisibleActionCount ?? 0;
-
-        const shouldDisplayThreadReplies = !hideThreadReplies && ReportUtils.shouldDisplayThreadReplies(action, reportID);
-        const oldestFourAccountIDs =
-            action.childOldestFourAccountIDs
-                ?.split(',')
-                .map((accountID) => Number(accountID))
-                .filter((accountID): accountID is number => typeof accountID === 'number') ?? [];
-        const draftMessageRightAlign = draftMessage !== undefined ? styles.chatItemReactionsDraftRight : {};
-
-        return (
-            <>
-                {children}
-                {Permissions.canUseLinkPreviews() && !isHidden && (action.linkMetadata?.length ?? 0) > 0 && (
-                    <View style={draftMessage !== undefined ? styles.chatItemReactionsDraftRight : {}}>
-                        <LinkPreviewer linkMetadata={action.linkMetadata?.filter((item) => !isEmptyObject(item))} />
-                    </View>
-                )}
-                {!ReportActionsUtils.isMessageDeleted(action) && (
-                    <View style={draftMessageRightAlign}>
-                        <ReportActionItemEmojiReactions
-                            reportAction={action}
-                            emojiReactions={emojiReactions}
-                            shouldBlockReactions={hasErrors}
-                            toggleReaction={(emoji, ignoreSkinToneOnCompare) => {
-                                if (Session.isAnonymousUser()) {
-                                    hideContextMenu(false);
-
-                                    InteractionManager.runAfterInteractions(() => {
-                                        Session.signOutAndRedirectToSignIn();
-                                    });
-                                } else {
-                                    toggleReaction(emoji, ignoreSkinToneOnCompare);
-                                }
-                            }}
-                            setIsEmojiPickerActive={setIsEmojiPickerActive}
-                        />
-                    </View>
-                )}
-
-                {shouldDisplayThreadReplies && (
-                    <View style={draftMessageRightAlign}>
-                        <ReportActionItemThread
-                            childReportID={`${action.childReportID}`}
-                            numberOfReplies={numberOfThreadReplies}
-                            mostRecentReply={`${action.childLastVisibleActionCreated}`}
-                            isHovered={hovered}
-                            icons={ReportUtils.getIconsForParticipants(oldestFourAccountIDs, personalDetails)}
-                            onSecondaryInteraction={showPopover}
-                        />
-                    </View>
-                )}
-            </>
-        );
-    };
-
-    /**
-     * Get ReportActionItem with a proper wrapper
-     * @param hovered whether the ReportActionItem is hovered
-     * @param isWhisper whether the ReportActionItem is a whisper
-     * @param hasErrors whether the report action has any errors
-     * @returns report action item
-     */
-
-    const renderReportActionItem = (hovered: boolean, isWhisper: boolean, hasErrors: boolean): React.JSX.Element => {
-        const content = renderItemContent(hovered || isContextMenuActive || isEmojiPickerActive, isWhisper, hasErrors);
-
-        if (draftMessage !== undefined) {
-            return <ReportActionItemDraft>{content}</ReportActionItemDraft>;
-        }
-
-        if (!displayAsGroup) {
-            return (
-                <ReportActionItemSingle
-                    action={action}
-                    showHeader={draftMessage === undefined}
-                    wrapperStyle={isWhisper ? styles.pt1 : {}}
-                    shouldShowSubscriptAvatar={shouldShowSubscriptAvatar}
-                    report={report}
-                    iouReport={iouReport}
-                    isHovered={hovered}
-                    hasBeenFlagged={
-                        ![CONST.MODERATION.MODERATOR_DECISION_APPROVED, CONST.MODERATION.MODERATOR_DECISION_PENDING].some((item) => item === moderationDecision) &&
-                        !ReportActionsUtils.isPendingRemove(action)
-                    }
-                >
-                    {content}
-                </ReportActionItemSingle>
-            );
-        }
-
-        return <ReportActionItemGrouped wrapperStyle={isWhisper ? styles.pt1 : {}}>{content}</ReportActionItemGrouped>;
-    };
-
-    if (action.actionName === CONST.REPORT.ACTIONS.TYPE.CREATED) {
-        const transactionID = ReportActionsUtils.isMoneyRequestAction(parentReportActionForTransactionThread)
-            ? ReportActionsUtils.getOriginalMessage(parentReportActionForTransactionThread)?.IOUTransactionID
-            : '-1';
-
-        return (
-            <ReportActionItemContentCreated
-                contextValue={contextValue}
-                parentReportAction={parentReportAction}
-                transactionID={transactionID}
-                draftMessage={draftMessage}
-                shouldHideThreadDividerLine={shouldHideThreadDividerLine}
-            />
-        );
-    }
-    if (ReportActionsUtils.isChronosOOOListAction(action)) {
-        return (
-            <ChronosOOOListActions
-                action={action}
-                reportID={reportID}
-            />
-        );
-    }
-
-    // For the `pay` IOU action on non-pay expense flow, we don't want to render anything if `isWaitingOnBankAccount` is true
-    // Otherwise, we will see two system messages informing the payee needs to add a bank account or wallet
-    if (
-        ReportActionsUtils.isMoneyRequestAction(action) &&
-        !!report?.isWaitingOnBankAccount &&
-        ReportActionsUtils.getOriginalMessage(action)?.type === CONST.IOU.REPORT_ACTION_TYPE.PAY &&
-        !isSendingMoney
-    ) {
-        return null;
-    }
-
-    // If action is actionable whisper and resolved by user, then we don't want to render anything
-    if (isActionableWhisper && (hasResolutionInOriginalMessage ? originalMessage.resolution : null)) {
-        return null;
-    }
-
-    // We currently send whispers to all report participants and hide them in the UI for users that shouldn't see them.
-    // This is a temporary solution needed for comment-linking.
-    // The long term solution will leverage end-to-end encryption and only targeted users will be able to decrypt.
-    if (ReportActionsUtils.isWhisperActionTargetedToOthers(action)) {
-        return null;
-    }
-
-    const hasErrors = !isEmptyObject(action.errors);
-    const whisperedTo = ReportActionsUtils.getWhisperedTo(action);
-    const isMultipleParticipant = whisperedTo.length > 1;
-
-    const iouReportID =
-        ReportActionsUtils.isMoneyRequestAction(action) && ReportActionsUtils.getOriginalMessage(action)?.IOUReportID
-            ? (ReportActionsUtils.getOriginalMessage(action)?.IOUReportID ?? '').toString()
-            : '-1';
-    const transactionsWithReceipts = ReportUtils.getTransactionsWithReceipts(iouReportID);
-    const isWhisper = whisperedTo.length > 0 && transactionsWithReceipts.length === 0;
-    const whisperedToPersonalDetails = isWhisper
-        ? (Object.values(personalDetails ?? {}).filter((details) => whisperedTo.includes(details?.accountID ?? -1)) as OnyxTypes.PersonalDetails[])
-        : [];
-    const isWhisperOnlyVisibleByUser = isWhisper && ReportUtils.isCurrentUserTheOnlyParticipant(whisperedTo);
-    const displayNamesWithTooltips = isWhisper ? ReportUtils.getDisplayNamesWithTooltips(whisperedToPersonalDetails, isMultipleParticipant) : [];
-=======
     const personalDetails = usePersonalDetails();
     const blockedFromConcierge = useBlockedFromConcierge();
     const [userBillingFundID] = useOnyx(ONYXKEYS.NVP_BILLING_FUND_ID);
     const linkedReport = ReportUtils.isChatThread(report) ? parentReport : report;
     const missingPaymentMethod = ReportUtils.getIndicatedMissingPaymentMethod(userWallet, linkedReport?.reportID ?? '-1', action);
->>>>>>> 31ac1caa
 
     return (
         <PureReportActionItem
