import React, {memo} from 'react';
import {View} from 'react-native';
import {useOnyx} from 'react-native-onyx';
import MultipleAvatars from '@components/MultipleAvatars';
import OfflineWithFeedback from '@components/OfflineWithFeedback';
import PressableWithoutFeedback from '@components/Pressable/PressableWithoutFeedback';
import ReportWelcomeText from '@components/ReportWelcomeText';
import useLocalize from '@hooks/useLocalize';
import usePolicy from '@hooks/usePolicy';
import useResponsiveLayout from '@hooks/useResponsiveLayout';
import useThemeStyles from '@hooks/useThemeStyles';
import Navigation from '@libs/Navigation/Navigation';
import * as ReportUtils from '@libs/ReportUtils';
import {navigateToConciergeChatAndDeleteReport} from '@userActions/Report';
import CONST from '@src/CONST';
import ONYXKEYS from '@src/ONYXKEYS';
import AnimatedEmptyStateBackground from './AnimatedEmptyStateBackground';

type ReportActionItemCreatedProps = {
    /** The id of the report */
    reportID: string;

    /** The id of the policy */
    // eslint-disable-next-line react/no-unused-prop-types
    policyID: string | undefined;
};
<<<<<<< HEAD
function ReportActionItemCreated({reportID, policyID}: ReportActionItemCreatedProps) {
=======
function ReportActionItemCreated({policyID, reportID}: ReportActionItemCreatedProps) {
    const [report] = useOnyx(`${ONYXKEYS.COLLECTION.REPORT}${reportID}`);
    const [personalDetails] = useOnyx(ONYXKEYS.PERSONAL_DETAILS_LIST);
    const policy = usePolicy(policyID);
>>>>>>> 3047c1ba
    const styles = useThemeStyles();

    const [report] = useOnyx(`${ONYXKEYS.COLLECTION.REPORT}${reportID}`);
    const [policy] = useOnyx(`${ONYXKEYS.COLLECTION.POLICY}${policyID}`);
    const [personalDetails] = useOnyx(ONYXKEYS.PERSONAL_DETAILS_LIST);
    const {translate} = useLocalize();
    const {shouldUseNarrowLayout, isLargeScreenWidth} = useResponsiveLayout();
    const [invoiceReceiverPolicy] = useOnyx(`${ONYXKEYS.COLLECTION.POLICY}${report?.invoiceReceiver && 'policyID' in report.invoiceReceiver ? report.invoiceReceiver.policyID : -1}`);

    if (!ReportUtils.isChatReport(report)) {
        return null;
    }

    let icons = ReportUtils.getIcons(report, personalDetails, null, '', -1, policy, invoiceReceiverPolicy);
    const shouldDisableDetailPage = ReportUtils.shouldDisableDetailPage(report);

    if (ReportUtils.isInvoiceRoom(report) && ReportUtils.isCurrentUserInvoiceReceiver(report)) {
        icons = [...icons].reverse();
    }

    return (
        <OfflineWithFeedback
            pendingAction={report?.pendingFields?.addWorkspaceRoom ?? report?.pendingFields?.createChat}
            errors={report?.errorFields?.addWorkspaceRoom ?? report?.errorFields?.createChat}
            errorRowStyles={[styles.ml10, styles.mr2]}
            onClose={() => navigateToConciergeChatAndDeleteReport(report?.reportID ?? reportID, undefined, true)}
        >
            <View style={[styles.pRelative]}>
                <AnimatedEmptyStateBackground />
                <View
                    accessibilityLabel={translate('accessibilityHints.chatWelcomeMessage')}
                    style={[styles.p5]}
                >
                    <OfflineWithFeedback pendingAction={report?.pendingFields?.avatar}>
                        <PressableWithoutFeedback
                            onPress={() => ReportUtils.navigateToDetailsPage(report, Navigation.getReportRHPActiveRoute())}
                            style={[styles.mh5, styles.mb3, styles.alignSelfStart, shouldDisableDetailPage && styles.cursorDefault]}
                            accessibilityLabel={translate('common.details')}
                            role={CONST.ROLE.BUTTON}
                            disabled={shouldDisableDetailPage}
                        >
                            <MultipleAvatars
                                icons={icons}
                                size={isLargeScreenWidth || (icons && icons.length < 3) ? CONST.AVATAR_SIZE.LARGE : CONST.AVATAR_SIZE.MEDIUM}
                                shouldStackHorizontally
                                shouldDisplayAvatarsInRows={shouldUseNarrowLayout}
                                maxAvatarsInRow={shouldUseNarrowLayout ? CONST.AVATAR_ROW_SIZE.DEFAULT : CONST.AVATAR_ROW_SIZE.LARGE_SCREEN}
                            />
                        </PressableWithoutFeedback>
                    </OfflineWithFeedback>
                    <View style={[styles.ph5]}>
                        <ReportWelcomeText
                            report={report}
                            policy={policy}
                        />
                    </View>
                </View>
            </View>
        </OfflineWithFeedback>
    );
}

ReportActionItemCreated.displayName = 'ReportActionItemCreated';

export default memo(ReportActionItemCreated);<|MERGE_RESOLUTION|>--- conflicted
+++ resolved
@@ -24,19 +24,12 @@
     // eslint-disable-next-line react/no-unused-prop-types
     policyID: string | undefined;
 };
-<<<<<<< HEAD
-function ReportActionItemCreated({reportID, policyID}: ReportActionItemCreatedProps) {
-=======
 function ReportActionItemCreated({policyID, reportID}: ReportActionItemCreatedProps) {
     const [report] = useOnyx(`${ONYXKEYS.COLLECTION.REPORT}${reportID}`);
     const [personalDetails] = useOnyx(ONYXKEYS.PERSONAL_DETAILS_LIST);
     const policy = usePolicy(policyID);
->>>>>>> 3047c1ba
     const styles = useThemeStyles();
 
-    const [report] = useOnyx(`${ONYXKEYS.COLLECTION.REPORT}${reportID}`);
-    const [policy] = useOnyx(`${ONYXKEYS.COLLECTION.POLICY}${policyID}`);
-    const [personalDetails] = useOnyx(ONYXKEYS.PERSONAL_DETAILS_LIST);
     const {translate} = useLocalize();
     const {shouldUseNarrowLayout, isLargeScreenWidth} = useResponsiveLayout();
     const [invoiceReceiverPolicy] = useOnyx(`${ONYXKEYS.COLLECTION.POLICY}${report?.invoiceReceiver && 'policyID' in report.invoiceReceiver ? report.invoiceReceiver.policyID : -1}`);
