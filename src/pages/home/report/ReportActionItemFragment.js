import Str from 'expensify-common/lib/str';
import PropTypes from 'prop-types';
import React, {memo} from 'react';
import avatarPropTypes from '@components/avatarPropTypes';
import {withNetwork} from '@components/OnyxProvider';
import RenderHTML from '@components/RenderHTML';
import Text from '@components/Text';
import UserDetailsTooltip from '@components/UserDetailsTooltip';
import withLocalize, {withLocalizePropTypes} from '@components/withLocalize';
import withWindowDimensions, {windowDimensionsPropTypes} from '@components/withWindowDimensions';
import ZeroWidthView from '@components/ZeroWidthView';
import compose from '@libs/compose';
import convertToLTR from '@libs/convertToLTR';
import * as DeviceCapabilities from '@libs/DeviceCapabilities';
import * as EmojiUtils from '@libs/EmojiUtils';
import editedLabelStyles from '@styles/editedLabelStyles';
import styles from '@styles/styles';
import themeColors from '@styles/themes/default';
import variables from '@styles/variables';
import CONST from '@src/CONST';
import reportActionFragmentPropTypes from './reportActionFragmentPropTypes';

const propTypes = {
    /** Users accountID */
    accountID: PropTypes.number.isRequired,

    /** The message fragment needing to be displayed */
    fragment: reportActionFragmentPropTypes.isRequired,

    /** If this fragment is attachment than has info? */
    attachmentInfo: PropTypes.shape({
        /** The file name of attachment */
        name: PropTypes.string,

        /** The file size of the attachment in bytes. */
        size: PropTypes.number,

        /** The MIME type of the attachment. */
        type: PropTypes.string,

        /** Attachment's URL represents the specified File object or Blob object  */
        source: PropTypes.string,
    }),

    /** Message(text) of an IOU report action */
    iouMessage: PropTypes.string,

    /** The reportAction's source */
    source: PropTypes.oneOf(['Chronos', 'email', 'ios', 'android', 'web', 'email', '']),

    /** Should this fragment be contained in a single line? */
    isSingleLine: PropTypes.bool,

    // Additional styles to add after local styles
    style: PropTypes.oneOfType([PropTypes.arrayOf(PropTypes.object), PropTypes.object]),

    /** The accountID of the copilot who took this action on behalf of the user */
    delegateAccountID: PropTypes.number,

    /** icon */
    actorIcon: avatarPropTypes,

    /** Whether the comment is a thread parent message/the first message in a thread */
    isThreadParentMessage: PropTypes.bool,

<<<<<<< HEAD
    /** Moderation decision of the report action */
    moderationDecision: PropTypes.string,
=======
    /** Whether the report action type is 'APPROVED' or 'SUBMITTED'. Used to style system messages from Old Dot */
    isApprovedOrSubmittedReportAction: PropTypes.bool,

    /** Used to format RTL display names in Old Dot system messages e.g. Arabic */
    isFragmentContainingDisplayName: PropTypes.bool,
>>>>>>> c2e40423

    ...windowDimensionsPropTypes,

    /** localization props */
    ...withLocalizePropTypes,

    /** Should the comment have the appearance of being grouped with the previous comment? */
    displayAsGroup: PropTypes.bool,
};

const defaultProps = {
    attachmentInfo: {
        name: '',
        size: 0,
        type: '',
        source: '',
    },
    iouMessage: '',
    isSingleLine: false,
    source: '',
    style: [],
    delegateAccountID: 0,
    actorIcon: {},
    isThreadParentMessage: false,
<<<<<<< HEAD
    moderationDecision: '',
=======
    isApprovedOrSubmittedReportAction: false,
    isFragmentContainingDisplayName: false,
>>>>>>> c2e40423
    displayAsGroup: false,
};

function ReportActionItemFragment(props) {
    switch (props.fragment.type) {
        case 'COMMENT': {
            const {html, text} = props.fragment;
            const isPendingDelete = props.pendingAction === CONST.RED_BRICK_ROAD_PENDING_ACTION.DELETE && props.network.isOffline;

            // Threaded messages display "[Deleted message]" instead of being hidden altogether.
            // While offline we display the previous message with a strikethrough style. Once online we want to
            // immediately display "[Deleted message]" while the delete action is pending.

            if ((!props.network.isOffline && props.isThreadParentMessage && props.pendingAction === CONST.RED_BRICK_ROAD_PENDING_ACTION.DELETE) || props.fragment.isDeletedParentAction) {
                return <RenderHTML html={`<comment>${props.translate('parentReportAction.deletedMessage')}</comment>`} />;
            }

            if (props.isThreadParentMessage && props.moderationDecision === CONST.MODERATION.MODERATOR_DECISION_PENDING_REMOVE) {
                return <RenderHTML html={`<comment>${props.translate('parentReportAction.hiddenMessage')}</comment>`} />;
            }

            // If the only difference between fragment.text and fragment.html is <br /> tags
            // we render it as text, not as html.
            // This is done to render emojis with line breaks between them as text.
            const differByLineBreaksOnly = Str.replaceAll(html, '<br />', '\n') === text;

            // Only render HTML if we have html in the fragment
            if (!differByLineBreaksOnly) {
                const editedTag = props.fragment.isEdited ? `<edited ${isPendingDelete ? 'deleted' : ''}></edited>` : '';
                const htmlContent = isPendingDelete ? `<del>${html}</del>` : html;

                const htmlWithTag = editedTag ? `${htmlContent}${editedTag}` : htmlContent;

                return <RenderHTML html={props.source === 'email' ? `<email-comment>${htmlWithTag}</email-comment>` : `<comment>${htmlWithTag}</comment>`} />;
            }
            const containsOnlyEmojis = EmojiUtils.containsOnlyEmojis(text);

            return (
                <Text style={[containsOnlyEmojis ? styles.onlyEmojisText : undefined, styles.ltr, ...props.style]}>
                    <ZeroWidthView
                        text={text}
                        displayAsGroup={props.displayAsGroup}
                    />
                    <Text
                        style={[
                            containsOnlyEmojis ? styles.onlyEmojisText : undefined,
                            styles.ltr,
                            ...props.style,
                            isPendingDelete ? styles.offlineFeedback.deleted : undefined,
                            !DeviceCapabilities.canUseTouchScreen() || !props.isSmallScreenWidth ? styles.userSelectText : styles.userSelectNone,
                        ]}
                    >
                        {convertToLTR(props.iouMessage || text)}
                    </Text>
                    {Boolean(props.fragment.isEdited) && (
                        <>
                            <Text
                                style={[containsOnlyEmojis ? styles.onlyEmojisTextLineHeight : undefined, styles.userSelectNone]}
                                dataSet={{[CONST.SELECTION_SCRAPER_HIDDEN_ELEMENT]: true}}
                            >
                                {' '}
                            </Text>
                            <Text
                                fontSize={variables.fontSizeSmall}
                                color={themeColors.textSupporting}
                                style={[editedLabelStyles, isPendingDelete ? styles.offlineFeedback.deleted : undefined, ...props.style]}
                            >
                                {props.translate('reportActionCompose.edited')}
                            </Text>
                        </>
                    )}
                </Text>
            );
        }
        case 'TEXT': {
            return props.isApprovedOrSubmittedReportAction ? (
                <Text
                    numberOfLines={props.isSingleLine ? 1 : undefined}
                    style={[styles.chatItemMessage, styles.colorMuted]}
                >
                    {props.isFragmentContainingDisplayName ? convertToLTR(props.fragment.text) : props.fragment.text}
                </Text>
            ) : (
                <UserDetailsTooltip
                    accountID={props.accountID}
                    delegateAccountID={props.delegateAccountID}
                    icon={props.actorIcon}
                >
                    <Text
                        numberOfLines={props.isSingleLine ? 1 : undefined}
                        style={[styles.chatItemMessageHeaderSender, props.isSingleLine ? styles.pre : styles.preWrap]}
                    >
                        {props.fragment.text}
                    </Text>
                </UserDetailsTooltip>
            );
        }
        case 'LINK':
            return <Text>LINK</Text>;
        case 'INTEGRATION_COMMENT':
            return <Text>REPORT_LINK</Text>;
        case 'REPORT_LINK':
            return <Text>REPORT_LINK</Text>;
        case 'POLICY_LINK':
            return <Text>POLICY_LINK</Text>;

        // If we have a message fragment type of OLD_MESSAGE this means we have not yet converted this over to the
        // new data structure. So we simply set this message as inner html and render it like we did before.
        // This wil allow us to convert messages over to the new structure without needing to do it all at once.
        case 'OLD_MESSAGE':
            return <Text>OLD_MESSAGE</Text>;
        default:
            return <Text>props.fragment.text</Text>;
    }
}

ReportActionItemFragment.propTypes = propTypes;
ReportActionItemFragment.defaultProps = defaultProps;
ReportActionItemFragment.displayName = 'ReportActionItemFragment';

export default compose(withWindowDimensions, withLocalize, withNetwork())(memo(ReportActionItemFragment));<|MERGE_RESOLUTION|>--- conflicted
+++ resolved
@@ -63,16 +63,13 @@
     /** Whether the comment is a thread parent message/the first message in a thread */
     isThreadParentMessage: PropTypes.bool,
 
-<<<<<<< HEAD
     /** Moderation decision of the report action */
     moderationDecision: PropTypes.string,
-=======
     /** Whether the report action type is 'APPROVED' or 'SUBMITTED'. Used to style system messages from Old Dot */
     isApprovedOrSubmittedReportAction: PropTypes.bool,
 
     /** Used to format RTL display names in Old Dot system messages e.g. Arabic */
     isFragmentContainingDisplayName: PropTypes.bool,
->>>>>>> c2e40423
 
     ...windowDimensionsPropTypes,
 
@@ -97,12 +94,9 @@
     delegateAccountID: 0,
     actorIcon: {},
     isThreadParentMessage: false,
-<<<<<<< HEAD
     moderationDecision: '',
-=======
     isApprovedOrSubmittedReportAction: false,
     isFragmentContainingDisplayName: false,
->>>>>>> c2e40423
     displayAsGroup: false,
 };
 
