import lodashGet from 'lodash/get';
import PropTypes from 'prop-types';
import React from 'react';
import {Text, View} from 'react-native';
import _ from 'underscore';
import withLocalize, {withLocalizePropTypes} from '@components/withLocalize';
import * as ReportActionsUtils from '@libs/ReportActionsUtils';
import * as ReportUtils from '@libs/ReportUtils';
import styles from '@styles/styles';
import CONST from '@src/CONST';
import ReportActionItemFragment from './ReportActionItemFragment';
import reportActionPropTypes from './reportActionPropTypes';

const propTypes = {
    /** The report action */
    action: PropTypes.shape(reportActionPropTypes).isRequired,

    /** Should the comment have the appearance of being grouped with the previous comment? */
    displayAsGroup: PropTypes.bool.isRequired,

    /** Additional styles to add after local styles. */
    style: PropTypes.oneOfType([PropTypes.arrayOf(PropTypes.object), PropTypes.object]),

    /** Whether or not the message is hidden by moderation */
    isHidden: PropTypes.bool,

    /** The ID of the report */
    reportID: PropTypes.string.isRequired,

    /** localization props */
    ...withLocalizePropTypes,
};

const defaultProps = {
    style: [],
    isHidden: false,
};

function ReportActionItemMessage(props) {
    const fragments = _.compact(props.action.previousMessage || props.action.message);
    const isIOUReport = ReportActionsUtils.isMoneyRequestAction(props.action);
    let iouMessage;
    if (isIOUReport) {
        const iouReportID = lodashGet(props.action, 'originalMessage.IOUReportID');
        if (iouReportID) {
            iouMessage = ReportUtils.getReportPreviewMessage(ReportUtils.getReport(iouReportID), props.action);
        }
    }

    const isApprovedOrSubmittedReportAction = _.contains([CONST.REPORT.ACTIONS.TYPE.APPROVED, CONST.REPORT.ACTIONS.TYPE.SUBMITTED], props.action.actionName);

    /**
     * Get the ReportActionItemFragments
     * @param {Boolean} shouldWrapInText determines whether the fragments are wrapped in a Text component
     * @returns {Object} report action item fragments
     */
    const renderReportActionItemFragments = (shouldWrapInText) => {
        const reportActionItemFragments = _.map(messages, (fragment, index) => (
            <ReportActionItemFragment
                key={`actionFragment-${props.action.reportActionID}-${index}`}
                fragment={fragment}
                iouMessage={iouMessage}
                isThreadParentMessage={ReportActionsUtils.isThreadParentMessage(props.action, props.reportID)}
                attachmentInfo={props.action.attachmentInfo}
                pendingAction={props.action.pendingAction}
                source={lodashGet(props.action, 'originalMessage.source')}
                accountID={props.action.actorAccountID}
                style={props.style}
                displayAsGroup={props.displayAsGroup}
                isApprovedOrSubmittedReportAction={isApprovedOrSubmittedReportAction}
                // Since system messages from Old Dot begin with the person who performed the action,
                // the first fragment will contain the person's display name and their email. We'll use this
                // to decide if the fragment should be from left to right for RTL display names e.g. Arabic for proper
                // formatting.
                isFragmentContainingDisplayName={index === 0}
            />
        ));

        // Approving or submitting reports in oldDot results in system messages made up of multiple fragments of `TEXT` type
        // which we need to wrap in `<Text>` to prevent them rendering on separate lines.

        return shouldWrapInText ? <Text style={styles.ltr}>{reportActionItemFragments}</Text> : reportActionItemFragments;
    };

    return (
        <View style={[styles.chatItemMessage, ...props.style]}>
            {!props.isHidden ? (
<<<<<<< HEAD
                _.map(fragments, (fragment, index) => (
                    <ReportActionItemFragment
                        key={`actionFragment-${props.action.reportActionID}-${index}`}
                        fragment={fragment}
                        iouMessage={iouMessage}
                        isThreadParentMessage={ReportActionsUtils.isThreadParentMessage(props.action, props.reportID)}
                        attachmentInfo={props.action.attachmentInfo}
                        pendingAction={props.action.pendingAction}
                        source={lodashGet(props.action, 'originalMessage.source')}
                        accountID={props.action.actorAccountID}
                        style={props.style}
                        displayAsGroup={props.displayAsGroup}
                    />
                ))
=======
                renderReportActionItemFragments(isApprovedOrSubmittedReportAction)
>>>>>>> f9cf18ed
            ) : (
                <Text style={[styles.textLabelSupporting, styles.lh20]}>{props.translate('moderation.flaggedContent')}</Text>
            )}
        </View>
    );
}

ReportActionItemMessage.propTypes = propTypes;
ReportActionItemMessage.defaultProps = defaultProps;
ReportActionItemMessage.displayName = 'ReportActionItemMessage';

export default withLocalize(ReportActionItemMessage);<|MERGE_RESOLUTION|>--- conflicted
+++ resolved
@@ -55,7 +55,7 @@
      * @returns {Object} report action item fragments
      */
     const renderReportActionItemFragments = (shouldWrapInText) => {
-        const reportActionItemFragments = _.map(messages, (fragment, index) => (
+        const reportActionItemFragments = _.map(fragments, (fragment, index) => (
             <ReportActionItemFragment
                 key={`actionFragment-${props.action.reportActionID}-${index}`}
                 fragment={fragment}
@@ -85,24 +85,7 @@
     return (
         <View style={[styles.chatItemMessage, ...props.style]}>
             {!props.isHidden ? (
-<<<<<<< HEAD
-                _.map(fragments, (fragment, index) => (
-                    <ReportActionItemFragment
-                        key={`actionFragment-${props.action.reportActionID}-${index}`}
-                        fragment={fragment}
-                        iouMessage={iouMessage}
-                        isThreadParentMessage={ReportActionsUtils.isThreadParentMessage(props.action, props.reportID)}
-                        attachmentInfo={props.action.attachmentInfo}
-                        pendingAction={props.action.pendingAction}
-                        source={lodashGet(props.action, 'originalMessage.source')}
-                        accountID={props.action.actorAccountID}
-                        style={props.style}
-                        displayAsGroup={props.displayAsGroup}
-                    />
-                ))
-=======
                 renderReportActionItemFragments(isApprovedOrSubmittedReportAction)
->>>>>>> f9cf18ed
             ) : (
                 <Text style={[styles.textLabelSupporting, styles.lh20]}>{props.translate('moderation.flaggedContent')}</Text>
             )}
