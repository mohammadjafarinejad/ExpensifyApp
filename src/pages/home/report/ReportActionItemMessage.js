import React from 'react';
import {View, Text} from 'react-native';
import PropTypes from 'prop-types';
import _ from 'underscore';
import lodashGet from 'lodash/get';
import styles from '../../../styles/styles';
import ReportActionItemFragment from './ReportActionItemFragment';
import * as ReportUtils from '../../../libs/ReportUtils';
import * as ReportActionsUtils from '../../../libs/ReportActionsUtils';
import reportActionPropTypes from './reportActionPropTypes';
import withLocalize, {withLocalizePropTypes} from '../../../components/withLocalize';

const propTypes = {
    /** The report action */
    action: PropTypes.shape(reportActionPropTypes).isRequired,

    /** Should the comment have the appearance of being grouped with the previous comment? */
    displayAsGroup: PropTypes.bool.isRequired,

    /** Additional styles to add after local styles. */
    style: PropTypes.oneOfType([PropTypes.arrayOf(PropTypes.object), PropTypes.object]),

    /** Whether or not the message is hidden by moderation */
    isHidden: PropTypes.bool,

    /** The ID of the report */
    reportID: PropTypes.string.isRequired,

    /** localization props */
    ...withLocalizePropTypes,
};

const defaultProps = {
    style: [],
    isHidden: false,
};

function ReportActionItemMessage(props) {
    const messages = _.compact(props.action.previousMessage || props.action.message);
    const isAttachment = ReportUtils.isReportMessageAttachment(_.last(messages));
    const isIOUReport = ReportActionsUtils.isMoneyRequestAction(props.action);
    let iouMessage;
    if (isIOUReport) {
        const iouReportID = lodashGet(props.action, 'originalMessage.IOUReportID');
        if (iouReportID) {
            iouMessage = ReportUtils.getReportPreviewMessage(ReportUtils.getReport(iouReportID), props.action);
        }
    }

    return (
        <View style={[styles.chatItemMessage, !props.displayAsGroup && isAttachment ? styles.mt2 : {}, ...props.style]}>
            {!props.isHidden ? (
                _.map(messages, (fragment, index) => (
                    <ReportActionItemFragment
                        key={`actionFragment-${props.action.reportActionID}-${index}`}
                        fragment={fragment}
                        iouMessage={iouMessage}
                        isThreadParentMessage={ReportActionsUtils.isThreadParentMessage(props.action, props.reportID)}
                        attachmentInfo={props.action.attachmentInfo}
                        pendingAction={props.action.pendingAction}
                        source={lodashGet(props.action, 'originalMessage.source')}
                        accountID={props.action.actorAccountID}
                        style={props.style}
<<<<<<< HEAD
                        moderationDecision={lodashGet(props.action, 'message[0].moderationDecision.decision')}
=======
                        displayAsGroup={props.displayAsGroup}
>>>>>>> 732d48e2
                    />
                ))
            ) : (
                <Text style={[styles.textLabelSupporting, styles.lh20]}>{props.translate('moderation.flaggedContent')}</Text>
            )}
        </View>
    );
}

ReportActionItemMessage.propTypes = propTypes;
ReportActionItemMessage.defaultProps = defaultProps;
ReportActionItemMessage.displayName = 'ReportActionItemMessage';

export default withLocalize(ReportActionItemMessage);<|MERGE_RESOLUTION|>--- conflicted
+++ resolved
@@ -61,11 +61,8 @@
                         source={lodashGet(props.action, 'originalMessage.source')}
                         accountID={props.action.actorAccountID}
                         style={props.style}
-<<<<<<< HEAD
                         moderationDecision={lodashGet(props.action, 'message[0].moderationDecision.decision')}
-=======
                         displayAsGroup={props.displayAsGroup}
->>>>>>> 732d48e2
                     />
                 ))
             ) : (
