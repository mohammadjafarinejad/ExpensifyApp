import type {ReactElement} from 'react';
import React from 'react';
<<<<<<< HEAD
import type {StyleProp, TextStyle, ViewStyle} from 'react-native';
import {Text, View} from 'react-native';
=======
import type {StyleProp, ViewStyle} from 'react-native';
import {View} from 'react-native';
import Text from '@components/Text';
>>>>>>> ee770462
import useLocalize from '@hooks/useLocalize';
import useThemeStyles from '@hooks/useThemeStyles';
import * as ReportActionsUtils from '@libs/ReportActionsUtils';
import * as ReportUtils from '@libs/ReportUtils';
import CONST from '@src/CONST';
import type {ReportAction} from '@src/types/onyx';
import type {OriginalMessageSource} from '@src/types/onyx/OriginalMessage';
import TextCommentFragment from './comment/TextCommentFragment';
import ReportActionItemFragment from './ReportActionItemFragment';

type ReportActionItemMessageProps = {
    /** The report action */
    action: ReportAction;

    /** Should the comment have the appearance of being grouped with the previous comment? */
    displayAsGroup: boolean;

    /** Additional styles to add after local styles. */
    style?: StyleProp<ViewStyle & TextStyle>;

    /** Whether or not the message is hidden by moderation */
    isHidden?: boolean;

    /** The ID of the report */
    reportID: string;
};

function ReportActionItemMessage({action, displayAsGroup, reportID, style, isHidden = false}: ReportActionItemMessageProps) {
    const styles = useThemeStyles();
    const {translate} = useLocalize();

    const fragments = (action.previousMessage ?? action.message ?? []).filter((item) => !!item);
    const isIOUReport = ReportActionsUtils.isMoneyRequestAction(action);

    if (ReportActionsUtils.isMemberChangeAction(action)) {
        const fragment = ReportActionsUtils.getMemberChangeMessageFragment(action);

        return (
            <View style={[styles.chatItemMessage, style]}>
                <TextCommentFragment
                    fragment={fragment}
                    displayAsGroup={displayAsGroup}
                    style={style}
                    source=""
                    styleAsDeleted={false}
                />
            </View>
        );
    }

    let iouMessage: string | undefined;
    if (isIOUReport) {
        const originalMessage = action.actionName === CONST.REPORT.ACTIONS.TYPE.IOU ? action.originalMessage : null;
        const iouReportID = originalMessage?.IOUReportID;
        if (iouReportID) {
            iouMessage = ReportUtils.getIOUReportActionDisplayMessage(action);
        }
    }

    const isApprovedOrSubmittedReportAction = [CONST.REPORT.ACTIONS.TYPE.APPROVED, CONST.REPORT.ACTIONS.TYPE.SUBMITTED].some((type) => type === action.actionName);

    /**
     * Get the ReportActionItemFragments
     * @param shouldWrapInText determines whether the fragments are wrapped in a Text component
     * @returns report action item fragments
     */
    const renderReportActionItemFragments = (shouldWrapInText: boolean): ReactElement | ReactElement[] => {
        const reportActionItemFragments = fragments.map((fragment, index) => (
            <ReportActionItemFragment
                /* eslint-disable-next-line react/no-array-index-key */
                key={`actionFragment-${action.reportActionID}-${index}`}
                fragment={fragment}
                iouMessage={iouMessage}
                isThreadParentMessage={ReportActionsUtils.isThreadParentMessage(action, reportID)}
                pendingAction={action.pendingAction}
                source={action.originalMessage as OriginalMessageSource}
                accountID={action.actorAccountID ?? 0}
                style={style}
                displayAsGroup={displayAsGroup}
                isApprovedOrSubmittedReportAction={isApprovedOrSubmittedReportAction}
                // Since system messages from Old Dot begin with the person who performed the action,
                // the first fragment will contain the person's display name and their email. We'll use this
                // to decide if the fragment should be from left to right for RTL display names e.g. Arabic for proper
                // formatting.
                isFragmentContainingDisplayName={index === 0}
            />
        ));

        // Approving or submitting reports in oldDot results in system messages made up of multiple fragments of `TEXT` type
        // which we need to wrap in `<Text>` to prevent them rendering on separate lines.

        return shouldWrapInText ? <Text style={styles.ltr}>{reportActionItemFragments}</Text> : reportActionItemFragments;
    };

    return (
        <View style={[styles.chatItemMessage, style]}>
            {!isHidden ? (
                renderReportActionItemFragments(isApprovedOrSubmittedReportAction)
            ) : (
                <Text style={[styles.textLabelSupporting, styles.lh20]}>{translate('moderation.flaggedContent')}</Text>
            )}
        </View>
    );
}

ReportActionItemMessage.displayName = 'ReportActionItemMessage';

export default ReportActionItemMessage;<|MERGE_RESOLUTION|>--- conflicted
+++ resolved
@@ -1,13 +1,8 @@
 import type {ReactElement} from 'react';
 import React from 'react';
-<<<<<<< HEAD
 import type {StyleProp, TextStyle, ViewStyle} from 'react-native';
-import {Text, View} from 'react-native';
-=======
-import type {StyleProp, ViewStyle} from 'react-native';
 import {View} from 'react-native';
 import Text from '@components/Text';
->>>>>>> ee770462
 import useLocalize from '@hooks/useLocalize';
 import useThemeStyles from '@hooks/useThemeStyles';
 import * as ReportActionsUtils from '@libs/ReportActionsUtils';
