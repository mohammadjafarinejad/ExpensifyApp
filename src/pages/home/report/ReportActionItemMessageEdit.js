--- conflicted
+++ resolved
@@ -148,11 +148,7 @@
      */
     const updateDraft = useCallback(
         (newDraftInput) => {
-<<<<<<< HEAD
-            const {text: newDraft = '', emojis = []} = EmojiUtils.replaceEmojis(newDraftInput, isSmallScreenWidth, props.preferredSkinTone, props.preferredLocale);
-=======
-            const {text: newDraft = '', emojis = []} = EmojiUtils.replaceEmojis(newDraftInput, props.preferredSkinTone);
->>>>>>> ecfcd832
+            const {text: newDraft = '', emojis = []} = EmojiUtils.replaceEmojis(newDraftInput, props.preferredSkinTone, props.preferredLocale);
 
             if (!_.isEmpty(emojis)) {
                 User.updateFrequentlyUsedEmojis(EmojiUtils.getFrequentlyUsedEmojis(emojis));
@@ -179,11 +175,7 @@
                 debouncedSaveDraft(props.action.message[0].html);
             }
         },
-<<<<<<< HEAD
-        [props.action.message, debouncedSaveDraft, isSmallScreenWidth, props.preferredSkinTone, props.preferredLocale],
-=======
-        [props.action.message, debouncedSaveDraft, props.preferredSkinTone],
->>>>>>> ecfcd832
+        [props.action.message, debouncedSaveDraft, props.preferredSkinTone, props.preferredLocale],
     );
 
     /**
