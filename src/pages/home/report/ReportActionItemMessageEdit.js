import lodashGet from 'lodash/get';
import React, {useState, useRef, useMemo, useEffect, useCallback} from 'react';
import {InteractionManager, Keyboard, View} from 'react-native';
import PropTypes from 'prop-types';
import _ from 'underscore';
import ExpensiMark from 'expensify-common/lib/ExpensiMark';
import Str from 'expensify-common/lib/str';
import reportActionPropTypes from './reportActionPropTypes';
import styles from '../../../styles/styles';
import compose from '../../../libs/compose';
import themeColors from '../../../styles/themes/default';
import * as StyleUtils from '../../../styles/StyleUtils';
import containerComposeStyles from '../../../styles/containerComposeStyles';
import Composer from '../../../components/Composer';
import * as Report from '../../../libs/actions/Report';
import {withReportActionsDrafts} from '../../../components/OnyxProvider';
import openReportActionComposeViewWhenClosingMessageEdit from '../../../libs/openReportActionComposeViewWhenClosingMessageEdit';
import ReportActionComposeFocusManager from '../../../libs/ReportActionComposeFocusManager';
import EmojiPickerButton from '../../../components/EmojiPicker/EmojiPickerButton';
import Icon from '../../../components/Icon';
import * as Expensicons from '../../../components/Icon/Expensicons';
import Tooltip from '../../../components/Tooltip';
import * as ReportActionContextMenu from './ContextMenu/ReportActionContextMenu';
import * as ReportUtils from '../../../libs/ReportUtils';
import * as EmojiUtils from '../../../libs/EmojiUtils';
import reportPropTypes from '../../reportPropTypes';
import ExceededCommentLength from '../../../components/ExceededCommentLength';
import CONST from '../../../CONST';
import refPropTypes from '../../../components/refPropTypes';
import * as ComposerUtils from '../../../libs/ComposerUtils';
import * as ComposerActions from '../../../libs/actions/Composer';
import * as User from '../../../libs/actions/User';
import PressableWithFeedback from '../../../components/Pressable/PressableWithFeedback';
import getButtonState from '../../../libs/getButtonState';
import withLocalize, {withLocalizePropTypes} from '../../../components/withLocalize';
import useLocalize from '../../../hooks/useLocalize';
import useKeyboardState from '../../../hooks/useKeyboardState';
import useWindowDimensions from '../../../hooks/useWindowDimensions';
import useReportScrollManager from '../../../hooks/useReportScrollManager';
import * as EmojiPickerAction from '../../../libs/actions/EmojiPickerAction';
import focusWithDelay from '../../../libs/focusWithDelay';
import ONYXKEYS from '../../../ONYXKEYS';

const propTypes = {
    /** All the data of the action */
    action: PropTypes.shape(reportActionPropTypes).isRequired,

    /** Draft message */
    draftMessage: PropTypes.string.isRequired,

    /** ReportID that holds the comment we're editing */
    reportID: PropTypes.string.isRequired,

    /** Position index of the report action in the overall report FlatList view */
    index: PropTypes.number.isRequired,

    /** A ref to forward to the text input */
    forwardedRef: refPropTypes,

    /** The report currently being looked at */
    // eslint-disable-next-line react/no-unused-prop-types
    report: reportPropTypes,

    /** Whether or not the emoji picker is disabled */
    shouldDisableEmojiPicker: PropTypes.bool,

    /** Draft message - if this is set the comment is in 'edit' mode */
    // eslint-disable-next-line react/forbid-prop-types
    drafts: PropTypes.object,

    /** Stores user's preferred skin tone */
    preferredSkinTone: PropTypes.oneOfType([PropTypes.number, PropTypes.string]),

    ...withLocalizePropTypes,
};

const defaultProps = {
    forwardedRef: () => {},
    report: {},
    shouldDisableEmojiPicker: false,
    preferredSkinTone: CONST.EMOJI_DEFAULT_SKIN_TONE,
    drafts: {},
};

// native ids
const saveButtonID = 'saveButton';
const cancelButtonID = 'cancelButton';
const emojiButtonID = 'emojiButton';
const messageEditInput = 'messageEditInput';

function ReportActionItemMessageEdit(props) {
    const reportScrollManager = useReportScrollManager();
    const {translate} = useLocalize();
    const {isKeyboardShown} = useKeyboardState();
    const {isSmallScreenWidth} = useWindowDimensions();

    const [draft, setDraft] = useState(() => {
        if (props.draftMessage === props.action.message[0].html) {
            // We only convert the report action message to markdown if the draft message is unchanged.
            const parser = new ExpensiMark();
            return parser.htmlToMarkdown(props.draftMessage).trim();
        }
        // We need to decode saved draft message because it's escaped before saving.
        return Str.htmlDecode(props.draftMessage);
    });
    const [selection, setSelection] = useState({start: 0, end: 0});
    const [isFocused, setIsFocused] = useState(false);
    const [hasExceededMaxCommentLength, setHasExceededMaxCommentLength] = useState(false);

    const textInputRef = useRef(null);
    const isFocusedRef = useRef(false);
    const insertedEmojis = useRef([]);
    const didInitSelection = useRef(false);

<<<<<<< HEAD
    const initSelection = useCallback(() => {
=======
    useEffect(() => {
        if (props.draftMessage === props.action.message[0].html) {
            return;
        }
        setDraft(Str.htmlDecode(props.draftMessage));
    }, [props.draftMessage, props.action.message]);

    useEffect(() => {
        // required for keeping last state of isFocused variable
        isFocusedRef.current = isFocused;
    }, [isFocused]);

    useEffect(() => {
>>>>>>> 0bdf1837
        // For mobile Safari, updating the selection prop on an unfocused input will cause it to automatically gain focus
        // and subsequent programmatic focus shifts (e.g., modal focus trap) to show the blue frame (:focus-visible style),
        // so we need to ensure that it is only updated after focus.
        setDraft((prevDraft) => {
            setSelection({
                start: prevDraft.length,
                end: prevDraft.length,
            });
            return prevDraft;
        });
    }, []);

    useEffect(() => {
        // required for keeping last state of isFocused variable
        isFocusedRef.current = isFocused;
        if (didInitSelection.current || !isFocused) {
            return;
        }
        initSelection();
    }, [isFocused, initSelection]);

    useEffect(() => {
        if (!ReportActionComposeFocusManager.isFocused()) {
            didInitSelection.current = true;
            initSelection();
        }

        return () => {
            // Skip if this is not the focused message so the other edit composer stays focused.
            // In small screen devices, when EmojiPicker is shown, the current edit message will lose focus, we need to check this case as well.
            if (!isFocusedRef.current && !EmojiPickerAction.isActiveReportAction(props.action.reportActionID)) {
                return;
            }

            // Show the main composer when the focused message is deleted from another client
            // to prevent the main composer stays hidden until we swtich to another chat.
            ComposerActions.setShouldShowComposeInput(true);
        };
    }, [props.action.reportActionID, initSelection]);

    /**
     * Save the draft of the comment. This debounced so that we're not ceaselessly saving your edit. Saving the draft
     * allows one to navigate somewhere else and come back to the comment and still have it in edit mode.
     * @param {String} newDraft
     */
    const debouncedSaveDraft = useMemo(
        () =>
            _.debounce((newDraft) => {
                Report.saveReportActionDraft(props.reportID, props.action, newDraft);
            }, 1000),
        [props.reportID, props.action],
    );

    /**
     * Update frequently used emojis list. We debounce this method in the constructor so that UpdateFrequentlyUsedEmojis
     * API is not called too often.
     */
    const debouncedUpdateFrequentlyUsedEmojis = useMemo(
        () =>
            _.debounce(() => {
                User.updateFrequentlyUsedEmojis(EmojiUtils.getFrequentlyUsedEmojis(insertedEmojis.current));
                insertedEmojis.current = [];
            }, 1000),
        [],
    );

    /**
     * Update the value of the draft in Onyx
     *
     * @param {String} newDraftInput
     */
    const updateDraft = useCallback(
        (newDraftInput) => {
            const {text: newDraft = '', emojis = []} = EmojiUtils.replaceEmojis(newDraftInput, props.preferredSkinTone, props.preferredLocale);

            if (!_.isEmpty(emojis)) {
                insertedEmojis.current = [...insertedEmojis.current, ...emojis];
                debouncedUpdateFrequentlyUsedEmojis();
            }
            setDraft((prevDraft) => {
                if (newDraftInput !== newDraft) {
                    setSelection((prevSelection) => {
                        const remainder = prevDraft.slice(prevSelection.end).length;
                        return {
                            start: newDraft.length - remainder,
                            end: newDraft.length - remainder,
                        };
                    });
                }
                return newDraft;
            });

            // This component is rendered only when draft is set to a non-empty string. In order to prevent component
            // unmount when user deletes content of textarea, we set previous message instead of empty string.
            if (newDraft.trim().length > 0) {
                // We want to escape the draft message to differentiate the HTML from the report action and the HTML the user drafted.
                debouncedSaveDraft(_.escape(newDraft));
            } else {
                debouncedSaveDraft(props.action.message[0].html);
            }
        },
        [props.action.message, debouncedSaveDraft, debouncedUpdateFrequentlyUsedEmojis, props.preferredSkinTone, props.preferredLocale],
    );

    /**
     * Delete the draft of the comment being edited. This will take the comment out of "edit mode" with the old content.
     */
    const deleteDraft = useCallback(() => {
        debouncedSaveDraft.cancel();
        Report.saveReportActionDraft(props.reportID, props.action, '');
        ComposerActions.setShouldShowComposeInput(true);
        ReportActionComposeFocusManager.focus();

        // Scroll to the last comment after editing to make sure the whole comment is clearly visible in the report.
        if (props.index === 0) {
            const keyboardDidHideListener = Keyboard.addListener('keyboardDidHide', () => {
                reportScrollManager.scrollToIndex({animated: true, index: props.index}, false);
                keyboardDidHideListener.remove();
            });
        }
    }, [props.action, debouncedSaveDraft, props.index, props.reportID, reportScrollManager]);

    /**
     * Save the draft of the comment to be the new comment message. This will take the comment out of "edit mode" with
     * the new content.
     */
    const publishDraft = useCallback(() => {
        // Do nothing if draft exceed the character limit
        if (ReportUtils.getCommentLength(draft) > CONST.MAX_COMMENT_LENGTH) {
            return;
        }

        // To prevent re-mount after user saves edit before debounce duration (example: within 1 second), we cancel
        // debounce here.
        debouncedSaveDraft.cancel();

        const trimmedNewDraft = draft.trim();

        const report = ReportUtils.getReport(props.reportID);

        // Updates in child message should cause the parent draft message to change
        if (report.parentReportActionID && lodashGet(props.action, 'childType', '') === CONST.REPORT.TYPE.CHAT) {
            if (lodashGet(props.drafts, [`${ONYXKEYS.COLLECTION.REPORT_ACTIONS_DRAFTS}${report.parentReportID}_${props.action.reportActionID}`], undefined)) {
                Report.saveReportActionDraft(report.parentReportID, props.action.reportActionID, trimmedNewDraft);
            }
        }
        // Updates in the parent message should cause the child draft message to change
        if (props.action.childReportID) {
            if (lodashGet(props.drafts, [`${ONYXKEYS.COLLECTION.REPORT_ACTIONS_DRAFTS}${props.action.childReportID}_${props.action.reportActionID}`], undefined)) {
                Report.saveReportActionDraft(props.action.childReportID, props.action.reportActionID, trimmedNewDraft);
            }
        }

        // When user tries to save the empty message, it will delete it. Prompt the user to confirm deleting.
        if (!trimmedNewDraft) {
            ReportActionContextMenu.showDeleteModal(props.reportID, props.action, false, deleteDraft, () => InteractionManager.runAfterInteractions(() => textInputRef.current.focus()));
            return;
        }
        Report.editReportComment(props.reportID, props.action, trimmedNewDraft);
        deleteDraft();
    }, [props.action, debouncedSaveDraft, deleteDraft, draft, props.reportID, props.drafts]);

    /**
     * @param {String} emoji
     */
    const addEmojiToTextBox = (emoji) => {
        setSelection((prevSelection) => ({
            start: prevSelection.start + emoji.length + CONST.SPACE_LENGTH,
            end: prevSelection.start + emoji.length + CONST.SPACE_LENGTH,
        }));
        updateDraft(ComposerUtils.insertText(draft, selection, `${emoji} `));
    };

    /**
     * Key event handlers that short cut to saving/canceling.
     *
     * @param {Event} e
     */
    const triggerSaveOrCancel = useCallback(
        (e) => {
            if (!e || ComposerUtils.canSkipTriggerHotkeys(isSmallScreenWidth, isKeyboardShown)) {
                return;
            }
            if (e.key === CONST.KEYBOARD_SHORTCUTS.ENTER.shortcutKey && !e.shiftKey) {
                e.preventDefault();
                publishDraft();
            } else if (e.key === CONST.KEYBOARD_SHORTCUTS.ESCAPE.shortcutKey) {
                e.preventDefault();
                deleteDraft();
            }
        },
        [deleteDraft, isKeyboardShown, isSmallScreenWidth, publishDraft],
    );

    /**
     * Focus the composer text input
     */
    const focus = focusWithDelay(textInputRef.current);

    return (
        <>
            <View style={[styles.chatItemMessage, styles.flexRow]}>
                <View style={[styles.justifyContentEnd]}>
                    <Tooltip text={translate('common.cancel')}>
                        <PressableWithFeedback
                            onPress={deleteDraft}
                            style={styles.chatItemSubmitButton}
                            nativeID={cancelButtonID}
                            accessibilityRole={CONST.ACCESSIBILITY_ROLE.BUTTON}
                            accessibilityLabel={translate('common.close')}
                            // disable dimming
                            hoverDimmingValue={1}
                            pressDimmingValue={1}
                            hoverStyle={StyleUtils.getButtonBackgroundColorStyle(CONST.BUTTON_STATES.ACTIVE)}
                            pressStyle={StyleUtils.getButtonBackgroundColorStyle(CONST.BUTTON_STATES.PRESSED)}
                        >
                            {({hovered, pressed}) => (
                                <Icon
                                    src={Expensicons.Close}
                                    fill={StyleUtils.getIconFillColor(getButtonState(hovered, pressed))}
                                />
                            )}
                        </PressableWithFeedback>
                    </Tooltip>
                </View>
                <View
                    style={[
                        isFocused ? styles.chatItemComposeBoxFocusedColor : styles.chatItemComposeBoxColor,
                        styles.flexRow,
                        styles.flex1,
                        styles.chatItemComposeBox,
                        hasExceededMaxCommentLength && styles.borderColorDanger,
                    ]}
                >
                    <View style={containerComposeStyles}>
                        <Composer
                            multiline
                            ref={(el) => {
                                textInputRef.current = el;
                                // eslint-disable-next-line no-param-reassign
                                props.forwardedRef.current = el;
                            }}
                            nativeID={messageEditInput}
                            onChangeText={updateDraft} // Debounced saveDraftComment
                            onKeyPress={triggerSaveOrCancel}
                            value={draft}
                            maxLines={isSmallScreenWidth ? CONST.COMPOSER.MAX_LINES_SMALL_SCREEN : CONST.COMPOSER.MAX_LINES} // This is the same that slack has
                            style={[styles.textInputCompose, styles.flex1, styles.bgTransparent]}
                            onFocus={() => {
                                setIsFocused(true);
                                reportScrollManager.scrollToIndex({animated: true, index: props.index}, true);
                                ComposerActions.setShouldShowComposeInput(false);
                            }}
                            onBlur={(event) => {
                                setIsFocused(false);
                                const relatedTargetId = lodashGet(event, 'nativeEvent.relatedTarget.id');

                                // Return to prevent re-render when save/cancel button is pressed which cancels the onPress event by re-rendering
                                if (_.contains([saveButtonID, cancelButtonID, emojiButtonID], relatedTargetId)) {
                                    return;
                                }

                                if (messageEditInput === relatedTargetId) {
                                    return;
                                }
                                openReportActionComposeViewWhenClosingMessageEdit();
                            }}
                            selection={selection}
                            onSelectionChange={(e) => setSelection(e.nativeEvent.selection)}
                        />
                    </View>
                    <View style={styles.editChatItemEmojiWrapper}>
                        <EmojiPickerButton
                            isDisabled={props.shouldDisableEmojiPicker}
                            onModalHide={() => {
                                setIsFocused(true);
                                focus(true);
                            }}
                            onEmojiSelected={addEmojiToTextBox}
                            nativeID={emojiButtonID}
                            reportAction={props.action}
                        />
                    </View>

                    <View style={styles.alignSelfEnd}>
                        <Tooltip text={translate('common.saveChanges')}>
                            <PressableWithFeedback
                                style={[styles.chatItemSubmitButton, hasExceededMaxCommentLength ? {} : styles.buttonSuccess]}
                                onPress={publishDraft}
                                nativeID={saveButtonID}
                                disabled={hasExceededMaxCommentLength}
                                accessibilityRole={CONST.ACCESSIBILITY_ROLE.BUTTON}
                                accessibilityLabel={translate('common.saveChanges')}
                                hoverDimmingValue={1}
                                pressDimmingValue={0.2}
                            >
                                <Icon
                                    src={Expensicons.Checkmark}
                                    fill={hasExceededMaxCommentLength ? themeColors.icon : themeColors.textLight}
                                />
                            </PressableWithFeedback>
                        </Tooltip>
                    </View>
                </View>
            </View>
            <ExceededCommentLength
                comment={draft}
                onExceededMaxCommentLength={(hasExceeded) => setHasExceededMaxCommentLength(hasExceeded)}
            />
        </>
    );
}

ReportActionItemMessageEdit.propTypes = propTypes;
ReportActionItemMessageEdit.defaultProps = defaultProps;
ReportActionItemMessageEdit.displayName = 'ReportActionItemMessageEdit';

export default compose(
    withLocalize,
    withReportActionsDrafts({
        propName: 'drafts',
    }),
)(
    React.forwardRef((props, ref) => (
        <ReportActionItemMessageEdit
            // eslint-disable-next-line react/jsx-props-no-spreading
            {...props}
            forwardedRef={ref}
        />
    )),
);<|MERGE_RESOLUTION|>--- conflicted
+++ resolved
@@ -112,9 +112,6 @@
     const insertedEmojis = useRef([]);
     const didInitSelection = useRef(false);
 
-<<<<<<< HEAD
-    const initSelection = useCallback(() => {
-=======
     useEffect(() => {
         if (props.draftMessage === props.action.message[0].html) {
             return;
@@ -127,8 +124,7 @@
         isFocusedRef.current = isFocused;
     }, [isFocused]);
 
-    useEffect(() => {
->>>>>>> 0bdf1837
+    const initSelection = useCallback(() => {
         // For mobile Safari, updating the selection prop on an unfocused input will cause it to automatically gain focus
         // and subsequent programmatic focus shifts (e.g., modal focus trap) to show the blue frame (:focus-visible style),
         // so we need to ensure that it is only updated after focus.
