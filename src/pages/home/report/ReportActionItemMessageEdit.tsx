--- conflicted
+++ resolved
@@ -95,14 +95,8 @@
     isVisible: false,
 };
 
-<<<<<<< HEAD
-function ReportActionItemMessageEdit({action, draftMessage, reportID, policyID, index, isGroupPolicyReport, shouldDisableEmojiPicker = false, ref}: ReportActionItemMessageEditProps) {
-=======
 function ReportActionItemMessageEdit(
-    {action, draftMessage, reportID, originalReportID, policyID, index, isGroupPolicyReport, shouldDisableEmojiPicker = false}: ReportActionItemMessageEditProps,
-    forwardedRef: ForwardedRef<TextInput | HTMLTextAreaElement | undefined>,
-) {
->>>>>>> 51d20252
+    {action, draftMessage, reportID, originalReportID, policyID, index, isGroupPolicyReport, shouldDisableEmojiPicker = false, ref}: ReportActionItemMessageEditProps) {
     const [preferredSkinTone = CONST.EMOJI_DEFAULT_SKIN_TONE] = useOnyx(ONYXKEYS.PREFERRED_EMOJI_SKIN_TONE, {canBeMissing: true});
     const theme = useTheme();
     const styles = useThemeStyles();
