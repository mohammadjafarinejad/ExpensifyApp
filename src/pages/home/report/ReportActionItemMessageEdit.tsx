--- conflicted
+++ resolved
@@ -118,17 +118,12 @@
 
     useEffect(() => {
         const parser = new ExpensiMark();
-<<<<<<< HEAD
         const originalMessage = parser.htmlToMarkdown(action.message?.[0]?.html ?? '');
-        if (ReportActionsUtils.isDeletedAction(action) || Boolean(action.message && draftMessage === originalMessage) || Boolean(prevDraftMessage === draftMessage)) {
-=======
-        const originalMessage = parser.htmlToMarkdown(action.message?.[0].html ?? '');
         if (
             ReportActionsUtils.isDeletedAction(action) ||
             Boolean(action.message && draftMessage === originalMessage) ||
             Boolean(prevDraftMessage === draftMessage || isCommentPendingSaved.current)
         ) {
->>>>>>> bc2b2c45
             return;
         }
         setDraft(draftMessage);
