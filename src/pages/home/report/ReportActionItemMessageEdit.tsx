import lodashDebounce from 'lodash/debounce';
import type {ForwardedRef} from 'react';
import React, {forwardRef, useCallback, useEffect, useMemo, useRef, useState} from 'react';
import {InteractionManager, View} from 'react-native';
import type {MeasureInWindowOnSuccessCallback, NativeSyntheticEvent, TextInput, TextInputFocusEventData, TextInputKeyPressEventData, TextInputScrollEventData} from 'react-native';
import {useFocusedInputHandler} from 'react-native-keyboard-controller';
import {useSharedValue} from 'react-native-reanimated';
import type {Emoji} from '@assets/emojis/types';
import type {MeasureParentContainerAndCursorCallback} from '@components/AutoCompleteSuggestions/types';
import Composer from '@components/Composer';
import type {TextSelection} from '@components/Composer/types';
import EmojiPickerButton from '@components/EmojiPicker/EmojiPickerButton';
import ExceededCommentLength from '@components/ExceededCommentLength';
import Icon from '@components/Icon';
import * as Expensicons from '@components/Icon/Expensicons';
import PressableWithFeedback from '@components/Pressable/PressableWithFeedback';
import Tooltip from '@components/Tooltip';
import useHandleExceedMaxCommentLength from '@hooks/useHandleExceedMaxCommentLength';
import useKeyboardState from '@hooks/useKeyboardState';
import useLocalize from '@hooks/useLocalize';
import useOnyx from '@hooks/useOnyx';
import usePrevious from '@hooks/usePrevious';
import useReportIsArchived from '@hooks/useReportIsArchived';
import useReportScrollManager from '@hooks/useReportScrollManager';
import useResponsiveLayout from '@hooks/useResponsiveLayout';
import useScrollBlocker from '@hooks/useScrollBlocker';
import useStyleUtils from '@hooks/useStyleUtils';
import useTheme from '@hooks/useTheme';
import useThemeStyles from '@hooks/useThemeStyles';
import {setShouldShowComposeInput} from '@libs/actions/Composer';
import {clearActive, isActive as isEmojiPickerActive, isEmojiPickerVisible} from '@libs/actions/EmojiPickerAction';
import {composerFocusKeepFocusOn} from '@libs/actions/InputFocus';
import {deleteReportActionDraft, editReportComment, saveReportActionDraft} from '@libs/actions/Report';
import {isMobileChrome} from '@libs/Browser/index.website';
import {canSkipTriggerHotkeys, insertText} from '@libs/ComposerUtils';
import DomUtils from '@libs/DomUtils';
import {extractEmojis, replaceAndExtractEmojis} from '@libs/EmojiUtils';
import focusComposerWithDelay from '@libs/focusComposerWithDelay';
import type {Selection} from '@libs/focusComposerWithDelay/types';
import focusEditAfterCancelDelete from '@libs/focusEditAfterCancelDelete';
import Parser from '@libs/Parser';
import ReportActionComposeFocusManager from '@libs/ReportActionComposeFocusManager';
import reportActionItemEventHandler from '@libs/ReportActionItemEventHandler';
import {getReportActionHtml, isDeletedAction} from '@libs/ReportActionsUtils';
import {getCommentLength, getOriginalReportID} from '@libs/ReportUtils';
import setShouldShowComposeInputKeyboardAware from '@libs/setShouldShowComposeInputKeyboardAware';
import CONST from '@src/CONST';
import ONYXKEYS from '@src/ONYXKEYS';
import type * as OnyxTypes from '@src/types/onyx';
// eslint-disable-next-line no-restricted-imports
import findNodeHandle from '@src/utils/findNodeHandle';
import KeyboardUtils from '@src/utils/keyboard';
import * as ReportActionContextMenu from './ContextMenu/ReportActionContextMenu';
import getCursorPosition from './ReportActionCompose/getCursorPosition';
import getScrollPosition from './ReportActionCompose/getScrollPosition';
import type {SuggestionsRef} from './ReportActionCompose/ReportActionCompose';
import Suggestions from './ReportActionCompose/Suggestions';
import shouldUseEmojiPickerSelection from './shouldUseEmojiPickerSelection';

type ReportActionItemMessageEditProps = {
    /** All the data of the action */
    action: OnyxTypes.ReportAction;

    /** Draft message */
    draftMessage: string;

    /** ReportID that holds the comment we're editing */
    reportID: string | undefined;

    /** ID of the original report from which the given reportAction is first created */
    originalReportID: string;

    /** PolicyID of the policy the report belongs to */
    policyID?: string;

    /** Position index of the report action in the overall report FlatList view */
    index: number;

    /** Whether or not the emoji picker is disabled */
    shouldDisableEmojiPicker?: boolean;

    /** Whether report is from group policy */
    isGroupPolicyReport: boolean;
};

const shouldUseForcedSelectionRange = shouldUseEmojiPickerSelection();

// video source -> video attributes
const draftMessageVideoAttributeCache = new Map<string, string>();

const DEFAULT_MODAL_VALUE = {
    willAlertModalBecomeVisible: false,
    isVisible: false,
};

function ReportActionItemMessageEdit(
    {action, draftMessage, reportID, originalReportID, policyID, index, isGroupPolicyReport, shouldDisableEmojiPicker = false}: ReportActionItemMessageEditProps,
    forwardedRef: ForwardedRef<TextInput | HTMLTextAreaElement | undefined>,
) {
    const [preferredSkinTone = CONST.EMOJI_DEFAULT_SKIN_TONE] = useOnyx(ONYXKEYS.PREFERRED_EMOJI_SKIN_TONE, {canBeMissing: true});
    const theme = useTheme();
    const styles = useThemeStyles();
    const StyleUtils = useStyleUtils();
    const containerRef = useRef<View>(null);
    const reportScrollManager = useReportScrollManager();
    const {translate, preferredLocale} = useLocalize();
    const {isKeyboardShown} = useKeyboardState();
    const {shouldUseNarrowLayout} = useResponsiveLayout();
    const prevDraftMessage = usePrevious(draftMessage);
    const suggestionsRef = useRef<SuggestionsRef>(null);
    const mobileInputScrollPosition = useRef(0);
    const cursorPositionValue = useSharedValue({x: 0, y: 0});
    const tag = useSharedValue(-1);
    const emojisPresentBefore = useRef<Emoji[]>([]);
    const [draft, setDraft] = useState(() => {
        if (draftMessage) {
            emojisPresentBefore.current = extractEmojis(draftMessage);
        }
        return draftMessage;
    });
    const [selection, setSelection] = useState<TextSelection>({start: draft.length, end: draft.length, positionX: 0, positionY: 0});
    const [isFocused, setIsFocused] = useState<boolean>(false);
    const {hasExceededMaxCommentLength, validateCommentMaxLength} = useHandleExceedMaxCommentLength();
    const debouncedValidateCommentMaxLength = useMemo(() => lodashDebounce(validateCommentMaxLength, CONST.TIMING.COMMENT_LENGTH_DEBOUNCE_TIME), [validateCommentMaxLength]);

    const [modal = DEFAULT_MODAL_VALUE] = useOnyx(ONYXKEYS.MODAL, {canBeMissing: true});
    const [onyxInputFocused = false] = useOnyx(ONYXKEYS.INPUT_FOCUSED, {canBeMissing: true});

    const {isScrolling, startScrollBlock, endScrollBlock} = useScrollBlocker();

    const textInputRef = useRef<(HTMLTextAreaElement & TextInput) | null>(null);
    const isFocusedRef = useRef<boolean>(false);
    const draftRef = useRef(draft);
    const emojiPickerSelectionRef = useRef<Selection | undefined>(undefined);
    // The ref to check whether the comment saving is in progress
    const isCommentPendingSaved = useRef(false);
    const originalReportID = getOriginalReportID(reportID, action);
    const [originalReport] = useOnyx(`${ONYXKEYS.COLLECTION.REPORT}${originalReportID}`, {canBeMissing: true});
    const isOriginalReportArchived = useReportIsArchived(originalReportID);
    const originalParentReportID = getOriginalReportID(originalReportID, action);
    const isOriginalParentReportArchived = useReportIsArchived(originalParentReportID);

    useEffect(() => {
        draftMessageVideoAttributeCache.clear();

        const originalMessage = Parser.htmlToMarkdown(getReportActionHtml(action), {
            cacheVideoAttributes: (videoSource, attrs) => draftMessageVideoAttributeCache.set(videoSource, attrs),
        });
        if (isDeletedAction(action) || !!(action.message && draftMessage === originalMessage) || !!(prevDraftMessage === draftMessage || isCommentPendingSaved.current)) {
            return;
        }
        setDraft(draftMessage);
    }, [draftMessage, action, prevDraftMessage]);

    useEffect(() => {
        composerFocusKeepFocusOn(textInputRef.current as HTMLElement, isFocused, modal, onyxInputFocused);
    }, [isFocused, modal, onyxInputFocused]);

    useEffect(
        // Remove focus callback on unmount to avoid stale callbacks
        () => {
            if (textInputRef.current) {
                ReportActionComposeFocusManager.editComposerRef.current = textInputRef.current;
            }
            return () => {
                if (ReportActionComposeFocusManager.editComposerRef.current !== textInputRef.current) {
                    return;
                }
                ReportActionComposeFocusManager.clear(true);
            };
        },
        [],
    );

    // We consider the report action active if it's focused, its emoji picker is open or its context menu is open
    const isActive = useCallback(
        () => isFocusedRef.current || isEmojiPickerActive(action.reportActionID) || ReportActionContextMenu.isActiveReportAction(action.reportActionID),
        [action.reportActionID],
    );

    /**
     * Focus the composer text input
     * @param shouldDelay - Impose delay before focusing the composer
     */
    const focus = useCallback((shouldDelay = false, forcedSelectionRange?: Selection) => {
        focusComposerWithDelay(textInputRef.current)(shouldDelay, forcedSelectionRange);
    }, []);

    // Take over focus priority
    const setUpComposeFocusManager = useCallback(() => {
        ReportActionComposeFocusManager.onComposerFocus(() => {
            focus(true, emojiPickerSelectionRef.current ? {...emojiPickerSelectionRef.current} : undefined);
            emojiPickerSelectionRef.current = undefined;
        }, true);
    }, [focus]);

    // show the composer after editing is complete for devices that hide the composer during editing.
    useEffect(() => () => setShouldShowComposeInput(true), []);

    /**
     * Save the draft of the comment. This debounced so that we're not ceaselessly saving your edit. Saving the draft
     * allows one to navigate somewhere else and come back to the comment and still have it in edit mode.
     * @param {String} newDraft
     */
    const debouncedSaveDraft = useMemo(
        () =>
            // eslint-disable-next-line react-compiler/react-compiler
            lodashDebounce((newDraft: string) => {
                saveReportActionDraft(reportID, action, newDraft);
                isCommentPendingSaved.current = false;
            }, 1000),
        [reportID, action],
    );

    useEffect(
        () => () => {
            debouncedSaveDraft.cancel();
            isCommentPendingSaved.current = false;
        },
        [debouncedSaveDraft],
    );

    /**
     * Update the value of the draft in Onyx
     *
     * @param {String} newDraftInput
     */
    const updateDraft = useCallback(
        (newDraftInput: string) => {
            const {text: newDraft, emojis, cursorPosition} = replaceAndExtractEmojis(newDraftInput, preferredSkinTone, preferredLocale);

            emojisPresentBefore.current = emojis;

            setDraft(newDraft);

            if (newDraftInput !== newDraft) {
                const position = Math.max((selection?.end ?? 0) + (newDraft.length - draftRef.current.length), cursorPosition ?? 0);
                setSelection({
                    start: position,
                    end: position,
                    positionX: 0,
                    positionY: 0,
                });
            }

            draftRef.current = newDraft;

            // We want to escape the draft message to differentiate the HTML from the report action and the HTML the user drafted.
            debouncedSaveDraft(newDraft);
            isCommentPendingSaved.current = true;
        },
        [debouncedSaveDraft, preferredSkinTone, preferredLocale, selection.end],
    );

    useEffect(() => {
        updateDraft(draft);
        // eslint-disable-next-line react-compiler/react-compiler, react-hooks/exhaustive-deps -- run this only when language is changed
    }, [action.reportActionID, preferredLocale]);

    /**
     * Delete the draft of the comment being edited. This will take the comment out of "edit mode" with the old content.
     */
    const deleteDraft = useCallback(() => {
        deleteReportActionDraft(reportID, action);

        if (isActive()) {
            ReportActionComposeFocusManager.clear(true);
            // Wait for report action compose re-mounting on mWeb
            InteractionManager.runAfterInteractions(() => ReportActionComposeFocusManager.focus());
        }

        // Scroll to the last comment after editing to make sure the whole comment is clearly visible in the report.
        if (index === 0) {
            KeyboardUtils.dismiss().then(() => {
                reportScrollManager.scrollToIndex(index, false);
            });
        }
    }, [action, index, reportID, reportScrollManager, isActive]);

    /**
     * Save the draft of the comment to be the new comment message. This will take the comment out of "edit mode" with
     * the new content.
     */
    const publishDraft = useCallback(() => {
        // Do nothing if draft exceed the character limit
        if (getCommentLength(draft, {reportID}) > CONST.MAX_COMMENT_LENGTH) {
            return;
        }

        const trimmedNewDraft = draft.trim();

        // When user tries to save the empty message, it will delete it. Prompt the user to confirm deleting.
        if (!trimmedNewDraft) {
            textInputRef.current?.blur();
            ReportActionContextMenu.showDeleteModal(originalReportID ?? reportID, action, true, deleteDraft, () => focusEditAfterCancelDelete(textInputRef.current));
            return;
        }
<<<<<<< HEAD
        editReportComment(originalReport, action, trimmedNewDraft, Object.fromEntries(draftMessageVideoAttributeCache), isOriginalReportArchived, isOriginalParentReportArchived);
        deleteDraft();
    }, [reportID, action, deleteDraft, draft, isOriginalReportArchived, originalReport, isOriginalParentReportArchived]);
=======
        editReportComment(originalReportID ?? reportID, action, trimmedNewDraft, Object.fromEntries(draftMessageVideoAttributeCache));
        deleteDraft();
    }, [action, deleteDraft, draft, originalReportID, reportID]);
>>>>>>> 686dcf21

    /**
     * @param emoji
     */
    const addEmojiToTextBox = (emoji: string) => {
        const newSelection = {
            start: selection.start + emoji.length + CONST.SPACE_LENGTH,
            end: selection.start + emoji.length + CONST.SPACE_LENGTH,
            positionX: 0,
            positionY: 0,
        };
        setSelection(newSelection);

        if (shouldUseForcedSelectionRange) {
            // On Android and Chrome mobile, focusing the input sets the cursor position back to the start.
            // To fix this, immediately set the selection again after focusing the input.
            emojiPickerSelectionRef.current = newSelection;
        }
        updateDraft(insertText(draft, selection, `${emoji} `));
    };

    const hideSuggestionMenu = useCallback(() => {
        if (!suggestionsRef.current) {
            return;
        }
        suggestionsRef.current.updateShouldShowSuggestionMenuToFalse(false);
    }, [suggestionsRef]);
    const onSaveScrollAndHideSuggestionMenu = useCallback(
        (e: NativeSyntheticEvent<TextInputScrollEventData>) => {
            mobileInputScrollPosition.current = e?.nativeEvent?.contentOffset?.y ?? 0;

            hideSuggestionMenu();
        },
        [hideSuggestionMenu],
    );

    /**
     * Key event handlers that short cut to saving/canceling.
     *
     * @param {Event} e
     */
    const triggerSaveOrCancel = useCallback(
        (e: NativeSyntheticEvent<TextInputKeyPressEventData> | KeyboardEvent) => {
            if (!e || canSkipTriggerHotkeys(shouldUseNarrowLayout, isKeyboardShown)) {
                return;
            }
            const keyEvent = e as KeyboardEvent;
            const isSuggestionsMenuVisible = suggestionsRef.current?.getIsSuggestionsMenuVisible();

            if (isSuggestionsMenuVisible) {
                suggestionsRef.current?.triggerHotkeyActions(keyEvent);
                return;
            }
            if (keyEvent.key === CONST.KEYBOARD_SHORTCUTS.ESCAPE.shortcutKey && isSuggestionsMenuVisible) {
                e.preventDefault();
                hideSuggestionMenu();
                return;
            }
            if (keyEvent.key === CONST.KEYBOARD_SHORTCUTS.ENTER.shortcutKey && !keyEvent.shiftKey) {
                e.preventDefault();
                publishDraft();
            } else if (keyEvent.key === CONST.KEYBOARD_SHORTCUTS.ESCAPE.shortcutKey) {
                e.preventDefault();
                deleteDraft();
            }
        },
        [deleteDraft, hideSuggestionMenu, isKeyboardShown, shouldUseNarrowLayout, publishDraft],
    );

    const measureContainer = useCallback((callback: MeasureInWindowOnSuccessCallback) => {
        if (!containerRef.current) {
            return;
        }
        containerRef.current.measureInWindow(callback);
    }, []);

    const measureParentContainerAndReportCursor = useCallback(
        (callback: MeasureParentContainerAndCursorCallback) => {
            const performMeasurement = () => {
                const {scrollValue} = getScrollPosition({mobileInputScrollPosition, textInputRef});
                const {x: xPosition, y: yPosition} = getCursorPosition({positionOnMobile: cursorPositionValue.get(), positionOnWeb: selection});
                measureContainer((x, y, width, height) => {
                    callback({
                        x,
                        y,
                        width,
                        height,
                        scrollValue,
                        cursorCoordinates: {x: xPosition, y: yPosition},
                    });
                });
            };

            if (isScrolling) {
                return;
            }

            performMeasurement();
        },
        [cursorPositionValue, measureContainer, selection, isScrolling],
    );

    useEffect(() => {
        // We use the tag to store the native ID of the text input. Later, we use it in onSelectionChange to pick up the proper text input data.
        tag.set(findNodeHandle(textInputRef.current) ?? -1);
    }, [tag]);
    useFocusedInputHandler(
        {
            onSelectionChange: (event) => {
                'worklet';

                if (event.target === tag.get()) {
                    cursorPositionValue.set({
                        x: event.selection.end.x,
                        y: event.selection.end.y,
                    });
                }
            },
        },
        [],
    );

    useEffect(() => {
        debouncedValidateCommentMaxLength(draft, {reportID});
    }, [draft, reportID, debouncedValidateCommentMaxLength]);

    useEffect(() => {
        // required for keeping last state of isFocused variable
        isFocusedRef.current = isFocused;

        if (!isFocused) {
            hideSuggestionMenu();
        }
    }, [isFocused, hideSuggestionMenu]);

    const closeButtonStyles = [styles.composerSizeButton, {marginVertical: styles.composerSizeButton.marginHorizontal}];

    return (
        <>
            <View
                style={[styles.chatItemMessage, styles.flexRow]}
                ref={containerRef}
            >
                <View
                    style={[
                        isFocused ? styles.chatItemComposeBoxFocusedColor : styles.chatItemComposeBoxColor,
                        styles.flexRow,
                        styles.flex1,
                        styles.chatItemComposeBox,
                        hasExceededMaxCommentLength && styles.borderColorDanger,
                    ]}
                >
                    <View style={[styles.justifyContentEnd, styles.mb1]}>
                        <Tooltip text={translate('common.cancel')}>
                            <PressableWithFeedback
                                onPress={deleteDraft}
                                style={closeButtonStyles}
                                role={CONST.ROLE.BUTTON}
                                accessibilityLabel={translate('common.close')}
                                // disable dimming
                                hoverDimmingValue={1}
                                pressDimmingValue={1}
                                // Keep focus on the composer when cancel button is clicked.
                                onMouseDown={(e) => e.preventDefault()}
                            >
                                <Icon
                                    fill={theme.icon}
                                    src={Expensicons.Close}
                                />
                            </PressableWithFeedback>
                        </Tooltip>
                    </View>
                    <View style={[StyleUtils.getContainerComposeStyles(), styles.textInputComposeBorder]}>
                        <Composer
                            multiline
                            ref={(el: TextInput & HTMLTextAreaElement) => {
                                textInputRef.current = el;
                                if (typeof forwardedRef === 'function') {
                                    forwardedRef(el);
                                } else if (forwardedRef) {
                                    // eslint-disable-next-line no-param-reassign
                                    forwardedRef.current = el;
                                }
                            }}
                            onChangeText={updateDraft} // Debounced saveDraftComment
                            onKeyPress={triggerSaveOrCancel}
                            value={draft}
                            maxLines={shouldUseNarrowLayout ? CONST.COMPOSER.MAX_LINES_SMALL_SCREEN : CONST.COMPOSER.MAX_LINES} // This is the same that slack has
                            style={[styles.textInputCompose, styles.flex1, styles.bgTransparent]}
                            onFocus={() => {
                                setIsFocused(true);
                                if (textInputRef.current) {
                                    ReportActionComposeFocusManager.editComposerRef.current = textInputRef.current;
                                }
                                startScrollBlock();
                                InteractionManager.runAfterInteractions(() => {
                                    requestAnimationFrame(() => {
                                        reportScrollManager.scrollToIndex(index, true);
                                        endScrollBlock();
                                    });
                                });
                                if (isMobileChrome() && reportScrollManager.ref?.current) {
                                    reportScrollManager.ref.current.scrollToIndex({index, animated: false});
                                }
                                setShouldShowComposeInputKeyboardAware(false);
                                // The last composer that had focus should re-gain focus
                                setUpComposeFocusManager();

                                // Clear active report action when another action gets focused
                                if (!isEmojiPickerActive(action.reportActionID)) {
                                    clearActive();
                                }
                                if (!ReportActionContextMenu.isActiveReportAction(action.reportActionID)) {
                                    ReportActionContextMenu.clearActiveReportAction();
                                }
                            }}
                            onBlur={(event: NativeSyntheticEvent<TextInputFocusEventData>) => {
                                setIsFocused(false);
                                const relatedTargetId = event.nativeEvent?.relatedTarget?.id;
                                if (relatedTargetId === CONST.COMPOSER.NATIVE_ID || relatedTargetId === CONST.EMOJI_PICKER_BUTTON_NATIVE_ID || isEmojiPickerVisible()) {
                                    return;
                                }
                                setShouldShowComposeInputKeyboardAware(true);
                            }}
                            onLayout={(event) => {
                                if (!isFocused) {
                                    return;
                                }
                                reportActionItemEventHandler.handleComposerLayoutChange(reportScrollManager, index)(event);
                            }}
                            selection={selection}
                            onSelectionChange={(e) => setSelection(e.nativeEvent.selection)}
                            isGroupPolicyReport={isGroupPolicyReport}
                            shouldCalculateCaretPosition
                            onScroll={onSaveScrollAndHideSuggestionMenu}
                        />
                    </View>

                    <Suggestions
                        ref={suggestionsRef}
                        // eslint-disable-next-line react-compiler/react-compiler
                        isComposerFocused={textInputRef.current?.isFocused()}
                        updateComment={updateDraft}
                        measureParentContainerAndReportCursor={measureParentContainerAndReportCursor}
                        isGroupPolicyReport={isGroupPolicyReport}
                        policyID={policyID}
                        value={draft}
                        selection={selection}
                        setSelection={setSelection}
                    />

                    <View style={styles.editChatItemEmojiWrapper}>
                        <EmojiPickerButton
                            isDisabled={shouldDisableEmojiPicker}
                            onModalHide={() => {
                                const activeElementId = DomUtils.getActiveElement()?.id;
                                if (activeElementId === CONST.COMPOSER.NATIVE_ID || activeElementId === CONST.EMOJI_PICKER_BUTTON_NATIVE_ID) {
                                    return;
                                }
                                ReportActionComposeFocusManager.focus();
                            }}
                            onEmojiSelected={addEmojiToTextBox}
                            emojiPickerID={action.reportActionID}
                            onPress={setUpComposeFocusManager}
                        />
                    </View>

                    <View style={styles.alignSelfEnd}>
                        <Tooltip text={translate('common.saveChanges')}>
                            <PressableWithFeedback
                                style={[styles.chatItemSubmitButton, hasExceededMaxCommentLength ? {} : styles.buttonSuccess]}
                                onPress={publishDraft}
                                disabled={hasExceededMaxCommentLength}
                                role={CONST.ROLE.BUTTON}
                                accessibilityLabel={translate('common.saveChanges')}
                                hoverDimmingValue={1}
                                pressDimmingValue={0.2}
                                // Keep focus on the composer when send button is clicked.
                                onMouseDown={(e) => e.preventDefault()}
                            >
                                <Icon
                                    src={Expensicons.Checkmark}
                                    fill={hasExceededMaxCommentLength ? theme.icon : theme.textLight}
                                />
                            </PressableWithFeedback>
                        </Tooltip>
                    </View>
                </View>
            </View>
            {hasExceededMaxCommentLength && <ExceededCommentLength />}
        </>
    );
}

ReportActionItemMessageEdit.displayName = 'ReportActionItemMessageEdit';

export default forwardRef(ReportActionItemMessageEdit);<|MERGE_RESOLUTION|>--- conflicted
+++ resolved
@@ -134,7 +134,6 @@
     const emojiPickerSelectionRef = useRef<Selection | undefined>(undefined);
     // The ref to check whether the comment saving is in progress
     const isCommentPendingSaved = useRef(false);
-    const originalReportID = getOriginalReportID(reportID, action);
     const [originalReport] = useOnyx(`${ONYXKEYS.COLLECTION.REPORT}${originalReportID}`, {canBeMissing: true});
     const isOriginalReportArchived = useReportIsArchived(originalReportID);
     const originalParentReportID = getOriginalReportID(originalReportID, action);
@@ -295,15 +294,9 @@
             ReportActionContextMenu.showDeleteModal(originalReportID ?? reportID, action, true, deleteDraft, () => focusEditAfterCancelDelete(textInputRef.current));
             return;
         }
-<<<<<<< HEAD
         editReportComment(originalReport, action, trimmedNewDraft, Object.fromEntries(draftMessageVideoAttributeCache), isOriginalReportArchived, isOriginalParentReportArchived);
         deleteDraft();
     }, [reportID, action, deleteDraft, draft, isOriginalReportArchived, originalReport, isOriginalParentReportArchived]);
-=======
-        editReportComment(originalReportID ?? reportID, action, trimmedNewDraft, Object.fromEntries(draftMessageVideoAttributeCache));
-        deleteDraft();
-    }, [action, deleteDraft, draft, originalReportID, reportID]);
->>>>>>> 686dcf21
 
     /**
      * @param emoji
