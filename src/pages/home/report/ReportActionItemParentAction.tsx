import React from 'react';
import {View} from 'react-native';
import type {OnyxCollection, OnyxEntry} from 'react-native-onyx';
import OfflineWithFeedback from '@components/OfflineWithFeedback';
import useAncestors from '@hooks/useAncestors';
import useNetwork from '@hooks/useNetwork';
import useOnyx from '@hooks/useOnyx';
import useResponsiveLayout from '@hooks/useResponsiveLayout';
import useThemeStyles from '@hooks/useThemeStyles';
import {isTripPreview} from '@libs/ReportActionsUtils';
import {
    canCurrentUserOpenReport,
    canUserPerformWriteAction as canUserPerformWriteActionReportUtils,
    getOriginalReportID,
    isArchivedReport,
    navigateToLinkedReportAction,
    shouldExcludeAncestorReportAction,
} from '@libs/ReportUtils';
import {navigateToConciergeChatAndDeleteReport} from '@userActions/Report';
import ONYXKEYS from '@src/ONYXKEYS';
import type * as OnyxTypes from '@src/types/onyx';
import type {Errors} from '@src/types/onyx/OnyxCommon';
import AnimatedEmptyStateBackground from './AnimatedEmptyStateBackground';
import RepliesDivider from './RepliesDivider';
import ReportActionItem from './ReportActionItem';
import ThreadDivider from './ThreadDivider';

type ReportActionItemParentActionProps = {
    /** All the data of the report collection */
    allReports: OnyxCollection<OnyxTypes.Report>;

    /** All the data of the policy collection */
    policies: OnyxCollection<OnyxTypes.Policy>;

    /** Flag to show, hide the thread divider line */
    shouldHideThreadDividerLine?: boolean;

    /** Position index of the report parent action in the overall report FlatList view */
    index: number;

    /** The id of the report */
    // eslint-disable-next-line react/no-unused-prop-types
    reportID: string;

    /** The current report is displayed */
    report: OnyxEntry<OnyxTypes.Report>;

    /** The transaction thread report associated with the current report, if any */
    transactionThreadReport: OnyxEntry<OnyxTypes.Report>;

    /** Array of report actions for this report */
    reportActions: OnyxTypes.ReportAction[];

    /** Report actions belonging to the report's parent */
    parentReportAction: OnyxEntry<OnyxTypes.ReportAction>;

    /** Whether we should display "Replies" divider */
    shouldDisplayReplyDivider: boolean;

    /** If this is the first visible report action */
    isFirstVisibleReportAction: boolean;

    /** If the thread divider line will be used */
    shouldUseThreadDividerLine?: boolean;

    /** User wallet tierName */
    userWalletTierName: string | undefined;

    /** Whether the user is validated */
    isUserValidated: boolean | undefined;

    /** Personal details list */
    personalDetails: OnyxEntry<OnyxTypes.PersonalDetailsList>;

    /** All draft messages collection */
    allDraftMessages?: OnyxCollection<OnyxTypes.ReportActionsDrafts>;

    /** All emoji reactions collection */
    allEmojiReactions?: OnyxCollection<OnyxTypes.ReportActionReactions>;

    /** Linked transaction route error */
    linkedTransactionRouteError?: OnyxEntry<Errors>;

    /** User billing fund ID */
    userBillingFundID: number | undefined;

    /** Did the user dismiss trying out NewDot? If true, it means they prefer using OldDot */
    isTryNewDotNVPDismissed: boolean | undefined;

    /** Whether the report is archived */
    isReportArchived: boolean;
};

function ReportActionItemParentAction({
    allReports,
    policies,
    report,
    transactionThreadReport,
    reportActions,
    parentReportAction,
    index = 0,
    shouldHideThreadDividerLine = false,
    shouldDisplayReplyDivider,
    isFirstVisibleReportAction = false,
    shouldUseThreadDividerLine = false,
    userWalletTierName,
    isUserValidated,
    personalDetails,
    allDraftMessages,
    allEmojiReactions,
    linkedTransactionRouteError,
    userBillingFundID,
    isTryNewDotNVPDismissed = false,
    isReportArchived = false,
}: ReportActionItemParentActionProps) {
    const styles = useThemeStyles();
    const ancestors = useAncestors(report, shouldExcludeAncestorReportAction);
    const {isOffline} = useNetwork();
    const {isInNarrowPaneModal} = useResponsiveLayout();
    const [ancestorsReportNameValuePairs] = useOnyx(
        ONYXKEYS.COLLECTION.REPORT_NAME_VALUE_PAIRS,
        {
            canBeMissing: true,
            selector: (allReportNameValuePairs) => {
                if (!allReportNameValuePairs) {
                    return {};
                }
                const ancestorReportNameValuePairs: OnyxCollection<OnyxTypes.ReportNameValuePairs> = {};
                ancestors.forEach((ancestor) => {
                    ancestorReportNameValuePairs[`${ONYXKEYS.COLLECTION.REPORT_NAME_VALUE_PAIRS}${ancestor.report.reportID}`] =
                        allReportNameValuePairs[`${ONYXKEYS.COLLECTION.REPORT_NAME_VALUE_PAIRS}${ancestor.report.reportID}`];
                });
                return ancestorReportNameValuePairs;
            },
        },
        [ancestors],
    );

    return (
        <View style={[styles.pRelative]}>
            <AnimatedEmptyStateBackground />
<<<<<<< HEAD
            {/* eslint-disable-next-line react-compiler/react-compiler */}
            {ancestors.map((ancestor) => {
                const {report: ancestorReport, reportAction: ancestorReportAction} = ancestor;
                const canUserPerformWriteAction = canUserPerformWriteActionReportUtils(ancestorReport, isReportArchived);
                const shouldDisplayThreadDivider = !isTripPreview(ancestorReportAction);
                const isAncestorReportArchived = isArchivedReport(ancestorsReportNameValuePairs?.[`${ONYXKEYS.COLLECTION.REPORT_NAME_VALUE_PAIRS}${ancestorReport.reportID}`]);

                const originalReportID = getOriginalReportID(ancestorReport.reportID, ancestorReportAction);
                const reportDraftMessages = originalReportID ? allDraftMessages?.[`${ONYXKEYS.COLLECTION.REPORT_ACTIONS_DRAFTS}${originalReportID}`] : undefined;
                const matchingDraftMessage = reportDraftMessages?.[ancestorReportAction.reportActionID];
                const matchingDraftMessageString = typeof matchingDraftMessage === 'string' ? matchingDraftMessage : matchingDraftMessage?.message;
                const actionEmojiReactions = allEmojiReactions?.[`${ONYXKEYS.COLLECTION.REPORT_ACTIONS_REACTIONS}${ancestorReportAction.reportActionID}`];

                return (
                    <OfflineWithFeedback
                        key={ancestorReportAction.reportActionID}
                        shouldDisableOpacity={!!ancestorReportAction?.pendingAction}
                        pendingAction={ancestorReport?.pendingFields?.addWorkspaceRoom ?? ancestorReport?.pendingFields?.createChat}
                        errors={ancestorReport?.errorFields?.addWorkspaceRoom ?? ancestorReport?.errorFields?.createChat}
                        errorRowStyles={[styles.ml10, styles.mr2]}
                        onClose={() => navigateToConciergeChatAndDeleteReport(ancestorReport.reportID)}
                    >
                        {shouldDisplayThreadDivider && (
                            <ThreadDivider
                                ancestor={ancestor}
                                isLinkDisabled={!canCurrentUserOpenReport(ancestorReport, isAncestorReportArchived)}
                            />
                        )}
                        <ReportActionItem
                            allReports={allReports}
                            policies={policies}
                            onPress={
                                canCurrentUserOpenReport(ancestorReport, isAncestorReportArchived)
                                    ? () => navigateToLinkedReportAction(ancestor, isInNarrowPaneModal, canUserPerformWriteAction, isOffline)
                                    : undefined
                            }
                            parentReportAction={parentReportAction}
                            report={ancestorReport}
                            reportActions={reportActions}
                            transactionThreadReport={transactionThreadReport}
                            action={ancestorReportAction}
                            displayAsGroup={false}
                            isMostRecentIOUReportAction={false}
                            shouldDisplayNewMarker={ancestor.shouldDisplayNewMarker}
                            index={index}
                            isFirstVisibleReportAction={isFirstVisibleReportAction}
                            shouldUseThreadDividerLine={shouldUseThreadDividerLine}
                            isThreadReportParentAction
                            userWalletTierName={userWalletTierName}
                            isUserValidated={isUserValidated}
                            personalDetails={personalDetails}
                            draftMessage={matchingDraftMessageString}
                            emojiReactions={actionEmojiReactions}
                            linkedTransactionRouteError={linkedTransactionRouteError}
                            userBillingFundID={userBillingFundID}
                            isTryNewDotNVPDismissed={isTryNewDotNVPDismissed}
                        />
                    </OfflineWithFeedback>
                );
            })}
=======
            <OfflineWithFeedback
                shouldDisableOpacity
                errors={report?.errorFields?.createChatThread}
                errorRowStyles={[styles.ml10, styles.mr2]}
                onClose={() => navigateToConciergeChatAndDeleteReport(report?.reportID, undefined, true)}
            >
                {/* eslint-disable-next-line react-compiler/react-compiler */}
                {allAncestors.map((ancestor) => {
                    const ancestorReport = allReports?.[`${ONYXKEYS.COLLECTION.REPORT}${ancestor.report.reportID}`];
                    const canUserPerformWriteAction = canUserPerformWriteActionReportUtils(ancestorReport, isReportArchived);
                    const shouldDisplayThreadDivider = !isTripPreview(ancestor.reportAction);
                    const reportNameValuePair =
                        ancestorReportNameValuePairs?.[`${ONYXKEYS.COLLECTION.REPORT_NAME_VALUE_PAIRS}${ancestorReports.current?.[ancestor?.report?.reportID]?.reportID}`];
                    const isAncestorReportArchived = isArchivedReport(reportNameValuePair);

                    const originalReportID = getOriginalReportID(ancestor.report.reportID, ancestor.reportAction);
                    const reportDraftMessages = originalReportID ? allDraftMessages?.[`${ONYXKEYS.COLLECTION.REPORT_ACTIONS_DRAFTS}${originalReportID}`] : undefined;
                    const matchingDraftMessage = reportDraftMessages?.[ancestor.reportAction.reportActionID];
                    const matchingDraftMessageString = typeof matchingDraftMessage === 'string' ? matchingDraftMessage : matchingDraftMessage?.message;
                    const actionEmojiReactions = allEmojiReactions?.[`${ONYXKEYS.COLLECTION.REPORT_ACTIONS_REACTIONS}${ancestor.reportAction.reportActionID}`];

                    return (
                        <OfflineWithFeedback
                            key={ancestor.reportAction.reportActionID}
                            shouldDisableOpacity={!!ancestor.reportAction?.pendingAction}
                            pendingAction={ancestor.report?.pendingFields?.addWorkspaceRoom ?? ancestor.report?.pendingFields?.createChat}
                            errors={ancestor.report?.errorFields?.addWorkspaceRoom ?? ancestor.report?.errorFields?.createChat}
                            errorRowStyles={[styles.ml10, styles.mr2]}
                            onClose={() => navigateToConciergeChatAndDeleteReport(ancestor.report.reportID)}
                        >
                            {shouldDisplayThreadDivider && (
                                <ThreadDivider
                                    ancestor={ancestor}
                                    isLinkDisabled={!canCurrentUserOpenReport(ancestorReports.current?.[ancestor?.report?.reportID], isAncestorReportArchived)}
                                />
                            )}
                            <ReportActionItem
                                allReports={allReports}
                                policies={policies}
                                onPress={
                                    canCurrentUserOpenReport(ancestorReports.current?.[ancestor?.report?.reportID], isAncestorReportArchived)
                                        ? () => navigateToLinkedReportAction(ancestor, isInNarrowPaneModal, canUserPerformWriteAction, isOffline)
                                        : undefined
                                }
                                parentReportAction={parentReportAction}
                                report={ancestor.report}
                                reportActions={reportActions}
                                transactionThreadReport={transactionThreadReport}
                                action={ancestor.reportAction}
                                displayAsGroup={false}
                                isMostRecentIOUReportAction={false}
                                shouldDisplayNewMarker={ancestor.shouldDisplayNewMarker}
                                index={index}
                                isFirstVisibleReportAction={isFirstVisibleReportAction}
                                shouldUseThreadDividerLine={shouldUseThreadDividerLine}
                                isThreadReportParentAction
                                userWalletTierName={userWalletTierName}
                                isUserValidated={isUserValidated}
                                personalDetails={personalDetails}
                                draftMessage={matchingDraftMessageString}
                                emojiReactions={actionEmojiReactions}
                                linkedTransactionRouteError={linkedTransactionRouteError}
                                userBillingFundID={userBillingFundID}
                                isTryNewDotNVPDismissed={isTryNewDotNVPDismissed}
                            />
                        </OfflineWithFeedback>
                    );
                })}
            </OfflineWithFeedback>
>>>>>>> 085af645
            {shouldDisplayReplyDivider && <RepliesDivider shouldHideThreadDividerLine={shouldHideThreadDividerLine} />}
        </View>
    );
}

ReportActionItemParentAction.displayName = 'ReportActionItemParentAction';

export default ReportActionItemParentAction;<|MERGE_RESOLUTION|>--- conflicted
+++ resolved
@@ -139,7 +139,12 @@
     return (
         <View style={[styles.pRelative]}>
             <AnimatedEmptyStateBackground />
-<<<<<<< HEAD
+            <OfflineWithFeedback
+                shouldDisableOpacity
+                errors={report?.errorFields?.createChatThread}
+                errorRowStyles={[styles.ml10, styles.mr2]}
+                onClose={() => navigateToConciergeChatAndDeleteReport(report?.reportID, undefined, true)}
+            >
             {/* eslint-disable-next-line react-compiler/react-compiler */}
             {ancestors.map((ancestor) => {
                 const {report: ancestorReport, reportAction: ancestorReportAction} = ancestor;
@@ -200,77 +205,8 @@
                     </OfflineWithFeedback>
                 );
             })}
-=======
-            <OfflineWithFeedback
-                shouldDisableOpacity
-                errors={report?.errorFields?.createChatThread}
-                errorRowStyles={[styles.ml10, styles.mr2]}
-                onClose={() => navigateToConciergeChatAndDeleteReport(report?.reportID, undefined, true)}
-            >
-                {/* eslint-disable-next-line react-compiler/react-compiler */}
-                {allAncestors.map((ancestor) => {
-                    const ancestorReport = allReports?.[`${ONYXKEYS.COLLECTION.REPORT}${ancestor.report.reportID}`];
-                    const canUserPerformWriteAction = canUserPerformWriteActionReportUtils(ancestorReport, isReportArchived);
-                    const shouldDisplayThreadDivider = !isTripPreview(ancestor.reportAction);
-                    const reportNameValuePair =
-                        ancestorReportNameValuePairs?.[`${ONYXKEYS.COLLECTION.REPORT_NAME_VALUE_PAIRS}${ancestorReports.current?.[ancestor?.report?.reportID]?.reportID}`];
-                    const isAncestorReportArchived = isArchivedReport(reportNameValuePair);
-
-                    const originalReportID = getOriginalReportID(ancestor.report.reportID, ancestor.reportAction);
-                    const reportDraftMessages = originalReportID ? allDraftMessages?.[`${ONYXKEYS.COLLECTION.REPORT_ACTIONS_DRAFTS}${originalReportID}`] : undefined;
-                    const matchingDraftMessage = reportDraftMessages?.[ancestor.reportAction.reportActionID];
-                    const matchingDraftMessageString = typeof matchingDraftMessage === 'string' ? matchingDraftMessage : matchingDraftMessage?.message;
-                    const actionEmojiReactions = allEmojiReactions?.[`${ONYXKEYS.COLLECTION.REPORT_ACTIONS_REACTIONS}${ancestor.reportAction.reportActionID}`];
-
-                    return (
-                        <OfflineWithFeedback
-                            key={ancestor.reportAction.reportActionID}
-                            shouldDisableOpacity={!!ancestor.reportAction?.pendingAction}
-                            pendingAction={ancestor.report?.pendingFields?.addWorkspaceRoom ?? ancestor.report?.pendingFields?.createChat}
-                            errors={ancestor.report?.errorFields?.addWorkspaceRoom ?? ancestor.report?.errorFields?.createChat}
-                            errorRowStyles={[styles.ml10, styles.mr2]}
-                            onClose={() => navigateToConciergeChatAndDeleteReport(ancestor.report.reportID)}
-                        >
-                            {shouldDisplayThreadDivider && (
-                                <ThreadDivider
-                                    ancestor={ancestor}
-                                    isLinkDisabled={!canCurrentUserOpenReport(ancestorReports.current?.[ancestor?.report?.reportID], isAncestorReportArchived)}
-                                />
-                            )}
-                            <ReportActionItem
-                                allReports={allReports}
-                                policies={policies}
-                                onPress={
-                                    canCurrentUserOpenReport(ancestorReports.current?.[ancestor?.report?.reportID], isAncestorReportArchived)
-                                        ? () => navigateToLinkedReportAction(ancestor, isInNarrowPaneModal, canUserPerformWriteAction, isOffline)
-                                        : undefined
-                                }
-                                parentReportAction={parentReportAction}
-                                report={ancestor.report}
-                                reportActions={reportActions}
-                                transactionThreadReport={transactionThreadReport}
-                                action={ancestor.reportAction}
-                                displayAsGroup={false}
-                                isMostRecentIOUReportAction={false}
-                                shouldDisplayNewMarker={ancestor.shouldDisplayNewMarker}
-                                index={index}
-                                isFirstVisibleReportAction={isFirstVisibleReportAction}
-                                shouldUseThreadDividerLine={shouldUseThreadDividerLine}
-                                isThreadReportParentAction
-                                userWalletTierName={userWalletTierName}
-                                isUserValidated={isUserValidated}
-                                personalDetails={personalDetails}
-                                draftMessage={matchingDraftMessageString}
-                                emojiReactions={actionEmojiReactions}
-                                linkedTransactionRouteError={linkedTransactionRouteError}
-                                userBillingFundID={userBillingFundID}
-                                isTryNewDotNVPDismissed={isTryNewDotNVPDismissed}
-                            />
-                        </OfflineWithFeedback>
-                    );
-                })}
+
             </OfflineWithFeedback>
->>>>>>> 085af645
             {shouldDisplayReplyDivider && <RepliesDivider shouldHideThreadDividerLine={shouldHideThreadDividerLine} />}
         </View>
     );
