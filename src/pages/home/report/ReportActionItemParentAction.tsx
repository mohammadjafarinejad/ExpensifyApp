import React from 'react';
import {View} from 'react-native';
import Onyx from 'react-native-onyx';
import type {OnyxCollection, OnyxEntry} from 'react-native-onyx';
import OfflineWithFeedback from '@components/OfflineWithFeedback';
import useAncestors from '@hooks/useAncestors';
import useNetwork from '@hooks/useNetwork';
import useOnyx from '@hooks/useOnyx';
import useResponsiveLayout from '@hooks/useResponsiveLayout';
import useThemeStyles from '@hooks/useThemeStyles';
import {isTripPreview} from '@libs/ReportActionsUtils';
import {
    canCurrentUserOpenReport,
    canUserPerformWriteAction as canUserPerformWriteActionReportUtils,
    getOriginalReportID,
    isArchivedReport,
    navigateToLinkedReportAction,
    shouldExcludeAncestor,
} from '@libs/ReportUtils';
import type {Ancestor} from '@libs/ReportUtils';
import {navigateToConciergeChatAndDeleteReport} from '@userActions/Report';
import ONYXKEYS from '@src/ONYXKEYS';
import type * as OnyxTypes from '@src/types/onyx';
import type {Errors} from '@src/types/onyx/OnyxCommon';
import AnimatedEmptyStateBackground from './AnimatedEmptyStateBackground';
import RepliesDivider from './RepliesDivider';
import ReportActionItem from './ReportActionItem';
import ThreadDivider from './ThreadDivider';

type ReportActionItemParentActionProps = {
    /** All the data of the report collection */
    allReports: OnyxCollection<OnyxTypes.Report>;

    /** All the data of the policy collection */
    policies: OnyxCollection<OnyxTypes.Policy>;

    /** Flag to show, hide the thread divider line */
    shouldHideThreadDividerLine?: boolean;

    /** Position index of the report parent action in the overall report FlatList view */
    index: number;

    /** The id of the report */
    // eslint-disable-next-line react/no-unused-prop-types
    reportID: string;

    /** The current report is displayed */
    report: OnyxEntry<OnyxTypes.Report>;

    /** The transaction thread report associated with the current report, if any */
    transactionThreadReport: OnyxEntry<OnyxTypes.Report>;

    /** Array of report actions for this report */
    reportActions: OnyxTypes.ReportAction[];

    /** Report actions belonging to the report's parent */
    parentReportAction: OnyxEntry<OnyxTypes.ReportAction>;

    /** Whether we should display "Replies" divider */
    shouldDisplayReplyDivider: boolean;

    /** If this is the first visible report action */
    isFirstVisibleReportAction: boolean;

    /** If the thread divider line will be used */
    shouldUseThreadDividerLine?: boolean;

    /** User wallet tierName */
    userWalletTierName: string | undefined;

    /** Whether the user is validated */
    isUserValidated: boolean | undefined;

    /** Personal details list */
    personalDetails: OnyxEntry<OnyxTypes.PersonalDetailsList>;

    /** All draft messages collection */
    allDraftMessages?: OnyxCollection<OnyxTypes.ReportActionsDrafts>;

    /** All emoji reactions collection */
    allEmojiReactions?: OnyxCollection<OnyxTypes.ReportActionReactions>;

    /** Linked transaction route error */
    linkedTransactionRouteError?: OnyxEntry<Errors>;

    /** User billing fund ID */
    userBillingFundID: number | undefined;

    /** Did the user dismiss trying out NewDot? If true, it means they prefer using OldDot */
    isTryNewDotNVPDismissed: boolean | undefined;

    /** Whether the report is archived */
    isReportArchived: boolean;
};

function ReportActionItemParentAction({
    allReports,
    policies,
    report,
    transactionThreadReport,
    reportActions,
    parentReportAction,
    index = 0,
    shouldHideThreadDividerLine = false,
    shouldDisplayReplyDivider,
    isFirstVisibleReportAction = false,
    shouldUseThreadDividerLine = false,
    userWalletTierName,
    isUserValidated,
    personalDetails,
    allDraftMessages,
    allEmojiReactions,
    linkedTransactionRouteError,
    userBillingFundID,
    isTryNewDotNVPDismissed = false,
    isReportArchived = false,
}: ReportActionItemParentActionProps) {
    const styles = useThemeStyles();
    const ancestors = useAncestors(report, shouldExcludeAncestor);
    const {isOffline} = useNetwork();
    const {isInNarrowPaneModal} = useResponsiveLayout();
    const [ancestorsReportNameValuePairs] = useOnyx(
        ONYXKEYS.COLLECTION.REPORT_NAME_VALUE_PAIRS,
        {
            canBeMissing: true,
            selector: (allReportNameValuePairs) => {
                if (!allReportNameValuePairs) {
                    return {};
                }
                const ancestorReportNameValuePairs: OnyxCollection<OnyxTypes.ReportNameValuePairs> = {};
                for (const {
                    report: {reportID: ancestorReportID},
                } of ancestors) {
                    ancestorReportNameValuePairs[`${ONYXKEYS.COLLECTION.REPORT_NAME_VALUE_PAIRS}${ancestorReportID}`] =
                        allReportNameValuePairs[`${ONYXKEYS.COLLECTION.REPORT_NAME_VALUE_PAIRS}${ancestorReportID}`];
                }
                return ancestorReportNameValuePairs;
            },
        },
        [ancestors],
    );

<<<<<<< HEAD
=======
    useEffect(() => {
        const unsubscribeReports: Array<() => void> = [];
        const unsubscribeReportActions: Array<() => void> = [];
        ancestorIDs.current.reportIDs.forEach((ancestorReportID) => {
            // We are not dependent on the changes in the UI to get the report,
            // so we can use connectWithoutView here.
            const reportConnection = Onyx.connectWithoutView({
                key: `${ONYXKEYS.COLLECTION.REPORT}${ancestorReportID}`,
                callback: (val) => {
                    ancestorReports.current[ancestorReportID] = val;
                    //  getAllAncestorReportActions use getReportOrDraftReport to get parent reports which gets the report from allReports that
                    // holds the report collection. However, allReports is not updated by the time this current callback is called.
                    // Therefore we need to pass the up-to-date report to getAllAncestorReportActions so that it uses the up-to-date report value
                    // to calculate, for instance, unread marker.
                    setAllAncestors(getAllAncestorReportActions(report, val));
                },
            });
            unsubscribeReports.push(() => Onyx.disconnect(reportConnection));

            // We are not dependent on the changes in the UI to get the report actions,
            // so we can use connectWithoutView here.
            const reportActionConnection = Onyx.connectWithoutView({
                key: `${ONYXKEYS.COLLECTION.REPORT_ACTIONS}${ancestorReportID}`,
                callback: () => {
                    setAllAncestors(getAllAncestorReportActions(report));
                },
            });
            unsubscribeReportActions.push(() => Onyx.disconnect(reportActionConnection));
        });

        return () => {
            unsubscribeReports.forEach((unsubscribeReport) => unsubscribeReport());
            unsubscribeReportActions.forEach((unsubscribeReportAction) => unsubscribeReportAction());
        };
        // eslint-disable-next-line react-compiler/react-compiler, react-hooks/exhaustive-deps
    }, []);

>>>>>>> fa5e06d9
    return (
        <View style={[styles.pRelative]}>
            <AnimatedEmptyStateBackground />
            {/* eslint-disable-next-line react-compiler/react-compiler */}
            {ancestors.map((ancestor) => {
                const {report: ancestorReport, reportAction: ancestorReportAction} = ancestor;
                const canUserPerformWriteAction = canUserPerformWriteActionReportUtils(ancestorReport, isReportArchived);
                const shouldDisplayThreadDivider = !isTripPreview(ancestorReportAction);
                const isAncestorReportArchived = isArchivedReport(ancestorsReportNameValuePairs?.[`${ONYXKEYS.COLLECTION.REPORT_NAME_VALUE_PAIRS}${ancestorReport.reportID}`]);

                const originalReportID = getOriginalReportID(ancestorReport.reportID, ancestorReportAction);
                const reportDraftMessages = originalReportID ? allDraftMessages?.[`${ONYXKEYS.COLLECTION.REPORT_ACTIONS_DRAFTS}${originalReportID}`] : undefined;
                const matchingDraftMessage = reportDraftMessages?.[ancestorReportAction.reportActionID];
                const matchingDraftMessageString = typeof matchingDraftMessage === 'string' ? matchingDraftMessage : matchingDraftMessage?.message;
                const actionEmojiReactions = allEmojiReactions?.[`${ONYXKEYS.COLLECTION.REPORT_ACTIONS_REACTIONS}${ancestorReportAction.reportActionID}`];

                return (
                    <OfflineWithFeedback
                        key={ancestorReportAction.reportActionID}
                        shouldDisableOpacity={!!ancestorReportAction?.pendingAction}
                        pendingAction={ancestorReport?.pendingFields?.addWorkspaceRoom ?? ancestorReport?.pendingFields?.createChat}
                        errors={ancestorReport?.errorFields?.addWorkspaceRoom ?? ancestorReport?.errorFields?.createChat}
                        errorRowStyles={[styles.ml10, styles.mr2]}
                        onClose={() => navigateToConciergeChatAndDeleteReport(ancestorReport.reportID)}
                    >
                        {shouldDisplayThreadDivider && (
                            <ThreadDivider
                                ancestor={ancestor}
                                isLinkDisabled={!canCurrentUserOpenReport(ancestorReport, isAncestorReportArchived)}
                            />
                        )}
                        <ReportActionItem
                            allReports={allReports}
                            policies={policies}
                            onPress={
                                canCurrentUserOpenReport(ancestorReport, isAncestorReportArchived)
                                    ? () => navigateToLinkedReportAction(ancestor, isInNarrowPaneModal, canUserPerformWriteAction, isOffline)
                                    : undefined
                            }
                            parentReportAction={parentReportAction}
                            report={ancestorReport}
                            reportActions={reportActions}
                            transactionThreadReport={transactionThreadReport}
                            action={ancestorReportAction}
                            displayAsGroup={false}
                            isMostRecentIOUReportAction={false}
                            shouldDisplayNewMarker={ancestor.shouldDisplayNewMarker}
                            index={index}
                            isFirstVisibleReportAction={isFirstVisibleReportAction}
                            shouldUseThreadDividerLine={shouldUseThreadDividerLine}
                            isThreadReportParentAction
                            userWalletTierName={userWalletTierName}
                            isUserValidated={isUserValidated}
                            personalDetails={personalDetails}
                            draftMessage={matchingDraftMessageString}
                            emojiReactions={actionEmojiReactions}
                            linkedTransactionRouteError={linkedTransactionRouteError}
                            userBillingFundID={userBillingFundID}
                            isTryNewDotNVPDismissed={isTryNewDotNVPDismissed}
                        />
                    </OfflineWithFeedback>
                );
            })}
            {shouldDisplayReplyDivider && <RepliesDivider shouldHideThreadDividerLine={shouldHideThreadDividerLine} />}
        </View>
    );
}

ReportActionItemParentAction.displayName = 'ReportActionItemParentAction';

export default ReportActionItemParentAction;<|MERGE_RESOLUTION|>--- conflicted
+++ resolved
@@ -15,7 +15,7 @@
     getOriginalReportID,
     isArchivedReport,
     navigateToLinkedReportAction,
-    shouldExcludeAncestor,
+    shouldExcludeAncestorReportAction,
 } from '@libs/ReportUtils';
 import type {Ancestor} from '@libs/ReportUtils';
 import {navigateToConciergeChatAndDeleteReport} from '@userActions/Report';
@@ -140,46 +140,6 @@
         [ancestors],
     );
 
-<<<<<<< HEAD
-=======
-    useEffect(() => {
-        const unsubscribeReports: Array<() => void> = [];
-        const unsubscribeReportActions: Array<() => void> = [];
-        ancestorIDs.current.reportIDs.forEach((ancestorReportID) => {
-            // We are not dependent on the changes in the UI to get the report,
-            // so we can use connectWithoutView here.
-            const reportConnection = Onyx.connectWithoutView({
-                key: `${ONYXKEYS.COLLECTION.REPORT}${ancestorReportID}`,
-                callback: (val) => {
-                    ancestorReports.current[ancestorReportID] = val;
-                    //  getAllAncestorReportActions use getReportOrDraftReport to get parent reports which gets the report from allReports that
-                    // holds the report collection. However, allReports is not updated by the time this current callback is called.
-                    // Therefore we need to pass the up-to-date report to getAllAncestorReportActions so that it uses the up-to-date report value
-                    // to calculate, for instance, unread marker.
-                    setAllAncestors(getAllAncestorReportActions(report, val));
-                },
-            });
-            unsubscribeReports.push(() => Onyx.disconnect(reportConnection));
-
-            // We are not dependent on the changes in the UI to get the report actions,
-            // so we can use connectWithoutView here.
-            const reportActionConnection = Onyx.connectWithoutView({
-                key: `${ONYXKEYS.COLLECTION.REPORT_ACTIONS}${ancestorReportID}`,
-                callback: () => {
-                    setAllAncestors(getAllAncestorReportActions(report));
-                },
-            });
-            unsubscribeReportActions.push(() => Onyx.disconnect(reportActionConnection));
-        });
-
-        return () => {
-            unsubscribeReports.forEach((unsubscribeReport) => unsubscribeReport());
-            unsubscribeReportActions.forEach((unsubscribeReportAction) => unsubscribeReportAction());
-        };
-        // eslint-disable-next-line react-compiler/react-compiler, react-hooks/exhaustive-deps
-    }, []);
-
->>>>>>> fa5e06d9
     return (
         <View style={[styles.pRelative]}>
             <AnimatedEmptyStateBackground />
