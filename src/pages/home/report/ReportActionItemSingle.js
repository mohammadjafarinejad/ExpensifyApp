import lodashGet from 'lodash/get';
import React from 'react';
import {View, Pressable} from 'react-native';
import PropTypes from 'prop-types';
import _ from 'underscore';
import reportActionPropTypes from './reportActionPropTypes';
import ReportActionItemFragment from './ReportActionItemFragment';
import styles from '../../../styles/styles';
import ReportActionItemDate from './ReportActionItemDate';
import Avatar from '../../../components/Avatar';
import personalDetailsPropType from '../../personalDetailsPropType';
import compose from '../../../libs/compose';
import withLocalize, {withLocalizePropTypes} from '../../../components/withLocalize';
import Navigation from '../../../libs/Navigation/Navigation';
import ROUTES from '../../../ROUTES';
import {withPersonalDetails} from '../../../components/OnyxProvider';
import Tooltip from '../../../components/Tooltip';
import ControlSelection from '../../../libs/ControlSelection';
import * as ReportUtils from '../../../libs/ReportUtils';
import OfflineWithFeedback from '../../../components/OfflineWithFeedback';
import CONST from '../../../CONST';
import SubscriptAvatar from '../../../components/SubscriptAvatar';
import reportPropTypes from '../../reportPropTypes';
import * as UserUtils from '../../../libs/UserUtils';

const propTypes = {
    /** All the data of the action */
    action: PropTypes.shape(reportActionPropTypes).isRequired,

    /** All of the personalDetails */
    personalDetails: PropTypes.objectOf(personalDetailsPropType),

    /** Styles for the outermost View */
    // eslint-disable-next-line react/forbid-prop-types
    wrapperStyles: PropTypes.arrayOf(PropTypes.object),

    /** Children view component for this action item */
    children: PropTypes.node.isRequired,

    /** Report for this action */
    report: reportPropTypes,

    /** Show header for action */
    showHeader: PropTypes.bool,

    /** Determines if the avatar is displayed as a subscript (positioned lower than normal) */
    shouldShowSubscriptAvatar: PropTypes.bool,

    /** If the message has been flagged for moderation */
    hasBeenFlagged: PropTypes.bool,

    ...withLocalizePropTypes,
};

const defaultProps = {
    personalDetails: {},
    wrapperStyles: [styles.chatItem],
    showHeader: true,
    shouldShowSubscriptAvatar: false,
    hasBeenFlagged: false,
    report: undefined,
};

const showUserDetails = (accountID) => {
    Navigation.navigate(ROUTES.getProfileRoute(accountID));
};

const ReportActionItemSingle = (props) => {
    const actorEmail = props.action.actorEmail.replace(CONST.REGEX.MERGED_ACCOUNT_PREFIX, '');
<<<<<<< HEAD
    const actorAccountID = props.action.actorAccountID;
    const {avatar, displayName, pendingFields} = props.personalDetails[actorAccountID] || {};
    const avatarSource = UserUtils.getAvatar(avatar, actorAccountID);
=======
    const {accountID, avatar, displayName, pendingFields} = props.personalDetails[actorEmail] || {};
    const avatarSource = UserUtils.getAvatar(avatar, actorEmail);
>>>>>>> 5a8eb95b

    // Since the display name for a report action message is delivered with the report history as an array of fragments
    // we'll need to take the displayName from personal details and have it be in the same format for now. Eventually,
    // we should stop referring to the report history items entirely for this information.
    const personArray = displayName
        ? [
              {
                  type: 'TEXT',
                  text: displayName,
              },
          ]
        : props.action.person;

    return (
        <View style={props.wrapperStyles}>
            <Pressable
                style={[styles.alignSelfStart, styles.mr3]}
                onPressIn={ControlSelection.block}
                onPressOut={ControlSelection.unblock}
                onPress={() => showUserDetails(accountID)}
            >
                <OfflineWithFeedback pendingAction={lodashGet(pendingFields, 'avatar', null)}>
                    {props.shouldShowSubscriptAvatar ? (
                        <SubscriptAvatar
                            mainAvatar={{source: avatarSource, type: CONST.ICON_TYPE_AVATAR}}
                            secondaryAvatar={ReportUtils.getIcons(props.report, {})[props.report.isOwnPolicyExpenseChat ? 0 : 1]}
                            mainTooltip={actorEmail}
                            secondaryTooltip={ReportUtils.getPolicyName(props.report)}
                            noMargin
                        />
                    ) : (
                        <Tooltip text={actorEmail}>
                            <View>
                                <Avatar
                                    containerStyles={[styles.actionAvatar]}
                                    source={avatarSource}
                                />
                            </View>
                        </Tooltip>
                    )}
                </OfflineWithFeedback>
            </Pressable>
            <View style={[styles.chatItemRight]}>
                {props.showHeader ? (
                    <View style={[styles.chatItemMessageHeader]}>
                        <Pressable
                            style={[styles.flexShrink1, styles.mr1]}
                            onPressIn={ControlSelection.block}
                            onPressOut={ControlSelection.unblock}
                            onPress={() => showUserDetails(accountID)}
                        >
                            {_.map(personArray, (fragment, index) => (
                                <ReportActionItemFragment
                                    key={`person-${props.action.reportActionID}-${index}`}
                                    fragment={fragment}
                                    tooltipText={actorEmail}
                                    isAttachment={props.action.isAttachment}
                                    isLoading={props.action.isLoading}
                                    isSingleLine
                                />
                            ))}
                        </Pressable>
                        <ReportActionItemDate created={props.action.created} />
                    </View>
                ) : null}
                <View style={props.hasBeenFlagged ? styles.blockquote : {}}>{props.children}</View>
            </View>
        </View>
    );
};

ReportActionItemSingle.propTypes = propTypes;
ReportActionItemSingle.defaultProps = defaultProps;
ReportActionItemSingle.displayName = 'ReportActionItemSingle';

export default compose(withLocalize, withPersonalDetails())(ReportActionItemSingle);<|MERGE_RESOLUTION|>--- conflicted
+++ resolved
@@ -67,14 +67,9 @@
 
 const ReportActionItemSingle = (props) => {
     const actorEmail = props.action.actorEmail.replace(CONST.REGEX.MERGED_ACCOUNT_PREFIX, '');
-<<<<<<< HEAD
     const actorAccountID = props.action.actorAccountID;
     const {avatar, displayName, pendingFields} = props.personalDetails[actorAccountID] || {};
     const avatarSource = UserUtils.getAvatar(avatar, actorAccountID);
-=======
-    const {accountID, avatar, displayName, pendingFields} = props.personalDetails[actorEmail] || {};
-    const avatarSource = UserUtils.getAvatar(avatar, actorEmail);
->>>>>>> 5a8eb95b
 
     // Since the display name for a report action message is delivered with the report history as an array of fragments
     // we'll need to take the displayName from personal details and have it be in the same format for now. Eventually,
