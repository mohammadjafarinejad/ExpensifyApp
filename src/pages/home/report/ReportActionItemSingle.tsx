import React, {useCallback, useMemo} from 'react';
import type {StyleProp, ViewStyle} from 'react-native';
import {View} from 'react-native';
import type {OnyxEntry} from 'react-native-onyx';
import OfflineWithFeedback from '@components/OfflineWithFeedback';
import PressableWithoutFeedback from '@components/Pressable/PressableWithoutFeedback';
import ReportActionAvatars from '@components/ReportActionAvatars';
import useReportActionAvatars from '@components/ReportActionAvatars/useReportActionAvatars';
import Text from '@components/Text';
import Tooltip from '@components/Tooltip';
import useLocalize from '@hooks/useLocalize';
import useStyleUtils from '@hooks/useStyleUtils';
import useTheme from '@hooks/useTheme';
import useThemeStyles from '@hooks/useThemeStyles';
import ControlSelection from '@libs/ControlSelection';
import DateUtils from '@libs/DateUtils';
import Navigation from '@libs/Navigation/Navigation';
import {getPersonalDetailByEmail} from '@libs/PersonalDetailsUtils';
import {getManagerOnVacation, getReportActionMessage, getSubmittedTo, getVacationer} from '@libs/ReportActionsUtils';
import {isOptimisticPersonalDetail} from '@libs/ReportUtils';
import CONST from '@src/CONST';
import ROUTES from '@src/ROUTES';
import type {Report, ReportAction} from '@src/types/onyx';
import type ChildrenProps from '@src/types/utils/ChildrenProps';
import ReportActionItemDate from './ReportActionItemDate';
import ReportActionItemFragment from './ReportActionItemFragment';

type ReportActionItemSingleProps = Partial<ChildrenProps> & {
    /** All the data of the action */
    action: OnyxEntry<ReportAction>;

    /** Styles for the outermost View */
    wrapperStyle?: StyleProp<ViewStyle>;

    /** Report for this action */
    report: OnyxEntry<Report>;

    /** IOU Report for this action, if any */
    iouReport?: OnyxEntry<Report>;

    /** Show header for action */
    showHeader?: boolean;

    /** If the message has been flagged for moderation */
    hasBeenFlagged?: boolean;

    /** If the action is being hovered */
    isHovered?: boolean;

    /** If the action is active */
    isActive?: boolean;
};

const showUserDetails = (accountID: number | undefined) => {
    Navigation.navigate(ROUTES.PROFILE.getRoute(accountID, Navigation.getActiveRoute()));
};

const showWorkspaceDetails = (reportID: string | undefined) => {
    if (!reportID) {
        return;
    }
    Navigation.navigate(ROUTES.REPORT_WITH_ID_DETAILS.getRoute(reportID, Navigation.getReportRHPActiveRoute()));
};

function ReportActionItemSingle({
    action,
    children,
    wrapperStyle,
    showHeader = true,
    hasBeenFlagged = false,
    report,
    iouReport: potentialIOUReport,
    isHovered = false,
    isActive = false,
}: ReportActionItemSingleProps) {
    const theme = useTheme();
    const styles = useThemeStyles();
    const StyleUtils = useStyleUtils();
<<<<<<< HEAD
    const {translate, formatPhoneNumber} = useLocalize();
    const [personalDetails] = useOnyx(ONYXKEYS.PERSONAL_DETAILS_LIST, {
        canBeMissing: true,
    });
=======
    const {translate} = useLocalize();
>>>>>>> 44f190c3

    const {avatarType, avatars, details, source} = useReportActionAvatars({report: potentialIOUReport ?? report, action});

    const reportID = source.chatReport?.reportID;
    const iouReportID = source.iouReport?.reportID;

    const [primaryAvatar, secondaryAvatar] = avatars;

<<<<<<< HEAD
    const reportPreviewDetails = useReportAvatarDetails({
        formatPhoneNumber,
        action,
        report,
        iouReport,
        policies,
        personalDetails,
        innerPolicies,
        policy,
    });
=======
    const accountOwnerDetails = getPersonalDetailByEmail(details.login ?? '');
>>>>>>> 44f190c3

    // Vacation delegate details for submitted action
    const vacationer = getVacationer(action);
    const submittedTo = getSubmittedTo(action);
    const vacationDelegateDetailsForSubmit = getPersonalDetailByEmail(vacationer ?? '');
    const submittedToDetails = getPersonalDetailByEmail(submittedTo ?? '');

    // Vacation delegate details for approved action
    const managerOnVacation = getManagerOnVacation(action);
    const vacationDelegateDetailsForApprove = getPersonalDetailByEmail(managerOnVacation ?? '');

    const headingText = avatarType === CONST.REPORT_ACTION_AVATARS.TYPE.MULTIPLE ? `${primaryAvatar.name} & ${secondaryAvatar.name}` : primaryAvatar.name;

    // Since the display name for a report action message is delivered with the report history as an array of fragments
    // we'll need to take the displayName from personal details and have it be in the same format for now. Eventually,
    // we should stop referring to the report history items entirely for this information.
    const personArray = headingText
        ? [
              {
                  type: 'TEXT',
                  text: headingText,
              },
          ]
        : action?.person;

    const showActorDetails = useCallback(() => {
        if (details.isWorkspaceActor) {
            showWorkspaceDetails(reportID);
        } else {
            // Show participants page IOU report preview
            if (iouReportID && details.shouldDisplayAllActors) {
                Navigation.navigate(ROUTES.REPORT_PARTICIPANTS.getRoute(iouReportID, Navigation.getReportRHPActiveRoute()));
                return;
            }
            showUserDetails(Number(primaryAvatar.id));
        }
    }, [details.isWorkspaceActor, reportID, iouReportID, details.shouldDisplayAllActors, primaryAvatar.id]);

    const shouldDisableDetailPage = useMemo(
        () =>
            CONST.RESTRICTED_ACCOUNT_IDS.includes(details.accountID ?? CONST.DEFAULT_NUMBER_ID) ||
            (!details.isWorkspaceActor && isOptimisticPersonalDetail(action?.delegateAccountID ? Number(action.delegateAccountID) : (details.accountID ?? CONST.DEFAULT_NUMBER_ID))),
        [action, details.isWorkspaceActor, details.accountID],
    );

    const getBackgroundColor = () => {
        if (isActive) {
            return theme.messageHighlightBG;
        }
        if (isHovered) {
            return theme.hoverComponentBG;
        }
        return theme.sidebar;
    };

    const hasEmojiStatus = !details.shouldDisplayAllActors && details.status?.emojiCode;
    const formattedDate = DateUtils.getStatusUntilDate(details.status?.clearAfter ?? '');
    const statusText = details.status?.text ?? '';
    const statusTooltipText = formattedDate ? `${statusText ? `${statusText} ` : ''}(${formattedDate})` : statusText;

    return (
        <View style={[styles.chatItem, wrapperStyle]}>
            <PressableWithoutFeedback
                style={[styles.alignSelfStart, styles.mr3]}
                onPressIn={ControlSelection.block}
                onPressOut={ControlSelection.unblock}
                onPress={showActorDetails}
                disabled={shouldDisableDetailPage}
                accessibilityLabel={details.actorHint}
                role={CONST.ROLE.BUTTON}
            >
                <OfflineWithFeedback pendingAction={details.pendingFields?.avatar ?? undefined}>
                    <ReportActionAvatars
                        singleAvatarContainerStyle={[styles.actionAvatar]}
                        subscriptAvatarBorderColor={getBackgroundColor()}
                        noRightMarginOnSubscriptContainer
                        isInReportAction
                        shouldShowTooltip
                        secondaryAvatarContainerStyle={[
                            StyleUtils.getBackgroundAndBorderStyle(theme.appBG),
                            isHovered ? StyleUtils.getBackgroundAndBorderStyle(theme.hoverComponentBG) : undefined,
                        ]}
                        reportID={iouReportID}
                        action={action}
                    />
                </OfflineWithFeedback>
            </PressableWithoutFeedback>
            <View style={[styles.chatItemRight]}>
                {showHeader ? (
                    <View style={[styles.chatItemMessageHeader]}>
                        <PressableWithoutFeedback
                            style={[styles.flexShrink1, styles.mr1]}
                            onPressIn={ControlSelection.block}
                            onPressOut={ControlSelection.unblock}
                            onPress={showActorDetails}
                            disabled={shouldDisableDetailPage}
                            accessibilityLabel={details.actorHint}
                            role={CONST.ROLE.BUTTON}
                        >
                            {personArray?.map((fragment, index) => (
                                <ReportActionItemFragment
                                    // eslint-disable-next-line react/no-array-index-key
                                    key={`person-${action?.reportActionID}-${index}`}
                                    accountID={Number(details.delegateAccountID ?? primaryAvatar.id ?? CONST.DEFAULT_NUMBER_ID)}
                                    fragment={{...fragment, type: fragment.type ?? '', text: fragment.text ?? ''}}
                                    delegateAccountID={action?.delegateAccountID}
                                    isSingleLine
                                    actorIcon={primaryAvatar}
                                    moderationDecision={getReportActionMessage(action)?.moderationDecision?.decision}
                                    shouldShowTooltip={avatarType !== CONST.REPORT_ACTION_AVATARS.TYPE.MULTIPLE}
                                />
                            ))}
                        </PressableWithoutFeedback>
                        {!!hasEmojiStatus && (
                            <Tooltip text={statusTooltipText}>
                                <Text
                                    style={styles.userReportStatusEmoji}
                                    numberOfLines={1}
                                >{`${details.status?.emojiCode}`}</Text>
                            </Tooltip>
                        )}
                        <ReportActionItemDate created={action?.created ?? ''} />
                    </View>
                ) : null}
                {!!action?.delegateAccountID && (
                    <Text style={[styles.chatDelegateMessage]}>{translate('delegate.onBehalfOfMessage', {delegator: accountOwnerDetails?.displayName ?? ''})}</Text>
                )}
                {!!vacationer && !!submittedTo && (
                    <Text style={[styles.chatDelegateMessage]}>
                        {translate('statusPage.toAsVacationDelegate', {
                            submittedToName: submittedToDetails?.displayName ?? submittedTo ?? '',
                            vacationDelegateName: vacationDelegateDetailsForSubmit?.displayName ?? vacationer ?? '',
                        })}
                    </Text>
                )}
                {!!managerOnVacation && (
                    <Text style={[styles.chatDelegateMessage]}>
                        {translate('statusPage.asVacationDelegate', {nameOrEmail: vacationDelegateDetailsForApprove?.displayName ?? managerOnVacation ?? ''})}
                    </Text>
                )}
                <View style={hasBeenFlagged ? styles.blockquote : {}}>{children}</View>
            </View>
        </View>
    );
}

ReportActionItemSingle.displayName = 'ReportActionItemSingle';

export default ReportActionItemSingle;<|MERGE_RESOLUTION|>--- conflicted
+++ resolved
@@ -76,14 +76,7 @@
     const theme = useTheme();
     const styles = useThemeStyles();
     const StyleUtils = useStyleUtils();
-<<<<<<< HEAD
-    const {translate, formatPhoneNumber} = useLocalize();
-    const [personalDetails] = useOnyx(ONYXKEYS.PERSONAL_DETAILS_LIST, {
-        canBeMissing: true,
-    });
-=======
     const {translate} = useLocalize();
->>>>>>> 44f190c3
 
     const {avatarType, avatars, details, source} = useReportActionAvatars({report: potentialIOUReport ?? report, action});
 
@@ -92,20 +85,7 @@
 
     const [primaryAvatar, secondaryAvatar] = avatars;
 
-<<<<<<< HEAD
-    const reportPreviewDetails = useReportAvatarDetails({
-        formatPhoneNumber,
-        action,
-        report,
-        iouReport,
-        policies,
-        personalDetails,
-        innerPolicies,
-        policy,
-    });
-=======
     const accountOwnerDetails = getPersonalDetailByEmail(details.login ?? '');
->>>>>>> 44f190c3
 
     // Vacation delegate details for submitted action
     const vacationer = getVacationer(action);
