import React, {useCallback, useMemo} from 'react';
import type {StyleProp, ViewStyle} from 'react-native';
import {View} from 'react-native';
import type {OnyxEntry} from 'react-native-onyx';
import OfflineWithFeedback from '@components/OfflineWithFeedback';
import PressableWithoutFeedback from '@components/Pressable/PressableWithoutFeedback';
import ReportActionAvatars from '@components/ReportActionAvatars';
import useReportActionAvatars from '@components/ReportActionAvatars/useReportActionAvatars';
import Text from '@components/Text';
import Tooltip from '@components/Tooltip';
import useLocalize from '@hooks/useLocalize';
import useStyleUtils from '@hooks/useStyleUtils';
import useTheme from '@hooks/useTheme';
import useThemeStyles from '@hooks/useThemeStyles';
import ControlSelection from '@libs/ControlSelection';
import DateUtils from '@libs/DateUtils';
import Navigation from '@libs/Navigation/Navigation';
import {getPersonalDetailByEmail} from '@libs/PersonalDetailsUtils';
<<<<<<< HEAD
import {getReportActionMessage} from '@libs/ReportActionsUtils';
import {isOptimisticPersonalDetail} from '@libs/ReportUtils';
=======
import {getManagerOnVacation, getReportActionMessage, getSubmittedTo, getVacationer} from '@libs/ReportActionsUtils';
import {getReportActionActorAccountID, isOptimisticPersonalDetail} from '@libs/ReportUtils';
>>>>>>> 60677bcb
import CONST from '@src/CONST';
import ROUTES from '@src/ROUTES';
import type {Report, ReportAction} from '@src/types/onyx';
import type ChildrenProps from '@src/types/utils/ChildrenProps';
import ReportActionItemDate from './ReportActionItemDate';
import ReportActionItemFragment from './ReportActionItemFragment';

type ReportActionItemSingleProps = Partial<ChildrenProps> & {
    /** All the data of the action */
    action: OnyxEntry<ReportAction>;

    /** Styles for the outermost View */
    wrapperStyle?: StyleProp<ViewStyle>;

    /** Report for this action */
    report: OnyxEntry<Report>;

    /** IOU Report for this action, if any */
    iouReport?: OnyxEntry<Report>;

    /** Show header for action */
    showHeader?: boolean;

    /** If the message has been flagged for moderation */
    hasBeenFlagged?: boolean;

    /** If the action is being hovered */
    isHovered?: boolean;

    /** If the action is active */
    isActive?: boolean;
};

const showUserDetails = (accountID: number | undefined) => {
    Navigation.navigate(ROUTES.PROFILE.getRoute(accountID, Navigation.getActiveRoute()));
};

const showWorkspaceDetails = (reportID: string | undefined) => {
    if (!reportID) {
        return;
    }
    Navigation.navigate(ROUTES.REPORT_WITH_ID_DETAILS.getRoute(reportID, Navigation.getReportRHPActiveRoute()));
};

function ReportActionItemSingle({
    action,
    children,
    wrapperStyle,
    showHeader = true,
    hasBeenFlagged = false,
    report,
    iouReport: potentialIOUReport,
    isHovered = false,
    isActive = false,
}: ReportActionItemSingleProps) {
    const theme = useTheme();
    const styles = useThemeStyles();
    const StyleUtils = useStyleUtils();
    const {translate} = useLocalize();

    const {avatarType, avatars, details, source} = useReportActionAvatars({report: potentialIOUReport ?? report, action});

    const reportID = source.chatReport?.reportID;
    const iouReportID = source.iouReport?.reportID;

    const [primaryAvatar, secondaryAvatar] = avatars;

    const accountOwnerDetails = getPersonalDetailByEmail(details.login ?? '');

<<<<<<< HEAD
    const headingText = avatarType === CONST.REPORT_ACTION_AVATARS.TYPE.MULTIPLE ? `${primaryAvatar.name} & ${secondaryAvatar.name}` : primaryAvatar.name;
=======
    const {login, pendingFields, status} = personalDetails?.[accountID] ?? {};
    const accountOwnerDetails = getPersonalDetailByEmail(login ?? '');

    // Vacation delegate details for submitted action
    const vacationer = getVacationer(action);
    const submittedTo = getSubmittedTo(action);
    const vacationDelegateDetailsForSubmit = getPersonalDetailByEmail(vacationer ?? '');
    const submittedToDetails = getPersonalDetailByEmail(submittedTo ?? '');

    // Vacation delegate details for approved action
    const managerOnVacation = getManagerOnVacation(action);
    const vacationDelegateDetailsForApprove = getPersonalDetailByEmail(managerOnVacation ?? '');

    const showMultipleUserAvatarPattern = shouldDisplayAllActors && !shouldShowSubscriptAvatar;
    const headingText = showMultipleUserAvatarPattern ? `${primaryAvatar.name} & ${secondaryAvatar.name}` : displayName;
>>>>>>> 60677bcb

    // Since the display name for a report action message is delivered with the report history as an array of fragments
    // we'll need to take the displayName from personal details and have it be in the same format for now. Eventually,
    // we should stop referring to the report history items entirely for this information.
    const personArray = headingText
        ? [
              {
                  type: 'TEXT',
                  text: headingText,
              },
          ]
        : action?.person;

    const showActorDetails = useCallback(() => {
        if (details.isWorkspaceActor) {
            showWorkspaceDetails(reportID);
        } else {
            // Show participants page IOU report preview
            if (iouReportID && details.shouldDisplayAllActors) {
                Navigation.navigate(ROUTES.REPORT_PARTICIPANTS.getRoute(iouReportID, Navigation.getReportRHPActiveRoute()));
                return;
            }
            showUserDetails(Number(primaryAvatar.id));
        }
    }, [details.isWorkspaceActor, reportID, iouReportID, details.shouldDisplayAllActors, primaryAvatar.id]);

    const shouldDisableDetailPage = useMemo(
        () =>
            CONST.RESTRICTED_ACCOUNT_IDS.includes(details.accountID ?? CONST.DEFAULT_NUMBER_ID) ||
            (!details.isWorkspaceActor && isOptimisticPersonalDetail(action?.delegateAccountID ? Number(action.delegateAccountID) : (details.accountID ?? CONST.DEFAULT_NUMBER_ID))),
        [action, details.isWorkspaceActor, details.accountID],
    );

    const getBackgroundColor = () => {
        if (isActive) {
            return theme.messageHighlightBG;
        }
        if (isHovered) {
            return theme.hoverComponentBG;
        }
        return theme.sidebar;
    };

    const hasEmojiStatus = !details.shouldDisplayAllActors && details.status?.emojiCode;
    const formattedDate = DateUtils.getStatusUntilDate(details.status?.clearAfter ?? '');
    const statusText = details.status?.text ?? '';
    const statusTooltipText = formattedDate ? `${statusText ? `${statusText} ` : ''}(${formattedDate})` : statusText;

    return (
        <View style={[styles.chatItem, wrapperStyle]}>
            <PressableWithoutFeedback
                style={[styles.alignSelfStart, styles.mr3]}
                onPressIn={ControlSelection.block}
                onPressOut={ControlSelection.unblock}
                onPress={showActorDetails}
                disabled={shouldDisableDetailPage}
                accessibilityLabel={details.actorHint}
                role={CONST.ROLE.BUTTON}
            >
                <OfflineWithFeedback pendingAction={details.pendingFields?.avatar ?? undefined}>
                    <ReportActionAvatars
                        singleAvatarContainerStyle={[styles.actionAvatar]}
                        subscriptAvatarBorderColor={getBackgroundColor()}
                        noRightMarginOnSubscriptContainer
                        isInReportAction
                        shouldShowTooltip
                        secondaryAvatarContainerStyle={[
                            StyleUtils.getBackgroundAndBorderStyle(theme.appBG),
                            isHovered ? StyleUtils.getBackgroundAndBorderStyle(theme.hoverComponentBG) : undefined,
                        ]}
                        reportID={iouReportID}
                        action={action}
                    />
                </OfflineWithFeedback>
            </PressableWithoutFeedback>
            <View style={[styles.chatItemRight]}>
                {showHeader ? (
                    <View style={[styles.chatItemMessageHeader]}>
                        <PressableWithoutFeedback
                            style={[styles.flexShrink1, styles.mr1]}
                            onPressIn={ControlSelection.block}
                            onPressOut={ControlSelection.unblock}
                            onPress={showActorDetails}
                            disabled={shouldDisableDetailPage}
                            accessibilityLabel={details.actorHint}
                            role={CONST.ROLE.BUTTON}
                        >
                            {personArray?.map((fragment, index) => (
                                <ReportActionItemFragment
                                    // eslint-disable-next-line react/no-array-index-key
                                    key={`person-${action?.reportActionID}-${index}`}
                                    accountID={Number(details.delegateAccountID ?? primaryAvatar.id ?? CONST.DEFAULT_NUMBER_ID)}
                                    fragment={{...fragment, type: fragment.type ?? '', text: fragment.text ?? ''}}
                                    delegateAccountID={action?.delegateAccountID}
                                    isSingleLine
                                    actorIcon={primaryAvatar}
                                    moderationDecision={getReportActionMessage(action)?.moderationDecision?.decision}
                                    shouldShowTooltip={avatarType !== CONST.REPORT_ACTION_AVATARS.TYPE.MULTIPLE}
                                />
                            ))}
                        </PressableWithoutFeedback>
                        {!!hasEmojiStatus && (
                            <Tooltip text={statusTooltipText}>
                                <Text
                                    style={styles.userReportStatusEmoji}
                                    numberOfLines={1}
                                >{`${details.status?.emojiCode}`}</Text>
                            </Tooltip>
                        )}
                        <ReportActionItemDate created={action?.created ?? ''} />
                    </View>
                ) : null}
                {!!action?.delegateAccountID && (
                    <Text style={[styles.chatDelegateMessage]}>{translate('delegate.onBehalfOfMessage', {delegator: accountOwnerDetails?.displayName ?? ''})}</Text>
                )}
                {!!vacationer && !!submittedTo && (
                    <Text style={[styles.chatDelegateMessage]}>
                        {translate('statusPage.toAsVacationDelegate', {
                            submittedToName: submittedToDetails?.displayName ?? submittedTo ?? '',
                            vacationDelegateName: vacationDelegateDetailsForSubmit?.displayName ?? vacationer ?? '',
                        })}
                    </Text>
                )}
                {!!managerOnVacation && (
                    <Text style={[styles.chatDelegateMessage]}>
                        {translate('statusPage.asVacationDelegate', {nameOrEmail: vacationDelegateDetailsForApprove?.displayName ?? managerOnVacation ?? ''})}
                    </Text>
                )}
                <View style={hasBeenFlagged ? styles.blockquote : {}}>{children}</View>
            </View>
        </View>
    );
}

ReportActionItemSingle.displayName = 'ReportActionItemSingle';

export default ReportActionItemSingle;<|MERGE_RESOLUTION|>--- conflicted
+++ resolved
@@ -16,13 +16,8 @@
 import DateUtils from '@libs/DateUtils';
 import Navigation from '@libs/Navigation/Navigation';
 import {getPersonalDetailByEmail} from '@libs/PersonalDetailsUtils';
-<<<<<<< HEAD
-import {getReportActionMessage} from '@libs/ReportActionsUtils';
+import {getManagerOnVacation, getReportActionMessage, getSubmittedTo, getVacationer} from '@libs/ReportActionsUtils';
 import {isOptimisticPersonalDetail} from '@libs/ReportUtils';
-=======
-import {getManagerOnVacation, getReportActionMessage, getSubmittedTo, getVacationer} from '@libs/ReportActionsUtils';
-import {getReportActionActorAccountID, isOptimisticPersonalDetail} from '@libs/ReportUtils';
->>>>>>> 60677bcb
 import CONST from '@src/CONST';
 import ROUTES from '@src/ROUTES';
 import type {Report, ReportAction} from '@src/types/onyx';
@@ -92,12 +87,6 @@
 
     const accountOwnerDetails = getPersonalDetailByEmail(details.login ?? '');
 
-<<<<<<< HEAD
-    const headingText = avatarType === CONST.REPORT_ACTION_AVATARS.TYPE.MULTIPLE ? `${primaryAvatar.name} & ${secondaryAvatar.name}` : primaryAvatar.name;
-=======
-    const {login, pendingFields, status} = personalDetails?.[accountID] ?? {};
-    const accountOwnerDetails = getPersonalDetailByEmail(login ?? '');
-
     // Vacation delegate details for submitted action
     const vacationer = getVacationer(action);
     const submittedTo = getSubmittedTo(action);
@@ -108,9 +97,7 @@
     const managerOnVacation = getManagerOnVacation(action);
     const vacationDelegateDetailsForApprove = getPersonalDetailByEmail(managerOnVacation ?? '');
 
-    const showMultipleUserAvatarPattern = shouldDisplayAllActors && !shouldShowSubscriptAvatar;
-    const headingText = showMultipleUserAvatarPattern ? `${primaryAvatar.name} & ${secondaryAvatar.name}` : displayName;
->>>>>>> 60677bcb
+    const headingText = avatarType === CONST.REPORT_ACTION_AVATARS.TYPE.MULTIPLE ? `${primaryAvatar.name} & ${secondaryAvatar.name}` : primaryAvatar.name;
 
     // Since the display name for a report action message is delivered with the report history as an array of fragments
     // we'll need to take the displayName from personal details and have it be in the same format for now. Eventually,
