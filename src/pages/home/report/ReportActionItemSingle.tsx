import React, {useCallback, useMemo} from 'react';
import type {StyleProp, ViewStyle} from 'react-native';
import {View} from 'react-native';
import type {OnyxCollection, OnyxEntry} from 'react-native-onyx';
import Avatar from '@components/Avatar';
import {FallbackAvatar} from '@components/Icon/Expensicons';
import MultipleAvatars from '@components/MultipleAvatars';
import OfflineWithFeedback from '@components/OfflineWithFeedback';
import PressableWithoutFeedback from '@components/Pressable/PressableWithoutFeedback';
import SubscriptAvatar from '@components/SubscriptAvatar';
import Text from '@components/Text';
import Tooltip from '@components/Tooltip';
import UserDetailsTooltip from '@components/UserDetailsTooltip';
import useLocalize from '@hooks/useLocalize';
import useOnyx from '@hooks/useOnyx';
import usePolicy from '@hooks/usePolicy';
import useStyleUtils from '@hooks/useStyleUtils';
import useTheme from '@hooks/useTheme';
import useThemeStyles from '@hooks/useThemeStyles';
import ControlSelection from '@libs/ControlSelection';
import DateUtils from '@libs/DateUtils';
import Navigation from '@libs/Navigation/Navigation';
import {getPersonalDetailByEmail} from '@libs/PersonalDetailsUtils';
import {getReportActionMessage} from '@libs/ReportActionsUtils';
import {
    getDefaultWorkspaceAvatar,
    getDisplayNameForParticipant,
    getIcons,
    getPolicyName,
    getReportActionActorAccountID,
    getWorkspaceIcon,
    isIndividualInvoiceRoom,
    isInvoiceReport as isInvoiceReportUtils,
    isInvoiceRoom,
    isOptimisticPersonalDetail,
    isPolicyExpenseChat,
    isTripRoom as isTripRoomReportUtils,
} from '@libs/ReportUtils';
import CONST from '@src/CONST';
import ONYXKEYS from '@src/ONYXKEYS';
import ROUTES from '@src/ROUTES';
import type {Policy, Report, ReportAction} from '@src/types/onyx';
import type {Icon} from '@src/types/onyx/OnyxCommon';
import type ChildrenProps from '@src/types/utils/ChildrenProps';
import ReportActionItemDate from './ReportActionItemDate';
import ReportActionItemFragment from './ReportActionItemFragment';

type ReportActionItemSingleProps = Partial<ChildrenProps> & {
    /** All the data of the action */
    action: OnyxEntry<ReportAction>;

    /** Styles for the outermost View */
    wrapperStyle?: StyleProp<ViewStyle>;

    /** Report for this action */
    report: OnyxEntry<Report>;

    /** IOU Report for this action, if any */
    iouReport?: OnyxEntry<Report>;

    /** Show header for action */
    showHeader?: boolean;

    /** Determines if the avatar is displayed as a subscript (positioned lower than normal) */
    shouldShowSubscriptAvatar?: boolean;

    /** If the message has been flagged for moderation */
    hasBeenFlagged?: boolean;

    /** If the action is being hovered */
    isHovered?: boolean;

    /** If the action is active */
    isActive?: boolean;

    /** Policies */
    policies?: OnyxCollection<Policy>;
};

const showUserDetails = (accountID: number | undefined) => {
    Navigation.navigate(ROUTES.PROFILE.getRoute(accountID, Navigation.getReportRHPActiveRoute()));
};

const showWorkspaceDetails = (reportID: string | undefined) => {
    if (!reportID) {
        return;
    }
    Navigation.navigate(ROUTES.REPORT_WITH_ID_DETAILS.getRoute(reportID, Navigation.getReportRHPActiveRoute()));
};

function ReportActionItemSingle({
    action,
    children,
    wrapperStyle,
    showHeader = true,
    shouldShowSubscriptAvatar = false,
    hasBeenFlagged = false,
    report,
    iouReport,
    isHovered = false,
    isActive = false,
    policies,
}: ReportActionItemSingleProps) {
    const theme = useTheme();
    const styles = useThemeStyles();
    const StyleUtils = useStyleUtils();
    const {translate} = useLocalize();
    const [personalDetails] = useOnyx(ONYXKEYS.PERSONAL_DETAILS_LIST, {
        canBeMissing: true,
    });
    const [innerPolicies] = useOnyx(ONYXKEYS.COLLECTION.POLICY, {
        canBeMissing: true,
    });
    const activePolicies = policies ?? innerPolicies;
    const policy = usePolicy(report?.policyID);
    const delegatePersonalDetails = action?.delegateAccountID ? personalDetails?.[action?.delegateAccountID] : undefined;
    const ownerAccountID = iouReport?.ownerAccountID ?? action?.childOwnerAccountID;
    const isReportPreviewAction = action?.actionName === CONST.REPORT.ACTIONS.TYPE.REPORT_PREVIEW;
    const actorAccountID = getReportActionActorAccountID(action, iouReport, report, delegatePersonalDetails);
    const invoiceReceiverPolicy =
        report?.invoiceReceiver && 'policyID' in report.invoiceReceiver ? activePolicies?.[`${ONYXKEYS.COLLECTION.POLICY}${report.invoiceReceiver.policyID}`] : undefined;

    let displayName = getDisplayNameForParticipant({accountID: actorAccountID, personalDetailsData: personalDetails});
    const {avatar, login, pendingFields, status, fallbackIcon} = personalDetails?.[actorAccountID ?? CONST.DEFAULT_NUMBER_ID] ?? {};
    const accountOwnerDetails = getPersonalDetailByEmail(login ?? '');
    // eslint-disable-next-line @typescript-eslint/prefer-nullish-coalescing
    let actorHint = (login || (displayName ?? '')).replace(CONST.REGEX.MERGED_ACCOUNT_PREFIX, '');
    const isTripRoom = isTripRoomReportUtils(report);
    const displayAllActors = isReportPreviewAction && !isTripRoom && !isPolicyExpenseChat(report);

    const isInvoiceReport = isInvoiceReportUtils(iouReport ?? null);
    const isWorkspaceActor = isInvoiceReport || (isPolicyExpenseChat(report) && (!actorAccountID || displayAllActors));

    let avatarSource = avatar;
    let avatarId: number | string | undefined = actorAccountID;
    if (isWorkspaceActor) {
        displayName = getPolicyName({report, policy});
        actorHint = displayName;
        avatarSource = getWorkspaceIcon(report, policy).source;
        avatarId = report?.policyID;
    } else if (delegatePersonalDetails) {
        displayName = delegatePersonalDetails?.displayName ?? '';
        avatarSource = delegatePersonalDetails?.avatar;
        avatarId = delegatePersonalDetails?.accountID;
    } else if (isReportPreviewAction && isTripRoom) {
        displayName = report?.reportName ?? '';
        avatarSource = personalDetails?.[ownerAccountID ?? CONST.DEFAULT_NUMBER_ID]?.avatar;
        avatarId = ownerAccountID;
    }

    // If this is a report preview, display names and avatars of both people involved
    let secondaryAvatar: Icon;
    const primaryDisplayName = displayName;
    if (displayAllActors) {
        if (isInvoiceRoom(report) && !isIndividualInvoiceRoom(report)) {
            const secondaryPolicyAvatar = invoiceReceiverPolicy?.avatarURL ?? getDefaultWorkspaceAvatar(invoiceReceiverPolicy?.name);

            secondaryAvatar = {
                source: secondaryPolicyAvatar,
                type: CONST.ICON_TYPE_WORKSPACE,
                name: invoiceReceiverPolicy?.name,
                id: invoiceReceiverPolicy?.id,
            };
        } else {
            // The ownerAccountID and actorAccountID can be the same if a user submits an expense back from the IOU's original creator, in that case we need to use managerID to avoid displaying the same user twice
            const secondaryAccountId = ownerAccountID === actorAccountID || isInvoiceReport ? actorAccountID : ownerAccountID;
            const secondaryUserAvatar = personalDetails?.[secondaryAccountId ?? -1]?.avatar ?? FallbackAvatar;
            const secondaryDisplayName = getDisplayNameForParticipant({accountID: secondaryAccountId});

            secondaryAvatar = {
                source: secondaryUserAvatar,
                type: CONST.ICON_TYPE_AVATAR,
                name: secondaryDisplayName ?? '',
                id: secondaryAccountId,
            };
        }
    } else if (!isWorkspaceActor) {
        // eslint-disable-next-line @typescript-eslint/prefer-nullish-coalescing
        const avatarIconIndex = report?.isOwnPolicyExpenseChat || isPolicyExpenseChat(report) ? 0 : 1;
        const reportIcons = getIcons(report, personalDetails, undefined, undefined, undefined, policy);

        secondaryAvatar = reportIcons.at(avatarIconIndex) ?? {name: '', source: '', type: CONST.ICON_TYPE_AVATAR};
    } else if (isInvoiceReportUtils(iouReport)) {
        const secondaryAccountId = iouReport?.managerID ?? CONST.DEFAULT_NUMBER_ID;
        const secondaryUserAvatar = personalDetails?.[secondaryAccountId ?? -1]?.avatar ?? FallbackAvatar;
        const secondaryDisplayName = getDisplayNameForParticipant({accountID: secondaryAccountId});

        secondaryAvatar = {
            source: secondaryUserAvatar,
            type: CONST.ICON_TYPE_AVATAR,
            name: secondaryDisplayName,
            id: secondaryAccountId,
        };
    } else {
        secondaryAvatar = {name: '', source: '', type: 'avatar'};
    }

    const icon = useMemo(
        () => ({
            source: avatarSource ?? FallbackAvatar,
            type: isWorkspaceActor ? CONST.ICON_TYPE_WORKSPACE : CONST.ICON_TYPE_AVATAR,
            name: primaryDisplayName ?? '',
            id: avatarId,
        }),
        [avatarSource, isWorkspaceActor, primaryDisplayName, avatarId],
    );

    // Since the display name for a report action message is delivered with the report history as an array of fragments
    // we'll need to take the displayName from personal details and have it be in the same format for now. Eventually,
    // we should stop referring to the report history items entirely for this information.
    const personArray = useMemo(() => {
        const baseArray = displayName
            ? [
                  {
                      type: 'TEXT',
                      text: displayName,
                  },
              ]
            : [action?.person?.[0]].filter(Boolean) ?? [];

        if (displayAllActors && secondaryAvatar?.name) {
            return [
                ...baseArray,
                {
                    type: 'TEXT',
                    text: secondaryAvatar?.name ?? '',
                },
            ];
        }
        return baseArray;
    }, [displayName, action?.person, displayAllActors, secondaryAvatar?.name]);

    const reportID = report?.reportID;
    const iouReportID = iouReport?.reportID;

    const showActorDetails = useCallback(() => {
        if (isWorkspaceActor) {
            showWorkspaceDetails(reportID);
        } else {
            // Show participants page IOU report preview
            if (iouReportID && displayAllActors) {
                Navigation.navigate(ROUTES.REPORT_PARTICIPANTS.getRoute(iouReportID, Navigation.getReportRHPActiveRoute()));
                return;
            }
            showUserDetails(Number(icon.id));
        }
    }, [isWorkspaceActor, reportID, iouReportID, displayAllActors, icon.id]);

    const shouldDisableDetailPage = useMemo(
        () =>
            CONST.RESTRICTED_ACCOUNT_IDS.includes(actorAccountID ?? CONST.DEFAULT_NUMBER_ID) ||
            (!isWorkspaceActor && isOptimisticPersonalDetail(action?.delegateAccountID ? Number(action.delegateAccountID) : (actorAccountID ?? CONST.DEFAULT_NUMBER_ID))),
        [action, isWorkspaceActor, actorAccountID],
    );

    const getBackgroundColor = () => {
        if (isActive) {
            return theme.messageHighlightBG;
        }
        if (isHovered) {
            return theme.hoverComponentBG;
        }
        return theme.sidebar;
    };
    const getAvatar = () => {
        if (shouldShowSubscriptAvatar) {
            return (
                <SubscriptAvatar
                    mainAvatar={icon}
                    secondaryAvatar={secondaryAvatar}
                    noMargin
                    backgroundColor={getBackgroundColor()}
                />
            );
        }
        if (displayAllActors) {
            return (
                <MultipleAvatars
                    icons={[icon, secondaryAvatar]}
                    isInReportAction
                    shouldShowTooltip
                    secondAvatarStyle={[StyleUtils.getBackgroundAndBorderStyle(theme.appBG), isHovered ? StyleUtils.getBackgroundAndBorderStyle(theme.hoverComponentBG) : undefined]}
                />
            );
        }
        return (
            <UserDetailsTooltip
                accountID={Number(delegatePersonalDetails && !isWorkspaceActor ? actorAccountID : (icon.id ?? CONST.DEFAULT_NUMBER_ID))}
                delegateAccountID={action?.delegateAccountID}
                icon={icon}
            >
                <View>
                    <Avatar
                        containerStyles={[styles.actionAvatar]}
                        source={icon.source}
                        type={icon.type}
                        name={icon.name}
                        avatarID={icon.id}
                        fallbackIcon={fallbackIcon}
                    />
                </View>
            </UserDetailsTooltip>
        );
    };

    const getHeading = useCallback(() => {
        return () => {
            if (displayAllActors && personArray.length === 2 && isReportPreviewAction) {
                return (
                    <View style={[styles.flex1, styles.flexRow, styles.overflowHidden]}>
                        <ReportActionItemFragment
                            style={[styles.flexShrink1, styles.optionItemAvatarNameWrapper]}
                            key={`person-${action?.reportActionID}-${0}`}
                            accountID={Number(icon.id)}
                            fragment={{...personArray.at(0), type: 'TEXT', text: displayName ?? ''}}
                            delegateAccountID={Number(action?.delegateAccountID)}
                            isSingleLine
                            actorIcon={icon}
                            moderationDecision={getReportActionMessage(action)?.moderationDecision?.decision}
                        />
                        <Text
                            numberOfLines={1}
                            style={[styles.chatItemMessageHeaderSender, styles.flexShrink0]}
                        >
                            {`\u00A0&\u00A0`}
                        </Text>
                        <ReportActionItemFragment
                            style={[styles.flexShrink1, styles.optionItemAvatarNameWrapper]}
                            key={`person-${action?.reportActionID}-${1}`}
                            accountID={Number(secondaryAvatar?.id)}
                            fragment={{...personArray.at(1), type: 'TEXT', text: secondaryAvatar.name ?? ''}}
                            delegateAccountID={Number(action?.delegateAccountID)}
                            isSingleLine
                            actorIcon={secondaryAvatar}
                            moderationDecision={getReportActionMessage(action)?.moderationDecision?.decision}
                        />
                    </View>
                );
            }
            return (
                <View>
                    {personArray.map((fragment) => (
                        <ReportActionItemFragment
                            style={[styles.flex1]}
                            key={`person-${action?.reportActionID}-${fragment?.text ?? ''}`}
                            accountID={Number(actorAccountID)}
                            fragment={{...fragment, type: fragment?.type ?? '', text: fragment?.text ?? ''}}
                            delegateAccountID={Number(action?.delegateAccountID)}
                            isSingleLine
                            actorIcon={icon}
                            moderationDecision={getReportActionMessage(action)?.moderationDecision?.decision}
                        />
                    ))}
                </View>
            );
        };
    }, [
        displayAllActors,
        personArray,
        isReportPreviewAction,
        styles.flex1,
        styles.flexRow,
        styles.overflowHidden,
        styles.flexShrink1,
        styles.chatItemMessageHeaderSender,
        styles.flexShrink0,
        action,
        icon,
        displayName,
        secondaryAvatar,
        actorAccountID,
    ]);

    const hasEmojiStatus = !displayAllActors && status?.emojiCode;
    const formattedDate = DateUtils.getStatusUntilDate(status?.clearAfter ?? '');
    const statusText = status?.text ?? '';
    const statusTooltipText = formattedDate ? `${statusText ? `${statusText} ` : ''}(${formattedDate})` : statusText;

    return (
        <View style={[styles.chatItem, wrapperStyle]}>
            <PressableWithoutFeedback
                style={[styles.alignSelfStart, styles.mr3]}
                onPressIn={ControlSelection.block}
                onPressOut={ControlSelection.unblock}
                onPress={showActorDetails}
                disabled={shouldDisableDetailPage}
                accessibilityLabel={actorHint}
                role={CONST.ROLE.BUTTON}
            >
                <OfflineWithFeedback pendingAction={pendingFields?.avatar ?? undefined}>{getAvatar()}</OfflineWithFeedback>
            </PressableWithoutFeedback>
            <View style={[styles.chatItemRight]}>
                {showHeader ? (
                    <View style={[styles.chatItemMessageHeader]}>
                        <PressableWithoutFeedback
                            style={[styles.flexShrink1, styles.mr1]}
                            onPressIn={ControlSelection.block}
                            onPressOut={ControlSelection.unblock}
                            onPress={showActorDetails}
                            disabled={shouldDisableDetailPage}
                            accessibilityLabel={actorHint}
                            role={CONST.ROLE.BUTTON}
                        >
<<<<<<< HEAD
                            {getHeading()}
=======
                            {personArray?.map((fragment, index) => (
                                <ReportActionItemFragment
                                    // eslint-disable-next-line react/no-array-index-key
                                    key={`person-${action?.reportActionID}-${index}`}
                                    accountID={Number(delegatePersonalDetails && !isWorkspaceActor ? actorAccountID : (icon.id ?? CONST.DEFAULT_NUMBER_ID))}
                                    fragment={{...fragment, type: fragment.type ?? '', text: fragment.text ?? ''}}
                                    delegateAccountID={action?.delegateAccountID}
                                    isSingleLine
                                    actorIcon={icon}
                                    moderationDecision={getReportActionMessage(action)?.moderationDecision?.decision}
                                />
                            ))}
>>>>>>> 59630c3a
                        </PressableWithoutFeedback>
                        {!!hasEmojiStatus && (
                            <Tooltip text={statusTooltipText}>
                                <Text
                                    style={styles.userReportStatusEmoji}
                                    numberOfLines={1}
                                >{`${status?.emojiCode}`}</Text>
                            </Tooltip>
                        )}
                        <ReportActionItemDate created={action?.created ?? ''} />
                    </View>
                ) : null}
                {!!action?.delegateAccountID && (
                    <Text style={[styles.chatDelegateMessage]}>{translate('delegate.onBehalfOfMessage', {delegator: accountOwnerDetails?.displayName ?? ''})}</Text>
                )}
                <View style={hasBeenFlagged ? styles.blockquote : {}}>{children}</View>
            </View>
        </View>
    );
}

ReportActionItemSingle.displayName = 'ReportActionItemSingle';

export default ReportActionItemSingle;<|MERGE_RESOLUTION|>--- conflicted
+++ resolved
@@ -343,7 +343,7 @@
                         <ReportActionItemFragment
                             style={[styles.flex1]}
                             key={`person-${action?.reportActionID}-${fragment?.text ?? ''}`}
-                            accountID={Number(actorAccountID)}
+                            accountID={Number(delegatePersonalDetails && !isWorkspaceActor ? actorAccountID : (icon.id ?? CONST.DEFAULT_NUMBER_ID))}
                             fragment={{...fragment, type: fragment?.type ?? '', text: fragment?.text ?? ''}}
                             delegateAccountID={Number(action?.delegateAccountID)}
                             isSingleLine
@@ -362,6 +362,7 @@
         styles.flexRow,
         styles.overflowHidden,
         styles.flexShrink1,
+        styles.optionItemAvatarNameWrapper,
         styles.chatItemMessageHeaderSender,
         styles.flexShrink0,
         action,
@@ -401,22 +402,7 @@
                             accessibilityLabel={actorHint}
                             role={CONST.ROLE.BUTTON}
                         >
-<<<<<<< HEAD
                             {getHeading()}
-=======
-                            {personArray?.map((fragment, index) => (
-                                <ReportActionItemFragment
-                                    // eslint-disable-next-line react/no-array-index-key
-                                    key={`person-${action?.reportActionID}-${index}`}
-                                    accountID={Number(delegatePersonalDetails && !isWorkspaceActor ? actorAccountID : (icon.id ?? CONST.DEFAULT_NUMBER_ID))}
-                                    fragment={{...fragment, type: fragment.type ?? '', text: fragment.text ?? ''}}
-                                    delegateAccountID={action?.delegateAccountID}
-                                    isSingleLine
-                                    actorIcon={icon}
-                                    moderationDecision={getReportActionMessage(action)?.moderationDecision?.decision}
-                                />
-                            ))}
->>>>>>> 59630c3a
                         </PressableWithoutFeedback>
                         {!!hasEmojiStatus && (
                             <Tooltip text={statusTooltipText}>
