--- conflicted
+++ resolved
@@ -162,13 +162,8 @@
 
     const shouldDisableDetailPage = useMemo(
         () =>
-<<<<<<< HEAD
-            actorAccountID === CONST.ACCOUNT_ID.NOTIFICATIONS ||
-            (!isWorkspaceActor && ReportUtils.isOptimisticPersonalDetail(action?.delegateAccountID ? Number(action?.delegateAccountID) : actorAccountID ?? -1)),
-=======
             CONST.RESTRICTED_ACCOUNT_IDS.includes(actorAccountID ?? 0) ||
-            (!isWorkspaceActor && ReportUtils.isOptimisticPersonalDetail(action.delegateAccountID ? Number(action.delegateAccountID) : actorAccountID ?? -1)),
->>>>>>> 9a598e04
+            (!isWorkspaceActor && ReportUtils.isOptimisticPersonalDetail(action?.delegateAccountID ? Number(action.delegateAccountID) : actorAccountID ?? -1)),
         [action, isWorkspaceActor, actorAccountID],
     );
 
