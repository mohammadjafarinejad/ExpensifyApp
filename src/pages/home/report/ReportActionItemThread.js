import React from 'react';
import {View, Text} from 'react-native';
import PropTypes from 'prop-types';
import styles from '../../../styles/styles';
import * as Report from '../../../libs/actions/Report';
import withLocalize, {withLocalizePropTypes} from '../../../components/withLocalize';
import withWindowDimensions, {windowDimensionsPropTypes} from '../../../components/withWindowDimensions';
import CONST from '../../../CONST';
import avatarPropTypes from '../../../components/avatarPropTypes';
import MultipleAvatars from '../../../components/MultipleAvatars';
import compose from '../../../libs/compose';
import PressableWithSecondaryInteraction from '../../../components/PressableWithSecondaryInteraction';

const propTypes = {
    /** List of participant icons for the thread */
    icons: PropTypes.arrayOf(avatarPropTypes).isRequired,

    /** Number of comments under the thread */
    numberOfReplies: PropTypes.number.isRequired,

    /** Time of the most recent reply */
    mostRecentReply: PropTypes.string.isRequired,

    /** ID of child thread report */
    childReportID: PropTypes.string.isRequired,

    /** Whether the thread item / message is being hovered */
    isHovered: PropTypes.bool.isRequired,

    /** The function that should be called when the thread is LongPressed or right-clicked */
    onSecondaryInteraction: PropTypes.func.isRequired,

    ...withLocalizePropTypes,
    ...windowDimensionsPropTypes,
};

function ReportActionItemThread(props) {
    const numberOfRepliesText = props.numberOfReplies > CONST.MAX_THREAD_REPLIES_PREVIEW ? `${CONST.MAX_THREAD_REPLIES_PREVIEW}+` : `${props.numberOfReplies}`;
    const replyText = props.numberOfReplies === 1 ? props.translate('threads.reply') : props.translate('threads.replies');

    const timeStamp = props.datetimeToCalendarTime(props.mostRecentReply, false);

    return (
        <View style={[styles.chatItemMessage]}>
            <PressableWithSecondaryInteraction
                onPress={() => {
                    Report.navigateToAndOpenChildReport(props.childReportID);
                }}
                role={CONST.ACCESSIBILITY_ROLE.BUTTON}
                accessibilityLabel={`${props.numberOfReplies} ${replyText}`}
                onSecondaryInteraction={props.onSecondaryInteraction}
            >
                <View style={[styles.flexRow, styles.alignItemsCenter, styles.mt2]}>
                    <MultipleAvatars
                        size={CONST.AVATAR_SIZE.SMALL}
                        icons={props.icons}
                        shouldStackHorizontally
                        isHovered={props.isHovered}
                        isInReportAction
                    />
                    <View style={[styles.flex1, styles.flexRow, styles.lh140Percent, styles.alignItemsEnd]}>
                        <Text style={[styles.link, styles.ml2, styles.h4, styles.noWrap, styles.userSelectNone]}>{`${numberOfRepliesText} ${replyText}`}</Text>
                        <Text
<<<<<<< HEAD
                            numberOfLines={1}
                            style={[styles.ml2, styles.textMicroSupporting, styles.flex1, styles.userSelectNone]}
=======
                            selectable={false}
                            style={[styles.link, styles.ml2, styles.h4, styles.noWrap]}
                            dataSet={{[CONST.SELECTION_SCRAPER_HIDDEN_ELEMENT]: true}}
                        >
                            {`${numberOfRepliesText} ${replyText}`}
                        </Text>
                        <Text
                            selectable={false}
                            numberOfLines={1}
                            style={[styles.ml2, styles.textMicroSupporting, styles.flex1]}
                            dataSet={{[CONST.SELECTION_SCRAPER_HIDDEN_ELEMENT]: true}}
>>>>>>> 01c5b71e
                        >
                            {timeStamp}
                        </Text>
                    </View>
                </View>
            </PressableWithSecondaryInteraction>
        </View>
    );
}

ReportActionItemThread.propTypes = propTypes;
ReportActionItemThread.displayName = 'ReportActionItemThread';

export default compose(withLocalize, withWindowDimensions)(ReportActionItemThread);<|MERGE_RESOLUTION|>--- conflicted
+++ resolved
@@ -59,24 +59,16 @@
                         isInReportAction
                     />
                     <View style={[styles.flex1, styles.flexRow, styles.lh140Percent, styles.alignItemsEnd]}>
-                        <Text style={[styles.link, styles.ml2, styles.h4, styles.noWrap, styles.userSelectNone]}>{`${numberOfRepliesText} ${replyText}`}</Text>
                         <Text
-<<<<<<< HEAD
-                            numberOfLines={1}
-                            style={[styles.ml2, styles.textMicroSupporting, styles.flex1, styles.userSelectNone]}
-=======
-                            selectable={false}
-                            style={[styles.link, styles.ml2, styles.h4, styles.noWrap]}
+                            style={[styles.link, styles.ml2, styles.h4, styles.noWrap, styles.userSelectNone]}
                             dataSet={{[CONST.SELECTION_SCRAPER_HIDDEN_ELEMENT]: true}}
                         >
                             {`${numberOfRepliesText} ${replyText}`}
                         </Text>
                         <Text
-                            selectable={false}
                             numberOfLines={1}
-                            style={[styles.ml2, styles.textMicroSupporting, styles.flex1]}
+                            style={[styles.ml2, styles.textMicroSupporting, styles.flex1, styles.userSelectNone]}
                             dataSet={{[CONST.SELECTION_SCRAPER_HIDDEN_ELEMENT]: true}}
->>>>>>> 01c5b71e
                         >
                             {timeStamp}
                         </Text>
