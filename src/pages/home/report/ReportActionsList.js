--- conflicted
+++ resolved
@@ -347,13 +347,8 @@
     // Native mobile does not render updates flatlist the changes even though component did update called.
     // To notify there something changes we can use extraData prop to flatlist
     const extraData = [isSmallScreenWidth ? currentUnreadMarker : undefined, ReportUtils.isArchivedRoom(report)];
-<<<<<<< HEAD
-    const hideComposer = ReportUtils.shouldDisableWriteActions(report);
+    const hideComposer = !ReportUtils.canUserPerformWriteAction(report);
     const shouldShowReportRecipientLocalTime = ReportUtils.canShowReportRecipientLocalTime(report) && !isComposerFullSize;
-=======
-    const hideComposer = !ReportUtils.canUserPerformWriteAction(report);
-    const shouldShowReportRecipientLocalTime = ReportUtils.canShowReportRecipientLocalTime(personalDetailsList, report, currentUserPersonalDetails.accountID) && !isComposerFullSize;
->>>>>>> a13b7fd9
 
     const contentContainerStyle = useMemo(
         () => [styles.chatContentScrollView, isLoadingNewerReportActions ? styles.chatContentScrollViewWithHeaderLoader : {}],
