import {useRoute} from '@react-navigation/native';
import lodashGet from 'lodash/get';
import PropTypes from 'prop-types';
import React, {useCallback, useEffect, useMemo, useRef, useState} from 'react';
import {DeviceEventEmitter, InteractionManager} from 'react-native';
import Animated, {useAnimatedStyle, useSharedValue, withTiming} from 'react-native-reanimated';
import _ from 'underscore';
import InvertedFlatList from '@components/InvertedFlatList';
import {AUTOSCROLL_TO_TOP_THRESHOLD} from '@components/InvertedFlatList/BaseInvertedFlatList';
import {withPersonalDetails} from '@components/OnyxProvider';
import withCurrentUserPersonalDetails, {withCurrentUserPersonalDetailsDefaultProps, withCurrentUserPersonalDetailsPropTypes} from '@components/withCurrentUserPersonalDetails';
import withWindowDimensions, {windowDimensionsPropTypes} from '@components/withWindowDimensions';
import useLocalize from '@hooks/useLocalize';
import useNetwork from '@hooks/useNetwork';
import useReportScrollManager from '@hooks/useReportScrollManager';
import useThemeStyles from '@hooks/useThemeStyles';
import compose from '@libs/compose';
import DateUtils from '@libs/DateUtils';
import Navigation from '@libs/Navigation/Navigation';
import * as ReportActionsUtils from '@libs/ReportActionsUtils';
import * as ReportUtils from '@libs/ReportUtils';
import Visibility from '@libs/Visibility';
import reportPropTypes from '@pages/reportPropTypes';
import variables from '@styles/variables';
import * as Report from '@userActions/Report';
import CONST from '@src/CONST';
import ROUTES from '@src/ROUTES';
import FloatingMessageCounter from './FloatingMessageCounter';
import getInitialNumToRender from './getInitialNumReportActionsToRender';
import ListBoundaryLoader from './ListBoundaryLoader/ListBoundaryLoader';
import reportActionPropTypes from './reportActionPropTypes';
import ReportActionsListItemRenderer from './ReportActionsListItemRenderer';

const propTypes = {
    /** The report currently being looked at */
    report: reportPropTypes.isRequired,

    /** Sorted actions prepared for display */
    sortedReportActions: PropTypes.arrayOf(PropTypes.shape(reportActionPropTypes)).isRequired,

    /** The ID of the most recent IOU report action connected with the shown report */
    mostRecentIOUReportActionID: PropTypes.string,

    /** The report metadata loading states */
    isLoadingInitialReportActions: PropTypes.bool,

    /** Are we loading more report actions? */
    isLoadingOlderReportActions: PropTypes.bool,

    /** Are we loading newer report actions? */
    isLoadingNewerReportActions: PropTypes.bool,

    /** Callback executed on list layout */
    onLayout: PropTypes.func.isRequired,

    /** Callback executed on scroll */
    onScroll: PropTypes.func,

    /** Function to load more chats */
    loadOlderChats: PropTypes.func.isRequired,

    /** Function to load newer chats */
    loadNewerChats: PropTypes.func.isRequired,

    /** The policy object for the current route */
    policy: PropTypes.shape({
        /** The name of the policy */
        name: PropTypes.string,

        /** The URL for the policy avatar */
        avatar: PropTypes.string,
    }),

    ...windowDimensionsPropTypes,
    ...withCurrentUserPersonalDetailsPropTypes,
};

const defaultProps = {
    onScroll: () => {},
    mostRecentIOUReportActionID: '',
    isLoadingInitialReportActions: false,
    isLoadingOlderReportActions: false,
    isLoadingNewerReportActions: false,
    isLinkingLoader: false,
    ...withCurrentUserPersonalDetailsDefaultProps,
};

const VERTICAL_OFFSET_THRESHOLD = 200;
const MSG_VISIBLE_THRESHOLD = 250;

// In the component we are subscribing to the arrival of new actions.
// As there is the possibility that there are multiple instances of a ReportScreen
// for the same report, we only ever want one subscription to be active, as
// the subscriptions could otherwise be conflicting.
const newActionUnsubscribeMap = {};

// Caching the reportID and reportActionID for unread markers ensures persistent tracking
// across multiple reports, preserving the green line placement and allowing retrieval
// of the relevant reportActionID for displaying the green line.
// We need to persist it across reports because there are at least 3 ReportScreen components created so the
// internal states are resetted or recreated.
const cacheUnreadMarkers = new Map();

// Seems that there is an architecture issue that prevents us from using the reportID with useRef
// the useRef value gets reset when the reportID changes, so we use a global variable to keep track
let prevReportID = null;

/**
 * Create a unique key for each action in the FlatList.
 * We use the reportActionID that is a string representation of a random 64-bit int, which should be
 * random enough to avoid collisions
 * @param {Object} item
 * @param {Object} item.action
 * @return {String}
 */
function keyExtractor(item) {
    return item.reportActionID;
}

function isMessageUnread(message, lastReadTime) {
    if (!lastReadTime) {
        return Boolean(!ReportActionsUtils.isCreatedAction(message));
    }

    return Boolean(message && lastReadTime && message.created && lastReadTime < message.created);
}

function ReportActionsList({
    report,
    isLoadingInitialReportActions,
    isLoadingOlderReportActions,
    isLoadingNewerReportActions,
    sortedReportActions,
    windowHeight,
    onScroll,
    mostRecentIOUReportActionID,
    isSmallScreenWidth,
    personalDetailsList,
    currentUserPersonalDetails,
    loadNewerChats,
    loadOlderChats,
    onLayout,
    isComposerFullSize,
    listID,
    onContentSizeChange,
    shouldEnableAutoScrollToTopThreshold,
}) {
    const styles = useThemeStyles();
    const {translate} = useLocalize();
    const {isOffline} = useNetwork();
    const route = useRoute();
    const opacity = useSharedValue(0);
    const userActiveSince = useRef(null);
<<<<<<< HEAD
    const reportScrollManager = useReportScrollManager();
=======
    const userInactiveSince = useRef(null);
>>>>>>> f78a92ae

    const markerInit = () => {
        if (!cacheUnreadMarkers.has(report.reportID)) {
            return null;
        }
        return cacheUnreadMarkers.get(report.reportID);
    };
    const [currentUnreadMarker, setCurrentUnreadMarker] = useState(markerInit);
    const scrollingVerticalOffset = useRef(0);
    const readActionSkipped = useRef(false);
    const hasHeaderRendered = useRef(false);
    const hasFooterRendered = useRef(false);
    const lastVisibleActionCreatedRef = useRef(report.lastVisibleActionCreated);
    const lastReadTimeRef = useRef(report.lastReadTime);

    const sortedVisibleReportActions = useMemo(
        () => _.filter(sortedReportActions, (s) => isOffline || s.pendingAction !== CONST.RED_BRICK_ROAD_PENDING_ACTION.DELETE || s.errors),
        [sortedReportActions, isOffline],
    );
    const lastActionIndex = lodashGet(sortedVisibleReportActions, [0, 'reportActionID']);
    const reportActionSize = useRef(sortedVisibleReportActions.length);
    const hasNewestReportAction = lodashGet(sortedReportActions[0], 'created') === report.lastVisibleActionCreated;

    const previousLastIndex = useRef(lastActionIndex);

    const linkedReportActionID = lodashGet(route, 'params.reportActionID', '');
    const isLastPendingActionIsDelete = lodashGet(sortedReportActions, [0, 'pendingAction']) === CONST.RED_BRICK_ROAD_PENDING_ACTION.DELETE;

    // This state is used to force a re-render when the user manually marks a message as unread
    // by using a timestamp you can force re-renders without having to worry about if another message was marked as unread before
    const [messageManuallyMarkedUnread, setMessageManuallyMarkedUnread] = useState(0);
    const [isFloatingMessageCounterVisible, setIsFloatingMessageCounterVisible] = useState(false);
    const animatedStyles = useAnimatedStyle(() => ({
        opacity: opacity.value,
    }));

    useEffect(() => {
        opacity.value = withTiming(1, {duration: 100});
    }, [opacity]);

    useEffect(() => {
        if (
            scrollingVerticalOffset.current < AUTOSCROLL_TO_TOP_THRESHOLD &&
            previousLastIndex.current !== lastActionIndex &&
            reportActionSize.current > sortedVisibleReportActions.length &&
            hasNewestReportAction
        ) {
            reportScrollManager.scrollToBottom();
        }
        previousLastIndex.current = lastActionIndex;
        reportActionSize.current = sortedVisibleReportActions.length;
    }, [lastActionIndex, sortedVisibleReportActions, reportScrollManager, hasNewestReportAction, linkedReportActionID]);

    useEffect(() => {
        // If the reportID changes, we reset the userActiveSince to null, we need to do it because
        // the parent component is sending the previous reportID even when the user isn't active
        // on the report
        if (userActiveSince.current && prevReportID && prevReportID !== report.reportID) {
            userActiveSince.current = null;
        } else {
            userActiveSince.current = DateUtils.getDBTime();
        }
        prevReportID = report.reportID;
    }, [report.reportID]);

    useEffect(() => {
        if (!userActiveSince.current || report.reportID !== prevReportID) {
            return;
        }

        if (ReportUtils.isUnread(report)) {
            if (Visibility.isVisible() && scrollingVerticalOffset.current < MSG_VISIBLE_THRESHOLD) {
                Report.readNewestAction(report.reportID);
            } else {
                readActionSkipped.current = true;
            }
        }

        if (currentUnreadMarker || lastVisibleActionCreatedRef.current === report.lastVisibleActionCreated) {
            return;
        }

        cacheUnreadMarkers.delete(report.reportID);
        lastVisibleActionCreatedRef.current = report.lastVisibleActionCreated;
        setCurrentUnreadMarker(null);
        // eslint-disable-next-line react-hooks/exhaustive-deps
    }, [report.lastVisibleActionCreated, report.reportID]);

    useEffect(() => {
        if (!userActiveSince.current || report.reportID !== prevReportID) {
            return;
        }
        if (!messageManuallyMarkedUnread && (lastReadTimeRef.current || '') < report.lastReadTime) {
            cacheUnreadMarkers.delete(report.reportID);
        }
        lastReadTimeRef.current = report.lastReadTime;
        setMessageManuallyMarkedUnread(0);

        // eslint-disable-next-line react-hooks/exhaustive-deps
    }, [report.lastReadTime, report.reportID]);

    useEffect(() => {
        const resetUnreadMarker = (newLastReadTime) => {
            cacheUnreadMarkers.delete(report.reportID);
            lastReadTimeRef.current = newLastReadTime;
            setCurrentUnreadMarker(null);
        };

        const unreadActionSubscription = DeviceEventEmitter.addListener(`unreadAction_${report.reportID}`, (newLastReadTime) => {
            resetUnreadMarker(newLastReadTime);
            setMessageManuallyMarkedUnread(new Date().getTime());
        });

        const readNewestActionSubscription = DeviceEventEmitter.addListener(`readNewestAction_${report.reportID}`, (newLastReadTime) => {
            resetUnreadMarker(newLastReadTime);
            setMessageManuallyMarkedUnread(0);
        });

        return () => {
            unreadActionSubscription.remove();
            readNewestActionSubscription.remove();
        };
    }, [report.reportID]);

    useEffect(() => {
        if (linkedReportActionID) {
            return;
        }
        InteractionManager.runAfterInteractions(() => {
            reportScrollManager.scrollToBottom();
        });
        // eslint-disable-next-line react-hooks/exhaustive-deps
    }, []);

    const scrollToBottomForCurrentUserAction = useCallback(
        (isFromCurrentUser) => {
            // If a new comment is added and it's from the current user scroll to the bottom otherwise leave the user positioned where
            // they are now in the list.
            if (!isFromCurrentUser || !hasNewestReportAction) {
                return;
            }
            InteractionManager.runAfterInteractions(() => reportScrollManager.scrollToBottom());
        },
        [hasNewestReportAction, reportScrollManager],
    );

    useEffect(() => {
        // Why are we doing this, when in the cleanup of the useEffect we are already calling the unsubscribe function?
        // Answer: On web, when navigating to another report screen, the previous report screen doesn't get unmounted,
        //         meaning that the cleanup might not get called. When we then open a report we had open already previosuly, a new
        //         ReportScreen will get created. Thus, we have to cancel the earlier subscription of the previous screen,
        //         because the two subscriptions could conflict!
        //         In case we return to the previous screen (e.g. by web back navigation) the useEffect for that screen would
        //         fire again, as the focus has changed and will set up the subscription correctly again.
        const previousSubUnsubscribe = newActionUnsubscribeMap[report.reportID];
        if (previousSubUnsubscribe) {
            previousSubUnsubscribe();
        }

        // This callback is triggered when a new action arrives via Pusher and the event is emitted from Report.js. This allows us to maintain
        // a single source of truth for the "new action" event instead of trying to derive that a new action has appeared from looking at props.
        const unsubscribe = Report.subscribeToNewActionEvent(report.reportID, scrollToBottomForCurrentUserAction);

        const cleanup = () => {
            if (unsubscribe) {
                unsubscribe();
            }
            Report.unsubscribeFromReportChannel(report.reportID);
        };

        newActionUnsubscribeMap[report.reportID] = cleanup;

        return cleanup;

        // eslint-disable-next-line react-hooks/exhaustive-deps
    }, [report.reportID]);

    /**
     * Show/hide the new floating message counter when user is scrolling back/forth in the history of messages.
     */
    const handleUnreadFloatingButton = () => {
        if (scrollingVerticalOffset.current > VERTICAL_OFFSET_THRESHOLD && !isFloatingMessageCounterVisible && !!currentUnreadMarker) {
            setIsFloatingMessageCounterVisible(true);
        }

        if (scrollingVerticalOffset.current < VERTICAL_OFFSET_THRESHOLD && isFloatingMessageCounterVisible) {
            if (readActionSkipped.current) {
                readActionSkipped.current = false;
                Report.readNewestAction(report.reportID);
            }
            setIsFloatingMessageCounterVisible(false);
        }
    };

    const trackVerticalScrolling = (event) => {
        scrollingVerticalOffset.current = event.nativeEvent.contentOffset.y;
        handleUnreadFloatingButton();
        onScroll(event);
    };

    const scrollToBottomAndMarkReportAsRead = () => {
        if (!hasNewestReportAction) {
            Navigation.navigate(ROUTES.REPORT_WITH_ID.getRoute(report.reportID));
            Report.openReport(report.reportID);
            return;
        }
        reportScrollManager.scrollToBottom();
        readActionSkipped.current = false;
        Report.readNewestAction(report.reportID);
    };

    /**
     * Calculates the ideal number of report actions to render in the first render, based on the screen height and on
     * the height of the smallest report action possible.
     * @return {Number}
     */
    const initialNumToRender = useMemo(() => {
        const minimumReportActionHeight = styles.chatItem.paddingTop + styles.chatItem.paddingBottom + variables.fontSizeNormalHeight;
        const availableHeight = windowHeight - (CONST.CHAT_FOOTER_MIN_HEIGHT + variables.contentHeaderHeight);
        const numToRender = Math.ceil(availableHeight / minimumReportActionHeight);
        if (linkedReportActionID) {
            return getInitialNumToRender(numToRender);
        }
        return numToRender || undefined;
    }, [styles.chatItem.paddingBottom, styles.chatItem.paddingTop, windowHeight, linkedReportActionID]);

    /**
     * Thread's divider line should hide when the first chat in the thread is marked as unread.
     * This is so that it will not be conflicting with header's separator line.
     */
    const shouldHideThreadDividerLine = useMemo(
        () => ReportActionsUtils.getFirstVisibleReportActionID(sortedReportActions, isOffline) === currentUnreadMarker,
        [sortedReportActions, isOffline, currentUnreadMarker],
    );

    /**
     * Evaluate new unread marker visibility for each of the report actions.
     * @returns boolean
     */

    const shouldDisplayNewMarker = useCallback(
        (reportAction, index) => {
            let shouldDisplay = false;
            if (!currentUnreadMarker) {
                const nextMessage = sortedVisibleReportActions[index + 1];
                const isCurrentMessageUnread = isMessageUnread(reportAction, lastReadTimeRef.current);
                shouldDisplay = isCurrentMessageUnread && (!nextMessage || !isMessageUnread(nextMessage, lastReadTimeRef.current)) && !ReportActionsUtils.shouldHideNewMarker(reportAction);
                if (shouldDisplay && !messageManuallyMarkedUnread) {
                    const isWithinVisibleThreshold = scrollingVerticalOffset.current < MSG_VISIBLE_THRESHOLD ? reportAction.created < userActiveSince.current : true;
                    // Prevent displaying a new marker line when report action is of type "REPORTPREVIEW" and last actor is the current user
                    shouldDisplay =
                        (ReportActionsUtils.isReportPreviewAction(reportAction) ? !reportAction.childLastActorAccountID : reportAction.actorAccountID) !== Report.getCurrentUserAccountID() &&
                        isWithinVisibleThreshold;
                }
                if (shouldDisplay) {
                    cacheUnreadMarkers.set(report.reportID, reportAction.reportActionID);
                }
            } else {
                shouldDisplay = reportAction.reportActionID === currentUnreadMarker;
            }

            return shouldDisplay;
        },
        [currentUnreadMarker, sortedVisibleReportActions, report.reportID, messageManuallyMarkedUnread],
    );

    const calculateUnreadMarker = useCallback(() => {
        // Iterate through the report actions and set appropriate unread marker.
        // This is to avoid a warning of:
        // Cannot update a component (ReportActionsList) while rendering a different component (CellRenderer).
        let markerFound = false;
        _.each(sortedVisibleReportActions, (reportAction, index) => {
            if (!shouldDisplayNewMarker(reportAction, index)) {
                return;
            }
            markerFound = true;
            if (!currentUnreadMarker && currentUnreadMarker !== reportAction.reportActionID) {
                cacheUnreadMarkers.set(report.reportID, reportAction.reportActionID);
                setCurrentUnreadMarker(reportAction.reportActionID);
            }
        });
        if (!markerFound) {
            setCurrentUnreadMarker(null);
        }
    }, [sortedVisibleReportActions, shouldDisplayNewMarker, currentUnreadMarker, report.reportID]);

    useEffect(() => {
        calculateUnreadMarker();
    }, [calculateUnreadMarker, report.lastReadTime, messageManuallyMarkedUnread]);

    const onVisibilityChange = useCallback(() => {
        if (!Visibility.isVisible()) {
            userInactiveSince.current = DateUtils.getDBTime();
            return;
        }
        // In case the user read new messages (after being inactive) with other device we should
        // show marker based on report.lastReadTime
        const newMessageTimeReference = userInactiveSince.current > report.lastReadTime ? userActiveSince.current : report.lastReadTime;
        if (
            scrollingVerticalOffset.current >= MSG_VISIBLE_THRESHOLD ||
            !(
                sortedVisibleReportActions &&
                _.some(
                    sortedVisibleReportActions,
                    (reportAction) =>
                        newMessageTimeReference < reportAction.created &&
                        (ReportActionsUtils.isReportPreviewAction(reportAction) ? reportAction.childLastActorAccountID : reportAction.actorAccountID) !== Report.getCurrentUserAccountID(),
                )
            )
        ) {
            return;
        }

        Report.readNewestAction(report.reportID, false);
        userActiveSince.current = DateUtils.getDBTime();
        lastReadTimeRef.current = newMessageTimeReference;
        setCurrentUnreadMarker(null);
        cacheUnreadMarkers.delete(report.reportID);
        calculateUnreadMarker();
    }, [calculateUnreadMarker, report, sortedVisibleReportActions]);

    useEffect(() => {
        const unsubscribeVisibilityListener = Visibility.onVisibilityChange(onVisibilityChange);

        return unsubscribeVisibilityListener;
    }, [onVisibilityChange]);

    const renderItem = useCallback(
        ({item: reportAction, index}) => (
            <ReportActionsListItemRenderer
                reportAction={reportAction}
                index={index}
                report={report}
                linkedReportActionID={linkedReportActionID}
                displayAsGroup={ReportActionsUtils.isConsecutiveActionMadeByPreviousActor(sortedReportActions, index)}
                mostRecentIOUReportActionID={mostRecentIOUReportActionID}
                shouldHideThreadDividerLine={shouldHideThreadDividerLine}
                shouldDisplayNewMarker={shouldDisplayNewMarker(reportAction, index)}
            />
        ),
        [report, linkedReportActionID, sortedReportActions, mostRecentIOUReportActionID, shouldHideThreadDividerLine, shouldDisplayNewMarker],
    );

    // Native mobile does not render updates flatlist the changes even though component did update called.
    // To notify there something changes we can use extraData prop to flatlist
    const extraData = [isSmallScreenWidth ? currentUnreadMarker : undefined, ReportUtils.isArchivedRoom(report)];
    const hideComposer = !ReportUtils.canUserPerformWriteAction(report);
    const shouldShowReportRecipientLocalTime = ReportUtils.canShowReportRecipientLocalTime(personalDetailsList, report, currentUserPersonalDetails.accountID) && !isComposerFullSize;

    const contentContainerStyle = useMemo(
        () => [styles.chatContentScrollView, isLoadingNewerReportActions ? styles.chatContentScrollViewWithHeaderLoader : {}],
        [isLoadingNewerReportActions, styles.chatContentScrollView, styles.chatContentScrollViewWithHeaderLoader],
    );

    const lastReportAction = useMemo(() => _.last(sortedReportActions) || {}, [sortedReportActions]);

    const listFooterComponent = useCallback(() => {
        // Skip this hook on the first render (when online), as we are not sure if more actions are going to be loaded,
        // Therefore showing the skeleton on footer might be misleading.
        // When offline, there should be no second render, so we should show the skeleton if the corresponding loading prop is present
        if (!isOffline && !hasFooterRendered.current) {
            hasFooterRendered.current = true;
            return null;
        }

        return (
            <ListBoundaryLoader
                type={CONST.LIST_COMPONENTS.FOOTER}
                isLoadingOlderReportActions={isLoadingOlderReportActions}
                isLoadingInitialReportActions={isLoadingInitialReportActions}
                lastReportActionName={lastReportAction.actionName}
            />
        );
    }, [isLoadingInitialReportActions, isLoadingOlderReportActions, lastReportAction.actionName, isOffline]);

    const onLayoutInner = useCallback(
        (event) => {
            onLayout(event);
        },
        [onLayout],
    );
    const onContentSizeChangeInner = useCallback(
        (w, h) => {
            onContentSizeChange(w, h);
        },
        [onContentSizeChange],
    );

    const listHeaderComponent = useCallback(() => {
        if (!isOffline && !hasHeaderRendered.current) {
            hasHeaderRendered.current = true;
            return null;
        }

        return (
            <ListBoundaryLoader
                type={CONST.LIST_COMPONENTS.HEADER}
                isLoadingNewerReportActions={isLoadingNewerReportActions}
            />
        );
    }, [isLoadingNewerReportActions, isOffline]);

    // When performing comment linking, initially 25 items are added to the list. Subsequent fetches add 15 items from the cache or 50 items from the server.
    // This is to ensure that the user is able to see the 'scroll to newer comments' button when they do comment linking and have not reached the end of the list yet.
    const canScrollToNewerComments = !isLoadingInitialReportActions && !hasNewestReportAction && sortedReportActions.length > 25 && !isLastPendingActionIsDelete;
    return (
        <>
            <FloatingMessageCounter
                isActive={(isFloatingMessageCounterVisible && !!currentUnreadMarker) || canScrollToNewerComments}
                onClick={scrollToBottomAndMarkReportAsRead}
            />
            <Animated.View style={[animatedStyles, styles.flex1, !shouldShowReportRecipientLocalTime && !hideComposer ? styles.pb4 : {}]}>
                <InvertedFlatList
                    accessibilityLabel={translate('sidebarScreen.listOfChatMessages')}
                    ref={reportScrollManager.ref}
                    testID="report-actions-list"
                    style={styles.overscrollBehaviorContain}
                    data={sortedReportActions}
                    renderItem={renderItem}
                    contentContainerStyle={contentContainerStyle}
                    keyExtractor={keyExtractor}
                    initialNumToRender={initialNumToRender}
                    onEndReached={loadOlderChats}
                    onEndReachedThreshold={0.75}
                    onStartReached={loadNewerChats}
                    onStartReachedThreshold={0.75}
                    ListFooterComponent={listFooterComponent}
                    ListHeaderComponent={listHeaderComponent}
                    keyboardShouldPersistTaps="handled"
                    onLayout={onLayoutInner}
                    onContentSizeChange={onContentSizeChangeInner}
                    onScroll={trackVerticalScrolling}
                    onScrollToIndexFailed={() => {}}
                    extraData={extraData}
                    key={listID}
                    shouldEnableAutoScrollToTopThreshold={shouldEnableAutoScrollToTopThreshold}
                />
            </Animated.View>
        </>
    );
}

ReportActionsList.propTypes = propTypes;
ReportActionsList.defaultProps = defaultProps;
ReportActionsList.displayName = 'ReportActionsList';

export default compose(withWindowDimensions, withPersonalDetails(), withCurrentUserPersonalDetails)(ReportActionsList);<|MERGE_RESOLUTION|>--- conflicted
+++ resolved
@@ -151,11 +151,8 @@
     const route = useRoute();
     const opacity = useSharedValue(0);
     const userActiveSince = useRef(null);
-<<<<<<< HEAD
     const reportScrollManager = useReportScrollManager();
-=======
     const userInactiveSince = useRef(null);
->>>>>>> f78a92ae
 
     const markerInit = () => {
         if (!cacheUnreadMarkers.has(report.reportID)) {
