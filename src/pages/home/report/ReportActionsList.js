--- conflicted
+++ resolved
@@ -10,7 +10,7 @@
 import * as Report from '../../../libs/actions/Report';
 import withWindowDimensions, {windowDimensionsPropTypes} from '../../../components/withWindowDimensions';
 import withCurrentUserPersonalDetails, {withCurrentUserPersonalDetailsPropTypes, withCurrentUserPersonalDetailsDefaultProps} from '../../../components/withCurrentUserPersonalDetails';
-import {withNetwork, withPersonalDetails} from '../../../components/OnyxProvider';
+import {withPersonalDetails} from '../../../components/OnyxProvider';
 import ReportActionItem from './ReportActionItem';
 import ReportActionItemParentAction from './ReportActionItemParentAction';
 import ReportActionsSkeletonView from '../../../components/ReportActionsSkeletonView';
@@ -27,14 +27,6 @@
 import useReportScrollManager from '../../../hooks/useReportScrollManager';
 
 const propTypes = {
-<<<<<<< HEAD
-    /** Personal details of all the users */
-    personalDetailsList: PropTypes.objectOf(participantPropTypes),
-=======
-    /** Position of the "New" line marker */
-    newMarkerReportActionID: PropTypes.string,
->>>>>>> d4cd138e
-
     /** The report currently being looked at */
     report: reportPropTypes.isRequired,
 
@@ -258,13 +250,8 @@
                 reportAction.actionName === CONST.REPORT.ACTIONS.TYPE.CREATED &&
                 ReportUtils.isChatThread(report) &&
                 !ReportActionsUtils.isTransactionThread(ReportActionsUtils.getParentReportAction(report));
-<<<<<<< HEAD
-            const shouldHideThreadDividerLine =
-                shouldDisplayParentAction && sortedReportActions.length > 1 && sortedReportActions[sortedReportActions.length - 2].reportActionID === currentUnreadMarker.current;
-
-=======
-            const shouldHideThreadDividerLine = sortedReportActions.length > 1 && sortedReportActions[sortedReportActions.length - 2].reportActionID === newMarkerReportActionID;
->>>>>>> d4cd138e
+            const shouldHideThreadDividerLine = sortedReportActions.length > 1 && sortedReportActions[sortedReportActions.length - 2].reportActionID === currentUnreadMarker.current;
+
             return shouldDisplayParentAction ? (
                 <ReportActionItemParentAction
                     shouldHideThreadDividerLine={shouldDisplayParentAction && shouldHideThreadDividerLine}
@@ -294,75 +281,24 @@
 
     // Native mobile does not render updates flatlist the changes even though component did update called.
     // To notify there something changes we can use extraData prop to flatlist
-<<<<<<< HEAD
     const extraData = [isSmallScreenWidth ? currentUnreadMarker.current : undefined, ReportUtils.isArchivedRoom(report)];
+    const errors = lodashGet(report, 'errorFields.addWorkspaceRoom') || lodashGet(report, 'errorFields.createChat');
+    const hideComposer = ReportUtils.shouldHideComposer(report, errors);
     const shouldShowReportRecipientLocalTime = ReportUtils.canShowReportRecipientLocalTime(personalDetailsList, report, currentUserPersonalDetails.accountID);
-
-    const errors = lodashGet(report, 'errorFields.addWorkspaceRoom') || lodashGet(report, 'errorFields.createChat');
-    const isArchivedRoom = ReportUtils.isArchivedRoom(report);
-    const hideComposer = ReportUtils.shouldHideComposer(report, errors);
-    const shouldOmitBottomSpace = hideComposer || isArchivedRoom;
 
     return (
         <>
             <FloatingMessageCounter
                 isActive={isFloatingMessageCounterVisible && !!currentUnreadMarker.current}
                 onClick={scrollToBottomAndMarkReportAsRead}
-=======
-    const extraData = [props.isSmallScreenWidth ? props.newMarkerReportActionID : undefined, ReportUtils.isArchivedRoom(props.report)];
-    const errors = lodashGet(props.report, 'errorFields.addWorkspaceRoom') || lodashGet(props.report, 'errorFields.createChat');
-    const hideComposer = ReportUtils.shouldHideComposer(props.report, errors);
-    const shouldShowReportRecipientLocalTime =
-        ReportUtils.canShowReportRecipientLocalTime(props.personalDetails, props.report, props.currentUserPersonalDetails.accountID) && !props.isComposerFullSize;
-
-    return (
-        <Animated.View style={[animatedStyles, styles.flex1, !shouldShowReportRecipientLocalTime && !hideComposer ? styles.pb4 : {}]}>
-            <InvertedFlatList
-                accessibilityLabel={props.translate('sidebarScreen.listOfChatMessages')}
-                ref={reportScrollManager.ref}
-                data={props.sortedReportActions}
-                renderItem={renderItem}
-                contentContainerStyle={styles.chatContentScrollView}
-                keyExtractor={keyExtractor}
-                initialRowHeight={32}
-                initialNumToRender={calculateInitialNumToRender()}
-                onEndReached={props.loadMoreChats}
-                onEndReachedThreshold={0.75}
-                ListFooterComponent={() => {
-                    if (props.report.isLoadingMoreReportActions) {
-                        return <ReportActionsSkeletonView containerHeight={CONST.CHAT_SKELETON_VIEW.AVERAGE_ROW_HEIGHT * 3} />;
-                    }
-
-                    // Make sure the oldest report action loaded is not the first. This is so we do not show the
-                    // skeleton view above the created action in a newly generated optimistic chat or one with not
-                    // that many comments.
-                    const lastReportAction = _.last(props.sortedReportActions) || {};
-                    if (props.report.isLoadingReportActions && lastReportAction.actionName !== CONST.REPORT.ACTIONS.TYPE.CREATED) {
-                        return (
-                            <ReportActionsSkeletonView
-                                containerHeight={skeletonViewHeight}
-                                animate={!props.network.isOffline}
-                            />
-                        );
-                    }
-                    return null;
-                }}
-                keyboardShouldPersistTaps="handled"
-                onLayout={(event) => {
-                    setSkeletonViewHeight(event.nativeEvent.layout.height);
-                    props.onLayout(event);
-                }}
-                onScroll={props.onScroll}
-                extraData={extraData}
->>>>>>> d4cd138e
             />
-            <Animated.View style={[animatedStyles, styles.flex1]}>
+            <Animated.View style={[animatedStyles, styles.flex1, !shouldShowReportRecipientLocalTime && !hideComposer ? styles.pb4 : {}]}>
                 <InvertedFlatList
                     accessibilityLabel={translate('sidebarScreen.listOfChatMessages')}
                     ref={reportScrollManager.ref}
                     data={sortedReportActions}
                     renderItem={renderItem}
-                    contentContainerStyle={[styles.chatContentScrollView, shouldShowReportRecipientLocalTime || shouldOmitBottomSpace ? styles.pt0 : {}]}
+                    contentContainerStyle={styles.chatContentScrollView}
                     keyExtractor={keyExtractor}
                     initialRowHeight={32}
                     initialNumToRender={initialNumToRender}
