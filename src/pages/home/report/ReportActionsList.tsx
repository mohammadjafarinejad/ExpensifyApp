--- conflicted
+++ resolved
@@ -609,12 +609,9 @@
             parentReportAction,
             parentReportActionForTransactionThread,
             report,
-<<<<<<< HEAD
             transactionThreadReport,
             transactionsAndViolationsByReport,
-=======
             allReports,
->>>>>>> 89d03e52
             linkedReportActionID,
             sortedVisibleReportActions,
             mostRecentIOUReportActionID,
