import type {ListRenderItemInfo} from '@react-native/virtualized-lists/Lists/VirtualizedList';
import {useIsFocused, useRoute} from '@react-navigation/native';
// eslint-disable-next-line lodash/import-scope
import type {DebouncedFunc} from 'lodash';
import React, {memo, useCallback, useEffect, useMemo, useRef, useState} from 'react';
import type {LayoutChangeEvent, NativeScrollEvent, NativeSyntheticEvent, StyleProp, ViewStyle} from 'react-native';
import {DeviceEventEmitter, InteractionManager, View} from 'react-native';
import type {OnyxEntry} from 'react-native-onyx';
import {useOnyx} from 'react-native-onyx';
import InvertedFlatList from '@components/InvertedFlatList';
import {AUTOSCROLL_TO_TOP_THRESHOLD} from '@components/InvertedFlatList/BaseInvertedFlatList';
import {usePersonalDetails} from '@components/OnyxProvider';
import useCurrentUserPersonalDetails from '@hooks/useCurrentUserPersonalDetails';
import useLocalize from '@hooks/useLocalize';
import useNetworkWithOfflineStatus from '@hooks/useNetworkWithOfflineStatus';
import usePrevious from '@hooks/usePrevious';
import useReportScrollManager from '@hooks/useReportScrollManager';
import useResponsiveLayout from '@hooks/useResponsiveLayout';
import useThemeStyles from '@hooks/useThemeStyles';
import useWindowDimensions from '@hooks/useWindowDimensions';
import DateUtils from '@libs/DateUtils';
<<<<<<< HEAD
import isSearchTopmostFullScreenRoute from '@libs/Navigation/helpers/isSearchTopmostFullScreenRoute';
=======
import isReportScreenTopmostCentralPane from '@libs/Navigation/isReportScreenTopmostCentralPane';
import isSearchTopmostCentralPane from '@libs/Navigation/isSearchTopmostCentralPane';
>>>>>>> 12bbe02d
import Navigation from '@libs/Navigation/Navigation';
import type {PlatformStackRouteProp} from '@libs/Navigation/PlatformStackNavigation/types';
import * as ReportActionsUtils from '@libs/ReportActionsUtils';
import * as ReportUtils from '@libs/ReportUtils';
import Visibility from '@libs/Visibility';
import type {ReportsSplitNavigatorParamList} from '@navigation/types';
import variables from '@styles/variables';
import * as Report from '@userActions/Report';
import CONST from '@src/CONST';
import ONYXKEYS from '@src/ONYXKEYS';
import ROUTES from '@src/ROUTES';
import type SCREENS from '@src/SCREENS';
import type * as OnyxTypes from '@src/types/onyx';
import FloatingMessageCounter from './FloatingMessageCounter';
import getInitialNumToRender from './getInitialNumReportActionsToRender';
import ListBoundaryLoader from './ListBoundaryLoader';
import ReportActionsListItemRenderer from './ReportActionsListItemRenderer';

type LoadNewerChats = DebouncedFunc<(params: {distanceFromStart: number}) => void>;

type ReportActionsListProps = {
    /** The report currently being looked at */
    report: OnyxTypes.Report;

    /** The transaction thread report associated with the current report, if any */
    transactionThreadReport: OnyxEntry<OnyxTypes.Report>;

    /** Array of report actions for the current report */
    reportActions: OnyxTypes.ReportAction[];

    /** The report's parentReportAction */
    parentReportAction: OnyxEntry<OnyxTypes.ReportAction>;

    /** The transaction thread report's parentReportAction */
    parentReportActionForTransactionThread: OnyxEntry<OnyxTypes.ReportAction>;

    /** Sorted actions prepared for display */
    sortedReportActions: OnyxTypes.ReportAction[];

    /** Sorted actions that should be visible to the user */
    sortedVisibleReportActions: OnyxTypes.ReportAction[];

    /** The ID of the most recent IOU report action connected with the shown report */
    mostRecentIOUReportActionID?: string | null;

    /** The report metadata loading states */
    isLoadingInitialReportActions?: boolean;

    /** Are we loading more report actions? */
    isLoadingOlderReportActions?: boolean;

    /** Was there an error when loading older report actions? */
    hasLoadingOlderReportActionsError?: boolean;

    /** Are we loading newer report actions? */
    isLoadingNewerReportActions?: boolean;

    /** Was there an error when loading newer report actions? */
    hasLoadingNewerReportActionsError?: boolean;

    /** Callback executed on list layout */
    onLayout: (event: LayoutChangeEvent) => void;

    /** Callback executed on scroll */
    onScroll?: (event: NativeSyntheticEvent<NativeScrollEvent>) => void;

    /** Function to load more chats */
    loadOlderChats: (force?: boolean) => void;

    /** Function to load newer chats */
    loadNewerChats: (force?: boolean) => void;

    /** Whether the composer is in full size */
    isComposerFullSize?: boolean;

    /** ID of the list */
    listID: number;

    /** Callback executed on content size change */
    onContentSizeChange: (w: number, h: number) => void;

    /** Should enable auto scroll to top threshold */
    shouldEnableAutoScrollToTopThreshold?: boolean;
};

const VERTICAL_OFFSET_THRESHOLD = 200;
const MSG_VISIBLE_THRESHOLD = 250;

// In the component we are subscribing to the arrival of new actions.
// As there is the possibility that there are multiple instances of a ReportScreen
// for the same report, we only ever want one subscription to be active, as
// the subscriptions could otherwise be conflicting.
const newActionUnsubscribeMap: Record<string, () => void> = {};

// Seems that there is an architecture issue that prevents us from using the reportID with useRef
// the useRef value gets reset when the reportID changes, so we use a global variable to keep track
let prevReportID: string | null = null;

/**
 * Create a unique key for each action in the FlatList.
 * We use the reportActionID that is a string representation of a random 64-bit int, which should be
 * random enough to avoid collisions
 */
function keyExtractor(item: OnyxTypes.ReportAction): string {
    return item.reportActionID;
}

const onScrollToIndexFailed = () => {};

function ReportActionsList({
    report,
    transactionThreadReport,
    reportActions = [],
    parentReportAction,
    isLoadingInitialReportActions = false,
    isLoadingOlderReportActions = false,
    hasLoadingOlderReportActionsError = false,
    isLoadingNewerReportActions = false,
    hasLoadingNewerReportActionsError = false,
    sortedReportActions,
    sortedVisibleReportActions,
    onScroll,
    mostRecentIOUReportActionID = '',
    loadNewerChats,
    loadOlderChats,
    onLayout,
    isComposerFullSize,
    listID,
    onContentSizeChange,
    shouldEnableAutoScrollToTopThreshold,
    parentReportActionForTransactionThread,
}: ReportActionsListProps) {
    const currentUserPersonalDetails = useCurrentUserPersonalDetails();
    const personalDetailsList = usePersonalDetails();
    const styles = useThemeStyles();
    const {translate} = useLocalize();
    const {windowHeight} = useWindowDimensions();
    const {shouldUseNarrowLayout} = useResponsiveLayout();

    const {preferredLocale} = useLocalize();
    const {isOffline, lastOfflineAt, lastOnlineAt} = useNetworkWithOfflineStatus();
    const route = useRoute<PlatformStackRouteProp<ReportsSplitNavigatorParamList, typeof SCREENS.REPORT>>();
    const reportScrollManager = useReportScrollManager();
    const userActiveSince = useRef<string>(DateUtils.getDBTime());
    const lastMessageTime = useRef<string | null>(null);
    const [isVisible, setIsVisible] = useState(Visibility.isVisible);
    const isFocused = useIsFocused();

    const [reportNameValuePairs] = useOnyx(`${ONYXKEYS.COLLECTION.REPORT_NAME_VALUE_PAIRS}${report?.reportID}`);
    const [accountID] = useOnyx(ONYXKEYS.SESSION, {selector: (session) => session?.accountID});

    useEffect(() => {
        const unsubscriber = Visibility.onVisibilityChange(() => {
            setIsVisible(Visibility.isVisible());
        });

        return unsubscriber;
    }, []);

    const scrollingVerticalOffset = useRef(0);
    const readActionSkipped = useRef(false);
    const hasHeaderRendered = useRef(false);
    const hasFooterRendered = useRef(false);
    const linkedReportActionID = route?.params?.reportActionID;

    const lastAction = sortedVisibleReportActions.at(0);
    const sortedVisibleReportActionsObjects: OnyxTypes.ReportActions = useMemo(
        () =>
            sortedVisibleReportActions.reduce((actions, action) => {
                Object.assign(actions, {[action.reportActionID]: action});
                return actions;
            }, {}),
        [sortedVisibleReportActions],
    );
    const prevSortedVisibleReportActionsObjects = usePrevious(sortedVisibleReportActionsObjects);

    const reportLastReadTime = report.lastReadTime ?? '';

    // In a one-expense report, the report actions from the expense report and transaction thread are combined.
    // If the transaction thread has a newer action, it will show an unread marker if we compare it with the expense report lastReadTime.
    // - expense report action A <- expense report lastReadTime
    // - transaction thread action A <- transaction thread lastReadTime
    // So, we use whichever lastReadTime that is bigger.
    const lastReadTime = transactionThreadReport?.lastReadTime && transactionThreadReport.lastReadTime > reportLastReadTime ? transactionThreadReport.lastReadTime : reportLastReadTime;

    /**
     * The timestamp for the unread marker.
     *
     * This should ONLY be updated when the user
     * - switches reports
     * - marks a message as read/unread
     * - reads a new message as it is received
     */
    const [unreadMarkerTime, setUnreadMarkerTime] = useState(lastReadTime);
    useEffect(() => {
        setUnreadMarkerTime(lastReadTime);

        // eslint-disable-next-line react-compiler/react-compiler, react-hooks/exhaustive-deps
    }, [report.reportID]);

    const prevUnreadMarkerReportActionID = useRef<string | null>(null);
    /**
     * Whether a message is NOT from the active user and it was received while the user was offline.
     */
    const wasMessageReceivedWhileOffline = useCallback(
        (message: OnyxTypes.ReportAction) =>
            !ReportActionsUtils.wasActionTakenByCurrentUser(message) &&
            ReportActionsUtils.wasActionCreatedWhileOffline(message, isOffline, lastOfflineAt.current, lastOnlineAt.current, preferredLocale),
        [isOffline, lastOfflineAt, lastOnlineAt, preferredLocale],
    );

    /**
     * The index of the earliest message that was received while offline
     */
    const earliestReceivedOfflineMessageIndex = useMemo(() => {
        // Create a list of (sorted) indices of message that were received while offline
        const receviedOfflineMessages = sortedReportActions.reduce<number[]>((acc, message, index) => {
            if (wasMessageReceivedWhileOffline(message)) {
                acc[index] = index;
            }

            return acc;
        }, []);

        // The last index in the list is the earliest message that was received while offline
        return receviedOfflineMessages.at(-1);
    }, [sortedReportActions, wasMessageReceivedWhileOffline]);

    /**
     * The reportActionID the unread marker should display above
     */
    const unreadMarkerReportActionID = useMemo(() => {
        const shouldDisplayNewMarker = (message: OnyxTypes.ReportAction, index: number): boolean => {
            const nextMessage = sortedVisibleReportActions.at(index + 1);
            const isNextMessageUnread = !!nextMessage && ReportActionsUtils.isReportActionUnread(nextMessage, unreadMarkerTime);

            // If the current message is the earliest message received while offline, we want to display the unread marker above this message.
            const isEarliestReceivedOfflineMessage = index === earliestReceivedOfflineMessageIndex;
            if (isEarliestReceivedOfflineMessage && !isNextMessageUnread) {
                return true;
            }

            // If the unread marker should be hidden or is not within the visible area, don't show the unread marker.
            if (ReportActionsUtils.shouldHideNewMarker(message)) {
                return false;
            }

            const isCurrentMessageUnread = ReportActionsUtils.isReportActionUnread(message, unreadMarkerTime);

            // If the current message is read or the next message is unread, don't show the unread marker.
            if (!isCurrentMessageUnread || isNextMessageUnread) {
                return false;
            }

            // If no unread marker exists, don't set an unread marker for newly added messages from the current user.
            const isFromCurrentUser = accountID === (ReportActionsUtils.isReportPreviewAction(message) ? message.childLastActorAccountID : message.actorAccountID);
            const isNewMessage = !prevSortedVisibleReportActionsObjects[message.reportActionID];

            // The unread marker will show if the action's `created` time is later than `unreadMarkerTime`.
            // The `unreadMarkerTime` has already been updated to match the optimistic action created time,
            // but once the new action is saved on the backend, the actual created time will be later than the optimistic one.
            // Therefore, we also need to prevent the unread marker from appearing for previously optimistic actions.
            const isPreviouslyOptimistic = !!prevSortedVisibleReportActionsObjects[message.reportActionID]?.isOptimisticAction && !message.isOptimisticAction;
            const shouldIgnoreUnreadForCurrentUserMessage = !prevUnreadMarkerReportActionID.current && isFromCurrentUser && (isNewMessage || isPreviouslyOptimistic);

            return !shouldIgnoreUnreadForCurrentUserMessage;
        };

        // If there are message that were recevied while offline,
        // we can skip checking all messages later than the earliest recevied offline message.
        const startIndex = earliestReceivedOfflineMessageIndex ?? 0;

        // Scan through each visible report action until we find the appropriate action to show the unread marker
        for (let index = startIndex; index < sortedVisibleReportActions.length; index++) {
            const reportAction = sortedVisibleReportActions.at(index);

            // eslint-disable-next-line react-compiler/react-compiler
            if (reportAction && shouldDisplayNewMarker(reportAction, index)) {
                return reportAction.reportActionID;
            }
        }

        return null;
    }, [accountID, earliestReceivedOfflineMessageIndex, prevSortedVisibleReportActionsObjects, sortedVisibleReportActions, unreadMarkerTime]);
    prevUnreadMarkerReportActionID.current = unreadMarkerReportActionID;

    /**
     * Subscribe to read/unread events and update our unreadMarkerTime
     */
    useEffect(() => {
        const unreadActionSubscription = DeviceEventEmitter.addListener(`unreadAction_${report.reportID}`, (newLastReadTime: string) => {
            setUnreadMarkerTime(newLastReadTime);
            userActiveSince.current = DateUtils.getDBTime();
        });
        const readNewestActionSubscription = DeviceEventEmitter.addListener(`readNewestAction_${report.reportID}`, (newLastReadTime: string) => {
            setUnreadMarkerTime(newLastReadTime);
        });

        return () => {
            unreadActionSubscription.remove();
            readNewestActionSubscription.remove();
        };
    }, [report.reportID]);

    /**
     * When the user reads a new message as it is received, we'll push the unreadMarkerTime down to the timestamp of
     * the latest report action. When new report actions are received and the user is not viewing them (they're above
     * the MSG_VISIBLE_THRESHOLD), the unread marker will display over those new messages rather than the initial
     * lastReadTime.
     */
    useEffect(() => {
        if (unreadMarkerReportActionID) {
            return;
        }

        const mostRecentReportActionCreated = lastAction?.created ?? '';
        if (mostRecentReportActionCreated <= unreadMarkerTime) {
            return;
        }

        setUnreadMarkerTime(mostRecentReportActionCreated);

        // eslint-disable-next-line react-compiler/react-compiler, react-hooks/exhaustive-deps
    }, [lastAction?.created]);

    const lastActionIndex = lastAction?.reportActionID;
    const reportActionSize = useRef(sortedVisibleReportActions.length);
    const lastVisibleActionCreated =
        (transactionThreadReport?.lastVisibleActionCreated ?? '') > (report.lastVisibleActionCreated ?? '')
            ? transactionThreadReport?.lastVisibleActionCreated
            : report.lastVisibleActionCreated;
    const hasNewestReportAction = lastAction?.created === lastVisibleActionCreated;
    const hasNewestReportActionRef = useRef(hasNewestReportAction);
    // eslint-disable-next-line react-compiler/react-compiler
    hasNewestReportActionRef.current = hasNewestReportAction;
    const previousLastIndex = useRef(lastActionIndex);

    const isLastPendingActionIsDelete = sortedReportActions?.at(0)?.pendingAction === CONST.RED_BRICK_ROAD_PENDING_ACTION.DELETE;

    const [isFloatingMessageCounterVisible, setIsFloatingMessageCounterVisible] = useState(false);

    useEffect(() => {
        if (
            scrollingVerticalOffset.current < AUTOSCROLL_TO_TOP_THRESHOLD &&
            previousLastIndex.current !== lastActionIndex &&
            reportActionSize.current > sortedVisibleReportActions.length &&
            hasNewestReportAction
        ) {
            reportScrollManager.scrollToBottom();
        }
        previousLastIndex.current = lastActionIndex;
        reportActionSize.current = sortedVisibleReportActions.length;
    }, [lastActionIndex, sortedVisibleReportActions, reportScrollManager, hasNewestReportAction, linkedReportActionID]);

    useEffect(() => {
        userActiveSince.current = DateUtils.getDBTime();
        prevReportID = report.reportID;
    }, [report.reportID]);

    useEffect(() => {
        if (report.reportID !== prevReportID) {
            return;
        }

        if (ReportUtils.isUnread(report)) {
            // On desktop, when the notification center is displayed, isVisible will return false.
            // Currently, there's no programmatic way to dismiss the notification center panel.
            // To handle this, we use the 'referrer' parameter to check if the current navigation is triggered from a notification.
            const isFromNotification = route?.params?.referrer === CONST.REFERRER.NOTIFICATION;
            if ((isVisible || isFromNotification) && scrollingVerticalOffset.current < MSG_VISIBLE_THRESHOLD) {
                Report.readNewestAction(report.reportID);
                if (isFromNotification) {
                    Navigation.setParams({referrer: undefined});
                }
            } else {
                readActionSkipped.current = true;
            }
        }
        // eslint-disable-next-line react-compiler/react-compiler, react-hooks/exhaustive-deps
    }, [report.lastVisibleActionCreated, report.reportID, isVisible]);

    useEffect(() => {
        if (linkedReportActionID) {
            return;
        }
        InteractionManager.runAfterInteractions(() => {
            reportScrollManager.scrollToBottom();
        });
        // eslint-disable-next-line react-compiler/react-compiler, react-hooks/exhaustive-deps
    }, []);

    const scrollToBottomForCurrentUserAction = useCallback(
        (isFromCurrentUser: boolean) => {
            InteractionManager.runAfterInteractions(() => {
                // If a new comment is added and it's from the current user scroll to the bottom otherwise leave the user positioned where
                // they are now in the list.
                if (!isFromCurrentUser || !isReportScreenTopmostCentralPane()) {
                    return;
                }
                if (!hasNewestReportActionRef.current) {
                    Navigation.navigate(ROUTES.REPORT_WITH_ID.getRoute(report.reportID));
                    return;
                }
                reportScrollManager.scrollToBottom();
            });
        },
        [reportScrollManager, report.reportID],
    );
    useEffect(() => {
        // Why are we doing this, when in the cleanup of the useEffect we are already calling the unsubscribe function?
        // Answer: On web, when navigating to another report screen, the previous report screen doesn't get unmounted,
        //         meaning that the cleanup might not get called. When we then open a report we had open already previosuly, a new
        //         ReportScreen will get created. Thus, we have to cancel the earlier subscription of the previous screen,
        //         because the two subscriptions could conflict!
        //         In case we return to the previous screen (e.g. by web back navigation) the useEffect for that screen would
        //         fire again, as the focus has changed and will set up the subscription correctly again.
        const previousSubUnsubscribe = newActionUnsubscribeMap[report.reportID];
        if (previousSubUnsubscribe) {
            previousSubUnsubscribe();
        }

        // This callback is triggered when a new action arrives via Pusher and the event is emitted from Report.js. This allows us to maintain
        // a single source of truth for the "new action" event instead of trying to derive that a new action has appeared from looking at props.
        const unsubscribe = Report.subscribeToNewActionEvent(report.reportID, scrollToBottomForCurrentUserAction);

        const cleanup = () => {
            if (!unsubscribe) {
                return;
            }
            unsubscribe();
        };

        newActionUnsubscribeMap[report.reportID] = cleanup;

        return cleanup;

        // eslint-disable-next-line react-compiler/react-compiler, react-hooks/exhaustive-deps
    }, [report.reportID]);

    /**
     * Show/hide the new floating message counter when user is scrolling back/forth in the history of messages.
     */
    const handleUnreadFloatingButton = () => {
        if (scrollingVerticalOffset.current > VERTICAL_OFFSET_THRESHOLD && !isFloatingMessageCounterVisible && !!unreadMarkerReportActionID) {
            setIsFloatingMessageCounterVisible(true);
        }

        if (scrollingVerticalOffset.current < VERTICAL_OFFSET_THRESHOLD && isFloatingMessageCounterVisible) {
            if (readActionSkipped.current) {
                readActionSkipped.current = false;
                Report.readNewestAction(report.reportID);
            }
            setIsFloatingMessageCounterVisible(false);
        }
    };

    const trackVerticalScrolling = (event: NativeSyntheticEvent<NativeScrollEvent>) => {
        scrollingVerticalOffset.current = event.nativeEvent.contentOffset.y;
        handleUnreadFloatingButton();
        onScroll?.(event);
    };

    const scrollToBottomAndMarkReportAsRead = () => {
        if (!hasNewestReportAction) {
            Navigation.navigate(ROUTES.REPORT_WITH_ID.getRoute(report.reportID));
            Report.openReport(report.reportID);
            reportScrollManager.scrollToBottom();
            return;
        }
        reportScrollManager.scrollToBottom();
        readActionSkipped.current = false;
        Report.readNewestAction(report.reportID);
    };

    /**
     * Calculates the ideal number of report actions to render in the first render, based on the screen height and on
     * the height of the smallest report action possible.
     */
    const initialNumToRender = useMemo((): number | undefined => {
        const minimumReportActionHeight = styles.chatItem.paddingTop + styles.chatItem.paddingBottom + variables.fontSizeNormalHeight;
        const availableHeight = windowHeight - (CONST.CHAT_FOOTER_MIN_HEIGHT + variables.contentHeaderHeight);
        const numToRender = Math.ceil(availableHeight / minimumReportActionHeight);
        if (linkedReportActionID) {
            return getInitialNumToRender(numToRender);
        }
        return numToRender || undefined;
    }, [styles.chatItem.paddingBottom, styles.chatItem.paddingTop, windowHeight, linkedReportActionID]);

    /**
     * Thread's divider line should hide when the first chat in the thread is marked as unread.
     * This is so that it will not be conflicting with header's separator line.
     */
    const shouldHideThreadDividerLine = useMemo(
        (): boolean => ReportActionsUtils.getFirstVisibleReportActionID(sortedReportActions, isOffline) === unreadMarkerReportActionID,
        [sortedReportActions, isOffline, unreadMarkerReportActionID],
    );

    const firstVisibleReportActionID = useMemo(() => ReportActionsUtils.getFirstVisibleReportActionID(sortedReportActions, isOffline), [sortedReportActions, isOffline]);

    const shouldUseThreadDividerLine = useMemo(() => {
        const topReport = sortedVisibleReportActions.length > 0 ? sortedVisibleReportActions.at(sortedVisibleReportActions.length - 1) : null;

        if (topReport && topReport.actionName !== CONST.REPORT.ACTIONS.TYPE.CREATED) {
            return false;
        }

        if (ReportActionsUtils.isTransactionThread(parentReportAction)) {
            return !ReportActionsUtils.isDeletedParentAction(parentReportAction) && !ReportActionsUtils.isReversedTransaction(parentReportAction);
        }

        if (ReportUtils.isTaskReport(report)) {
            return !ReportUtils.isCanceledTaskReport(report, parentReportAction);
        }

        return ReportUtils.isExpenseReport(report) || ReportUtils.isIOUReport(report) || ReportUtils.isInvoiceReport(report);
    }, [parentReportAction, report, sortedVisibleReportActions]);

    useEffect(() => {
        if (report.reportID !== prevReportID) {
            return;
        }

        if (!isVisible || !isFocused) {
            if (!lastMessageTime.current) {
                lastMessageTime.current = lastAction?.created ?? '';
            }
            return;
        }

        // In case the user read new messages (after being inactive) with other device we should
        // show marker based on report.lastReadTime
        const newMessageTimeReference = lastMessageTime.current && report.lastReadTime && lastMessageTime.current > report.lastReadTime ? userActiveSince.current : report.lastReadTime;
        lastMessageTime.current = null;

        const isArchivedReport = ReportUtils.isArchivedRoom(report);
        const hasNewMessagesInView = scrollingVerticalOffset.current < MSG_VISIBLE_THRESHOLD;
        const hasUnreadReportAction = sortedVisibleReportActions.some(
            (reportAction) =>
                newMessageTimeReference &&
                newMessageTimeReference < reportAction.created &&
                (ReportActionsUtils.isReportPreviewAction(reportAction) ? reportAction.childLastActorAccountID : reportAction.actorAccountID) !== Report.getCurrentUserAccountID(),
        );

        if (!isArchivedReport && (!hasNewMessagesInView || !hasUnreadReportAction)) {
            return;
        }

        Report.readNewestAction(report.reportID);
        userActiveSince.current = DateUtils.getDBTime();

        // This effect logic to `mark as read` will only run when the report focused has new messages and the App visibility
        //  is changed to visible(meaning user switched to app/web, while user was previously using different tab or application).
        // We will mark the report as read in the above case which marks the LHN report item as read while showing the new message
        // marker for the chat messages received while the user wasn't focused on the report or on another browser tab for web.
        // eslint-disable-next-line react-compiler/react-compiler, react-hooks/exhaustive-deps
    }, [isFocused, isVisible]);

    const renderItem = useCallback(
        ({item: reportAction, index}: ListRenderItemInfo<OnyxTypes.ReportAction>) => (
            <ReportActionsListItemRenderer
                reportAction={reportAction}
                reportActions={reportActions}
                parentReportAction={parentReportAction}
                parentReportActionForTransactionThread={parentReportActionForTransactionThread}
                index={index}
                report={report}
                transactionThreadReport={transactionThreadReport}
                linkedReportActionID={linkedReportActionID}
                displayAsGroup={
                    !ReportActionsUtils.isConsecutiveChronosAutomaticTimerAction(sortedVisibleReportActions, index, ReportUtils.chatIncludesChronosWithID(reportAction?.reportID)) &&
                    ReportActionsUtils.isConsecutiveActionMadeByPreviousActor(sortedVisibleReportActions, index)
                }
                mostRecentIOUReportActionID={mostRecentIOUReportActionID}
                shouldHideThreadDividerLine={shouldHideThreadDividerLine}
                shouldDisplayNewMarker={reportAction.reportActionID === unreadMarkerReportActionID}
                shouldDisplayReplyDivider={sortedVisibleReportActions.length > 1}
                isFirstVisibleReportAction={firstVisibleReportActionID === reportAction.reportActionID}
                shouldUseThreadDividerLine={shouldUseThreadDividerLine}
            />
        ),
        [
            report,
            linkedReportActionID,
            sortedVisibleReportActions,
            mostRecentIOUReportActionID,
            shouldHideThreadDividerLine,
            parentReportAction,
            reportActions,
            transactionThreadReport,
            parentReportActionForTransactionThread,
            shouldUseThreadDividerLine,
            firstVisibleReportActionID,
            unreadMarkerReportActionID,
        ],
    );

    // Native mobile does not render updates flatlist the changes even though component did update called.
    // To notify there something changes we can use extraData prop to flatlist
    const extraData = useMemo(
        () => [shouldUseNarrowLayout ? unreadMarkerReportActionID : undefined, ReportUtils.isArchivedRoom(report, reportNameValuePairs)],
        [unreadMarkerReportActionID, shouldUseNarrowLayout, report, reportNameValuePairs],
    );
    const hideComposer = !ReportUtils.canUserPerformWriteAction(report);
    const shouldShowReportRecipientLocalTime = ReportUtils.canShowReportRecipientLocalTime(personalDetailsList, report, currentUserPersonalDetails.accountID) && !isComposerFullSize;
    // eslint-disable-next-line react-compiler/react-compiler
    const canShowHeader = isOffline || hasHeaderRendered.current;

    const contentContainerStyle: StyleProp<ViewStyle> = useMemo(
        () => [styles.chatContentScrollView, isLoadingNewerReportActions && canShowHeader ? styles.chatContentScrollViewWithHeaderLoader : {}],
        [isLoadingNewerReportActions, styles.chatContentScrollView, styles.chatContentScrollViewWithHeaderLoader, canShowHeader],
    );

    const lastReportAction: OnyxTypes.ReportAction | undefined = useMemo(() => sortedReportActions.at(-1) ?? undefined, [sortedReportActions]);

    const retryLoadOlderChatsError = useCallback(() => {
        loadOlderChats(true);
    }, [loadOlderChats]);

    // eslint-disable-next-line react-compiler/react-compiler
    const listFooterComponent = useMemo(() => {
        // Skip this hook on the first render (when online), as we are not sure if more actions are going to be loaded,
        // Therefore showing the skeleton on footer might be misleading.
        // When offline, there should be no second render, so we should show the skeleton if the corresponding loading prop is present.
        // In case of an error we want to display the footer no matter what.
        if (!isOffline && !hasFooterRendered.current && !hasLoadingOlderReportActionsError) {
            hasFooterRendered.current = true;
            return null;
        }

        return (
            <ListBoundaryLoader
                type={CONST.LIST_COMPONENTS.FOOTER}
                isLoadingOlderReportActions={isLoadingOlderReportActions}
                isLoadingInitialReportActions={isLoadingInitialReportActions}
                lastReportActionName={lastReportAction?.actionName}
                hasError={hasLoadingOlderReportActionsError}
                onRetry={retryLoadOlderChatsError}
            />
        );
    }, [isLoadingInitialReportActions, isLoadingOlderReportActions, lastReportAction?.actionName, isOffline, hasLoadingOlderReportActionsError, retryLoadOlderChatsError]);

    const onLayoutInner = useCallback(
        (event: LayoutChangeEvent) => {
            onLayout(event);
        },
        [onLayout],
    );
    const onContentSizeChangeInner = useCallback(
        (w: number, h: number) => {
            onContentSizeChange(w, h);
        },
        [onContentSizeChange],
    );

    // eslint-disable-next-line react-compiler/react-compiler
    const retryLoadNewerChatsError = useCallback(() => {
        loadNewerChats(true);
    }, [loadNewerChats]);

    const listHeaderComponent = useMemo(() => {
        // In case of an error we want to display the header no matter what.
        if (!canShowHeader && !hasLoadingNewerReportActionsError) {
            // eslint-disable-next-line react-compiler/react-compiler
            hasHeaderRendered.current = true;
            return null;
        }

        return (
            <ListBoundaryLoader
                type={CONST.LIST_COMPONENTS.HEADER}
                isLoadingNewerReportActions={isLoadingNewerReportActions}
                hasError={hasLoadingNewerReportActionsError}
                onRetry={retryLoadNewerChatsError}
            />
        );
    }, [isLoadingNewerReportActions, canShowHeader, hasLoadingNewerReportActionsError, retryLoadNewerChatsError]);

    const onStartReached = useCallback(() => {
        if (!isSearchTopmostFullScreenRoute()) {
            loadNewerChats(false);
            return;
        }

        InteractionManager.runAfterInteractions(() => requestAnimationFrame(() => loadNewerChats(false)));
    }, [loadNewerChats]);

    const onEndReached = useCallback(() => {
        loadOlderChats(false);
    }, [loadOlderChats]);

    // When performing comment linking, initially 25 items are added to the list. Subsequent fetches add 15 items from the cache or 50 items from the server.
    // This is to ensure that the user is able to see the 'scroll to newer comments' button when they do comment linking and have not reached the end of the list yet.
    const canScrollToNewerComments = !isLoadingInitialReportActions && !hasNewestReportAction && sortedReportActions.length > 25 && !isLastPendingActionIsDelete;
    return (
        <>
            <FloatingMessageCounter
                isActive={(isFloatingMessageCounterVisible && !!unreadMarkerReportActionID) || canScrollToNewerComments}
                onClick={scrollToBottomAndMarkReportAsRead}
            />
            <View style={[styles.flex1, !shouldShowReportRecipientLocalTime && !hideComposer ? styles.pb4 : {}]}>
                <InvertedFlatList
                    accessibilityLabel={translate('sidebarScreen.listOfChatMessages')}
                    ref={reportScrollManager.ref}
                    testID="report-actions-list"
                    style={styles.overscrollBehaviorContain}
                    data={sortedVisibleReportActions}
                    renderItem={renderItem}
                    contentContainerStyle={contentContainerStyle}
                    keyExtractor={keyExtractor}
                    initialNumToRender={initialNumToRender}
                    onEndReached={onEndReached}
                    onEndReachedThreshold={0.75}
                    onStartReached={onStartReached}
                    onStartReachedThreshold={0.75}
                    ListFooterComponent={listFooterComponent}
                    ListHeaderComponent={listHeaderComponent}
                    keyboardShouldPersistTaps="handled"
                    onLayout={onLayoutInner}
                    onContentSizeChange={onContentSizeChangeInner}
                    onScroll={trackVerticalScrolling}
                    onScrollToIndexFailed={onScrollToIndexFailed}
                    extraData={extraData}
                    key={listID}
                    shouldEnableAutoScrollToTopThreshold={shouldEnableAutoScrollToTopThreshold}
                />
            </View>
        </>
    );
}

ReportActionsList.displayName = 'ReportActionsList';

export default memo(ReportActionsList);

export type {LoadNewerChats, ReportActionsListProps};<|MERGE_RESOLUTION|>--- conflicted
+++ resolved
@@ -19,12 +19,7 @@
 import useThemeStyles from '@hooks/useThemeStyles';
 import useWindowDimensions from '@hooks/useWindowDimensions';
 import DateUtils from '@libs/DateUtils';
-<<<<<<< HEAD
-import isSearchTopmostFullScreenRoute from '@libs/Navigation/helpers/isSearchTopmostFullScreenRoute';
-=======
-import isReportScreenTopmostCentralPane from '@libs/Navigation/isReportScreenTopmostCentralPane';
-import isSearchTopmostCentralPane from '@libs/Navigation/isSearchTopmostCentralPane';
->>>>>>> 12bbe02d
+import {isReportTopmostSplitNavigator, isSearchTopmostFullScreenRoute} from '@libs/Navigation/helpers';
 import Navigation from '@libs/Navigation/Navigation';
 import type {PlatformStackRouteProp} from '@libs/Navigation/PlatformStackNavigation/types';
 import * as ReportActionsUtils from '@libs/ReportActionsUtils';
@@ -421,7 +416,7 @@
             InteractionManager.runAfterInteractions(() => {
                 // If a new comment is added and it's from the current user scroll to the bottom otherwise leave the user positioned where
                 // they are now in the list.
-                if (!isFromCurrentUser || !isReportScreenTopmostCentralPane()) {
+                if (!isFromCurrentUser || !isReportTopmostSplitNavigator()) {
                     return;
                 }
                 if (!hasNewestReportActionRef.current) {
