import type {ListRenderItemInfo} from '@react-native/virtualized-lists/Lists/VirtualizedList';
import {useIsFocused, useRoute} from '@react-navigation/native';
import {isUserValidatedSelector} from '@selectors/Account';
import {accountIDSelector} from '@selectors/Session';
import React, {memo, useCallback, useContext, useEffect, useLayoutEffect, useMemo, useRef, useState} from 'react';
import type {LayoutChangeEvent, NativeScrollEvent, NativeSyntheticEvent} from 'react-native';
import {DeviceEventEmitter, InteractionManager, View} from 'react-native';
import type {OnyxEntry} from 'react-native-onyx';
import {renderScrollComponent as renderActionSheetAwareScrollView} from '@components/ActionSheetAwareScrollView';
import InvertedFlatList from '@components/InvertedFlatList';
import {AUTOSCROLL_TO_TOP_THRESHOLD} from '@components/InvertedFlatList/BaseInvertedFlatList';
import {PersonalDetailsContext, usePersonalDetails} from '@components/OnyxListItemProvider';
import ReportActionsSkeletonView from '@components/ReportActionsSkeletonView';
import useCurrentUserPersonalDetails from '@hooks/useCurrentUserPersonalDetails';
import useLocalize from '@hooks/useLocalize';
import useNetworkWithOfflineStatus from '@hooks/useNetworkWithOfflineStatus';
import useOnyx from '@hooks/useOnyx';
import usePrevious from '@hooks/usePrevious';
import useReportIsArchived from '@hooks/useReportIsArchived';
import useReportScrollManager from '@hooks/useReportScrollManager';
import useResponsiveLayout from '@hooks/useResponsiveLayout';
import useThemeStyles from '@hooks/useThemeStyles';
import useWindowDimensions from '@hooks/useWindowDimensions';
import {isSafari} from '@libs/Browser';
import DateUtils from '@libs/DateUtils';
import FS from '@libs/Fullstory';
import durationHighlightItem from '@libs/Navigation/helpers/getDurationHighlightItem';
import isReportTopmostSplitNavigator from '@libs/Navigation/helpers/isReportTopmostSplitNavigator';
import isSearchTopmostFullScreenRoute from '@libs/Navigation/helpers/isSearchTopmostFullScreenRoute';
import Navigation from '@libs/Navigation/Navigation';
import type {PlatformStackRouteProp} from '@libs/Navigation/PlatformStackNavigation/types';
import {
    getFirstVisibleReportActionID,
    getOriginalMessage,
    isConsecutiveActionMadeByPreviousActor,
    isConsecutiveChronosAutomaticTimerAction,
    isCurrentActionUnread,
    isDeletedParentAction,
    isMoneyRequestAction,
    isReportPreviewAction,
    isReversedTransaction,
    isTransactionThread,
    wasMessageReceivedWhileOffline,
} from '@libs/ReportActionsUtils';
import {
    canShowReportRecipientLocalTime,
    canUserPerformWriteAction,
    chatIncludesChronosWithID,
    getOriginalReportID,
    getReportLastVisibleActionCreated,
    isArchivedNonExpenseReport,
    isCanceledTaskReport,
    isExpenseReport,
    isInvoiceReport,
    isIOUReport,
    isMoneyRequestReport,
    isTaskReport,
    isUnread,
} from '@libs/ReportUtils';
import Visibility from '@libs/Visibility';
import type {ReportsSplitNavigatorParamList} from '@navigation/types';
import variables from '@styles/variables';
import {getCurrentUserAccountID, openReport, readNewestAction, subscribeToNewActionEvent} from '@userActions/Report';
import CONST from '@src/CONST';
import ONYXKEYS from '@src/ONYXKEYS';
import ROUTES from '@src/ROUTES';
import type SCREENS from '@src/SCREENS';
import type * as OnyxTypes from '@src/types/onyx';
import FloatingMessageCounter from './FloatingMessageCounter';
import getInitialNumToRender from './getInitialNumReportActionsToRender';
import ListBoundaryLoader from './ListBoundaryLoader';
import ReportActionsListItemRenderer from './ReportActionsListItemRenderer';
import shouldDisplayNewMarkerOnReportAction from './shouldDisplayNewMarkerOnReportAction';
import useReportUnreadMessageScrollTracking from './useReportUnreadMessageScrollTracking';

type ReportActionsListProps = {
    /** The report currently being looked at */
    report: OnyxTypes.Report;

    /** The transaction thread report associated with the current report, if any */
    transactionThreadReport: OnyxEntry<OnyxTypes.Report>;

    /** The report's parentReportAction */
    parentReportAction: OnyxEntry<OnyxTypes.ReportAction>;

    /** The transaction thread report's parentReportAction */
    parentReportActionForTransactionThread: OnyxEntry<OnyxTypes.ReportAction>;

    /** Sorted actions prepared for display */
    sortedReportActions: OnyxTypes.ReportAction[];

    /** Sorted actions that should be visible to the user */
    sortedVisibleReportActions: OnyxTypes.ReportAction[];

    /** The ID of the most recent IOU report action connected with the shown report */
    mostRecentIOUReportActionID?: string | null;

    /** Callback executed on list layout */
    onLayout: (event: LayoutChangeEvent) => void;

    /** Callback executed on scroll */
    onScroll?: (event: NativeSyntheticEvent<NativeScrollEvent>) => void;

    /** Function to load more chats */
    loadOlderChats: (force?: boolean) => void;

    /** Function to load newer chats */
    loadNewerChats: (force?: boolean) => void;

    /** Whether the composer is in full size */
    isComposerFullSize?: boolean;

    /** ID of the list */
    listID: number;

    /** Should enable auto scroll to top threshold */
    shouldEnableAutoScrollToTopThreshold?: boolean;
};

// In the component we are subscribing to the arrival of new actions.
// As there is the possibility that there are multiple instances of a ReportScreen
// for the same report, we only ever want one subscription to be active, as
// the subscriptions could otherwise be conflicting.
const newActionUnsubscribeMap: Record<string, () => void> = {};

// Seems that there is an architecture issue that prevents us from using the reportID with useRef
// the useRef value gets reset when the reportID changes, so we use a global variable to keep track
let prevReportID: string | null = null;

/**
 * Create a unique key for each action in the FlatList.
 * We use the reportActionID that is a string representation of a random 64-bit int, which should be
 * random enough to avoid collisions
 */
function keyExtractor(item: OnyxTypes.ReportAction): string {
    return item.reportActionID;
}

const onScrollToIndexFailed = () => {};

function ReportActionsList({
    report,
    transactionThreadReport,
    parentReportAction,
    sortedReportActions,
    sortedVisibleReportActions,
    onScroll,
    mostRecentIOUReportActionID = '',
    loadNewerChats,
    loadOlderChats,
    onLayout,
    isComposerFullSize,
    listID,
    shouldEnableAutoScrollToTopThreshold,
    parentReportActionForTransactionThread,
}: ReportActionsListProps) {
    const currentUserPersonalDetails = useCurrentUserPersonalDetails();
    const personalDetailsList = usePersonalDetails();
    const styles = useThemeStyles();
    const {translate} = useLocalize();
    const {windowHeight} = useWindowDimensions();
    const {shouldUseNarrowLayout} = useResponsiveLayout();

    const {getLocalDateFromDatetime} = useLocalize();
    const {isOffline, lastOfflineAt, lastOnlineAt} = useNetworkWithOfflineStatus();
    const route = useRoute<PlatformStackRouteProp<ReportsSplitNavigatorParamList, typeof SCREENS.REPORT>>();
    const reportScrollManager = useReportScrollManager();
    const userActiveSince = useRef<string>(DateUtils.getDBTime());
    const lastMessageTime = useRef<string | null>(null);
    const [isVisible, setIsVisible] = useState(Visibility.isVisible);
    const isFocused = useIsFocused();

    const [allReports] = useOnyx(ONYXKEYS.COLLECTION.REPORT, {canBeMissing: false});
    const [policies] = useOnyx(ONYXKEYS.COLLECTION.POLICY, {canBeMissing: true});
    const [transactions] = useOnyx(ONYXKEYS.COLLECTION.TRANSACTION, {canBeMissing: true});
    const [accountID] = useOnyx(ONYXKEYS.SESSION, {selector: accountIDSelector, canBeMissing: true});
    const participantsContext = useContext(PersonalDetailsContext);
    const isReportArchived = useReportIsArchived(report?.reportID);
    const [userWalletTierName] = useOnyx(ONYXKEYS.USER_WALLET, {selector: (wallet) => wallet?.tierName, canBeMissing: false});
    const [isUserValidated] = useOnyx(ONYXKEYS.ACCOUNT, {selector: isUserValidatedSelector, canBeMissing: true});
    const [draftMessage] = useOnyx(`${ONYXKEYS.COLLECTION.REPORT_ACTIONS_DRAFTS}`, {canBeMissing: true});
    const [emojiReactions] = useOnyx(`${ONYXKEYS.COLLECTION.REPORT_ACTIONS_REACTIONS}`, {canBeMissing: true});
    const [userBillingFundID] = useOnyx(ONYXKEYS.NVP_BILLING_FUND_ID, {canBeMissing: true});
    const [tryNewDot] = useOnyx(ONYXKEYS.NVP_TRY_NEW_DOT, {canBeMissing: false});
    const isTryNewDotNVPDismissed = !!tryNewDot?.classicRedirect?.dismissed;
    const [isScrollToBottomEnabled, setIsScrollToBottomEnabled] = useState(false);
    const [actionIdToHighlight, setActionIdToHighlight] = useState('');

    const isTransactionThreadReport = useMemo(() => isTransactionThread(parentReportAction), [parentReportAction]);
    const isMoneyRequestOrInvoiceReport = useMemo(() => isMoneyRequestReport(report) || isInvoiceReport(report), [report]);
    const shouldFocusToTopOnMount = useMemo(() => isTransactionThreadReport || isMoneyRequestOrInvoiceReport, [isMoneyRequestOrInvoiceReport, isTransactionThreadReport]);
    const topReportAction = sortedVisibleReportActions.at(-1);
    const [shouldScrollToEndAfterLayout, setShouldScrollToEndAfterLayout] = useState(shouldFocusToTopOnMount);

    useEffect(() => {
        const unsubscribe = Visibility.onVisibilityChange(() => {
            setIsVisible(Visibility.isVisible());
        });

        return unsubscribe;
    }, []);

    const scrollingVerticalOffset = useRef(0);
    const readActionSkipped = useRef(false);
    const hasHeaderRendered = useRef(false);
    const linkedReportActionID = route?.params?.reportActionID;

    const lastAction = sortedVisibleReportActions.at(0);
    const sortedVisibleReportActionsObjects: OnyxTypes.ReportActions = useMemo(
        () =>
            sortedVisibleReportActions.reduce((actions, action) => {
                Object.assign(actions, {[action.reportActionID]: action});
                return actions;
            }, {}),
        [sortedVisibleReportActions],
    );
    const prevSortedVisibleReportActionsObjects = usePrevious(sortedVisibleReportActionsObjects);

    const reportLastReadTime = report.lastReadTime ?? '';

    /**
     * The timestamp for the unread marker.
     *
     * This should ONLY be updated when the user
     * - switches reports
     * - marks a message as read/unread
     * - reads a new message as it is received
     */
    const [unreadMarkerTime, setUnreadMarkerTime] = useState(reportLastReadTime);
    useEffect(() => {
        setUnreadMarkerTime(reportLastReadTime);

        // eslint-disable-next-line react-compiler/react-compiler, react-hooks/exhaustive-deps
    }, [report.reportID]);

    const prevUnreadMarkerReportActionID = useRef<string | null>(null);

    /**
     * The index of the earliest message that was received while offline
     */
    const earliestReceivedOfflineMessageIndex = useMemo(() => {
        // Create a list of (sorted) indices of message that were received while offline
        const receivedOfflineMessages = sortedReportActions.reduce<number[]>((acc, message, index) => {
            if (wasMessageReceivedWhileOffline(message, isOffline, lastOfflineAt.current, lastOnlineAt.current, getLocalDateFromDatetime)) {
                acc[index] = index;
            }

            return acc;
        }, []);

        // The last index in the list is the earliest message that was received while offline
        return receivedOfflineMessages.at(-1);
    }, [getLocalDateFromDatetime, isOffline, lastOfflineAt, lastOnlineAt, sortedReportActions]);

    /**
     * The reportActionID the unread marker should display above
     */
    const [unreadMarkerReportActionID, unreadMarkerReportActionIndex] = useMemo(() => {
        // If there are message that were received while offline,
        // we can skip checking all messages later than the earliest received offline message.
        const startIndex = earliestReceivedOfflineMessageIndex ?? 0;

        // Scan through each visible report action until we find the appropriate action to show the unread marker
        for (let index = startIndex; index < sortedVisibleReportActions.length; index++) {
            const reportAction = sortedVisibleReportActions.at(index);
            const nextAction = sortedVisibleReportActions.at(index + 1);
            const isEarliestReceivedOfflineMessage = index === earliestReceivedOfflineMessageIndex;

            // eslint-disable-next-line react-compiler/react-compiler
            const shouldDisplayNewMarker =
                reportAction &&
                shouldDisplayNewMarkerOnReportAction({
                    message: reportAction,
                    nextMessage: nextAction,
                    isEarliestReceivedOfflineMessage,
                    accountID,
                    prevSortedVisibleReportActionsObjects,
                    unreadMarkerTime,
                    scrollingVerticalOffset: scrollingVerticalOffset.current,
                    prevUnreadMarkerReportActionID: prevUnreadMarkerReportActionID.current,
                });
            if (shouldDisplayNewMarker) {
                return [reportAction.reportActionID, index];
            }
        }

        return [null, -1];
    }, [accountID, earliestReceivedOfflineMessageIndex, prevSortedVisibleReportActionsObjects, sortedVisibleReportActions, unreadMarkerTime]);
    prevUnreadMarkerReportActionID.current = unreadMarkerReportActionID;

    /**
     * Subscribe to read/unread events and update our unreadMarkerTime
     */
    useEffect(() => {
        const unreadActionSubscription = DeviceEventEmitter.addListener(`unreadAction_${report.reportID}`, (newLastReadTime: string) => {
            setUnreadMarkerTime(newLastReadTime);
            userActiveSince.current = DateUtils.getDBTime();
        });
        const readNewestActionSubscription = DeviceEventEmitter.addListener(`readNewestAction_${report.reportID}`, (newLastReadTime: string) => {
            setUnreadMarkerTime(newLastReadTime);
        });

        return () => {
            unreadActionSubscription.remove();
            readNewestActionSubscription.remove();
        };
    }, [report.reportID]);

    /**
     * When the user reads a new message as it is received, we'll push the unreadMarkerTime down to the timestamp of
     * the latest report action. When new report actions are received and the user is not viewing them (they're above
     * the MSG_VISIBLE_THRESHOLD), the unread marker will display over those new messages rather than the initial
     * lastReadTime.
     */
    useLayoutEffect(() => {
        if (unreadMarkerReportActionID) {
            return;
        }

        const mostRecentReportActionCreated = lastAction?.created ?? '';
        if (mostRecentReportActionCreated <= unreadMarkerTime) {
            return;
        }

        setUnreadMarkerTime(mostRecentReportActionCreated);

        // eslint-disable-next-line react-compiler/react-compiler, react-hooks/exhaustive-deps
    }, [lastAction?.created]);

    const lastActionIndex = lastAction?.reportActionID;
    const reportActionSize = useRef(sortedVisibleReportActions.length);
    const lastVisibleActionCreated = getReportLastVisibleActionCreated(report, transactionThreadReport);
    const hasNewestReportAction = lastAction?.created === lastVisibleActionCreated || isReportPreviewAction(lastAction);
    const hasNewestReportActionRef = useRef(hasNewestReportAction);
    // eslint-disable-next-line react-compiler/react-compiler
    hasNewestReportActionRef.current = hasNewestReportAction;
    const previousLastIndex = useRef(lastActionIndex);

    // Display the new message indicator when comment linking and not close to the newest message.
    const reportActionID = route?.params?.reportActionID;

    const {isFloatingMessageCounterVisible, setIsFloatingMessageCounterVisible, trackVerticalScrolling, onViewableItemsChanged} = useReportUnreadMessageScrollTracking({
        reportID: report.reportID,
        currentVerticalScrollingOffsetRef: scrollingVerticalOffset,
        readActionSkippedRef: readActionSkipped,
        unreadMarkerReportActionIndex,
        isInverted: true,
        onTrackScrolling: (event: NativeSyntheticEvent<NativeScrollEvent>) => {
            scrollingVerticalOffset.current = event.nativeEvent.contentOffset.y;
            onScroll?.(event);
            if (shouldScrollToEndAfterLayout) {
                setShouldScrollToEndAfterLayout(false);
            }
        },
    });

    useEffect(() => {
        if (
            scrollingVerticalOffset.current < AUTOSCROLL_TO_TOP_THRESHOLD &&
            previousLastIndex.current !== lastActionIndex &&
            reportActionSize.current !== sortedVisibleReportActions.length &&
            hasNewestReportAction
        ) {
            setIsFloatingMessageCounterVisible(false);
            reportScrollManager.scrollToBottom();
        }
        previousLastIndex.current = lastActionIndex;
        reportActionSize.current = sortedVisibleReportActions.length;
    }, [lastActionIndex, sortedVisibleReportActions, reportScrollManager, hasNewestReportAction, linkedReportActionID, setIsFloatingMessageCounterVisible]);

    useEffect(() => {
        userActiveSince.current = DateUtils.getDBTime();
        prevReportID = report.reportID;
    }, [report.reportID]);

    useEffect(() => {
        if (report.reportID !== prevReportID) {
            return;
        }

        if (isUnread(report, transactionThreadReport, isReportArchived) || (lastAction && isCurrentActionUnread(report, lastAction, sortedVisibleReportActions))) {
            // On desktop, when the notification center is displayed, isVisible will return false.
            // Currently, there's no programmatic way to dismiss the notification center panel.
            // To handle this, we use the 'referrer' parameter to check if the current navigation is triggered from a notification.
            const isFromNotification = route?.params?.referrer === CONST.REFERRER.NOTIFICATION;
            if ((isVisible || isFromNotification) && scrollingVerticalOffset.current < CONST.REPORT.ACTIONS.ACTION_VISIBLE_THRESHOLD) {
                readNewestAction(report.reportID);
                if (isFromNotification) {
                    Navigation.setParams({referrer: undefined});
                }
            } else {
                readActionSkipped.current = true;
            }
        }
        // eslint-disable-next-line react-compiler/react-compiler, react-hooks/exhaustive-deps
    }, [report.lastVisibleActionCreated, transactionThreadReport?.lastVisibleActionCreated, report.reportID, isVisible]);

    useEffect(() => {
        if (linkedReportActionID) {
            return;
        }

<<<<<<< HEAD
        const shouldScrollToEnd =
            (isExpenseReport(report) || isTransactionThread(parentReportAction)) && isSearchTopmostFullScreenRoute() && hasNewestReportAction && !unreadMarkerReportActionID;

        if (shouldScrollToEnd) {
            setShouldScrollToEndAfterLayout(true);
        }

        // eslint-disable-next-line deprecation/deprecation
=======
>>>>>>> 94173103
        InteractionManager.runAfterInteractions(() => {
            setIsFloatingMessageCounterVisible(false);

            if (!shouldScrollToEndAfterLayout) {
                reportScrollManager.scrollToBottom();
            }
        });
        // eslint-disable-next-line react-compiler/react-compiler, react-hooks/exhaustive-deps
    }, []);

    // Fixes Safari-specific issue where the whisper option is not highlighted correctly on hover after adding new transaction.
    // https://github.com/Expensify/App/issues/54520
    useEffect(() => {
        if (!isSafari()) {
            return;
        }
        const prevSorted = lastAction?.reportActionID ? prevSortedVisibleReportActionsObjects[lastAction?.reportActionID] : null;
        if (lastAction?.actionName === CONST.REPORT.ACTIONS.TYPE.ACTIONABLE_TRACK_EXPENSE_WHISPER && !prevSorted) {
            // eslint-disable-next-line deprecation/deprecation
            InteractionManager.runAfterInteractions(() => {
                reportScrollManager.scrollToBottom();
            });
        }
    }, [lastAction, prevSortedVisibleReportActionsObjects, reportScrollManager]);

    const scrollToBottomForCurrentUserAction = useCallback(
        (isFromCurrentUser: boolean, action?: OnyxTypes.ReportAction) => {
            // eslint-disable-next-line deprecation/deprecation
            InteractionManager.runAfterInteractions(() => {
                // If a new comment is added and it's from the current user scroll to the bottom otherwise leave the user positioned where
                // they are now in the list.
                if (!isFromCurrentUser || (!isReportTopmostSplitNavigator() && !Navigation.getReportRHPActiveRoute())) {
                    return;
                }
                if (!hasNewestReportActionRef.current && !isFromCurrentUser) {
                    if (Navigation.getReportRHPActiveRoute()) {
                        return;
                    }
                    Navigation.setNavigationActionToMicrotaskQueue(() => {
                        Navigation.navigate(ROUTES.REPORT_WITH_ID.getRoute(report.reportID));
                    });
                    return;
                }
                const index = sortedVisibleReportActions.findIndex((item) => keyExtractor(item) === action?.reportActionID);
                if (action?.actionName === CONST.REPORT.ACTIONS.TYPE.REPORT_PREVIEW) {
                    if (index > 0) {
                        setTimeout(() => {
                            reportScrollManager.scrollToIndex(index);
                        }, 100);
                    } else {
                        setIsFloatingMessageCounterVisible(false);
                        reportScrollManager.scrollToBottom();
                    }
                    if (action?.reportActionID) {
                        setActionIdToHighlight(action.reportActionID);
                    }
                } else {
                    setIsFloatingMessageCounterVisible(false);
                    reportScrollManager.scrollToBottom();
                }

                setIsScrollToBottomEnabled(true);
            });
        },
        [report.reportID, reportScrollManager, setIsFloatingMessageCounterVisible, sortedVisibleReportActions],
    );

    // Clear the highlighted report action after scrolling and highlighting
    useEffect(() => {
        if (actionIdToHighlight === '') {
            return;
        }
        // Time highlight is the same as SearchPage
        const timer = setTimeout(() => {
            setActionIdToHighlight('');
        }, durationHighlightItem);
        return () => clearTimeout(timer);
    }, [actionIdToHighlight]);

    useEffect(() => {
        // Why are we doing this, when in the cleanup of the useEffect we are already calling the unsubscribe function?
        // Answer: On web, when navigating to another report screen, the previous report screen doesn't get unmounted,
        //         meaning that the cleanup might not get called. When we then open a report we had open already previously, a new
        //         ReportScreen will get created. Thus, we have to cancel the earlier subscription of the previous screen,
        //         because the two subscriptions could conflict!
        //         In case we return to the previous screen (e.g. by web back navigation) the useEffect for that screen would
        //         fire again, as the focus has changed and will set up the subscription correctly again.
        const previousSubUnsubscribe = newActionUnsubscribeMap[report.reportID];
        if (previousSubUnsubscribe) {
            previousSubUnsubscribe();
        }

        // This callback is triggered when a new action arrives via Pusher and the event is emitted from Report.js. This allows us to maintain
        // a single source of truth for the "new action" event instead of trying to derive that a new action has appeared from looking at props.
        const unsubscribe = subscribeToNewActionEvent(report.reportID, scrollToBottomForCurrentUserAction);

        const cleanup = () => {
            if (!unsubscribe) {
                return;
            }
            unsubscribe();
        };

        newActionUnsubscribeMap[report.reportID] = cleanup;

        return cleanup;

        // eslint-disable-next-line react-compiler/react-compiler, react-hooks/exhaustive-deps
    }, [report.reportID]);

    const reportActionsListFSClass = FS.getChatFSClass(participantsContext, report);
    const lastIOUActionWithError = sortedVisibleReportActions.find((action) => action.errors);
    const prevLastIOUActionWithError = usePrevious(lastIOUActionWithError);

    useEffect(() => {
        if (lastIOUActionWithError?.reportActionID === prevLastIOUActionWithError?.reportActionID) {
            return;
        }
        // eslint-disable-next-line deprecation/deprecation
        InteractionManager.runAfterInteractions(() => {
            reportScrollManager.scrollToBottom();
        });
        // eslint-disable-next-line react-compiler/react-compiler, react-hooks/exhaustive-deps
    }, [lastAction]);

    const scrollToBottomAndMarkReportAsRead = useCallback(() => {
        setIsFloatingMessageCounterVisible(false);

        if (!hasNewestReportAction) {
            if (isSearchTopmostFullScreenRoute()) {
                if (Navigation.getReportRHPActiveRoute()) {
                    Navigation.navigate(ROUTES.SEARCH_REPORT.getRoute({reportID: report.reportID}));
                } else {
                    Navigation.navigate(ROUTES.SEARCH_MONEY_REQUEST_REPORT.getRoute({reportID: report.reportID}));
                }
            } else {
                Navigation.navigate(ROUTES.REPORT_WITH_ID.getRoute(report.reportID));
            }
            openReport(report.reportID);
            reportScrollManager.scrollToBottom();
            return;
        }
        reportScrollManager.scrollToBottom();
        readActionSkipped.current = false;
        readNewestAction(report.reportID);
    }, [setIsFloatingMessageCounterVisible, hasNewestReportAction, reportScrollManager, report.reportID]);

    /**
     * Calculates the ideal number of report actions to render in the first render, based on the screen height and on
     * the height of the smallest report action possible.
     */
    const initialNumToRender = useMemo((): number | undefined => {
        const minimumReportActionHeight = styles.chatItem.paddingTop + styles.chatItem.paddingBottom + variables.fontSizeNormalHeight;
        const availableHeight = windowHeight - (CONST.CHAT_FOOTER_MIN_HEIGHT + variables.contentHeaderHeight);
        const numToRender = Math.ceil(availableHeight / minimumReportActionHeight);
        if (linkedReportActionID) {
            return getInitialNumToRender(numToRender);
        }
        return numToRender || undefined;
    }, [styles.chatItem.paddingBottom, styles.chatItem.paddingTop, windowHeight, linkedReportActionID]);

    /**
     * Thread's divider line should hide when the first chat in the thread is marked as unread.
     * This is so that it will not be conflicting with header's separator line.
     */
    const shouldHideThreadDividerLine = useMemo(
        (): boolean => getFirstVisibleReportActionID(sortedReportActions, isOffline) === unreadMarkerReportActionID,
        [sortedReportActions, isOffline, unreadMarkerReportActionID],
    );

    const firstVisibleReportActionID = useMemo(() => getFirstVisibleReportActionID(sortedReportActions, isOffline), [sortedReportActions, isOffline]);

    const shouldUseThreadDividerLine = useMemo(() => {
        const topReport = sortedVisibleReportActions.length > 0 ? sortedVisibleReportActions.at(sortedVisibleReportActions.length - 1) : null;

        if (topReport && topReport.actionName !== CONST.REPORT.ACTIONS.TYPE.CREATED) {
            return false;
        }

        if (isTransactionThread(parentReportAction)) {
            return !isDeletedParentAction(parentReportAction) && !isReversedTransaction(parentReportAction);
        }

        if (isTaskReport(report)) {
            return !isCanceledTaskReport(report, parentReportAction);
        }

        return isExpenseReport(report) || isIOUReport(report) || isInvoiceReport(report);
    }, [parentReportAction, report, sortedVisibleReportActions]);

    useEffect(() => {
        if (report.reportID !== prevReportID) {
            return;
        }

        if (!isVisible || !isFocused) {
            if (!lastMessageTime.current) {
                lastMessageTime.current = lastAction?.created ?? '';
            }
            return;
        }

        // In case the user read new messages (after being inactive) with other device we should
        // show marker based on report.lastReadTime
        const newMessageTimeReference = lastMessageTime.current && report.lastReadTime && lastMessageTime.current > report.lastReadTime ? userActiveSince.current : report.lastReadTime;
        lastMessageTime.current = null;

        const isArchivedReport = isArchivedNonExpenseReport(report, isReportArchived);
        const hasNewMessagesInView = scrollingVerticalOffset.current < CONST.REPORT.ACTIONS.ACTION_VISIBLE_THRESHOLD;
        const hasUnreadReportAction = sortedVisibleReportActions.some(
            (reportAction) =>
                newMessageTimeReference &&
                newMessageTimeReference < reportAction.created &&
                (isReportPreviewAction(reportAction) ? reportAction.childLastActorAccountID : reportAction.actorAccountID) !== getCurrentUserAccountID(),
        );

        if (!isArchivedReport && (!hasNewMessagesInView || !hasUnreadReportAction)) {
            return;
        }

        readNewestAction(report.reportID);
        userActiveSince.current = DateUtils.getDBTime();

        // This effect logic to `mark as read` will only run when the report focused has new messages and the App visibility
        //  is changed to visible(meaning user switched to app/web, while user was previously using different tab or application).
        // We will mark the report as read in the above case which marks the LHN report item as read while showing the new message
        // marker for the chat messages received while the user wasn't focused on the report or on another browser tab for web.
        // eslint-disable-next-line react-compiler/react-compiler, react-hooks/exhaustive-deps
    }, [isFocused, isVisible]);

    const renderItem = useCallback(
        ({item: reportAction, index}: ListRenderItemInfo<OnyxTypes.ReportAction>) => {
            const originalReportID = getOriginalReportID(report.reportID, reportAction);
            const reportDraftMessages = draftMessage?.[`${ONYXKEYS.COLLECTION.REPORT_ACTIONS_DRAFTS}${originalReportID}`];
            const matchingDraftMessage = reportDraftMessages?.[reportAction.reportActionID];
            const matchingDraftMessageString = typeof matchingDraftMessage === 'string' ? matchingDraftMessage : matchingDraftMessage?.message;

            const actionEmojiReactions = emojiReactions?.[`${ONYXKEYS.COLLECTION.REPORT_ACTIONS_REACTIONS}${reportAction.reportActionID}`];
            const transactionID = isMoneyRequestAction(reportAction) && getOriginalMessage(reportAction)?.IOUTransactionID;
            const transaction = transactionID ? transactions?.[`${ONYXKEYS.COLLECTION.TRANSACTION}${transactionID}`] : undefined;
            const actionLinkedTransactionRouteError = transaction?.errorFields?.route ?? undefined;

            return (
                <ReportActionsListItemRenderer
                    allReports={allReports}
                    policies={policies}
                    reportAction={reportAction}
                    reportActions={sortedReportActions}
                    parentReportAction={parentReportAction}
                    parentReportActionForTransactionThread={parentReportActionForTransactionThread}
                    index={index}
                    report={report}
                    transactionThreadReport={transactionThreadReport}
                    linkedReportActionID={linkedReportActionID}
                    displayAsGroup={
                        !isConsecutiveChronosAutomaticTimerAction(sortedVisibleReportActions, index, chatIncludesChronosWithID(reportAction?.reportID)) &&
                        isConsecutiveActionMadeByPreviousActor(sortedVisibleReportActions, index)
                    }
                    mostRecentIOUReportActionID={mostRecentIOUReportActionID}
                    shouldHideThreadDividerLine={shouldHideThreadDividerLine}
                    shouldDisplayNewMarker={reportAction.reportActionID === unreadMarkerReportActionID}
                    shouldDisplayReplyDivider={sortedVisibleReportActions.length > 1}
                    isFirstVisibleReportAction={firstVisibleReportActionID === reportAction.reportActionID}
                    shouldUseThreadDividerLine={shouldUseThreadDividerLine}
                    transactions={Object.values(transactions ?? {})}
                    userWalletTierName={userWalletTierName}
                    isUserValidated={isUserValidated}
                    personalDetails={personalDetailsList}
                    draftMessage={matchingDraftMessageString}
                    emojiReactions={actionEmojiReactions}
                    allDraftMessages={draftMessage}
                    allEmojiReactions={emojiReactions}
                    isReportArchived={isReportArchived}
                    linkedTransactionRouteError={actionLinkedTransactionRouteError}
                    userBillingFundID={userBillingFundID}
                    isTryNewDotNVPDismissed={isTryNewDotNVPDismissed}
                />
            );
        },
        [
            draftMessage,
            emojiReactions,
            allReports,
            policies,
            sortedReportActions,
            parentReportAction,
            parentReportActionForTransactionThread,
            report,
            transactionThreadReport,
            linkedReportActionID,
            sortedVisibleReportActions,
            mostRecentIOUReportActionID,
            shouldHideThreadDividerLine,
            unreadMarkerReportActionID,
            firstVisibleReportActionID,
            shouldUseThreadDividerLine,
            transactions,
            userWalletTierName,
            isUserValidated,
            personalDetailsList,
            userBillingFundID,
            isTryNewDotNVPDismissed,
            isReportArchived,
        ],
    );

    // Native mobile does not render updates flatlist the changes even though component did update called.
    // To notify there something changes we can use extraData prop to flatlist
    const extraData = useMemo(
        () => [shouldUseNarrowLayout ? unreadMarkerReportActionID : undefined, isArchivedNonExpenseReport(report, isReportArchived)],
        [unreadMarkerReportActionID, shouldUseNarrowLayout, report, isReportArchived],
    );
    const hideComposer = !canUserPerformWriteAction(report, isReportArchived);
    const shouldShowReportRecipientLocalTime = canShowReportRecipientLocalTime(personalDetailsList, report, currentUserPersonalDetails.accountID) && !isComposerFullSize;
    const canShowHeader = isOffline || hasHeaderRendered.current;

    const onLayoutInner = useCallback(
        (event: LayoutChangeEvent) => {
            onLayout(event);
            if (isScrollToBottomEnabled) {
                reportScrollManager.scrollToBottom();
                setIsScrollToBottomEnabled(false);
            }
            if (shouldScrollToEndAfterLayout) {
                InteractionManager.runAfterInteractions(() => {
                    reportScrollManager.scrollToEnd();
                });
            }
        },
        [isScrollToBottomEnabled, onLayout, reportScrollManager, shouldScrollToEndAfterLayout],
    );

    const retryLoadNewerChatsError = useCallback(() => {
        loadNewerChats(true);
    }, [loadNewerChats]);

    const listHeaderComponent = useMemo(() => {
        // In case of an error we want to display the header no matter what.
        if (!canShowHeader) {
            // eslint-disable-next-line react-compiler/react-compiler
            hasHeaderRendered.current = true;
            return null;
        }

        return (
            <ListBoundaryLoader
                type={CONST.LIST_COMPONENTS.HEADER}
                onRetry={retryLoadNewerChatsError}
            />
        );
    }, [canShowHeader, retryLoadNewerChatsError]);

    const shouldShowSkeleton = isOffline && !sortedVisibleReportActions.some((action) => action.actionName === CONST.REPORT.ACTIONS.TYPE.CREATED);

    const listFooterComponent = useMemo(() => {
        if (!shouldShowSkeleton) {
            return;
        }

        return <ReportActionsSkeletonView shouldAnimate={false} />;
    }, [shouldShowSkeleton]);

    const renderTopReportAction = () => (
        <>
            {!shouldShowReportRecipientLocalTime && !hideComposer ? <View style={[styles.stickToBottom, styles.appBG, styles.zIndex10, styles.height4]} /> : undefined}
            <View style={styles.pt4}>{renderItem({item: topReportAction, index: sortedVisibleReportActions.length - 1} as ListRenderItemInfo<OnyxTypes.ReportAction>)}</View>
        </>
    );

    const onStartReached = useCallback(() => {
        if (!isSearchTopmostFullScreenRoute()) {
            loadNewerChats(false);
            return;
        }

        // eslint-disable-next-line deprecation/deprecation
        InteractionManager.runAfterInteractions(() => requestAnimationFrame(() => loadNewerChats(false)));
    }, [loadNewerChats]);

    const onEndReached = useCallback(() => {
        loadOlderChats(false);
    }, [loadOlderChats]);

    return (
        <>
            <FloatingMessageCounter
                hasNewMessages={!!unreadMarkerReportActionID}
                isActive={isFloatingMessageCounterVisible}
                onClick={scrollToBottomAndMarkReportAsRead}
            />
            <View
                style={[styles.flex1, !shouldShowReportRecipientLocalTime && !hideComposer ? styles.pb4 : {}]}
                fsClass={reportActionsListFSClass}
            >
                {shouldScrollToEndAfterLayout && topReportAction ? renderTopReportAction() : undefined}
                <InvertedFlatList
                    accessibilityLabel={translate('sidebarScreen.listOfChatMessages')}
                    ref={reportScrollManager.ref}
                    testID="report-actions-list"
                    style={styles.overscrollBehaviorContain}
                    data={sortedVisibleReportActions}
                    renderItem={renderItem}
                    renderScrollComponent={renderActionSheetAwareScrollView}
                    contentContainerStyle={[
                        styles.chatContentScrollView,
                        shouldScrollToEndAfterLayout ? styles.opacity0 : styles.opacity1,
                        shouldFocusToTopOnMount ? styles.justifyContentEnd : undefined,
                    ]}
                    keyExtractor={keyExtractor}
                    initialNumToRender={initialNumToRender}
                    onEndReached={onEndReached}
                    onEndReachedThreshold={0.75}
                    onStartReached={onStartReached}
                    onStartReachedThreshold={0.75}
                    ListHeaderComponent={listHeaderComponent}
                    ListFooterComponent={listFooterComponent}
                    keyboardShouldPersistTaps="handled"
                    onLayout={onLayoutInner}
                    onScroll={trackVerticalScrolling}
                    onViewableItemsChanged={onViewableItemsChanged}
                    onScrollToIndexFailed={onScrollToIndexFailed}
                    extraData={extraData}
                    key={listID}
                    shouldEnableAutoScrollToTopThreshold={shouldEnableAutoScrollToTopThreshold}
                    initialScrollKey={reportActionID}
                    onContentSizeChange={() => {
                        trackVerticalScrolling(undefined);
                    }}
                />
            </View>
        </>
    );
}

ReportActionsList.displayName = 'ReportActionsList';

export default memo(ReportActionsList);

export type {ReportActionsListProps};<|MERGE_RESOLUTION|>--- conflicted
+++ resolved
@@ -400,17 +400,7 @@
             return;
         }
 
-<<<<<<< HEAD
-        const shouldScrollToEnd =
-            (isExpenseReport(report) || isTransactionThread(parentReportAction)) && isSearchTopmostFullScreenRoute() && hasNewestReportAction && !unreadMarkerReportActionID;
-
-        if (shouldScrollToEnd) {
-            setShouldScrollToEndAfterLayout(true);
-        }
-
         // eslint-disable-next-line deprecation/deprecation
-=======
->>>>>>> 94173103
         InteractionManager.runAfterInteractions(() => {
             setIsFloatingMessageCounterVisible(false);
 
