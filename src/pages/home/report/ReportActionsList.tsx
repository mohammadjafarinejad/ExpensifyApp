import type {ListRenderItemInfo} from '@react-native/virtualized-lists/Lists/VirtualizedList';
import {useIsFocused, useRoute} from '@react-navigation/native';
import React, {memo, useCallback, useContext, useEffect, useLayoutEffect, useMemo, useRef, useState} from 'react';
import type {LayoutChangeEvent, NativeScrollEvent, NativeSyntheticEvent, StyleProp, ViewStyle} from 'react-native';
import {DeviceEventEmitter, InteractionManager, View} from 'react-native';
import type {OnyxEntry} from 'react-native-onyx';
import {renderScrollComponent} from '@components/ActionSheetAwareScrollView';
import FlatList from '@components/FlatList';
import InvertedFlatList from '@components/InvertedFlatList';
import {AUTOSCROLL_TO_TOP_THRESHOLD} from '@components/InvertedFlatList/BaseInvertedFlatList';
import {usePersonalDetails} from '@components/OnyxProvider';
import ReportActionsSkeletonView from '@components/ReportActionsSkeletonView';
import useCurrentUserPersonalDetails from '@hooks/useCurrentUserPersonalDetails';
import useLocalize from '@hooks/useLocalize';
import useNetworkWithOfflineStatus from '@hooks/useNetworkWithOfflineStatus';
import useOnyx from '@hooks/useOnyx';
import usePrevious from '@hooks/usePrevious';
import useReportIsArchived from '@hooks/useReportIsArchived';
import useReportScrollManager from '@hooks/useReportScrollManager';
import useResponsiveLayout from '@hooks/useResponsiveLayout';
import useThemeStyles from '@hooks/useThemeStyles';
import useWindowDimensions from '@hooks/useWindowDimensions';
import {isSafari} from '@libs/Browser';
import DateUtils from '@libs/DateUtils';
import {getChatFSAttributes, parseFSAttributes} from '@libs/Fullstory';
import isReportTopmostSplitNavigator from '@libs/Navigation/helpers/isReportTopmostSplitNavigator';
import isSearchTopmostFullScreenRoute from '@libs/Navigation/helpers/isSearchTopmostFullScreenRoute';
import Navigation from '@libs/Navigation/Navigation';
import type {PlatformStackRouteProp} from '@libs/Navigation/PlatformStackNavigation/types';
import {
    getFirstVisibleReportActionID,
    isConsecutiveActionMadeByPreviousActor,
    isConsecutiveChronosAutomaticTimerAction,
    isCurrentActionUnread,
    isDeletedParentAction,
    isReportPreviewAction,
    isReversedTransaction,
    isTransactionThread,
    wasMessageReceivedWhileOffline,
} from '@libs/ReportActionsUtils';
import {
    canShowReportRecipientLocalTime,
    canUserPerformWriteAction,
    chatIncludesChronosWithID,
    getReportLastVisibleActionCreated,
    isArchivedNonExpenseReport,
    isCanceledTaskReport,
    isExpenseReport,
    isInvoiceReport,
    isIOUReport,
    isTaskReport,
    isUnread,
} from '@libs/ReportUtils';
import Visibility from '@libs/Visibility';
import type {ReportsSplitNavigatorParamList} from '@navigation/types';
import variables from '@styles/variables';
import {getCurrentUserAccountID, openReport, readNewestAction, subscribeToNewActionEvent} from '@userActions/Report';
import {PersonalDetailsContext} from '@src/components/OnyxProvider';
import CONST from '@src/CONST';
import ONYXKEYS from '@src/ONYXKEYS';
import ROUTES from '@src/ROUTES';
import type SCREENS from '@src/SCREENS';
import type * as OnyxTypes from '@src/types/onyx';
import FloatingMessageCounter from './FloatingMessageCounter';
import getInitialNumToRender from './getInitialNumReportActionsToRender';
import ListBoundaryLoader from './ListBoundaryLoader';
import ReportActionsListItemRenderer from './ReportActionsListItemRenderer';
import shouldDisplayNewMarkerOnReportAction from './shouldDisplayNewMarkerOnReportAction';
import useReportUnreadMessageScrollTracking from './useReportUnreadMessageScrollTracking';

type ReportActionsListProps = {
    /** The report currently being looked at */
    report: OnyxTypes.Report;

    /** The transaction thread report associated with the current report, if any */
    transactionThreadReport: OnyxEntry<OnyxTypes.Report>;

    /** The report's parentReportAction */
    parentReportAction: OnyxEntry<OnyxTypes.ReportAction>;

    /** The transaction thread report's parentReportAction */
    parentReportActionForTransactionThread: OnyxEntry<OnyxTypes.ReportAction>;

    /** Sorted actions prepared for display */
    sortedReportActions: OnyxTypes.ReportAction[];

    /** Sorted actions that should be visible to the user */
    sortedVisibleReportActions: OnyxTypes.ReportAction[];

    /** The ID of the most recent IOU report action connected with the shown report */
    mostRecentIOUReportActionID?: string | null;

    /** Callback executed on list layout */
    onLayout: (event: LayoutChangeEvent) => void;

    /** Callback executed on scroll */
    onScroll?: (event: NativeSyntheticEvent<NativeScrollEvent>) => void;

    /** Function to load more chats */
    loadOlderChats: (force?: boolean) => void;

    /** Function to load newer chats */
    loadNewerChats: (force?: boolean) => void;

    /** Whether the composer is in full size */
    isComposerFullSize?: boolean;

    /** ID of the list */
    listID: number;

    /** Should enable auto scroll to top threshold */
    shouldEnableAutoScrollToTopThreshold?: boolean;
};

const IS_CLOSE_TO_NEWEST_THRESHOLD = 15;

// In the component we are subscribing to the arrival of new actions.
// As there is the possibility that there are multiple instances of a ReportScreen
// for the same report, we only ever want one subscription to be active, as
// the subscriptions could otherwise be conflicting.
const newActionUnsubscribeMap: Record<string, () => void> = {};

// Seems that there is an architecture issue that prevents us from using the reportID with useRef
// the useRef value gets reset when the reportID changes, so we use a global variable to keep track
let prevReportID: string | null = null;

/**
 * Create a unique key for each action in the FlatList.
 * We use the reportActionID that is a string representation of a random 64-bit int, which should be
 * random enough to avoid collisions
 */
function keyExtractor(item: OnyxTypes.ReportAction): string {
    return item.reportActionID;
}

const onScrollToIndexFailed = () => {};

function ReportActionsList({
    report,
    transactionThreadReport,
    parentReportAction,
    sortedReportActions,
    sortedVisibleReportActions,
    onScroll,
    mostRecentIOUReportActionID = '',
    loadNewerChats,
    loadOlderChats,
    onLayout,
    isComposerFullSize,
    listID,
    shouldEnableAutoScrollToTopThreshold,
    parentReportActionForTransactionThread,
}: ReportActionsListProps) {
    const currentUserPersonalDetails = useCurrentUserPersonalDetails();
    const personalDetailsList = usePersonalDetails();
    const styles = useThemeStyles();
    const {translate} = useLocalize();
    const {windowHeight} = useWindowDimensions();
    const {shouldUseNarrowLayout} = useResponsiveLayout();

    const {preferredLocale} = useLocalize();
    const {isOffline, lastOfflineAt, lastOnlineAt} = useNetworkWithOfflineStatus();
    const route = useRoute<PlatformStackRouteProp<ReportsSplitNavigatorParamList, typeof SCREENS.REPORT>>();
    const reportScrollManager = useReportScrollManager();
    const userActiveSince = useRef<string>(DateUtils.getDBTime());
    const lastMessageTime = useRef<string | null>(null);
    const [isVisible, setIsVisible] = useState(Visibility.isVisible);
    const isFocused = useIsFocused();

    const [allReports] = useOnyx(ONYXKEYS.COLLECTION.REPORT, {canBeMissing: false});
    const [policies] = useOnyx(ONYXKEYS.COLLECTION.POLICY, {canBeMissing: true});
    const [transactions] = useOnyx(ONYXKEYS.COLLECTION.TRANSACTION, {canBeMissing: true});
    const [accountID] = useOnyx(ONYXKEYS.SESSION, {selector: (session) => session?.accountID, canBeMissing: true});
    const participantsContext = useContext(PersonalDetailsContext);
    const isReportArchived = useReportIsArchived(report?.reportID);

    const [isScrollToBottomEnabled, setIsScrollToBottomEnabled] = useState(false);

    useEffect(() => {
        const unsubscribe = Visibility.onVisibilityChange(() => {
            setIsVisible(Visibility.isVisible());
        });

        return unsubscribe;
    }, []);

    const scrollingVerticalOffset = useRef(0);
    const readActionSkipped = useRef(false);
    const hasHeaderRendered = useRef(false);
    const linkedReportActionID = route?.params?.reportActionID;

    const reportActions = useMemo(() => (isTransactionThread(parentReportAction) ? sortedReportActions.toReversed() : sortedReportActions), [parentReportAction, sortedReportActions]);
    const visibleReportActions = useMemo(
        () => (isTransactionThread(parentReportAction) ? sortedVisibleReportActions.toReversed() : sortedVisibleReportActions),
        [parentReportAction, sortedVisibleReportActions],
    );
    const lastAction = visibleReportActions.at(0);
    const visibleReportActionsObjects: OnyxTypes.ReportActions = useMemo(
        () =>
            visibleReportActions.reduce((actions, action) => {
                Object.assign(actions, {[action.reportActionID]: action});
                return actions;
            }, {}),
        [visibleReportActions],
    );
    const prevVisibleReportActionsObjects = usePrevious(visibleReportActionsObjects);

    const reportLastReadTime = report.lastReadTime ?? '';

    /**
     * The timestamp for the unread marker.
     *
     * This should ONLY be updated when the user
     * - switches reports
     * - marks a message as read/unread
     * - reads a new message as it is received
     */
    const [unreadMarkerTime, setUnreadMarkerTime] = useState(reportLastReadTime);
    useEffect(() => {
        setUnreadMarkerTime(reportLastReadTime);

        // eslint-disable-next-line react-compiler/react-compiler, react-hooks/exhaustive-deps
    }, [report.reportID]);

    const prevUnreadMarkerReportActionID = useRef<string | null>(null);

    /**
     * The index of the earliest message that was received while offline
     */
    const earliestReceivedOfflineMessageIndex = useMemo(() => {
        // Create a list of (sorted) indices of message that were received while offline
        const receivedOfflineMessages = reportActions.reduce<number[]>((acc, message, index) => {
            if (wasMessageReceivedWhileOffline(message, isOffline, lastOfflineAt.current, lastOnlineAt.current, preferredLocale)) {
                acc[index] = index;
            }

            return acc;
        }, []);

        // The last index in the list is the earliest message that was received while offline
        return receivedOfflineMessages.at(-1);
    }, [isOffline, lastOfflineAt, lastOnlineAt, preferredLocale, reportActions]);

    /**
     * The reportActionID the unread marker should display above
     */
    const unreadMarkerReportActionID = useMemo(() => {
        // If there are message that were received while offline,
        // we can skip checking all messages later than the earliest received offline message.
        const startIndex = earliestReceivedOfflineMessageIndex ?? 0;

        // Scan through each visible report action until we find the appropriate action to show the unread marker
        for (let index = startIndex; index < visibleReportActions.length; index++) {
            const reportAction = visibleReportActions.at(index);
            const nextAction = visibleReportActions.at(index + 1);
            const isEarliestReceivedOfflineMessage = index === earliestReceivedOfflineMessageIndex;

            // eslint-disable-next-line react-compiler/react-compiler
            const shouldDisplayNewMarker =
                reportAction &&
                shouldDisplayNewMarkerOnReportAction({
                    message: reportAction,
                    nextMessage: nextAction,
                    isEarliestReceivedOfflineMessage,
                    accountID,
                    prevSortedVisibleReportActionsObjects: prevVisibleReportActionsObjects,
                    unreadMarkerTime,
                    scrollingVerticalOffset: scrollingVerticalOffset.current,
                    prevUnreadMarkerReportActionID: prevUnreadMarkerReportActionID.current,
                });
            if (shouldDisplayNewMarker) {
                return reportAction.reportActionID;
            }
        }

        return null;
    }, [accountID, earliestReceivedOfflineMessageIndex, prevVisibleReportActionsObjects, visibleReportActions, unreadMarkerTime]);
    prevUnreadMarkerReportActionID.current = unreadMarkerReportActionID;

    /**
     * Subscribe to read/unread events and update our unreadMarkerTime
     */
    useEffect(() => {
        const unreadActionSubscription = DeviceEventEmitter.addListener(`unreadAction_${report.reportID}`, (newLastReadTime: string) => {
            setUnreadMarkerTime(newLastReadTime);
            userActiveSince.current = DateUtils.getDBTime();
        });
        const readNewestActionSubscription = DeviceEventEmitter.addListener(`readNewestAction_${report.reportID}`, (newLastReadTime: string) => {
            setUnreadMarkerTime(newLastReadTime);
        });

        return () => {
            unreadActionSubscription.remove();
            readNewestActionSubscription.remove();
        };
    }, [report.reportID]);

    /**
     * When the user reads a new message as it is received, we'll push the unreadMarkerTime down to the timestamp of
     * the latest report action. When new report actions are received and the user is not viewing them (they're above
     * the MSG_VISIBLE_THRESHOLD), the unread marker will display over those new messages rather than the initial
     * lastReadTime.
     */
    useLayoutEffect(() => {
        if (unreadMarkerReportActionID) {
            return;
        }

        const mostRecentReportActionCreated = lastAction?.created ?? '';
        if (mostRecentReportActionCreated <= unreadMarkerTime) {
            return;
        }

        setUnreadMarkerTime(mostRecentReportActionCreated);

        // eslint-disable-next-line react-compiler/react-compiler, react-hooks/exhaustive-deps
    }, [lastAction?.created]);

    const lastActionIndex = lastAction?.reportActionID;
    const reportActionSize = useRef(visibleReportActions.length);
    const lastVisibleActionCreated = getReportLastVisibleActionCreated(report, transactionThreadReport);
    const hasNewestReportAction = lastAction?.created === lastVisibleActionCreated;
    const hasNewestReportActionRef = useRef(hasNewestReportAction);
    // eslint-disable-next-line react-compiler/react-compiler
    hasNewestReportActionRef.current = hasNewestReportAction;
    const previousLastIndex = useRef(lastActionIndex);

    // Display the new message indicator when comment linking and not close to the newest message.
    const reportActionID = route?.params?.reportActionID;
    const indexOfLinkedAction = reportActionID ? visibleReportActions.findIndex((action) => action.reportActionID === reportActionID) : -1;
    const isLinkedActionCloseToNewest = indexOfLinkedAction < IS_CLOSE_TO_NEWEST_THRESHOLD;

    const {isFloatingMessageCounterVisible, setIsFloatingMessageCounterVisible, trackVerticalScrolling} = useReportUnreadMessageScrollTracking({
        reportID: report.reportID,
        currentVerticalScrollingOffsetRef: scrollingVerticalOffset,
        floatingMessageVisibleInitialValue: !isLinkedActionCloseToNewest,
        readActionSkippedRef: readActionSkipped,
        hasUnreadMarkerReportAction: !!unreadMarkerReportActionID,
        onTrackScrolling: (event: NativeSyntheticEvent<NativeScrollEvent>) => {
            scrollingVerticalOffset.current = event.nativeEvent.contentOffset.y;
            onScroll?.(event);
        },
    });

    useEffect(() => {
        if (isLinkedActionCloseToNewest) {
            return;
        }
        setIsFloatingMessageCounterVisible(true);
    }, [isLinkedActionCloseToNewest, route, setIsFloatingMessageCounterVisible]);

    useEffect(() => {
        if (
            scrollingVerticalOffset.current < AUTOSCROLL_TO_TOP_THRESHOLD &&
            previousLastIndex.current !== lastActionIndex &&
            reportActionSize.current > visibleReportActions.length &&
            hasNewestReportAction
        ) {
            setIsFloatingMessageCounterVisible(false);
            reportScrollManager.scrollToBottom();
        }
        previousLastIndex.current = lastActionIndex;
        reportActionSize.current = visibleReportActions.length;
    }, [lastActionIndex, visibleReportActions, reportScrollManager, hasNewestReportAction, linkedReportActionID, setIsFloatingMessageCounterVisible]);

    useEffect(() => {
        userActiveSince.current = DateUtils.getDBTime();
        prevReportID = report.reportID;
    }, [report.reportID]);

    useEffect(() => {
        if (report.reportID !== prevReportID) {
            return;
        }

        if (isUnread(report, transactionThreadReport) || (lastAction && isCurrentActionUnread(report, lastAction))) {
            // On desktop, when the notification center is displayed, isVisible will return false.
            // Currently, there's no programmatic way to dismiss the notification center panel.
            // To handle this, we use the 'referrer' parameter to check if the current navigation is triggered from a notification.
            const isFromNotification = route?.params?.referrer === CONST.REFERRER.NOTIFICATION;
            if ((isVisible || isFromNotification) && scrollingVerticalOffset.current < CONST.REPORT.ACTIONS.ACTION_VISIBLE_THRESHOLD) {
                readNewestAction(report.reportID);
                if (isFromNotification) {
                    Navigation.setParams({referrer: undefined});
                }
            } else {
                readActionSkipped.current = true;
            }
        }
        // eslint-disable-next-line react-compiler/react-compiler, react-hooks/exhaustive-deps
    }, [report.lastVisibleActionCreated, transactionThreadReport?.lastVisibleActionCreated, report.reportID, isVisible]);

    useEffect(() => {
        if (linkedReportActionID) {
            return;
        }
        InteractionManager.runAfterInteractions(() => {
            setIsFloatingMessageCounterVisible(false);
            reportScrollManager.scrollToBottom();
        });
        // eslint-disable-next-line react-compiler/react-compiler, react-hooks/exhaustive-deps
    }, []);

    // Fixes Safari-specific issue where the whisper option is not highlighted correctly on hover after adding new transaction.
    // https://github.com/Expensify/App/issues/54520
    useEffect(() => {
        if (!isSafari()) {
            return;
        }
        const prevSorted = lastAction?.reportActionID ? prevVisibleReportActionsObjects[lastAction?.reportActionID] : null;
        if (lastAction?.actionName === CONST.REPORT.ACTIONS.TYPE.ACTIONABLE_TRACK_EXPENSE_WHISPER && !prevSorted) {
            InteractionManager.runAfterInteractions(() => {
                reportScrollManager.scrollToBottom();
            });
        }
    }, [lastAction, prevVisibleReportActionsObjects, reportScrollManager]);

    const scrollToBottomForCurrentUserAction = useCallback(
        (isFromCurrentUser: boolean) => {
            InteractionManager.runAfterInteractions(() => {
                setIsFloatingMessageCounterVisible(false);
                // If a new comment is added and it's from the current user scroll to the bottom otherwise leave the user positioned where
                // they are now in the list.
                if (!isFromCurrentUser || (!isReportTopmostSplitNavigator() && !Navigation.getReportRHPActiveRoute())) {
                    return;
                }
                if (!hasNewestReportActionRef.current) {
                    if (Navigation.getReportRHPActiveRoute()) {
                        return;
                    }
                    Navigation.setNavigationActionToMicrotaskQueue(() => {
                        Navigation.navigate(ROUTES.REPORT_WITH_ID.getRoute(report.reportID));
                    });
                    return;
                }

                reportScrollManager.scrollToBottom();
                setIsScrollToBottomEnabled(true);
            });
        },
        [report.reportID, reportScrollManager, setIsFloatingMessageCounterVisible],
    );
    useEffect(() => {
        // Why are we doing this, when in the cleanup of the useEffect we are already calling the unsubscribe function?
        // Answer: On web, when navigating to another report screen, the previous report screen doesn't get unmounted,
        //         meaning that the cleanup might not get called. When we then open a report we had open already previously, a new
        //         ReportScreen will get created. Thus, we have to cancel the earlier subscription of the previous screen,
        //         because the two subscriptions could conflict!
        //         In case we return to the previous screen (e.g. by web back navigation) the useEffect for that screen would
        //         fire again, as the focus has changed and will set up the subscription correctly again.
        const previousSubUnsubscribe = newActionUnsubscribeMap[report.reportID];
        if (previousSubUnsubscribe) {
            previousSubUnsubscribe();
        }

        // This callback is triggered when a new action arrives via Pusher and the event is emitted from Report.js. This allows us to maintain
        // a single source of truth for the "new action" event instead of trying to derive that a new action has appeared from looking at props.
        const unsubscribe = subscribeToNewActionEvent(report.reportID, scrollToBottomForCurrentUserAction);

        const cleanup = () => {
            if (!unsubscribe) {
                return;
            }
            unsubscribe();
        };

        newActionUnsubscribeMap[report.reportID] = cleanup;

        return cleanup;

        // eslint-disable-next-line react-compiler/react-compiler, react-hooks/exhaustive-deps
    }, [report.reportID]);

    const [reportActionsListTestID, reportActionsListFSClass] = getChatFSAttributes(participantsContext, 'ReportActionsList', report);
    const lastIOUActionWithError = visibleReportActions.find((action) => action.errors);
    const prevLastIOUActionWithError = usePrevious(lastIOUActionWithError);

    useEffect(() => {
        if (lastIOUActionWithError?.reportActionID === prevLastIOUActionWithError?.reportActionID) {
            return;
        }
        InteractionManager.runAfterInteractions(() => {
            reportScrollManager.scrollToBottom();
        });
        // eslint-disable-next-line react-compiler/react-compiler, react-hooks/exhaustive-deps
    }, [lastAction]);

    const scrollToBottomAndMarkReportAsRead = useCallback(() => {
        setIsFloatingMessageCounterVisible(false);

        if (!hasNewestReportAction) {
            Navigation.navigate(ROUTES.REPORT_WITH_ID.getRoute(report.reportID));
            openReport(report.reportID);
            reportScrollManager.scrollToBottom();
            return;
        }
        reportScrollManager.scrollToBottom();
        readActionSkipped.current = false;
        readNewestAction(report.reportID);
    }, [setIsFloatingMessageCounterVisible, hasNewestReportAction, reportScrollManager, report.reportID]);

    /**
     * Calculates the ideal number of report actions to render in the first render, based on the screen height and on
     * the height of the smallest report action possible.
     */
    const initialNumToRender = useMemo((): number | undefined => {
        const minimumReportActionHeight = styles.chatItem.paddingTop + styles.chatItem.paddingBottom + variables.fontSizeNormalHeight;
        const availableHeight = windowHeight - (CONST.CHAT_FOOTER_MIN_HEIGHT + variables.contentHeaderHeight);
        const numToRender = Math.ceil(availableHeight / minimumReportActionHeight);
        if (linkedReportActionID) {
            return getInitialNumToRender(numToRender);
        }
        return numToRender || undefined;
    }, [styles.chatItem.paddingBottom, styles.chatItem.paddingTop, windowHeight, linkedReportActionID]);

    /**
     * Thread's divider line should hide when the first chat in the thread is marked as unread.
     * This is so that it will not be conflicting with header's separator line.
     */
    const shouldHideThreadDividerLine = useMemo(
        (): boolean => getFirstVisibleReportActionID(reportActions, isOffline) === unreadMarkerReportActionID,
        [reportActions, isOffline, unreadMarkerReportActionID],
    );

    const firstVisibleReportActionID = useMemo(() => getFirstVisibleReportActionID(reportActions, isOffline), [reportActions, isOffline]);

    const shouldUseThreadDividerLine = useMemo(() => {
        const topReport = visibleReportActions.length > 0 ? visibleReportActions.at(visibleReportActions.length - 1) : null;

        if (topReport && topReport.actionName !== CONST.REPORT.ACTIONS.TYPE.CREATED) {
            return false;
        }

        if (isTransactionThread(parentReportAction)) {
            return !isDeletedParentAction(parentReportAction) && !isReversedTransaction(parentReportAction);
        }

        if (isTaskReport(report)) {
            return !isCanceledTaskReport(report, parentReportAction);
        }

        return isExpenseReport(report) || isIOUReport(report) || isInvoiceReport(report);
    }, [parentReportAction, report, visibleReportActions]);

    useEffect(() => {
        if (report.reportID !== prevReportID) {
            return;
        }

        if (!isVisible || !isFocused) {
            if (!lastMessageTime.current) {
                lastMessageTime.current = lastAction?.created ?? '';
            }
            return;
        }

        // In case the user read new messages (after being inactive) with other device we should
        // show marker based on report.lastReadTime
        const newMessageTimeReference = lastMessageTime.current && report.lastReadTime && lastMessageTime.current > report.lastReadTime ? userActiveSince.current : report.lastReadTime;
        lastMessageTime.current = null;

        const isArchivedReport = isArchivedNonExpenseReport(report, isReportArchived);
        const hasNewMessagesInView = scrollingVerticalOffset.current < CONST.REPORT.ACTIONS.ACTION_VISIBLE_THRESHOLD;
        const hasUnreadReportAction = visibleReportActions.some(
            (reportAction) =>
                newMessageTimeReference &&
                newMessageTimeReference < reportAction.created &&
                (isReportPreviewAction(reportAction) ? reportAction.childLastActorAccountID : reportAction.actorAccountID) !== getCurrentUserAccountID(),
        );

        if (!isArchivedReport && (!hasNewMessagesInView || !hasUnreadReportAction)) {
            return;
        }

        readNewestAction(report.reportID);
        userActiveSince.current = DateUtils.getDBTime();

        // This effect logic to `mark as read` will only run when the report focused has new messages and the App visibility
        //  is changed to visible(meaning user switched to app/web, while user was previously using different tab or application).
        // We will mark the report as read in the above case which marks the LHN report item as read while showing the new message
        // marker for the chat messages received while the user wasn't focused on the report or on another browser tab for web.
        // eslint-disable-next-line react-compiler/react-compiler, react-hooks/exhaustive-deps
    }, [isFocused, isVisible]);

    const renderItem = useCallback(
        ({item: reportAction, index}: ListRenderItemInfo<OnyxTypes.ReportAction>) => {
            return (
                <ReportActionsListItemRenderer
                    allReports={allReports}
                    policies={policies}
                    reportAction={reportAction}
                    reportActions={reportActions}
                    parentReportAction={parentReportAction}
                    parentReportActionForTransactionThread={parentReportActionForTransactionThread}
                    index={index}
                    report={report}
                    transactionThreadReport={transactionThreadReport}
                    linkedReportActionID={linkedReportActionID}
                    displayAsGroup={
                        !isConsecutiveChronosAutomaticTimerAction(visibleReportActions, index, chatIncludesChronosWithID(reportAction?.reportID)) &&
                        isConsecutiveActionMadeByPreviousActor(visibleReportActions, index)
                    }
                    mostRecentIOUReportActionID={mostRecentIOUReportActionID}
                    shouldHideThreadDividerLine={shouldHideThreadDividerLine}
                    shouldDisplayNewMarker={reportAction.reportActionID === unreadMarkerReportActionID}
                    shouldDisplayReplyDivider={visibleReportActions.length > 1}
                    isFirstVisibleReportAction={firstVisibleReportActionID === reportAction.reportActionID}
                    shouldUseThreadDividerLine={shouldUseThreadDividerLine}
                    transactions={Object.values(transactions ?? {})}
                />
            );
        },
        [
            allReports,
<<<<<<< HEAD
            reportActions,
            parentReportAction,
            parentReportActionForTransactionThread,
            report,
            transactionThreadReport,
=======
            policies,
            transactions,
>>>>>>> 4053d409
            linkedReportActionID,
            visibleReportActions,
            mostRecentIOUReportActionID,
            shouldHideThreadDividerLine,
            unreadMarkerReportActionID,
            firstVisibleReportActionID,
            shouldUseThreadDividerLine,
            transactions,
        ],
    );

    // Native mobile does not render updates flatlist the changes even though component did update called.
    // To notify there something changes we can use extraData prop to flatlist
    const extraData = useMemo(
        () => [shouldUseNarrowLayout ? unreadMarkerReportActionID : undefined, isArchivedNonExpenseReport(report, isReportArchived)],
        [unreadMarkerReportActionID, shouldUseNarrowLayout, report, isReportArchived],
    );
    const hideComposer = !canUserPerformWriteAction(report);
    const shouldShowReportRecipientLocalTime = canShowReportRecipientLocalTime(personalDetailsList, report, currentUserPersonalDetails.accountID) && !isComposerFullSize;
    const canShowHeader = isOffline || hasHeaderRendered.current;

    const onLayoutInner = useCallback(
        (event: LayoutChangeEvent) => {
            onLayout(event);
            if (isScrollToBottomEnabled) {
                reportScrollManager.scrollToBottom();
                setIsScrollToBottomEnabled(false);
            }
        },
        [isScrollToBottomEnabled, onLayout, reportScrollManager],
    );

    const retryLoadNewerChatsError = useCallback(() => {
        loadNewerChats(true);
    }, [loadNewerChats]);

    const listHeaderComponent = useMemo(() => {
        // In case of an error we want to display the header no matter what.
        if (!canShowHeader) {
            // eslint-disable-next-line react-compiler/react-compiler
            hasHeaderRendered.current = true;
            return null;
        }

        return (
            <ListBoundaryLoader
                type={CONST.LIST_COMPONENTS.HEADER}
                onRetry={retryLoadNewerChatsError}
            />
        );
    }, [canShowHeader, retryLoadNewerChatsError]);

    const shouldShowSkeleton = isOffline && !visibleReportActions.some((action) => action.actionName === CONST.REPORT.ACTIONS.TYPE.CREATED);

    const listFooterComponent = useMemo(() => {
        if (!shouldShowSkeleton) {
            return;
        }

        return <ReportActionsSkeletonView shouldAnimate={false} />;
    }, [shouldShowSkeleton]);

    const onStartReached = useCallback(() => {
        if (!isSearchTopmostFullScreenRoute()) {
            loadNewerChats(false);
            return;
        }

        InteractionManager.runAfterInteractions(() => requestAnimationFrame(() => loadNewerChats(false)));
    }, [loadNewerChats]);

    const onEndReached = useCallback(() => {
        loadOlderChats(false);
    }, [loadOlderChats]);

    // Parse Fullstory attributes on initial render
    useLayoutEffect(parseFSAttributes, []);

    const ListComponent = isTransactionThread(parentReportAction) ? FlatList : InvertedFlatList;

    const contentContainerStyle = useMemo(() => {
        const baseStyles: StyleProp<ViewStyle> = [styles.chatContentScrollView];

        if (isTransactionThread(parentReportAction)) {
            baseStyles.push(styles.pb0, styles.pt4);
        }

        return baseStyles;
    }, [parentReportAction, styles.chatContentScrollView, styles.pb0, styles.pt4]);

    return (
        <>
            <FloatingMessageCounter
                isActive={isFloatingMessageCounterVisible}
                onClick={scrollToBottomAndMarkReportAsRead}
            />
            <View
                style={[styles.flex1, !shouldShowReportRecipientLocalTime && !hideComposer ? styles.pb4 : {}]}
                testID={reportActionsListTestID}
                nativeID={reportActionsListTestID}
                fsClass={reportActionsListFSClass}
            >
                <ListComponent
                    accessibilityLabel={translate('sidebarScreen.listOfChatMessages')}
                    ref={reportScrollManager.ref}
                    testID="report-actions-list"
                    style={styles.overscrollBehaviorContain}
                    data={visibleReportActions}
                    renderItem={renderItem}
                    renderScrollComponent={renderScrollComponent}
                    contentContainerStyle={contentContainerStyle}
                    keyExtractor={keyExtractor}
                    initialNumToRender={initialNumToRender}
                    onEndReached={onEndReached}
                    onEndReachedThreshold={0.75}
                    onStartReached={onStartReached}
                    onStartReachedThreshold={0.75}
                    ListHeaderComponent={listHeaderComponent}
                    ListFooterComponent={listFooterComponent}
                    keyboardShouldPersistTaps="handled"
                    onLayout={onLayoutInner}
                    onScroll={trackVerticalScrolling}
                    onScrollToIndexFailed={onScrollToIndexFailed}
                    extraData={extraData}
                    key={listID}
                    shouldEnableAutoScrollToTopThreshold={shouldEnableAutoScrollToTopThreshold}
                    initialScrollKey={reportActionID}
                />
            </View>
        </>
    );
}

ReportActionsList.displayName = 'ReportActionsList';

export default memo(ReportActionsList);

export type {ReportActionsListProps};<|MERGE_RESOLUTION|>--- conflicted
+++ resolved
@@ -612,16 +612,13 @@
         },
         [
             allReports,
-<<<<<<< HEAD
             reportActions,
             parentReportAction,
             parentReportActionForTransactionThread,
             report,
             transactionThreadReport,
-=======
             policies,
             transactions,
->>>>>>> 4053d409
             linkedReportActionID,
             visibleReportActions,
             mostRecentIOUReportActionID,
@@ -629,7 +626,6 @@
             unreadMarkerReportActionID,
             firstVisibleReportActionID,
             shouldUseThreadDividerLine,
-            transactions,
         ],
     );
 
