--- conflicted
+++ resolved
@@ -19,12 +19,9 @@
     /** Report for this action */
     report: reportPropTypes.isRequired,
 
-<<<<<<< HEAD
-=======
     /** Should the comment have the appearance of being grouped with the previous comment? */
     displayAsGroup: PropTypes.bool.isRequired,
 
->>>>>>> 2f7c2b2c
     /** The ID of the most recent IOU report action connected with the shown report */
     mostRecentIOUReportActionID: PropTypes.string,
 
@@ -36,8 +33,6 @@
 
     /** Linked report action ID */
     linkedReportActionID: PropTypes.string,
-
-    displayAsGroup: PropTypes.bool.isRequired,
 };
 
 const defaultProps = {
