import React, {memo, useMemo} from 'react';
import type {OnyxCollection, OnyxEntry} from 'react-native-onyx';
import {getOriginalMessage, isSentMoneyReportAction, isTransactionThread} from '@libs/ReportActionsUtils';
import {isChatThread} from '@libs/ReportUtils';
import CONST from '@src/CONST';
import type {PersonalDetailsList, Policy, Report, ReportAction, ReportActionReactions, ReportActionsDrafts, Transaction} from '@src/types/onyx';
import type {Errors} from '@src/types/onyx/OnyxCommon';
import ReportActionItem from './ReportActionItem';
import ReportActionItemParentAction from './ReportActionItemParentAction';

type ReportActionsListItemRendererProps = {
    /** All the data of the report collection */
    allReports: OnyxCollection<Report>;

    /** All the data of the policy collection */
    policies: OnyxCollection<Policy>;

    /** All the data of the action item */
    reportAction: ReportAction;

    /** Array of report actions for the report */
    reportActions: ReportAction[];

    /** All the data of the transaction collection */
    transactions?: Array<OnyxEntry<Transaction>>;

    /** The report's parentReportAction */
    parentReportAction: OnyxEntry<ReportAction>;

    /** The transaction thread report's parentReportAction */
    parentReportActionForTransactionThread: OnyxEntry<ReportAction>;

    /** Position index of the report action in the overall report FlatList view */
    index: number;

    /** Report for this action */
    report: OnyxEntry<Report>;

    /** The transaction thread report associated with the report for this action, if any */
    transactionThreadReport: OnyxEntry<Report>;

    /** Should the comment have the appearance of being grouped with the previous comment? */
    displayAsGroup: boolean;

    /** The ID of the most recent IOU report action connected with the shown report */
    mostRecentIOUReportActionID?: string | null;

    /** If the thread divider line should be hidden */
    shouldHideThreadDividerLine: boolean;

    /** Should we display the new marker on top of the comment? */
    shouldDisplayNewMarker: boolean;

    /** Report action ID that was referenced in the deeplink to report  */
    linkedReportActionID?: string;

    /** Whether we should display "Replies" divider */
    shouldDisplayReplyDivider: boolean;

    /** If this is the first visible report action */
    isFirstVisibleReportAction: boolean;

    /** If the thread divider line will be used */
    shouldUseThreadDividerLine?: boolean;

    /** Animate highlight action in few seconds */
    shouldHighlight?: boolean;

    /** Draft messages for the report */
    draftMessage?: string;

    /** Emoji reactions for the report action */
    emojiReactions?: OnyxEntry<ReportActionReactions>;

    /** User wallet tierName */
    userWalletTierName: string | undefined;

    /** Linked transaction route error */
    linkedTransactionRouteError?: OnyxEntry<Errors>;

    /** Whether the user is validated */
    isUserValidated: boolean | undefined;

    /** Personal details list */
    personalDetails: OnyxEntry<PersonalDetailsList>;

    /** User billing fund ID */
    userBillingFundID: number | undefined;

    /** All draft messages collection */
    allDraftMessages?: OnyxCollection<ReportActionsDrafts>;

    /** All emoji reactions collection */
    allEmojiReactions?: OnyxCollection<ReportActionReactions>;

<<<<<<< HEAD
    /** User who has in its tryNewDot NVP */
    hasInTryNewDot: boolean | undefined;
=======
    /** Whether the report is archived */
    isReportArchived: boolean;
>>>>>>> 1ef115b3
};

function ReportActionsListItemRenderer({
    allReports,
    policies,
    reportAction,
    reportActions = [],
    transactions,
    parentReportAction,
    index,
    report,
    transactionThreadReport,
    displayAsGroup,
    mostRecentIOUReportActionID = '',
    shouldHideThreadDividerLine,
    shouldDisplayNewMarker,
    linkedReportActionID = '',
    shouldDisplayReplyDivider,
    isFirstVisibleReportAction = false,
    shouldUseThreadDividerLine = false,
    shouldHighlight = false,
    parentReportActionForTransactionThread,
    draftMessage,
    emojiReactions,
    userWalletTierName,
    linkedTransactionRouteError,
    isUserValidated,
    userBillingFundID,
    personalDetails,
    allDraftMessages,
    allEmojiReactions,
<<<<<<< HEAD
    hasInTryNewDot = false,
=======
    isReportArchived = false,
>>>>>>> 1ef115b3
}: ReportActionsListItemRendererProps) {
    const originalMessage = useMemo(() => getOriginalMessage(reportAction), [reportAction]);

    /**
     * Create a lightweight ReportAction so as to keep the re-rendering as light as possible by
     * passing in only the required props.
     */
    const action: ReportAction = useMemo(
        () =>
            ({
                reportActionID: reportAction.reportActionID,
                message: reportAction.message,
                pendingAction: reportAction.pendingAction,
                actionName: reportAction.actionName,
                errors: reportAction.errors,
                originalMessage,
                childCommenterCount: reportAction.childCommenterCount,
                linkMetadata: reportAction.linkMetadata,
                childReportID: reportAction.childReportID,
                childLastVisibleActionCreated: reportAction.childLastVisibleActionCreated,
                error: reportAction.error,
                created: reportAction.created,
                actorAccountID: reportAction.actorAccountID,
                adminAccountID: reportAction.adminAccountID,
                childVisibleActionCount: reportAction.childVisibleActionCount,
                childOldestFourAccountIDs: reportAction.childOldestFourAccountIDs,
                childType: reportAction.childType,
                person: reportAction.person,
                isOptimisticAction: reportAction.isOptimisticAction,
                delegateAccountID: reportAction.delegateAccountID,
                previousMessage: reportAction.previousMessage,
                isAttachmentWithText: reportAction.isAttachmentWithText,
                childStateNum: reportAction.childStateNum,
                childStatusNum: reportAction.childStatusNum,
                childReportName: reportAction.childReportName,
                childManagerAccountID: reportAction.childManagerAccountID,
                childMoneyRequestCount: reportAction.childMoneyRequestCount,
                childOwnerAccountID: reportAction.childOwnerAccountID,
            }) as ReportAction,
        [
            reportAction.reportActionID,
            reportAction.message,
            reportAction.pendingAction,
            reportAction.actionName,
            reportAction.errors,
            reportAction.childCommenterCount,
            reportAction.linkMetadata,
            reportAction.childReportID,
            reportAction.childLastVisibleActionCreated,
            reportAction.error,
            reportAction.created,
            reportAction.actorAccountID,
            reportAction.adminAccountID,
            reportAction.childVisibleActionCount,
            reportAction.childOldestFourAccountIDs,
            reportAction.childType,
            reportAction.person,
            reportAction.isOptimisticAction,
            reportAction.delegateAccountID,
            reportAction.previousMessage,
            reportAction.isAttachmentWithText,
            reportAction.childStateNum,
            reportAction.childStatusNum,
            reportAction.childReportName,
            reportAction.childManagerAccountID,
            reportAction.childMoneyRequestCount,
            reportAction.childOwnerAccountID,
            originalMessage,
        ],
    );

    const shouldDisplayParentAction =
        reportAction.actionName === CONST.REPORT.ACTIONS.TYPE.CREATED && (!isTransactionThread(parentReportAction) || isSentMoneyReportAction(parentReportAction));

    if (shouldDisplayParentAction && isChatThread(report)) {
        return (
            <ReportActionItemParentAction
                allReports={allReports}
                policies={policies}
                shouldHideThreadDividerLine={shouldDisplayParentAction && shouldHideThreadDividerLine}
                shouldDisplayReplyDivider={shouldDisplayReplyDivider}
                parentReportAction={parentReportAction}
                reportID={report.reportID}
                report={report}
                reportActions={reportActions}
                transactionThreadReport={transactionThreadReport}
                index={index}
                isFirstVisibleReportAction={isFirstVisibleReportAction}
                shouldUseThreadDividerLine={shouldUseThreadDividerLine}
                userWalletTierName={userWalletTierName}
                isUserValidated={isUserValidated}
                personalDetails={personalDetails}
                allDraftMessages={allDraftMessages}
                allEmojiReactions={allEmojiReactions}
                linkedTransactionRouteError={linkedTransactionRouteError}
                userBillingFundID={userBillingFundID}
<<<<<<< HEAD
                hasInTryNewDot={hasInTryNewDot}
=======
                isReportArchived={isReportArchived}
>>>>>>> 1ef115b3
            />
        );
    }

    return (
        <ReportActionItem
            allReports={allReports}
            policies={policies}
            shouldHideThreadDividerLine={shouldHideThreadDividerLine}
            parentReportAction={parentReportAction}
            report={report}
            transactionThreadReport={transactionThreadReport}
            parentReportActionForTransactionThread={parentReportActionForTransactionThread}
            action={action}
            reportActions={reportActions}
            linkedReportActionID={linkedReportActionID}
            displayAsGroup={displayAsGroup}
            transactions={transactions}
            shouldDisplayNewMarker={shouldDisplayNewMarker}
            isMostRecentIOUReportAction={reportAction.reportActionID === mostRecentIOUReportActionID}
            index={index}
            isFirstVisibleReportAction={isFirstVisibleReportAction}
            shouldUseThreadDividerLine={shouldUseThreadDividerLine}
            shouldHighlight={shouldHighlight}
            userWalletTierName={userWalletTierName}
            isUserValidated={isUserValidated}
            personalDetails={personalDetails}
            draftMessage={draftMessage}
            emojiReactions={emojiReactions}
            linkedTransactionRouteError={linkedTransactionRouteError}
            userBillingFundID={userBillingFundID}
            hasInTryNewDot={hasInTryNewDot}
        />
    );
}

ReportActionsListItemRenderer.displayName = 'ReportActionsListItemRenderer';

export default memo(ReportActionsListItemRenderer);<|MERGE_RESOLUTION|>--- conflicted
+++ resolved
@@ -93,13 +93,10 @@
     /** All emoji reactions collection */
     allEmojiReactions?: OnyxCollection<ReportActionReactions>;
 
-<<<<<<< HEAD
     /** User who has in its tryNewDot NVP */
     hasInTryNewDot: boolean | undefined;
-=======
     /** Whether the report is archived */
     isReportArchived: boolean;
->>>>>>> 1ef115b3
 };
 
 function ReportActionsListItemRenderer({
@@ -131,11 +128,8 @@
     personalDetails,
     allDraftMessages,
     allEmojiReactions,
-<<<<<<< HEAD
     hasInTryNewDot = false,
-=======
     isReportArchived = false,
->>>>>>> 1ef115b3
 }: ReportActionsListItemRendererProps) {
     const originalMessage = useMemo(() => getOriginalMessage(reportAction), [reportAction]);
 
@@ -232,11 +226,8 @@
                 allEmojiReactions={allEmojiReactions}
                 linkedTransactionRouteError={linkedTransactionRouteError}
                 userBillingFundID={userBillingFundID}
-<<<<<<< HEAD
                 hasInTryNewDot={hasInTryNewDot}
-=======
                 isReportArchived={isReportArchived}
->>>>>>> 1ef115b3
             />
         );
     }
