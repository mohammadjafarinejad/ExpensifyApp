--- conflicted
+++ resolved
@@ -9,7 +9,6 @@
 import PropTypes from 'prop-types';
 import _ from 'underscore';
 import lodashGet from 'lodash/get';
-<<<<<<< HEAD
 import {
     fetchActions,
     fetchChatReportsByIDs,
@@ -18,10 +17,8 @@
     subscribeToReportTypingEvents,
     unsubscribeFromReportChannel,
 } from '../../../libs/actions/Report';
-=======
 import Text from '../../../components/Text';
 import * as Report from '../../../libs/actions/Report';
->>>>>>> 6701446b
 import ReportActionItem from './ReportActionItem';
 import styles from '../../../styles/styles';
 import reportActionPropTypes from './reportActionPropTypes';
@@ -42,13 +39,10 @@
 import variables from '../../../styles/variables';
 import MarkerBadge from './MarkerBadge';
 import Performance from '../../../libs/Performance';
-<<<<<<< HEAD
 import EmptyStateAvatars from '../../../components/EmptyStateAvatars';
 import * as ReportUtils from '../../../libs/reportUtils';
 import ReportWelcomeText from '../../../components/ReportWelcomeText';
-=======
 import ONYXKEYS from '../../../ONYXKEYS';
->>>>>>> 6701446b
 
 const propTypes = {
     /** The ID of the report actions will be created for */
