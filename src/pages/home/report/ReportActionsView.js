import React, {useRef, useEffect, useContext, useMemo} from 'react';
import PropTypes from 'prop-types';
import _ from 'underscore';
import lodashGet from 'lodash/get';
import {useIsFocused} from '@react-navigation/native';
import * as Report from '../../../libs/actions/Report';
import reportActionPropTypes from './reportActionPropTypes';
import Timing from '../../../libs/actions/Timing';
import CONST from '../../../CONST';
import compose from '../../../libs/compose';
import withWindowDimensions, {windowDimensionsPropTypes} from '../../../components/withWindowDimensions';
import useCopySelectionHelper from '../../../hooks/useCopySelectionHelper';
import withLocalize, {withLocalizePropTypes} from '../../../components/withLocalize';
import Performance from '../../../libs/Performance';
import {withNetwork} from '../../../components/OnyxProvider';
import networkPropTypes from '../../../components/networkPropTypes';
import ReportActionsList from './ReportActionsList';
import * as ReportActionsUtils from '../../../libs/ReportActionsUtils';
import reportPropTypes from '../../reportPropTypes';
import PopoverReactionList from './ReactionList/PopoverReactionList';
import getIsReportFullyVisible from '../../../libs/getIsReportFullyVisible';
import {ReactionListContext} from '../ReportScreenContext';
import useInitialValue from '../../../hooks/useInitialValue';

const propTypes = {
    /** The report currently being looked at */
    report: reportPropTypes.isRequired,

    /** Array of report actions for this report */
    reportActions: PropTypes.arrayOf(PropTypes.shape(reportActionPropTypes)),

    /** The report metadata loading states */
    isLoadingInitialReportActions: PropTypes.bool,

    /** The report actions are loading more data */
    isLoadingOlderReportActions: PropTypes.bool,

    /** The report actions are loading newer data */
    isLoadingNewerReportActions: PropTypes.bool,

    /** Whether the composer is full size */
    /* eslint-disable-next-line react/no-unused-prop-types */
    isComposerFullSize: PropTypes.bool.isRequired,

    /** Information about the network */
    network: networkPropTypes.isRequired,

    /** The policy object for the current route */
    policy: PropTypes.shape({
        /** The name of the policy */
        name: PropTypes.string,

        /** The URL for the policy avatar */
        avatar: PropTypes.string,
    }),

    ...windowDimensionsPropTypes,
    ...withLocalizePropTypes,
};

const defaultProps = {
    reportActions: [],
    policy: null,
    isLoadingInitialReportActions: false,
    isLoadingOlderReportActions: false,
    isLoadingNewerReportActions: false,
};

function ReportActionsView(props) {
    useCopySelectionHelper();
    const reactionListRef = useContext(ReactionListContext);
    const didLayout = useRef(false);
    const didSubscribeToReportTypingEvents = useRef(false);
<<<<<<< HEAD
    const hasCachedActions = useInitialValue(() => _.size(props.reportActions) > 0);
    const mostRecentIOUReportActionID = useInitialValue(() => ReportActionsUtils.getMostRecentIOURequestActionID(props.reportActions));
=======
    const isFirstRender = useRef(true);
    const hasCachedActions = useRef(_.size(props.reportActions) > 0);

    const mostRecentIOUReportActionID = useRef(ReportActionsUtils.getMostRecentIOURequestActionID(props.reportActions));
>>>>>>> 1c85ebeb
    const prevNetworkRef = useRef(props.network);
    const prevIsSmallScreenWidthRef = useRef(props.isSmallScreenWidth);

    const isFocused = useIsFocused();
    const reportID = props.report.reportID;

    /**
     * @returns {Boolean}
     */
    const isReportFullyVisible = useMemo(() => getIsReportFullyVisible(isFocused), [isFocused]);

    const openReportIfNecessary = () => {
        // If the report is optimistic (AKA not yet created) we don't need to call openReport again
        if (props.report.isOptimisticReport) {
            return;
        }

        Report.openReport(reportID);
    };

    useEffect(() => {
        openReportIfNecessary();
        // eslint-disable-next-line react-hooks/exhaustive-deps
    }, []);

    useEffect(() => {
        const prevNetwork = prevNetworkRef.current;
        // When returning from offline to online state we want to trigger a request to OpenReport which
        // will fetch the reportActions data and mark the report as read. If the report is not fully visible
        // then we call ReconnectToReport which only loads the reportActions data without marking the report as read.
        const wasNetworkChangeDetected = lodashGet(prevNetwork, 'isOffline') && !lodashGet(props.network, 'isOffline');
        if (wasNetworkChangeDetected) {
            if (isReportFullyVisible) {
                openReportIfNecessary();
            } else {
                Report.reconnect(reportID);
            }
        }
        // update ref with current network state
        prevNetworkRef.current = props.network;
        // eslint-disable-next-line react-hooks/exhaustive-deps
    }, [props.network, props.report, isReportFullyVisible]);

    useEffect(() => {
        const prevIsSmallScreenWidth = prevIsSmallScreenWidthRef.current;
        // If the view is expanded from mobile to desktop layout
        // we update the new marker position, mark the report as read, and fetch new report actions
        const didScreenSizeIncrease = prevIsSmallScreenWidth && !props.isSmallScreenWidth;
        const didReportBecomeVisible = isReportFullyVisible && didScreenSizeIncrease;
        if (didReportBecomeVisible) {
            openReportIfNecessary();
        }
        // update ref with current state
        prevIsSmallScreenWidthRef.current = props.isSmallScreenWidth;
        // eslint-disable-next-line react-hooks/exhaustive-deps
    }, [props.isSmallScreenWidth, props.report, props.reportActions, isReportFullyVisible]);

    useEffect(() => {
        // Ensures subscription event succeeds when the report/workspace room is created optimistically.
        // Check if the optimistic `OpenReport` or `AddWorkspaceRoom` has succeeded by confirming
        // any `pendingFields.createChat` or `pendingFields.addWorkspaceRoom` fields are set to null.
        // Existing reports created will have empty fields for `pendingFields`.
        const didCreateReportSuccessfully = !props.report.pendingFields || (!props.report.pendingFields.addWorkspaceRoom && !props.report.pendingFields.createChat);
        if (!didSubscribeToReportTypingEvents.current && didCreateReportSuccessfully) {
            Report.subscribeToReportTypingEvents(reportID);
            didSubscribeToReportTypingEvents.current = true;
        }
    }, [props.report, didSubscribeToReportTypingEvents, reportID]);

    /**
     * Retrieves the next set of report actions for the chat once we are nearing the end of what we are currently
     * displaying.
     */
    const loadOlderChats = () => {
        // Only fetch more if we are not already fetching so that we don't initiate duplicate requests.
        if (props.isLoadingOlderReportActions) {
            return;
        }

        const oldestReportAction = _.last(props.reportActions);

        // Don't load more chats if we're already at the beginning of the chat history
        if (oldestReportAction.actionName === CONST.REPORT.ACTIONS.TYPE.CREATED) {
            return;
        }
        // Retrieve the next REPORT.ACTIONS.LIMIT sized page of comments
        Report.getOlderActions(reportID, oldestReportAction.reportActionID);
    };

    /**
     * Retrieves the next set of report actions for the chat once we are nearing the end of what we are currently
     * displaying.
     */
    const loadNewerChats = useMemo(
        () =>
            _.throttle(({distanceFromStart}) => {
                if (props.isLoadingNewerReportActions || props.isLoadingInitialReportActions) {
                    return;
                }

                // Ideally, we wouldn't need to use the 'distanceFromStart' variable. However, due to the low value set for 'maxToRenderPerBatch',
                // the component undergoes frequent re-renders. This frequent re-rendering triggers the 'onStartReached' callback multiple times.
                //
                // To mitigate this issue, we use 'CONST.CHAT_HEADER_LOADER_HEIGHT' as a threshold. This ensures that 'onStartReached' is not
                // triggered unnecessarily when the chat is initially opened or when the user has reached the end of the list but hasn't scrolled further.
                //
                // Additionally, we use throttling on the 'onStartReached' callback to further reduce the frequency of its invocation.
                // This should be removed once the issue of frequent re-renders is resolved.
                //
                // onStartReached is triggered during the first render. Since we use OpenReport on the first render and are confident about the message ordering, we can safely skip this call
                if (isFirstRender.current || distanceFromStart <= CONST.CHAT_HEADER_LOADER_HEIGHT) {
                    isFirstRender.current = false;
                    return;
                }

                const newestReportAction = _.first(props.reportActions);
                Report.getNewerActions(reportID, newestReportAction.reportActionID);
            }, 500),
        [props.isLoadingNewerReportActions, props.isLoadingInitialReportActions, props.reportActions, reportID],
    );

    /**
     * Runs when the FlatList finishes laying out
     */
    const recordTimeToMeasureItemLayout = () => {
        if (didLayout.current) {
            return;
        }

        didLayout.current = true;
        Timing.end(CONST.TIMING.SWITCH_REPORT, hasCachedActions ? CONST.TIMING.WARM : CONST.TIMING.COLD);

        // Capture the init measurement only once not per each chat switch as the value gets overwritten
        if (!ReportActionsView.initMeasured) {
            Performance.markEnd(CONST.TIMING.REPORT_INITIAL_RENDER);
            ReportActionsView.initMeasured = true;
        } else {
            Performance.markEnd(CONST.TIMING.SWITCH_REPORT);
        }
    };

    // Comments have not loaded at all yet do nothing
    if (!_.size(props.reportActions)) {
        return null;
    }

    return (
        <>
            <ReportActionsList
                report={props.report}
                onLayout={recordTimeToMeasureItemLayout}
                sortedReportActions={props.reportActions}
<<<<<<< HEAD
                mostRecentIOUReportActionID={mostRecentIOUReportActionID}
                isLoadingReportActions={props.isLoadingReportActions}
                isLoadingMoreReportActions={props.isLoadingMoreReportActions}
                loadMoreChats={loadMoreChats}
=======
                mostRecentIOUReportActionID={mostRecentIOUReportActionID.current}
                loadOlderChats={loadOlderChats}
                loadNewerChats={loadNewerChats}
                isLoadingInitialReportActions={props.isLoadingInitialReportActions}
                isLoadingOlderReportActions={props.isLoadingOlderReportActions}
                isLoadingNewerReportActions={props.isLoadingNewerReportActions}
>>>>>>> 1c85ebeb
                policy={props.policy}
            />
            <PopoverReactionList ref={reactionListRef} />
        </>
    );
}

ReportActionsView.propTypes = propTypes;
ReportActionsView.defaultProps = defaultProps;
ReportActionsView.displayName = 'ReportActionsView';

function arePropsEqual(oldProps, newProps) {
    if (!_.isEqual(oldProps.reportActions, newProps.reportActions)) {
        return false;
    }

    if (!_.isEqual(oldProps.report.pendingFields, newProps.report.pendingFields)) {
        return false;
    }

    if (!_.isEqual(oldProps.report.errorFields, newProps.report.errorFields)) {
        return false;
    }

    if (lodashGet(oldProps.network, 'isOffline') !== lodashGet(newProps.network, 'isOffline')) {
        return false;
    }

    if (oldProps.isLoadingInitialReportActions !== newProps.isLoadingInitialReportActions) {
        return false;
    }

    if (oldProps.isLoadingOlderReportActions !== newProps.isLoadingOlderReportActions) {
        return false;
    }

    if (oldProps.isLoadingNewerReportActions !== newProps.isLoadingNewerReportActions) {
        return false;
    }

    if (oldProps.report.lastReadTime !== newProps.report.lastReadTime) {
        return false;
    }

    if (newProps.isSmallScreenWidth !== oldProps.isSmallScreenWidth) {
        return false;
    }

    if (lodashGet(newProps.report, 'hasOutstandingIOU') !== lodashGet(oldProps.report, 'hasOutstandingIOU')) {
        return false;
    }

    if (newProps.isComposerFullSize !== oldProps.isComposerFullSize) {
        return false;
    }

    if (lodashGet(newProps.report, 'statusNum') !== lodashGet(oldProps.report, 'statusNum') || lodashGet(newProps.report, 'stateNum') !== lodashGet(oldProps.report, 'stateNum')) {
        return false;
    }

    if (lodashGet(newProps, 'policy.avatar') !== lodashGet(oldProps, 'policy.avatar')) {
        return false;
    }

    if (lodashGet(newProps, 'policy.name') !== lodashGet(oldProps, 'policy.name')) {
        return false;
    }

    if (lodashGet(newProps, 'report.reportName') !== lodashGet(oldProps, 'report.reportName')) {
        return false;
    }

    if (lodashGet(newProps, 'report.description') !== lodashGet(oldProps, 'report.description')) {
        return false;
    }

    if (lodashGet(newProps, 'report.managerID') !== lodashGet(oldProps, 'report.managerID')) {
        return false;
    }

    if (lodashGet(newProps, 'report.managerEmail') !== lodashGet(oldProps, 'report.managerEmail')) {
        return false;
    }

    if (lodashGet(newProps, 'report.total') !== lodashGet(oldProps, 'report.total')) {
        return false;
    }

    if (lodashGet(newProps, 'report.nonReimbursableTotal') !== lodashGet(oldProps, 'report.nonReimbursableTotal')) {
        return false;
    }

    if (lodashGet(newProps, 'report.writeCapability') !== lodashGet(oldProps, 'report.writeCapability')) {
        return false;
    }

    if (lodashGet(newProps, 'report.participantAccountIDs', 0) !== lodashGet(oldProps, 'report.participantAccountIDs', 0)) {
        return false;
    }

    return _.isEqual(lodashGet(newProps.report, 'icons', []), lodashGet(oldProps.report, 'icons', []));
}

const MemoizedReportActionsView = React.memo(ReportActionsView, arePropsEqual);

export default compose(Performance.withRenderTrace({id: '<ReportActionsView> rendering'}), withWindowDimensions, withLocalize, withNetwork())(MemoizedReportActionsView);<|MERGE_RESOLUTION|>--- conflicted
+++ resolved
@@ -71,15 +71,10 @@
     const reactionListRef = useContext(ReactionListContext);
     const didLayout = useRef(false);
     const didSubscribeToReportTypingEvents = useRef(false);
-<<<<<<< HEAD
+    const isFirstRender = useRef(true);
     const hasCachedActions = useInitialValue(() => _.size(props.reportActions) > 0);
     const mostRecentIOUReportActionID = useInitialValue(() => ReportActionsUtils.getMostRecentIOURequestActionID(props.reportActions));
-=======
-    const isFirstRender = useRef(true);
-    const hasCachedActions = useRef(_.size(props.reportActions) > 0);
-
-    const mostRecentIOUReportActionID = useRef(ReportActionsUtils.getMostRecentIOURequestActionID(props.reportActions));
->>>>>>> 1c85ebeb
+
     const prevNetworkRef = useRef(props.network);
     const prevIsSmallScreenWidthRef = useRef(props.isSmallScreenWidth);
 
@@ -232,19 +227,12 @@
                 report={props.report}
                 onLayout={recordTimeToMeasureItemLayout}
                 sortedReportActions={props.reportActions}
-<<<<<<< HEAD
                 mostRecentIOUReportActionID={mostRecentIOUReportActionID}
-                isLoadingReportActions={props.isLoadingReportActions}
-                isLoadingMoreReportActions={props.isLoadingMoreReportActions}
-                loadMoreChats={loadMoreChats}
-=======
-                mostRecentIOUReportActionID={mostRecentIOUReportActionID.current}
                 loadOlderChats={loadOlderChats}
                 loadNewerChats={loadNewerChats}
                 isLoadingInitialReportActions={props.isLoadingInitialReportActions}
                 isLoadingOlderReportActions={props.isLoadingOlderReportActions}
                 isLoadingNewerReportActions={props.isLoadingNewerReportActions}
->>>>>>> 1c85ebeb
                 policy={props.policy}
             />
             <PopoverReactionList ref={reactionListRef} />
