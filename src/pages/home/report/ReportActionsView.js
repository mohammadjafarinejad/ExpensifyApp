--- conflicted
+++ resolved
@@ -29,10 +29,10 @@
     reportActions: PropTypes.arrayOf(PropTypes.shape(reportActionPropTypes)),
 
     /** The report metadata loading states */
-    isLoadingReportActions: PropTypes.bool,
+    isLoadingInitialReportActions: PropTypes.bool,
 
     /** The report actions are loading more data */
-    isLoadingMoreReportActions: PropTypes.bool,
+    isLoadingOlderReportActions: PropTypes.bool,
 
     /** Whether the composer is full size */
     /* eslint-disable-next-line react/no-unused-prop-types */
@@ -57,8 +57,8 @@
 const defaultProps = {
     reportActions: [],
     policy: null,
-    isLoadingReportActions: false,
-    isLoadingMoreReportActions: false,
+    isLoadingInitialReportActions: false,
+    isLoadingOlderReportActions: false,
 };
 
 function ReportActionsView(props) {
@@ -145,11 +145,7 @@
      */
     const loadOlderChats = () => {
         // Only fetch more if we are not already fetching so that we don't initiate duplicate requests.
-<<<<<<< HEAD
-        if (props.report.isLoadingOlderReportActions) {
-=======
-        if (props.isLoadingMoreReportActions) {
->>>>>>> 67d4a7ac
+        if (props.isLoadingOlderReportActions) {
             return;
         }
 
@@ -169,7 +165,7 @@
      */
     const loadNewerChats = _.throttle(({distanceFromStart}) => {
         // Only fetch more if we are not already fetching so that we don't initiate duplicate requests.
-        if (props.report.isLoadingNewerReportActions || props.report.isLoadingInitialReportActions) {
+        if (props.isLoadingNewerReportActions || props.isLoadingInitialReportActions) {
             return;
         }
 
@@ -222,14 +218,10 @@
                 onLayout={recordTimeToMeasureItemLayout}
                 sortedReportActions={props.reportActions}
                 mostRecentIOUReportActionID={mostRecentIOUReportActionID.current}
-<<<<<<< HEAD
                 loadOlderChats={loadOlderChats}
                 loadNewerChats={loadNewerChats}
-=======
-                isLoadingReportActions={props.isLoadingReportActions}
-                isLoadingMoreReportActions={props.isLoadingMoreReportActions}
-                loadMoreChats={loadMoreChats}
->>>>>>> 67d4a7ac
+                isLoadingInitialReportActions={props.isLoadingInitialReportActions}
+                isLoadingOlderReportActions={props.isLoadingOlderReportActions}
                 policy={props.policy}
             />
             <PopoverReactionList ref={reactionListRef} />
@@ -258,23 +250,11 @@
         return false;
     }
 
-<<<<<<< HEAD
-    if (oldProps.report.isLoadingOlderReportActions !== newProps.report.isLoadingOlderReportActions) {
-        return false;
-    }
-
-    if (oldProps.report.isLoadingNewerReportActions !== newProps.report.isLoadingNewerReportActions) {
-        return false;
-    }
-
-    if (oldProps.report.isLoadingInitialReportActions !== newProps.report.isLoadingInitialReportActions) {
-=======
-    if (oldProps.isLoadingMoreReportActions !== newProps.isLoadingMoreReportActions) {
-        return false;
-    }
-
-    if (oldProps.isLoadingReportActions !== newProps.isLoadingReportActions) {
->>>>>>> 67d4a7ac
+    if (oldProps.isLoadingOlderReportActions !== newProps.isLoadingOlderReportActions) {
+        return false;
+    }
+
+    if (oldProps.isLoadingInitialReportActions !== newProps.isLoadingInitialReportActions) {
         return false;
     }
 
