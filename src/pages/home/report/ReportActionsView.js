--- conflicted
+++ resolved
@@ -25,7 +25,7 @@
 import * as ReportScrollManager from '../../../libs/ReportScrollManager';
 import withLocalize, {withLocalizePropTypes} from '../../../components/withLocalize';
 import ReportActionComposeFocusManager from '../../../libs/ReportActionComposeFocusManager';
-import {contextMenuRef} from './ContextMenu/ReportActionContextMenu';
+import * as ReportActionContextMenu from './ContextMenu/ReportActionContextMenu';
 import PopoverReportActionContextMenu from './ContextMenu/PopoverReportActionContextMenu';
 import variables from '../../../styles/variables';
 import MarkerBadge from './MarkerBadge';
@@ -37,8 +37,6 @@
 import {withPersonalDetails} from '../../../components/OnyxProvider';
 import currentUserPersonalDetailsPropsTypes from '../../settings/Profile/currentUserPersonalDetailsPropsTypes';
 import {participantPropTypes} from '../sidebar/optionPropTypes';
-import {shouldShowReportRecipientLocalTime as canShowReportRecipientLocalTime} from '../../../libs/reportUtils';
-
 
 const propTypes = {
     /** The ID of the report actions will be created for */
@@ -544,18 +542,14 @@
         // Native mobile does not render updates flatlist the changes even though component did update called.
         // To notify there something changes we can use extraData prop to flatlist
         const extraData = (!this.props.isDrawerOpen && this.props.isSmallScreenWidth) ? this.props.report.newMarkerSequenceNumber : undefined;
-        const shouldShowReportRecipientLocalTime = canShowReportRecipientLocalTime(this.props.personalDetails, this.props.myPersonalDetails, this.props.report);
+        const shouldShowReportRecipientLocalTime = ReportUtils.canShowReportRecipientLocalTime(this.props.personalDetails, this.props.myPersonalDetails, this.props.report);
 
         return (
             <>
                 <MarkerBadge
                     active={this.state.isMarkerActive}
                     count={this.state.localUnreadActionCount}
-<<<<<<< HEAD
-                    onClick={ReportScrollManager.scrollToBottom}
-=======
                     onClick={this.scrollToListBottom}
->>>>>>> c95c2ddb
                     onClose={this.hideMarker}
                 />
                 <InvertedFlatList
@@ -577,7 +571,7 @@
                     onScroll={this.trackScroll}
                     extraData={extraData}
                 />
-                <PopoverReportActionContextMenu ref={contextMenuRef} />
+                <PopoverReportActionContextMenu ref={ReportActionContextMenu.contextMenuRef} />
             </>
         );
     }
