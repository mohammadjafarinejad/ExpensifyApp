--- conflicted
+++ resolved
@@ -4,12 +4,8 @@
 import {useIsFocused, useRoute} from '@react-navigation/native';
 import lodashGet from 'lodash/get';
 import PropTypes from 'prop-types';
-<<<<<<< HEAD
 import React, {useCallback, useContext, useEffect, useMemo, useRef, useState} from 'react';
-=======
-import React, {useContext, useEffect, useMemo, useRef} from 'react';
 import {InteractionManager} from 'react-native';
->>>>>>> cd317c4c
 import {withOnyx} from 'react-native-onyx';
 import _ from 'underscore';
 import networkPropTypes from '@components/networkPropTypes';
@@ -177,7 +173,6 @@
     const prevIsSmallScreenWidthRef = useRef(props.isSmallScreenWidth);
 
     const isFocused = useIsFocused();
-    const reportScrollManager = useReportScrollManager();
     const reportID = props.report.reportID;
     /**
      * Retrieves the next set of report actions for the chat once we are nearing the end of what we are currently
@@ -340,7 +335,6 @@
         <>
             <ReportActionsList
                 report={props.report}
-                reportScrollManager={reportScrollManager}
                 onLayout={recordTimeToMeasureItemLayout}
                 sortedReportActions={reportActions}
                 mostRecentIOUReportActionID={mostRecentIOUReportActionID}
