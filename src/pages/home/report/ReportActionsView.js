import React from 'react';
import PropTypes from 'prop-types';
import _ from 'underscore';
import lodashGet from 'lodash/get';
import * as Report from '../../../libs/actions/Report';
import reportActionPropTypes from './reportActionPropTypes';
import Visibility from '../../../libs/Visibility';
import Timing from '../../../libs/actions/Timing';
import CONST from '../../../CONST';
import compose from '../../../libs/compose';
import withWindowDimensions, {windowDimensionsPropTypes} from '../../../components/withWindowDimensions';
import {withDrawerPropTypes} from '../../../components/withDrawerState';
import * as ReportScrollManager from '../../../libs/ReportScrollManager';
import withLocalize, {withLocalizePropTypes} from '../../../components/withLocalize';
import Performance from '../../../libs/Performance';
import {withNetwork} from '../../../components/OnyxProvider';
import FloatingMessageCounter from './FloatingMessageCounter';
import networkPropTypes from '../../../components/networkPropTypes';
import ReportActionsList from './ReportActionsList';
import CopySelectionHelper from '../../../components/CopySelectionHelper';
import * as ReportActionsUtils from '../../../libs/ReportActionsUtils';
import * as ReportUtils from '../../../libs/ReportUtils';
import reportPropTypes from '../../reportPropTypes';
import * as ReactionList from './ReactionList/ReactionList';
import PopoverReactionList from './ReactionList/PopoverReactionList';
import getIsReportFullyVisible from '../../../libs/getIsReportFullyVisible';

const propTypes = {
    /** The report currently being looked at */
    report: reportPropTypes.isRequired,

    /** Array of report actions for this report */
    reportActions: PropTypes.arrayOf(PropTypes.shape(reportActionPropTypes)),

    /** Whether the composer is full size */
    isComposerFullSize: PropTypes.bool.isRequired,

    /** Information about the network */
    network: networkPropTypes.isRequired,

    ...windowDimensionsPropTypes,
    ...withDrawerPropTypes,
    ...withLocalizePropTypes,
};

const defaultProps = {
    reportActions: [],
};

class ReportActionsView extends React.Component {
    constructor(props) {
        super(props);

        this.didLayout = false;
        this.didSubscribeToReportTypingEvents = false;
        this.unsubscribeVisibilityListener = null;
        this.hasCachedActions = _.size(props.reportActions) > 0;

        console.log(`~~Monil In constructor`);
        console.log(this.props.reportActions);
        this.state = {
            isFloatingMessageCounterVisible: false,
        };

        this.currentScrollOffset = 0;
        this.mostRecentIOUReportActionID = ReportActionsUtils.getMostRecentIOURequestActionID(props.reportActions);
        this.trackScroll = this.trackScroll.bind(this);
        this.toggleFloatingMessageCounter = this.toggleFloatingMessageCounter.bind(this);
        this.loadMoreChats = this.loadMoreChats.bind(this);
        this.recordTimeToMeasureItemLayout = this.recordTimeToMeasureItemLayout.bind(this);
        this.scrollToBottomAndMarkReportAsRead = this.scrollToBottomAndMarkReportAsRead.bind(this);
        this.openReportIfNecessary = this.openReportIfNecessary.bind(this);
    }

    componentDidMount() {
        this.unsubscribeVisibilityListener = Visibility.onVisibilityChange(() => {
            if (!this.isReportFullyVisible()) {
                return;
            }

            // If the app user becomes active and they have no unread actions we clear the new marker to sync their device
            // e.g. they could have read these messages on another device and only just become active here
            const hasUnreadActions = ReportUtils.isUnread(this.props.report);
            if (!hasUnreadActions) {
                console.log(`~~Monil clearing`);
                // this.setState({newMarkerReportActionID: ''});
            }
        });

        if (this.isReportFullyVisible()) {
            this.openReportIfNecessary();
        }
    }

    unreadLogic(reportActions) {
        if (!reportActions) {
            return;
        }
        const currentUserAccountID = Report.getCurrentUserAccountID();
        const lastReadTime = this.props.report.lastReadTime;

        const sortedReportActions = ReportActionsUtils.getSortedReportActions(reportActions, true);
        const unreadReportAction = _.find(sortedReportActions, (reportAction) => {
            return reportAction.actorAccountID !== currentUserAccountID && reportAction.created > lastReadTime;
        });
        if (!unreadReportAction) {
            return;
        }
        const newActionID = unreadReportAction.reportActionID;
        console.log(`~~Monil nra ${JSON.stringify(unreadReportAction)} na ${newActionID}`);

        console.log(`~~Monil not active action`);
        this.unreadLogic(this.props.reportActions);
        Report.readNewestAction(this.props.report.reportID);
    }

    unreadLogic(reportActions, isActiveOnChat = false) {
        if (!reportActions) {
            return;
        }
        console.log(`~~Monil state ${this.state.newMarkerReportActionID}`);
        const isNewMarkerReportActionIDSet = !_.isEmpty(this.state.newMarkerReportActionID);
        if (isNewMarkerReportActionIDSet) {
            return;
        }
        if (isActiveOnChat) {
            console.log(`~~Monil returning as active`);
            return;
        }

        const newActionID = ReportUtils.getNewMarkerReportActionID(this.props.report, reportActions);
        console.log(`~~Monil newActionID ${newActionID}`);

        // This callback is triggered when a new action arrives via Pusher and the event is emitted from Report.js. This allows us to maintain
        // a single source of truth for the "new action" event instead of trying to derive that a new action has appeared from looking at props.
<<<<<<< HEAD
        const isNewMarkerReportActionIDSet = !_.isEmpty(this.state.newMarkerReportActionID);
        console.log(`~~Monil state ${this.state.newMarkerReportActionID}`);
=======
>>>>>>> 279e1a23
        if (!isNewMarkerReportActionIDSet) {
            console.log(`~~Monil 11`);
            this.setState({newMarkerReportActionID: newActionID}, () => {
                console.log(`~~Monil after setting ${JSON.stringify(this.state)}`);
            });
        }

        // If a new comment is added and it's from the current user scroll to the bottom otherwise leave the user positioned where
        // they are now in the list.
        // if (isFromCurrentUser) {
        //     ReportScrollManager.scrollToBottom();
        //
        //     // If the current user sends a new message in the chat we clear the new marker since they have "read" the report
        //     this.setState({newMarkerReportActionID: ''});
        // }
    }

    shouldComponentUpdate(nextProps, nextState) {
        if (!_.isEqual(nextProps.reportActions, this.props.reportActions)) {
            this.mostRecentIOUReportActionID = ReportActionsUtils.getMostRecentIOURequestActionID(nextProps.reportActions);
            return true;
        }

        if (lodashGet(nextProps.network, 'isOffline') !== lodashGet(this.props.network, 'isOffline')) {
            return true;
        }

        if (nextProps.report.isLoadingMoreReportActions !== this.props.report.isLoadingMoreReportActions) {
            return true;
        }

        if (nextProps.report.isLoadingReportActions !== this.props.report.isLoadingReportActions) {
            return true;
        }

        if (nextProps.report.lastReadTime !== this.props.report.lastReadTime) {
            return true;
        }

        if (nextState.isFloatingMessageCounterVisible !== this.state.isFloatingMessageCounterVisible) {
            return true;
        }

        if (nextState.newMarkerReportActionID !== this.state.newMarkerReportActionID) {
            return true;
        }

        if (this.props.isSmallScreenWidth !== nextProps.isSmallScreenWidth) {
            return true;
        }

        if (this.props.isDrawerOpen !== nextProps.isDrawerOpen) {
            return true;
        }

        if (lodashGet(this.props.report, 'hasOutstandingIOU') !== lodashGet(nextProps.report, 'hasOutstandingIOU')) {
            return true;
        }

        if (this.props.isComposerFullSize !== nextProps.isComposerFullSize) {
            return true;
        }

        if (lodashGet(this.props.report, 'statusNum') !== lodashGet(nextProps.report, 'statusNum') || lodashGet(this.props.report, 'stateNum') !== lodashGet(nextProps.report, 'stateNum')) {
            return true;
        }

        return !_.isEqual(lodashGet(this.props.report, 'icons', []), lodashGet(nextProps.report, 'icons', []));
    }

    componentDidUpdate(prevProps, prevState) {
        const isReportFullyVisible = this.isReportFullyVisible();

        // When returning from offline to online state we want to trigger a request to OpenReport which
        // will fetch the reportActions data and mark the report as read. If the report is not fully visible
        // then we call ReconnectToReport which only loads the reportActions data without marking the report as read.
        const wasNetworkChangeDetected = lodashGet(prevProps.network, 'isOffline') && !lodashGet(this.props.network, 'isOffline');
        if (wasNetworkChangeDetected) {
            if (isReportFullyVisible) {
                this.openReportIfNecessary();
            } else {
                Report.reconnect(this.props.report.reportID);
            }
        }

        // If the report was previously hidden by the side bar, or the view is expanded from mobile to desktop layout
        // we update the new marker position, mark the report as read, and fetch new report actions
        const didSidebarClose = prevProps.isDrawerOpen && !this.props.isDrawerOpen;
        const didScreenSizeIncrease = prevProps.isSmallScreenWidth && !this.props.isSmallScreenWidth;
        const didReportBecomeVisible = isReportFullyVisible && (didSidebarClose || didScreenSizeIncrease);
        if (didReportBecomeVisible) {
            this.setState({
                newMarkerReportActionID: ReportUtils.isUnread(this.props.report) ? ReportUtils.getNewMarkerReportActionID(this.props.report, this.props.reportActions) : '',
            });
            this.openReportIfNecessary();
        }

        // If the report is unread, we want to check if the number of actions has decreased. If so, then it seems that one of them was deleted. In this case, if the deleted action was the
        // one marking the unread point, we need to recalculate which action should be the unread marker.
        if (ReportUtils.isUnread(this.props.report) && prevProps.reportActions.length > this.props.reportActions.length) {
            this.setState({
                newMarkerReportActionID: ReportUtils.getNewMarkerReportActionID(this.props.report, this.props.reportActions),
            });
        }

        // When the user navigates to the LHN the ReportActionsView doesn't unmount and just remains hidden.
        // The next time we navigate to the same report (e.g. by swiping or tapping the LHN row) we want the new marker to clear.
        const didSidebarOpen = !prevProps.isDrawerOpen && this.props.isDrawerOpen;
        const didUserNavigateToSidebarAfterReadingReport = didSidebarOpen && !ReportUtils.isUnread(this.props.report);
        if (didUserNavigateToSidebarAfterReadingReport) {
            this.setState({newMarkerReportActionID: ''});
        }

        console.log(`~~Monil component updated prev ${prevProps.report.lastReadTime} now ${this.props.report.lastReadTime}`);
        // Checks to see if a report comment has been manually "marked as unread". All other times when the lastReadTime
        // changes it will be because we marked the entire report as read.
        const didManuallyMarkReportAsUnread = prevProps.report.lastReadTime > this.props.report.lastReadTime && ReportUtils.isUnread(this.props.report);
        if (didManuallyMarkReportAsUnread) {
<<<<<<< HEAD
            console.log(`~~Monil possibly wrong logic!`);
            // this.setState({newMarkerReportActionID: ReportUtils.getNewMarkerReportActionID(this.props.report, this.props.reportActions)});
=======
            console.log(`~~Monil marking report as unread?`);
            this.setState({newMarkerReportActionID: ReportUtils.getNewMarkerReportActionID(this.props.report, this.props.reportActions)});
>>>>>>> 279e1a23
        }

        // Ensures subscription event succeeds when the report/workspace room is created optimistically.
        // Check if the optimistic `OpenReport` or `AddWorkspaceRoom` has succeeded by confirming
        // any `pendingFields.createChat` or `pendingFields.addWorkspaceRoom` fields are set to null.
        // Existing reports created will have empty fields for `pendingFields`.
        const didCreateReportSuccessfully = !this.props.report.pendingFields || (!this.props.report.pendingFields.addWorkspaceRoom && !this.props.report.pendingFields.createChat);
        if (!this.didSubscribeToReportTypingEvents && didCreateReportSuccessfully) {
            Report.subscribeToReportTypingEvents(this.props.report.reportID);
            this.didSubscribeToReportTypingEvents = true;
        }

        // Check if we receive a new reportAction, either on an active chat or an inactive chat
        // The find out the reportActions that arrived latest (i.e. we didn't had in our Onyx data)
        // And the determine if and where to set the newMarker based on those newly received reportActions
        // Finally ask the server to mark the report as read
        // console.log(this.props.report.reportID);
        // console.log(prevProps.report.reportID);
        // console.log(this.props.reportActions);
        // console.log(prevProps.reportActions);
<<<<<<< HEAD
        const wasNewMessageReceived = this.props.reportActions.length > prevProps.reportActions.length;
        if (wasNewMessageReceived) {
            const newReportAction = _.filter(this.props.reportActions, (obj) => !_.findWhere(prevProps.reportActions, {reportActionID: obj.reportActionID}));
            console.log(`~~Monil new message received ${this.props.report.lastMessageText} marker prevState ${JSON.stringify(prevState)}`);
            this.unreadLogic(newReportAction);
=======
        const wasNewMessageReceived = (this.props.reportActions.length > prevProps.reportActions.length);
        if (wasNewMessageReceived) {
            const newReportAction = _.filter(this.props.reportActions, obj => !_.findWhere(prevProps.reportActions, {reportActionID: obj.reportActionID}));
            console.log(`~~Monil new message received ${this.props.report.lastMessageText} marker prevState ${JSON.stringify(prevState)}`);
            this.unreadLogic(newReportAction, true);
>>>>>>> 279e1a23
            // if (_.isEmpty(prevState.newMarkerReportActionID)) {
            //     console.log(`~~Monil setting new marker`);
            //     this.setState({
            //         newMarkerReportActionID: ReportUtils.getNewMarkerReportActionID(this.props.report, this.props.reportActions),
            //     }, () => {
            //         console.log(`~~Monil's state ${JSON.stringify(this.state)}`);
            //     });
            // }
            Report.readNewestAction(this.props.report.reportID);
        }
    }

    componentWillUnmount() {
        if (this.unsubscribeVisibilityListener) {
            this.unsubscribeVisibilityListener();
        }

        if (this.unsubscribeFromNewActionEvent) {
            this.unsubscribeFromNewActionEvent();
        }

        Report.unsubscribeFromReportChannel(this.props.report.reportID);
    }

    /**
     * @returns {Boolean}
     */
    isReportFullyVisible() {
        return getIsReportFullyVisible(this.props.isDrawerOpen, this.props.isSmallScreenWidth);
    }

    // If the report is optimistic (AKA not yet created) we don't need to call openReport again
    openReportIfNecessary() {
        if (this.props.report.isOptimisticReport) {
            return;
        }

        Report.openReport(this.props.report.reportID);
    }

    /**
     * Retrieves the next set of report actions for the chat once we are nearing the end of what we are currently
     * displaying.
     */
    loadMoreChats() {
        // Only fetch more if we are not already fetching so that we don't initiate duplicate requests.
        if (this.props.report.isLoadingMoreReportActions) {
            return;
        }

        const oldestReportAction = _.last(this.props.reportActions);

        // Don't load more chats if we're already at the beginning of the chat history
        if (oldestReportAction.actionName === CONST.REPORT.ACTIONS.TYPE.CREATED) {
            return;
        }

        // Retrieve the next REPORT.ACTIONS.LIMIT sized page of comments
        Report.readOldestAction(this.props.report.reportID, oldestReportAction.reportActionID);
    }

    scrollToBottomAndMarkReportAsRead() {
        ReportScrollManager.scrollToBottom();
        Report.readNewestAction(this.props.report.reportID);
    }

    /**
     * Show/hide the new floating message counter when user is scrolling back/forth in the history of messages.
     */
    toggleFloatingMessageCounter() {
        if (this.currentScrollOffset < -200 && !this.state.isFloatingMessageCounterVisible) {
            this.setState({isFloatingMessageCounterVisible: true});
        }

        if (this.currentScrollOffset > -200 && this.state.isFloatingMessageCounterVisible) {
            this.setState({isFloatingMessageCounterVisible: false});
        }
    }

    /**
     * keeps track of the Scroll offset of the main messages list
     *
     * @param {Object} {nativeEvent}
     */
    trackScroll({nativeEvent}) {
        this.currentScrollOffset = -nativeEvent.contentOffset.y;
        this.toggleFloatingMessageCounter();
    }

    /**
     * Runs when the FlatList finishes laying out
     */
    recordTimeToMeasureItemLayout() {
        if (this.didLayout) {
            return;
        }

        this.didLayout = true;
        Timing.end(CONST.TIMING.SWITCH_REPORT, this.hasCachedActions ? CONST.TIMING.WARM : CONST.TIMING.COLD);

        // Capture the init measurement only once not per each chat switch as the value gets overwritten
        if (!ReportActionsView.initMeasured) {
            Performance.markEnd(CONST.TIMING.REPORT_INITIAL_RENDER);
            ReportActionsView.initMeasured = true;
        } else {
            Performance.markEnd(CONST.TIMING.SWITCH_REPORT);
        }
    }

    render() {
        // Comments have not loaded at all yet do nothing
        if (!_.size(this.props.reportActions)) {
            return null;
        }
        return (
            <>
                <FloatingMessageCounter
                    isActive={this.state.isFloatingMessageCounterVisible && !_.isEmpty(this.state.newMarkerReportActionID)}
                    onClick={this.scrollToBottomAndMarkReportAsRead}
                />
                <ReportActionsList
                    report={this.props.report}
                    onScroll={this.trackScroll}
                    onLayout={this.recordTimeToMeasureItemLayout}
                    sortedReportActions={this.props.reportActions}
                    mostRecentIOUReportActionID={this.mostRecentIOUReportActionID}
                    isLoadingMoreReportActions={this.props.report.isLoadingMoreReportActions}
                    loadMoreChats={this.loadMoreChats}
                    newMarkerReportActionID={this.state.newMarkerReportActionID}
                />
                <PopoverReactionList ref={ReactionList.reactionListRef} />
                <CopySelectionHelper />
            </>
        );
    }
}

ReportActionsView.propTypes = propTypes;
ReportActionsView.defaultProps = defaultProps;

export default compose(Performance.withRenderTrace({id: '<ReportActionsView> rendering'}), withWindowDimensions, withLocalize, withNetwork())(ReportActionsView);<|MERGE_RESOLUTION|>--- conflicted
+++ resolved
@@ -90,24 +90,6 @@
         if (this.isReportFullyVisible()) {
             this.openReportIfNecessary();
         }
-    }
-
-    unreadLogic(reportActions) {
-        if (!reportActions) {
-            return;
-        }
-        const currentUserAccountID = Report.getCurrentUserAccountID();
-        const lastReadTime = this.props.report.lastReadTime;
-
-        const sortedReportActions = ReportActionsUtils.getSortedReportActions(reportActions, true);
-        const unreadReportAction = _.find(sortedReportActions, (reportAction) => {
-            return reportAction.actorAccountID !== currentUserAccountID && reportAction.created > lastReadTime;
-        });
-        if (!unreadReportAction) {
-            return;
-        }
-        const newActionID = unreadReportAction.reportActionID;
-        console.log(`~~Monil nra ${JSON.stringify(unreadReportAction)} na ${newActionID}`);
 
         console.log(`~~Monil not active action`);
         this.unreadLogic(this.props.reportActions);
@@ -133,11 +115,6 @@
 
         // This callback is triggered when a new action arrives via Pusher and the event is emitted from Report.js. This allows us to maintain
         // a single source of truth for the "new action" event instead of trying to derive that a new action has appeared from looking at props.
-<<<<<<< HEAD
-        const isNewMarkerReportActionIDSet = !_.isEmpty(this.state.newMarkerReportActionID);
-        console.log(`~~Monil state ${this.state.newMarkerReportActionID}`);
-=======
->>>>>>> 279e1a23
         if (!isNewMarkerReportActionIDSet) {
             console.log(`~~Monil 11`);
             this.setState({newMarkerReportActionID: newActionID}, () => {
@@ -256,13 +233,8 @@
         // changes it will be because we marked the entire report as read.
         const didManuallyMarkReportAsUnread = prevProps.report.lastReadTime > this.props.report.lastReadTime && ReportUtils.isUnread(this.props.report);
         if (didManuallyMarkReportAsUnread) {
-<<<<<<< HEAD
-            console.log(`~~Monil possibly wrong logic!`);
-            // this.setState({newMarkerReportActionID: ReportUtils.getNewMarkerReportActionID(this.props.report, this.props.reportActions)});
-=======
             console.log(`~~Monil marking report as unread?`);
             this.setState({newMarkerReportActionID: ReportUtils.getNewMarkerReportActionID(this.props.report, this.props.reportActions)});
->>>>>>> 279e1a23
         }
 
         // Ensures subscription event succeeds when the report/workspace room is created optimistically.
@@ -283,19 +255,11 @@
         // console.log(prevProps.report.reportID);
         // console.log(this.props.reportActions);
         // console.log(prevProps.reportActions);
-<<<<<<< HEAD
         const wasNewMessageReceived = this.props.reportActions.length > prevProps.reportActions.length;
         if (wasNewMessageReceived) {
             const newReportAction = _.filter(this.props.reportActions, (obj) => !_.findWhere(prevProps.reportActions, {reportActionID: obj.reportActionID}));
             console.log(`~~Monil new message received ${this.props.report.lastMessageText} marker prevState ${JSON.stringify(prevState)}`);
-            this.unreadLogic(newReportAction);
-=======
-        const wasNewMessageReceived = (this.props.reportActions.length > prevProps.reportActions.length);
-        if (wasNewMessageReceived) {
-            const newReportAction = _.filter(this.props.reportActions, obj => !_.findWhere(prevProps.reportActions, {reportActionID: obj.reportActionID}));
-            console.log(`~~Monil new message received ${this.props.report.lastMessageText} marker prevState ${JSON.stringify(prevState)}`);
             this.unreadLogic(newReportAction, true);
->>>>>>> 279e1a23
             // if (_.isEmpty(prevState.newMarkerReportActionID)) {
             //     console.log(`~~Monil setting new marker`);
             //     this.setState({
