import React from 'react';
import {
    View,
    Keyboard,
    AppState,
    ActivityIndicator,
} from 'react-native';
import PropTypes from 'prop-types';
import _ from 'underscore';
import lodashGet from 'lodash/get';
import {withOnyx} from 'react-native-onyx';
import Text from '../../../components/Text';
import {
    fetchActions,
    updateLastReadActionID,
    setNewMarkerPosition,
    subscribeToReportTypingEvents,
    unsubscribeFromReportChannel,
} from '../../../libs/actions/Report';
import ONYXKEYS from '../../../ONYXKEYS';
import ReportActionItem from './ReportActionItem';
import styles from '../../../styles/styles';
import ReportActionPropTypes from './ReportActionPropTypes';
import InvertedFlatList from '../../../components/InvertedFlatList';
import {lastItem} from '../../../libs/CollectionUtils';
import Visibility from '../../../libs/Visibility';
import Timing from '../../../libs/actions/Timing';
import CONST from '../../../CONST';
import themeColors from '../../../styles/themes/default';
import compose from '../../../libs/compose';
import withWindowDimensions, {windowDimensionsPropTypes} from '../../../components/withWindowDimensions';
import withDrawerState, {withDrawerPropTypes} from '../../../components/withDrawerState';

const propTypes = {
    // The ID of the report actions will be created for
    reportID: PropTypes.number.isRequired,

    /* Onyx Props */

    // The report currently being looked at
    report: PropTypes.shape({
        // Number of actions unread
        unreadActionCount: PropTypes.number,

        // The largest sequenceNumber on this report
        maxSequenceNumber: PropTypes.number,

        // The current position of the new marker
        newMarkerSequenceNumber: PropTypes.number,

        // Whether there is an outstanding amount in IOU
        hasOutstandingIOU: PropTypes.bool,

        // IOU report ID associated with current report
        iouReportID: PropTypes.number,
    }),

    // Array of report actions for this report
    reportActions: PropTypes.objectOf(PropTypes.shape(ReportActionPropTypes)),

    // The session of the logged in person
    session: PropTypes.shape({
        // Email of the logged in person
        email: PropTypes.string,
    }),

    ...windowDimensionsPropTypes,
    ...withDrawerPropTypes,
};

const defaultProps = {
    report: {
        unreadActionCount: 0,
        maxSequenceNumber: 0,
        hasOutstandingIOU: false,
    },
    reportActions: {},
    session: {},
};

class ReportActionsView extends React.Component {
    constructor(props) {
        super(props);

        this.renderItem = this.renderItem.bind(this);
        this.renderCell = this.renderCell.bind(this);
        this.scrollToListBottom = this.scrollToListBottom.bind(this);
        this.onVisibilityChange = this.onVisibilityChange.bind(this);
        this.loadMoreChats = this.loadMoreChats.bind(this);
        this.sortedReportActions = [];

        this.state = {
            isLoadingMoreChats: false,
        };

        this.updateSortedReportActions(props.reportActions);
        this.updateMostRecentIOUReportActionNumber(props.reportActions);
    }

    componentDidMount() {
        AppState.addEventListener('change', this.onVisibilityChange);
        subscribeToReportTypingEvents(this.props.reportID);
        this.keyboardEvent = Keyboard.addListener('keyboardDidShow', this.scrollToListBottom);
        updateLastReadActionID(this.props.reportID);

        // Since we want the New marker to remain in place even if newer messages come in, we set it once on mount.
        // We determine the last read action by deducting the number of unread actions from the total number.
        // Then, we add 1 because we want the New marker displayed over the oldest unread sequence.
        const oldestUnreadSequenceNumber = this.props.report.unreadActionCount === 0
            ? 0
            : (this.props.report.maxSequenceNumber - this.props.report.unreadActionCount) + 1;

        setNewMarkerPosition(this.props.reportID, oldestUnreadSequenceNumber);

        fetchActions(this.props.reportID);
        Timing.end(CONST.TIMING.SWITCH_REPORT, CONST.TIMING.COLD);
    }

    shouldComponentUpdate(nextProps, nextState) {
        if (!_.isEqual(nextProps.reportActions, this.props.reportActions)) {
            this.updateSortedReportActions(nextProps.reportActions);
            this.updateMostRecentIOUReportActionNumber(nextProps.reportActions);
            return true;
        }

        // If the new marker has changed places (because the user manually marked a comment as Unread), we have to
        // update the component.
        if (nextProps.report.newMarkerSequenceNumber > 0
            && nextProps.report.newMarkerSequenceNumber !== this.props.report.newMarkerSequenceNumber) {
            return true;
        }

        if (nextState.isLoadingMoreChats !== this.state.isLoadingMoreChats) {
            return true;
        }

        if (this.props.isSmallScreenWidth !== nextProps.isSmallScreenWidth) {
            return true;
        }

        if (this.props.isDrawerOpen !== nextProps.isDrawerOpen) {
            return true;
        }

        if (this.props.report.hasOutstandingIOU !== nextProps.report.hasOutstandingIOU
            || this.props.report.iouReportID !== nextProps.report.iouReportID) {
            return true;
        }

        return false;
    }

    componentDidUpdate(prevProps) {
        // The last sequenceNumber of the same report has changed.
        const previousLastSequenceNumber = lodashGet(lastItem(prevProps.reportActions), 'sequenceNumber');
        const currentLastSequenceNumber = lodashGet(lastItem(this.props.reportActions), 'sequenceNumber');
        const shouldRecordMaxAction = Visibility.isVisible()
            && !(this.props.isDrawerOpen && this.props.isSmallScreenWidth);

        if (previousLastSequenceNumber !== currentLastSequenceNumber) {
            // If a new comment is added and it's from the current user scroll to the bottom otherwise
            // leave the user positioned where they are now in the list.
            const lastAction = lastItem(this.props.reportActions);
            if (lastAction && (lastAction.actorEmail === this.props.session.email)) {
                this.scrollToListBottom();
            }

            // When the last action changes, record the max action
            // This will make the unread indicator go away if you receive comments in the same chat you're looking at
            if (shouldRecordMaxAction) {
                updateLastReadActionID(this.props.reportID);
            }
        }

        // We want to mark the unread comments when user resize the screen to desktop
        // Or user move back to report from LHN
        if (shouldRecordMaxAction && (
            prevProps.isDrawerOpen !== this.props.isDrawerOpen
            || prevProps.isSmallScreenWidth !== this.props.isSmallScreenWidth
        )) {
            updateLastReadActionID(this.props.reportID);
        }
    }

    componentWillUnmount() {
        if (this.keyboardEvent) {
            this.keyboardEvent.remove();
        }

        AppState.removeEventListener('change', this.onVisibilityChange);

        unsubscribeFromReportChannel(this.props.reportID);
    }

    /**
     * Records the max action on app visibility change event.
     */
    onVisibilityChange() {
        if (Visibility.isVisible()) {
            updateLastReadActionID(this.props.reportID);
        }
    }

    /**
<<<<<<< HEAD
=======
     * Set a timer for recording the max action
     *
     * @memberof ReportActionsView
     */
    startRecordMaxActionTimer() {
        this.timers.push(setTimeout(() => updateLastReadActionID(this.props.reportID), 3000));
    }

    /**
>>>>>>> 53acb9ce
     * Retrieves the next set of report actions for the chat once we are nearing the end of what we are currently
     * displaying.
     */
    loadMoreChats() {
        const minSequenceNumber = _.chain(this.props.reportActions)
            .pluck('sequenceNumber')
            .min()
            .value();

        if (minSequenceNumber === 0) {
            return;
        }

        this.setState({isLoadingMoreChats: true}, () => {
            // Retrieve the next REPORT.ACTIONS.LIMIT sized page of comments, unless we're near the beginning, in which
            // case just get everything starting from 0.
            const offset = Math.max(minSequenceNumber - CONST.REPORT.ACTIONS.LIMIT, 0);
            fetchActions(this.props.reportID, offset)
                .then(() => this.setState({isLoadingMoreChats: false}));
        });
    }

    /**
     * Updates and sorts the report actions by sequence number
     *
     * @param {Array<{sequenceNumber, actionName}>} reportActions
     */
    updateSortedReportActions(reportActions) {
        this.sortedReportActions = _.chain(reportActions)
            .sortBy('sequenceNumber')
            .filter(action => action.actionName === 'ADDCOMMENT' || action.actionName === 'IOU')
            .map((item, index) => ({action: item, index}))
            .value()
            .reverse();
    }

    /**
     * Returns true when the report action immediately before the
     * specified index is a comment made by the same actor who who
     * is leaving a comment in the action at the specified index.
     * Also checks to ensure that the comment is not too old to
     * be considered part of the same comment
     *
     * @param {Number} actionIndex - index of the comment item in state to check
     *
     * @return {Boolean}
     */
    isConsecutiveActionMadeByPreviousActor(actionIndex) {
        const previousAction = this.sortedReportActions[actionIndex + 1];
        const currentAction = this.sortedReportActions[actionIndex];

        // It's OK for there to be no previous action, and in that case, false will be returned
        // so that the comment isn't grouped
        if (!currentAction || !previousAction) {
            return false;
        }

        // Comments are only grouped if they happen within 5 minutes of each other
        if (currentAction.action.timestamp - previousAction.action.timestamp > 300) {
            return false;
        }

        return currentAction.action.actorEmail === previousAction.action.actorEmail;
    }

    /**
     * Finds and updates most recent IOU report action number
     *
     * @param {Array<{sequenceNumber, actionName}>} reportActions
     */
    updateMostRecentIOUReportActionNumber(reportActions) {
        this.mostRecentIOUReportSequenceNumber = _.chain(reportActions)
            .sortBy('sequenceNumber')
            .filter(action => action.actionName === 'IOU')
            .max(action => action.sequenceNumber)
            .value().sequenceNumber;
    }

    /**
     * This function is triggered from the ref callback for the scrollview. That way it can be scrolled once all the
     * items have been rendered. If the number of actions has changed since it was last rendered, then
     * scroll the list to the end. As a report can contain non-message actions, we should confirm that list data exists.
     */
    scrollToListBottom() {
        if (this.actionListElement) {
            this.actionListElement.scrollToIndex({animated: false, index: 0});
        }
        updateLastReadActionID(this.props.reportID);
    }

    /**
     * This function overrides the CellRendererComponent (defaults to a plain View), giving each ReportActionItem a
     * higher z-index than the one below it. This prevents issues where the ReportActionContextMenu overlapping between
     * rows is hidden beneath other rows.
     *
     * @param {Object} index - The ReportAction item in the FlatList.
     * @param {Object|Array} style – The default styles of the CellRendererComponent provided by the CellRenderer.
     * @param {Object} props – All the other Props provided to the CellRendererComponent by default.
     * @returns {React.Component}
     */
    renderCell({item, style, ...props}) {
        const cellStyle = [
            style,
            {zIndex: item.action.sequenceNumber},
        ];
        // eslint-disable-next-line react/jsx-props-no-spreading
        return <View style={cellStyle} {...props} />;
    }

    /**
     * Do not move this or make it an anonymous function it is a method
     * so it will not be recreated each time we render an item
     *
     * See: https://reactnative.dev/docs/optimizing-flatlist-configuration#avoid-anonymous-function-on-renderitem
     *
     * @param {Object} args
     * @param {Object} args.item
     * @param {Number} args.index
     *
     * @returns {React.Component}
     */
    renderItem({
        item,
        index,
    }) {
        const shouldDisplayNewIndicator = this.props.report.newMarkerSequenceNumber > 0
                && item.action.sequenceNumber === this.props.report.newMarkerSequenceNumber;
        return (
            <ReportActionItem
                reportID={this.props.reportID}
                action={item.action}
                displayAsGroup={this.isConsecutiveActionMadeByPreviousActor(index)}
                shouldDisplayNewIndicator={shouldDisplayNewIndicator}
                isMostRecentIOUReportAction={item.action.sequenceNumber === this.mostRecentIOUReportSequenceNumber}
                iouReportID={this.props.report.iouReportID}
                hasOutstandingIOU={this.props.report.hasOutstandingIOU}
            />
        );
    }

    render() {
        // Comments have not loaded at all yet do nothing
        if (!_.size(this.props.reportActions)) {
            return null;
        }

        // If we only have the created action then no one has left a comment
        if (_.size(this.props.reportActions) === 1) {
            return (
                <View style={[styles.chatContent, styles.chatContentEmpty]}>
                    <Text style={[styles.textP]}>Be the first person to comment!</Text>
                </View>
            );
        }

        return (
            <InvertedFlatList
                ref={el => this.actionListElement = el}
                data={this.sortedReportActions}
                renderItem={this.renderItem}
                CellRendererComponent={this.renderCell}
                contentContainerStyle={[styles.chatContentScrollView]}
                keyExtractor={item => `${item.action.sequenceNumber}`}
                initialRowHeight={32}
                onEndReached={this.loadMoreChats}
                onEndReachedThreshold={0.75}
                ListFooterComponent={this.state.isLoadingMoreChats
                    ? <ActivityIndicator size="small" color={themeColors.spinner} />
                    : null}
            />
        );
    }
}

ReportActionsView.propTypes = propTypes;
ReportActionsView.defaultProps = defaultProps;

export default compose(
    withWindowDimensions,
    withDrawerState,
    withOnyx({
        report: {
            key: ({reportID}) => `${ONYXKEYS.COLLECTION.REPORT}${reportID}`,
        },
        reportActions: {
            key: ({reportID}) => `${ONYXKEYS.COLLECTION.REPORT_ACTIONS}${reportID}`,
            canEvict: false,
        },
        session: {
            key: ONYXKEYS.SESSION,
        },
    }),
)(ReportActionsView);<|MERGE_RESOLUTION|>--- conflicted
+++ resolved
@@ -202,18 +202,6 @@
     }
 
     /**
-<<<<<<< HEAD
-=======
-     * Set a timer for recording the max action
-     *
-     * @memberof ReportActionsView
-     */
-    startRecordMaxActionTimer() {
-        this.timers.push(setTimeout(() => updateLastReadActionID(this.props.reportID), 3000));
-    }
-
-    /**
->>>>>>> 53acb9ce
      * Retrieves the next set of report actions for the chat once we are nearing the end of what we are currently
      * displaying.
      */
