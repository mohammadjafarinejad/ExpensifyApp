import React from 'react';
import {
    View,
    Keyboard,
    AppState,
    ActivityIndicator,
} from 'react-native';
import {withOnyx} from 'react-native-onyx';
import PropTypes from 'prop-types';
import _ from 'underscore';
import lodashGet from 'lodash/get';
import Clipboard from '../../../libs/Clipboard';
import * as Report from '../../../libs/actions/Report';
import KeyboardShortcut from '../../../libs/KeyboardShortcut';
import SelectionScraper from '../../../libs/SelectionScraper';
import ReportActionItem from './ReportActionItem';
import styles from '../../../styles/styles';
import reportActionPropTypes from './reportActionPropTypes';
import InvertedFlatList from '../../../components/InvertedFlatList';
import * as CollectionUtils from '../../../libs/CollectionUtils';
import Visibility from '../../../libs/Visibility';
import Timing from '../../../libs/actions/Timing';
import CONST from '../../../CONST';
import themeColors from '../../../styles/themes/default';
import compose from '../../../libs/compose';
import withWindowDimensions, {windowDimensionsPropTypes} from '../../../components/withWindowDimensions';
import withDrawerState, {withDrawerPropTypes} from '../../../components/withDrawerState';
import * as ReportScrollManager from '../../../libs/ReportScrollManager';
import withLocalize, {withLocalizePropTypes} from '../../../components/withLocalize';
import ReportActionComposeFocusManager from '../../../libs/ReportActionComposeFocusManager';
import * as ReportActionContextMenu from './ContextMenu/ReportActionContextMenu';
import PopoverReportActionContextMenu from './ContextMenu/PopoverReportActionContextMenu';
import variables from '../../../styles/variables';
import MarkerBadge from './MarkerBadge/MarkerBadge';
import Performance from '../../../libs/Performance';
import * as ReportUtils from '../../../libs/reportUtils';
import ONYXKEYS from '../../../ONYXKEYS';
import {withPersonalDetails} from '../../../components/OnyxProvider';
import {participantPropTypes} from '../sidebar/optionPropTypes';
import EmojiPicker from '../../../components/EmojiPicker';
import * as EmojiPickerAction from '../../../libs/actions/EmojiPickerAction';

const propTypes = {
    /** The ID of the report actions will be created for */
    reportID: PropTypes.number.isRequired,

    /* Onyx Props */

    /** The report currently being looked at */
    report: PropTypes.shape({
        /** Number of actions unread */
        unreadActionCount: PropTypes.number,

        /** The largest sequenceNumber on this report */
        maxSequenceNumber: PropTypes.number,

        /** The current position of the new marker */
        newMarkerSequenceNumber: PropTypes.number,

        /** Whether there is an outstanding amount in IOU */
        hasOutstandingIOU: PropTypes.bool,
    }),

    /** Array of report actions for this report */
    reportActions: PropTypes.objectOf(PropTypes.shape(reportActionPropTypes)),

    /** The session of the logged in person */
    session: PropTypes.shape({
        /** Email of the logged in person */
        email: PropTypes.string,
    }),

    /** Are we loading more report actions? */
    isLoadingReportActions: PropTypes.bool,

<<<<<<< HEAD
    /** Are we waiting for more report data? */
    isLoadingReportData: PropTypes.bool,

    /** The personal details of the person who is logged in */
    myPersonalDetails: PropTypes.shape(currentUserPersonalDetailsPropsTypes),

=======
>>>>>>> 692f92d0
    /** Personal details of all the users */
    personalDetails: PropTypes.objectOf(participantPropTypes),

    ...windowDimensionsPropTypes,
    ...withDrawerPropTypes,
    ...withLocalizePropTypes,
};

const defaultProps = {
    report: {
        unreadActionCount: 0,
        maxSequenceNumber: 0,
        hasOutstandingIOU: false,
    },
    reportActions: {},
    session: {},
    isLoadingReportActions: false,
    isLoadingReportData: false,
    personalDetails: {},
};

class ReportActionsView extends React.Component {
    constructor(props) {
        super(props);

        this.renderItem = this.renderItem.bind(this);
        this.renderCell = this.renderCell.bind(this);
        this.scrollToBottomAndUpdateLastRead = this.scrollToBottomAndUpdateLastRead.bind(this);
        this.onVisibilityChange = this.onVisibilityChange.bind(this);
        this.recordTimeToMeasureItemLayout = this.recordTimeToMeasureItemLayout.bind(this);
        this.loadMoreChats = this.loadMoreChats.bind(this);
        this.sortedReportActions = [];
        this.appStateChangeListener = null;

        this.didLayout = false;

        this.state = {
            isMarkerActive: false,
            localUnreadActionCount: this.props.report.unreadActionCount,
        };

        this.currentScrollOffset = 0;
        this.updateSortedReportActions(props.reportActions);
        this.updateMostRecentIOUReportActionNumber(props.reportActions);
        this.keyExtractor = this.keyExtractor.bind(this);
        this.trackScroll = this.trackScroll.bind(this);
        this.showMarker = this.showMarker.bind(this);
        this.hideMarker = this.hideMarker.bind(this);
        this.toggleMarker = this.toggleMarker.bind(this);
        this.updateUnreadIndicatorPosition = this.updateUnreadIndicatorPosition.bind(this);
        this.updateLocalUnreadActionCount = this.updateLocalUnreadActionCount.bind(this);
        this.updateNewMarkerAndMarkReadOnce = _.once(this.updateNewMarkerAndMarkRead.bind(this));
    }

    componentDidMount() {
        this.appStateChangeListener = AppState.addEventListener('change', this.onVisibilityChange);

        // If the reportID is not found then we have either not loaded this chat or the user is unable to access it.
        // We will attempt to fetch it and redirect if still not accessible.
        if (!this.props.report.reportID) {
            Report.fetchChatReportsByIDs([this.props.reportID], true);
        }
        Report.subscribeToReportTypingEvents(this.props.reportID);
        this.keyboardEvent = Keyboard.addListener('keyboardDidShow', () => {
            if (!ReportActionComposeFocusManager.isFocused()) {
                return;
            }
            ReportScrollManager.scrollToBottom();
        });

        if (!this.props.isLoadingReportData) {
            this.updateNewMarkerAndMarkReadOnce();
        }

        Report.fetchActions(this.props.reportID);

        const copyShortcutConfig = CONST.KEYBOARD_SHORTCUTS.COPY;
        const copyShortcutModifiers = KeyboardShortcut.getShortcutModifiers(copyShortcutConfig.modifiers);

        this.unsubscribeCopyShortcut = KeyboardShortcut.subscribe(copyShortcutConfig.shortcutKey, () => {
            this.copySelectionToClipboard();
        }, copyShortcutConfig.descriptionKey, copyShortcutModifiers, false);
    }

    shouldComponentUpdate(nextProps, nextState) {
        if (!_.isEqual(nextProps.reportActions, this.props.reportActions)) {
            this.updateSortedReportActions(nextProps.reportActions);
            this.updateMostRecentIOUReportActionNumber(nextProps.reportActions);
            return true;
        }

        // If the new marker has changed places, update the component.
        if (nextProps.report.newMarkerSequenceNumber !== this.props.report.newMarkerSequenceNumber) {
            return true;
        }

        if (nextProps.isLoadingReportActions !== this.props.isLoadingReportActions) {
            return true;
        }

        if (!nextProps.isLoadingReportData && this.props.isLoadingReportData) {
            return true;
        }

        if (nextState.isMarkerActive !== this.state.isMarkerActive) {
            return true;
        }

        if (nextState.localUnreadActionCount !== this.state.localUnreadActionCount) {
            return true;
        }

        if (this.props.isSmallScreenWidth !== nextProps.isSmallScreenWidth) {
            return true;
        }

        if (this.props.isDrawerOpen !== nextProps.isDrawerOpen) {
            return true;
        }

        if (this.props.report.hasOutstandingIOU !== nextProps.report.hasOutstandingIOU) {
            return true;
        }

        return !_.isEqual(lodashGet(this.props.report, 'icons', []), lodashGet(nextProps.report, 'icons', []));
    }

    componentDidUpdate(prevProps) {
        // Update the last read action for the report currently in view when report data finishes loading.
        // This report should now be up-to-date and since it is in view we mark it as read.
        if (!this.props.isLoadingReportData && prevProps.isLoadingReportData) {
            this.updateNewMarkerAndMarkReadOnce();
        }

        // The last sequenceNumber of the same report has changed.
        const previousLastSequenceNumber = lodashGet(CollectionUtils.lastItem(prevProps.reportActions), 'sequenceNumber');
        const currentLastSequenceNumber = lodashGet(CollectionUtils.lastItem(this.props.reportActions), 'sequenceNumber');

        // Record the max action when window is visible except when Drawer is open on small screen
        const shouldRecordMaxAction = Visibility.isVisible()
            && (!this.props.isSmallScreenWidth || !this.props.isDrawerOpen);

        if (previousLastSequenceNumber !== currentLastSequenceNumber) {
            // If a new comment is added and it's from the current user scroll to the bottom otherwise
            // leave the user positioned where they are now in the list.
            const lastAction = CollectionUtils.lastItem(this.props.reportActions);
            if (lastAction && (lastAction.actorEmail === this.props.session.email)) {
                ReportScrollManager.scrollToBottom();
            }

            if (lodashGet(lastAction, 'actorEmail', '') !== lodashGet(this.props.session, 'email', '')) {
                // Only update the unread count when MarkerBadge is visible
                // Otherwise marker will be shown on scrolling up from the bottom even if user have read those messages
                if (this.state.isMarkerActive) {
                    this.updateLocalUnreadActionCount(!shouldRecordMaxAction);
                }

                // show new MarkerBadge when there is a new message
                this.toggleMarker();
            }

            // When the last action changes, record the max action
            // This will make the unread indicator go away if you receive comments in the same chat you're looking at
            if (shouldRecordMaxAction) {
                Report.updateLastReadActionID(this.props.reportID);
            }
        } else if (shouldRecordMaxAction && (
            prevProps.isDrawerOpen !== this.props.isDrawerOpen
            || prevProps.isSmallScreenWidth !== this.props.isSmallScreenWidth
        )) {
            this.updateUnreadIndicatorPosition(this.props.report.unreadActionCount);
            Report.updateLastReadActionID(this.props.reportID);
        }
    }

    componentWillUnmount() {
        if (this.keyboardEvent) {
            this.keyboardEvent.remove();
        }

        if (this.appStateChangeListener) {
            this.appStateChangeListener.remove();
        }

        Report.unsubscribeFromReportChannel(this.props.reportID);

        if (this.unsubscribeCopyShortcut) {
            this.unsubscribeCopyShortcut();
        }
    }

    /**
     * Records the max action on app visibility change event.
     */
    onVisibilityChange() {
        if (!Visibility.isVisible() || this.props.isDrawerOpen) {
            return;
        }

        Report.updateLastReadActionID(this.props.reportID);
    }

    copySelectionToClipboard = () => {
        const selectionMarkdown = SelectionScraper.getAsMarkdown();

        Clipboard.setString(selectionMarkdown);
    }

    /**
     * Create a unique key for Each Action in the FlatList.
     * We use a combination of sequenceNumber and clientID in case the clientID are the same - which
     * shouldn't happen, but might be possible in some rare cases.
     * @param {Object} item
     * @return {String}
     */
    keyExtractor(item) {
        return `${item.action.sequenceNumber}${item.action.clientID}`;
    }

    /**
     * Retrieves the next set of report actions for the chat once we are nearing the end of what we are currently
     * displaying.
     */
    loadMoreChats() {
        // Only fetch more if we are not already fetching so that we don't initiate duplicate requests.
        if (this.props.isLoadingReportActions) {
            return;
        }

        const minSequenceNumber = _.chain(this.props.reportActions)
            .pluck('sequenceNumber')
            .min()
            .value();

        if (minSequenceNumber === 0) {
            return;
        }

        // Retrieve the next REPORT.ACTIONS.LIMIT sized page of comments, unless we're near the beginning, in which
        // case just get everything starting from 0.
        const offset = Math.max(minSequenceNumber - CONST.REPORT.ACTIONS.LIMIT, 0);
        Report.fetchActionsWithLoadingState(this.props.reportID, offset);
    }

    /**
     * Calculates the ideal number of report actions to render in the first render, based on the screen height and on
     * the height of the smallest report action possible.
     * @return {Number}
     */
    calculateInitialNumToRender() {
        const minimumReportActionHeight = styles.chatItem.paddingTop + styles.chatItem.paddingBottom
            + variables.fontSizeNormalHeight;
        const availableHeight = this.props.windowHeight
            - (styles.chatItemCompose.minHeight + variables.contentHeaderHeight);
        return Math.ceil(availableHeight / minimumReportActionHeight);
    }

    /**
     * Updates and sorts the report actions by sequence number
     *
     * @param {Array<{sequenceNumber, actionName}>} reportActions
     */
    updateSortedReportActions(reportActions) {
        this.sortedReportActions = _.chain(reportActions)
            .sortBy('sequenceNumber')
            .filter(action => action.actionName === CONST.REPORT.ACTIONS.TYPE.IOU
                || (action.actionName === CONST.REPORT.ACTIONS.TYPE.ADDCOMMENT && !ReportUtils.isDeletedAction(action))
                || action.actionName === CONST.REPORT.ACTIONS.TYPE.RENAMED
                || action.actionName === CONST.REPORT.ACTIONS.TYPE.CREATED)
            .map((item, index) => ({action: item, index}))
            .value()
            .reverse();
    }

    /**
     * Returns true when the report action immediately before the
     * specified index is a comment made by the same actor who who
     * is leaving a comment in the action at the specified index.
     * Also checks to ensure that the comment is not too old to
     * be considered part of the same comment
     *
     * @param {Number} actionIndex - index of the comment item in state to check
     *
     * @return {Boolean}
     */
    isConsecutiveActionMadeByPreviousActor(actionIndex) {
        const previousAction = this.sortedReportActions[actionIndex + 1];
        const currentAction = this.sortedReportActions[actionIndex];

        // It's OK for there to be no previous action, and in that case, false will be returned
        // so that the comment isn't grouped
        if (!currentAction || !previousAction) {
            return false;
        }

        // Comments are only grouped if they happen within 5 minutes of each other
        if (currentAction.action.timestamp - previousAction.action.timestamp > 300) {
            return false;
        }

        // Do not group if previous or current action was a renamed action
        if (previousAction.action.actionName === CONST.REPORT.ACTIONS.TYPE.RENAMED
            || currentAction.action.actionName === CONST.REPORT.ACTIONS.TYPE.RENAMED) {
            return false;
        }

        return currentAction.action.actorEmail === previousAction.action.actorEmail;
    }

    /**
     * Finds and updates most recent IOU report action number
     *
     * @param {Array<{sequenceNumber, actionName}>} reportActions
     */
    updateMostRecentIOUReportActionNumber(reportActions) {
        this.mostRecentIOUReportSequenceNumber = _.chain(reportActions)
            .sortBy('sequenceNumber')
            .filter(action => action.actionName === CONST.REPORT.ACTIONS.TYPE.IOU)
            .max(action => action.sequenceNumber)
            .value().sequenceNumber;
    }

    /**
     * This function is triggered from the ref callback for the scrollview. That way it can be scrolled once all the
     * items have been rendered. If the number of actions has changed since it was last rendered, then
     * scroll the list to the end. As a report can contain non-message actions, we should confirm that list data exists.
     */
    scrollToBottomAndUpdateLastRead() {
        ReportScrollManager.scrollToBottom();
        Report.updateLastReadActionID(this.props.reportID);
    }

    /**
     * Updates NEW marker position
     * @param {Number} unreadActionCount
     */
    updateUnreadIndicatorPosition(unreadActionCount) {
        // Since we want the New marker to remain in place even if newer messages come in, we set it once on mount.
        // We determine the last read action by deducting the number of unread actions from the total number.
        // Then, we add 1 because we want the New marker displayed over the oldest unread sequence.
        const oldestUnreadSequenceNumber = unreadActionCount === 0 ? 0 : Report.getLastReadSequenceNumber(this.props.report.reportID) + 1;
        Report.setNewMarkerPosition(this.props.reportID, oldestUnreadSequenceNumber);
    }

    /**
     * Show/hide the new MarkerBadge when user is scrolling back/forth in the history of messages.
     */
    toggleMarker() {
        // Update the unread message count before MarkerBadge is about to show
        if (this.currentScrollOffset < -200 && !this.state.isMarkerActive) {
            this.updateLocalUnreadActionCount();
            this.showMarker();
        }

        if (this.currentScrollOffset > -200 && this.state.isMarkerActive) {
            this.hideMarker();
        }
    }

    /**
     * Update the unread messages count to show in the MarkerBadge
     * @param {Boolean} [shouldResetLocalCount=false] Whether count should increment or reset
     */
    updateLocalUnreadActionCount(shouldResetLocalCount = false) {
        this.setState((prevState) => {
            const localUnreadActionCount = shouldResetLocalCount
                ? this.props.report.unreadActionCount
                : prevState.localUnreadActionCount + this.props.report.unreadActionCount;
            this.updateUnreadIndicatorPosition(localUnreadActionCount);
            return {localUnreadActionCount};
        });
    }

    /**
     * Update NEW marker and mark report as read
     */
    updateNewMarkerAndMarkRead() {
        this.updateUnreadIndicatorPosition(this.props.report.unreadActionCount);

        // Only mark as read if the report is open
        if (!this.props.isDrawerOpen) {
            Report.updateLastReadActionID(this.props.reportID);
        }
    }

    /**
     * Show the new MarkerBadge
     */
    showMarker() {
        this.setState({isMarkerActive: true});
    }

    /**
     * Hide the new MarkerBadge
     */
    hideMarker() {
        this.setState({isMarkerActive: false}, () => {
            this.setState({localUnreadActionCount: 0});
        });
    }

    /**
     * keeps track of the Scroll offset of the main messages list
     *
     * @param {Object} {nativeEvent}
     */
    trackScroll({nativeEvent}) {
        this.currentScrollOffset = -nativeEvent.contentOffset.y;
        this.toggleMarker();
    }

    /**
     * Runs when the FlatList finishes laying out
     */
    recordTimeToMeasureItemLayout() {
        if (this.didLayout) {
            return;
        }

        this.didLayout = true;
        Timing.end(CONST.TIMING.SWITCH_REPORT, CONST.TIMING.COLD);

        // Capture the init measurement only once not per each chat switch as the value gets overwritten
        if (!ReportActionsView.initMeasured) {
            Performance.markEnd(CONST.TIMING.REPORT_INITIAL_RENDER);
            ReportActionsView.initMeasured = true;
        } else {
            Performance.markEnd(CONST.TIMING.SWITCH_REPORT);
        }
    }

    /**
     * This function overrides the CellRendererComponent (defaults to a plain View), giving each ReportActionItem a
     * higher z-index than the one below it. This prevents issues where the ReportActionContextMenu overlapping between
     * rows is hidden beneath other rows.
     *
     * @param {Object} index - The ReportAction item in the FlatList.
     * @param {Object|Array} style – The default styles of the CellRendererComponent provided by the CellRenderer.
     * @param {Object} props – All the other Props provided to the CellRendererComponent by default.
     * @returns {React.Component}
     */
    renderCell({item, style, ...props}) {
        const cellStyle = [
            style,
            {zIndex: item.action.sequenceNumber},
        ];
        // eslint-disable-next-line react/jsx-props-no-spreading
        return <View style={cellStyle} {...props} />;
    }

    /**
     * Do not move this or make it an anonymous function it is a method
     * so it will not be recreated each time we render an item
     *
     * See: https://reactnative.dev/docs/optimizing-flatlist-configuration#avoid-anonymous-function-on-renderitem
     *
     * @param {Object} args
     * @param {Object} args.item
     * @param {Number} args.index
     *
     * @returns {React.Component}
     */
    renderItem({
        item,
        index,
    }) {
        const shouldDisplayNewIndicator = this.props.report.newMarkerSequenceNumber > 0
            && item.action.sequenceNumber === this.props.report.newMarkerSequenceNumber;
        return (
            <ReportActionItem
                reportID={this.props.reportID}
                action={item.action}
                displayAsGroup={this.isConsecutiveActionMadeByPreviousActor(index)}
                shouldDisplayNewIndicator={shouldDisplayNewIndicator}
                isMostRecentIOUReportAction={item.action.sequenceNumber === this.mostRecentIOUReportSequenceNumber}
                hasOutstandingIOU={this.props.report.hasOutstandingIOU}
                index={index}
            />
        );
    }

    render() {
        // Comments have not loaded at all yet do nothing
        if (!_.size(this.props.reportActions)) {
            return null;
        }

        // Native mobile does not render updates flatlist the changes even though component did update called.
        // To notify there something changes we can use extraData prop to flatlist
        const extraData = (!this.props.isDrawerOpen && this.props.isSmallScreenWidth) ? this.props.report.newMarkerSequenceNumber : undefined;
        const shouldShowReportRecipientLocalTime = ReportUtils.canShowReportRecipientLocalTime(this.props.personalDetails, this.props.report);

        return (
            <>
                <MarkerBadge
                    active={this.state.isMarkerActive}
                    count={this.state.localUnreadActionCount}
                    onClick={this.scrollToBottomAndUpdateLastRead}
                    onClose={this.hideMarker}
                />
                <InvertedFlatList
                    ref={ReportScrollManager.flatListRef}
                    data={this.sortedReportActions}
                    renderItem={this.renderItem}
                    CellRendererComponent={this.renderCell}
                    contentContainerStyle={[
                        styles.chatContentScrollView,
                        shouldShowReportRecipientLocalTime && styles.pt0,
                    ]}
                    keyExtractor={this.keyExtractor}
                    initialRowHeight={32}
                    initialNumToRender={this.calculateInitialNumToRender()}
                    onEndReached={this.loadMoreChats}
                    onEndReachedThreshold={0.75}
                    ListFooterComponent={this.props.isLoadingReportActions
                        ? <ActivityIndicator size="small" color={themeColors.spinner} />
                        : null}
                    keyboardShouldPersistTaps="handled"
                    onLayout={this.recordTimeToMeasureItemLayout}
                    onScroll={this.trackScroll}
                    extraData={extraData}
                />
                <PopoverReportActionContextMenu ref={ReportActionContextMenu.contextMenuRef} />
                <EmojiPicker ref={EmojiPickerAction.emojiPickerRef} />
            </>
        );
    }
}

ReportActionsView.propTypes = propTypes;
ReportActionsView.defaultProps = defaultProps;

export default compose(
    Performance.withRenderTrace({id: '<ReportActionsView> rendering'}),
    withWindowDimensions,
    withDrawerState,
    withLocalize,
    withPersonalDetails(),
    withOnyx({
        isLoadingReportData: {
            key: ONYXKEYS.IS_LOADING_REPORT_DATA,
        },
        isLoadingReportActions: {
            key: ONYXKEYS.IS_LOADING_REPORT_ACTIONS,
            initWithStoredValues: false,
        },
    }),
)(ReportActionsView);<|MERGE_RESOLUTION|>--- conflicted
+++ resolved
@@ -73,15 +73,9 @@
     /** Are we loading more report actions? */
     isLoadingReportActions: PropTypes.bool,
 
-<<<<<<< HEAD
     /** Are we waiting for more report data? */
     isLoadingReportData: PropTypes.bool,
 
-    /** The personal details of the person who is logged in */
-    myPersonalDetails: PropTypes.shape(currentUserPersonalDetailsPropsTypes),
-
-=======
->>>>>>> 692f92d0
     /** Personal details of all the users */
     personalDetails: PropTypes.objectOf(participantPropTypes),
 
