--- conflicted
+++ resolved
@@ -1,8 +1,7 @@
-import React, {useRef, useState, useEffect, useContext, useMemo, useCallback} from 'react';
+import React, {useRef, useEffect, useContext, useMemo} from 'react';
 import PropTypes from 'prop-types';
 import _ from 'underscore';
 import lodashGet from 'lodash/get';
-import lodashCloneDeep from 'lodash/cloneDeep';
 import {useIsFocused} from '@react-navigation/native';
 import * as Report from '../../../libs/actions/Report';
 import reportActionPropTypes from './reportActionPropTypes';
@@ -10,11 +9,7 @@
 import CONST from '../../../CONST';
 import compose from '../../../libs/compose';
 import withWindowDimensions, {windowDimensionsPropTypes} from '../../../components/withWindowDimensions';
-<<<<<<< HEAD
-=======
 import useCopySelectionHelper from '../../../hooks/useCopySelectionHelper';
-import useReportScrollManager from '../../../hooks/useReportScrollManager';
->>>>>>> 8cdb506e
 import withLocalize, {withLocalizePropTypes} from '../../../components/withLocalize';
 import Performance from '../../../libs/Performance';
 import {withNetwork} from '../../../components/OnyxProvider';
@@ -58,108 +53,16 @@
     policy: null,
 };
 
-// In the component we are subscribing to the arrival of new actions.
-// As there is the possibility that there are multiple instances of a ReportScreen
-// for the same report, we only ever want one subscription to be active, as
-// the subscriptions could otherwise be conflicting.
-const newActionUnsubscribeMap = {};
-
-<<<<<<< HEAD
-        this.didLayout = false;
-        this.didSubscribeToReportTypingEvents = false;
-        this.unsubscribeVisibilityListener = null;
-        this.hasCachedActions = _.size(props.reportActions) > 0;
-        this.reactionListRef = React.createRef();
-
-        this.currentScrollOffset = 0;
-        this.mostRecentIOUReportActionID = ReportActionsUtils.getMostRecentIOURequestActionID(props.reportActions);
-
-        this.loadMoreChats = this.loadMoreChats.bind(this);
-        this.recordTimeToMeasureItemLayout = this.recordTimeToMeasureItemLayout.bind(this);
-        this.openReportIfNecessary = this.openReportIfNecessary.bind(this);
-    }
-
-    componentDidMount() {
-        if (!this.isReportFullyVisible()) {
-            return;
-        }
-        this.openReportIfNecessary();
-    }
-
-    shouldComponentUpdate(nextProps) {
-        if (!_.isEqual(nextProps.reportActions, this.props.reportActions)) {
-            this.mostRecentIOUReportActionID = ReportActionsUtils.getMostRecentIOURequestActionID(nextProps.reportActions);
-            return true;
-        }
-
-        if (lodashGet(nextProps.network, 'isOffline') !== lodashGet(this.props.network, 'isOffline')) {
-            return true;
-        }
-
-        if (nextProps.report.isLoadingMoreReportActions !== this.props.report.isLoadingMoreReportActions) {
-            return true;
-        }
-
-        if (nextProps.report.isLoadingReportActions !== this.props.report.isLoadingReportActions) {
-            return true;
-        }
-
-        if (nextProps.report.lastReadTime !== this.props.report.lastReadTime) {
-            return true;
-        }
-
-        if (this.props.isSmallScreenWidth !== nextProps.isSmallScreenWidth) {
-            return true;
-        }
-
-        if (lodashGet(this.props.report, 'hasOutstandingIOU') !== lodashGet(nextProps.report, 'hasOutstandingIOU')) {
-            return true;
-        }
-
-        if (this.props.isComposerFullSize !== nextProps.isComposerFullSize) {
-            return true;
-        }
-
-        if (lodashGet(this.props.report, 'statusNum') !== lodashGet(nextProps.report, 'statusNum') || lodashGet(this.props.report, 'stateNum') !== lodashGet(nextProps.report, 'stateNum')) {
-            return true;
-        }
-
-        if (lodashGet(this.props, 'policy.avatar') !== lodashGet(nextProps, 'policy.avatar')) {
-            return true;
-        }
-
-        if (lodashGet(this.props, 'policy.name') !== lodashGet(nextProps, 'policy.name')) {
-            return true;
-        }
-=======
 function ReportActionsView(props) {
     const context = useContext(ReportScreenContext);
 
     useCopySelectionHelper();
-
-    const {scrollToBottom} = useReportScrollManager();
 
     const didLayout = useRef(false);
     const didSubscribeToReportTypingEvents = useRef(false);
     const hasCachedActions = useRef(_.size(props.reportActions) > 0);
 
-    const [isFloatingMessageCounterVisible, setIsFloatingMessageCounterVisible] = useState(false);
-
-    // We use the newMarkerReport ID in a network subscription, we don't want to constantly re-create
-    // the subscription (as we want to avoid loosing events), so we use a ref to store the value in addition.
-    // As the value is also needed for UI updates, we also store it in state.
-    const [newMarkerReportActionID, _setNewMarkerReportActionID] = useState(ReportUtils.getNewMarkerReportActionID(props.report, props.reportActions));
-    const newMarkerReportActionIDRef = useRef(newMarkerReportActionID);
-    const setNewMarkerReportActionID = useCallback((value) => {
-        newMarkerReportActionIDRef.current = value;
-        _setNewMarkerReportActionID(value);
-    }, []);
-
-    const currentScrollOffset = useRef(0);
     const mostRecentIOUReportActionID = useRef(ReportActionsUtils.getMostRecentIOURequestActionID(props.reportActions));
-
-    const prevReportActionsRef = useRef(props.reportActions);
-    const prevReportRef = useRef(props.report);
     const prevNetworkRef = useRef(props.network);
     const prevIsSmallScreenWidthRef = useRef(props.isSmallScreenWidth);
 
@@ -181,84 +84,9 @@
     };
 
     useEffect(() => {
-        const unsubscribeVisibilityListener = Visibility.onVisibilityChange(() => {
-            if (!isReportFullyVisible) {
-                return;
-            }
-            // If the app user becomes active and they have no unread actions we clear the new marker to sync their device
-            // e.g. they could have read these messages on another device and only just become active here
-            const hasUnreadActions = ReportUtils.isUnread(props.report);
-            if (!hasUnreadActions) {
-                setNewMarkerReportActionID('');
-            }
-        });
-        return () => {
-            if (!unsubscribeVisibilityListener) {
-                return;
-            }
-            unsubscribeVisibilityListener();
-        };
-    }, [isReportFullyVisible, isFocused, props.report, setNewMarkerReportActionID]);
-
-    useEffect(() => {
         openReportIfNecessary();
         // eslint-disable-next-line react-hooks/exhaustive-deps
     }, []);
-
-    useEffect(() => {
-        // Why are we doing this, when in the cleanup of the useEffect we are already calling the unsubscribe function?
-        // Answer: On web, when navigating to another report screen, the previous report screen doesn't get unmounted,
-        //         meaning that the cleanup might not get called. When we then open a report we had open already previosuly, a new
-        //         ReportScreen will get created. Thus, we have to cancel the earlier subscription of the previous screen,
-        //         because the two subscriptions could conflict!
-        //         In case we return to the previous screen (e.g. by web back navigation) the useEffect for that screen would
-        //         fire again, as the focus has changed and will set up the subscription correctly again.
-        const previousSubUnsubscribe = newActionUnsubscribeMap[reportID];
-        if (previousSubUnsubscribe) {
-            previousSubUnsubscribe();
-        }
-
-        // This callback is triggered when a new action arrives via Pusher and the event is emitted from Report.js. This allows us to maintain
-        // a single source of truth for the "new action" event instead of trying to derive that a new action has appeared from looking at props.
-        const unsubscribe = Report.subscribeToNewActionEvent(reportID, (isFromCurrentUser, newActionID) => {
-            const isNewMarkerReportActionIDSet = !_.isEmpty(newMarkerReportActionIDRef.current);
-
-            // If a new comment is added and it's from the current user scroll to the bottom otherwise leave the user positioned where
-            // they are now in the list.
-            if (isFromCurrentUser) {
-                scrollToBottom();
-                // If the current user sends a new message in the chat we clear the new marker since they have "read" the report
-                setNewMarkerReportActionID('');
-            } else if (isReportFullyVisible) {
-                // We use the scroll position to determine whether the report should be marked as read and the new line indicator reset.
-                // If the user is scrolled up and no new line marker is set we will set it otherwise we will do nothing so the new marker
-                // stays in it's previous position.
-                if (currentScrollOffset.current === 0) {
-                    Report.readNewestAction(reportID);
-                    setNewMarkerReportActionID('');
-                } else if (!isNewMarkerReportActionIDSet) {
-                    // The report is not in view and we received a comment from another user while the new marker is not set
-                    // so we will set the new marker now.
-                    setNewMarkerReportActionID(newActionID);
-                }
-            } else if (!isNewMarkerReportActionIDSet) {
-                setNewMarkerReportActionID(newActionID);
-            }
-        });
-        const cleanup = () => {
-            if (unsubscribe) {
-                unsubscribe();
-            }
-            Report.unsubscribeFromReportChannel(reportID);
-        };
->>>>>>> 8cdb506e
-
-        newActionUnsubscribeMap[reportID] = cleanup;
-
-        return () => {
-            cleanup();
-        };
-    }, [isReportFullyVisible, reportID, scrollToBottom, setNewMarkerReportActionID]);
 
     useEffect(() => {
         const prevNetwork = prevNetworkRef.current;
@@ -285,63 +113,14 @@
         const didScreenSizeIncrease = prevIsSmallScreenWidth && !props.isSmallScreenWidth;
         const didReportBecomeVisible = isReportFullyVisible && didScreenSizeIncrease;
         if (didReportBecomeVisible) {
-<<<<<<< HEAD
-            this.openReportIfNecessary();
-=======
-            setNewMarkerReportActionID(ReportUtils.isUnread(props.report) ? ReportUtils.getNewMarkerReportActionID(props.report, props.reportActions) : '');
             openReportIfNecessary();
->>>>>>> 8cdb506e
         }
         // update ref with current state
         prevIsSmallScreenWidthRef.current = props.isSmallScreenWidth;
         // eslint-disable-next-line react-hooks/exhaustive-deps
     }, [props.isSmallScreenWidth, props.report, props.reportActions, isReportFullyVisible]);
 
-<<<<<<< HEAD
-=======
-    useEffect(() => {
-        const prevReportActions = prevReportActionsRef.current;
-        // If the report is unread, we want to check if the number of actions has decreased. If so, then it seems that one of them was deleted. In this case, if the deleted action was the
-        // one marking the unread point, we need to recalculate which action should be the unread marker.
-        if (prevReportActions && ReportUtils.isUnread(props.report) && prevReportActions.length > props.report.length)
-            setNewMarkerReportActionID(ReportUtils.getNewMarkerReportActionID(props.report, props.reportActions));
-
-        prevReportActionsRef.current = props.reportActions;
-    }, [props.report, props.reportActions, setNewMarkerReportActionID]);
-
-    useEffect(() => {
-        // If the last unread message was deleted, remove the *New* green marker and the *New Messages* notification at scroll just as the deletion starts.
-        if (
-            !(
-                ReportUtils.isUnread(props.report) &&
-                props.reportActions.length > 0 &&
-                props.reportActions[0].pendingAction === CONST.RED_BRICK_ROAD_PENDING_ACTION.DELETE &&
-                !props.network.isOffline
-            )
-        ) {
-            return;
-        }
-        const reportActionsWithoutPendingOne = lodashCloneDeep(props.reportActions);
-        reportActionsWithoutPendingOne.shift();
-        if (newMarkerReportActionID !== ReportUtils.getNewMarkerReportActionID(props.report, reportActionsWithoutPendingOne)) {
-            setNewMarkerReportActionID(ReportUtils.getNewMarkerReportActionID(props.report, reportActionsWithoutPendingOne));
-        }
-    }, [props.report, props.reportActions, props.network, newMarkerReportActionID, setNewMarkerReportActionID]);
-
-    useEffect(() => {
-        const prevReport = prevReportRef.current;
-        // Checks to see if a report comment has been manually "marked as unread". All other times when the lastReadTime
-        // changes it will be because we marked the entire report as read.
-        const didManuallyMarkReportAsUnread = prevReport && prevReport.lastReadTime !== props.report.lastReadTime && ReportUtils.isUnread(props.report);
-        if (didManuallyMarkReportAsUnread) {
-            setNewMarkerReportActionID(ReportUtils.getNewMarkerReportActionID(props.report, props.reportActions));
-        }
-        // update ref with current report
-        prevReportRef.current = props.report;
-    }, [props.report, props.reportActions, setNewMarkerReportActionID]);
-
-    useEffect(() => {
->>>>>>> 8cdb506e
+    useEffect(() => {
         // Ensures subscription event succeeds when the report/workspace room is created optimistically.
         // Check if the optimistic `OpenReport` or `AddWorkspaceRoom` has succeeded by confirming
         // any `pendingFields.createChat` or `pendingFields.addWorkspaceRoom` fields are set to null.
@@ -351,31 +130,7 @@
             Report.subscribeToReportTypingEvents(reportID);
             didSubscribeToReportTypingEvents.current = true;
         }
-<<<<<<< HEAD
-        console.log('unsubscribing from report channel: reportID: ', this.props.report.reportID, 'reportName: ', this.props.report.name);
-        Report.unsubscribeFromReportChannel(this.props.report.reportID);
-    }
-
-    /**
-     * @returns {Boolean}
-     */
-    isReportFullyVisible() {
-        return getIsReportFullyVisible(this.props.isFocused);
-    }
-
-    // If the report is optimistic (AKA not yet created) we don't need to call openReport again
-    openReportIfNecessary() {
-        if (this.props.report.isOptimisticReport) {
-            console.log('optimistic report');
-            return;
-        }
-
-        console.log('opening report');
-        Report.openReport(this.props.report.reportID);
-    }
-=======
     }, [props.report, didSubscribeToReportTypingEvents, reportID]);
->>>>>>> 8cdb506e
 
     /**
      * Retrieves the next set of report actions for the chat once we are nearing the end of what we are currently
@@ -398,36 +153,6 @@
         Report.readOldestAction(reportID, oldestReportAction.reportActionID);
     };
 
-<<<<<<< HEAD
-=======
-    const scrollToBottomAndMarkReportAsRead = () => {
-        scrollToBottom();
-        Report.readNewestAction(reportID);
-    };
-
-    /**
-     * Show/hide the new floating message counter when user is scrolling back/forth in the history of messages.
-     */
-    const toggleFloatingMessageCounter = () => {
-        if (currentScrollOffset.current < -200 && !isFloatingMessageCounterVisible) {
-            setIsFloatingMessageCounterVisible(true);
-        }
-
-        if (currentScrollOffset.current > -200 && isFloatingMessageCounterVisible) {
-            setIsFloatingMessageCounterVisible(false);
-        }
-    };
-
-    /**
-     * keeps track of the Scroll offset of the main messages list
-     *
-     * @param {Object} {nativeEvent}
-     */
-    const trackScroll = ({nativeEvent}) => {
-        currentScrollOffset.current = -nativeEvent.contentOffset.y;
-        toggleFloatingMessageCounter();
-    };
->>>>>>> 8cdb506e
     /**
      * Runs when the FlatList finishes laying out
      */
@@ -448,54 +173,20 @@
         }
     };
 
-<<<<<<< HEAD
-    render() {
-        // Comments have not loaded at all yet do nothing
-        if (!_.size(this.props.reportActions)) {
-            return null;
-        }
-
-        return (
-            <>
-                <ReportActionsList
-                    report={this.props.report}
-                    onScroll={this.trackScroll}
-                    onLayout={this.recordTimeToMeasureItemLayout}
-                    sortedReportActions={this.props.reportActions}
-                    mostRecentIOUReportActionID={this.mostRecentIOUReportActionID}
-                    isLoadingMoreReportActions={this.props.report.isLoadingMoreReportActions}
-                    loadMoreChats={this.loadMoreChats}
-                />
-                <PopoverReactionList
-                    // Check if this is needed seems that is being used when the FloatingMessageCounter is clickd and wanna scroll to the bottom
-                    ref={this.context.reactionListRef}
-                    report={this.props.report}
-                />
-                <CopySelectionHelper />
-            </>
-        );
-=======
     // Comments have not loaded at all yet do nothing
     if (!_.size(props.reportActions)) {
         return null;
->>>>>>> 8cdb506e
     }
 
     return (
         <>
-            <FloatingMessageCounter
-                isActive={isFloatingMessageCounterVisible && !_.isEmpty(newMarkerReportActionID)}
-                onClick={scrollToBottomAndMarkReportAsRead}
-            />
             <ReportActionsList
                 report={props.report}
-                onScroll={trackScroll}
                 onLayout={recordTimeToMeasureItemLayout}
                 sortedReportActions={props.reportActions}
                 mostRecentIOUReportActionID={mostRecentIOUReportActionID.current}
                 isLoadingMoreReportActions={props.report.isLoadingMoreReportActions}
                 loadMoreChats={loadMoreChats}
-                newMarkerReportActionID={newMarkerReportActionID}
                 policy={props.policy}
             />
             <PopoverReactionList ref={context.reactionListRef} />
