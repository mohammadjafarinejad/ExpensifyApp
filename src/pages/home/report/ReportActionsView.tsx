--- conflicted
+++ resolved
@@ -321,10 +321,6 @@
         contentListHeight.current = h;
     }, []);
 
-<<<<<<< HEAD
-=======
-    const checkIfContentSmallerThanList = useCallback(() => windowHeight - DIFF_BETWEEN_SCREEN_HEIGHT_AND_LIST - SPACER > contentListHeight.current, [windowHeight]);
-
     const handleReportActionPagination = useCallback(
         ({firstReportActionID}: {firstReportActionID: string}) => {
             // This function is a placeholder as the actual pagination is handled by visibleReportActions
@@ -340,7 +336,6 @@
         [fetchNewerAction, hasMoreCached, newestReportAction, hasNewestReportAction],
     );
 
->>>>>>> 87c116bd
     /**
      * Retrieves the next set of report actions for the chat once we are nearing the end of what we are currently
      * displaying.
