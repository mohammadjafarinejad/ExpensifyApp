import {useIsFocused, useRoute} from '@react-navigation/native';
import React, {useCallback, useEffect, useMemo, useRef, useState} from 'react';
import {InteractionManager} from 'react-native';
import type {OnyxEntry} from 'react-native-onyx';
import ReportActionsSkeletonView from '@components/ReportActionsSkeletonView';
import useCopySelectionHelper from '@hooks/useCopySelectionHelper';
import useLoadReportActions from '@hooks/useLoadReportActions';
import useNetwork from '@hooks/useNetwork';
import useOnyx from '@hooks/useOnyx';
import usePrevious from '@hooks/usePrevious';
import useReportIsArchived from '@hooks/useReportIsArchived';
import useResponsiveLayout from '@hooks/useResponsiveLayout';
import useTransactionsAndViolationsForReport from '@hooks/useTransactionsAndViolationsForReport';
import {getReportPreviewAction} from '@libs/actions/IOU';
import {updateLoadingInitialReportAction} from '@libs/actions/Report';
import DateUtils from '@libs/DateUtils';
import getIsReportFullyVisible from '@libs/getIsReportFullyVisible';
import {getAllNonDeletedTransactions} from '@libs/MoneyRequestReportUtils';
import type {PlatformStackRouteProp} from '@libs/Navigation/PlatformStackNavigation/types';
import type {ReportsSplitNavigatorParamList} from '@libs/Navigation/types';
import {generateNewRandomInt, rand64} from '@libs/NumberUtils';
import Performance from '@libs/Performance';
import {
    getCombinedReportActions,
    getMostRecentIOURequestActionID,
    getOriginalMessage,
    getSortedReportActionsForDisplay,
    isCreatedAction,
    isDeletedParentAction,
    isIOUActionMatchingTransactionList,
    isMoneyRequestAction,
    shouldReportActionBeVisible,
} from '@libs/ReportActionsUtils';
import {buildOptimisticCreatedReportAction, buildOptimisticIOUReportAction, canUserPerformWriteAction, isInvoiceReport, isMoneyRequestReport} from '@libs/ReportUtils';
import markOpenReportEnd from '@libs/Telemetry/markOpenReportEnd';
import CONST from '@src/CONST';
import ONYXKEYS from '@src/ONYXKEYS';
import type SCREENS from '@src/SCREENS';
import type * as OnyxTypes from '@src/types/onyx';
import {isEmptyObject} from '@src/types/utils/EmptyObject';
import ReportActionsList from './ReportActionsList';
import UserTypingEventListener from './UserTypingEventListener';

type ReportActionsViewProps = {
    /** The report currently being looked at */
    report: OnyxTypes.Report;

    /** Array of report actions for this report */
    reportActions?: OnyxTypes.ReportAction[];

    /** The report's parentReportAction */
    parentReportAction: OnyxEntry<OnyxTypes.ReportAction>;

    /** The report metadata loading states */
    isLoadingInitialReportActions?: boolean;

    /** The reportID of the transaction thread report associated with this current report, if any */
    // eslint-disable-next-line react/no-unused-prop-types
    transactionThreadReportID?: string | null;

    /** If the report has newer actions to load */
    hasNewerActions: boolean;

    /** If the report has older actions to load */
    hasOlderActions: boolean;

    /** If the report is a transaction thread report */
    isReportTransactionThread?: boolean;
};

let listOldID = Math.round(Math.random() * 100);

function ReportActionsView({
    report,
    parentReportAction,
    reportActions: allReportActions,
    isLoadingInitialReportActions,
    transactionThreadReportID,
    hasNewerActions,
    hasOlderActions,
    isReportTransactionThread,
}: ReportActionsViewProps) {
    useCopySelectionHelper();
    const route = useRoute<PlatformStackRouteProp<ReportsSplitNavigatorParamList, typeof SCREENS.REPORT>>();
    const isReportArchived = useReportIsArchived(report?.reportID);
    const canPerformWriteAction = useMemo(() => canUserPerformWriteAction(report, isReportArchived), [report, isReportArchived]);

    const getTransactionThreadReportActions = useCallback(
        (reportActions: OnyxEntry<OnyxTypes.ReportActions>): OnyxTypes.ReportAction[] => {
            return getSortedReportActionsForDisplay(reportActions, canPerformWriteAction, true);
        },
        [canPerformWriteAction],
    );

    const [transactionThreadReportActions] = useOnyx(
        `${ONYXKEYS.COLLECTION.REPORT_ACTIONS}${transactionThreadReportID}`,
        {
            selector: getTransactionThreadReportActions,
            canBeMissing: true,
        },
        [getTransactionThreadReportActions],
    );
    const [transactionThreadReport] = useOnyx(`${ONYXKEYS.COLLECTION.REPORT}${transactionThreadReportID}`, {canBeMissing: true});
    const [isLoadingApp] = useOnyx(ONYXKEYS.IS_LOADING_APP, {canBeMissing: true});
    const prevTransactionThreadReport = usePrevious(transactionThreadReport);
    const reportActionID = route?.params?.reportActionID;
    const prevReportActionID = usePrevious(reportActionID);
    const reportPreviewAction = useMemo(() => getReportPreviewAction(report.chatReportID, report.reportID), [report.chatReportID, report.reportID]);
    const didLayout = useRef(false);
    const {isOffline} = useNetwork();

    const {shouldUseNarrowLayout} = useResponsiveLayout();
    const isFocused = useIsFocused();
    const [isNavigatingToLinkedMessage, setNavigatingToLinkedMessage] = useState(false);
    const prevShouldUseNarrowLayoutRef = useRef(shouldUseNarrowLayout);
    const reportID = report.reportID;
    const isReportFullyVisible = useMemo((): boolean => getIsReportFullyVisible(isFocused), [isFocused]);
    const {transactions: reportTransactions} = useTransactionsAndViolationsForReport(reportID);
    const reportTransactionIDs = useMemo(
        () => getAllNonDeletedTransactions(reportTransactions, allReportActions ?? []).map((transaction) => transaction.transactionID),
        [reportTransactions, allReportActions],
    );

    const lastAction = allReportActions?.at(-1);
    const isInitiallyLoadingTransactionThread = isReportTransactionThread && (!!isLoadingInitialReportActions || (allReportActions ?? [])?.length <= 1);
    const shouldAddCreatedAction = !isCreatedAction(lastAction) && (isMoneyRequestReport(report) || isInvoiceReport(report) || isInitiallyLoadingTransactionThread);

    useEffect(() => {
        // When we linked to message - we do not need to wait for initial actions - they already exists
        if (!reportActionID || !isOffline) {
            return;
        }
        updateLoadingInitialReportAction(report.reportID);
    }, [isOffline, report.reportID, reportActionID]);

    // Change the list ID only for comment linking to get the positioning right
    const listID = useMemo(() => {
        if (!reportActionID && !prevReportActionID) {
            // Keep the old list ID since we're not in the Comment Linking flow
            return listOldID;
        }
        const newID = generateNewRandomInt(listOldID, 1, Number.MAX_SAFE_INTEGER);
        // eslint-disable-next-line react-compiler/react-compiler
        listOldID = newID;

        return newID;
        // eslint-disable-next-line react-compiler/react-compiler, react-hooks/exhaustive-deps
    }, [route, reportActionID]);

    // When we are offline before opening an IOU/Expense report,
    // the total of the report and sometimes the expense aren't displayed because these actions aren't returned until `OpenReport` API is complete.
    // We generate a fake created action here if it doesn't exist to display the total whenever possible because the total just depends on report data
    // and we also generate an expense action if the number of expenses in allReportActions is less than the total number of expenses
    // to display at least one expense action to match the total data.
    const reportActionsToDisplay = useMemo(() => {
        const actions = [...(allReportActions ?? [])];

        if (shouldAddCreatedAction) {
            const createdTime = lastAction?.created && DateUtils.subtractMillisecondsFromDateTime(lastAction.created, 1);
            const optimisticCreatedAction = buildOptimisticCreatedReportAction(String(report?.ownerAccountID), createdTime);
            optimisticCreatedAction.pendingAction = null;
            actions.push(optimisticCreatedAction);
        }

        if (!isMoneyRequestReport(report) || !allReportActions?.length) {
            return actions;
        }

        const moneyRequestActions = allReportActions.filter((action) => {
            const originalMessage = isMoneyRequestAction(action) ? getOriginalMessage(action) : undefined;
            return (
                isMoneyRequestAction(action) &&
                originalMessage &&
                (originalMessage?.type === CONST.IOU.REPORT_ACTION_TYPE.CREATE ||
                    !!(originalMessage?.type === CONST.IOU.REPORT_ACTION_TYPE.PAY && originalMessage?.IOUDetails) ||
                    originalMessage?.type === CONST.IOU.REPORT_ACTION_TYPE.TRACK)
            );
        });

        if (report.total && moneyRequestActions.length < (reportPreviewAction?.childMoneyRequestCount ?? 0) && isEmptyObject(transactionThreadReport)) {
            const optimisticIOUAction = buildOptimisticIOUReportAction({
                type: CONST.IOU.REPORT_ACTION_TYPE.CREATE,
                amount: 0,
                currency: CONST.CURRENCY.USD,
                comment: '',
                participants: [],
                transactionID: rand64(),
                iouReportID: report.reportID,
                created: DateUtils.subtractMillisecondsFromDateTime(actions.at(-1)?.created ?? '', 1),
            }) as OnyxTypes.ReportAction;
            moneyRequestActions.push(optimisticIOUAction);
            actions.splice(actions.length - 1, 0, optimisticIOUAction);
        }

        // Update pending action of created action if we have some requests that are pending
        // eslint-disable-next-line @typescript-eslint/no-non-null-assertion
        const createdAction = actions.pop()!;
        if (moneyRequestActions.filter((action) => !!action.pendingAction).length > 0) {
            createdAction.pendingAction = CONST.RED_BRICK_ROAD_PENDING_ACTION.UPDATE;
        }

        return [...actions, createdAction];
    }, [allReportActions, shouldAddCreatedAction, report, reportPreviewAction?.childMoneyRequestCount, transactionThreadReport, lastAction?.created]);

    // Get a sorted array of reportActions for both the current report and the transaction thread report associated with this report (if there is one)
    // so that we display transaction-level and report-level report actions in order in the one-transaction view
    const reportActions = useMemo(
        () => (reportActionsToDisplay ? getCombinedReportActions(reportActionsToDisplay, transactionThreadReportID ?? null, transactionThreadReportActions ?? []) : []),
        [reportActionsToDisplay, transactionThreadReportActions, transactionThreadReportID],
    );

    const parentReportActionForTransactionThread = useMemo(
        () =>
            isEmptyObject(transactionThreadReportActions)
                ? undefined
                : (allReportActions?.find((action) => action.reportActionID === transactionThreadReport?.parentReportActionID) as OnyxEntry<OnyxTypes.ReportAction>),
        [allReportActions, transactionThreadReportActions, transactionThreadReport?.parentReportActionID],
    );

    const visibleReportActions = useMemo(
        () =>
            reportActions.filter(
                (reportAction) =>
                    (isOffline || isDeletedParentAction(reportAction) || reportAction.pendingAction !== CONST.RED_BRICK_ROAD_PENDING_ACTION.DELETE || reportAction.errors) &&
                    shouldReportActionBeVisible(reportAction, reportAction.reportActionID, canPerformWriteAction) &&
                    isIOUActionMatchingTransactionList(reportAction, reportTransactionIDs),
            ),
        [reportActions, isOffline, canPerformWriteAction, reportTransactionIDs],
    );

    const newestReportAction = useMemo(() => reportActions?.at(0), [reportActions]);
    const mostRecentIOUReportActionID = useMemo(() => getMostRecentIOURequestActionID(reportActions), [reportActions]);
    const lastActionCreated = visibleReportActions.at(0)?.created;
    const isNewestAction = (actionCreated: string | undefined, lastVisibleActionCreated: string | undefined) =>
        actionCreated && lastVisibleActionCreated ? actionCreated >= lastVisibleActionCreated : actionCreated === lastVisibleActionCreated;
    const hasNewestReportAction = isNewestAction(lastActionCreated, report.lastVisibleActionCreated) || isNewestAction(lastActionCreated, transactionThreadReport?.lastVisibleActionCreated);

    const isSingleExpenseReport = reportPreviewAction?.childMoneyRequestCount === 1;
    const isMissingTransactionThreadReportID = !transactionThreadReport?.reportID;
    const isReportDataIncomplete = isSingleExpenseReport && isMissingTransactionThreadReportID;
    const isMissingReportActions = visibleReportActions.length === 0;

    useEffect(() => {
        // update ref with current state
        prevShouldUseNarrowLayoutRef.current = shouldUseNarrowLayout;
        // eslint-disable-next-line react-compiler/react-compiler, react-hooks/exhaustive-deps
    }, [shouldUseNarrowLayout, reportActions, isReportFullyVisible]);

    const allReportActionIDs = useMemo(() => {
        return allReportActions?.map((action) => action.reportActionID) ?? [];
    }, [allReportActions]);

    const {loadOlderChats, loadNewerChats} = useLoadReportActions({
        reportID,
        reportActionID,
        reportActions,
        allReportActionIDs,
        transactionThreadReport,
        hasOlderActions,
        hasNewerActions,
    });

    /**
     * Runs when the FlatList finishes laying out
     */
    const recordTimeToMeasureItemLayout = useCallback(() => {
        if (didLayout.current) {
            return;
        }

        didLayout.current = true;

        markOpenReportEnd();
    }, []);

    // Check if the first report action in the list is the one we're currently linked to
    const isTheFirstReportActionIsLinked = newestReportAction?.reportActionID === reportActionID;

    useEffect(() => {
        let timerID: NodeJS.Timeout;

        if (!isTheFirstReportActionIsLinked && reportActionID) {
            setNavigatingToLinkedMessage(true);
            // After navigating to the linked reportAction, apply this to correctly set
            // `autoscrollToTopThreshold` prop when linking to a specific reportAction.
<<<<<<< HEAD
=======
            // eslint-disable-next-line @typescript-eslint/no-deprecated
>>>>>>> 5425b7b6
            InteractionManager.runAfterInteractions(() => {
                // Using a short delay to ensure the view is updated after interactions
                timerID = setTimeout(() => setNavigatingToLinkedMessage(false), 10);
            });
        } else {
            setNavigatingToLinkedMessage(false);
        }

        return () => {
            if (!timerID) {
                return;
            }
            clearTimeout(timerID);
        };
    }, [isTheFirstReportActionIsLinked, reportActionID]);

    // Show skeleton while loading initial report actions when data is incomplete/missing and online
    const shouldShowSkeletonForInitialLoad = isLoadingInitialReportActions && (isReportDataIncomplete || isMissingReportActions) && !isOffline;

    // Show skeleton while the app is loading and we're online
    const shouldShowSkeletonForAppLoad = isLoadingApp && !isOffline;

    if (shouldShowSkeletonForInitialLoad ?? shouldShowSkeletonForAppLoad) {
        return <ReportActionsSkeletonView />;
    }

    if (!isReportTransactionThread && isMissingReportActions) {
        return <ReportActionsSkeletonView shouldAnimate={false} />;
    }

    // AutoScroll is disabled when we do linking to a specific reportAction
    const shouldEnableAutoScroll = (hasNewestReportAction && (!reportActionID || !isNavigatingToLinkedMessage)) || (transactionThreadReport && !prevTransactionThreadReport);
    return (
        <>
            <ReportActionsList
                report={report}
                transactionThreadReport={transactionThreadReport}
                parentReportAction={parentReportAction}
                parentReportActionForTransactionThread={parentReportActionForTransactionThread}
                onLayout={recordTimeToMeasureItemLayout}
                sortedReportActions={reportActions}
                sortedVisibleReportActions={visibleReportActions}
                mostRecentIOUReportActionID={mostRecentIOUReportActionID}
                loadOlderChats={loadOlderChats}
                loadNewerChats={loadNewerChats}
                listID={listID}
                shouldEnableAutoScrollToTopThreshold={shouldEnableAutoScroll}
                hasCreatedActionAdded={shouldAddCreatedAction}
            />
            <UserTypingEventListener report={report} />
        </>
    );
}

ReportActionsView.displayName = 'ReportActionsView';

export default Performance.withRenderTrace({id: '<ReportActionsView> rendering'})(ReportActionsView);<|MERGE_RESOLUTION|>--- conflicted
+++ resolved
@@ -283,10 +283,6 @@
             setNavigatingToLinkedMessage(true);
             // After navigating to the linked reportAction, apply this to correctly set
             // `autoscrollToTopThreshold` prop when linking to a specific reportAction.
-<<<<<<< HEAD
-=======
-            // eslint-disable-next-line @typescript-eslint/no-deprecated
->>>>>>> 5425b7b6
             InteractionManager.runAfterInteractions(() => {
                 // Using a short delay to ensure the view is updated after interactions
                 timerID = setTimeout(() => setNavigatingToLinkedMessage(false), 10);
