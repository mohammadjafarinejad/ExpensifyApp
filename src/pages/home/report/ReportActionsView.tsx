--- conflicted
+++ resolved
@@ -1,15 +1,9 @@
 import type {RouteProp} from '@react-navigation/native';
 import {useIsFocused, useRoute} from '@react-navigation/native';
 import lodashIsEqual from 'lodash/isEqual';
-<<<<<<< HEAD
 import React, {useCallback, useContext, useEffect, useMemo, useRef, useState} from 'react';
 import {InteractionManager} from 'react-native';
 import type {LayoutChangeEvent} from 'react-native';
-=======
-import lodashThrottle from 'lodash/throttle';
-import React, {useCallback, useContext, useEffect, useMemo, useRef} from 'react';
-import {InteractionManager} from 'react-native';
->>>>>>> 34fa9871
 import {withOnyx} from 'react-native-onyx';
 import type {OnyxEntry} from 'react-native-onyx';
 import useCopySelectionHelper from '@hooks/useCopySelectionHelper';
@@ -137,12 +131,10 @@
     };
 
     useEffect(() => {
-<<<<<<< HEAD
         if (reportActionID) {
             return;
         }
-        openReportIfNecessary();
-=======
+
         const interactionTask = InteractionManager.runAfterInteractions(() => {
             openReportIfNecessary();
         });
@@ -152,7 +144,7 @@
                 interactionTask.cancel();
             };
         }
->>>>>>> 34fa9871
+
         // eslint-disable-next-line react-hooks/exhaustive-deps
     }, []);
 
