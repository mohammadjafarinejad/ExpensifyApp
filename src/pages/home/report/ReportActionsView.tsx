--- conflicted
+++ resolved
@@ -145,17 +145,10 @@
         // Filter out the created action from the transaction thread report actions, since we already have the parent report's created action in `reportActions`
         const filteredTransactionThreadReportActions = transactionThreadReportActions?.filter((action) => action.actionName !== CONST.REPORT.ACTIONS.TYPE.CREATED);
 
-<<<<<<< HEAD
-        // Filter out the "created" and "track" IOU report actions because we don't want to show any preview actions for one-transaction reports
-        const filteredReportActions = [...allReportActions, ...filteredTransactionThreadReportActions].filter((action) => {
-            const actionIouType = (action as OnyxTypes.OriginalMessageIOU).originalMessage?.type ?? '';
-            return actionIouType !== CONST.IOU.REPORT_ACTION_TYPE.CREATE && actionIouType !== CONST.IOU.REPORT_ACTION_TYPE.TRACK;
-=======
-        // Filter out request and send money request actions because we don't want to show any preview actions for one transaction reports
+        // Filter out the money request actions because we don't want to show any preview actions for one-transaction reports
         const filteredReportActions = [...allReportActions, ...filteredTransactionThreadReportActions].filter((action) => {
             const actionType = (action as OnyxTypes.OriginalMessageIOU).originalMessage?.type ?? '';
-            return actionType !== CONST.IOU.REPORT_ACTION_TYPE.CREATE && !ReportActionsUtils.isSentMoneyReportAction(action);
->>>>>>> ae6cc492
+            return actionType !== CONST.IOU.REPORT_ACTION_TYPE.CREATE && actionType !== CONST.IOU.REPORT_ACTION_TYPE.TRACK && !ReportActionsUtils.isSentMoneyReportAction(action);
         });
         return ReportActionsUtils.getSortedReportActions(filteredReportActions, true);
     }, [allReportActions, transactionThreadReportActions]);
