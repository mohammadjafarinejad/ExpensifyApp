import React, {useCallback, useState} from 'react';
import {useOnyx} from 'react-native-onyx';
import type {ValueOf} from 'type-fest';
import ConfirmationPage from '@components/ConfirmationPage';
import ConfirmModal from '@components/ConfirmModal';
import HeaderWithBackButton from '@components/HeaderWithBackButton';
import * as Illustrations from '@components/Icon/Illustrations';
import ScreenWrapper from '@components/ScreenWrapper';
import UserListItem from '@components/SelectionList/UserListItem';
import type {SelectorType} from '@components/SelectionScreen';
import SelectionScreen from '@components/SelectionScreen';
import useLocalize from '@hooks/useLocalize';
<<<<<<< HEAD
=======
import useThemeStyles from '@hooks/useThemeStyles';
>>>>>>> 9b634658
import {exportToIntegration, markAsManuallyExported} from '@libs/actions/Report';
import Navigation from '@libs/Navigation/Navigation';
import type {PlatformStackScreenProps} from '@libs/Navigation/PlatformStackNavigation/types';
import type {ReportDetailsNavigatorParamList} from '@libs/Navigation/types';
<<<<<<< HEAD
import {canBeExported as canBeExportedUtils, getIntegrationIcon, isExported as isExportedUtils} from '@libs/ReportUtils';
=======
import {canBeExported as canBeExportedUtil, getIntegrationIcon, isExported as isExportedUtil} from '@libs/ReportUtils';
>>>>>>> 9b634658
import CONST from '@src/CONST';
import ONYXKEYS from '@src/ONYXKEYS';
import ROUTES from '@src/ROUTES';
import type SCREENS from '@src/SCREENS';

type ReportDetailsExportPageProps = PlatformStackScreenProps<ReportDetailsNavigatorParamList, typeof SCREENS.REPORT_DETAILS.EXPORT>;

type ExportType = ValueOf<typeof CONST.REPORT.EXPORT_OPTIONS>;

type ExportSelectorType = SelectorType<ExportType>;

function ReportDetailsExportPage({route}: ReportDetailsExportPageProps) {
    const connectionName = route?.params?.connectionName;
    const reportID = route.params.reportID;
    const backTo = route.params.backTo;
    const [report] = useOnyx(`${ONYXKEYS.COLLECTION.REPORT}${reportID}`);
    const [reportActions] = useOnyx(`${ONYXKEYS.COLLECTION.REPORT_ACTIONS}${reportID}`);
    const policyID = report?.policyID;

    const {translate} = useLocalize();
    const [modalStatus, setModalStatus] = useState<ExportType | null>(null);
    const styles = useThemeStyles();

    const iconToDisplay = getIntegrationIcon(connectionName);
<<<<<<< HEAD
    const canBeExported = canBeExportedUtils(report);
    const isExported = isExportedUtils(reportActions);
=======
    const canBeExported = canBeExportedUtil(report);
    const isExported = isExportedUtil(reportActions);
>>>>>>> 9b634658

    const confirmExport = useCallback(
        (type = modalStatus) => {
            if (type === CONST.REPORT.EXPORT_OPTIONS.EXPORT_TO_INTEGRATION) {
                exportToIntegration(reportID, connectionName);
            } else if (type === CONST.REPORT.EXPORT_OPTIONS.MARK_AS_EXPORTED) {
                markAsManuallyExported(reportID, connectionName);
            }
            setModalStatus(null);
            Navigation.dismissModal();
        },
        [connectionName, modalStatus, reportID],
    );

    const exportSelectorOptions: ExportSelectorType[] = [
        {
            value: CONST.REPORT.EXPORT_OPTIONS.EXPORT_TO_INTEGRATION,
            text: translate('workspace.common.exportIntegrationSelected', {connectionName}),
            icons: [
                {
                    source: iconToDisplay ?? '',
                    type: CONST.ICON_TYPE_AVATAR,
                },
            ],
            isDisabled: !canBeExported,
        },
        {
            value: CONST.REPORT.EXPORT_OPTIONS.MARK_AS_EXPORTED,
            text: translate('workspace.common.markAsEntered'),
            icons: [
                {
                    source: iconToDisplay ?? '',
                    type: CONST.ICON_TYPE_AVATAR,
                },
            ],
            isDisabled: !canBeExported,
        },
    ];

    if (!canBeExported) {
        return (
            <ScreenWrapper testID={ReportDetailsExportPage.displayName}>
                <HeaderWithBackButton
                    title={translate('common.export')}
                    onBackButtonPress={() => Navigation.goBack(ROUTES.REPORT_WITH_ID_DETAILS.getRoute(reportID, backTo))}
                />
                <ConfirmationPage
                    illustration={Illustrations.LaptopwithSecondScreenandHourglass}
                    heading={translate('workspace.export.notReadyHeading')}
                    description={translate('workspace.export.notReadyDescription')}
                    shouldShowButton
                    buttonText={translate('common.buttonConfirm')}
                    onButtonPress={() => Navigation.goBack()}
                    illustrationStyle={{width: 233, height: 162}}
                    containerStyle={styles.flex1}
                />
            </ScreenWrapper>
        );
    }

    return (
        <>
            <SelectionScreen<ExportType>
                policyID={policyID}
                accessVariants={[CONST.POLICY.ACCESS_VARIANTS.ADMIN, CONST.POLICY.ACCESS_VARIANTS.PAID]}
                featureName={CONST.POLICY.MORE_FEATURES.ARE_CONNECTIONS_ENABLED}
                displayName={ReportDetailsExportPage.displayName}
                sections={[{data: exportSelectorOptions}]}
                listItem={UserListItem}
                shouldBeBlocked={false}
                onBackButtonPress={() => Navigation.goBack(ROUTES.REPORT_WITH_ID_DETAILS.getRoute(reportID, backTo))}
                title="common.export"
                connectionName={connectionName}
                onSelectRow={({value}) => {
                    if (isExported) {
                        setModalStatus(value);
                    } else {
                        confirmExport(value);
                    }
                }}
            />
            <ConfirmModal
                title={translate('workspace.exportAgainModal.title')}
                onConfirm={confirmExport}
                onCancel={() => setModalStatus(null)}
                prompt={translate('workspace.exportAgainModal.description', {reportName: report?.reportName ?? '', connectionName})}
                confirmText={translate('workspace.exportAgainModal.confirmText')}
                cancelText={translate('workspace.exportAgainModal.cancelText')}
                isVisible={!!modalStatus}
            />
        </>
    );
}

ReportDetailsExportPage.displayName = 'ReportDetailsExportPage';

export default ReportDetailsExportPage;
export type {ExportType};<|MERGE_RESOLUTION|>--- conflicted
+++ resolved
@@ -10,19 +10,12 @@
 import type {SelectorType} from '@components/SelectionScreen';
 import SelectionScreen from '@components/SelectionScreen';
 import useLocalize from '@hooks/useLocalize';
-<<<<<<< HEAD
-=======
 import useThemeStyles from '@hooks/useThemeStyles';
->>>>>>> 9b634658
 import {exportToIntegration, markAsManuallyExported} from '@libs/actions/Report';
 import Navigation from '@libs/Navigation/Navigation';
 import type {PlatformStackScreenProps} from '@libs/Navigation/PlatformStackNavigation/types';
 import type {ReportDetailsNavigatorParamList} from '@libs/Navigation/types';
-<<<<<<< HEAD
-import {canBeExported as canBeExportedUtils, getIntegrationIcon, isExported as isExportedUtils} from '@libs/ReportUtils';
-=======
 import {canBeExported as canBeExportedUtil, getIntegrationIcon, isExported as isExportedUtil} from '@libs/ReportUtils';
->>>>>>> 9b634658
 import CONST from '@src/CONST';
 import ONYXKEYS from '@src/ONYXKEYS';
 import ROUTES from '@src/ROUTES';
@@ -47,13 +40,8 @@
     const styles = useThemeStyles();
 
     const iconToDisplay = getIntegrationIcon(connectionName);
-<<<<<<< HEAD
-    const canBeExported = canBeExportedUtils(report);
-    const isExported = isExportedUtils(reportActions);
-=======
     const canBeExported = canBeExportedUtil(report);
     const isExported = isExportedUtil(reportActions);
->>>>>>> 9b634658
 
     const confirmExport = useCallback(
         (type = modalStatus) => {
