--- conflicted
+++ resolved
@@ -45,15 +45,9 @@
     /** The last report action */
     lastReportAction?: OnyxEntry<OnyxTypes.ReportAction>;
 
-<<<<<<< HEAD
-=======
     /** Whether to show educational tooltip in workspace chat for first-time user */
     workspaceTooltip: OnyxEntry<OnyxTypes.WorkspaceTooltip>;
 
-    /** Whether the chat is empty */
-    isEmptyChat?: boolean;
-
->>>>>>> c61f3a12
     /** The pending action when we are adding a chat */
     pendingAction?: PendingAction;
 
@@ -84,11 +78,8 @@
     policy,
     isReportReadyForDisplay = true,
     isComposerFullSize = false,
-<<<<<<< HEAD
     showSoftInputOnFocus,
-=======
     workspaceTooltip,
->>>>>>> c61f3a12
     onComposerBlur,
     onComposerFocus,
     setShowSoftInputOnFocus,
@@ -261,11 +252,8 @@
         prevProps.isComposerFullSize === nextProps.isComposerFullSize &&
         prevProps.lastReportAction === nextProps.lastReportAction &&
         prevProps.isReportReadyForDisplay === nextProps.isReportReadyForDisplay &&
-<<<<<<< HEAD
         prevProps.showSoftInputOnFocus === nextProps.showSoftInputOnFocus &&
-=======
         prevProps.workspaceTooltip?.shouldShow === nextProps.workspaceTooltip?.shouldShow &&
->>>>>>> c61f3a12
         lodashIsEqual(prevProps.reportMetadata, nextProps.reportMetadata) &&
         lodashIsEqual(prevProps.policy?.employeeList, nextProps.policy?.employeeList) &&
         lodashIsEqual(prevProps.policy?.role, nextProps.policy?.role),
