--- conflicted
+++ resolved
@@ -180,14 +180,10 @@
             if (isTaskCreated) {
                 return;
             }
-<<<<<<< HEAD
             // If we are adding an action on an expense report that only has a single transaction thread child report, we need to add the action to the transaction thread instead.
             // This is because we need it to be associated with the transaction thread and not the expense report in order for conversational corrections to work as expected.
             const targetReportID = transactionThreadReportID ?? report.reportID;
-            addComment(targetReportID, report.reportID, text, true);
-=======
-            addComment(report.reportID, text, personalDetail.timezone ?? CONST.DEFAULT_TIME_ZONE, true);
->>>>>>> 4af0b9a0
+            addComment(targetReportID, report.reportID, text, personalDetail.timezone ?? CONST.DEFAULT_TIME_ZONE, true);
         },
         // eslint-disable-next-line react-compiler/react-compiler, react-hooks/exhaustive-deps
         [report.reportID, handleCreateTask, transactionThreadReportID],
