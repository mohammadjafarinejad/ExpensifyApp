--- conflicted
+++ resolved
@@ -14,15 +14,9 @@
     transactionsAndViolationsByReport: ReportTransactionsAndViolationsDerivedValue;
 };
 
-<<<<<<< HEAD
 function TripSummary({reportID, transactionsAndViolationsByReport}: TripSummaryProps) {
     const [report] = useOnyx(`${ONYXKEYS.COLLECTION.REPORT}${reportID}`, {canBeMissing: true});
     const tripTransactions = useTripTransactions(reportID, transactionsAndViolationsByReport);
-=======
-function TripSummary({reportID}: TripSummaryProps) {
-    const [report] = useOnyx(`${ONYXKEYS.COLLECTION.REPORT}${reportID}`, {canBeMissing: true});
-    const tripTransactions = useTripTransactions(reportID);
->>>>>>> 4c48b2c1
 
     if (!reportID) {
         return null;
