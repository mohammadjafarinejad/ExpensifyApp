--- conflicted
+++ resolved
@@ -160,7 +160,7 @@
                 return {
                     text: report.reportName,
                     alternateText: report.reportName,
-                    searchText: report.participants.length < 10
+                    searchText: report.participants < 10
                         ? `${report.reportName} ${report.participants.join(' ')}`
                         : report.reportName ?? '',
                     reportID: report.reportID,
@@ -430,28 +430,8 @@
                     : `${personalDetail.displayName} ${personalDetail.login}`,
                 icon: personalDetail.avatarURL,
                 login: personalDetail.login,
-<<<<<<< HEAD
                 type: CONST.REPORT.SINGLE_USER_CHAT,
                 keyForList: personalDetail.login,
-=======
-                type: OPTION_TYPE.USER,
-            }))
-            .value();
-
-        // Get a list of all reports we can send messages to
-        const reportOptions = _.chain(this.props.reports)
-            .values()
-            .map(report => ({
-                text: report.reportName,
-                alternateText: report.reportName,
-                searchText: report.participants
-                    ? `${report.reportName} ${report.participants.join(' ')}`
-                    : report.reportName ?? '',
-                reportID: report.reportID,
-                type: OPTION_TYPE.REPORT,
-                participants: report.participants,
-                isUnread: report.unreadActionCount > 0
->>>>>>> f52ed7e6
             }))
             .value();
 
