import {useIsFocused} from '@react-navigation/native';
import {createPoliciesSelector} from '@selectors/Policy';
import {Str} from 'expensify-common';
import type {ImageContentFit} from 'expo-image';
import type {ForwardedRef} from 'react';
import React, {useCallback, useContext, useEffect, useImperativeHandle, useMemo, useRef, useState} from 'react';
import {View} from 'react-native';
import type {OnyxCollection, OnyxEntry} from 'react-native-onyx';
import ConfirmModal from '@components/ConfirmModal';
import {DelegateNoAccessContext} from '@components/DelegateNoAccessModalProvider';
import FloatingActionButton from '@components/FloatingActionButton';
import * as Expensicons from '@components/Icon/Expensicons';
import type {PopoverMenuItem} from '@components/PopoverMenu';
import PopoverMenu from '@components/PopoverMenu';
import useCurrentUserPersonalDetails from '@hooks/useCurrentUserPersonalDetails';
import useIsOnboardingTaskParentReportArchived from '@hooks/useIsOnboardingTaskParentReportArchived';
import useLocalize from '@hooks/useLocalize';
import useNetwork from '@hooks/useNetwork';
import useOnyx from '@hooks/useOnyx';
import usePermissions from '@hooks/usePermissions';
import usePreferredPolicy from '@hooks/usePreferredPolicy';
import usePrevious from '@hooks/usePrevious';
import useReportIsArchived from '@hooks/useReportIsArchived';
import useResponsiveLayout from '@hooks/useResponsiveLayout';
import useTheme from '@hooks/useTheme';
import useThemeStyles from '@hooks/useThemeStyles';
import useWindowDimensions from '@hooks/useWindowDimensions';
import {startDistanceRequest, startMoneyRequest} from '@libs/actions/IOU';
import {openOldDotLink} from '@libs/actions/Link';
import {navigateToQuickAction} from '@libs/actions/QuickActionNavigation';
import {createNewReport, startNewChat} from '@libs/actions/Report';
import {isAnonymousUser} from '@libs/actions/Session';
import {startTestDrive} from '@libs/actions/Tour';
import getIconForAction from '@libs/getIconForAction';
import interceptAnonymousUser from '@libs/interceptAnonymousUser';
import isSearchTopmostFullScreenRoute from '@libs/Navigation/helpers/isSearchTopmostFullScreenRoute';
import navigateAfterInteraction from '@libs/Navigation/navigateAfterInteraction';
import Navigation from '@libs/Navigation/Navigation';
import {hasSeenTourSelector, tryNewDotOnyxSelector} from '@libs/onboardingSelectors';
import {openTravelDotLink, shouldOpenTravelDotLinkWeb} from '@libs/openTravelDotLink';
import {
    areAllGroupPoliciesExpenseChatDisabled,
    canSendInvoice as canSendInvoicePolicyUtils,
    getGroupPaidPoliciesWithExpenseChatEnabled,
    isPaidGroupPolicy,
    isPolicyMember,
    shouldShowPolicy,
} from '@libs/PolicyUtils';
import {getQuickActionIcon, getQuickActionTitle, isQuickActionAllowed} from '@libs/QuickActionUtils';
import {generateReportID, getDisplayNameForParticipant, getIcons, getReportName, getWorkspaceChats, isPolicyExpenseChat} from '@libs/ReportUtils';
import {shouldRestrictUserBillableActions} from '@libs/SubscriptionUtils';
import isOnSearchMoneyRequestReportPage from '@navigation/helpers/isOnSearchMoneyRequestReportPage';
import variables from '@styles/variables';
import {closeReactNativeApp} from '@userActions/HybridApp';
import {clearLastSearchParams} from '@userActions/ReportNavigation';
import CONFIG from '@src/CONFIG';
import CONST from '@src/CONST';
import ONYXKEYS from '@src/ONYXKEYS';
import ROUTES from '@src/ROUTES';
import type * as OnyxTypes from '@src/types/onyx';
import type {QuickActionName} from '@src/types/onyx/QuickAction';
import {isEmptyObject} from '@src/types/utils/EmptyObject';

type PolicySelector = Pick<OnyxTypes.Policy, 'type' | 'role' | 'isPolicyExpenseChatEnabled' | 'pendingAction' | 'avatarURL' | 'name' | 'id' | 'areInvoicesEnabled'>;

type FloatingActionButtonAndPopoverProps = {
    /* Callback function when the menu is shown */
    onShowCreateMenu?: () => void;

    /* Callback function before the menu is hidden */
    onHideCreateMenu?: () => void;

    /** Reference to the outer element */
    ref?: ForwardedRef<FloatingActionButtonAndPopoverRef>;
};

type FloatingActionButtonAndPopoverRef = {
    hideCreateMenu: () => void;
};

const policySelector = (policy: OnyxEntry<OnyxTypes.Policy>): PolicySelector =>
    (policy && {
        type: policy.type,
        role: policy.role,
        id: policy.id,
        isPolicyExpenseChatEnabled: policy.isPolicyExpenseChatEnabled,
        pendingAction: policy.pendingAction,
        avatarURL: policy.avatarURL,
        name: policy.name,
        areInvoicesEnabled: policy.areInvoicesEnabled,
    }) as PolicySelector;

const policiesSelector = (policies: OnyxCollection<OnyxTypes.Policy>) => createPoliciesSelector(policies, policySelector);

const sessionSelector = (session: OnyxEntry<OnyxTypes.Session>) => ({email: session?.email, accountID: session?.accountID});

const accountPrimaryLoginSelector = (account: OnyxEntry<OnyxTypes.Account>) => account?.primaryLogin;

/**
 * Responsible for rendering the {@link PopoverMenu}, and the accompanying
 * FAB that can open or close the menu.
 */
function FloatingActionButtonAndPopover({onHideCreateMenu, onShowCreateMenu, ref}: FloatingActionButtonAndPopoverProps) {
    const styles = useThemeStyles();
    const theme = useTheme();
    const {translate} = useLocalize();
    const [isLoading = false] = useOnyx(ONYXKEYS.IS_LOADING_APP, {canBeMissing: true});
    const [personalDetails] = useOnyx(ONYXKEYS.PERSONAL_DETAILS_LIST, {canBeMissing: true});
    const [session] = useOnyx(ONYXKEYS.SESSION, {canBeMissing: false, selector: sessionSelector});
    const [quickAction] = useOnyx(ONYXKEYS.NVP_QUICK_ACTION_GLOBAL_CREATE, {canBeMissing: true});
    const [quickActionReport] = useOnyx(`${ONYXKEYS.COLLECTION.REPORT}${quickAction?.chatReportID}`, {canBeMissing: true});
    const [activePolicyID] = useOnyx(ONYXKEYS.NVP_ACTIVE_POLICY_ID, {canBeMissing: true});
    const [allReports] = useOnyx(ONYXKEYS.COLLECTION.REPORT, {canBeMissing: true});
    const [allTransactionDrafts] = useOnyx(ONYXKEYS.COLLECTION.TRANSACTION_DRAFT, {canBeMissing: true});
    const [activePolicy] = useOnyx(`${ONYXKEYS.COLLECTION.POLICY}${activePolicyID}`, {canBeMissing: true});
    const {isRestrictedToPreferredPolicy} = usePreferredPolicy();
    const policyChatForActivePolicy = useMemo(() => {
        if (isEmptyObject(activePolicy) || !activePolicy?.isPolicyExpenseChatEnabled) {
            return {} as OnyxTypes.Report;
        }
        const policyChatsForActivePolicy = getWorkspaceChats(activePolicyID, [session?.accountID ?? CONST.DEFAULT_NUMBER_ID], allReports);
        return policyChatsForActivePolicy.length > 0 ? policyChatsForActivePolicy.at(0) : ({} as OnyxTypes.Report);
    }, [activePolicy, activePolicyID, session?.accountID, allReports]);
    const [quickActionPolicy] = useOnyx(`${ONYXKEYS.COLLECTION.POLICY}${quickActionReport?.policyID}`, {canBeMissing: true});
    const [allPolicies] = useOnyx(ONYXKEYS.COLLECTION.POLICY, {selector: policiesSelector, canBeMissing: true});
    const [lastDistanceExpenseType] = useOnyx(ONYXKEYS.NVP_LAST_DISTANCE_EXPENSE_TYPE, {canBeMissing: true});
    const currentUserPersonalDetails = useCurrentUserPersonalDetails();
    const {isDelegateAccessRestricted, showDelegateNoAccessModal} = useContext(DelegateNoAccessContext);

    const [isCreateMenuActive, setIsCreateMenuActive] = useState(false);
    const [modalVisible, setModalVisible] = useState(false);
    const fabRef = useRef<HTMLDivElement>(null);
    const {windowHeight} = useWindowDimensions();
    const {shouldUseNarrowLayout} = useResponsiveLayout();
    const isFocused = useIsFocused();
    const prevIsFocused = usePrevious(isFocused);
    const isReportArchived = useReportIsArchived(quickActionReport?.reportID);
    const {isOffline} = useNetwork();
    const {isBetaEnabled} = usePermissions();
    const isBlockedFromSpotnanaTravel = isBetaEnabled(CONST.BETAS.PREVENT_SPOTNANA_TRAVEL);
    const [primaryLogin] = useOnyx(ONYXKEYS.ACCOUNT, {selector: accountPrimaryLoginSelector, canBeMissing: true});
    const primaryContactMethod = primaryLogin ?? session?.email ?? '';
    const [travelSettings] = useOnyx(ONYXKEYS.NVP_TRAVEL_SETTINGS, {canBeMissing: true});

    const canSendInvoice = useMemo(() => canSendInvoicePolicyUtils(allPolicies as OnyxCollection<OnyxTypes.Policy>, session?.email), [allPolicies, session?.email]);
    const isValidReport = !(isEmptyObject(quickActionReport) || isReportArchived);
    const [introSelected] = useOnyx(ONYXKEYS.NVP_INTRO_SELECTED, {canBeMissing: true});
    const [hasSeenTour = false] = useOnyx(ONYXKEYS.NVP_ONBOARDING, {
        selector: hasSeenTourSelector,
        canBeMissing: true,
    });
    const [tryNewDot] = useOnyx(ONYXKEYS.NVP_TRY_NEW_DOT, {selector: tryNewDotOnyxSelector, canBeMissing: true});
    const [isUserPaidPolicyMember = false] = useOnyx(ONYXKEYS.COLLECTION.POLICY, {
        canBeMissing: true,
        selector: (policies) => Object.values(policies ?? {}).some((policy) => isPaidGroupPolicy(policy) && isPolicyMember(policy, currentUserPersonalDetails.login)),
    });
<<<<<<< HEAD
    const reportID = useMemo(() => generateReportID(), []);
=======

    const isViewTourParentReportArchived = useIsOnboardingTaskParentReportArchived(CONST.ONBOARDING_TASK_TYPE.VIEW_TOUR);

>>>>>>> 5b8f1dee
    const isReportInSearch = isOnSearchMoneyRequestReportPage();
    const groupPoliciesWithChatEnabled = getGroupPaidPoliciesWithExpenseChatEnabled();

    /**
     * There are scenarios where users who have not yet had their group workspace-chats in NewDot (isPolicyExpenseChatEnabled). In those scenarios, things can get confusing if they try to submit/track expenses. To address this, we block them from Creating, Tracking, Submitting expenses from NewDot if they are:
     * 1. on at least one group policy
     * 2. none of the group policies they are a member of have isPolicyExpenseChatEnabled=true
     */
    const shouldRedirectToExpensifyClassic = useMemo(() => {
        return areAllGroupPoliciesExpenseChatDisabled((allPolicies as OnyxCollection<OnyxTypes.Policy>) ?? {});
    }, [allPolicies]);
    const shouldShowCreateReportOption = shouldRedirectToExpensifyClassic || groupPoliciesWithChatEnabled.length > 0;

    const shouldShowNewWorkspaceButton = Object.values(allPolicies ?? {}).every((policy) => !shouldShowPolicy(policy as OnyxEntry<OnyxTypes.Policy>, !!isOffline, session?.email));

    const quickActionAvatars = useMemo(() => {
        if (isValidReport) {
            const avatars = getIcons(quickActionReport, personalDetails, null, undefined, undefined, undefined, undefined, isReportArchived);
            return avatars.length <= 1 || isPolicyExpenseChat(quickActionReport) ? avatars : avatars.filter((avatar) => avatar.id !== session?.accountID);
        }
        if (!isEmptyObject(policyChatForActivePolicy)) {
            return getIcons(policyChatForActivePolicy, personalDetails, null, undefined, undefined, undefined, undefined, isReportArchived);
        }
        return [];
        // Policy is needed as a dependency in order to update the shortcut details when the workspace changes
        // eslint-disable-next-line react-compiler/react-compiler, react-hooks/exhaustive-deps
    }, [personalDetails, session?.accountID, quickActionReport, quickActionPolicy, policyChatForActivePolicy, isReportArchived, isValidReport]);

    const quickActionTitle = useMemo(() => {
        if (isEmptyObject(quickActionReport)) {
            return '';
        }
        if (quickAction?.action === CONST.QUICK_ACTIONS.SEND_MONEY && quickActionAvatars.length > 0) {
            const accountID = quickActionAvatars.at(0)?.id ?? CONST.DEFAULT_NUMBER_ID;
            const name = getDisplayNameForParticipant({accountID: Number(accountID), shouldUseShortForm: true}) ?? '';
            return translate('quickAction.paySomeone', {name});
        }
        const titleKey = getQuickActionTitle(quickAction?.action ?? ('' as QuickActionName));
        return titleKey ? translate(titleKey) : '';
    }, [quickAction, translate, quickActionAvatars, quickActionReport]);

    const hideQABSubtitle = useMemo(() => {
        if (!isValidReport) {
            return true;
        }
        if (quickActionAvatars.length === 0) {
            return false;
        }
        const displayName = personalDetails?.[quickActionAvatars.at(0)?.id ?? CONST.DEFAULT_NUMBER_ID]?.firstName ?? '';
        return quickAction?.action === CONST.QUICK_ACTIONS.SEND_MONEY && displayName.length === 0;
    }, [isValidReport, quickActionAvatars, personalDetails, quickAction?.action]);

    const quickActionSubtitle = useMemo(() => {
        return !hideQABSubtitle ? (getReportName(quickActionReport, quickActionPolicy, undefined, personalDetails) ?? translate('quickAction.updateDestination')) : '';
        // eslint-disable-next-line react-compiler/react-compiler
        // eslint-disable-next-line react-hooks/exhaustive-deps
    }, [hideQABSubtitle, personalDetails, quickAction?.action, quickActionPolicy?.name, quickActionReport, translate]);

    const selectOption = useCallback(
        (onSelected: () => void, shouldRestrictAction: boolean) => {
            if (shouldRestrictAction && quickActionReport?.policyID && shouldRestrictUserBillableActions(quickActionReport.policyID)) {
                Navigation.navigate(ROUTES.RESTRICTED_ACTION.getRoute(quickActionReport.policyID));
                return;
            }
            onSelected();
        },
        [quickActionReport?.policyID],
    );

    const startScan = useCallback(() => {
        interceptAnonymousUser(() => {
            if (shouldRedirectToExpensifyClassic) {
                setModalVisible(true);
                return;
            }

            // Start the scan flow directly
            startMoneyRequest(CONST.IOU.TYPE.CREATE, reportID, CONST.IOU.REQUEST_TYPE.SCAN, false, undefined, allTransactionDrafts);
        });
    }, [shouldRedirectToExpensifyClassic, allTransactionDrafts, reportID]);

    /**
     * Check if LHN status changed from active to inactive.
     * Used to close already opened FAB menu when open any other pages (i.e. Press Command + K on web).
     */
    const didScreenBecomeInactive = useCallback(
        (): boolean =>
            // When any other page is opened over LHN
            !isFocused && prevIsFocused,
        [isFocused, prevIsFocused],
    );

    /**
     * Method called when we click the floating action button
     */
    const showCreateMenu = useCallback(
        () => {
            if (!isFocused && shouldUseNarrowLayout) {
                return;
            }
            setIsCreateMenuActive(true);
            onShowCreateMenu?.();
        },
        // eslint-disable-next-line react-compiler/react-compiler, react-hooks/exhaustive-deps
        [isFocused, shouldUseNarrowLayout],
    );

    /**
     * Method called either when:
     * - Pressing the floating action button to open the CreateMenu modal
     * - Selecting an item on CreateMenu or closing it by clicking outside of the modal component
     */
    const hideCreateMenu = useCallback(
        () => {
            if (!isCreateMenuActive) {
                return;
            }
            setIsCreateMenuActive(false);
            onHideCreateMenu?.();
        },
        // eslint-disable-next-line react-compiler/react-compiler, react-hooks/exhaustive-deps
        [isCreateMenuActive],
    );

    useEffect(() => {
        if (!didScreenBecomeInactive()) {
            return;
        }

        // Hide menu manually when other pages are opened using shortcut key
        hideCreateMenu();
    }, [didScreenBecomeInactive, hideCreateMenu]);

    useImperativeHandle(ref, () => ({
        hideCreateMenu() {
            hideCreateMenu();
        },
    }));

    const toggleCreateMenu = () => {
        if (isCreateMenuActive) {
            hideCreateMenu();
        } else {
            showCreateMenu();
        }
    };

    const expenseMenuItems = useMemo((): PopoverMenuItem[] => {
        return [
            {
                icon: getIconForAction(CONST.IOU.TYPE.CREATE),
                text: translate('iou.createExpense'),
                testID: 'create-expense',
                shouldCallAfterModalHide: shouldRedirectToExpensifyClassic || shouldUseNarrowLayout,
                onSelected: () =>
                    interceptAnonymousUser(() => {
                        if (shouldRedirectToExpensifyClassic) {
                            setModalVisible(true);
                            return;
                        }
                        startMoneyRequest(CONST.IOU.TYPE.CREATE, reportID, undefined, undefined, undefined, allTransactionDrafts);
                    }),
            },
        ];
    }, [translate, shouldRedirectToExpensifyClassic, shouldUseNarrowLayout, allTransactionDrafts, reportID]);

    const quickActionMenuItems = useMemo(() => {
        // Define common properties in baseQuickAction
        const baseQuickAction = {
            label: translate('quickAction.header'),
            labelStyle: [styles.pt3, styles.pb2],
            isLabelHoverable: false,
            numberOfLinesDescription: 1,
            tooltipAnchorAlignment: {
                vertical: CONST.MODAL.ANCHOR_ORIGIN_VERTICAL.BOTTOM,
                horizontal: CONST.MODAL.ANCHOR_ORIGIN_HORIZONTAL.LEFT,
            },
            shouldTeleportPortalToModalLayer: true,
        };

        if (quickAction?.action) {
            if (!isQuickActionAllowed(quickAction, quickActionReport, quickActionPolicy, isReportArchived, isRestrictedToPreferredPolicy)) {
                return [];
            }
            const onSelected = () => {
                interceptAnonymousUser(() => {
                    if (quickAction?.action === CONST.QUICK_ACTIONS.SEND_MONEY && isDelegateAccessRestricted) {
                        showDelegateNoAccessModal();
                        return;
                    }
                    navigateToQuickAction({isValidReport, quickAction, selectOption, lastDistanceExpenseType});
                });
            };
            return [
                {
                    ...baseQuickAction,
                    icon: getQuickActionIcon(quickAction?.action),
                    text: quickActionTitle,
                    rightIconAccountID: quickActionAvatars.at(0)?.id ?? CONST.DEFAULT_NUMBER_ID,
                    description: quickActionSubtitle,
                    onSelected,
                    shouldCallAfterModalHide: shouldUseNarrowLayout,
                    rightIconReportID: quickActionReport?.reportID,
                },
            ];
        }
        if (!isEmptyObject(policyChatForActivePolicy)) {
            const onSelected = () => {
                interceptAnonymousUser(() => {
                    if (policyChatForActivePolicy?.policyID && shouldRestrictUserBillableActions(policyChatForActivePolicy.policyID)) {
                        Navigation.navigate(ROUTES.RESTRICTED_ACTION.getRoute(policyChatForActivePolicy.policyID));
                        return;
                    }

                    const quickActionReportID = policyChatForActivePolicy?.reportID || reportID;
                    startMoneyRequest(CONST.IOU.TYPE.SUBMIT, quickActionReportID, CONST.IOU.REQUEST_TYPE.SCAN, true, undefined, allTransactionDrafts);
                });
            };

            return [
                {
                    ...baseQuickAction,
                    icon: Expensicons.ReceiptScan,
                    text: translate('quickAction.scanReceipt'),
                    description: getReportName(policyChatForActivePolicy),
                    shouldCallAfterModalHide: shouldUseNarrowLayout,
                    onSelected,
                    rightIconReportID: policyChatForActivePolicy?.reportID,
                },
            ];
        }

        return [];
    }, [
        translate,
        styles.pt3,
        styles.pb2,
        quickActionAvatars,
        quickAction,
        policyChatForActivePolicy,
        quickActionTitle,
        quickActionSubtitle,
        quickActionPolicy,
        quickActionReport,
        isValidReport,
        selectOption,
        shouldUseNarrowLayout,
        isDelegateAccessRestricted,
        showDelegateNoAccessModal,
        isReportArchived,
        lastDistanceExpenseType,
        allTransactionDrafts,
        reportID,
        isRestrictedToPreferredPolicy,
    ]);

    const isTravelEnabled = useMemo(() => {
        if (!!isBlockedFromSpotnanaTravel || !primaryContactMethod || Str.isSMSLogin(primaryContactMethod) || !isPaidGroupPolicy(activePolicy)) {
            return false;
        }

        const isPolicyProvisioned = activePolicy?.travelSettings?.spotnanaCompanyID ?? activePolicy?.travelSettings?.associatedTravelDomainAccountID;

        return activePolicy?.travelSettings?.hasAcceptedTerms ?? (travelSettings?.hasAcceptedTerms && isPolicyProvisioned);
    }, [activePolicy, isBlockedFromSpotnanaTravel, primaryContactMethod, travelSettings?.hasAcceptedTerms]);

    const openTravel = useCallback(() => {
        if (isTravelEnabled) {
            openTravelDotLink(activePolicy?.id);
            return;
        }
        Navigation.navigate(ROUTES.TRAVEL_MY_TRIPS);
    }, [activePolicy, isTravelEnabled]);

    const menuItems = [
        ...expenseMenuItems,
        {
            icon: Expensicons.Location,
            text: translate('iou.trackDistance'),
            shouldCallAfterModalHide: shouldUseNarrowLayout,
            onSelected: () => {
                interceptAnonymousUser(() => {
                    if (shouldRedirectToExpensifyClassic) {
                        setModalVisible(true);
                        return;
                    }
                    // Start the flow to start tracking a distance request
                    startDistanceRequest(CONST.IOU.TYPE.CREATE, reportID, lastDistanceExpenseType);
                });
            },
        },
        ...(shouldShowCreateReportOption
            ? [
                  {
                      icon: Expensicons.Document,
                      text: translate('report.newReport.createReport'),
                      shouldCallAfterModalHide: shouldUseNarrowLayout,
                      onSelected: () => {
                          interceptAnonymousUser(() => {
                              if (shouldRedirectToExpensifyClassic) {
                                  setModalVisible(true);
                                  return;
                              }

                              let workspaceIDForReportCreation: string | undefined;

                              if (activePolicy && activePolicy.isPolicyExpenseChatEnabled && isPaidGroupPolicy(activePolicy)) {
                                  // If the user's default workspace is a paid group workspace with chat enabled, we create a report with it by default
                                  workspaceIDForReportCreation = activePolicyID;
                              } else if (groupPoliciesWithChatEnabled.length === 1) {
                                  // If the user has only one paid group workspace with chat enabled, we create a report with it
                                  workspaceIDForReportCreation = groupPoliciesWithChatEnabled.at(0)?.id;
                              }

                              if (isReportInSearch) {
                                  clearLastSearchParams();
                              }

                              if (!workspaceIDForReportCreation || (shouldRestrictUserBillableActions(workspaceIDForReportCreation) && groupPoliciesWithChatEnabled.length > 1)) {
                                  // If we couldn't guess the workspace to create the report, or a guessed workspace is past it's grace period and we have other workspaces to choose from
                                  Navigation.navigate(ROUTES.NEW_REPORT_WORKSPACE_SELECTION);
                                  return;
                              }

                              if (!shouldRestrictUserBillableActions(workspaceIDForReportCreation)) {
                                  const createdReportID = createNewReport(currentUserPersonalDetails, workspaceIDForReportCreation);
                                  Navigation.setNavigationActionToMicrotaskQueue(() => {
                                      Navigation.navigate(
                                          isSearchTopmostFullScreenRoute()
                                              ? ROUTES.SEARCH_MONEY_REQUEST_REPORT.getRoute({reportID: createdReportID, backTo: Navigation.getActiveRoute()})
                                              : ROUTES.REPORT_WITH_ID.getRoute(createdReportID, undefined, undefined, Navigation.getActiveRoute()),
                                          {forceReplace: isReportInSearch},
                                      );
                                  });
                              } else {
                                  Navigation.navigate(ROUTES.RESTRICTED_ACTION.getRoute(workspaceIDForReportCreation));
                              }
                          });
                      },
                  },
              ]
            : []),
        {
            icon: Expensicons.ChatBubble,
            text: translate('sidebarScreen.fabNewChat'),
            shouldCallAfterModalHide: shouldUseNarrowLayout,
            onSelected: () => interceptAnonymousUser(startNewChat),
        },
        ...(canSendInvoice
            ? [
                  {
                      icon: Expensicons.InvoiceGeneric,
                      text: translate('workspace.invoices.sendInvoice'),
                      shouldCallAfterModalHide: shouldRedirectToExpensifyClassic || shouldUseNarrowLayout,
                      onSelected: () =>
                          interceptAnonymousUser(() => {
                              if (shouldRedirectToExpensifyClassic) {
                                  setModalVisible(true);
                                  return;
                              }

                              startMoneyRequest(CONST.IOU.TYPE.INVOICE, reportID, undefined, undefined, undefined, allTransactionDrafts);
                          }),
                  },
              ]
            : []),
        ...[
            {
                icon: Expensicons.Suitcase,
                text: translate('travel.bookTravel'),
                rightIcon: isTravelEnabled && shouldOpenTravelDotLinkWeb() ? Expensicons.NewWindow : undefined,
                onSelected: () => interceptAnonymousUser(() => openTravel()),
            },
        ],
        ...(!hasSeenTour
            ? [
                  {
                      icon: Expensicons.Binoculars,
                      iconStyles: styles.popoverIconCircle,
                      iconFill: theme.icon,
                      text: translate('testDrive.quickAction.takeATwoMinuteTestDrive'),
                      onSelected: () =>
                          interceptAnonymousUser(() =>
                              startTestDrive(introSelected, isAnonymousUser(), tryNewDot?.hasBeenAddedToNudgeMigration ?? false, isUserPaidPolicyMember, isViewTourParentReportArchived),
                          ),
                  },
              ]
            : []),
        ...(!isLoading && shouldShowNewWorkspaceButton
            ? [
                  {
                      displayInDefaultIconColor: true,
                      contentFit: 'contain' as ImageContentFit,
                      icon: Expensicons.NewWorkspace,
                      iconWidth: variables.w46,
                      iconHeight: variables.h40,
                      text: translate('workspace.new.newWorkspace'),
                      description: translate('workspace.new.getTheExpensifyCardAndMore'),
                      shouldCallAfterModalHide: shouldUseNarrowLayout,
                      onSelected: () => interceptAnonymousUser(() => Navigation.navigate(ROUTES.WORKSPACE_CONFIRMATION.getRoute(Navigation.getActiveRoute()))),
                  },
              ]
            : []),
        ...quickActionMenuItems,
    ];

    return (
        <View style={[styles.flexGrow1, styles.justifyContentCenter, styles.alignItemsCenter]}>
            <PopoverMenu
                onClose={hideCreateMenu}
                shouldEnableMaxHeight={false}
                isVisible={isCreateMenuActive && (!shouldUseNarrowLayout || isFocused)}
                anchorPosition={styles.createMenuPositionSidebar(windowHeight)}
                onItemSelected={hideCreateMenu}
                fromSidebarMediumScreen={!shouldUseNarrowLayout}
                animationInTiming={CONST.MODAL.ANIMATION_TIMING.FAB_IN}
                animationOutTiming={CONST.MODAL.ANIMATION_TIMING.FAB_OUT}
                menuItems={menuItems.map((item) => {
                    return {
                        ...item,
                        onSelected: () => {
                            if (!item.onSelected) {
                                return;
                            }
                            navigateAfterInteraction(item.onSelected);
                        },
                    };
                })}
                anchorRef={fabRef}
            />
            <ConfirmModal
                prompt={translate('sidebarScreen.redirectToExpensifyClassicModal.description')}
                isVisible={modalVisible}
                onConfirm={() => {
                    setModalVisible(false);
                    if (CONFIG.IS_HYBRID_APP) {
                        closeReactNativeApp({shouldSetNVP: true});
                        return;
                    }
                    openOldDotLink(CONST.OLDDOT_URLS.INBOX);
                }}
                onCancel={() => setModalVisible(false)}
                title={translate('sidebarScreen.redirectToExpensifyClassicModal.title')}
                confirmText={translate('exitSurvey.goToExpensifyClassic')}
                cancelText={translate('common.cancel')}
            />
            <FloatingActionButton
                accessibilityLabel={translate('sidebarScreen.fabNewChatExplained')}
                role={CONST.ROLE.BUTTON}
                isActive={isCreateMenuActive}
                ref={fabRef}
                onPress={toggleCreateMenu}
                onLongPress={startScan}
            />
        </View>
    );
}

FloatingActionButtonAndPopover.displayName = 'FloatingActionButtonAndPopover';

export default FloatingActionButtonAndPopover;

export type {PolicySelector};<|MERGE_RESOLUTION|>--- conflicted
+++ resolved
@@ -154,13 +154,8 @@
         canBeMissing: true,
         selector: (policies) => Object.values(policies ?? {}).some((policy) => isPaidGroupPolicy(policy) && isPolicyMember(policy, currentUserPersonalDetails.login)),
     });
-<<<<<<< HEAD
     const reportID = useMemo(() => generateReportID(), []);
-=======
-
     const isViewTourParentReportArchived = useIsOnboardingTaskParentReportArchived(CONST.ONBOARDING_TASK_TYPE.VIEW_TOUR);
-
->>>>>>> 5b8f1dee
     const isReportInSearch = isOnSearchMoneyRequestReportPage();
     const groupPoliciesWithChatEnabled = getGroupPaidPoliciesWithExpenseChatEnabled();
 
