/* eslint-disable rulesdir/prefer-at */
import {useIsFocused} from '@react-navigation/native';
import type {ImageContentFit} from 'expo-image';
import type {ForwardedRef} from 'react';
import React, {forwardRef, useCallback, useContext, useEffect, useImperativeHandle, useMemo, useRef, useState} from 'react';
import {NativeModules, View} from 'react-native';
import type {OnyxCollection, OnyxEntry} from 'react-native-onyx';
import {useOnyx} from 'react-native-onyx';
import type {SvgProps} from 'react-native-svg';
import ConfirmModal from '@components/ConfirmModal';
import CustomStatusBarAndBackgroundContext from '@components/CustomStatusBarAndBackground/CustomStatusBarAndBackgroundContext';
import FloatingActionButton from '@components/FloatingActionButton';
import * as Expensicons from '@components/Icon/Expensicons';
import type {PopoverMenuItem} from '@components/PopoverMenu';
import PopoverMenu from '@components/PopoverMenu';
import {useProductTrainingContext} from '@components/ProductTrainingContext';
import useCurrentUserPersonalDetails from '@hooks/useCurrentUserPersonalDetails';
import useEnvironment from '@hooks/useEnvironment';
import useLocalize from '@hooks/useLocalize';
import useNetwork from '@hooks/useNetwork';
import usePermissions from '@hooks/usePermissions';
import usePrevious from '@hooks/usePrevious';
import useResponsiveLayout from '@hooks/useResponsiveLayout';
import useTheme from '@hooks/useTheme';
import useThemeStyles from '@hooks/useThemeStyles';
import useWindowDimensions from '@hooks/useWindowDimensions';
import {startMoneyRequest} from '@libs/actions/IOU';
import {openExternalLink, openOldDotLink} from '@libs/actions/Link';
import {navigateToQuickAction} from '@libs/actions/QuickActionNavigation';
import {createNewReport, startNewChat} from '@libs/actions/Report';
import {isAnonymousUser} from '@libs/actions/Session';
import {canActionTask as canActionTaskUtils, canModifyTask as canModifyTaskUtils, completeTask} from '@libs/actions/Task';
import {setSelfTourViewed} from '@libs/actions/Welcome';
import getIconForAction from '@libs/getIconForAction';
import interceptAnonymousUser from '@libs/interceptAnonymousUser';
import navigateAfterInteraction from '@libs/Navigation/navigateAfterInteraction';
import Navigation from '@libs/Navigation/Navigation';
import {hasSeenTourSelector} from '@libs/onboardingSelectors';
import {canSendInvoice as canSendInvoicePolicyUtils, isPaidGroupPolicy, shouldShowPolicy} from '@libs/PolicyUtils';
import {canCreateRequest, generateReportID, getDisplayNameForParticipant, getIcons, getReportName, getWorkspaceChats, isArchivedReport, isPolicyExpenseChat} from '@libs/ReportUtils';
import {shouldRestrictUserBillableActions} from '@libs/SubscriptionUtils';
import {getNavatticURL} from '@libs/TourUtils';
import variables from '@styles/variables';
import CONST from '@src/CONST';
import type {TranslationPaths} from '@src/languages/types';
import ONYXKEYS from '@src/ONYXKEYS';
import ROUTES from '@src/ROUTES';
import type * as OnyxTypes from '@src/types/onyx';
import type {QuickActionName} from '@src/types/onyx/QuickAction';
import {isEmptyObject} from '@src/types/utils/EmptyObject';
import mapOnyxCollectionItems from '@src/utils/mapOnyxCollectionItems';

type PolicySelector = Pick<OnyxTypes.Policy, 'type' | 'role' | 'isPolicyExpenseChatEnabled' | 'pendingAction' | 'avatarURL' | 'name' | 'id' | 'areInvoicesEnabled'>;

type FloatingActionButtonAndPopoverProps = {
    /* Callback function when the menu is shown */
    onShowCreateMenu?: () => void;

    /* Callback function before the menu is hidden */
    onHideCreateMenu?: () => void;

    /* If the tooltip is allowed to be shown */
    isTooltipAllowed: boolean;
};

type FloatingActionButtonAndPopoverRef = {
    hideCreateMenu: () => void;
};

const policySelector = (policy: OnyxEntry<OnyxTypes.Policy>): PolicySelector =>
    (policy && {
        type: policy.type,
        role: policy.role,
        id: policy.id,
        isPolicyExpenseChatEnabled: policy.isPolicyExpenseChatEnabled,
        pendingAction: policy.pendingAction,
        avatarURL: policy.avatarURL,
        name: policy.name,
        areInvoicesEnabled: policy.areInvoicesEnabled,
    }) as PolicySelector;

const getQuickActionIcon = (action: QuickActionName): React.FC<SvgProps> => {
    switch (action) {
        case CONST.QUICK_ACTIONS.REQUEST_MANUAL:
            return getIconForAction(CONST.IOU.TYPE.REQUEST);
        case CONST.QUICK_ACTIONS.REQUEST_SCAN:
            return Expensicons.ReceiptScan;
        case CONST.QUICK_ACTIONS.REQUEST_DISTANCE:
            return Expensicons.Car;
        case CONST.QUICK_ACTIONS.PER_DIEM:
            return Expensicons.CalendarSolid;
        case CONST.QUICK_ACTIONS.SPLIT_MANUAL:
        case CONST.QUICK_ACTIONS.SPLIT_SCAN:
        case CONST.QUICK_ACTIONS.SPLIT_DISTANCE:
            return getIconForAction(CONST.IOU.TYPE.SPLIT);
        case CONST.QUICK_ACTIONS.SEND_MONEY:
            return getIconForAction(CONST.IOU.TYPE.SEND);
        case CONST.QUICK_ACTIONS.ASSIGN_TASK:
            return Expensicons.Task;
        case CONST.QUICK_ACTIONS.TRACK_DISTANCE:
            return Expensicons.Car;
        case CONST.QUICK_ACTIONS.TRACK_MANUAL:
            return getIconForAction(CONST.IOU.TYPE.TRACK);
        case CONST.QUICK_ACTIONS.TRACK_SCAN:
            return Expensicons.ReceiptScan;
        default:
            return Expensicons.MoneyCircle;
    }
};

const getIouType = (action: QuickActionName) => {
    switch (action) {
        case CONST.QUICK_ACTIONS.REQUEST_MANUAL:
        case CONST.QUICK_ACTIONS.REQUEST_SCAN:
        case CONST.QUICK_ACTIONS.REQUEST_DISTANCE:
        case CONST.QUICK_ACTIONS.PER_DIEM:
            return CONST.IOU.TYPE.SUBMIT;
        case CONST.QUICK_ACTIONS.SPLIT_MANUAL:
        case CONST.QUICK_ACTIONS.SPLIT_SCAN:
        case CONST.QUICK_ACTIONS.SPLIT_DISTANCE:
            return CONST.IOU.TYPE.SPLIT;
        case CONST.QUICK_ACTIONS.TRACK_DISTANCE:
        case CONST.QUICK_ACTIONS.TRACK_MANUAL:
        case CONST.QUICK_ACTIONS.TRACK_SCAN:
            return CONST.IOU.TYPE.TRACK;
        case CONST.QUICK_ACTIONS.SEND_MONEY:
            return CONST.IOU.TYPE.PAY;
        default:
            return undefined;
    }
};

const getQuickActionTitle = (action: QuickActionName): TranslationPaths => {
    switch (action) {
        case CONST.QUICK_ACTIONS.REQUEST_MANUAL:
        case CONST.QUICK_ACTIONS.TRACK_MANUAL:
            return 'quickAction.requestMoney';
        case CONST.QUICK_ACTIONS.REQUEST_SCAN:
        case CONST.QUICK_ACTIONS.TRACK_SCAN:
            return 'quickAction.scanReceipt';
        case CONST.QUICK_ACTIONS.REQUEST_DISTANCE:
        case CONST.QUICK_ACTIONS.TRACK_DISTANCE:
            return 'quickAction.recordDistance';
        case CONST.QUICK_ACTIONS.PER_DIEM:
            return 'quickAction.perDiem';
        case CONST.QUICK_ACTIONS.SPLIT_MANUAL:
            return 'quickAction.splitBill';
        case CONST.QUICK_ACTIONS.SPLIT_SCAN:
            return 'quickAction.splitScan';
        case CONST.QUICK_ACTIONS.SPLIT_DISTANCE:
            return 'quickAction.splitDistance';
        case CONST.QUICK_ACTIONS.SEND_MONEY:
            return 'quickAction.paySomeone';
        case CONST.QUICK_ACTIONS.ASSIGN_TASK:
            return 'quickAction.assignTask';
        default:
            return '' as TranslationPaths;
    }
};

/**
 * Responsible for rendering the {@link PopoverMenu}, and the accompanying
 * FAB that can open or close the menu.
 */
function FloatingActionButtonAndPopover({onHideCreateMenu, onShowCreateMenu, isTooltipAllowed}: FloatingActionButtonAndPopoverProps, ref: ForwardedRef<FloatingActionButtonAndPopoverRef>) {
    const styles = useThemeStyles();
    const theme = useTheme();
    const {translate} = useLocalize();
    const [isLoading = false] = useOnyx(ONYXKEYS.IS_LOADING_APP);
    const [personalDetails] = useOnyx(ONYXKEYS.PERSONAL_DETAILS_LIST);
    const [session] = useOnyx(ONYXKEYS.SESSION);
    const [quickAction] = useOnyx(ONYXKEYS.NVP_QUICK_ACTION_GLOBAL_CREATE);
    const [quickActionReport] = useOnyx(`${ONYXKEYS.COLLECTION.REPORT}${quickAction?.chatReportID}`);
    const [reportNameValuePairs] = useOnyx(`${ONYXKEYS.COLLECTION.REPORT_NAME_VALUE_PAIRS}${quickActionReport?.reportID}`);
    const [activePolicyID] = useOnyx(ONYXKEYS.NVP_ACTIVE_POLICY_ID);
    const [allReports] = useOnyx(ONYXKEYS.COLLECTION.REPORT);
    const [activePolicy] = useOnyx(`${ONYXKEYS.COLLECTION.POLICY}${activePolicyID}`);
    const policyChatForActivePolicy = useMemo(() => {
        if (isEmptyObject(activePolicy) || !activePolicy?.isPolicyExpenseChatEnabled) {
            return {} as OnyxTypes.Report;
        }
        const policyChatsForActivePolicy = getWorkspaceChats(`${activePolicyID ?? CONST.DEFAULT_NUMBER_ID}`, [session?.accountID ?? CONST.DEFAULT_NUMBER_ID], allReports);
        return policyChatsForActivePolicy.length > 0 ? policyChatsForActivePolicy.at(0) : ({} as OnyxTypes.Report);
    }, [activePolicy, activePolicyID, session?.accountID, allReports]);
    const [quickActionPolicy] = useOnyx(`${ONYXKEYS.COLLECTION.POLICY}${quickActionReport?.policyID}`);
    const [allPolicies] = useOnyx(ONYXKEYS.COLLECTION.POLICY, {selector: (c) => mapOnyxCollectionItems(c, policySelector)});

    const [isCreateMenuActive, setIsCreateMenuActive] = useState(false);
    const [modalVisible, setModalVisible] = useState(false);
    const fabRef = useRef<HTMLDivElement>(null);
    const {windowHeight} = useWindowDimensions();
    const {shouldUseNarrowLayout} = useResponsiveLayout();
    const isFocused = useIsFocused();
    const prevIsFocused = usePrevious(isFocused);
    const {isOffline} = useNetwork();

<<<<<<< HEAD
    const {canUseSpotnanaTravel, isBlockedFromSpotnanaTravel, canUseTableReportView} = usePermissions();
=======
    const {canUseSpotnanaTravel} = usePermissions();
>>>>>>> c7aa2c1e
    const canSendInvoice = useMemo(() => canSendInvoicePolicyUtils(allPolicies as OnyxCollection<OnyxTypes.Policy>, session?.email), [allPolicies, session?.email]);
    const isValidReport = !(isEmptyObject(quickActionReport) || isArchivedReport(reportNameValuePairs));
    const {environment} = useEnvironment();
    const [introSelected] = useOnyx(ONYXKEYS.NVP_INTRO_SELECTED);
    const navatticURL = getNavatticURL(environment, introSelected?.choice);
    const [hasSeenTour = false] = useOnyx(ONYXKEYS.NVP_ONBOARDING, {
        selector: hasSeenTourSelector,
    });

    const {setRootStatusBarEnabled} = useContext(CustomStatusBarAndBackgroundContext);

    const {renderProductTrainingTooltip, hideProductTrainingTooltip, shouldShowProductTrainingTooltip} = useProductTrainingContext(
        CONST.PRODUCT_TRAINING_TOOLTIP_NAMES.QUICK_ACTION_BUTTON,
        isCreateMenuActive && (!shouldUseNarrowLayout || isFocused),
    );

    const paidworkspacesWithChatEnabled = useMemo(
        () => Object.values((allPolicies as OnyxCollection<OnyxTypes.Policy>) ?? {}).filter((policy) => policy?.isPolicyExpenseChatEnabled && isPaidGroupPolicy(policy)),
        [allPolicies],
    );

    /**
     * There are scenarios where users who have not yet had their group workspace-chats in NewDot (isPolicyExpenseChatEnabled). In those scenarios, things can get confusing if they try to submit/track expenses. To address this, we block them from Creating, Tracking, Submitting expenses from NewDot if they are:
     * 1. on at least one group policy
     * 2. none of the group policies they are a member of have isPolicyExpenseChatEnabled=true
     */
    const shouldRedirectToExpensifyClassic = useMemo(() => {
        return paidworkspacesWithChatEnabled.length === 0;
    }, [paidworkspacesWithChatEnabled.length]);

    const shouldShowNewWorkspaceButton = Object.values(allPolicies ?? {}).every((policy) => !shouldShowPolicy(policy as OnyxEntry<OnyxTypes.Policy>, !!isOffline, session?.email));

    const quickActionAvatars = useMemo(() => {
        if (isValidReport) {
            const avatars = getIcons(quickActionReport, personalDetails);
            return avatars.length <= 1 || isPolicyExpenseChat(quickActionReport) ? avatars : avatars.filter((avatar) => avatar.id !== session?.accountID);
        }
        if (!isEmptyObject(policyChatForActivePolicy)) {
            return getIcons(policyChatForActivePolicy, personalDetails);
        }
        return [];
        // Policy is needed as a dependency in order to update the shortcut details when the workspace changes
        // eslint-disable-next-line react-compiler/react-compiler, react-hooks/exhaustive-deps
    }, [personalDetails, session?.accountID, quickActionReport, quickActionPolicy, policyChatForActivePolicy]);

    const quickActionTitle = useMemo(() => {
        if (isEmptyObject(quickActionReport)) {
            return '';
        }
        if (quickAction?.action === CONST.QUICK_ACTIONS.SEND_MONEY && quickActionAvatars.length > 0) {
            const accountID = quickActionAvatars.at(0)?.id ?? CONST.DEFAULT_NUMBER_ID;
            const name = getDisplayNameForParticipant({accountID: Number(accountID), shouldUseShortForm: true}) ?? '';
            return translate('quickAction.paySomeone', {name});
        }
        const titleKey = getQuickActionTitle(quickAction?.action ?? ('' as QuickActionName));
        return titleKey ? translate(titleKey) : '';
    }, [quickAction, translate, quickActionAvatars, quickActionReport]);

    const hideQABSubtitle = useMemo(() => {
        if (!isValidReport) {
            return true;
        }
        if (quickActionAvatars.length === 0) {
            return false;
        }
        const displayName = personalDetails?.[quickActionAvatars.at(0)?.id ?? CONST.DEFAULT_NUMBER_ID]?.firstName ?? '';
        return quickAction?.action === CONST.QUICK_ACTIONS.SEND_MONEY && displayName.length === 0;
    }, [isValidReport, quickActionAvatars, personalDetails, quickAction?.action]);

    const selectOption = useCallback(
        (onSelected: () => void, shouldRestrictAction: boolean) => {
            if (shouldRestrictAction && quickActionReport?.policyID && shouldRestrictUserBillableActions(quickActionReport.policyID)) {
                Navigation.navigate(ROUTES.RESTRICTED_ACTION.getRoute(quickActionReport.policyID));
                return;
            }
            onSelected();
        },
        [quickActionReport?.policyID],
    );

    /**
     * Check if LHN status changed from active to inactive.
     * Used to close already opened FAB menu when open any other pages (i.e. Press Command + K on web).
     */
    const didScreenBecomeInactive = useCallback(
        (): boolean =>
            // When any other page is opened over LHN
            !isFocused && prevIsFocused,
        [isFocused, prevIsFocused],
    );

    /**
     * Method called when we click the floating action button
     */
    const showCreateMenu = useCallback(
        () => {
            if (!isFocused && shouldUseNarrowLayout) {
                return;
            }
            setIsCreateMenuActive(true);
            onShowCreateMenu?.();
        },
        // eslint-disable-next-line react-compiler/react-compiler, react-hooks/exhaustive-deps
        [isFocused, shouldUseNarrowLayout],
    );

    /**
     * Method called either when:
     * - Pressing the floating action button to open the CreateMenu modal
     * - Selecting an item on CreateMenu or closing it by clicking outside of the modal component
     */
    const hideCreateMenu = useCallback(
        () => {
            if (!isCreateMenuActive) {
                return;
            }
            setIsCreateMenuActive(false);
            onHideCreateMenu?.();
        },
        // eslint-disable-next-line react-compiler/react-compiler, react-hooks/exhaustive-deps
        [isCreateMenuActive],
    );

    useEffect(() => {
        if (!didScreenBecomeInactive()) {
            return;
        }

        // Hide menu manually when other pages are opened using shortcut key
        hideCreateMenu();
    }, [didScreenBecomeInactive, hideCreateMenu]);

    useImperativeHandle(ref, () => ({
        hideCreateMenu() {
            hideCreateMenu();
        },
    }));

    const toggleCreateMenu = () => {
        if (isCreateMenuActive) {
            hideCreateMenu();
        } else {
            showCreateMenu();
        }
    };

    const expenseMenuItems = useMemo((): PopoverMenuItem[] => {
        return [
            {
                icon: getIconForAction(CONST.IOU.TYPE.CREATE),
                text: translate('iou.createExpense'),
                shouldCallAfterModalHide: shouldRedirectToExpensifyClassic,
                onSelected: () =>
                    interceptAnonymousUser(() => {
                        if (shouldRedirectToExpensifyClassic) {
                            setModalVisible(true);
                            return;
                        }
                        startMoneyRequest(
                            CONST.IOU.TYPE.CREATE,
                            // When starting to create an expense from the global FAB, there is not an existing report yet. A random optimistic reportID is generated and used
                            // for all of the routes in the creation flow.
                            generateReportID(),
                        );
                    }),
            },
        ];
    }, [translate, shouldRedirectToExpensifyClassic]);

    const quickActionMenuItems = useMemo(() => {
        // Define common properties in baseQuickAction
        const baseQuickAction = {
            label: translate('quickAction.header'),
            labelStyle: [styles.pt3, styles.pb2],
            isLabelHoverable: false,
            floatRightAvatars: quickActionAvatars,
            floatRightAvatarSize: CONST.AVATAR_SIZE.SMALL,
            numberOfLinesDescription: 1,
            tooltipAnchorAlignment: {
                vertical: CONST.MODAL.ANCHOR_ORIGIN_VERTICAL.BOTTOM,
                horizontal: CONST.MODAL.ANCHOR_ORIGIN_HORIZONTAL.LEFT,
            },
            tooltipShiftHorizontal: variables.quickActionTooltipShiftHorizontal,
            tooltipShiftVertical: styles.popoverMenuItem.paddingVertical / 2,
            renderTooltipContent: renderProductTrainingTooltip,
            tooltipWrapperStyle: styles.productTrainingTooltipWrapper,
            shouldRenderTooltip: shouldShowProductTrainingTooltip,
            shouldTeleportPortalToModalLayer: true,
        };

        if (quickAction?.action) {
            const iouType = getIouType(quickAction?.action);
            if (!!iouType && !canCreateRequest(quickActionReport, quickActionPolicy, iouType)) {
                return [];
            }
            if (quickAction?.action === CONST.QUICK_ACTIONS.PER_DIEM && !quickActionPolicy?.arePerDiemRatesEnabled) {
                return [];
            }
            const onSelected = () => {
                interceptAnonymousUser(() => {
                    hideProductTrainingTooltip();
                    navigateToQuickAction(isValidReport, `${quickActionReport?.reportID ?? CONST.DEFAULT_NUMBER_ID}`, quickAction, selectOption);
                });
            };
            return [
                {
                    ...baseQuickAction,
                    icon: getQuickActionIcon(quickAction?.action),
                    text: quickActionTitle,
                    description: !hideQABSubtitle ? getReportName(quickActionReport) ?? translate('quickAction.updateDestination') : '',
                    onSelected,
                    onEducationTooltipPress: () => {
                        hideCreateMenu();
                        onSelected();
                    },
                    shouldShowSubscriptRightAvatar: isPolicyExpenseChat(quickActionReport),
                },
            ];
        }
        if (!isEmptyObject(policyChatForActivePolicy)) {
            const onSelected = () => {
                interceptAnonymousUser(() => {
                    hideProductTrainingTooltip();
                    if (policyChatForActivePolicy?.policyID && shouldRestrictUserBillableActions(policyChatForActivePolicy.policyID)) {
                        Navigation.navigate(ROUTES.RESTRICTED_ACTION.getRoute(policyChatForActivePolicy.policyID));
                        return;
                    }

                    const quickActionReportID = policyChatForActivePolicy?.reportID || generateReportID();
                    startMoneyRequest(CONST.IOU.TYPE.SUBMIT, quickActionReportID, CONST.IOU.REQUEST_TYPE.SCAN, true);
                });
            };

            return [
                {
                    ...baseQuickAction,
                    icon: Expensicons.ReceiptScan,
                    text: translate('quickAction.scanReceipt'),
                    description: getReportName(policyChatForActivePolicy),
                    onSelected,
                    onEducationTooltipPress: () => {
                        hideCreateMenu();
                        onSelected();
                    },
                    shouldShowSubscriptRightAvatar: true,
                },
            ];
        }

        return [];
    }, [
        translate,
        styles.pt3,
        styles.pb2,
        styles.popoverMenuItem.paddingVertical,
        styles.productTrainingTooltipWrapper,
        quickActionAvatars,
        renderProductTrainingTooltip,
        shouldShowProductTrainingTooltip,
        quickAction,
        policyChatForActivePolicy,
        quickActionReport,
        quickActionPolicy,
        quickActionTitle,
        hideQABSubtitle,
        hideProductTrainingTooltip,
        isValidReport,
        selectOption,
        hideCreateMenu,
    ]);

    const viewTourTaskReportID = introSelected?.viewTour;
    const [viewTourTaskReport] = useOnyx(`${ONYXKEYS.COLLECTION.REPORT}${viewTourTaskReportID}`);
    const currentUserPersonalDetails = useCurrentUserPersonalDetails();
    const canModifyTask = canModifyTaskUtils(viewTourTaskReport, currentUserPersonalDetails.accountID);
    const canActionTask = canActionTaskUtils(viewTourTaskReport, currentUserPersonalDetails.accountID);

    const menuItems = [
        ...expenseMenuItems,
        ...(canUseTableReportView
            ? [
                  {
                      icon: Expensicons.Document,
                      text: translate('report.newReport.createReport'),
                      onSelected: () => {
                          interceptAnonymousUser(() => {
                              if (shouldRedirectToExpensifyClassic) {
                                  setModalVisible(true);
                                  return;
                              }

                              // If the user has more than one paid group workspace with chat enabled, we need to redirect him to workspace selection
                              if (paidworkspacesWithChatEnabled.length > 1) {
                                  Navigation.navigate(ROUTES.NEW_REPORT_WORKSPACE_SELECTION);
                                  return;
                              }

                              const defaultWorkspace = paidworkspacesWithChatEnabled[0];
                              if (paidworkspacesWithChatEnabled.length === 1 && defaultWorkspace) {
                                  const createdReportID = createNewReport(defaultWorkspace.id, currentUserPersonalDetails);
                                  Navigation.navigate(ROUTES.SEARCH_MONEY_REQUEST_REPORT.getRoute({reportID: createdReportID, backTo: Navigation.getActiveRoute()}));
                              }
                          });
                      },
                  },
              ]
            : []),
        {
            icon: Expensicons.ChatBubble,
            text: translate('sidebarScreen.fabNewChat'),
            onSelected: () => interceptAnonymousUser(startNewChat),
        },
        ...(canSendInvoice
            ? [
                  {
                      icon: Expensicons.InvoiceGeneric,
                      text: translate('workspace.invoices.sendInvoice'),
                      shouldCallAfterModalHide: shouldRedirectToExpensifyClassic,
                      onSelected: () =>
                          interceptAnonymousUser(() => {
                              if (shouldRedirectToExpensifyClassic) {
                                  setModalVisible(true);
                                  return;
                              }

                              startMoneyRequest(
                                  CONST.IOU.TYPE.INVOICE,
                                  // When starting to create an invoice from the global FAB, there is not an existing report yet. A random optimistic reportID is generated and used
                                  // for all of the routes in the creation flow.
                                  generateReportID(),
                              );
                          }),
                  },
              ]
            : []),
        ...(canUseSpotnanaTravel
            ? [
                  {
                      icon: Expensicons.Suitcase,
                      text: translate('travel.bookTravel'),
                      onSelected: () => interceptAnonymousUser(() => Navigation.navigate(ROUTES.TRAVEL_MY_TRIPS)),
                  },
              ]
            : []),
        ...(!hasSeenTour
            ? [
                  {
                      icon: Expensicons.Binoculars,
                      iconStyles: styles.popoverIconCircle,
                      iconFill: theme.icon,
                      text: translate('tour.takeATwoMinuteTour'),
                      description: translate('tour.exploreExpensify'),
                      onSelected: () => {
                          openExternalLink(navatticURL);
                          setSelfTourViewed(isAnonymousUser());
                          if (viewTourTaskReport && canModifyTask && canActionTask) {
                              completeTask(viewTourTaskReport);
                          }
                      },
                  },
              ]
            : []),
        ...(!isLoading && shouldShowNewWorkspaceButton
            ? [
                  {
                      displayInDefaultIconColor: true,
                      contentFit: 'contain' as ImageContentFit,
                      icon: Expensicons.NewWorkspace,
                      iconWidth: variables.w46,
                      iconHeight: variables.h40,
                      text: translate('workspace.new.newWorkspace'),
                      description: translate('workspace.new.getTheExpensifyCardAndMore'),
                      onSelected: () => interceptAnonymousUser(() => Navigation.navigate(ROUTES.WORKSPACE_CONFIRMATION.getRoute(Navigation.getActiveRoute()))),
                  },
              ]
            : []),
        ...quickActionMenuItems,
    ];

    return (
        <View style={styles.flexGrow1}>
            <PopoverMenu
                onClose={hideCreateMenu}
                isVisible={isCreateMenuActive && (!shouldUseNarrowLayout || isFocused)}
                anchorPosition={styles.createMenuPositionSidebar(windowHeight)}
                onItemSelected={hideCreateMenu}
                fromSidebarMediumScreen={!shouldUseNarrowLayout}
                animationInTiming={CONST.MODAL.ANIMATION_TIMING.FAB_IN}
                animationOutTiming={CONST.MODAL.ANIMATION_TIMING.FAB_OUT}
                shouldUseNewModal
                menuItems={menuItems.map((item) => {
                    return {
                        ...item,
                        onSelected: () => {
                            if (!item.onSelected) {
                                return;
                            }
                            navigateAfterInteraction(item.onSelected);
                        },
                    };
                })}
                withoutOverlay
                anchorRef={fabRef}
            />
            <ConfirmModal
                prompt={translate('sidebarScreen.redirectToExpensifyClassicModal.description')}
                isVisible={modalVisible}
                onConfirm={() => {
                    setModalVisible(false);
                    if (NativeModules.HybridAppModule) {
                        NativeModules.HybridAppModule.closeReactNativeApp({shouldSignOut: false, shouldSetNVP: true});
                        setRootStatusBarEnabled(false);
                        return;
                    }
                    openOldDotLink(CONST.OLDDOT_URLS.INBOX);
                }}
                onCancel={() => setModalVisible(false)}
                title={translate('sidebarScreen.redirectToExpensifyClassicModal.title')}
                confirmText={translate('exitSurvey.goToExpensifyClassic')}
                cancelText={translate('common.cancel')}
            />
            <FloatingActionButton
                isTooltipAllowed={isTooltipAllowed}
                accessibilityLabel={translate('sidebarScreen.fabNewChatExplained')}
                role={CONST.ROLE.BUTTON}
                isActive={isCreateMenuActive}
                ref={fabRef}
                onPress={toggleCreateMenu}
            />
        </View>
    );
}

FloatingActionButtonAndPopover.displayName = 'FloatingActionButtonAndPopover';

export default forwardRef(FloatingActionButtonAndPopover);

export type {PolicySelector};<|MERGE_RESOLUTION|>--- conflicted
+++ resolved
@@ -194,11 +194,7 @@
     const prevIsFocused = usePrevious(isFocused);
     const {isOffline} = useNetwork();
 
-<<<<<<< HEAD
-    const {canUseSpotnanaTravel, isBlockedFromSpotnanaTravel, canUseTableReportView} = usePermissions();
-=======
-    const {canUseSpotnanaTravel} = usePermissions();
->>>>>>> c7aa2c1e
+    const {canUseSpotnanaTravel, canUseTableReportView} = usePermissions();
     const canSendInvoice = useMemo(() => canSendInvoicePolicyUtils(allPolicies as OnyxCollection<OnyxTypes.Policy>, session?.email), [allPolicies, session?.email]);
     const isValidReport = !(isEmptyObject(quickActionReport) || isArchivedReport(reportNameValuePairs));
     const {environment} = useEnvironment();
