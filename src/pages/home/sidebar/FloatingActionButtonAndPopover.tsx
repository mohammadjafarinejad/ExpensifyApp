import {useIsFocused} from '@react-navigation/native';
import {createPoliciesSelector} from '@selectors/Policy';
import {Str} from 'expensify-common';
import type {ImageContentFit} from 'expo-image';
import type {ForwardedRef} from 'react';
import React, {useCallback, useContext, useEffect, useImperativeHandle, useMemo, useRef, useState} from 'react';
import {View} from 'react-native';
import type {OnyxCollection, OnyxEntry} from 'react-native-onyx';
import ConfirmModal from '@components/ConfirmModal';
import {DelegateNoAccessContext} from '@components/DelegateNoAccessModalProvider';
import FloatingActionButton from '@components/FloatingActionButton';
import * as Expensicons from '@components/Icon/Expensicons';
import type {PopoverMenuItem} from '@components/PopoverMenu';
import PopoverMenu from '@components/PopoverMenu';
import useCurrentUserPersonalDetails from '@hooks/useCurrentUserPersonalDetails';
import useLocalize from '@hooks/useLocalize';
import useNetwork from '@hooks/useNetwork';
import useOnboardingTaskInformation from '@hooks/useOnboardingTaskInformation';
import useOnyx from '@hooks/useOnyx';
import usePermissions from '@hooks/usePermissions';
import usePreferredPolicy from '@hooks/usePreferredPolicy';
import usePrevious from '@hooks/usePrevious';
import useReportIsArchived from '@hooks/useReportIsArchived';
import useResponsiveLayout from '@hooks/useResponsiveLayout';
import useTheme from '@hooks/useTheme';
import useThemeStyles from '@hooks/useThemeStyles';
import useWindowDimensions from '@hooks/useWindowDimensions';
import {startDistanceRequest, startMoneyRequest} from '@libs/actions/IOU';
import {openOldDotLink} from '@libs/actions/Link';
import {navigateToQuickAction} from '@libs/actions/QuickActionNavigation';
import {createNewReport, startNewChat} from '@libs/actions/Report';
import {isAnonymousUser} from '@libs/actions/Session';
import {startTestDrive} from '@libs/actions/Tour';
import getIconForAction from '@libs/getIconForAction';
import interceptAnonymousUser from '@libs/interceptAnonymousUser';
import isSearchTopmostFullScreenRoute from '@libs/Navigation/helpers/isSearchTopmostFullScreenRoute';
import navigateAfterInteraction from '@libs/Navigation/navigateAfterInteraction';
import Navigation from '@libs/Navigation/Navigation';
import {hasSeenTourSelector, tryNewDotOnyxSelector} from '@libs/onboardingSelectors';
import {openTravelDotLink, shouldOpenTravelDotLinkWeb} from '@libs/openTravelDotLink';
import {
    areAllGroupPoliciesExpenseChatDisabled,
    canSendInvoice as canSendInvoicePolicyUtils,
    getGroupPaidPoliciesWithExpenseChatEnabled,
    isPaidGroupPolicy,
    isPolicyMember,
    shouldShowPolicy,
} from '@libs/PolicyUtils';
import {getQuickActionIcon, getQuickActionTitle, isQuickActionAllowed} from '@libs/QuickActionUtils';
import {generateReportID, getDisplayNameForParticipant, getIcons, getReportName, getWorkspaceChats, isPolicyExpenseChat} from '@libs/ReportUtils';
import {shouldRestrictUserBillableActions} from '@libs/SubscriptionUtils';
import isOnSearchMoneyRequestReportPage from '@navigation/helpers/isOnSearchMoneyRequestReportPage';
import variables from '@styles/variables';
import {closeReactNativeApp} from '@userActions/HybridApp';
import {clearLastSearchParams} from '@userActions/ReportNavigation';
import CONFIG from '@src/CONFIG';
import CONST from '@src/CONST';
import ONYXKEYS from '@src/ONYXKEYS';
import ROUTES from '@src/ROUTES';
import type * as OnyxTypes from '@src/types/onyx';
import type {QuickActionName} from '@src/types/onyx/QuickAction';
import {isEmptyObject} from '@src/types/utils/EmptyObject';

type PolicySelector = Pick<OnyxTypes.Policy, 'type' | 'role' | 'isPolicyExpenseChatEnabled' | 'pendingAction' | 'avatarURL' | 'name' | 'id' | 'areInvoicesEnabled'>;

type FloatingActionButtonAndPopoverProps = {
    /* Callback function when the menu is shown */
    onShowCreateMenu?: () => void;

    /* Callback function before the menu is hidden */
    onHideCreateMenu?: () => void;

    /** Reference to the outer element */
    ref?: ForwardedRef<FloatingActionButtonAndPopoverRef>;
};

type FloatingActionButtonAndPopoverRef = {
    hideCreateMenu: () => void;
};

const policySelector = (policy: OnyxEntry<OnyxTypes.Policy>): PolicySelector =>
    (policy && {
        type: policy.type,
        role: policy.role,
        id: policy.id,
        isPolicyExpenseChatEnabled: policy.isPolicyExpenseChatEnabled,
        pendingAction: policy.pendingAction,
        avatarURL: policy.avatarURL,
        name: policy.name,
        areInvoicesEnabled: policy.areInvoicesEnabled,
    }) as PolicySelector;

const policiesSelector = (policies: OnyxCollection<OnyxTypes.Policy>) => createPoliciesSelector(policies, policySelector);

const sessionSelector = (session: OnyxEntry<OnyxTypes.Session>) => ({email: session?.email, accountID: session?.accountID});

const accountPrimaryLoginSelector = (account: OnyxEntry<OnyxTypes.Account>) => account?.primaryLogin;

/**
 * Responsible for rendering the {@link PopoverMenu}, and the accompanying
 * FAB that can open or close the menu.
 */
function FloatingActionButtonAndPopover({onHideCreateMenu, onShowCreateMenu, ref}: FloatingActionButtonAndPopoverProps) {
    const styles = useThemeStyles();
    const theme = useTheme();
    const {translate} = useLocalize();
    const [isLoading = false] = useOnyx(ONYXKEYS.IS_LOADING_APP, {canBeMissing: true});
    const [personalDetails] = useOnyx(ONYXKEYS.PERSONAL_DETAILS_LIST, {canBeMissing: true});
    const [session] = useOnyx(ONYXKEYS.SESSION, {canBeMissing: false, selector: sessionSelector});
    const [quickAction] = useOnyx(ONYXKEYS.NVP_QUICK_ACTION_GLOBAL_CREATE, {canBeMissing: true});
    const [quickActionReport] = useOnyx(`${ONYXKEYS.COLLECTION.REPORT}${quickAction?.chatReportID}`, {canBeMissing: true});
    const [activePolicyID] = useOnyx(ONYXKEYS.NVP_ACTIVE_POLICY_ID, {canBeMissing: true});
    const [allReports] = useOnyx(ONYXKEYS.COLLECTION.REPORT, {canBeMissing: true});
    const [allTransactionDrafts] = useOnyx(ONYXKEYS.COLLECTION.TRANSACTION_DRAFT, {canBeMissing: true});
    const [activePolicy] = useOnyx(`${ONYXKEYS.COLLECTION.POLICY}${activePolicyID}`, {canBeMissing: true});
    const {isRestrictedToPreferredPolicy} = usePreferredPolicy();
    const policyChatForActivePolicy = useMemo(() => {
        if (isEmptyObject(activePolicy) || !activePolicy?.isPolicyExpenseChatEnabled) {
            return {} as OnyxTypes.Report;
        }
        const policyChatsForActivePolicy = getWorkspaceChats(activePolicyID, [session?.accountID ?? CONST.DEFAULT_NUMBER_ID], allReports);
        return policyChatsForActivePolicy.length > 0 ? policyChatsForActivePolicy.at(0) : ({} as OnyxTypes.Report);
    }, [activePolicy, activePolicyID, session?.accountID, allReports]);
    const [quickActionPolicy] = useOnyx(`${ONYXKEYS.COLLECTION.POLICY}${quickActionReport?.policyID}`, {canBeMissing: true});
    const [allPolicies] = useOnyx(ONYXKEYS.COLLECTION.POLICY, {selector: policiesSelector, canBeMissing: true});
    const [lastDistanceExpenseType] = useOnyx(ONYXKEYS.NVP_LAST_DISTANCE_EXPENSE_TYPE, {canBeMissing: true});
    const currentUserPersonalDetails = useCurrentUserPersonalDetails();
    const {isDelegateAccessRestricted, showDelegateNoAccessModal} = useContext(DelegateNoAccessContext);

    const [isCreateMenuActive, setIsCreateMenuActive] = useState(false);
    const [modalVisible, setModalVisible] = useState(false);
    const fabRef = useRef<HTMLDivElement>(null);
    const {windowHeight} = useWindowDimensions();
    const {shouldUseNarrowLayout} = useResponsiveLayout();
    const isFocused = useIsFocused();
    const prevIsFocused = usePrevious(isFocused);
    const isReportArchived = useReportIsArchived(quickActionReport?.reportID);
    const {isOffline} = useNetwork();
    const {isBetaEnabled} = usePermissions();
    const isBlockedFromSpotnanaTravel = isBetaEnabled(CONST.BETAS.PREVENT_SPOTNANA_TRAVEL);
    const [primaryLogin] = useOnyx(ONYXKEYS.ACCOUNT, {selector: accountPrimaryLoginSelector, canBeMissing: true});
    const primaryContactMethod = primaryLogin ?? session?.email ?? '';
    const [travelSettings] = useOnyx(ONYXKEYS.NVP_TRAVEL_SETTINGS, {canBeMissing: true});

    const canSendInvoice = useMemo(() => canSendInvoicePolicyUtils(allPolicies as OnyxCollection<OnyxTypes.Policy>, session?.email), [allPolicies, session?.email]);
    const isValidReport = !(isEmptyObject(quickActionReport) || isReportArchived);
    const [introSelected] = useOnyx(ONYXKEYS.NVP_INTRO_SELECTED, {canBeMissing: true});
    const [hasSeenTour = false] = useOnyx(ONYXKEYS.NVP_ONBOARDING, {
        selector: hasSeenTourSelector,
        canBeMissing: true,
    });
    const [tryNewDot] = useOnyx(ONYXKEYS.NVP_TRY_NEW_DOT, {selector: tryNewDotOnyxSelector, canBeMissing: true});
    const [isUserPaidPolicyMember = false] = useOnyx(ONYXKEYS.COLLECTION.POLICY, {
        canBeMissing: true,
        selector: (policies) => Object.values(policies ?? {}).some((policy) => isPaidGroupPolicy(policy) && isPolicyMember(policy, currentUserPersonalDetails.login)),
    });
<<<<<<< HEAD
    const reportID = useMemo(() => generateReportID(), []);
    const isViewTourParentReportArchived = useIsOnboardingTaskParentReportArchived(CONST.ONBOARDING_TASK_TYPE.VIEW_TOUR);
=======

    const {
        taskReport: viewTourTaskReport,
        taskParentReport: viewTourTaskParentReport,
        isOnboardingTaskParentReportArchived: isViewTourTaskParentReportArchived,
    } = useOnboardingTaskInformation(CONST.ONBOARDING_TASK_TYPE.VIEW_TOUR);

>>>>>>> 1197d5cd
    const isReportInSearch = isOnSearchMoneyRequestReportPage();
    const groupPoliciesWithChatEnabled = getGroupPaidPoliciesWithExpenseChatEnabled();

    /**
     * There are scenarios where users who have not yet had their group workspace-chats in NewDot (isPolicyExpenseChatEnabled). In those scenarios, things can get confusing if they try to submit/track expenses. To address this, we block them from Creating, Tracking, Submitting expenses from NewDot if they are:
     * 1. on at least one group policy
     * 2. none of the group policies they are a member of have isPolicyExpenseChatEnabled=true
     */
    const shouldRedirectToExpensifyClassic = useMemo(() => {
        return areAllGroupPoliciesExpenseChatDisabled((allPolicies as OnyxCollection<OnyxTypes.Policy>) ?? {});
    }, [allPolicies]);
    const shouldShowCreateReportOption = shouldRedirectToExpensifyClassic || groupPoliciesWithChatEnabled.length > 0;

    const shouldShowNewWorkspaceButton = Object.values(allPolicies ?? {}).every((policy) => !shouldShowPolicy(policy as OnyxEntry<OnyxTypes.Policy>, !!isOffline, session?.email));

    const quickActionAvatars = useMemo(() => {
        if (isValidReport) {
            const avatars = getIcons(quickActionReport, personalDetails, null, undefined, undefined, undefined, undefined, isReportArchived);
            return avatars.length <= 1 || isPolicyExpenseChat(quickActionReport) ? avatars : avatars.filter((avatar) => avatar.id !== session?.accountID);
        }
        if (!isEmptyObject(policyChatForActivePolicy)) {
            return getIcons(policyChatForActivePolicy, personalDetails, null, undefined, undefined, undefined, undefined, isReportArchived);
        }
        return [];
        // Policy is needed as a dependency in order to update the shortcut details when the workspace changes
        // eslint-disable-next-line react-compiler/react-compiler, react-hooks/exhaustive-deps
    }, [personalDetails, session?.accountID, quickActionReport, quickActionPolicy, policyChatForActivePolicy, isReportArchived, isValidReport]);

    const quickActionTitle = useMemo(() => {
        if (isEmptyObject(quickActionReport)) {
            return '';
        }
        if (quickAction?.action === CONST.QUICK_ACTIONS.SEND_MONEY && quickActionAvatars.length > 0) {
            const accountID = quickActionAvatars.at(0)?.id ?? CONST.DEFAULT_NUMBER_ID;
            const name = getDisplayNameForParticipant({accountID: Number(accountID), shouldUseShortForm: true}) ?? '';
            return translate('quickAction.paySomeone', {name});
        }
        const titleKey = getQuickActionTitle(quickAction?.action ?? ('' as QuickActionName));
        return titleKey ? translate(titleKey) : '';
    }, [quickAction, translate, quickActionAvatars, quickActionReport]);

    const hideQABSubtitle = useMemo(() => {
        if (!isValidReport) {
            return true;
        }
        if (quickActionAvatars.length === 0) {
            return false;
        }
        const displayName = personalDetails?.[quickActionAvatars.at(0)?.id ?? CONST.DEFAULT_NUMBER_ID]?.firstName ?? '';
        return quickAction?.action === CONST.QUICK_ACTIONS.SEND_MONEY && displayName.length === 0;
    }, [isValidReport, quickActionAvatars, personalDetails, quickAction?.action]);

    const quickActionSubtitle = useMemo(() => {
        return !hideQABSubtitle ? (getReportName(quickActionReport, quickActionPolicy, undefined, personalDetails) ?? translate('quickAction.updateDestination')) : '';
        // eslint-disable-next-line react-compiler/react-compiler
        // eslint-disable-next-line react-hooks/exhaustive-deps
    }, [hideQABSubtitle, personalDetails, quickAction?.action, quickActionPolicy?.name, quickActionReport, translate]);

    const selectOption = useCallback(
        (onSelected: () => void, shouldRestrictAction: boolean) => {
            if (shouldRestrictAction && quickActionReport?.policyID && shouldRestrictUserBillableActions(quickActionReport.policyID)) {
                Navigation.navigate(ROUTES.RESTRICTED_ACTION.getRoute(quickActionReport.policyID));
                return;
            }
            onSelected();
        },
        [quickActionReport?.policyID],
    );

    const startScan = useCallback(() => {
        interceptAnonymousUser(() => {
            if (shouldRedirectToExpensifyClassic) {
                setModalVisible(true);
                return;
            }

            // Start the scan flow directly
            startMoneyRequest(CONST.IOU.TYPE.CREATE, reportID, CONST.IOU.REQUEST_TYPE.SCAN, false, undefined, allTransactionDrafts);
        });
    }, [shouldRedirectToExpensifyClassic, allTransactionDrafts, reportID]);

    /**
     * Check if LHN status changed from active to inactive.
     * Used to close already opened FAB menu when open any other pages (i.e. Press Command + K on web).
     */
    const didScreenBecomeInactive = useCallback(
        (): boolean =>
            // When any other page is opened over LHN
            !isFocused && prevIsFocused,
        [isFocused, prevIsFocused],
    );

    /**
     * Method called when we click the floating action button
     */
    const showCreateMenu = useCallback(
        () => {
            if (!isFocused && shouldUseNarrowLayout) {
                return;
            }
            setIsCreateMenuActive(true);
            onShowCreateMenu?.();
        },
        // eslint-disable-next-line react-compiler/react-compiler, react-hooks/exhaustive-deps
        [isFocused, shouldUseNarrowLayout],
    );

    /**
     * Method called either when:
     * - Pressing the floating action button to open the CreateMenu modal
     * - Selecting an item on CreateMenu or closing it by clicking outside of the modal component
     */
    const hideCreateMenu = useCallback(
        () => {
            if (!isCreateMenuActive) {
                return;
            }
            setIsCreateMenuActive(false);
            onHideCreateMenu?.();
        },
        // eslint-disable-next-line react-compiler/react-compiler, react-hooks/exhaustive-deps
        [isCreateMenuActive],
    );

    useEffect(() => {
        if (!didScreenBecomeInactive()) {
            return;
        }

        // Hide menu manually when other pages are opened using shortcut key
        hideCreateMenu();
    }, [didScreenBecomeInactive, hideCreateMenu]);

    useImperativeHandle(ref, () => ({
        hideCreateMenu() {
            hideCreateMenu();
        },
    }));

    const toggleCreateMenu = () => {
        if (isCreateMenuActive) {
            hideCreateMenu();
        } else {
            showCreateMenu();
        }
    };

    const expenseMenuItems = useMemo((): PopoverMenuItem[] => {
        return [
            {
                icon: getIconForAction(CONST.IOU.TYPE.CREATE),
                text: translate('iou.createExpense'),
                testID: 'create-expense',
                shouldCallAfterModalHide: shouldRedirectToExpensifyClassic || shouldUseNarrowLayout,
                onSelected: () =>
                    interceptAnonymousUser(() => {
                        if (shouldRedirectToExpensifyClassic) {
                            setModalVisible(true);
                            return;
                        }
                        startMoneyRequest(CONST.IOU.TYPE.CREATE, reportID, undefined, undefined, undefined, allTransactionDrafts);
                    }),
            },
        ];
    }, [translate, shouldRedirectToExpensifyClassic, shouldUseNarrowLayout, allTransactionDrafts, reportID]);

    const quickActionMenuItems = useMemo(() => {
        // Define common properties in baseQuickAction
        const baseQuickAction = {
            label: translate('quickAction.header'),
            labelStyle: [styles.pt3, styles.pb2],
            isLabelHoverable: false,
            numberOfLinesDescription: 1,
            tooltipAnchorAlignment: {
                vertical: CONST.MODAL.ANCHOR_ORIGIN_VERTICAL.BOTTOM,
                horizontal: CONST.MODAL.ANCHOR_ORIGIN_HORIZONTAL.LEFT,
            },
            shouldTeleportPortalToModalLayer: true,
        };

        if (quickAction?.action) {
            if (!isQuickActionAllowed(quickAction, quickActionReport, quickActionPolicy, isReportArchived, isRestrictedToPreferredPolicy)) {
                return [];
            }
            const onSelected = () => {
                interceptAnonymousUser(() => {
                    if (quickAction?.action === CONST.QUICK_ACTIONS.SEND_MONEY && isDelegateAccessRestricted) {
                        showDelegateNoAccessModal();
                        return;
                    }
                    navigateToQuickAction({isValidReport, quickAction, selectOption, lastDistanceExpenseType});
                });
            };
            return [
                {
                    ...baseQuickAction,
                    icon: getQuickActionIcon(quickAction?.action),
                    text: quickActionTitle,
                    rightIconAccountID: quickActionAvatars.at(0)?.id ?? CONST.DEFAULT_NUMBER_ID,
                    description: quickActionSubtitle,
                    onSelected,
                    shouldCallAfterModalHide: shouldUseNarrowLayout,
                    rightIconReportID: quickActionReport?.reportID,
                },
            ];
        }
        if (!isEmptyObject(policyChatForActivePolicy)) {
            const onSelected = () => {
                interceptAnonymousUser(() => {
                    if (policyChatForActivePolicy?.policyID && shouldRestrictUserBillableActions(policyChatForActivePolicy.policyID)) {
                        Navigation.navigate(ROUTES.RESTRICTED_ACTION.getRoute(policyChatForActivePolicy.policyID));
                        return;
                    }

                    const quickActionReportID = policyChatForActivePolicy?.reportID || reportID;
                    startMoneyRequest(CONST.IOU.TYPE.SUBMIT, quickActionReportID, CONST.IOU.REQUEST_TYPE.SCAN, true, undefined, allTransactionDrafts);
                });
            };

            return [
                {
                    ...baseQuickAction,
                    icon: Expensicons.ReceiptScan,
                    text: translate('quickAction.scanReceipt'),
                    description: getReportName(policyChatForActivePolicy),
                    shouldCallAfterModalHide: shouldUseNarrowLayout,
                    onSelected,
                    rightIconReportID: policyChatForActivePolicy?.reportID,
                },
            ];
        }

        return [];
    }, [
        translate,
        styles.pt3,
        styles.pb2,
        quickActionAvatars,
        quickAction,
        policyChatForActivePolicy,
        quickActionTitle,
        quickActionSubtitle,
        quickActionPolicy,
        quickActionReport,
        isValidReport,
        selectOption,
        shouldUseNarrowLayout,
        isDelegateAccessRestricted,
        showDelegateNoAccessModal,
        isReportArchived,
        lastDistanceExpenseType,
        allTransactionDrafts,
        reportID,
        isRestrictedToPreferredPolicy,
    ]);

    const isTravelEnabled = useMemo(() => {
        if (!!isBlockedFromSpotnanaTravel || !primaryContactMethod || Str.isSMSLogin(primaryContactMethod) || !isPaidGroupPolicy(activePolicy)) {
            return false;
        }

        const isPolicyProvisioned = activePolicy?.travelSettings?.spotnanaCompanyID ?? activePolicy?.travelSettings?.associatedTravelDomainAccountID;

        return activePolicy?.travelSettings?.hasAcceptedTerms ?? (travelSettings?.hasAcceptedTerms && isPolicyProvisioned);
    }, [activePolicy, isBlockedFromSpotnanaTravel, primaryContactMethod, travelSettings?.hasAcceptedTerms]);

    const openTravel = useCallback(() => {
        if (isTravelEnabled) {
            openTravelDotLink(activePolicy?.id);
            return;
        }
        Navigation.navigate(ROUTES.TRAVEL_MY_TRIPS);
    }, [activePolicy, isTravelEnabled]);

    const menuItems = [
        ...expenseMenuItems,
        {
            icon: Expensicons.Location,
            text: translate('iou.trackDistance'),
            shouldCallAfterModalHide: shouldUseNarrowLayout,
            onSelected: () => {
                interceptAnonymousUser(() => {
                    if (shouldRedirectToExpensifyClassic) {
                        setModalVisible(true);
                        return;
                    }
                    // Start the flow to start tracking a distance request
                    startDistanceRequest(CONST.IOU.TYPE.CREATE, reportID, lastDistanceExpenseType);
                });
            },
        },
        ...(shouldShowCreateReportOption
            ? [
                  {
                      icon: Expensicons.Document,
                      text: translate('report.newReport.createReport'),
                      shouldCallAfterModalHide: shouldUseNarrowLayout,
                      onSelected: () => {
                          interceptAnonymousUser(() => {
                              if (shouldRedirectToExpensifyClassic) {
                                  setModalVisible(true);
                                  return;
                              }

                              let workspaceIDForReportCreation: string | undefined;

                              if (activePolicy && activePolicy.isPolicyExpenseChatEnabled && isPaidGroupPolicy(activePolicy)) {
                                  // If the user's default workspace is a paid group workspace with chat enabled, we create a report with it by default
                                  workspaceIDForReportCreation = activePolicyID;
                              } else if (groupPoliciesWithChatEnabled.length === 1) {
                                  // If the user has only one paid group workspace with chat enabled, we create a report with it
                                  workspaceIDForReportCreation = groupPoliciesWithChatEnabled.at(0)?.id;
                              }

                              if (isReportInSearch) {
                                  clearLastSearchParams();
                              }

                              if (!workspaceIDForReportCreation || (shouldRestrictUserBillableActions(workspaceIDForReportCreation) && groupPoliciesWithChatEnabled.length > 1)) {
                                  // If we couldn't guess the workspace to create the report, or a guessed workspace is past it's grace period and we have other workspaces to choose from
                                  Navigation.navigate(ROUTES.NEW_REPORT_WORKSPACE_SELECTION.getRoute());
                                  return;
                              }

                              if (!shouldRestrictUserBillableActions(workspaceIDForReportCreation)) {
                                  const createdReportID = createNewReport(currentUserPersonalDetails, workspaceIDForReportCreation);
                                  Navigation.setNavigationActionToMicrotaskQueue(() => {
                                      Navigation.navigate(
                                          isSearchTopmostFullScreenRoute()
                                              ? ROUTES.SEARCH_MONEY_REQUEST_REPORT.getRoute({reportID: createdReportID, backTo: Navigation.getActiveRoute()})
                                              : ROUTES.REPORT_WITH_ID.getRoute(createdReportID, undefined, undefined, Navigation.getActiveRoute()),
                                          {forceReplace: isReportInSearch},
                                      );
                                  });
                              } else {
                                  Navigation.navigate(ROUTES.RESTRICTED_ACTION.getRoute(workspaceIDForReportCreation));
                              }
                          });
                      },
                  },
              ]
            : []),
        {
            icon: Expensicons.ChatBubble,
            text: translate('sidebarScreen.fabNewChat'),
            shouldCallAfterModalHide: shouldUseNarrowLayout,
            onSelected: () => interceptAnonymousUser(startNewChat),
        },
        ...(canSendInvoice
            ? [
                  {
                      icon: Expensicons.InvoiceGeneric,
                      text: translate('workspace.invoices.sendInvoice'),
                      shouldCallAfterModalHide: shouldRedirectToExpensifyClassic || shouldUseNarrowLayout,
                      onSelected: () =>
                          interceptAnonymousUser(() => {
                              if (shouldRedirectToExpensifyClassic) {
                                  setModalVisible(true);
                                  return;
                              }

                              startMoneyRequest(CONST.IOU.TYPE.INVOICE, reportID, undefined, undefined, undefined, allTransactionDrafts);
                          }),
                  },
              ]
            : []),
        ...[
            {
                icon: Expensicons.Suitcase,
                text: translate('travel.bookTravel'),
                rightIcon: isTravelEnabled && shouldOpenTravelDotLinkWeb() ? Expensicons.NewWindow : undefined,
                onSelected: () => interceptAnonymousUser(() => openTravel()),
            },
        ],
        ...(!hasSeenTour
            ? [
                  {
                      icon: Expensicons.Binoculars,
                      iconStyles: styles.popoverIconCircle,
                      iconFill: theme.icon,
                      text: translate('testDrive.quickAction.takeATwoMinuteTestDrive'),
                      onSelected: () =>
                          interceptAnonymousUser(() =>
                              startTestDrive(
                                  introSelected,
                                  isAnonymousUser(),
                                  tryNewDot?.hasBeenAddedToNudgeMigration ?? false,
                                  isUserPaidPolicyMember,
                                  viewTourTaskReport,
                                  viewTourTaskParentReport,
                                  isViewTourTaskParentReportArchived,
                              ),
                          ),
                  },
              ]
            : []),
        ...(!isLoading && shouldShowNewWorkspaceButton
            ? [
                  {
                      displayInDefaultIconColor: true,
                      contentFit: 'contain' as ImageContentFit,
                      icon: Expensicons.NewWorkspace,
                      iconWidth: variables.w46,
                      iconHeight: variables.h40,
                      text: translate('workspace.new.newWorkspace'),
                      description: translate('workspace.new.getTheExpensifyCardAndMore'),
                      shouldCallAfterModalHide: shouldUseNarrowLayout,
                      onSelected: () => interceptAnonymousUser(() => Navigation.navigate(ROUTES.WORKSPACE_CONFIRMATION.getRoute(Navigation.getActiveRoute()))),
                  },
              ]
            : []),
        ...quickActionMenuItems,
    ];

    return (
        <View style={[styles.flexGrow1, styles.justifyContentCenter, styles.alignItemsCenter]}>
            <PopoverMenu
                onClose={hideCreateMenu}
                shouldEnableMaxHeight={false}
                isVisible={isCreateMenuActive && (!shouldUseNarrowLayout || isFocused)}
                anchorPosition={styles.createMenuPositionSidebar(windowHeight)}
                onItemSelected={hideCreateMenu}
                fromSidebarMediumScreen={!shouldUseNarrowLayout}
                animationInTiming={CONST.MODAL.ANIMATION_TIMING.FAB_IN}
                animationOutTiming={CONST.MODAL.ANIMATION_TIMING.FAB_OUT}
                menuItems={menuItems.map((item) => {
                    return {
                        ...item,
                        onSelected: () => {
                            if (!item.onSelected) {
                                return;
                            }
                            navigateAfterInteraction(item.onSelected);
                        },
                    };
                })}
                anchorRef={fabRef}
            />
            <ConfirmModal
                prompt={translate('sidebarScreen.redirectToExpensifyClassicModal.description')}
                isVisible={modalVisible}
                onConfirm={() => {
                    setModalVisible(false);
                    if (CONFIG.IS_HYBRID_APP) {
                        closeReactNativeApp({shouldSetNVP: true});
                        return;
                    }
                    openOldDotLink(CONST.OLDDOT_URLS.INBOX);
                }}
                onCancel={() => setModalVisible(false)}
                title={translate('sidebarScreen.redirectToExpensifyClassicModal.title')}
                confirmText={translate('exitSurvey.goToExpensifyClassic')}
                cancelText={translate('common.cancel')}
            />
            <FloatingActionButton
                accessibilityLabel={translate('sidebarScreen.fabNewChatExplained')}
                role={CONST.ROLE.BUTTON}
                isActive={isCreateMenuActive}
                ref={fabRef}
                onPress={toggleCreateMenu}
                onLongPress={startScan}
            />
        </View>
    );
}

FloatingActionButtonAndPopover.displayName = 'FloatingActionButtonAndPopover';

export default FloatingActionButtonAndPopover;

export type {PolicySelector};<|MERGE_RESOLUTION|>--- conflicted
+++ resolved
@@ -154,10 +154,7 @@
         canBeMissing: true,
         selector: (policies) => Object.values(policies ?? {}).some((policy) => isPaidGroupPolicy(policy) && isPolicyMember(policy, currentUserPersonalDetails.login)),
     });
-<<<<<<< HEAD
     const reportID = useMemo(() => generateReportID(), []);
-    const isViewTourParentReportArchived = useIsOnboardingTaskParentReportArchived(CONST.ONBOARDING_TASK_TYPE.VIEW_TOUR);
-=======
 
     const {
         taskReport: viewTourTaskReport,
@@ -165,7 +162,6 @@
         isOnboardingTaskParentReportArchived: isViewTourTaskParentReportArchived,
     } = useOnboardingTaskInformation(CONST.ONBOARDING_TASK_TYPE.VIEW_TOUR);
 
->>>>>>> 1197d5cd
     const isReportInSearch = isOnSearchMoneyRequestReportPage();
     const groupPoliciesWithChatEnabled = getGroupPaidPoliciesWithExpenseChatEnabled();
 
