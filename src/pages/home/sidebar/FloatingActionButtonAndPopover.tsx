--- conflicted
+++ resolved
@@ -622,12 +622,8 @@
     ];
 
     return (
-<<<<<<< HEAD
-        <View style={[styles.flexGrow1, styles.justifyContentCenter, styles.alignItemsCenter]}>
+        <View style={[styles.justifyContentCenter, styles.flexGrow1, styles.gap3, shouldUseNarrowLayout ? styles.w100 : styles.pv4]}>
             {FabCreateReportConfirmationModal}
-=======
-        <View style={[styles.justifyContentCenter, styles.flexGrow1, styles.gap3, shouldUseNarrowLayout ? styles.w100 : styles.pv4]}>
->>>>>>> de62fd79
             <PopoverMenu
                 onClose={hideCreateMenu}
                 shouldEnableMaxHeight={false}
