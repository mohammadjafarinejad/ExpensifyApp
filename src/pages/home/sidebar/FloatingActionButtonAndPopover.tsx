--- conflicted
+++ resolved
@@ -491,14 +491,9 @@
                                   Navigation.setNavigationActionToMicrotaskQueue(() => {
                                       Navigation.navigate(
                                           isSearchTopmostFullScreenRoute()
-<<<<<<< HEAD
-                                              ? ROUTES.SEARCH_MONEY_REQUEST_REPORT.getRoute({reportID: createdReportID})
-                                              : ROUTES.REPORT_WITH_ID.getRoute(createdReportID, undefined, undefined, undefined, undefined, Navigation.getActiveRoute()),
-                                          {forceReplace: isReportInSearch},
-=======
                                               ? ROUTES.SEARCH_MONEY_REQUEST_REPORT.getRoute({reportID: createdReportID, backTo: Navigation.getActiveRoute()})
                                               : ROUTES.REPORT_WITH_ID.getRoute(createdReportID, undefined, undefined, Navigation.getActiveRoute()),
->>>>>>> cf370cfb
+                                          {forceReplace: isReportInSearch},
                                       );
                                   });
                               } else {
