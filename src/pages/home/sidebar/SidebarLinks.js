--- conflicted
+++ resolved
@@ -118,16 +118,11 @@
                                 text: participantDetails ? participantDetails.displayName : report.reportName,
                                 alternateText: Str.removeSMSDomain(login),
                                 type: participantDetails ? 'user' : 'report',
-<<<<<<< HEAD
-                                icon: report.icon,
-                                login: participantDetails ? participantDetails.login : '',
-=======
 
                                 // The icon for the row is set when we fetch personal details via
                                 // PersonalDetails.getFromReportParticipants()
                                 icon: report.icon,
                                 login,
->>>>>>> 0ec33465
                                 reportID: report.reportID,
                                 isUnread: report.unreadActionCount > 0,
                                 hasDraftComment: report.reportID !== reportIDInUrl && hasComment(report.reportID)
