/* eslint-disable rulesdir/onyx-props-must-have-default */
import React from 'react';
import {View, InteractionManager} from 'react-native';
import _ from 'underscore';
import PropTypes from 'prop-types';
import styles from '../../../styles/styles';
import * as StyleUtils from '../../../styles/StyleUtils';
import ONYXKEYS from '../../../ONYXKEYS';
import safeAreaInsetPropTypes from '../../safeAreaInsetPropTypes';
import compose from '../../../libs/compose';
import Navigation from '../../../libs/Navigation/Navigation';
import ROUTES from '../../../ROUTES';
import Icon from '../../../components/Icon';
import * as Expensicons from '../../../components/Icon/Expensicons';
import Tooltip from '../../../components/Tooltip';
import CONST from '../../../CONST';
import withLocalize, {withLocalizePropTypes} from '../../../components/withLocalize';
import * as App from '../../../libs/actions/App';
import withWindowDimensions from '../../../components/withWindowDimensions';
import LHNOptionsList from '../../../components/LHNOptionsList/LHNOptionsList';
import SidebarUtils from '../../../libs/SidebarUtils';
import Header from '../../../components/Header';
import defaultTheme from '../../../styles/themes/default';
import OptionsListSkeletonView from '../../../components/OptionsListSkeletonView';
import variables from '../../../styles/variables';
import LogoComponent from '../../../../assets/images/expensify-wordmark.svg';
import PressableWithoutFeedback from '../../../components/Pressable/PressableWithoutFeedback';
import * as Session from '../../../libs/actions/Session';
import KeyboardShortcut from '../../../libs/KeyboardShortcut';
import onyxSubscribe from '../../../libs/onyxSubscribe';
import * as ReportActionContextMenu from '../report/ContextMenu/ReportActionContextMenu';
import SignInOrAvatarWithOptionalStatus from './SignInOrAvatarWithOptionalStatus';

const basePropTypes = {
    /** Toggles the navigation menu open and closed */
    onLinkClick: PropTypes.func.isRequired,

    /** Safe area insets required for mobile devices margins */
    insets: safeAreaInsetPropTypes.isRequired,

    /** Whether we are viewing below the responsive breakpoint */
    isSmallScreenWidth: PropTypes.bool.isRequired,
};

const propTypes = {
    ...basePropTypes,

    optionListItems: PropTypes.arrayOf(PropTypes.string).isRequired,

    isLoading: PropTypes.bool.isRequired,

    priorityMode: PropTypes.oneOf(_.values(CONST.PRIORITY_MODE)),

    isActiveReport: PropTypes.func.isRequired,

    ...withLocalizePropTypes,
};

const defaultProps = {
    priorityMode: CONST.PRIORITY_MODE.DEFAULT,
};

class SidebarLinks extends React.PureComponent {
    constructor(props) {
        super(props);

        this.showSearchPage = this.showSearchPage.bind(this);
        this.showReportPage = this.showReportPage.bind(this);

        if (this.props.isSmallScreenWidth) {
            App.confirmReadyToOpenApp();
        }
    }

    componentDidMount() {
        App.setSidebarLoaded();
        SidebarUtils.setIsSidebarLoadedReady();
        this.isSidebarLoaded = true;

        // Eagerly set the locale on date-fns, it helps navigating to the report screen faster
        InteractionManager.runAfterInteractions(() => {
            requestAnimationFrame(() => {
                this.props.updateLocale();
            });
        });

        let modal = {};
        this.unsubscribeOnyxModal = onyxSubscribe({
            key: ONYXKEYS.MODAL,
            callback: (modalArg) => {
                modal = modalArg;
            },
        });

        const shortcutConfig = CONST.KEYBOARD_SHORTCUTS.ESCAPE;
        this.unsubscribeEscapeKey = KeyboardShortcut.subscribe(
            shortcutConfig.shortcutKey,
            () => {
                if (modal.willAlertModalBecomeVisible) {
                    return;
                }

                Navigation.dismissModal();
            },
            shortcutConfig.descriptionKey,
            shortcutConfig.modifiers,
            true,
            true,
        );

        ReportActionContextMenu.hideContextMenu(false);
    }

    componentWillUnmount() {
        SidebarUtils.resetIsSidebarLoadedReadyPromise();
        if (this.unsubscribeEscapeKey) {
            this.unsubscribeEscapeKey();
        }
        if (this.unsubscribeOnyxModal) {
            this.unsubscribeOnyxModal();
        }
    }

    showSearchPage() {
        if (this.props.isCreateMenuOpen) {
            // Prevent opening Search page when click Search icon quickly after clicking FAB icon
            return;
        }

        Navigation.navigate(ROUTES.SEARCH);
    }

    /**
     * Show Report page with selected report id
     *
     * @param {Object} option
     * @param {String} option.reportID
     */
    showReportPage(option) {
        // Prevent opening Report page when clicking LHN row quickly after clicking FAB icon
        // or when clicking the active LHN row on large screens
        // or when continuously clicking different LHNs, only apply to small screen
        // since getTopmostReportId always returns on other devices
<<<<<<< HEAD
        if (
            this.props.isCreateMenuOpen ||
            (!this.props.isSmallScreenWidth && this.props.isActiveReport(option.reportID) && !Navigation.getTopmostReportActionId()) ||
            (this.props.isSmallScreenWidth && Navigation.getTopmostReportId())
        ) {
=======
        if (this.props.isCreateMenuOpen || option.reportID === Navigation.getTopmostReportId() || (this.props.isSmallScreenWidth && this.props.isActiveReport(option.reportID))) {
>>>>>>> 109e96c9
            return;
        }
        Navigation.navigate(ROUTES.REPORT_WITH_ID.getRoute(option.reportID));
        this.props.onLinkClick();
    }

    render() {
        const viewMode = this.props.priorityMode === CONST.PRIORITY_MODE.GSD ? CONST.OPTION_MODE.COMPACT : CONST.OPTION_MODE.DEFAULT;

        return (
            <View style={[styles.flex1, styles.h100]}>
                <View
                    style={[styles.flexRow, styles.ph5, styles.pv3, styles.justifyContentBetween, styles.alignItemsCenter]}
                    dataSet={{dragArea: true}}
                >
                    <Header
                        title={
                            <LogoComponent
                                fill={defaultTheme.text}
                                width={variables.lhnLogoWidth}
                                height={variables.lhnLogoHeight}
                            />
                        }
                        accessibilityRole={CONST.ACCESSIBILITY_ROLE.TEXT}
                        shouldShowEnvironmentBadge
                    />
                    <Tooltip text={this.props.translate('common.search')}>
                        <PressableWithoutFeedback
                            accessibilityLabel={this.props.translate('sidebarScreen.buttonSearch')}
                            accessibilityRole={CONST.ACCESSIBILITY_ROLE.BUTTON}
                            style={[styles.flexRow, styles.ph5]}
                            onPress={Session.checkIfActionIsAllowed(this.showSearchPage)}
                        >
                            <Icon src={Expensicons.MagnifyingGlass} />
                        </PressableWithoutFeedback>
                    </Tooltip>
                    <SignInOrAvatarWithOptionalStatus isCreateMenuOpen={this.props.isCreateMenuOpen} />
                </View>

                <LHNOptionsList
                    style={[this.props.isLoading ? styles.flexShrink1 : styles.flex1]}
                    contentContainerStyles={[styles.sidebarListContainer, {paddingBottom: StyleUtils.getSafeAreaMargins(this.props.insets).marginBottom}]}
                    data={this.props.optionListItems}
                    onSelectRow={this.showReportPage}
                    shouldDisableFocusOptions={this.props.isSmallScreenWidth}
                    optionMode={viewMode}
                />
                {this.props.isLoading && <OptionsListSkeletonView shouldAnimate />}
            </View>
        );
    }
}

SidebarLinks.propTypes = propTypes;
SidebarLinks.defaultProps = defaultProps;
export default compose(withLocalize, withWindowDimensions)(SidebarLinks);

export {basePropTypes};<|MERGE_RESOLUTION|>--- conflicted
+++ resolved
@@ -141,15 +141,12 @@
         // or when clicking the active LHN row on large screens
         // or when continuously clicking different LHNs, only apply to small screen
         // since getTopmostReportId always returns on other devices
-<<<<<<< HEAD
+        const reportActionID = Navigation.getTopmostReportActionId();
         if (
             this.props.isCreateMenuOpen ||
-            (!this.props.isSmallScreenWidth && this.props.isActiveReport(option.reportID) && !Navigation.getTopmostReportActionId()) ||
-            (this.props.isSmallScreenWidth && Navigation.getTopmostReportId())
+            (option.reportID === Navigation.getTopmostReportId() && !reportActionID) ||
+            (this.props.isSmallScreenWidth && this.props.isActiveReport(option.reportID) && !reportActionID)
         ) {
-=======
-        if (this.props.isCreateMenuOpen || option.reportID === Navigation.getTopmostReportId() || (this.props.isSmallScreenWidth && this.props.isActiveReport(option.reportID))) {
->>>>>>> 109e96c9
             return;
         }
         Navigation.navigate(ROUTES.REPORT_WITH_ID.getRoute(option.reportID));
