--- conflicted
+++ resolved
@@ -1,10 +1,6 @@
 /* eslint-disable rulesdir/onyx-props-must-have-default */
 import PropTypes from 'prop-types';
-<<<<<<< HEAD
-import React, {memo, useCallback, useEffect, useMemo, useRef} from 'react';
-=======
-import React, {useCallback, useEffect, useRef} from 'react';
->>>>>>> f268c39c
+import React, {memo, useCallback, useEffect, useRef} from 'react';
 import {InteractionManager, StyleSheet, View} from 'react-native';
 import _ from 'underscore';
 import LogoComponent from '@assets/images/expensify-wordmark.svg';
