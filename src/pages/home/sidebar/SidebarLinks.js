--- conflicted
+++ resolved
@@ -157,16 +157,11 @@
             >
                 <Header
                     title={
-<<<<<<< HEAD
                         <ImageSVG
                             src={LogoComponent}
-=======
-                        <LogoComponent
-                            fill={theme.text}
->>>>>>> 69a33583
                             width={variables.lhnLogoWidth}
                             height={variables.lhnLogoHeight}
-                            fill={defaultTheme.text}
+                            fill={theme.text}
                             contentFit="contain"
                         />
                     }
@@ -181,7 +176,7 @@
                         onPress={Session.checkIfActionIsAllowed(showSearchPage)}
                     >
                         <Icon
-                            fill={defaultTheme.icon}
+                            fill={theme.icon}
                             src={Expensicons.MagnifyingGlass}
                         />
                     </PressableWithoutFeedback>
