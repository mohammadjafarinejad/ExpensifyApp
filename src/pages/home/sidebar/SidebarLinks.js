import React from 'react';
import {View, TouchableOpacity} from 'react-native';
import _ from 'underscore';
import PropTypes from 'prop-types';
import {withOnyx} from 'react-native-onyx';
import styles from '../../../styles/styles';
import * as StyleUtils from '../../../styles/StyleUtils';
import ONYXKEYS from '../../../ONYXKEYS';
import safeAreaInsetPropTypes from '../../safeAreaInsetPropTypes';
import compose from '../../../libs/compose';
import Navigation from '../../../libs/Navigation/Navigation';
import ROUTES from '../../../ROUTES';
import Icon from '../../../components/Icon';
import Header from '../../../components/Header';
import * as Expensicons from '../../../components/Icon/Expensicons';
import AvatarWithIndicator from '../../../components/AvatarWithIndicator';
import Tooltip from '../../../components/Tooltip';
import CONST from '../../../CONST';
import participantPropTypes from '../../../components/participantPropTypes';
import withLocalize, {withLocalizePropTypes} from '../../../components/withLocalize';
import * as App from '../../../libs/actions/App';
import * as ReportUtils from '../../../libs/ReportUtils';
import withCurrentUserPersonalDetails from '../../../components/withCurrentUserPersonalDetails';
import withWindowDimensions from '../../../components/withWindowDimensions';
import reportActionPropTypes from '../report/reportActionPropTypes';
import LHNOptionsList from '../../../components/LHNOptionsList/LHNOptionsList';
import SidebarUtils from '../../../libs/SidebarUtils';
import reportPropTypes from '../../reportPropTypes';

const propTypes = {
    /** Toggles the navigation menu open and closed */
    onLinkClick: PropTypes.func.isRequired,

    /** Safe area insets required for mobile devices margins */
    insets: safeAreaInsetPropTypes.isRequired,

    /* Onyx Props */
    /** List of reports */
    // eslint-disable-next-line react/no-unused-prop-types
    chatReports: PropTypes.objectOf(reportPropTypes),

    /** All report actions for all reports */
    // eslint-disable-next-line react/no-unused-prop-types
    reportActions: PropTypes.objectOf(PropTypes.arrayOf(PropTypes.shape(reportActionPropTypes))),

    /** List of users' personal details */
    personalDetails: PropTypes.objectOf(participantPropTypes),

    /** The personal details of the person who is logged in */
    currentUserPersonalDetails: PropTypes.shape({
        /** Display name of the current user from their personal details */
        displayName: PropTypes.string,

        /** Avatar URL of the current user from their personal details */
        avatar: PropTypes.string,
    }),

    /** Current reportID from the route in react navigation state object */
    reportIDFromRoute: PropTypes.string,

    /** Whether we are viewing below the responsive breakpoint */
    isSmallScreenWidth: PropTypes.bool.isRequired,

    /** The chat priority mode */
    priorityMode: PropTypes.string,

    ...withLocalizePropTypes,
};

const defaultProps = {
    chatReports: {},
    reportActions: {},
    personalDetails: {},
    currentUserPersonalDetails: {
        avatar: ReportUtils.getDefaultAvatar(),
    },
    reportIDFromRoute: '',
    priorityMode: CONST.PRIORITY_MODE.DEFAULT,
};

class SidebarLinks extends React.Component {
    constructor(props) {
        super(props);

        this.showSearchPage = this.showSearchPage.bind(this);
        this.showSettingsPage = this.showSettingsPage.bind(this);
        this.showReportPage = this.showReportPage.bind(this);
    }

    showSearchPage() {
        if (this.props.isCreateMenuOpen) {
            // Prevent opening Search page when click Search icon quickly after clicking FAB icon
            return;
        }
        Navigation.navigate(ROUTES.SEARCH);
    }

    showSettingsPage() {
        if (this.props.isCreateMenuOpen) {
            // Prevent opening Settings page when click profile avatar quickly after clicking FAB icon
            return;
        }
        Navigation.navigate(ROUTES.SETTINGS);
    }

    /**
     * Show Report page with selected report id
     *
     * @param {Object} option
     * @param {String} option.reportID
     */
    showReportPage(option) {
        if (this.props.isCreateMenuOpen) {
            // Prevent opening Report page when click LHN row quickly after clicking FAB icon
            return;
        }
        Navigation.navigate(ROUTES.getReportRoute(option.reportID));
        this.props.onLinkClick();
    }

    render() {
        // Wait until the personalDetails are actually loaded before displaying the LHN
        if (_.isEmpty(this.props.personalDetails)) {
            return null;
        }
        const optionListItems = SidebarUtils.getOrderedReportIDs(this.props.reportIDFromRoute);
        return (
            <View
                accessibilityElementsHidden={this.props.isSmallScreenWidth && !this.props.isDrawerOpen}
                accessibilityLabel="List of chats"
                style={[styles.flex1, styles.h100]}
            >
                <View
                    style={[
                        styles.flexRow,
                        styles.ph5,
                        styles.pv3,
                        styles.justifyContentBetween,
                        styles.alignItemsCenter,
                    ]}
                    nativeID="drag-area"
                >
                    <Header
                        textSize="large"
                        title={this.props.translate('sidebarScreen.headerChat')}
                        accessibilityLabel={this.props.translate('sidebarScreen.headerChat')}
                        accessibilityRole="text"
                        shouldShowEnvironmentBadge
                    />
                    <Tooltip text={this.props.translate('common.search')}>
                        <TouchableOpacity
                            accessibilityLabel={this.props.translate('sidebarScreen.buttonSearch')}
                            accessibilityRole="button"
                            style={[styles.flexRow, styles.ph5]}
                            onPress={this.showSearchPage}
                        >
                            <Icon src={Expensicons.MagnifyingGlass} />
                        </TouchableOpacity>
                    </Tooltip>
                    <TouchableOpacity
                        accessibilityLabel={this.props.translate('sidebarScreen.buttonMySettings')}
                        accessibilityRole="button"
                        onPress={this.showSettingsPage}
                    >
                        <AvatarWithIndicator
                            source={this.props.currentUserPersonalDetails.avatar}
                            tooltipText={this.props.translate('common.settings')}
                        />
                    </TouchableOpacity>
                </View>
<<<<<<< HEAD
                <LHNOptionsList
                    contentContainerStyles={[
                        styles.sidebarListContainer,
                        {paddingBottom: StyleUtils.getSafeAreaMargins(this.props.insets).marginBottom},
                    ]}
                    data={optionListItems}
                    focusedIndex={_.findIndex(optionListItems, (
                        option => option.toString() === this.props.reportIDFromRoute
                    ))}
                    onSelectRow={(option) => {
                        Navigation.navigate(ROUTES.getReportRoute(option.reportID));
                        this.props.onLinkClick();
                    }}
                    shouldDisableFocusOptions={this.props.isSmallScreenWidth}
                    optionMode={this.props.priorityMode === CONST.PRIORITY_MODE.GSD ? 'compact' : 'default'}
                    onLayout={App.setSidebarLoaded}
                />
=======
                <Freeze freeze={this.props.isSmallScreenWidth && !this.props.isDrawerOpen && this.isSidebarLoaded}>
                    <LHNOptionsList
                        contentContainerStyles={[
                            styles.sidebarListContainer,
                            {paddingBottom: StyleUtils.getSafeAreaMargins(this.props.insets).marginBottom},
                        ]}
                        data={optionListItems}
                        focusedIndex={_.findIndex(optionListItems, (
                            option => option.toString() === this.props.reportIDFromRoute
                        ))}
                        onSelectRow={this.showReportPage}
                        shouldDisableFocusOptions={this.props.isSmallScreenWidth}
                        optionMode={this.props.priorityMode === CONST.PRIORITY_MODE.GSD ? 'compact' : 'default'}
                        onLayout={() => {
                            App.setSidebarLoaded();
                            this.isSidebarLoaded = true;
                        }}
                    />
                </Freeze>
>>>>>>> df97c3c1
            </View>
        );
    }
}

SidebarLinks.propTypes = propTypes;
SidebarLinks.defaultProps = defaultProps;

/**
 * This function (and the few below it), narrow down the data from Onyx to just the properties that we want to trigger a re-render of the component. This helps minimize re-rendering
 * and makes the entire component more performant because it's not re-rendering when a bunch of properties change which aren't ever used in the UI.
 * @param {Object} [report]
 * @returns {Object|undefined}
 */
const chatReportSelector = (report) => {
    if (ReportUtils.isIOUReport(report)) {
        return null;
    }
    return report && ({
        reportID: report.reportID,
        participants: report.participants,
        hasDraft: report.hasDraft,
        isPinned: report.isPinned,
        errorFields: {
            addWorkspaceRoom: report.errorFields && report.errorFields.addWorkspaceRoom,
        },
        maxSequenceNumber: report.maxSequenceNumber,
        lastReadSequenceNumber: report.lastReadSequenceNumber,
        lastMessageText: report.lastMessageText,
        lastActionCreated: report.lastActionCreated,
        iouReportID: report.iouReportID,
        hasOutstandingIOU: report.hasOutstandingIOU,
        statusNum: report.statusNum,
        stateNum: report.stateNum,
        chatType: report.chatType,
        policyID: report.policyID,
    });
};

/**
 * @param {Object} [personalDetails]
 * @returns {Object|undefined}
 */
const personalDetailsSelector = personalDetails => _.reduce(personalDetails, (finalPersonalDetails, personalData, login) => {
    // It's OK to do param-reassignment in _.reduce() because we absolutely know the starting state of finalPersonalDetails
    // eslint-disable-next-line no-param-reassign
    finalPersonalDetails[login] = {
        login: personalData.login,
        displayName: personalData.displayName,
        firstName: personalData.firstName,
        avatar: personalData.avatar,
    };
    return finalPersonalDetails;
}, {});

/**
 * @param {Object} [reportActions]
 * @returns {Object|undefined}
 */
const reportActionsSelector = reportActions => reportActions && _.map(reportActions, reportAction => ({
    errors: reportAction.errors,
}));

/**
 * @param {Object} [policy]
 * @returns {Object|undefined}
 */
const policySelector = policy => policy && ({
    type: policy.type,
    name: policy.name,
});

export default compose(
    withLocalize,
    withCurrentUserPersonalDetails,
    withWindowDimensions,
    withOnyx({
        // Note: It is very important that the keys subscribed to here are the same
        // keys that are subscribed to at the top of SidebarUtils.js. If there was a key missing from here and data was updated
        // for that key, then there would be no re-render and the options wouldn't reflect the new data because SidebarUtils.getOrderedReportIDs() wouldn't be triggered.
        // This could be changed if each OptionRowLHN used withOnyx() to connect to the Onyx keys, but if you had 10,000 reports
        // with 10,000 withOnyx() connections, it would have unknown performance implications.
        chatReports: {
            key: ONYXKEYS.COLLECTION.REPORT,
            selector: chatReportSelector,
        },
        personalDetails: {
            key: ONYXKEYS.PERSONAL_DETAILS,
            selector: personalDetailsSelector,
        },
        priorityMode: {
            key: ONYXKEYS.NVP_PRIORITY_MODE,
        },
        betas: {
            key: ONYXKEYS.BETAS,
        },
        reportActions: {
            key: ONYXKEYS.COLLECTION.REPORT_ACTIONS,
            selector: reportActionsSelector,
        },
        policies: {
            key: ONYXKEYS.COLLECTION.POLICY,
            selector: policySelector,
        },
        preferredLocale: {
            key: ONYXKEYS.NVP_PREFERRED_LOCALE,
        },
    }),
)(SidebarLinks);<|MERGE_RESOLUTION|>--- conflicted
+++ resolved
@@ -3,6 +3,7 @@
 import _ from 'underscore';
 import PropTypes from 'prop-types';
 import {withOnyx} from 'react-native-onyx';
+import {Freeze} from 'react-freeze';
 import styles from '../../../styles/styles';
 import * as StyleUtils from '../../../styles/StyleUtils';
 import ONYXKEYS from '../../../ONYXKEYS';
@@ -168,25 +169,6 @@
                         />
                     </TouchableOpacity>
                 </View>
-<<<<<<< HEAD
-                <LHNOptionsList
-                    contentContainerStyles={[
-                        styles.sidebarListContainer,
-                        {paddingBottom: StyleUtils.getSafeAreaMargins(this.props.insets).marginBottom},
-                    ]}
-                    data={optionListItems}
-                    focusedIndex={_.findIndex(optionListItems, (
-                        option => option.toString() === this.props.reportIDFromRoute
-                    ))}
-                    onSelectRow={(option) => {
-                        Navigation.navigate(ROUTES.getReportRoute(option.reportID));
-                        this.props.onLinkClick();
-                    }}
-                    shouldDisableFocusOptions={this.props.isSmallScreenWidth}
-                    optionMode={this.props.priorityMode === CONST.PRIORITY_MODE.GSD ? 'compact' : 'default'}
-                    onLayout={App.setSidebarLoaded}
-                />
-=======
                 <Freeze freeze={this.props.isSmallScreenWidth && !this.props.isDrawerOpen && this.isSidebarLoaded}>
                     <LHNOptionsList
                         contentContainerStyles={[
@@ -206,7 +188,6 @@
                         }}
                     />
                 </Freeze>
->>>>>>> df97c3c1
             </View>
         );
     }
