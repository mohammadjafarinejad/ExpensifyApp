import _ from 'underscore';
import lodashGet from 'lodash/get';
import React, {Component} from 'react';
import {View} from 'react-native';
import {withOnyx} from 'react-native-onyx';
import PropTypes from 'prop-types';
import {withNavigation} from '@react-navigation/compat';
import styles from '../../../styles/styles';
import SidebarLinks from './SidebarLinks';
import PopoverMenu from '../../../components/PopoverMenu';
import FAB from '../../../components/FAB';
import ScreenWrapper from '../../../components/ScreenWrapper';
import Navigation from '../../../libs/Navigation/Navigation';
import ROUTES from '../../../ROUTES';
import Timing from '../../../libs/actions/Timing';
import withWindowDimensions, {windowDimensionsPropTypes} from '../../../components/withWindowDimensions';
import CONST from '../../../CONST';
import withLocalize, {withLocalizePropTypes} from '../../../components/withLocalize';
import compose from '../../../libs/compose';
<<<<<<< HEAD
import {
    ChatBubble,
    Users,
    MoneyCircle,
    Receipt,
    NewWorkspace,
    Send,
    Hashtag,
} from '../../../components/Icon/Expensicons';
=======
import * as Expensicons from '../../../components/Icon/Expensicons';
>>>>>>> c1d2c39a
import Permissions from '../../../libs/Permissions';
import ONYXKEYS from '../../../ONYXKEYS';
import * as Policy from '../../../libs/actions/Policy';
import Performance from '../../../libs/Performance';
import NameValuePair from '../../../libs/actions/NameValuePair';

const propTypes = {
    /* Beta features list */
    betas: PropTypes.arrayOf(PropTypes.string).isRequired,

    /* Flag for new users used to open the Global Create menu on first load */
    isFirstTimeNewExpensifyUser: PropTypes.bool,

    /* Is workspace is being created by the user? */
    isCreatingWorkspace: PropTypes.bool,

    ...windowDimensionsPropTypes,

    ...withLocalizePropTypes,
};
const defaultProps = {
    isFirstTimeNewExpensifyUser: false,
    isCreatingWorkspace: false,
};

class SidebarScreen extends Component {
    constructor(props) {
        super(props);

        this.onCreateMenuItemSelected = this.onCreateMenuItemSelected.bind(this);
        this.toggleCreateMenu = this.toggleCreateMenu.bind(this);
        this.startTimer = this.startTimer.bind(this);
        this.navigateToSettings = this.navigateToSettings.bind(this);

        this.state = {
            isCreateMenuActive: false,
        };
    }

    componentDidMount() {
        Performance.markStart(CONST.TIMING.SIDEBAR_LOADED);
        Timing.start(CONST.TIMING.SIDEBAR_LOADED, true);

        // NOTE: This setTimeout is required due to a bug in react-navigation where modals do not display properly in a drawerContent
        // This is a short-term workaround, see this issue for updates on a long-term solution: https://github.com/Expensify/App/issues/5296
        setTimeout(() => {
            if (!this.props.isFirstTimeNewExpensifyUser) {
                return;
            }

            // If we are rendering the SidebarScreen at the same time as a workspace route that means we've already created a workspace via workspace/new and should not open the global
            // create menu right now.
            const routes = lodashGet(this.props.navigation.getState(), 'routes', []);
            const topRouteName = lodashGet(_.last(routes), 'name', '');
            const isDisplayingWorkspaceRoute = topRouteName.toLowerCase().includes('workspace');

            // It's also possible that we already have a workspace policy. In either case we will not toggle the menu but do still want to set the NVP in this case since the user does
            // not need to create a workspace.
            if (!Policy.isAdminOfFreePolicy(this.props.allPolicies) && !isDisplayingWorkspaceRoute) {
                this.toggleCreateMenu();
            }

            // Set the NVP back to false so we don't automatically open the menu again
            // Note: this may need to be moved if this NVP is used for anything else later
            NameValuePair.set(CONST.NVP.IS_FIRST_TIME_NEW_EXPENSIFY_USER, false, ONYXKEYS.NVP_IS_FIRST_TIME_NEW_EXPENSIFY_USER);
        }, 1500);
    }

    /**
     * Method called when a Create Menu item is selected.
     */
    onCreateMenuItemSelected() {
        this.toggleCreateMenu();
    }

    /**
     * Method called when avatar is clicked
     */
    navigateToSettings() {
        Navigation.navigate(ROUTES.SETTINGS);
    }

    /**
     * Method called when we click the floating action button
     * will trigger the animation
     * Method called either when:
     * Pressing the floating action button to open the CreateMenu modal
     * Selecting an item on CreateMenu or closing it by clicking outside of the modal component
     */
    toggleCreateMenu() {
        this.setState(state => ({
            isCreateMenuActive: !state.isCreateMenuActive,
        }));
    }

    /**
     * Method called when a pinned chat is selected.
     */
    startTimer() {
        Timing.start(CONST.TIMING.SWITCH_REPORT);
        Performance.markStart(CONST.TIMING.SWITCH_REPORT);
    }

    render() {
        return (
            <ScreenWrapper
                includePaddingBottom={false}
                style={[styles.sidebar]}
            >
                {({insets}) => (
                    <>
                        <View style={[styles.flex1]}>
                            <SidebarLinks
                                onLinkClick={this.startTimer}
                                insets={insets}
                                onAvatarClick={this.navigateToSettings}
                                isSmallScreenWidth={this.props.isSmallScreenWidth}
                            />
                            <FAB
                                accessibilityLabel={this.props.translate('sidebarScreen.fabNewChat')}
                                accessibilityRole="button"
                                isActive={this.state.isCreateMenuActive}
                                onPress={this.toggleCreateMenu}
                            />
                        </View>
                        <PopoverMenu
                            onClose={this.toggleCreateMenu}
                            isVisible={this.state.isCreateMenuActive}
                            anchorPosition={styles.createMenuPositionSidebar}
                            onItemSelected={this.onCreateMenuItemSelected}
                            menuItems={[
                                {
                                    icon: Expensicons.ChatBubble,
                                    text: this.props.translate('sidebarScreen.newChat'),
                                    onSelected: () => Navigation.navigate(ROUTES.NEW_CHAT),
                                },
                                {
                                    icon: Expensicons.Users,
                                    text: this.props.translate('sidebarScreen.newGroup'),
                                    onSelected: () => Navigation.navigate(ROUTES.NEW_GROUP),
                                },
                                {
                                    icon: Hashtag,
                                    text: this.props.translate('sidebarScreen.newRoom'),
                                    onSelected: () => Navigation.navigate(ROUTES.WORKSPACE_NEW_ROOM),
                                },
                                ...(Permissions.canUseIOUSend(this.props.betas) ? [
                                    {
                                        icon: Expensicons.Send,
                                        text: this.props.translate('iou.sendMoney'),
                                        onSelected: () => Navigation.navigate(ROUTES.IOU_SEND),
                                    },
                                ] : []),
                                ...(Permissions.canUseIOU(this.props.betas) ? [
                                    {
                                        icon: Expensicons.MoneyCircle,
                                        text: this.props.translate('iou.requestMoney'),
                                        onSelected: () => Navigation.navigate(ROUTES.IOU_REQUEST),
                                    },
                                ] : []),
                                ...(Permissions.canUseIOU(this.props.betas) ? [
                                    {
                                        icon: Expensicons.Receipt,
                                        text: this.props.translate('iou.splitBill'),
                                        onSelected: () => Navigation.navigate(ROUTES.IOU_BILL),
                                    },
                                ] : []),
                                ...(!this.props.isCreatingWorkspace && Permissions.canUseFreePlan(this.props.betas) && !Policy.isAdminOfFreePolicy(this.props.allPolicies) ? [
                                    {
                                        icon: Expensicons.NewWorkspace,
                                        iconWidth: 46,
                                        iconHeight: 40,
                                        text: this.props.translate('workspace.new.newWorkspace'),
                                        description: this.props.translate('workspace.new.getTheExpensifyCardAndMore'),
                                        onSelected: () => Policy.createAndNavigate(),
                                    },
                                ] : []),
                            ]}
                        />
                    </>
                )}
            </ScreenWrapper>
        );
    }
}

SidebarScreen.propTypes = propTypes;
SidebarScreen.defaultProps = defaultProps;

export default compose(
    withNavigation,
    withLocalize,
    withWindowDimensions,
    withOnyx({
        allPolicies: {
            key: ONYXKEYS.COLLECTION.POLICY,
        },
        betas: {
            key: ONYXKEYS.BETAS,
        },
        isFirstTimeNewExpensifyUser: {
            key: ONYXKEYS.NVP_IS_FIRST_TIME_NEW_EXPENSIFY_USER,
        },
        isCreatingWorkspace: {
            key: ONYXKEYS.IS_CREATING_WORKSPACE,
        },
    }),
)(SidebarScreen);<|MERGE_RESOLUTION|>--- conflicted
+++ resolved
@@ -17,19 +17,7 @@
 import CONST from '../../../CONST';
 import withLocalize, {withLocalizePropTypes} from '../../../components/withLocalize';
 import compose from '../../../libs/compose';
-<<<<<<< HEAD
-import {
-    ChatBubble,
-    Users,
-    MoneyCircle,
-    Receipt,
-    NewWorkspace,
-    Send,
-    Hashtag,
-} from '../../../components/Icon/Expensicons';
-=======
 import * as Expensicons from '../../../components/Icon/Expensicons';
->>>>>>> c1d2c39a
 import Permissions from '../../../libs/Permissions';
 import ONYXKEYS from '../../../ONYXKEYS';
 import * as Policy from '../../../libs/actions/Policy';
@@ -172,7 +160,7 @@
                                     onSelected: () => Navigation.navigate(ROUTES.NEW_GROUP),
                                 },
                                 {
-                                    icon: Hashtag,
+                                    icon: Expensicons.Hashtag,
                                     text: this.props.translate('sidebarScreen.newRoom'),
                                     onSelected: () => Navigation.navigate(ROUTES.WORKSPACE_NEW_ROOM),
                                 },
