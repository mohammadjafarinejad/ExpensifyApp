--- conflicted
+++ resolved
@@ -29,11 +29,8 @@
             includeSafeAreaPaddingBottom={false}
             shouldEnableKeyboardAvoidingView={false}
             style={[styles.sidebar, Browser.isMobile() ? styles.userSelectNone : {}]}
-<<<<<<< HEAD
+            testID={BaseSidebarScreen.displayName}
             shouldDisableFocusTrap
-=======
-            testID={BaseSidebarScreen.displayName}
->>>>>>> 78b8238c
         >
             {({insets}) => (
                 <>
