import lodashGet from 'lodash/get';
import PropTypes from 'prop-types';
import React, {forwardRef, useCallback, useEffect, useImperativeHandle, useRef, useState} from 'react';
import {View} from 'react-native';
import {withOnyx} from 'react-native-onyx';
import FloatingActionButton from '@components/FloatingActionButton';
import * as Expensicons from '@components/Icon/Expensicons';
import PopoverMenu from '@components/PopoverMenu';
import withLocalize, {withLocalizePropTypes} from '@components/withLocalize';
import withNavigation from '@components/withNavigation';
import withNavigationFocus from '@components/withNavigationFocus';
import withWindowDimensions from '@components/withWindowDimensions';
import usePrevious from '@hooks/usePrevious';
import compose from '@libs/compose';
import Navigation from '@libs/Navigation/Navigation';
import Permissions from '@libs/Permissions';
<<<<<<< HEAD
import * as ReportUtils from '@libs/ReportUtils';
import styles from '@styles/styles';
=======
import useThemeStyles from '@styles/useThemeStyles';
>>>>>>> 1ddd581b
import * as App from '@userActions/App';
import * as IOU from '@userActions/IOU';
import * as Policy from '@userActions/Policy';
import * as Session from '@userActions/Session';
import * as Task from '@userActions/Task';
import * as Welcome from '@userActions/Welcome';
import CONST from '@src/CONST';
import NAVIGATORS from '@src/NAVIGATORS';
import ONYXKEYS from '@src/ONYXKEYS';
import ROUTES from '@src/ROUTES';
import SCREENS from '@src/SCREENS';

/**
 * @param {Object} [policy]
 * @returns {Object|undefined}
 */
const policySelector = (policy) =>
    policy && {
        type: policy.type,
        role: policy.role,
        isPolicyExpenseChatEnabled: policy.isPolicyExpenseChatEnabled,
        pendingAction: policy.pendingAction,
    };

const propTypes = {
    ...withLocalizePropTypes,

    /* Callback function when the menu is shown */
    onShowCreateMenu: PropTypes.func,

    /* Callback function before the menu is hidden */
    onHideCreateMenu: PropTypes.func,

    /** The list of policies the user has access to. */
    allPolicies: PropTypes.shape({
        /** The policy name */
        name: PropTypes.string,
    }),

    /* Beta features list */
    betas: PropTypes.arrayOf(PropTypes.string),

    /** Indicated whether the report data is loading */
    isLoading: PropTypes.bool,

    /** Forwarded ref to FloatingActionButtonAndPopover */
    innerRef: PropTypes.oneOfType([PropTypes.func, PropTypes.object]),

    /** Information about any currently running demos */
    demoInfo: PropTypes.shape({
        money2020: PropTypes.shape({
            isBeginningDemo: PropTypes.bool,
        }),
    }),
};
const defaultProps = {
    onHideCreateMenu: () => {},
    onShowCreateMenu: () => {},
    allPolicies: {},
    betas: [],
    isLoading: false,
    innerRef: null,
    demoInfo: {},
};

/**
 * Responsible for rendering the {@link PopoverMenu}, and the accompanying
 * FAB that can open or close the menu.
 * @param {Object} props
 * @returns {JSX.Element}
 */
function FloatingActionButtonAndPopover(props) {
    const styles = useThemeStyles();
    const [isCreateMenuActive, setIsCreateMenuActive] = useState(false);
    const isAnonymousUser = Session.isAnonymousUser();
    const anchorRef = useRef(null);

    const prevIsFocused = usePrevious(props.isFocused);

    /**
     * Check if LHN status changed from active to inactive.
     * Used to close already opened FAB menu when open any other pages (i.e. Press Command + K on web).
     *
     * @param {Object} prevProps
     * @return {Boolean}
     */
    const didScreenBecomeInactive = useCallback(
        () =>
            // When any other page is opened over LHN
            !props.isFocused && prevIsFocused,
        [props.isFocused, prevIsFocused],
    );

    /**
     * Method called when we click the floating action button
     */
    const showCreateMenu = useCallback(
        () => {
            if (!props.isFocused && props.isSmallScreenWidth) {
                return;
            }
            setIsCreateMenuActive(true);
            props.onShowCreateMenu();
        },
        // eslint-disable-next-line react-hooks/exhaustive-deps
        [props.isFocused, props.isSmallScreenWidth],
    );

    /**
     * Method called either when:
     * - Pressing the floating action button to open the CreateMenu modal
     * - Selecting an item on CreateMenu or closing it by clicking outside of the modal component
     */
    const hideCreateMenu = useCallback(
        () => {
            if (!isCreateMenuActive) {
                return;
            }
            props.onHideCreateMenu();
            setIsCreateMenuActive(false);
        },
        // eslint-disable-next-line react-hooks/exhaustive-deps
        [isCreateMenuActive],
    );

    /**
     * Checks if user is anonymous. If true, shows the sign in modal, else,
     * executes the callback.
     *
     * @param {Function} callback
     */
    const interceptAnonymousUser = (callback) => {
        if (isAnonymousUser) {
            Session.signOutAndRedirectToSignIn();
        } else {
            callback();
        }
    };

    useEffect(() => {
        const navigationState = props.navigation.getState();
        const routes = lodashGet(navigationState, 'routes', []);
        const currentRoute = routes[navigationState.index];
        if (currentRoute && ![NAVIGATORS.CENTRAL_PANE_NAVIGATOR, SCREENS.HOME].includes(currentRoute.name)) {
            return;
        }
        if (lodashGet(props.demoInfo, 'money2020.isBeginningDemo', false)) {
            return;
        }
        Welcome.show({routes, showCreateMenu});
        // eslint-disable-next-line react-hooks/exhaustive-deps
    }, [props.isLoading]);

    useEffect(() => {
        if (!didScreenBecomeInactive()) {
            return;
        }

        // Hide menu manually when other pages are opened using shortcut key
        hideCreateMenu();
    }, [didScreenBecomeInactive, hideCreateMenu]);

    useImperativeHandle(props.innerRef, () => ({
        hideCreateMenu() {
            hideCreateMenu();
        },
    }));

    return (
        <View>
            <PopoverMenu
                onClose={hideCreateMenu}
                isVisible={isCreateMenuActive}
                anchorPosition={styles.createMenuPositionSidebar(props.windowHeight)}
                onItemSelected={hideCreateMenu}
                fromSidebarMediumScreen={!props.isSmallScreenWidth}
                menuItems={[
                    {
                        icon: Expensicons.ChatBubble,
                        text: props.translate('sidebarScreen.fabNewChat'),
                        onSelected: () => interceptAnonymousUser(() => Navigation.navigate(ROUTES.NEW)),
                    },
                    {
                        icon: Expensicons.MoneyCircle,
                        text: props.translate('iou.requestMoney'),
                        onSelected: () =>
                            interceptAnonymousUser(() =>
                                Navigation.navigate(
                                    // When starting to create a money request from the global FAB, there is not an existing report yet. A random optimistic reportID is generated and used
                                    // for all of the routes in the creation flow.
                                    ROUTES.MONEY_REQUEST_CREATE.getRoute(CONST.IOU.TYPE.REQUEST, CONST.IOU.OPTIMISTIC_TRANSACTION_ID, ReportUtils.generateReportID()),
                                ),
                            ),
                    },
                    {
                        icon: Expensicons.Send,
                        text: props.translate('iou.sendMoney'),
                        onSelected: () => interceptAnonymousUser(() => IOU.startMoneyRequest(CONST.IOU.TYPE.SEND)),
                    },
                    ...(Permissions.canUseTasks(props.betas)
                        ? [
                              {
                                  icon: Expensicons.Task,
                                  text: props.translate('newTaskPage.assignTask'),
                                  onSelected: () => interceptAnonymousUser(() => Task.clearOutTaskInfoAndNavigate()),
                              },
                          ]
                        : []),
                    {
                        icon: Expensicons.Heart,
                        text: props.translate('sidebarScreen.saveTheWorld'),
                        onSelected: () => interceptAnonymousUser(() => Navigation.navigate(ROUTES.TEACHERS_UNITE)),
                    },
                    ...(!props.isLoading && !Policy.hasActiveFreePolicy(props.allPolicies)
                        ? [
                              {
                                  icon: Expensicons.NewWorkspace,
                                  iconWidth: 46,
                                  iconHeight: 40,
                                  text: props.translate('workspace.new.newWorkspace'),
                                  description: props.translate('workspace.new.getTheExpensifyCardAndMore'),
                                  onSelected: () => interceptAnonymousUser(() => App.createWorkspaceWithPolicyDraftAndNavigateToIt()),
                              },
                          ]
                        : []),
                ]}
                withoutOverlay
                anchorRef={anchorRef}
            />
            <FloatingActionButton
                accessibilityLabel={props.translate('sidebarScreen.fabNewChatExplained')}
                role={CONST.ACCESSIBILITY_ROLE.BUTTON}
                isActive={isCreateMenuActive}
                ref={anchorRef}
                onPress={() => {
                    if (isCreateMenuActive) {
                        hideCreateMenu();
                    } else {
                        showCreateMenu();
                    }
                }}
            />
        </View>
    );
}

FloatingActionButtonAndPopover.propTypes = propTypes;
FloatingActionButtonAndPopover.defaultProps = defaultProps;
FloatingActionButtonAndPopover.displayName = 'FloatingActionButtonAndPopover';

const FloatingActionButtonAndPopoverWithRef = forwardRef((props, ref) => (
    <FloatingActionButtonAndPopover
        // eslint-disable-next-line react/jsx-props-no-spreading
        {...props}
        innerRef={ref}
    />
));

FloatingActionButtonAndPopoverWithRef.displayName = 'FloatingActionButtonAndPopoverWithRef';

export default compose(
    withLocalize,
    withNavigation,
    withNavigationFocus,
    withWindowDimensions,
    withOnyx({
        allPolicies: {
            key: ONYXKEYS.COLLECTION.POLICY,
            selector: policySelector,
        },
        betas: {
            key: ONYXKEYS.BETAS,
        },
        isLoading: {
            key: ONYXKEYS.IS_LOADING_APP,
        },
        demoInfo: {
            key: ONYXKEYS.DEMO_INFO,
        },
    }),
)(FloatingActionButtonAndPopoverWithRef);<|MERGE_RESOLUTION|>--- conflicted
+++ resolved
@@ -14,12 +14,8 @@
 import compose from '@libs/compose';
 import Navigation from '@libs/Navigation/Navigation';
 import Permissions from '@libs/Permissions';
-<<<<<<< HEAD
 import * as ReportUtils from '@libs/ReportUtils';
-import styles from '@styles/styles';
-=======
 import useThemeStyles from '@styles/useThemeStyles';
->>>>>>> 1ddd581b
 import * as App from '@userActions/App';
 import * as IOU from '@userActions/IOU';
 import * as Policy from '@userActions/Policy';
