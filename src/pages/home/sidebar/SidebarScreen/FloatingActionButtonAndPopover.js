--- conflicted
+++ resolved
@@ -15,6 +15,7 @@
 import useThemeStyles from '@hooks/useThemeStyles';
 import compose from '@libs/compose';
 import interceptAnonymousUser from '@libs/interceptAnonymousUser';
+import Navigation from '@libs/Navigation/Navigation';
 import * as ReportUtils from '@libs/ReportUtils';
 import personalDetailsPropType from '@pages/personalDetailsPropType';
 import * as App from '@userActions/App';
@@ -24,6 +25,7 @@
 import * as Task from '@userActions/Task';
 import CONST from '@src/CONST';
 import ONYXKEYS from '@src/ONYXKEYS';
+import ROUTES from '@src/ROUTES';
 
 /**
  * @param {Object} [policy]
@@ -151,9 +153,8 @@
 
     const prevIsFocused = usePrevious(props.isFocused);
 
-<<<<<<< HEAD
     const {canUseSpotnanaTravel} = usePermissions();
-=======
+
     const quickActionReport = useMemo(() => (props.quickAction ? ReportUtils.getReport(props.quickAction.chatReportID) : 0), [props.quickAction]);
 
     const quickActionPolicy = props.allPolicies ? props.allPolicies[`${ONYXKEYS.COLLECTION.POLICY}${quickActionReport.policyID}`] : undefined;
@@ -203,7 +204,6 @@
                 return '';
         }
     };
->>>>>>> b0c41789
 
     /**
      * Check if LHN status changed from active to inactive.
@@ -336,7 +336,6 @@
                         text: translate('newTaskPage.assignTask'),
                         onSelected: () => interceptAnonymousUser(() => Task.clearOutTaskInfoAndNavigate()),
                     },
-<<<<<<< HEAD
                     ...(canUseSpotnanaTravel
                         ? [
                               {
@@ -346,10 +345,7 @@
                               },
                           ]
                         : []),
-                    ...(!props.isLoading && !Policy.hasActiveFreePolicy(props.allPolicies)
-=======
                     ...(!props.isLoading && !Policy.hasActiveChatEnabledPolicies(props.allPolicies)
->>>>>>> b0c41789
                         ? [
                               {
                                   displayInDefaultIconColor: true,
