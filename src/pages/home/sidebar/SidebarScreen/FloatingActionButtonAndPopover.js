import React from 'react';
import _ from 'underscore';
import {withOnyx} from 'react-native-onyx';
import PropTypes from 'prop-types';
import lodashGet from 'lodash/get';
import {View} from 'react-native';
import styles from '../../../../styles/styles';
import * as Expensicons from '../../../../components/Icon/Expensicons';
import Navigation from '../../../../libs/Navigation/Navigation';
import ROUTES from '../../../../ROUTES';
import Permissions from '../../../../libs/Permissions';
import * as Policy from '../../../../libs/actions/Policy';
import PopoverMenu from '../../../../components/PopoverMenu';
import CONST from '../../../../CONST';
import FloatingActionButton from '../../../../components/FloatingActionButton';
import compose from '../../../../libs/compose';
import withLocalize, {withLocalizePropTypes} from '../../../../components/withLocalize';
import withWindowDimensions from '../../../../components/withWindowDimensions';
import ONYXKEYS from '../../../../ONYXKEYS';
import withNavigation from '../../../../components/withNavigation';
import * as Welcome from '../../../../libs/actions/Welcome';
import withNavigationFocus from '../../../../components/withNavigationFocus';
import withDrawerState from '../../../../components/withDrawerState';
import * as TaskUtils from '../../../../libs/actions/Task';
import * as App from '../../../../libs/actions/App';

/**
 * @param {Object} [policy]
 * @returns {Object|undefined}
 */
const policySelector = (policy) =>
    policy && {
        type: policy.type,
        role: policy.role,
    };

const propTypes = {
    /* Callback function when the menu is shown */
    onShowCreateMenu: PropTypes.func,

    /* Callback function before the menu is hidden */
    onHideCreateMenu: PropTypes.func,

    /** The list of policies the user has access to. */
    allPolicies: PropTypes.shape({
        /** The policy name */
        name: PropTypes.string,
    }),

    /* Beta features list */
    betas: PropTypes.arrayOf(PropTypes.string),

    /** Indicated whether the report data is loading */
    isLoading: PropTypes.bool,

    ...withLocalizePropTypes,
};
const defaultProps = {
    onHideCreateMenu: () => {},
    onShowCreateMenu: () => {},
    allPolicies: {},
    betas: [],
    isLoading: false,
};

/**
 * Responsible for rendering the {@link PopoverMenu}, and the accompanying
 * FAB that can open or close the menu.
 */
class FloatingActionButtonAndPopover extends React.Component {
    constructor(props) {
        super(props);

        this.showCreateMenu = this.showCreateMenu.bind(this);
        this.hideCreateMenu = this.hideCreateMenu.bind(this);

        this.state = {
            isCreateMenuActive: false,
        };
    }

    componentDidMount() {
        const routes = lodashGet(this.props.navigation.getState(), 'routes', []);
        Welcome.show({routes, showCreateMenu: this.showCreateMenu});
    }

    componentDidUpdate(prevProps) {
        if (!this.didScreenBecomeInactive(prevProps)) {
            return;
        }

        // Hide menu manually when other pages are opened using shortcut key
        this.hideCreateMenu();
    }

    /**
     * Check if LHN status changed from active to inactive.
     * Used to close already opened FAB menu when open any other pages (i.e. Press Command + K on web).
     *
     * @param {Object} prevProps
     * @return {Boolean}
     */
    didScreenBecomeInactive(prevProps) {
        // When the Drawer gets closed and ReportScreen is shown
        if (!this.props.isDrawerOpen && prevProps.isDrawerOpen) {
            return true;
        }

        // When any other page is opened over LHN
        if (!this.props.isFocused && prevProps.isFocused) {
            return true;
        }

        return false;
    }

    /**
     * Check if LHN is inactive.
     * Used to prevent FAB menu showing after opening any other pages.
     *
     * @return {Boolean}
     */
    isScreenInactive() {
        // When drawer is closed and Report page is open
        if (this.props.isSmallScreenWidth && !this.props.isDrawerOpen) {
            return true;
        }

        // When any other page is open
        if (!this.props.isFocused) {
            return true;
        }

        return false;
    }

    /**
     * Method called when we click the floating action button
     */
    showCreateMenu() {
        if (this.isScreenInactive()) {
            // Prevent showing menu when click FAB icon quickly after opening other pages
            return;
        }
        this.setState({
            isCreateMenuActive: true,
        });
        this.props.onShowCreateMenu();
    }

    /**
     * Method called either when:
     * - Pressing the floating action button to open the CreateMenu modal
     * - Selecting an item on CreateMenu or closing it by clicking outside of the modal component
     */
    hideCreateMenu() {
        if (!this.state.isCreateMenuActive) {
            return;
        }
        this.props.onHideCreateMenu();
        this.setState({
            isCreateMenuActive: false,
        });
    }

    render() {
        // Workspaces are policies with type === 'free'
        const workspaces = _.filter(this.props.allPolicies, (policy) => policy && policy.type === CONST.POLICY.TYPE.FREE);

        return (
            <View>
                <PopoverMenu
                    onClose={this.hideCreateMenu}
                    isVisible={this.state.isCreateMenuActive}
                    anchorPosition={styles.createMenuPositionSidebar}
                    onItemSelected={this.hideCreateMenu}
                    fromSidebarMediumScreen={!this.props.isSmallScreenWidth}
                    menuItems={[
                        {
                            icon: Expensicons.ChatBubble,
                            text: this.props.translate('sidebarScreen.newChat'),
                            onSelected: () => Navigation.navigate(ROUTES.NEW_CHAT),
                        },
                        {
                            icon: Expensicons.Users,
                            text: this.props.translate('sidebarScreen.newGroup'),
                            onSelected: () => Navigation.navigate(ROUTES.NEW_GROUP),
                        },
<<<<<<< HEAD
                        ...(Permissions.canUsePolicyRooms(this.props.betas) && workspaces.length ? [
                            {
                                icon: Expensicons.Hashtag,
                                text: this.props.translate('sidebarScreen.newRoom'),
                                onSelected: () => Navigation.navigate(ROUTES.WORKSPACE_NEW_ROOM),
                            },
                        ] : []),
                        ...(Permissions.canUseIOUSend(this.props.betas) ? [
                            {
                                icon: Expensicons.Send,
                                text: this.props.translate('iou.sendMoney'),
                                onSelected: () => Navigation.navigate(ROUTES.IOU_SEND),
                            },
                        ] : []),
                        ...(Permissions.canUseIOU(this.props.betas) ? [
                            {
                                icon: Expensicons.MoneyCircle,
                                text: this.props.translate('iou.requestMoney'),
                                onSelected: () => Navigation.navigate(ROUTES.IOU_REQUEST),
                            },
                        ] : []),
                        ...(Permissions.canUseIOU(this.props.betas) ? [
                            {
                                icon: Expensicons.Receipt,
                                text: this.props.translate('iou.splitBill'),
                                onSelected: () => Navigation.navigate(ROUTES.IOU_BILL),
                            },
                        ] : []),
                        ...(Permissions.canUseTasks(this.props.betas) ? [
                            {
                                icon: Expensicons.Task,
                                text: this.props.translate('newTaskPage.assignTask'),
                                onSelected: () => TaskUtils.clearOutTaskInfoAndNavigate(),
                            },
                        ] : []),
                        ...(!this.props.isLoading && !Policy.hasActiveFreePolicy(this.props.allPolicies) ? [
                            {
                                icon: Expensicons.NewWorkspace,
                                iconWidth: 46,
                                iconHeight: 40,
                                text: this.props.translate('workspace.new.newWorkspace'),
                                description: this.props.translate('workspace.new.getTheExpensifyCardAndMore'),
                                onSelected: () => App.createWorkspaceAndNavigateToIt(),
                            },
                        ] : []),
=======
                        ...(Permissions.canUsePolicyRooms(this.props.betas) && workspaces.length
                            ? [
                                  {
                                      icon: Expensicons.Hashtag,
                                      text: this.props.translate('sidebarScreen.newRoom'),
                                      onSelected: () => Navigation.navigate(ROUTES.WORKSPACE_NEW_ROOM),
                                  },
                              ]
                            : []),
                        ...(Permissions.canUseIOUSend(this.props.betas)
                            ? [
                                  {
                                      icon: Expensicons.Send,
                                      text: this.props.translate('iou.sendMoney'),
                                      onSelected: () => Navigation.navigate(ROUTES.IOU_SEND),
                                  },
                              ]
                            : []),
                        ...(Permissions.canUseIOU(this.props.betas)
                            ? [
                                  {
                                      icon: Expensicons.MoneyCircle,
                                      text: this.props.translate('iou.requestMoney'),
                                      onSelected: () => Navigation.navigate(ROUTES.IOU_REQUEST),
                                  },
                              ]
                            : []),
                        ...(Permissions.canUseIOU(this.props.betas)
                            ? [
                                  {
                                      icon: Expensicons.Receipt,
                                      text: this.props.translate('iou.splitBill'),
                                      onSelected: () => Navigation.navigate(ROUTES.IOU_BILL),
                                  },
                              ]
                            : []),
                        ...(Permissions.canUseTasks(this.props.betas)
                            ? [
                                  {
                                      icon: Expensicons.Task,
                                      text: this.props.translate('newTaskPage.assignTask'),
                                      onSelected: () => TaskUtils.clearOutTaskInfoAndNavigate(),
                                  },
                              ]
                            : []),
                        ...(!this.props.isLoading && !Policy.hasActiveFreePolicy(this.props.allPolicies)
                            ? [
                                  {
                                      icon: Expensicons.NewWorkspace,
                                      iconWidth: 46,
                                      iconHeight: 40,
                                      text: this.props.translate('workspace.new.newWorkspace'),
                                      description: this.props.translate('workspace.new.getTheExpensifyCardAndMore'),
                                      onSelected: () => Policy.createWorkspace(),
                                  },
                              ]
                            : []),
>>>>>>> 45c32120
                    ]}
                />
                <FloatingActionButton
                    accessibilityLabel={this.props.translate('sidebarScreen.fabNewChat')}
                    accessibilityRole="button"
                    isActive={this.state.isCreateMenuActive}
                    onPress={this.showCreateMenu}
                />
            </View>
        );
    }
}

FloatingActionButtonAndPopover.propTypes = propTypes;
FloatingActionButtonAndPopover.defaultProps = defaultProps;

export default compose(
    withLocalize,
    withNavigation,
    withNavigationFocus,
    withDrawerState,
    withWindowDimensions,
    withOnyx({
        allPolicies: {
            key: ONYXKEYS.COLLECTION.POLICY,
            selector: policySelector,
        },
        betas: {
            key: ONYXKEYS.BETAS,
        },
        isLoading: {
            key: ONYXKEYS.IS_LOADING_REPORT_DATA,
        },
    }),
)(FloatingActionButtonAndPopover);<|MERGE_RESOLUTION|>--- conflicted
+++ resolved
@@ -186,53 +186,6 @@
                             text: this.props.translate('sidebarScreen.newGroup'),
                             onSelected: () => Navigation.navigate(ROUTES.NEW_GROUP),
                         },
-<<<<<<< HEAD
-                        ...(Permissions.canUsePolicyRooms(this.props.betas) && workspaces.length ? [
-                            {
-                                icon: Expensicons.Hashtag,
-                                text: this.props.translate('sidebarScreen.newRoom'),
-                                onSelected: () => Navigation.navigate(ROUTES.WORKSPACE_NEW_ROOM),
-                            },
-                        ] : []),
-                        ...(Permissions.canUseIOUSend(this.props.betas) ? [
-                            {
-                                icon: Expensicons.Send,
-                                text: this.props.translate('iou.sendMoney'),
-                                onSelected: () => Navigation.navigate(ROUTES.IOU_SEND),
-                            },
-                        ] : []),
-                        ...(Permissions.canUseIOU(this.props.betas) ? [
-                            {
-                                icon: Expensicons.MoneyCircle,
-                                text: this.props.translate('iou.requestMoney'),
-                                onSelected: () => Navigation.navigate(ROUTES.IOU_REQUEST),
-                            },
-                        ] : []),
-                        ...(Permissions.canUseIOU(this.props.betas) ? [
-                            {
-                                icon: Expensicons.Receipt,
-                                text: this.props.translate('iou.splitBill'),
-                                onSelected: () => Navigation.navigate(ROUTES.IOU_BILL),
-                            },
-                        ] : []),
-                        ...(Permissions.canUseTasks(this.props.betas) ? [
-                            {
-                                icon: Expensicons.Task,
-                                text: this.props.translate('newTaskPage.assignTask'),
-                                onSelected: () => TaskUtils.clearOutTaskInfoAndNavigate(),
-                            },
-                        ] : []),
-                        ...(!this.props.isLoading && !Policy.hasActiveFreePolicy(this.props.allPolicies) ? [
-                            {
-                                icon: Expensicons.NewWorkspace,
-                                iconWidth: 46,
-                                iconHeight: 40,
-                                text: this.props.translate('workspace.new.newWorkspace'),
-                                description: this.props.translate('workspace.new.getTheExpensifyCardAndMore'),
-                                onSelected: () => App.createWorkspaceAndNavigateToIt(),
-                            },
-                        ] : []),
-=======
                         ...(Permissions.canUsePolicyRooms(this.props.betas) && workspaces.length
                             ? [
                                   {
@@ -286,11 +239,10 @@
                                       iconHeight: 40,
                                       text: this.props.translate('workspace.new.newWorkspace'),
                                       description: this.props.translate('workspace.new.getTheExpensifyCardAndMore'),
-                                      onSelected: () => Policy.createWorkspace(),
-                                  },
-                              ]
-                            : []),
->>>>>>> 45c32120
+                                      onSelected: () => App.createWorkspaceAndNavigateToIt(),
+                                  },
+                              ]
+                            : []),
                     ]}
                 />
                 <FloatingActionButton
