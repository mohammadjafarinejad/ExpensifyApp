--- conflicted
+++ resolved
@@ -434,26 +434,13 @@
         styles.popoverMenuItem.paddingVertical,
         styles.pt3,
         styles.pb2,
-<<<<<<< HEAD
-        styles.productTrainingTooltipWrapper,
-        renderProductTrainingTooltip,
-        hideProductTrainingTooltip,
         quickAction,
-=======
         styles.quickActionTooltipWrapper,
         renderQuickActionTooltip,
-        quickAction?.action,
-        quickAction?.isFirstQuickAction,
->>>>>>> 4b0f250c
         policyChatForActivePolicy,
         quickActionTitle,
         hideQABSubtitle,
         quickActionReport,
-<<<<<<< HEAD
-        shouldShowProductTrainingTooltip,
-=======
-        navigateToQuickAction,
->>>>>>> 4b0f250c
         selectOption,
         quickActionPolicy,
     ]);
