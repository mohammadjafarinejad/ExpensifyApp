import {useIsFocused as useIsFocusedOriginal, useNavigationState} from '@react-navigation/native';
import type {ImageContentFit} from 'expo-image';
import type {ForwardedRef} from 'react';
import React, {forwardRef, useCallback, useEffect, useImperativeHandle, useMemo, useRef, useState} from 'react';
import {View} from 'react-native';
import type {OnyxCollection, OnyxEntry} from 'react-native-onyx';
import {useOnyx} from 'react-native-onyx';
import type {SvgProps} from 'react-native-svg';
import ConfirmModal from '@components/ConfirmModal';
import FloatingActionButton from '@components/FloatingActionButton';
import * as Expensicons from '@components/Icon/Expensicons';
import type {PopoverMenuItem} from '@components/PopoverMenu';
import PopoverMenu from '@components/PopoverMenu';
import {useProductTrainingContext} from '@components/ProductTrainingContext';
import useCurrentUserPersonalDetails from '@hooks/useCurrentUserPersonalDetails';
import useEnvironment from '@hooks/useEnvironment';
import useLocalize from '@hooks/useLocalize';
import useNetwork from '@hooks/useNetwork';
import usePermissions from '@hooks/usePermissions';
import usePrevious from '@hooks/usePrevious';
import useResponsiveLayout from '@hooks/useResponsiveLayout';
import useTheme from '@hooks/useTheme';
import useThemeStyles from '@hooks/useThemeStyles';
import useWindowDimensions from '@hooks/useWindowDimensions';
import * as QuickActionNavigation from '@libs/actions/QuickActionNavigation';
import getIconForAction from '@libs/getIconForAction';
import interceptAnonymousUser from '@libs/interceptAnonymousUser';
import getTopmostCentralPaneRoute from '@libs/Navigation/getTopmostCentralPaneRoute';
import Navigation from '@libs/Navigation/Navigation';
import type {CentralPaneName, NavigationPartialRoute, RootStackParamList} from '@libs/Navigation/types';
import {hasSeenTourSelector} from '@libs/onboardingSelectors';
import * as PolicyUtils from '@libs/PolicyUtils';
import * as ReportUtils from '@libs/ReportUtils';
import * as SubscriptionUtils from '@libs/SubscriptionUtils';
import {getNavatticURL} from '@libs/TourUtils';
import variables from '@styles/variables';
import * as App from '@userActions/App';
import * as IOU from '@userActions/IOU';
import * as Link from '@userActions/Link';
import * as Report from '@userActions/Report';
import * as Session from '@userActions/Session';
import * as Task from '@userActions/Task';
import * as Welcome from '@userActions/Welcome';
import CONST from '@src/CONST';
import type {TranslationPaths} from '@src/languages/types';
import ONYXKEYS from '@src/ONYXKEYS';
import ROUTES from '@src/ROUTES';
import SCREENS from '@src/SCREENS';
import type * as OnyxTypes from '@src/types/onyx';
import type {QuickActionName} from '@src/types/onyx/QuickAction';
import {isEmptyObject} from '@src/types/utils/EmptyObject';
import mapOnyxCollectionItems from '@src/utils/mapOnyxCollectionItems';

// On small screen we hide the search page from central pane to show the search bottom tab page with bottom tab bar.
// We need to take this in consideration when checking if the screen is focused.
const useIsFocused = () => {
    const {shouldUseNarrowLayout} = useResponsiveLayout();
    const isFocused = useIsFocusedOriginal();
    const topmostCentralPane = useNavigationState<RootStackParamList, NavigationPartialRoute<CentralPaneName> | undefined>(getTopmostCentralPaneRoute);
    return isFocused || (topmostCentralPane?.name === SCREENS.SEARCH.CENTRAL_PANE && shouldUseNarrowLayout);
};

type PolicySelector = Pick<OnyxTypes.Policy, 'type' | 'role' | 'isPolicyExpenseChatEnabled' | 'pendingAction' | 'avatarURL' | 'name' | 'id' | 'areInvoicesEnabled'>;

type FloatingActionButtonAndPopoverProps = {
    /* Callback function when the menu is shown */
    onShowCreateMenu?: () => void;

    /* Callback function before the menu is hidden */
    onHideCreateMenu?: () => void;
};

type FloatingActionButtonAndPopoverRef = {
    hideCreateMenu: () => void;
};

const policySelector = (policy: OnyxEntry<OnyxTypes.Policy>): PolicySelector =>
    (policy && {
        type: policy.type,
        role: policy.role,
        id: policy.id,
        isPolicyExpenseChatEnabled: policy.isPolicyExpenseChatEnabled,
        pendingAction: policy.pendingAction,
        avatarURL: policy.avatarURL,
        name: policy.name,
        areInvoicesEnabled: policy.areInvoicesEnabled,
    }) as PolicySelector;

const getQuickActionIcon = (action: QuickActionName): React.FC<SvgProps> => {
    switch (action) {
        case CONST.QUICK_ACTIONS.REQUEST_MANUAL:
            return getIconForAction(CONST.IOU.TYPE.REQUEST);
        case CONST.QUICK_ACTIONS.REQUEST_SCAN:
            return Expensicons.ReceiptScan;
        case CONST.QUICK_ACTIONS.REQUEST_DISTANCE:
            return Expensicons.Car;
        case CONST.QUICK_ACTIONS.SPLIT_MANUAL:
        case CONST.QUICK_ACTIONS.SPLIT_SCAN:
        case CONST.QUICK_ACTIONS.SPLIT_DISTANCE:
            return getIconForAction(CONST.IOU.TYPE.SPLIT);
        case CONST.QUICK_ACTIONS.SEND_MONEY:
            return getIconForAction(CONST.IOU.TYPE.SEND);
        case CONST.QUICK_ACTIONS.ASSIGN_TASK:
            return Expensicons.Task;
        case CONST.QUICK_ACTIONS.TRACK_DISTANCE:
            return Expensicons.Car;
        case CONST.QUICK_ACTIONS.TRACK_MANUAL:
            return getIconForAction(CONST.IOU.TYPE.TRACK);
        case CONST.QUICK_ACTIONS.TRACK_SCAN:
            return Expensicons.ReceiptScan;
        default:
            return Expensicons.MoneyCircle;
    }
};

const getIouType = (action: QuickActionName) => {
    switch (action) {
        case CONST.QUICK_ACTIONS.REQUEST_MANUAL:
        case CONST.QUICK_ACTIONS.REQUEST_SCAN:
        case CONST.QUICK_ACTIONS.REQUEST_DISTANCE:
            return CONST.IOU.TYPE.SUBMIT;
        case CONST.QUICK_ACTIONS.SPLIT_MANUAL:
        case CONST.QUICK_ACTIONS.SPLIT_SCAN:
        case CONST.QUICK_ACTIONS.SPLIT_DISTANCE:
            return CONST.IOU.TYPE.SPLIT;
        case CONST.QUICK_ACTIONS.TRACK_DISTANCE:
        case CONST.QUICK_ACTIONS.TRACK_MANUAL:
        case CONST.QUICK_ACTIONS.TRACK_SCAN:
            return CONST.IOU.TYPE.TRACK;
        case CONST.QUICK_ACTIONS.SEND_MONEY:
            return CONST.IOU.TYPE.PAY;
        default:
            return undefined;
    }
};

const getQuickActionTitle = (action: QuickActionName): TranslationPaths => {
    switch (action) {
        case CONST.QUICK_ACTIONS.REQUEST_MANUAL:
            return 'quickAction.requestMoney';
        case CONST.QUICK_ACTIONS.REQUEST_SCAN:
            return 'quickAction.scanReceipt';
        case CONST.QUICK_ACTIONS.REQUEST_DISTANCE:
            return 'quickAction.recordDistance';
        case CONST.QUICK_ACTIONS.SPLIT_MANUAL:
            return 'quickAction.splitBill';
        case CONST.QUICK_ACTIONS.SPLIT_SCAN:
            return 'quickAction.splitScan';
        case CONST.QUICK_ACTIONS.SPLIT_DISTANCE:
            return 'quickAction.splitDistance';
        case CONST.QUICK_ACTIONS.TRACK_MANUAL:
            return 'quickAction.trackManual';
        case CONST.QUICK_ACTIONS.TRACK_SCAN:
            return 'quickAction.trackScan';
        case CONST.QUICK_ACTIONS.TRACK_DISTANCE:
            return 'quickAction.trackDistance';
        case CONST.QUICK_ACTIONS.SEND_MONEY:
            return 'quickAction.paySomeone';
        case CONST.QUICK_ACTIONS.ASSIGN_TASK:
            return 'quickAction.assignTask';
        default:
            return '' as TranslationPaths;
    }
};

/**
 * Responsible for rendering the {@link PopoverMenu}, and the accompanying
 * FAB that can open or close the menu.
 */
function FloatingActionButtonAndPopover({onHideCreateMenu, onShowCreateMenu}: FloatingActionButtonAndPopoverProps, ref: ForwardedRef<FloatingActionButtonAndPopoverRef>) {
    const styles = useThemeStyles();
    const theme = useTheme();
    const {translate} = useLocalize();
    const [isLoading = false] = useOnyx(ONYXKEYS.IS_LOADING_APP);
    const [personalDetails] = useOnyx(ONYXKEYS.PERSONAL_DETAILS_LIST);
    const [session] = useOnyx(ONYXKEYS.SESSION);
    const [quickAction] = useOnyx(ONYXKEYS.NVP_QUICK_ACTION_GLOBAL_CREATE);
    const [quickActionReport] = useOnyx(`${ONYXKEYS.COLLECTION.REPORT}${quickAction?.chatReportID}`);
    const [reportNameValuePairs] = useOnyx(`${ONYXKEYS.COLLECTION.REPORT_NAME_VALUE_PAIRS}${quickActionReport?.reportID}`);
    const [activePolicyID] = useOnyx(ONYXKEYS.NVP_ACTIVE_POLICY_ID);
    const [allReports] = useOnyx(ONYXKEYS.COLLECTION.REPORT);
    const [activePolicy] = useOnyx(`${ONYXKEYS.COLLECTION.POLICY}${activePolicyID}`);
    const policyChatForActivePolicy = useMemo(() => {
        if (isEmptyObject(activePolicy) || !activePolicy?.isPolicyExpenseChatEnabled) {
            return {} as OnyxTypes.Report;
        }
        const policyChatsForActivePolicy = ReportUtils.getWorkspaceChats(`${activePolicyID ?? CONST.DEFAULT_NUMBER_ID}`, [session?.accountID ?? CONST.DEFAULT_NUMBER_ID], allReports);
        return policyChatsForActivePolicy.length > 0 ? policyChatsForActivePolicy.at(0) : ({} as OnyxTypes.Report);
    }, [activePolicy, activePolicyID, session?.accountID, allReports]);
    const [quickActionPolicy] = useOnyx(`${ONYXKEYS.COLLECTION.POLICY}${quickActionReport?.policyID}`);
    const [allPolicies] = useOnyx(ONYXKEYS.COLLECTION.POLICY, {selector: (c) => mapOnyxCollectionItems(c, policySelector)});

    const [isCreateMenuActive, setIsCreateMenuActive] = useState(false);
    const [modalVisible, setModalVisible] = useState(false);
    const fabRef = useRef<HTMLDivElement>(null);
    const {windowHeight} = useWindowDimensions();
    const {shouldUseNarrowLayout} = useResponsiveLayout();
    const isFocused = useIsFocused();
    const prevIsFocused = usePrevious(isFocused);
    const {isOffline} = useNetwork();

    const {canUseSpotnanaTravel} = usePermissions();
    const canSendInvoice = useMemo(() => PolicyUtils.canSendInvoice(allPolicies as OnyxCollection<OnyxTypes.Policy>, session?.email), [allPolicies, session?.email]);
<<<<<<< HEAD
    const isValidReport = !(isEmptyObject(quickActionReport) || ReportUtils.isArchivedRoom(reportNameValuePairs));
=======
    const isValidReport = !(isEmptyObject(quickActionReport) || ReportUtils.isArchivedReport(quickActionReport, reportNameValuePairs));
>>>>>>> 92e5d458
    const {environment} = useEnvironment();
    const [introSelected] = useOnyx(ONYXKEYS.NVP_INTRO_SELECTED);
    const navatticURL = getNavatticURL(environment, introSelected?.choice);
    const [hasSeenTour = false] = useOnyx(ONYXKEYS.NVP_ONBOARDING, {
        selector: hasSeenTourSelector,
    });

    const {renderProductTrainingTooltip, hideProductTrainingTooltip, shouldShowProductTrainingTooltip} = useProductTrainingContext(
        CONST.PRODUCT_TRAINING_TOOLTIP_NAMES.QUICK_ACTION_BUTTON,
        isCreateMenuActive && (!shouldUseNarrowLayout || isFocused),
    );

    /**
     * There are scenarios where users who have not yet had their group workspace-chats in NewDot (isPolicyExpenseChatEnabled). In those scenarios, things can get confusing if they try to submit/track expenses. To address this, we block them from Creating, Tracking, Submitting expenses from NewDot if they are:
     * 1. on at least one group policy
     * 2. none of the group policies they are a member of have isPolicyExpenseChatEnabled=true
     */
    const shouldRedirectToExpensifyClassic = useMemo(() => {
        return PolicyUtils.areAllGroupPoliciesExpenseChatDisabled((allPolicies as OnyxCollection<OnyxTypes.Policy>) ?? {});
    }, [allPolicies]);

    const shouldShowNewWorkspaceButton = Object.values(allPolicies ?? {}).every(
        (policy) => !PolicyUtils.shouldShowPolicy(policy as OnyxEntry<OnyxTypes.Policy>, !!isOffline, session?.email),
    );

    const quickActionAvatars = useMemo(() => {
        if (isValidReport) {
            const avatars = ReportUtils.getIcons(quickActionReport, personalDetails);
            return avatars.length <= 1 || ReportUtils.isPolicyExpenseChat(quickActionReport) ? avatars : avatars.filter((avatar) => avatar.id !== session?.accountID);
        }
        if (!isEmptyObject(policyChatForActivePolicy)) {
            return ReportUtils.getIcons(policyChatForActivePolicy, personalDetails);
        }
        return [];
        // Policy is needed as a dependency in order to update the shortcut details when the workspace changes
        // eslint-disable-next-line react-compiler/react-compiler, react-hooks/exhaustive-deps
    }, [personalDetails, session?.accountID, quickActionReport, quickActionPolicy, policyChatForActivePolicy]);

    const quickActionTitle = useMemo(() => {
        if (isEmptyObject(quickActionReport)) {
            return '';
        }
        if (quickAction?.action === CONST.QUICK_ACTIONS.SEND_MONEY && quickActionAvatars.length > 0) {
            const name: string = ReportUtils.getDisplayNameForParticipant(+(quickActionAvatars.at(0)?.id ?? CONST.DEFAULT_NUMBER_ID), true) ?? '';
            return translate('quickAction.paySomeone', {name});
        }
        const titleKey = getQuickActionTitle(quickAction?.action ?? ('' as QuickActionName));
        return titleKey ? translate(titleKey) : '';
    }, [quickAction, translate, quickActionAvatars, quickActionReport]);

    const hideQABSubtitle = useMemo(() => {
        if (!isValidReport) {
            return true;
        }
        if (quickActionAvatars.length === 0) {
            return false;
        }
        const displayName = personalDetails?.[quickActionAvatars.at(0)?.id ?? CONST.DEFAULT_NUMBER_ID]?.firstName ?? '';
        return quickAction?.action === CONST.QUICK_ACTIONS.SEND_MONEY && displayName.length === 0;
    }, [isValidReport, quickActionAvatars, personalDetails, quickAction?.action]);

    const selectOption = useCallback(
        (onSelected: () => void, shouldRestrictAction: boolean) => {
            if (shouldRestrictAction && quickActionReport?.policyID && SubscriptionUtils.shouldRestrictUserBillableActions(quickActionReport.policyID)) {
                Navigation.navigate(ROUTES.RESTRICTED_ACTION.getRoute(quickActionReport.policyID));
                return;
            }
            onSelected();
        },
        [quickActionReport?.policyID],
    );

    /**
     * Check if LHN status changed from active to inactive.
     * Used to close already opened FAB menu when open any other pages (i.e. Press Command + K on web).
     */
    const didScreenBecomeInactive = useCallback(
        (): boolean =>
            // When any other page is opened over LHN
            !isFocused && prevIsFocused,
        [isFocused, prevIsFocused],
    );

    /**
     * Method called when we click the floating action button
     */
    const showCreateMenu = useCallback(
        () => {
            if (!isFocused && shouldUseNarrowLayout) {
                return;
            }
            setIsCreateMenuActive(true);
            onShowCreateMenu?.();
        },
        // eslint-disable-next-line react-compiler/react-compiler, react-hooks/exhaustive-deps
        [isFocused, shouldUseNarrowLayout],
    );

    /**
     * Method called either when:
     * - Pressing the floating action button to open the CreateMenu modal
     * - Selecting an item on CreateMenu or closing it by clicking outside of the modal component
     */
    const hideCreateMenu = useCallback(
        () => {
            if (!isCreateMenuActive) {
                return;
            }
            setIsCreateMenuActive(false);
            onHideCreateMenu?.();
        },
        // eslint-disable-next-line react-compiler/react-compiler, react-hooks/exhaustive-deps
        [isCreateMenuActive],
    );

    useEffect(() => {
        if (!didScreenBecomeInactive()) {
            return;
        }

        // Hide menu manually when other pages are opened using shortcut key
        hideCreateMenu();
    }, [didScreenBecomeInactive, hideCreateMenu]);

    useImperativeHandle(ref, () => ({
        hideCreateMenu() {
            hideCreateMenu();
        },
    }));

    const toggleCreateMenu = () => {
        if (isCreateMenuActive) {
            hideCreateMenu();
        } else {
            showCreateMenu();
        }
    };

    const expenseMenuItems = useMemo((): PopoverMenuItem[] => {
        return [
            {
                icon: getIconForAction(CONST.IOU.TYPE.CREATE),
                text: translate('iou.createExpense'),
                shouldCallAfterModalHide: shouldRedirectToExpensifyClassic,
                onSelected: () =>
                    interceptAnonymousUser(() => {
                        if (shouldRedirectToExpensifyClassic) {
                            setModalVisible(true);
                            return;
                        }
                        IOU.startMoneyRequest(
                            CONST.IOU.TYPE.CREATE,
                            // When starting to create an expense from the global FAB, there is not an existing report yet. A random optimistic reportID is generated and used
                            // for all of the routes in the creation flow.
                            ReportUtils.generateReportID(),
                        );
                    }),
            },
        ];
    }, [translate, shouldRedirectToExpensifyClassic]);

    const quickActionMenuItems = useMemo(() => {
        // Define common properties in baseQuickAction
        const baseQuickAction = {
            label: translate('quickAction.header'),
            labelStyle: [styles.pt3, styles.pb2],
            isLabelHoverable: false,
            floatRightAvatars: quickActionAvatars,
            floatRightAvatarSize: CONST.AVATAR_SIZE.SMALL,
            numberOfLinesDescription: 1,
            tooltipAnchorAlignment: {
                vertical: CONST.MODAL.ANCHOR_ORIGIN_VERTICAL.BOTTOM,
                horizontal: CONST.MODAL.ANCHOR_ORIGIN_HORIZONTAL.LEFT,
            },
            tooltipShiftHorizontal: styles.popoverMenuItem.paddingHorizontal,
            tooltipShiftVertical: styles.popoverMenuItem.paddingVertical / 2,
            renderTooltipContent: renderProductTrainingTooltip,
            tooltipWrapperStyle: styles.productTrainingTooltipWrapper,
            shouldRenderTooltip: shouldShowProductTrainingTooltip,
            shouldTeleportPortalToModalLayer: true,
        };

        if (quickAction?.action) {
            const iouType = getIouType(quickAction?.action);
            if (!!iouType && !ReportUtils.canCreateRequest(quickActionReport, quickActionPolicy, iouType)) {
                return [];
            }
            return [
                {
                    ...baseQuickAction,
                    icon: getQuickActionIcon(quickAction?.action),
                    text: quickActionTitle,
                    description: !hideQABSubtitle ? ReportUtils.getReportName(quickActionReport) ?? translate('quickAction.updateDestination') : '',
                    onSelected: () =>
                        interceptAnonymousUser(() => {
                            hideProductTrainingTooltip();
                            QuickActionNavigation.navigateToQuickAction(isValidReport, `${quickActionReport?.reportID ?? CONST.DEFAULT_NUMBER_ID}`, quickAction, selectOption);
                        }),
                    shouldShowSubscriptRightAvatar: ReportUtils.isPolicyExpenseChat(quickActionReport),
                },
            ];
        }
        if (!isEmptyObject(policyChatForActivePolicy)) {
            return [
                {
                    ...baseQuickAction,
                    icon: Expensicons.ReceiptScan,
                    text: translate('quickAction.scanReceipt'),
                    description: ReportUtils.getReportName(policyChatForActivePolicy),
                    onSelected: () =>
                        interceptAnonymousUser(() => {
                            selectOption(() => {
                                hideProductTrainingTooltip();
                                const quickActionReportID = policyChatForActivePolicy?.reportID || ReportUtils.generateReportID();
                                IOU.startMoneyRequest(CONST.IOU.TYPE.SUBMIT, quickActionReportID, CONST.IOU.REQUEST_TYPE.SCAN, true);
                            }, true);
                        }),
                    shouldShowSubscriptRightAvatar: true,
                },
            ];
        }

        return [];
    }, [
        translate,
        quickActionAvatars,
        isValidReport,
        styles.popoverMenuItem.paddingHorizontal,
        styles.popoverMenuItem.paddingVertical,
        styles.pt3,
        styles.pb2,
        styles.productTrainingTooltipWrapper,
        renderProductTrainingTooltip,
        hideProductTrainingTooltip,
        quickAction,
        policyChatForActivePolicy,
        quickActionTitle,
        hideQABSubtitle,
        quickActionReport,
        shouldShowProductTrainingTooltip,
        selectOption,
        quickActionPolicy,
    ]);

    const viewTourTaskReportID = introSelected?.viewTour;
    const [viewTourTaskReport] = useOnyx(`${ONYXKEYS.COLLECTION.REPORT}${viewTourTaskReportID}`);
    const currentUserPersonalDetails = useCurrentUserPersonalDetails();
    const canModifyTask = Task.canModifyTask(viewTourTaskReport, currentUserPersonalDetails.accountID);
    const canActionTask = Task.canActionTask(viewTourTaskReport, currentUserPersonalDetails.accountID);

    return (
        <View style={styles.flexGrow1}>
            <PopoverMenu
                onClose={hideCreateMenu}
                isVisible={isCreateMenuActive && (!shouldUseNarrowLayout || isFocused)}
                anchorPosition={styles.createMenuPositionSidebar(windowHeight)}
                onItemSelected={hideCreateMenu}
                fromSidebarMediumScreen={!shouldUseNarrowLayout}
                menuItems={[
                    ...expenseMenuItems,
                    {
                        icon: Expensicons.ChatBubble,
                        text: translate('sidebarScreen.fabNewChat'),
                        onSelected: () => interceptAnonymousUser(Report.startNewChat),
                    },
                    ...(canSendInvoice
                        ? [
                              {
                                  icon: Expensicons.InvoiceGeneric,
                                  text: translate('workspace.invoices.sendInvoice'),
                                  shouldCallAfterModalHide: shouldRedirectToExpensifyClassic,
                                  onSelected: () =>
                                      interceptAnonymousUser(() => {
                                          if (shouldRedirectToExpensifyClassic) {
                                              setModalVisible(true);
                                              return;
                                          }

                                          IOU.startMoneyRequest(
                                              CONST.IOU.TYPE.INVOICE,
                                              // When starting to create an invoice from the global FAB, there is not an existing report yet. A random optimistic reportID is generated and used
                                              // for all of the routes in the creation flow.
                                              ReportUtils.generateReportID(),
                                          );
                                      }),
                              },
                          ]
                        : []),
                    ...(canUseSpotnanaTravel
                        ? [
                              {
                                  icon: Expensicons.Suitcase,
                                  text: translate('travel.bookTravel'),
                                  onSelected: () => interceptAnonymousUser(() => Navigation.navigate(ROUTES.TRAVEL_MY_TRIPS)),
                              },
                          ]
                        : []),
                    ...(!hasSeenTour
                        ? [
                              {
                                  icon: Expensicons.Binoculars,
                                  iconStyles: styles.popoverIconCircle,
                                  iconFill: theme.icon,
                                  text: translate('tour.takeATwoMinuteTour'),
                                  description: translate('tour.exploreExpensify'),
                                  onSelected: () => {
                                      Link.openExternalLink(navatticURL);
                                      Welcome.setSelfTourViewed(Session.isAnonymousUser());
                                      if (viewTourTaskReport && canModifyTask && canActionTask) {
                                          Task.completeTask(viewTourTaskReport);
                                      }
                                  },
                              },
                          ]
                        : []),
                    ...(!isLoading && shouldShowNewWorkspaceButton
                        ? [
                              {
                                  displayInDefaultIconColor: true,
                                  contentFit: 'contain' as ImageContentFit,
                                  icon: Expensicons.NewWorkspace,
                                  iconWidth: variables.w46,
                                  iconHeight: variables.h40,
                                  text: translate('workspace.new.newWorkspace'),
                                  description: translate('workspace.new.getTheExpensifyCardAndMore'),
                                  onSelected: () => interceptAnonymousUser(() => App.createWorkspaceWithPolicyDraftAndNavigateToIt()),
                              },
                          ]
                        : []),
                    ...quickActionMenuItems,
                ]}
                withoutOverlay
                anchorRef={fabRef}
            />
            <ConfirmModal
                prompt={translate('sidebarScreen.redirectToExpensifyClassicModal.description')}
                isVisible={modalVisible}
                onConfirm={() => {
                    setModalVisible(false);
                    Link.openOldDotLink(CONST.OLDDOT_URLS.INBOX);
                }}
                onCancel={() => setModalVisible(false)}
                title={translate('sidebarScreen.redirectToExpensifyClassicModal.title')}
                confirmText={translate('exitSurvey.goToExpensifyClassic')}
                cancelText={translate('common.cancel')}
            />
            <FloatingActionButton
                accessibilityLabel={translate('sidebarScreen.fabNewChatExplained')}
                role={CONST.ROLE.BUTTON}
                isActive={isCreateMenuActive}
                ref={fabRef}
                onPress={toggleCreateMenu}
            />
        </View>
    );
}

FloatingActionButtonAndPopover.displayName = 'FloatingActionButtonAndPopover';

export default forwardRef(FloatingActionButtonAndPopover);

export type {PolicySelector};<|MERGE_RESOLUTION|>--- conflicted
+++ resolved
@@ -201,11 +201,7 @@
 
     const {canUseSpotnanaTravel} = usePermissions();
     const canSendInvoice = useMemo(() => PolicyUtils.canSendInvoice(allPolicies as OnyxCollection<OnyxTypes.Policy>, session?.email), [allPolicies, session?.email]);
-<<<<<<< HEAD
-    const isValidReport = !(isEmptyObject(quickActionReport) || ReportUtils.isArchivedRoom(reportNameValuePairs));
-=======
-    const isValidReport = !(isEmptyObject(quickActionReport) || ReportUtils.isArchivedReport(quickActionReport, reportNameValuePairs));
->>>>>>> 92e5d458
+    const isValidReport = !(isEmptyObject(quickActionReport) || ReportUtils.isArchivedReport(reportNameValuePairs));
     const {environment} = useEnvironment();
     const [introSelected] = useOnyx(ONYXKEYS.NVP_INTRO_SELECTED);
     const navatticURL = getNavatticURL(environment, introSelected?.choice);
