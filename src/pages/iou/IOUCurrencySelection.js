--- conflicted
+++ resolved
@@ -10,20 +10,13 @@
 import HeaderWithCloseButton from '../../components/HeaderWithCloseButton';
 import compose from '../../libs/compose';
 import withLocalize, {withLocalizePropTypes} from '../../components/withLocalize';
-<<<<<<< HEAD
-import * as CurrencySymbolUtils from '../../libs/CurrencySymbolUtils';
 import {withNetwork} from '../../components/OnyxProvider';
 import withMoneyRequest from './withMoneyRequest';
-=======
-import * as IOU from '../../libs/actions/IOU';
 import * as CurrencyUtils from '../../libs/CurrencyUtils';
-import {withNetwork} from '../../components/OnyxProvider';
-import CONST from '../../CONST';
 import themeColors from '../../styles/themes/default';
 import * as Expensicons from '../../components/Icon/Expensicons';
 
 const greenCheckmark = {src: Expensicons.Checkmark, color: themeColors.success};
->>>>>>> 9111b904
 
 /**
  * IOU Currency selection for selecting currency
@@ -43,22 +36,11 @@
         }),
     ),
 
-    /* Onyx Props */
-
-    /** Holds data related to IOU view state, rather than the underlying IOU data. */
-    iou: PropTypes.shape({
-        /** Selected Currency Code of the current IOU */
-        selectedCurrencyCode: PropTypes.string,
-    }),
-
     ...withLocalizePropTypes,
 };
 
 const defaultProps = {
     currencyList: {},
-    iou: {
-        selectedCurrencyCode: CONST.CURRENCY.USD,
-    },
 };
 
 class IOUCurrencySelection extends Component {
@@ -100,7 +82,7 @@
      */
     getCurrencyOptions() {
         return _.map(this.props.currencyList, (currencyInfo, currencyCode) => {
-            const isSelectedCurrency = currencyCode === this.props.iou.selectedCurrencyCode;
+            const isSelectedCurrency = currencyCode === this.props.currency;
             return {
                 text: `${currencyCode} - ${CurrencyUtils.getLocalizedCurrencySymbol(currencyCode)}`,
                 currencyCode,
@@ -157,7 +139,7 @@
                             headerMessage={headerMessage}
                             safeAreaPaddingBottomStyle={safeAreaPaddingBottomStyle}
                             initiallyFocusedOptionKey={_.get(
-                                _.find(this.state.currencyData, (currency) => currency.currencyCode === this.props.iou.selectedCurrencyCode),
+                                _.find(this.state.currencyData, (currency) => currency.currencyCode === this.props.currency),
                                 'keyForList',
                             )}
                             shouldHaveOptionSeparator
@@ -177,9 +159,6 @@
     withMoneyRequest,
     withOnyx({
         currencyList: {key: ONYXKEYS.CURRENCY_LIST},
-        iou: {
-            key: ONYXKEYS.IOU,
-        },
     }),
     withNetwork(),
 )(IOUCurrencySelection);