import Str from 'expensify-common/lib/str';
import lodashGet from 'lodash/get';
import PropTypes from 'prop-types';
import React, {useCallback, useEffect, useMemo, useRef, useState} from 'react';
import {Keyboard} from 'react-native';
import {withOnyx} from 'react-native-onyx';
import _ from 'underscore';
import HeaderWithBackButton from '@components/HeaderWithBackButton';
import {withNetwork} from '@components/OnyxProvider';
import ScreenWrapper from '@components/ScreenWrapper';
import SelectionList from '@components/SelectionList';
import withLocalize, {withLocalizePropTypes} from '@components/withLocalize';
import compose from '@libs/compose';
import * as CurrencyUtils from '@libs/CurrencyUtils';
import Navigation from '@libs/Navigation/Navigation';
import * as ReportActionsUtils from '@libs/ReportActionsUtils';
import * as ReportUtils from '@libs/ReportUtils';
import CONST from '@src/CONST';
import ONYXKEYS from '@src/ONYXKEYS';
import ROUTES from '@src/ROUTES';
import {iouDefaultProps, iouPropTypes} from './propTypes';

/**
 * IOU Currency selection for selecting currency
 */
const propTypes = {
    /** Route from navigation */
    route: PropTypes.shape({
        /** Params from the route */
        params: PropTypes.shape({
            /** The type of IOU report, i.e. bill, request, send */
            iouType: PropTypes.string,

            /** The report ID of the IOU */
            reportID: PropTypes.string,

            /** Currently selected currency */
            currency: PropTypes.string,

            /** Route to navigate back after selecting a currency */
            backTo: PropTypes.string,
        }),
    }).isRequired,

    // The currency list constant object from Onyx
    currencyList: PropTypes.objectOf(
        PropTypes.shape({
            // Symbol for the currency
            symbol: PropTypes.string,

            // Name of the currency
            name: PropTypes.string,

            // ISO4217 Code for the currency
            ISO4217: PropTypes.string,
        }),
    ),

    /** Holds data related to Money Request view state, rather than the underlying Money Request data. */
    iou: iouPropTypes,

    ...withLocalizePropTypes,
};

const defaultProps = {
    currencyList: {},
    iou: iouDefaultProps,
};

function IOUCurrencySelection(props) {
    const [searchValue, setSearchValue] = useState('');
    const optionsSelectorRef = useRef();
    const selectedCurrencyCode = (lodashGet(props.route, 'params.currency', props.iou.currency) || CONST.CURRENCY.USD).toUpperCase();
    const iouType = lodashGet(props.route, 'params.iouType', CONST.IOU.TYPE.REQUEST);
    const reportID = lodashGet(props.route, 'params.reportID', '');
    const threadReportID = lodashGet(props.route, 'params.threadReportID', '');

    // Decides whether to allow or disallow editing a money request
    useEffect(() => {
        // Do not dismiss the modal, when it is not the edit flow.
        if (!threadReportID) {
            return;
        }

        const report = ReportUtils.getReport(threadReportID);
        const parentReportAction = ReportActionsUtils.getReportAction(report.parentReportID, report.parentReportActionID);

        // Do not dismiss the modal, when a current user can edit this currency of this money request.
        if (ReportUtils.canEditFieldOfMoneyRequest(parentReportAction, report.parentReportID, CONST.EDIT_REQUEST_FIELD.CURRENCY)) {
            return;
        }

        // Dismiss the modal when a current user cannot edit a money request.
        Navigation.isNavigationReady().then(() => {
            Navigation.dismissModal();
        });
    }, [threadReportID]);

    const confirmCurrencySelection = useCallback(
        (option) => {
            const backTo = lodashGet(props.route, 'params.backTo', '');
            Keyboard.dismiss();

            // When we refresh the web, the money request route gets cleared from the navigation stack.
            // Navigating to "backTo" will result in forward navigation instead, causing disruption to the currency selection.
            // To prevent any negative experience, we have made the decision to simply close the currency selection page.
            if (_.isEmpty(backTo) || props.navigation.getState().routes.length === 1) {
                Navigation.goBack(ROUTES.HOME);
            } else {
                Navigation.navigate(`${props.route.params.backTo}?currency=${option.currencyCode}`);
            }
        },
        [props.route, props.navigation],
    );

    const {translate, currencyList} = props;
    const {sections, headerMessage, initiallyFocusedOptionKey} = useMemo(() => {
        const currencyOptions = _.map(currencyList, (currencyInfo, currencyCode) => {
            const isSelectedCurrency = currencyCode === selectedCurrencyCode;
            return {
                currencyName: currencyInfo.name,
                text: `${currencyCode} - ${CurrencyUtils.getLocalizedCurrencySymbol(currencyCode)}`,
                currencyCode,
                keyForList: currencyCode,
                isSelected: isSelectedCurrency,
            };
        });

        const searchRegex = new RegExp(Str.escapeForRegExp(searchValue.trim()), 'i');
        const filteredCurrencies = _.filter(currencyOptions, (currencyOption) => searchRegex.test(currencyOption.text) || searchRegex.test(currencyOption.currencyName));
        const isEmpty = searchValue.trim() && !filteredCurrencies.length;

        return {
            initiallyFocusedOptionKey: _.get(
                _.find(filteredCurrencies, (currency) => currency.currencyCode === selectedCurrencyCode),
                'keyForList',
            ),
            sections: isEmpty
                ? []
                : [
                      {
<<<<<<< HEAD
                          title: translate('common.allCurrencies'),
=======
>>>>>>> 0a27554a
                          data: filteredCurrencies,
                          indexOffset: 0,
                      },
                  ],
            headerMessage: isEmpty ? translate('common.noResultsFound') : '',
        };
    }, [currencyList, searchValue, selectedCurrencyCode, translate]);

    return (
        <ScreenWrapper
            includeSafeAreaPaddingBottom={false}
            onEntryTransitionEnd={() => optionsSelectorRef.current && optionsSelectorRef.current.focus()}
            testID={IOUCurrencySelection.displayName}
        >
<<<<<<< HEAD
            {({safeAreaPaddingBottomStyle}) => (
                <>
                    <HeaderWithBackButton
                        title={translate('common.selectCurrency')}
                        onBackButtonPress={() => Navigation.goBack(ROUTES.MONEY_REQUEST.getRoute(iouType, reportID))}
                    />
                    <OptionsSelector
                        sections={sections}
                        onSelectRow={confirmCurrencySelection}
                        value={searchValue}
                        onChangeText={setSearchValue}
                        textInputLabel={translate('common.search')}
                        headerMessage={headerMessage}
                        safeAreaPaddingBottomStyle={safeAreaPaddingBottomStyle}
                        initiallyFocusedOptionKey={initiallyFocusedOptionKey}
                        shouldHaveOptionSeparator
                        autoFocus={false}
                        ref={optionsSelectorRef}
                    />
                </>
            )}
=======
            <HeaderWithBackButton
                title={translate('common.selectCurrency')}
                onBackButtonPress={() => Navigation.goBack(ROUTES.MONEY_REQUEST.getRoute(iouType, reportID))}
            />
            <SelectionList
                sections={sections}
                textInputLabel={translate('common.search')}
                textInputValue={searchValue}
                onChangeText={setSearchValue}
                onSelectRow={confirmCurrencySelection}
                headerMessage={headerMessage}
                initiallyFocusedOptionKey={initiallyFocusedOptionKey}
                showScrollIndicator
            />
>>>>>>> 0a27554a
        </ScreenWrapper>
    );
}

IOUCurrencySelection.displayName = 'IOUCurrencySelection';
IOUCurrencySelection.propTypes = propTypes;
IOUCurrencySelection.defaultProps = defaultProps;

export default compose(
    withLocalize,
    withOnyx({
        currencyList: {key: ONYXKEYS.CURRENCY_LIST},
        iou: {key: ONYXKEYS.IOU},
    }),
    withNetwork(),
)(IOUCurrencySelection);<|MERGE_RESOLUTION|>--- conflicted
+++ resolved
@@ -139,10 +139,6 @@
                 ? []
                 : [
                       {
-<<<<<<< HEAD
-                          title: translate('common.allCurrencies'),
-=======
->>>>>>> 0a27554a
                           data: filteredCurrencies,
                           indexOffset: 0,
                       },
@@ -157,29 +153,6 @@
             onEntryTransitionEnd={() => optionsSelectorRef.current && optionsSelectorRef.current.focus()}
             testID={IOUCurrencySelection.displayName}
         >
-<<<<<<< HEAD
-            {({safeAreaPaddingBottomStyle}) => (
-                <>
-                    <HeaderWithBackButton
-                        title={translate('common.selectCurrency')}
-                        onBackButtonPress={() => Navigation.goBack(ROUTES.MONEY_REQUEST.getRoute(iouType, reportID))}
-                    />
-                    <OptionsSelector
-                        sections={sections}
-                        onSelectRow={confirmCurrencySelection}
-                        value={searchValue}
-                        onChangeText={setSearchValue}
-                        textInputLabel={translate('common.search')}
-                        headerMessage={headerMessage}
-                        safeAreaPaddingBottomStyle={safeAreaPaddingBottomStyle}
-                        initiallyFocusedOptionKey={initiallyFocusedOptionKey}
-                        shouldHaveOptionSeparator
-                        autoFocus={false}
-                        ref={optionsSelectorRef}
-                    />
-                </>
-            )}
-=======
             <HeaderWithBackButton
                 title={translate('common.selectCurrency')}
                 onBackButtonPress={() => Navigation.goBack(ROUTES.MONEY_REQUEST.getRoute(iouType, reportID))}
@@ -194,7 +167,6 @@
                 initiallyFocusedOptionKey={initiallyFocusedOptionKey}
                 showScrollIndicator
             />
->>>>>>> 0a27554a
         </ScreenWrapper>
     );
 }
