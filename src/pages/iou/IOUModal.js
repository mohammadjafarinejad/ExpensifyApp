--- conflicted
+++ resolved
@@ -447,15 +447,7 @@
                                                 comment={this.state.comment}
                                                 onUpdateComment={this.updateComment}
                                                 iouType={this.props.iouType}
-<<<<<<< HEAD
-
-                                                // Note: We do not allow participants to be adjusted if this was opened from the global create menu,
-                                                // because if a user reaches the confirm step from that flow, they've already hand-picked the participants.
-                                                // eslint-disable-next-line react/jsx-props-no-multi-spaces
-                                                canModifyParticipants={this.steps.length === 2}
-=======
                                                 isIOUAttachedToExistingChatReport={!_.isEmpty(reportID)}
->>>>>>> 50582364
                                             />
                                         </AnimatedStep>
                                     )}
