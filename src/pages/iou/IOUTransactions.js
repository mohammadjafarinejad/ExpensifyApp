import React, {Component} from 'react';
import {View} from 'react-native';
import {withOnyx} from 'react-native-onyx';
import _ from 'underscore';
import PropTypes from 'prop-types';
import lodashGet from 'lodash/get';
import styles from '../../styles/styles';
import ONYXKEYS from '../../ONYXKEYS';
import reportActionPropTypes from '../home/report/reportActionPropTypes';
import ReportTransaction from '../../components/ReportTransaction';
import CONST from '../../CONST';

const propTypes = {
    /** Actions from the ChatReport */
    reportActions: PropTypes.shape(reportActionPropTypes),

    /** ReportID for the associated chat report */
    chatReportID: PropTypes.string.isRequired,

    /** ReportID for the associated IOU report */
    iouReportID: PropTypes.string.isRequired,

    /** Email for the authenticated user */
    userEmail: PropTypes.string.isRequired,

    /** Is the associated IOU settled? */
    isIOUSettled: PropTypes.bool,
};

const defaultProps = {
    reportActions: {},
    isIOUSettled: false,
};

class IOUTransactions extends Component {
    constructor(props) {
        super(props);

        this.getRejectableTransactions = this.getRejectableTransactions.bind(this);
    }

    /**
     * Builds and returns the rejectableTransactionIDs array. A transaction must meet multiple requirements in order
     * to be rejectable. We must exclude transactions not associated with the iouReportID, actions which have already
     * been rejected, and those which are not of type 'create'.
     *
     * @returns {Array}
     */
    getRejectableTransactions() {
        if (this.props.isIOUSettled) {
            return [];
        }

        const actionsForIOUReport = _.filter(this.props.reportActions, action => action.originalMessage
<<<<<<< HEAD
            && action.originalMessage.type && action.originalMessage.IOUReportID === Number(this.props.iouReportID));
        console.log('actionsForIOUReport: ', actionsForIOUReport);
=======
            && action.originalMessage.type && Number(action.originalMessage.IOUReportID) === Number(this.props.iouReportID));

>>>>>>> 137d1bb2
        const rejectedTransactionIDs = _.chain(actionsForIOUReport)
            .filter(action => _.contains(['cancel', 'decline'], action.originalMessage.type))
            .map(rejectedAction => lodashGet(rejectedAction, 'originalMessage.IOUTransactionID', ''))
            .compact()
            .value();

        return _.chain(actionsForIOUReport)
            .filter(action => action.originalMessage.type === 'create')
            .filter(action => !_.contains(rejectedTransactionIDs, action.originalMessage.IOUTransactionID))
            .map(action => lodashGet(action, 'originalMessage.IOUTransactionID', ''))
            .compact()
            .value();
    }

    render() {
        return (
            <View style={[styles.mt3]}>
                {_.map(this.props.reportActions, (reportAction) => {
                    if (!reportAction.originalMessage || Number(reportAction.originalMessage.IOUReportID) !== Number(this.props.iouReportID)) {
                        return;
                    }

                    const rejectableTransactions = this.getRejectableTransactions();
                    const canBeRejected = _.contains(rejectableTransactions,
                        reportAction.originalMessage.IOUTransactionID);
                    const isCurrentUserTransactionCreator = this.props.userEmail === reportAction.actorEmail;
                    return (
                        <ReportTransaction
                            chatReportID={this.props.chatReportID}
                            iouReportID={this.props.iouReportID}
                            action={reportAction}
                            key={reportAction.sequenceNumber}
                            canBeRejected={canBeRejected}
                            rejectButtonType={isCurrentUserTransactionCreator ? CONST.IOU.REPORT_ACTION_TYPE.CANCEL : CONST.IOU.REPORT_ACTION_TYPE.DECLINE}
                        />
                    );
                })}
            </View>
        );
    }
}

IOUTransactions.defaultProps = defaultProps;
IOUTransactions.propTypes = propTypes;
export default withOnyx({
    reportActions: {
        key: ({chatReportID}) => `${ONYXKEYS.COLLECTION.REPORT_ACTIONS}${chatReportID}`,
        canEvict: false,
    },
})(IOUTransactions);<|MERGE_RESOLUTION|>--- conflicted
+++ resolved
@@ -52,13 +52,8 @@
         }
 
         const actionsForIOUReport = _.filter(this.props.reportActions, action => action.originalMessage
-<<<<<<< HEAD
-            && action.originalMessage.type && action.originalMessage.IOUReportID === Number(this.props.iouReportID));
-        console.log('actionsForIOUReport: ', actionsForIOUReport);
-=======
             && action.originalMessage.type && Number(action.originalMessage.IOUReportID) === Number(this.props.iouReportID));
 
->>>>>>> 137d1bb2
         const rejectedTransactionIDs = _.chain(actionsForIOUReport)
             .filter(action => _.contains(['cancel', 'decline'], action.originalMessage.type))
             .map(rejectedAction => lodashGet(rejectedAction, 'originalMessage.IOUTransactionID', ''))
