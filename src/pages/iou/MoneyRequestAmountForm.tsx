import type {ForwardedRef} from 'react';
import React, {useCallback, useEffect, useMemo, useRef, useState} from 'react';
import {View} from 'react-native';
import type {ValueOf} from 'type-fest';
import Button from '@components/Button';
<<<<<<< HEAD
import FormHelpMessage from '@components/FormHelpMessage';
import * as Expensicons from '@components/Icon/Expensicons';
=======
>>>>>>> 4d29406b
import MoneyRequestAmountInput from '@components/MoneyRequestAmountInput';
import type {MoneyRequestAmountInputProps} from '@components/MoneyRequestAmountInput';
import type {NumberWithSymbolFormRef} from '@components/NumberWithSymbolForm';
import ScrollView from '@components/ScrollView';
import SettlementButton from '@components/SettlementButton';
import useLocalize from '@hooks/useLocalize';
import useResponsiveLayout from '@hooks/useResponsiveLayout';
import useThemeStyles from '@hooks/useThemeStyles';
import {convertToDisplayString, convertToFrontendAmountAsInteger, convertToFrontendAmountAsString} from '@libs/CurrencyUtils';
import {canUseTouchScreen as canUseTouchScreenUtil} from '@libs/DeviceCapabilities';
import Navigation from '@libs/Navigation/Navigation';
import variables from '@styles/variables';
import type {BaseTextInputRef} from '@src/components/TextInput/BaseTextInput/types';
import CONST from '@src/CONST';
import ROUTES from '@src/ROUTES';
import type {SelectedTabRequest} from '@src/types/onyx';
import type {PaymentMethodType} from '@src/types/onyx/OriginalMessage';

type CurrentMoney = {amount: string; currency: string; paymentMethod?: PaymentMethodType};

type MoneyRequestAmountFormProps = Omit<MoneyRequestAmountInputProps, 'shouldShowBigNumberPad'> & {
    /** Calculated tax amount based on selected tax rate */
    taxAmount?: number;

    /** Whether the amount is being edited or not */
    isEditing?: boolean;

    /** Whether the confirmation screen should be skipped */
    skipConfirmation?: boolean;

    /** Type of the IOU */
    iouType?: ValueOf<typeof CONST.IOU.TYPE>;

    /** The policyID of the request */
    policyID?: string;

    /** Fired when submit button pressed, saves the given amount and navigates to the next page */
    onSubmitButtonPress: (currentMoney: CurrentMoney) => void;

    /** The current tab we have navigated to in the expense modal. String that corresponds to the expense type. */
    selectedTab?: SelectedTabRequest;

    /** Whether the user input should be kept or not */
    shouldKeepUserInput?: boolean;

    /** Whether to allow flipping the amount */
    allowFlippingAmount?: boolean;
    /** The chatReportID of the request */
    chatReportID?: string;
};

const isAmountInvalid = (amount: string) => !amount.length || parseFloat(amount) < 0.01;
const isTaxAmountInvalid = (currentAmount: string, taxAmount: number, isTaxAmountForm: boolean, currency: string) =>
    isTaxAmountForm && Number.parseFloat(currentAmount) > convertToFrontendAmountAsInteger(Math.abs(taxAmount), currency);

/**
 * Wrapper around MoneyRequestAmountInput with money request flow-specific logics.
 */
function MoneyRequestAmountForm(
    {
        amount = 0,
        taxAmount = 0,
        currency = CONST.CURRENCY.USD,
        isCurrencyPressable = true,
        isEditing = false,
        skipConfirmation = false,
        iouType = CONST.IOU.TYPE.SUBMIT,
        policyID = '',
        onCurrencyButtonPress,
        onSubmitButtonPress,
        selectedTab = CONST.TAB_REQUEST.MANUAL,
        shouldKeepUserInput = false,
        allowFlippingAmount = false,
        chatReportID,
        hideCurrencySymbol = false,
    }: MoneyRequestAmountFormProps,
    forwardedRef: ForwardedRef<BaseTextInputRef>,
) {
    const styles = useThemeStyles();
    const {isExtraSmallScreenHeight} = useResponsiveLayout();
    const {translate} = useLocalize();

    const textInput = useRef<BaseTextInputRef | null>(null);
    const moneyRequestAmountInputRef = useRef<NumberWithSymbolFormRef | null>(null);

    const [isNegative, setIsNegative] = useState(false);

    const [formError, setFormError] = useState<string>('');

    const formattedTaxAmount = convertToDisplayString(Math.abs(taxAmount), currency);

<<<<<<< HEAD
    const absoluteAmount = Math.abs(amount);

    /**
     * Event occurs when a user presses a mouse button over an DOM element.
     */
    const onMouseDown = (event: React.MouseEvent<Element, MouseEvent>, ids: string[]) => {
        const relatedTargetId = (event.nativeEvent?.target as HTMLElement)?.id;
        if (!ids.includes(relatedTargetId)) {
            return;
        }

        const selection = moneyRequestAmountInput.current?.getSelection() ?? {start: 0, end: 0};

        event.preventDefault();
        moneyRequestAmountInput.current?.changeSelection({
            start: selection.end,
            end: selection.end,
        });

        if (!textInput.current) {
            return;
        }

        if (!isTextInputFocused(textInput)) {
            textInput.current.focus();
        }
    };

    useEffect(() => {
        if (!isFocused || wasFocused) {
            return;
        }
        const selection = moneyRequestAmountInput.current?.getSelection() ?? {start: 0, end: 0};

        moneyRequestAmountInput.current?.changeSelection({
            start: selection.end,
            end: selection.end,
        });
    }, [isFocused, wasFocused]);

=======
>>>>>>> 4d29406b
    const initializeAmount = useCallback(
        (newAmount: number) => {
            const frontendAmount = newAmount ? convertToFrontendAmountAsString(newAmount, currency) : '';
            moneyRequestAmountInputRef.current?.updateNumber(frontendAmount);
        },
        [currency],
    );

    const initializeIsNegative = useCallback((currentAmount: number) => {
        if (currentAmount >= 0) {
            setIsNegative(false);
            return;
        }
        setIsNegative(true);
    }, []);

    useEffect(() => {
        initializeIsNegative(amount);
    }, [amount, initializeIsNegative]);

    useEffect(() => {
        if (!currency || typeof absoluteAmount !== 'number') {
            return;
        }

        initializeAmount(absoluteAmount);
        initializeIsNegative(amount);

        // we want to re-initialize the state only when the selected tab
        // eslint-disable-next-line react-compiler/react-compiler, react-hooks/exhaustive-deps
    }, [selectedTab]);

    /**
     * Submit amount and navigate to a proper page
     */
    const submitAndNavigateToNextPage = useCallback(
        (iouPaymentType?: PaymentMethodType | undefined) => {
            const isTaxAmountForm = Navigation.getActiveRoute().includes('taxAmount');

            // Skip the check for tax amount form as 0 is a valid input
            const currentAmount = moneyRequestAmountInputRef.current?.getNumber() ?? '';
            if (!currentAmount.length || (!isTaxAmountForm && isAmountInvalid(currentAmount))) {
                setFormError(translate('iou.error.invalidAmount'));
                return;
            }

            if (isTaxAmountInvalid(currentAmount, taxAmount, isTaxAmountForm, currency)) {
                setFormError(translate('iou.error.invalidTaxAmount', {amount: formattedTaxAmount}));
                return;
            }

            const newAmount = isNegative ? `-${currentAmount}` : currentAmount;

            onSubmitButtonPress({amount: newAmount, currency, paymentMethod: iouPaymentType});
        },
        [taxAmount, currency, isNegative, onSubmitButtonPress, translate, formattedTaxAmount],
    );

    const buttonText: string = useMemo(() => {
        if (skipConfirmation) {
            if (iouType === CONST.IOU.TYPE.SPLIT) {
                return translate('iou.splitExpense');
            }
            return translate('iou.createExpense');
        }
        return isEditing ? translate('common.save') : translate('common.next');
    }, [skipConfirmation, iouType, isEditing, translate]);

    const canUseTouchScreen = canUseTouchScreenUtil();

    useEffect(() => {
        setFormError('');
    }, [selectedTab]);

<<<<<<< HEAD
    const toggleNegative = useCallback(() => {
        setIsNegative((prevIsNegative) => !prevIsNegative);
    }, []);

    const clearNegative = useCallback(() => {
        setIsNegative(false);
    }, []);

    return (
        <ScrollView contentContainerStyle={styles.flexGrow1}>
            <View style={[styles.flex1, styles.justifyContentCenter, styles.alignItemsCenter]}>
                <View
                    id={AMOUNT_VIEW_ID}
                    onMouseDown={(event) => onMouseDown(event, [AMOUNT_VIEW_ID])}
                    style={[styles.moneyRequestAmountContainer, styles.flexRow, styles.w100, styles.alignItemsCenter, styles.justifyContentCenter]}
                >
                    <MoneyRequestAmountInput
                        amount={absoluteAmount}
                        autoGrowExtraSpace={variables.w80}
                        currency={currency}
                        isCurrencyPressable={false}
                        onCurrencyButtonPress={onCurrencyButtonPress}
                        onAmountChange={() => {
                            if (!formError) {
                                return;
                            }
                            setFormError('');
                        }}
                        shouldUpdateSelection={shouldUpdateSelection}
                        ref={(ref) => {
                            if (typeof forwardedRef === 'function') {
                                forwardedRef(ref);
                            } else if (forwardedRef?.current) {
                                // eslint-disable-next-line no-param-reassign
                                forwardedRef.current = ref;
                            }
                            textInput.current = ref;
                        }}
                        shouldKeepUserInput={shouldKeepUserInput}
                        moneyRequestAmountInputRef={moneyRequestAmountInput}
                        inputStyle={[styles.iouAmountTextInput]}
                        containerStyle={[styles.iouAmountTextInputContainer]}
                        toggleNegative={toggleNegative}
                        clearNegative={clearNegative}
                        isNegative={isNegative}
                        allowFlippingAmount={allowFlippingAmount}
                    />
                </View>
                {isCurrencyPressable && !canUseTouchScreen && (
                    <Button
                        shouldShowRightIcon
                        small
                        iconRight={Expensicons.DownArrow}
                        onPress={onCurrencyButtonPress}
                        style={styles.minWidth18}
                        isContentCentered
                        text={currency}
                    />
                )}
                {!!formError && (
                    <FormHelpMessage
                        style={[styles.pAbsolute, styles.b0, styles.mb0, styles.ph5, styles.w100]}
                        isError
                        message={formError}
                    />
                )}
            </View>
            {canUseTouchScreen && (
                <View>
                    <View style={[styles.flexRow, styles.justifyContentCenter, styles.mb2, styles.mt2, styles.gap2]}>
                        {isCurrencyPressable && (
                            <Button
                                shouldShowRightIcon
                                small
                                iconRight={Expensicons.DownArrow}
                                onPress={onCurrencyButtonPress}
                                style={styles.minWidth18}
                                isContentCentered
                                text={currency}
                            />
                        )}
                        {allowFlippingAmount && (
                            <Button
                                shouldShowRightIcon
                                small
                                iconRight={Expensicons.PlusMinus}
                                onPress={toggleNegative}
                                style={styles.minWidth18}
                                isContentCentered
                                text={translate('iou.flip')}
                            />
                        )}
                    </View>
                </View>
            )}
            <View
                onMouseDown={(event) => onMouseDown(event, [NUM_PAD_CONTAINER_VIEW_ID, NUM_PAD_VIEW_ID])}
                style={[styles.w100, styles.justifyContentEnd, styles.pageWrapper, styles.pt0]}
                id={NUM_PAD_CONTAINER_VIEW_ID}
            >
                {canUseTouchScreen ? (
                    <BigNumberPad
                        id={NUM_PAD_VIEW_ID}
                        numberPressed={updateAmountNumberPad}
                        longPressHandlerStateChanged={updateLongPressHandlerState}
=======
    const footer = useMemo(
        () => (
            <View style={styles.w100}>
                {iouType === CONST.IOU.TYPE.PAY && skipConfirmation ? (
                    <SettlementButton
                        pressOnEnter
                        onPress={submitAndNavigateToNextPage}
                        enablePaymentsRoute={ROUTES.IOU_SEND_ENABLE_PAYMENTS}
                        addDebitCardRoute={ROUTES.IOU_SEND_ADD_DEBIT_CARD}
                        currency={currency ?? CONST.CURRENCY.USD}
                        policyID={policyID}
                        style={[styles.w100, canUseTouchScreen ? styles.mt5 : styles.mt0]}
                        buttonSize={CONST.DROPDOWN_BUTTON_SIZE.LARGE}
                        kycWallAnchorAlignment={{
                            horizontal: CONST.MODAL.ANCHOR_ORIGIN_HORIZONTAL.LEFT,
                            vertical: CONST.MODAL.ANCHOR_ORIGIN_VERTICAL.BOTTOM,
                        }}
                        paymentMethodDropdownAnchorAlignment={{
                            horizontal: CONST.MODAL.ANCHOR_ORIGIN_HORIZONTAL.RIGHT,
                            vertical: CONST.MODAL.ANCHOR_ORIGIN_VERTICAL.BOTTOM,
                        }}
                        shouldShowPersonalBankAccountOption
                        enterKeyEventListenerPriority={1}
                        chatReportID={chatReportID}
                    />
                ) : (
                    <Button
                        success
                        // Prevent bubbling on edit amount Page to prevent double page submission when two CTA are stacked.
                        allowBubble={!isEditing}
                        pressOnEnter
                        medium={isExtraSmallScreenHeight}
                        large={!isExtraSmallScreenHeight}
                        style={[styles.w100, canUseTouchScreen ? styles.mt5 : styles.mt0]}
                        onPress={() => submitAndNavigateToNextPage()}
                        text={buttonText}
                        testID="next-button"
>>>>>>> 4d29406b
                    />
                )}
            </View>
        ),
        [
            styles.w100,
            styles.mt5,
            styles.mt0,
            iouType,
            skipConfirmation,
            submitAndNavigateToNextPage,
            currency,
            policyID,
            canUseTouchScreen,
            chatReportID,
            isEditing,
            isExtraSmallScreenHeight,
            buttonText,
        ],
    );

    return (
        <ScrollView contentContainerStyle={styles.flexGrow1}>
            <MoneyRequestAmountInput
                amount={amount}
                autoGrowExtraSpace={variables.w80}
                hideCurrencySymbol={hideCurrencySymbol}
                currency={currency}
                isCurrencyPressable={isCurrencyPressable}
                onCurrencyButtonPress={onCurrencyButtonPress}
                onAmountChange={() => {
                    if (!formError) {
                        return;
                    }
                    setFormError('');
                }}
                shouldShowBigNumberPad={canUseTouchScreen}
                ref={(ref) => {
                    if (typeof forwardedRef === 'function') {
                        forwardedRef(ref);
                    } else if (forwardedRef && 'current' in forwardedRef) {
                        // eslint-disable-next-line no-param-reassign
                        forwardedRef.current = ref;
                    }
                    textInput.current = ref;
                }}
                moneyRequestAmountInputRef={moneyRequestAmountInputRef}
                shouldKeepUserInput={shouldKeepUserInput}
                inputStyle={styles.iouAmountTextInput}
                containerStyle={styles.iouAmountTextInputContainer}
                touchableInputWrapperStyle={styles.heightUndefined}
                testID="moneyRequestAmountInput"
                errorText={formError}
                footer={footer}
            />
        </ScrollView>
    );
}

MoneyRequestAmountForm.displayName = 'MoneyRequestAmountForm';

export default React.forwardRef(MoneyRequestAmountForm);
export type {CurrentMoney, MoneyRequestAmountFormProps};<|MERGE_RESOLUTION|>--- conflicted
+++ resolved
@@ -3,11 +3,8 @@
 import {View} from 'react-native';
 import type {ValueOf} from 'type-fest';
 import Button from '@components/Button';
-<<<<<<< HEAD
 import FormHelpMessage from '@components/FormHelpMessage';
 import * as Expensicons from '@components/Icon/Expensicons';
-=======
->>>>>>> 4d29406b
 import MoneyRequestAmountInput from '@components/MoneyRequestAmountInput';
 import type {MoneyRequestAmountInputProps} from '@components/MoneyRequestAmountInput';
 import type {NumberWithSymbolFormRef} from '@components/NumberWithSymbolForm';
@@ -99,34 +96,7 @@
 
     const formattedTaxAmount = convertToDisplayString(Math.abs(taxAmount), currency);
 
-<<<<<<< HEAD
     const absoluteAmount = Math.abs(amount);
-
-    /**
-     * Event occurs when a user presses a mouse button over an DOM element.
-     */
-    const onMouseDown = (event: React.MouseEvent<Element, MouseEvent>, ids: string[]) => {
-        const relatedTargetId = (event.nativeEvent?.target as HTMLElement)?.id;
-        if (!ids.includes(relatedTargetId)) {
-            return;
-        }
-
-        const selection = moneyRequestAmountInput.current?.getSelection() ?? {start: 0, end: 0};
-
-        event.preventDefault();
-        moneyRequestAmountInput.current?.changeSelection({
-            start: selection.end,
-            end: selection.end,
-        });
-
-        if (!textInput.current) {
-            return;
-        }
-
-        if (!isTextInputFocused(textInput)) {
-            textInput.current.focus();
-        }
-    };
 
     useEffect(() => {
         if (!isFocused || wasFocused) {
@@ -140,8 +110,6 @@
         });
     }, [isFocused, wasFocused]);
 
-=======
->>>>>>> 4d29406b
     const initializeAmount = useCallback(
         (newAmount: number) => {
             const frontendAmount = newAmount ? convertToFrontendAmountAsString(newAmount, currency) : '';
@@ -216,113 +184,6 @@
         setFormError('');
     }, [selectedTab]);
 
-<<<<<<< HEAD
-    const toggleNegative = useCallback(() => {
-        setIsNegative((prevIsNegative) => !prevIsNegative);
-    }, []);
-
-    const clearNegative = useCallback(() => {
-        setIsNegative(false);
-    }, []);
-
-    return (
-        <ScrollView contentContainerStyle={styles.flexGrow1}>
-            <View style={[styles.flex1, styles.justifyContentCenter, styles.alignItemsCenter]}>
-                <View
-                    id={AMOUNT_VIEW_ID}
-                    onMouseDown={(event) => onMouseDown(event, [AMOUNT_VIEW_ID])}
-                    style={[styles.moneyRequestAmountContainer, styles.flexRow, styles.w100, styles.alignItemsCenter, styles.justifyContentCenter]}
-                >
-                    <MoneyRequestAmountInput
-                        amount={absoluteAmount}
-                        autoGrowExtraSpace={variables.w80}
-                        currency={currency}
-                        isCurrencyPressable={false}
-                        onCurrencyButtonPress={onCurrencyButtonPress}
-                        onAmountChange={() => {
-                            if (!formError) {
-                                return;
-                            }
-                            setFormError('');
-                        }}
-                        shouldUpdateSelection={shouldUpdateSelection}
-                        ref={(ref) => {
-                            if (typeof forwardedRef === 'function') {
-                                forwardedRef(ref);
-                            } else if (forwardedRef?.current) {
-                                // eslint-disable-next-line no-param-reassign
-                                forwardedRef.current = ref;
-                            }
-                            textInput.current = ref;
-                        }}
-                        shouldKeepUserInput={shouldKeepUserInput}
-                        moneyRequestAmountInputRef={moneyRequestAmountInput}
-                        inputStyle={[styles.iouAmountTextInput]}
-                        containerStyle={[styles.iouAmountTextInputContainer]}
-                        toggleNegative={toggleNegative}
-                        clearNegative={clearNegative}
-                        isNegative={isNegative}
-                        allowFlippingAmount={allowFlippingAmount}
-                    />
-                </View>
-                {isCurrencyPressable && !canUseTouchScreen && (
-                    <Button
-                        shouldShowRightIcon
-                        small
-                        iconRight={Expensicons.DownArrow}
-                        onPress={onCurrencyButtonPress}
-                        style={styles.minWidth18}
-                        isContentCentered
-                        text={currency}
-                    />
-                )}
-                {!!formError && (
-                    <FormHelpMessage
-                        style={[styles.pAbsolute, styles.b0, styles.mb0, styles.ph5, styles.w100]}
-                        isError
-                        message={formError}
-                    />
-                )}
-            </View>
-            {canUseTouchScreen && (
-                <View>
-                    <View style={[styles.flexRow, styles.justifyContentCenter, styles.mb2, styles.mt2, styles.gap2]}>
-                        {isCurrencyPressable && (
-                            <Button
-                                shouldShowRightIcon
-                                small
-                                iconRight={Expensicons.DownArrow}
-                                onPress={onCurrencyButtonPress}
-                                style={styles.minWidth18}
-                                isContentCentered
-                                text={currency}
-                            />
-                        )}
-                        {allowFlippingAmount && (
-                            <Button
-                                shouldShowRightIcon
-                                small
-                                iconRight={Expensicons.PlusMinus}
-                                onPress={toggleNegative}
-                                style={styles.minWidth18}
-                                isContentCentered
-                                text={translate('iou.flip')}
-                            />
-                        )}
-                    </View>
-                </View>
-            )}
-            <View
-                onMouseDown={(event) => onMouseDown(event, [NUM_PAD_CONTAINER_VIEW_ID, NUM_PAD_VIEW_ID])}
-                style={[styles.w100, styles.justifyContentEnd, styles.pageWrapper, styles.pt0]}
-                id={NUM_PAD_CONTAINER_VIEW_ID}
-            >
-                {canUseTouchScreen ? (
-                    <BigNumberPad
-                        id={NUM_PAD_VIEW_ID}
-                        numberPressed={updateAmountNumberPad}
-                        longPressHandlerStateChanged={updateLongPressHandlerState}
-=======
     const footer = useMemo(
         () => (
             <View style={styles.w100}>
@@ -360,7 +221,6 @@
                         onPress={() => submitAndNavigateToNextPage()}
                         text={buttonText}
                         testID="next-button"
->>>>>>> 4d29406b
                     />
                 )}
             </View>
