--- conflicted
+++ resolved
@@ -76,12 +76,9 @@
     shouldKeepUserInput = false,
     chatReportID,
     hideCurrencySymbol = false,
-<<<<<<< HEAD
     allowFlippingAmount = false,
     forwardedRef,
-=======
     ref,
->>>>>>> 53719b62
 }: MoneyRequestAmountFormProps) {
     const styles = useThemeStyles();
     const {isExtraSmallScreenHeight} = useResponsiveLayout();
