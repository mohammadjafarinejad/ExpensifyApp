import type {ForwardedRef} from 'react';
import React, {useCallback, useEffect, useMemo, useRef, useState} from 'react';
import {View} from 'react-native';
import type {ValueOf} from 'type-fest';
import Button from '@components/Button';
import MoneyRequestAmountInput from '@components/MoneyRequestAmountInput';
import type {MoneyRequestAmountInputProps} from '@components/MoneyRequestAmountInput';
import type {NumberWithSymbolFormRef} from '@components/NumberWithSymbolForm';
import ScrollView from '@components/ScrollView';
import SettlementButton from '@components/SettlementButton';
import useLocalize from '@hooks/useLocalize';
import useResponsiveLayout from '@hooks/useResponsiveLayout';
import useThemeStyles from '@hooks/useThemeStyles';
import {convertToDisplayString, convertToFrontendAmountAsInteger, convertToFrontendAmountAsString} from '@libs/CurrencyUtils';
import {canUseTouchScreen as canUseTouchScreenUtil} from '@libs/DeviceCapabilities';
import Navigation from '@libs/Navigation/Navigation';
import variables from '@styles/variables';
import type {BaseTextInputRef} from '@src/components/TextInput/BaseTextInput/types';
import CONST from '@src/CONST';
import ROUTES from '@src/ROUTES';
import type {SelectedTabRequest} from '@src/types/onyx';
import type {PaymentMethodType} from '@src/types/onyx/OriginalMessage';

type CurrentMoney = {amount: string; currency: string; paymentMethod?: PaymentMethodType};

type MoneyRequestAmountFormProps = Omit<MoneyRequestAmountInputProps, 'shouldShowBigNumberPad'> & {
    /** Calculated tax amount based on selected tax rate */
    taxAmount?: number;

    /** Whether the amount is being edited or not */
    isEditing?: boolean;

    /** Whether the confirmation screen should be skipped */
    skipConfirmation?: boolean;

    /** Type of the IOU */
    iouType?: ValueOf<typeof CONST.IOU.TYPE>;

    /** The policyID of the request */
    policyID?: string;

    /** Fired when submit button pressed, saves the given amount and navigates to the next page */
    onSubmitButtonPress: (currentMoney: CurrentMoney) => void;

    /** The current tab we have navigated to in the expense modal. String that corresponds to the expense type. */
    selectedTab?: SelectedTabRequest;

    /** Whether the user input should be kept or not */
    shouldKeepUserInput?: boolean;

    /** The chatReportID of the request */
    chatReportID?: string;
};

const isAmountInvalid = (amount: string) => !amount.length || parseFloat(amount) < 0.01;
const isTaxAmountInvalid = (currentAmount: string, taxAmount: number, isTaxAmountForm: boolean, currency: string) =>
    isTaxAmountForm && Number.parseFloat(currentAmount) > convertToFrontendAmountAsInteger(Math.abs(taxAmount), currency);

/**
 * Wrapper around MoneyRequestAmountInput with money request flow-specific logics.
 */
function MoneyRequestAmountForm(
    {
        amount = 0,
        taxAmount = 0,
        currency = CONST.CURRENCY.USD,
        isCurrencyPressable = true,
        isEditing = false,
        skipConfirmation = false,
        iouType = CONST.IOU.TYPE.SUBMIT,
        policyID = '',
        onCurrencyButtonPress,
        onSubmitButtonPress,
        selectedTab = CONST.TAB_REQUEST.MANUAL,
        shouldKeepUserInput = false,
        chatReportID,
        hideCurrencySymbol = false,
    }: MoneyRequestAmountFormProps,
    forwardedRef: ForwardedRef<BaseTextInputRef>,
) {
    const styles = useThemeStyles();
    const {isExtraSmallScreenHeight} = useResponsiveLayout();
    const {translate} = useLocalize();

    const textInput = useRef<BaseTextInputRef | null>(null);
    const moneyRequestAmountInputRef = useRef<NumberWithSymbolFormRef | null>(null);

    const [formError, setFormError] = useState<string>('');

    const formattedTaxAmount = convertToDisplayString(Math.abs(taxAmount), currency);

    const initializeAmount = useCallback(
        (newAmount: number) => {
            const frontendAmount = newAmount ? convertToFrontendAmountAsString(newAmount, currency) : '';
            moneyRequestAmountInputRef.current?.updateNumber(frontendAmount);
        },
        [currency],
    );

    useEffect(() => {
        if (!currency || typeof amount !== 'number') {
            return;
        }
        initializeAmount(amount);
        // we want to re-initialize the state only when the selected tab
        // eslint-disable-next-line react-compiler/react-compiler, react-hooks/exhaustive-deps
    }, [selectedTab]);

    /**
     * Submit amount and navigate to a proper page
     */
    const submitAndNavigateToNextPage = useCallback(
        (iouPaymentType?: PaymentMethodType | undefined) => {
            const isTaxAmountForm = Navigation.getActiveRoute().includes('taxAmount');

            // Skip the check for tax amount form as 0 is a valid input
            const currentAmount = moneyRequestAmountInputRef.current?.getNumber() ?? '';
            if (!currentAmount.length || (!isTaxAmountForm && isAmountInvalid(currentAmount))) {
                setFormError(translate('iou.error.invalidAmount'));
                return;
            }

            if (isTaxAmountInvalid(currentAmount, taxAmount, isTaxAmountForm, currency)) {
                setFormError(translate('iou.error.invalidTaxAmount', {amount: formattedTaxAmount}));
                return;
            }

            onSubmitButtonPress({amount: currentAmount, currency, paymentMethod: iouPaymentType});
        },
        [taxAmount, onSubmitButtonPress, currency, translate, formattedTaxAmount],
    );

    const buttonText: string = useMemo(() => {
        if (skipConfirmation) {
            if (iouType === CONST.IOU.TYPE.SPLIT) {
                return translate('iou.splitExpense');
            }
            return translate('iou.createExpense');
        }
        return isEditing ? translate('common.save') : translate('common.next');
    }, [skipConfirmation, iouType, isEditing, translate]);

    const canUseTouchScreen = canUseTouchScreenUtil();

    useEffect(() => {
        setFormError('');
    }, [selectedTab]);

<<<<<<< HEAD
    const footer = useMemo(
        () => (
            <View style={styles.w100}>
                {iouType === CONST.IOU.TYPE.PAY && skipConfirmation ? (
                    <SettlementButton
                        pressOnEnter
                        onPress={submitAndNavigateToNextPage}
                        enablePaymentsRoute={ROUTES.IOU_SEND_ENABLE_PAYMENTS}
                        addDebitCardRoute={ROUTES.IOU_SEND_ADD_DEBIT_CARD}
                        currency={currency ?? CONST.CURRENCY.USD}
                        policyID={policyID}
                        style={[styles.w100, canUseTouchScreen ? styles.mt5 : styles.mt0]}
                        buttonSize={CONST.DROPDOWN_BUTTON_SIZE.LARGE}
                        kycWallAnchorAlignment={{
                            horizontal: CONST.MODAL.ANCHOR_ORIGIN_HORIZONTAL.LEFT,
                            vertical: CONST.MODAL.ANCHOR_ORIGIN_VERTICAL.BOTTOM,
                        }}
                        paymentMethodDropdownAnchorAlignment={{
                            horizontal: CONST.MODAL.ANCHOR_ORIGIN_HORIZONTAL.RIGHT,
                            vertical: CONST.MODAL.ANCHOR_ORIGIN_VERTICAL.BOTTOM,
                        }}
                        shouldShowPersonalBankAccountOption
                        enterKeyEventListenerPriority={1}
                        chatReportID={chatReportID}
=======
    return (
        <ScrollView contentContainerStyle={styles.flexGrow1}>
            <View
                id={AMOUNT_VIEW_ID}
                onMouseDown={(event) => onMouseDown(event, [AMOUNT_VIEW_ID])}
                style={[styles.moneyRequestAmountContainer, styles.flex1, styles.flexRow, styles.w100, styles.alignItemsCenter, styles.justifyContentCenter]}
            >
                <MoneyRequestAmountInput
                    amount={amount}
                    autoGrowExtraSpace={variables.w80}
                    currency={currency}
                    isCurrencyPressable={isCurrencyPressable}
                    onCurrencyButtonPress={onCurrencyButtonPress}
                    onAmountChange={() => {
                        if (!formError) {
                            return;
                        }
                        setFormError('');
                    }}
                    shouldUpdateSelection={shouldUpdateSelection}
                    ref={(ref) => {
                        if (typeof forwardedRef === 'function') {
                            forwardedRef(ref);
                        } else if (forwardedRef?.current) {
                            // eslint-disable-next-line no-param-reassign
                            forwardedRef.current = ref;
                        }
                        textInput.current = ref;
                    }}
                    shouldKeepUserInput={shouldKeepUserInput}
                    moneyRequestAmountInputRef={moneyRequestAmountInput}
                    inputStyle={[styles.iouAmountTextInput]}
                    containerStyle={[styles.iouAmountTextInputContainer]}
                    touchableInputWrapperStyle={[styles.heightUndefined]}
                    testID="moneyRequestAmountInput"
                />
                {!!formError && (
                    <FormHelpMessage
                        style={[styles.pAbsolute, styles.b0, styles.mb0, styles.ph5, styles.w100]}
                        isError
                        message={formError}
>>>>>>> 028bd0ff
                    />
                ) : (
                    <Button
                        success
                        // Prevent bubbling on edit amount Page to prevent double page submission when two CTA are stacked.
                        allowBubble={!isEditing}
                        pressOnEnter
                        medium={isExtraSmallScreenHeight}
                        large={!isExtraSmallScreenHeight}
                        style={[styles.w100, canUseTouchScreen ? styles.mt5 : styles.mt0]}
                        onPress={() => submitAndNavigateToNextPage()}
                        text={buttonText}
                        testID="next-button"
                    />
                )}
            </View>
        ),
        [
            styles.w100,
            styles.mt5,
            styles.mt0,
            iouType,
            skipConfirmation,
            submitAndNavigateToNextPage,
            currency,
            policyID,
            canUseTouchScreen,
            chatReportID,
            isEditing,
            isExtraSmallScreenHeight,
            buttonText,
        ],
    );

    return (
        <ScrollView contentContainerStyle={styles.flexGrow1}>
            <MoneyRequestAmountInput
                amount={amount}
                autoGrowExtraSpace={variables.w80}
                hideCurrencySymbol={hideCurrencySymbol}
                currency={currency}
                isCurrencyPressable={isCurrencyPressable}
                onCurrencyButtonPress={onCurrencyButtonPress}
                onAmountChange={() => {
                    if (!formError) {
                        return;
                    }
                    setFormError('');
                }}
                ref={(ref) => {
                    if (typeof forwardedRef === 'function') {
                        forwardedRef(ref);
                    } else if (forwardedRef && 'current' in forwardedRef) {
                        // eslint-disable-next-line no-param-reassign
                        forwardedRef.current = ref;
                    }
                    textInput.current = ref;
                }}
                moneyRequestAmountInputRef={moneyRequestAmountInputRef}
                shouldKeepUserInput={shouldKeepUserInput}
                inputStyle={styles.iouAmountTextInput}
                containerStyle={styles.iouAmountTextInputContainer}
                testID="moneyRequestAmountInput"
                errorText={formError}
                footer={footer}
            />
        </ScrollView>
    );
}

MoneyRequestAmountForm.displayName = 'MoneyRequestAmountForm';

export default React.forwardRef(MoneyRequestAmountForm);
export type {CurrentMoney, MoneyRequestAmountFormProps};<|MERGE_RESOLUTION|>--- conflicted
+++ resolved
@@ -146,7 +146,6 @@
         setFormError('');
     }, [selectedTab]);
 
-<<<<<<< HEAD
     const footer = useMemo(
         () => (
             <View style={styles.w100}>
@@ -171,49 +170,6 @@
                         shouldShowPersonalBankAccountOption
                         enterKeyEventListenerPriority={1}
                         chatReportID={chatReportID}
-=======
-    return (
-        <ScrollView contentContainerStyle={styles.flexGrow1}>
-            <View
-                id={AMOUNT_VIEW_ID}
-                onMouseDown={(event) => onMouseDown(event, [AMOUNT_VIEW_ID])}
-                style={[styles.moneyRequestAmountContainer, styles.flex1, styles.flexRow, styles.w100, styles.alignItemsCenter, styles.justifyContentCenter]}
-            >
-                <MoneyRequestAmountInput
-                    amount={amount}
-                    autoGrowExtraSpace={variables.w80}
-                    currency={currency}
-                    isCurrencyPressable={isCurrencyPressable}
-                    onCurrencyButtonPress={onCurrencyButtonPress}
-                    onAmountChange={() => {
-                        if (!formError) {
-                            return;
-                        }
-                        setFormError('');
-                    }}
-                    shouldUpdateSelection={shouldUpdateSelection}
-                    ref={(ref) => {
-                        if (typeof forwardedRef === 'function') {
-                            forwardedRef(ref);
-                        } else if (forwardedRef?.current) {
-                            // eslint-disable-next-line no-param-reassign
-                            forwardedRef.current = ref;
-                        }
-                        textInput.current = ref;
-                    }}
-                    shouldKeepUserInput={shouldKeepUserInput}
-                    moneyRequestAmountInputRef={moneyRequestAmountInput}
-                    inputStyle={[styles.iouAmountTextInput]}
-                    containerStyle={[styles.iouAmountTextInputContainer]}
-                    touchableInputWrapperStyle={[styles.heightUndefined]}
-                    testID="moneyRequestAmountInput"
-                />
-                {!!formError && (
-                    <FormHelpMessage
-                        style={[styles.pAbsolute, styles.b0, styles.mb0, styles.ph5, styles.w100]}
-                        isError
-                        message={formError}
->>>>>>> 028bd0ff
                     />
                 ) : (
                     <Button
@@ -276,6 +232,7 @@
                 shouldKeepUserInput={shouldKeepUserInput}
                 inputStyle={styles.iouAmountTextInput}
                 containerStyle={styles.iouAmountTextInputContainer}
+                touchableInputWrapperStyle={styles.heightUndefined}
                 testID="moneyRequestAmountInput"
                 errorText={formError}
                 footer={footer}
