--- conflicted
+++ resolved
@@ -66,13 +66,10 @@
     /** Whether the user input should be kept or not */
     shouldKeepUserInput?: boolean;
 
-<<<<<<< HEAD
     /** Whether to allow flipping the amount */
     allowFlippingAmount?: boolean;
-=======
     /** The chatReportID of the request */
     chatReportID?: string;
->>>>>>> 458da0d5
 };
 
 const isAmountInvalid = (amount: string) => !amount.length || parseFloat(amount) < 0.01;
@@ -97,11 +94,8 @@
         onSubmitButtonPress,
         selectedTab = CONST.TAB_REQUEST.MANUAL,
         shouldKeepUserInput = false,
-<<<<<<< HEAD
         allowFlippingAmount = false,
-=======
         chatReportID,
->>>>>>> 458da0d5
     }: MoneyRequestAmountFormProps,
     forwardedRef: ForwardedRef<BaseTextInputRef>,
 ) {
