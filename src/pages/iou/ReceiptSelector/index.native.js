--- conflicted
+++ resolved
@@ -248,13 +248,8 @@
                     <Button
                         medium
                         success
-<<<<<<< HEAD
-                        text={translate('receipt.givePermission')}
-                        accessibilityLabel={translate('receipt.givePermission')}
-=======
                         text={translate('common.continue')}
                         accessibilityLabel={translate('common.continue')}
->>>>>>> 25f7ac14
                         style={[styles.p9, styles.pt5]}
                         onPress={askForPermissions}
                     />
