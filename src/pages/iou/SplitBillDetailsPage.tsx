--- conflicted
+++ resolved
@@ -63,12 +63,7 @@
     const payeePersonalDetails = personalDetails?.[actorAccountID];
     const participantsExcludingPayee = participants.filter((participant) => participant.accountID !== reportAction?.actorAccountID);
 
-<<<<<<< HEAD
-    const hasSmartScanFailed = hasReceipt(transaction) && transaction?.receipt?.state === CONST.IOU.RECEIPT_STATE.SCANFAILED;
-=======
-    const isScanning = hasReceipt(transaction) && isReceiptBeingScanned(transaction);
     const hasSmartScanFailed = hasReceipt(transaction) && transaction?.receipt?.state === CONST.IOU.RECEIPT_STATE.SCAN_FAILED;
->>>>>>> c4dfb1c4
     const isEditingSplitBill = session?.accountID === actorAccountID && areRequiredFieldsEmpty(transaction);
     const isDistanceRequest = isDistanceRequestUtil(transaction);
     const [isConfirmed, setIsConfirmed] = useState(false);
