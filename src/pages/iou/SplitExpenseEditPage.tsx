--- conflicted
+++ resolved
@@ -9,11 +9,8 @@
 import ScrollView from '@components/ScrollView';
 import useLocalize from '@hooks/useLocalize';
 import useOnyx from '@hooks/useOnyx';
-<<<<<<< HEAD
+import usePolicy from '@hooks/usePolicy';
 import usePrevious from '@hooks/usePrevious';
-=======
-import usePolicy from '@hooks/usePolicy';
->>>>>>> 4b0bfd60
 import useThemeStyles from '@hooks/useThemeStyles';
 import {removeSplitExpenseField, updateSplitExpenseField} from '@libs/actions/IOU';
 import {convertToDisplayString} from '@libs/CurrencyUtils';
@@ -65,7 +62,8 @@
     const transactionTag = getTag(splitExpenseDraftTransaction);
     const policyTagLists = useMemo(() => getTagLists(policyTags), [policyTags]);
 
-<<<<<<< HEAD
+    const isSplitAvailable = report && transaction && isSplitAction(report, [transaction], policy);
+
     const isCategoryRequired = !!policy?.requiresCategory;
 
     const shouldShowTags = !!policy?.areTagsEnabled && !!(transactionTag || hasEnabledTags(policyTagLists));
@@ -81,11 +79,6 @@
     );
 
     const previousTagsVisibility = usePrevious(tagVisibility.map((v) => v.shouldShow)) ?? [];
-=======
-    const shouldShowTag = !!policy?.areTagsEnabled && !!(transactionTag || hasEnabledTags(policyTagLists));
-    const shouldShowCategory = !!policy?.areCategoriesEnabled && !!policyCategories;
-    const isSplitAvailable = report && transaction && isSplitAction(report, [transaction], policy);
->>>>>>> 4b0bfd60
 
     return (
         <ScreenWrapper testID={SplitExpenseEditPage.displayName}>
