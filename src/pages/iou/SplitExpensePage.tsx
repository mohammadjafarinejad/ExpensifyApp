--- conflicted
+++ resolved
@@ -19,11 +19,14 @@
 import usePolicy from '@hooks/usePolicy';
 import useResponsiveLayout from '@hooks/useResponsiveLayout';
 import useThemeStyles from '@hooks/useThemeStyles';
-<<<<<<< HEAD
-import {addSplitExpenseField, initDraftSplitExpenseDataForEdit, initSplitExpenseItemData, saveSplitTransactions, updateSplitExpenseAmountField} from '@libs/actions/IOU';
-=======
-import {addSplitExpenseField, clearSplitTransactionDraftErrors, initDraftSplitExpenseDataForEdit, saveSplitTransactions, updateSplitExpenseAmountField} from '@libs/actions/IOU';
->>>>>>> d4217f86
+import {
+    addSplitExpenseField,
+    clearSplitTransactionDraftErrors,
+    initDraftSplitExpenseDataForEdit,
+    initSplitExpenseItemData,
+    saveSplitTransactions,
+    updateSplitExpenseAmountField,
+} from '@libs/actions/IOU';
 import {convertToBackendAmount, convertToDisplayString} from '@libs/CurrencyUtils';
 import DateUtils from '@libs/DateUtils';
 import {canUseTouchScreen} from '@libs/DeviceCapabilities';
@@ -48,11 +51,8 @@
 function SplitExpensePage({route}: SplitExpensePageProps) {
     const styles = useThemeStyles();
     const {translate} = useLocalize();
-<<<<<<< HEAD
     const {isBetaEnabled} = usePermissions();
-=======
     const {listRef, viewRef, footerRef, bottomOffset, scrollToFocusedInput, SplitListItem} = useDisplayFocusedInputUnderKeyboard();
->>>>>>> d4217f86
 
     const {reportID, transactionID, splitExpenseTransactionID, backTo} = route.params;
 
@@ -105,7 +105,6 @@
     }, [draftTransaction, transaction, transactionID]);
 
     const onSaveSplitExpense = useCallback(() => {
-<<<<<<< HEAD
         if (splitExpenses.length <= 1 && (!childTransactions.length || !isBetaEnabled(CONST.BETAS.NEWDOT_REVERT_SPLITS))) {
             const splitFieldDataFromOriginalTransactionWithoutID = {...splitFieldDataFromOriginalTransaction, transactionID: ''};
             const splitExpenseWithoutID = {...splitExpenses.at(0), transactionID: ''};
@@ -122,10 +121,9 @@
             // When we try to save one split during splits creation and if the data is not identical to the original transaction we should show the error
             setErrorMessage(translate('iou.splitExpenseOneMoreSplit'));
             return;
-=======
+        }
         if (draftTransaction?.errors) {
             clearSplitTransactionDraftErrors(transactionID);
->>>>>>> d4217f86
         }
         if (sumOfSplitExpenses > Math.abs(transactionDetailsAmount)) {
             const difference = sumOfSplitExpenses - Math.abs(transactionDetailsAmount);
@@ -150,25 +148,22 @@
         }
 
         saveSplitTransactions(draftTransaction, currentSearchHash);
-<<<<<<< HEAD
     }, [
         splitExpenses,
         childTransactions.length,
         isBetaEnabled,
+        draftTransaction,
         sumOfSplitExpenses,
         transactionDetailsAmount,
         isPerDiem,
         isCard,
         splitFieldDataFromChildTransactions,
-        draftTransaction,
         currentSearchHash,
         splitFieldDataFromOriginalTransaction,
         translate,
+        transactionID,
         transactionDetails?.currency,
     ]);
-=======
-    }, [draftTransaction, sumOfSplitExpenses, transactionDetailsAmount, isPerDiem, isCard, currentSearchHash, transactionID, translate, transactionDetails?.currency]);
->>>>>>> d4217f86
 
     const onSplitExpenseAmountChange = useCallback(
         (currentItemTransactionID: string, value: number) => {
@@ -301,13 +296,9 @@
             keyboardAvoidingViewBehavior="height"
             shouldDismissKeyboardBeforeClose={false}
         >
-<<<<<<< HEAD
             <FullPageNotFoundView
                 shouldShow={!reportID || isEmptyObject(draftTransaction) || !isSplitAvailable || (!!childTransactions.length && !isBetaEnabled(CONST.BETAS.NEWDOT_UPDATE_SPLITS))}
             >
-                <View style={[styles.flex1]}>
-=======
-            <FullPageNotFoundView shouldShow={!reportID || isEmptyObject(draftTransaction) || !isSplitAvailable}>
                 <View
                     ref={viewRef}
                     style={styles.flex1}
@@ -315,7 +306,6 @@
                         scrollToFocusedInput();
                     }}
                 >
->>>>>>> d4217f86
                     <HeaderWithBackButton
                         title={translate('iou.split')}
                         subtitle={translate('iou.splitExpenseSubtitle', {
