--- conflicted
+++ resolved
@@ -37,11 +37,7 @@
 import type {SplitExpenseParamList} from '@libs/Navigation/types';
 import {isSplitAction} from '@libs/ReportSecondaryActionUtils';
 import type {TransactionDetails} from '@libs/ReportUtils';
-<<<<<<< HEAD
 import {getReportOrDraftReport, getTransactionDetails, isReportApproved, isSettled as isSettledReportUtils} from '@libs/ReportUtils';
-=======
-import {getReportOrDraftReport, getTransactionDetails} from '@libs/ReportUtils';
->>>>>>> 9b7fa259
 import type {TranslationPathOrText} from '@libs/TransactionPreviewUtils';
 import {getChildTransactions, isCardTransaction, isPerDiemRequest} from '@libs/TransactionUtils';
 import CONST from '@src/CONST';
@@ -150,40 +146,29 @@
             return;
         }
 
-<<<<<<< HEAD
         // When we try to save splits during editing splits and if the data is identical to the already created transactions we should close the split flow
         if (deepEqual(splitFieldDataFromChildTransactions, splitExpenses)) {
             Navigation.dismissModal();
             return;
         }
 
-        saveSplitTransactions(draftTransaction, currentSearchHash);
+        saveSplitTransactions(draftTransaction, currentSearchHash, policyCategories, expenseReportPolicy);
     }, [
         splitExpenses,
         childTransactions.length,
         isBetaEnabled,
-=======
-        saveSplitTransactions(draftTransaction, currentSearchHash, policyCategories, expenseReportPolicy);
-    }, [
->>>>>>> 9b7fa259
         draftTransaction,
         sumOfSplitExpenses,
         transactionDetailsAmount,
         isPerDiem,
         isCard,
-<<<<<<< HEAD
         splitFieldDataFromChildTransactions,
         currentSearchHash,
+        policyCategories,
+        expenseReportPolicy,
         splitFieldDataFromOriginalTransaction,
         translate,
         transactionID,
-=======
-        currentSearchHash,
-        policyCategories,
-        expenseReportPolicy,
-        transactionID,
-        translate,
->>>>>>> 9b7fa259
         transactionDetails?.currency,
     ]);
 
