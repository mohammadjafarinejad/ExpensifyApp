--- conflicted
+++ resolved
@@ -155,7 +155,6 @@
             return;
         }
 
-<<<<<<< HEAD
         updateSplitTransactions({
             allTransactionsList: allTransactions,
             allReportsList: allReports,
@@ -168,10 +167,8 @@
             hash: currentSearchHash,
             policyCategories,
             policy: expenseReportPolicy,
+            policyRecentlyUsedCategories,
         });
-=======
-        saveSplitTransactions(draftTransaction, currentSearchHash, policyCategories, expenseReportPolicy, policyRecentlyUsedCategories);
->>>>>>> 45472c30
     }, [
         splitExpenses,
         childTransactions.length,
