--- conflicted
+++ resolved
@@ -91,15 +91,11 @@
     const isPerDiem = isPerDiemRequest(transaction);
     const isCard = isCardTransaction(transaction);
 
-<<<<<<< HEAD
-    const childTransactions = useMemo(() => getChildTransactions(allTransactions, allReports, transactionID), [allReports, allTransactions, transactionID]);
-=======
     const originalTransactionID = draftTransaction?.comment?.originalTransactionID ?? CONST.IOU.OPTIMISTIC_TRANSACTION_ID;
     const iouActions = getIOUActionForTransactions([originalTransactionID], expenseReport?.reportID);
     const {iouReport, chatReport, isChatIOUReportArchived} = useGetIOUReportFromReportAction(iouActions.at(0));
 
-    const childTransactions = useMemo(() => getChildTransactions(transactionID), [transactionID]);
->>>>>>> d90c0fc9
+    const childTransactions = useMemo(() => getChildTransactions(allTransactions, allReports, transactionID), [allReports, allTransactions, transactionID]);
     const splitFieldDataFromChildTransactions = useMemo(() => childTransactions.map((currentTransaction) => initSplitExpenseItemData(currentTransaction)), [childTransactions]);
     const splitFieldDataFromOriginalTransaction = useMemo(() => initSplitExpenseItemData(transaction), [transaction]);
 
@@ -165,7 +161,6 @@
             return;
         }
 
-<<<<<<< HEAD
         updateSplitTransactions({
             allTransactionsList: allTransactions,
             allReportsList: allReports,
@@ -179,21 +174,11 @@
             policyCategories,
             policy: expenseReportPolicy,
             policyRecentlyUsedCategories,
-        });
-=======
-        saveSplitTransactions(
-            originalTransactionID,
-            draftTransaction,
-            currentSearchHash,
-            policyCategories,
-            expenseReportPolicy,
-            policyRecentlyUsedCategories,
             iouReport,
             chatReport,
-            iouActions.at(0),
-            isChatIOUReportArchived,
-        );
->>>>>>> d90c0fc9
+            firstIOU: iouActions.at(0),
+            isChatReportArchived: isChatIOUReportArchived,
+        });
     }, [
         splitExpenses,
         childTransactions.length,
@@ -218,7 +203,6 @@
         iouReport,
         iouActions,
         chatReport,
-        originalTransactionID,
     ]);
 
     const onSplitExpenseAmountChange = useCallback(
