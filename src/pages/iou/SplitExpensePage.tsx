import {deepEqual} from 'fast-equals';
import React, {useCallback, useEffect, useMemo, useState} from 'react';
import {InteractionManager, Keyboard, View} from 'react-native';
import {KeyboardAwareScrollView} from 'react-native-keyboard-controller';
import FullPageNotFoundView from '@components/BlockingViews/FullPageNotFoundView';
import Button from '@components/Button';
import ConfirmModal from '@components/ConfirmModal';
import FormHelpMessage from '@components/FormHelpMessage';
import HeaderWithBackButton from '@components/HeaderWithBackButton';
import * as Expensicons from '@components/Icon/Expensicons';
import ScreenWrapper from '@components/ScreenWrapper';
import {useSearchContext} from '@components/Search/SearchContext';
import SelectionList from '@components/SelectionListWithSections';
import type {SectionListDataType, SplitListItemType} from '@components/SelectionListWithSections/types';
import useDisplayFocusedInputUnderKeyboard from '@hooks/useDisplayFocusedInputUnderKeyboard';
import useGetIOUReportFromReportAction from '@hooks/useGetIOUReportFromReportAction';
import useLocalize from '@hooks/useLocalize';
import useOnyx from '@hooks/useOnyx';
import usePermissions from '@hooks/usePermissions';
import usePolicy from '@hooks/usePolicy';
import useResponsiveLayout from '@hooks/useResponsiveLayout';
import useThemeStyles from '@hooks/useThemeStyles';
import {
    addSplitExpenseField,
    clearSplitTransactionDraftErrors,
<<<<<<< HEAD
    getIOUActionForTransactions,
=======
    getIOURequestPolicyID,
>>>>>>> 89c45c98
    initDraftSplitExpenseDataForEdit,
    initSplitExpenseItemData,
    saveSplitTransactions,
    updateSplitExpenseAmountField,
} from '@libs/actions/IOU';
import {convertToBackendAmount, convertToDisplayString} from '@libs/CurrencyUtils';
import DateUtils from '@libs/DateUtils';
import {canUseTouchScreen} from '@libs/DeviceCapabilities';
import {getLatestErrorMessage} from '@libs/ErrorUtils';
import getNonEmptyStringOnyxID from '@libs/getNonEmptyStringOnyxID';
import Navigation from '@libs/Navigation/Navigation';
import type {PlatformStackScreenProps} from '@libs/Navigation/PlatformStackNavigation/types';
import type {SplitExpenseParamList} from '@libs/Navigation/types';
import {isSplitAction} from '@libs/ReportSecondaryActionUtils';
import type {TransactionDetails} from '@libs/ReportUtils';
import {getReportOrDraftReport, getTransactionDetails, isReportApproved, isSettled as isSettledReportUtils} from '@libs/ReportUtils';
import type {TranslationPathOrText} from '@libs/TransactionPreviewUtils';
import {getChildTransactions, isCardTransaction, isPerDiemRequest} from '@libs/TransactionUtils';
import CONST from '@src/CONST';
import ONYXKEYS from '@src/ONYXKEYS';
import type SCREENS from '@src/SCREENS';
import type {Report} from '@src/types/onyx';
import {isEmptyObject} from '@src/types/utils/EmptyObject';

type SplitExpensePageProps = PlatformStackScreenProps<SplitExpenseParamList, typeof SCREENS.MONEY_REQUEST.SPLIT_EXPENSE>;

function SplitExpensePage({route}: SplitExpensePageProps) {
    const styles = useThemeStyles();
    const {translate} = useLocalize();
    const {isBetaEnabled} = usePermissions();
    const {listRef, viewRef, footerRef, bottomOffset, scrollToFocusedInput, SplitListItem} = useDisplayFocusedInputUnderKeyboard();

    const {reportID, transactionID, splitExpenseTransactionID, backTo} = route.params;

    const {shouldUseNarrowLayout} = useResponsiveLayout();
    const [cannotBeEditedModalVisible, setCannotBeEditedModalVisible] = useState(false);

    const [errorMessage, setErrorMessage] = React.useState<string>('');
    const {currentSearchHash} = useSearchContext();

    const [draftTransaction] = useOnyx(`${ONYXKEYS.COLLECTION.SPLIT_TRANSACTION_DRAFT}${transactionID}`, {canBeMissing: false});
    const transactionReport = getReportOrDraftReport(draftTransaction?.reportID);
    const parentTransactionReport = getReportOrDraftReport(transactionReport?.parentReportID);
    const expenseReport = transactionReport?.type === CONST.REPORT.TYPE.EXPENSE ? transactionReport : parentTransactionReport;
    const [policyCategories] = useOnyx(`${ONYXKEYS.COLLECTION.POLICY_CATEGORIES}${getNonEmptyStringOnyxID(expenseReport?.policyID)}`, {canBeMissing: true});
    const [expenseReportPolicy] = useOnyx(`${ONYXKEYS.COLLECTION.POLICY}${getNonEmptyStringOnyxID(expenseReport?.policyID)}`, {canBeMissing: true});
    const [transaction] = useOnyx(`${ONYXKEYS.COLLECTION.TRANSACTION}${getNonEmptyStringOnyxID(transactionID)}`, {canBeMissing: false});
    const [currencyList] = useOnyx(ONYXKEYS.CURRENCY_LIST, {canBeMissing: true});
    const [allTransactions] = useOnyx(ONYXKEYS.COLLECTION.TRANSACTION, {canBeMissing: false});
    const [report] = useOnyx(`${ONYXKEYS.COLLECTION.REPORT}${getNonEmptyStringOnyxID(reportID)}`, {canBeMissing: true});
    const [policyRecentlyUsedCategories] = useOnyx(`${ONYXKEYS.COLLECTION.POLICY_RECENTLY_USED_CATEGORIES}${getIOURequestPolicyID(transaction, report)}`, {canBeMissing: true});

    const policy = usePolicy(report?.policyID);
    const isSplitAvailable = report && transaction && isSplitAction(report, [transaction], policy);

    const transactionDetails = useMemo<Partial<TransactionDetails>>(() => getTransactionDetails(transaction) ?? {}, [transaction]);
    const transactionDetailsAmount = transactionDetails?.amount ?? 0;
    const sumOfSplitExpenses = useMemo(() => (draftTransaction?.comment?.splitExpenses ?? []).reduce((acc, item) => acc + Math.abs(item.amount ?? 0), 0), [draftTransaction]);
    const splitExpenses = useMemo(() => draftTransaction?.comment?.splitExpenses ?? [], [draftTransaction?.comment?.splitExpenses]);

    const currencySymbol = currencyList?.[transactionDetails.currency ?? '']?.symbol ?? transactionDetails.currency ?? CONST.CURRENCY.USD;

    const isPerDiem = isPerDiemRequest(transaction);
    const isCard = isCardTransaction(transaction);

    const originalTransactionID = draftTransaction?.comment?.originalTransactionID ?? CONST.IOU.OPTIMISTIC_TRANSACTION_ID;
    const iouActions = getIOUActionForTransactions([originalTransactionID], expenseReport?.reportID);
    const {iouReport, chatReport, isChatIOUReportArchived} = useGetIOUReportFromReportAction(iouActions.at(0));

    const childTransactions = useMemo(() => getChildTransactions(transactionID), [transactionID]);
    const splitFieldDataFromChildTransactions = useMemo(() => childTransactions.map((currentTransaction) => initSplitExpenseItemData(currentTransaction)), [childTransactions]);
    const splitFieldDataFromOriginalTransaction = useMemo(() => initSplitExpenseItemData(transaction), [transaction]);

    useEffect(() => {
        const errorString = getLatestErrorMessage(draftTransaction ?? {});

        if (errorString) {
            setErrorMessage(errorString);
        }
    }, [draftTransaction, draftTransaction?.errors]);

    useEffect(() => {
        setErrorMessage('');
    }, [sumOfSplitExpenses, draftTransaction?.comment?.splitExpenses?.length]);

    const onAddSplitExpense = useCallback(() => {
        if (draftTransaction?.errors) {
            clearSplitTransactionDraftErrors(transactionID);
        }
        addSplitExpenseField(transaction, draftTransaction);
    }, [draftTransaction, transaction, transactionID]);

    const onSaveSplitExpense = useCallback(() => {
        if (splitExpenses.length <= 1 && (!childTransactions.length || !isBetaEnabled(CONST.BETAS.NEWDOT_REVERT_SPLITS))) {
            const splitFieldDataFromOriginalTransactionWithoutID = {...splitFieldDataFromOriginalTransaction, transactionID: ''};
            const splitExpenseWithoutID = {...splitExpenses.at(0), transactionID: ''};
            // When we try to save one split during splits creation and if the data is identical to the original transaction we should close the split flow
            if (!childTransactions.length && deepEqual(splitFieldDataFromOriginalTransactionWithoutID, splitExpenseWithoutID)) {
                Navigation.dismissModal();
                return;
            }
            // When we try to save splits during editing splits and if the data is identical to the already created transactions we should close the split flow
            if (childTransactions.length && deepEqual(splitFieldDataFromChildTransactions, splitExpenses)) {
                Navigation.dismissModal();
                return;
            }
            // When we try to save one split during splits creation and if the data is not identical to the original transaction we should show the error
            setErrorMessage(translate('iou.splitExpenseOneMoreSplit'));
            return;
        }
        if (draftTransaction?.errors) {
            clearSplitTransactionDraftErrors(transactionID);
        }
        if (sumOfSplitExpenses > Math.abs(transactionDetailsAmount)) {
            const difference = sumOfSplitExpenses - Math.abs(transactionDetailsAmount);
            setErrorMessage(translate('iou.totalAmountGreaterThanOriginal', {amount: convertToDisplayString(difference, transactionDetails?.currency)}));
            return;
        }
        if (sumOfSplitExpenses < Math.abs(transactionDetailsAmount) && (isPerDiem || isCard)) {
            const difference = Math.abs(transactionDetailsAmount) - sumOfSplitExpenses;
            setErrorMessage(translate('iou.totalAmountLessThanOriginal', {amount: convertToDisplayString(difference, transactionDetails?.currency)}));
            return;
        }

        if (splitExpenses.find((item) => item.amount === 0)) {
            setErrorMessage(translate('iou.splitExpenseZeroAmount'));
            return;
        }

        // When we try to save splits during editing splits and if the data is identical to the already created transactions we should close the split flow
        if (deepEqual(splitFieldDataFromChildTransactions, splitExpenses)) {
            Navigation.dismissModal();
            return;
        }

<<<<<<< HEAD
        saveSplitTransactions(
            originalTransactionID,
            draftTransaction,
            currentSearchHash,
            policyCategories,
            expenseReportPolicy,
            iouReport,
            chatReport,
            iouActions.at(0),
            isChatIOUReportArchived,
        );
=======
        saveSplitTransactions(draftTransaction, currentSearchHash, policyCategories, expenseReportPolicy, policyRecentlyUsedCategories);
>>>>>>> 89c45c98
    }, [
        splitExpenses,
        childTransactions.length,
        isBetaEnabled,
        draftTransaction,
        sumOfSplitExpenses,
        transactionDetailsAmount,
        isPerDiem,
        isCard,
        splitFieldDataFromChildTransactions,
        currentSearchHash,
        policyCategories,
        expenseReportPolicy,
        policyRecentlyUsedCategories,
        splitFieldDataFromOriginalTransaction,
        translate,
        transactionID,
        transactionDetails?.currency,
        isChatIOUReportArchived,
        iouReport,
        iouActions,
        chatReport,
        originalTransactionID,
    ]);

    const onSplitExpenseAmountChange = useCallback(
        (currentItemTransactionID: string, value: number) => {
            const amountInCents = convertToBackendAmount(value);
            updateSplitExpenseAmountField(draftTransaction, currentItemTransactionID, amountInCents);
        },
        [draftTransaction],
    );

    const getTranslatedText = useCallback((item: TranslationPathOrText) => (item.translationPath ? translate(item.translationPath) : (item.text ?? '')), [translate]);

    const [sections] = useMemo(() => {
        const dotSeparator: TranslationPathOrText = {text: ` ${CONST.DOT_SEPARATOR} `};
        const isTransactionMadeWithCard = isCardTransaction(transaction);
        const showCashOrCard: TranslationPathOrText = {translationPath: isTransactionMadeWithCard ? 'iou.card' : 'iou.cash'};

        const items: SplitListItemType[] = (draftTransaction?.comment?.splitExpenses ?? []).map((item): SplitListItemType => {
            const previewHeaderText: TranslationPathOrText[] = [showCashOrCard];
            const currentTransaction = allTransactions?.[`${ONYXKEYS.COLLECTION.TRANSACTION}${item?.transactionID}`];
            const currentReport = getReportOrDraftReport(currentTransaction?.reportID) as Report;
            const isApproved = isReportApproved({report: currentReport});
            const isSettled = isSettledReportUtils(currentReport?.reportID);
            const isCancelled = currentReport && currentReport?.isCancelledIOU;

            const date = DateUtils.formatWithUTCTimeZone(
                item.created,
                DateUtils.doesDateBelongToAPastYear(item.created) ? CONST.DATE.MONTH_DAY_YEAR_ABBR_FORMAT : CONST.DATE.MONTH_DAY_ABBR_FORMAT,
            );
            previewHeaderText.unshift({text: date}, dotSeparator);

            if (isCancelled) {
                previewHeaderText.push(dotSeparator, {text: translate('iou.canceled')});
            } else if (isApproved) {
                previewHeaderText.push(dotSeparator, {text: translate('iou.approved')});
            } else if (isSettled) {
                previewHeaderText.push(dotSeparator, {text: translate('iou.settledExpensify')});
            }

            const headerText = previewHeaderText.reduce((text, currentKey) => {
                return `${text}${getTranslatedText(currentKey)}`;
            }, '');

            return {
                ...item,
                headerText,
                originalAmount: transactionDetailsAmount,
                amount: transactionDetailsAmount >= 0 ? Math.abs(Number(item.amount)) : Number(item.amount),
                merchant: item?.merchant ?? '',
                currency: draftTransaction?.currency ?? CONST.CURRENCY.USD,
                transactionID: item?.transactionID ?? CONST.IOU.OPTIMISTIC_TRANSACTION_ID,
                currencySymbol,
                onSplitExpenseAmountChange,
                isSelected: splitExpenseTransactionID === item.transactionID,
                keyForList: item?.transactionID,
                isEditable: (item.statusNum ?? 0) < CONST.REPORT.STATUS_NUM.CLOSED,
            };
        });

        const newSections: Array<SectionListDataType<SplitListItemType>> = [{data: items}];

        return [newSections];
    }, [
        transaction,
        draftTransaction?.comment?.splitExpenses,
        draftTransaction?.currency,
        allTransactions,
        transactionDetailsAmount,
        currencySymbol,
        onSplitExpenseAmountChange,
        splitExpenseTransactionID,
        translate,
        getTranslatedText,
    ]);

    const headerContent = useMemo(
        () => (
            <View style={[styles.w100, styles.ph5, styles.flexRow, styles.gap2, shouldUseNarrowLayout && styles.mb3]}>
                <Button
                    success
                    onPress={onAddSplitExpense}
                    icon={Expensicons.Plus}
                    text={translate('iou.addSplit')}
                    style={[shouldUseNarrowLayout && styles.flex1]}
                />
            </View>
        ),
        [onAddSplitExpense, shouldUseNarrowLayout, styles.flex1, styles.flexRow, styles.gap2, styles.mb3, styles.ph5, styles.w100, translate],
    );

    const footerContent = useMemo(() => {
        const shouldShowWarningMessage = sumOfSplitExpenses < Math.abs(transactionDetailsAmount);
        const warningMessage = shouldShowWarningMessage
            ? translate('iou.totalAmountLessThanOriginal', {amount: convertToDisplayString(Math.abs(transactionDetailsAmount) - sumOfSplitExpenses, transactionDetails.currency)})
            : '';
        return (
            <View
                ref={footerRef}
                style={styles.pt3}
            >
                {(!!errorMessage || !!warningMessage) && (
                    <FormHelpMessage
                        style={[styles.ph1, styles.mb2]}
                        isError={!!errorMessage}
                        isInfo={!errorMessage && shouldShowWarningMessage}
                        message={errorMessage || warningMessage}
                    />
                )}
                <Button
                    success
                    large
                    style={[styles.w100]}
                    text={translate('common.save')}
                    onPress={onSaveSplitExpense}
                    pressOnEnter
                    enterKeyEventListenerPriority={1}
                />
            </View>
        );
    }, [sumOfSplitExpenses, transactionDetailsAmount, translate, transactionDetails.currency, errorMessage, styles.ph1, styles.mb2, styles.w100, onSaveSplitExpense, styles.pt3, footerRef]);

    const initiallyFocusedOptionKey = useMemo(
        () => sections.at(0)?.data.find((option) => option.transactionID === splitExpenseTransactionID)?.keyForList,
        [sections, splitExpenseTransactionID],
    );

    return (
        <ScreenWrapper
            testID={SplitExpensePage.displayName}
            shouldEnableMaxHeight={canUseTouchScreen()}
            keyboardAvoidingViewBehavior="height"
            shouldDismissKeyboardBeforeClose={false}
        >
            <FullPageNotFoundView
                shouldShow={!reportID || isEmptyObject(draftTransaction) || !isSplitAvailable || (!!childTransactions.length && !isBetaEnabled(CONST.BETAS.NEWDOT_UPDATE_SPLITS))}
            >
                <View
                    ref={viewRef}
                    style={styles.flex1}
                    onLayout={() => {
                        scrollToFocusedInput();
                    }}
                >
                    <HeaderWithBackButton
                        title={splitExpenseTransactionID ? translate('iou.editSplits') : translate('iou.split')}
                        subtitle={translate('iou.splitExpenseSubtitle', {
                            amount: convertToDisplayString(transactionDetailsAmount, transactionDetails?.currency),
                            merchant: draftTransaction?.merchant ?? '',
                        })}
                        onBackButtonPress={() => Navigation.goBack(backTo)}
                    />
                    <SelectionList
                        /* Keeps input fields visible above keyboard on mobile */
                        renderScrollComponent={(props) => (
                            <KeyboardAwareScrollView
                                // eslint-disable-next-line react/jsx-props-no-spreading
                                {...props}
                                bottomOffset={bottomOffset.current} /* Bottom offset ensures inputs stay above the "save" button */
                            />
                        )}
                        onSelectRow={(item) => {
                            if (!item.isEditable) {
                                setCannotBeEditedModalVisible(true);
                                return;
                            }
                            Keyboard.dismiss();
                            // eslint-disable-next-line deprecation/deprecation
                            InteractionManager.runAfterInteractions(() => {
                                initDraftSplitExpenseDataForEdit(draftTransaction, item.transactionID, item.reportID ?? reportID);
                            });
                        }}
                        ref={listRef}
                        headerContent={headerContent}
                        sections={sections}
                        initiallyFocusedOptionKey={initiallyFocusedOptionKey}
                        ListItem={SplitListItem}
                        containerStyle={[styles.flexBasisAuto, styles.pt1]}
                        footerContent={footerContent}
                        disableKeyboardShortcuts
                        shouldSingleExecuteRowSelect
                        canSelectMultiple={false}
                        shouldPreventDefaultFocusOnSelectRow
                        removeClippedSubviews={false}
                    />
                </View>
                <ConfirmModal
                    title={translate('iou.splitExpenseCannotBeEditedModalTitle')}
                    prompt={translate('iou.splitExpenseCannotBeEditedModalDescription')}
                    onConfirm={() => setCannotBeEditedModalVisible(false)}
                    onCancel={() => setCannotBeEditedModalVisible(false)}
                    confirmText={translate('common.buttonConfirm')}
                    isVisible={cannotBeEditedModalVisible}
                    shouldShowCancelButton={false}
                />
            </FullPageNotFoundView>
        </ScreenWrapper>
    );
}
SplitExpensePage.displayName = 'SplitExpensePage';

export default SplitExpensePage;<|MERGE_RESOLUTION|>--- conflicted
+++ resolved
@@ -23,11 +23,8 @@
 import {
     addSplitExpenseField,
     clearSplitTransactionDraftErrors,
-<<<<<<< HEAD
     getIOUActionForTransactions,
-=======
     getIOURequestPolicyID,
->>>>>>> 89c45c98
     initDraftSplitExpenseDataForEdit,
     initSplitExpenseItemData,
     saveSplitTransactions,
@@ -163,21 +160,18 @@
             return;
         }
 
-<<<<<<< HEAD
         saveSplitTransactions(
             originalTransactionID,
             draftTransaction,
             currentSearchHash,
             policyCategories,
             expenseReportPolicy,
+            policyRecentlyUsedCategories,
             iouReport,
             chatReport,
             iouActions.at(0),
             isChatIOUReportArchived,
         );
-=======
-        saveSplitTransactions(draftTransaction, currentSearchHash, policyCategories, expenseReportPolicy, policyRecentlyUsedCategories);
->>>>>>> 89c45c98
     }, [
         splitExpenses,
         childTransactions.length,
