import React, {useMemo, useRef, useState} from 'react';
import _ from 'underscore';
import lodashGet from 'lodash/get';
import {Keyboard, View} from 'react-native';
import PropTypes from 'prop-types';
import {withOnyx} from 'react-native-onyx';
import {useIsFocused} from '@react-navigation/native';
import AddressSearch from '../../components/AddressSearch';
import ScreenWrapper from '../../components/ScreenWrapper';
import FullPageNotFoundView from '../../components/BlockingViews/FullPageNotFoundView';
import HeaderWithBackButton from '../../components/HeaderWithBackButton';
import Navigation from '../../libs/Navigation/Navigation';
import ONYXKEYS from '../../ONYXKEYS';
import Form from '../../components/Form';
import styles from '../../styles/styles';
import useWindowDimensions from '../../hooks/useWindowDimensions';
import useLocalize from '../../hooks/useLocalize';
import useNetwork from '../../hooks/useNetwork';
import CONST from '../../CONST';
import * as Expensicons from '../../components/Icon/Expensicons';
import ConfirmModal from '../../components/ConfirmModal';
import * as Transaction from '../../libs/actions/Transaction';
import * as ValidationUtils from '../../libs/ValidationUtils';
import ROUTES from '../../ROUTES';
import transactionPropTypes from '../../components/transactionPropTypes';
<<<<<<< HEAD
import * as User from '../../libs/actions/User';
import UserCurrentLocationButton from '../../components/UserCurrentLocationButton';
import FullScreenLoadingIndicator from '../../components/FullscreenLoadingIndicator';
=======
import * as ErrorUtils from '../../libs/ErrorUtils';
>>>>>>> f39e93f1

const propTypes = {
    /** The transactionID of the IOU */
    transactionID: PropTypes.string.isRequired,

    /** Route params */
    route: PropTypes.shape({
        params: PropTypes.shape({
            /** IOU type */
            iouType: PropTypes.string,

            /** Index of the waypoint being edited */
            waypointIndex: PropTypes.string,
        }),
    }),

    recentWaypoints: PropTypes.arrayOf(
        PropTypes.shape({
            /** A description of the location (usually the address) */
            description: PropTypes.string,

            /** Data required by the google auto complete plugin to know where to put the markers on the map */
            geometry: PropTypes.shape({
                /** Data about the location */
                location: PropTypes.shape({
                    /** Lattitude of the location */
                    lat: PropTypes.number,

                    /** Longitude of the location */
                    lng: PropTypes.number,
                }),
            }),
        }),
    ),

    /** The optimistic transaction for this request */
    transaction: transactionPropTypes,
};

const defaultProps = {
    route: {
        params: {
            waypointIndex: '',
        },
    },
    recentWaypoints: [],
    transaction: {},
};

function WaypointEditor({transactionID, route: {params: {iouType = '', waypointIndex = ''} = {}} = {}, transaction, recentWaypoints}) {
    const {windowWidth} = useWindowDimensions();
    const [isDeleteStopModalOpen, setIsDeleteStopModalOpen] = useState(false);
    const [isFetchingLocation, setIsFetchingLocation] = useState(false);
    const isFocused = useIsFocused();
    const {translate} = useLocalize();
    const {isOffline} = useNetwork();
    const textInput = useRef(null);
    const parsedWaypointIndex = parseInt(waypointIndex, 10);
    const allWaypoints = lodashGet(transaction, 'comment.waypoints', {});
    const waypointCount = _.keys(allWaypoints).length;
    const currentWaypoint = lodashGet(allWaypoints, `waypoint${waypointIndex}`, {});

    const wayPointDescriptionKey = useMemo(() => {
        switch (parsedWaypointIndex) {
            case 0:
                return 'distance.waypointDescription.start';
            case waypointCount - 1:
                return 'distance.waypointDescription.finish';
            default:
                return 'distance.waypointDescription.stop';
        }
    }, [parsedWaypointIndex, waypointCount]);

    const waypointAddress = lodashGet(currentWaypoint, 'address', '');
    const totalWaypoints = _.size(lodashGet(transaction, 'comment.waypoints', {}));
    // Hide the menu when there is only start and finish waypoint
    const shouldShowThreeDotsButton = totalWaypoints > 2;

    const validate = (values) => {
        const errors = {};
        const waypointValue = values[`waypoint${waypointIndex}`] || '';
        if (isOffline && waypointValue !== '' && !ValidationUtils.isValidAddress(waypointValue)) {
            ErrorUtils.addErrorMessage(errors, `waypoint${waypointIndex}`, 'bankAccount.error.address');
        }

        // If the user is online and they are trying to save a value without using the autocomplete, show an error message instructing them to use a selected address instead.
        // That enables us to save the address with coordinates when it is selected
        if (!isOffline && waypointValue !== '' && waypointAddress !== waypointValue) {
            ErrorUtils.addErrorMessage(errors, `waypoint${waypointIndex}`, 'distance.errors.selectSuggestedAddress');
        }

        return errors;
    };

    const saveWaypoint = (waypoint) => {
        if (parsedWaypointIndex < _.size(allWaypoints)) {
            Transaction.saveWaypoint(transactionID, waypointIndex, waypoint);
        } else {
            const finishWaypoint = lodashGet(allWaypoints, `waypoint${_.size(allWaypoints) - 1}`, {});
            Transaction.saveWaypoint(transactionID, waypointIndex, finishWaypoint);
            Transaction.saveWaypoint(transactionID, waypointIndex - 1, waypoint);
        }
    };

    const onSubmit = (values) => {
        const waypointValue = values[`waypoint${waypointIndex}`] || '';

        // Allows letting you set a waypoint to an empty value
        if (waypointValue === '') {
            Transaction.removeWaypoint(transactionID, waypointIndex);
        }

        // While the user is offline, the auto-complete address search will not work
        // Therefore, we're going to save the waypoint as just the address, and the lat/long will be filled in on the backend
        if (isOffline && waypointValue) {
            const waypoint = {
                lat: null,
                lng: null,
                address: waypointValue,
            };
            saveWaypoint(waypoint);
        }

        // Other flows will be handled by selecting a waypoint with selectWaypoint as this is mainly for the offline flow
        Navigation.goBack(ROUTES.getMoneyRequestDistanceTabRoute(iouType));
    };

    const deleteStopAndHideModal = () => {
        Transaction.removeWaypoint(transactionID, waypointIndex);
        setIsDeleteStopModalOpen(false);
        Navigation.goBack(ROUTES.getMoneyRequestDistanceTabRoute(iouType));
    };

    const selectWaypoint = (values) => {
        const waypoint = {
            lat: values.lat,
            lng: values.lng,
            address: values.address,
        };
<<<<<<< HEAD

        User.clearLocationError();
        Transaction.saveWaypoint(transactionID, waypointIndex, waypoint);
=======
        saveWaypoint(waypoint);
>>>>>>> f39e93f1
        Navigation.goBack(ROUTES.getMoneyRequestDistanceTabRoute(iouType));
    };

    /**
     * Sets user current location as a waypoint
     * @param {Object} geolocationData
     * @param {Object} geolocationData.coords
     * @param {Number} geolocationData.coords.latitude
     * @param {Number} geolocationData.coords.longitude
     * @param {Number} geolocationData.timestamp
     */
    const selectWaypointFromCurrentLocation = (geolocationData) => {
        setIsFetchingLocation(false);

        const waypoint = {
            lat: geolocationData.coords.latitude,
            lng: geolocationData.coords.longitude,
            address: CONST.YOUR_LOCATION_TEXT,
        };

        // We want to select current location waypoint without saving it as a recent waypoint
        selectWaypoint(waypoint, false);
    };

    return (
        <ScreenWrapper
            includeSafeAreaPaddingBottom={false}
            onEntryTransitionEnd={() => textInput.current && textInput.current.focus()}
            shouldEnableMaxHeight
        >
            <FullPageNotFoundView shouldShow={(Number.isNaN(parsedWaypointIndex) || parsedWaypointIndex < 0 || parsedWaypointIndex > waypointCount) && isFocused}>
                <HeaderWithBackButton
                    title={translate(wayPointDescriptionKey)}
                    shouldShowBackButton
                    onBackButtonPress={() => {
                        Navigation.goBack(ROUTES.getMoneyRequestDistanceTabRoute(iouType));
                    }}
                    shouldShowThreeDotsButton={shouldShowThreeDotsButton}
                    threeDotsAnchorPosition={styles.threeDotsPopoverOffset(windowWidth)}
                    threeDotsMenuItems={[
                        {
                            icon: Expensicons.Trashcan,
                            text: translate('distance.deleteWaypoint'),
                            onSelected: () => setIsDeleteStopModalOpen(true),
                        },
                    ]}
                />
                <ConfirmModal
                    title={translate('distance.deleteWaypoint')}
                    isVisible={isDeleteStopModalOpen}
                    onConfirm={deleteStopAndHideModal}
                    onCancel={() => setIsDeleteStopModalOpen(false)}
                    prompt={translate('distance.deleteWaypointConfirmation')}
                    confirmText={translate('common.delete')}
                    cancelText={translate('common.cancel')}
                    danger
                />
                <Form
                    style={[styles.flexGrow1, styles.mh5]}
                    formID={ONYXKEYS.FORMS.WAYPOINT_FORM}
                    enabledWhenOffline
                    validate={validate}
                    onSubmit={onSubmit}
                    shouldValidateOnChange={false}
                    shouldValidateOnBlur={false}
                    submitButtonText={translate('common.save')}
                >
                    <View>
                        <AddressSearch
                            inputID={`waypoint${waypointIndex}`}
                            ref={(e) => (textInput.current = e)}
                            hint={!isOffline ? 'distance.errors.selectSuggestedAddress' : ''}
                            containerStyles={[styles.mt4]}
                            label={translate('distance.address')}
                            defaultValue={waypointAddress}
                            onPress={selectWaypoint}
                            maxInputLength={CONST.FORM_CHARACTER_LIMIT}
                            renamedInputKeys={{
                                address: `waypoint${waypointIndex}`,
                                city: null,
                                country: null,
                                street: null,
                                street2: null,
                                zipCode: null,
                                lat: null,
                                lng: null,
                                state: null,
                            }}
                            predefinedPlaces={recentWaypoints}
                            resultTypes=""
                        />
                    </View>
                    <UserCurrentLocationButton
                        isDisabled={isOffline}
                        onClick={() => {
                            Keyboard.dismiss();

                            setIsFetchingLocation(true);
                        }}
                        onLocationError={() => setIsFetchingLocation(false)}
                        onLocationFetched={selectWaypointFromCurrentLocation}
                    />
                    {isFetchingLocation && <FullScreenLoadingIndicator />}
                </Form>
            </FullPageNotFoundView>
        </ScreenWrapper>
    );
}

WaypointEditor.displayName = 'WaypointEditor';
WaypointEditor.propTypes = propTypes;
WaypointEditor.defaultProps = defaultProps;
export default withOnyx({
    transaction: {
        key: ({transactionID}) => `${ONYXKEYS.COLLECTION.TRANSACTION}${transactionID}`,
        selector: (transaction) => (transaction ? {transactionID: transaction.transactionID, comment: {waypoints: lodashGet(transaction, 'comment.waypoints')}} : null),
    },
    recentWaypoints: {
        key: ONYXKEYS.NVP_RECENT_WAYPOINTS,

        // Only grab the most recent 5 waypoints because that's all that is shown in the UI. This also puts them into the format of data
        // that the google autocomplete component expects for it's "predefined places" feature.
        selector: (waypoints) =>
            _.map(waypoints ? waypoints.slice(0, 5) : [], (waypoint) => ({
                description: waypoint.address,
                geometry: {
                    location: {
                        lat: waypoint.lat,
                        lng: waypoint.lng,
                    },
                },
            })),
    },
})(WaypointEditor);<|MERGE_RESOLUTION|>--- conflicted
+++ resolved
@@ -23,13 +23,10 @@
 import * as ValidationUtils from '../../libs/ValidationUtils';
 import ROUTES from '../../ROUTES';
 import transactionPropTypes from '../../components/transactionPropTypes';
-<<<<<<< HEAD
 import * as User from '../../libs/actions/User';
 import UserCurrentLocationButton from '../../components/UserCurrentLocationButton';
 import FullScreenLoadingIndicator from '../../components/FullscreenLoadingIndicator';
-=======
 import * as ErrorUtils from '../../libs/ErrorUtils';
->>>>>>> f39e93f1
 
 const propTypes = {
     /** The transactionID of the IOU */
@@ -169,13 +166,8 @@
             lng: values.lng,
             address: values.address,
         };
-<<<<<<< HEAD
-
         User.clearLocationError();
-        Transaction.saveWaypoint(transactionID, waypointIndex, waypoint);
-=======
         saveWaypoint(waypoint);
->>>>>>> f39e93f1
         Navigation.goBack(ROUTES.getMoneyRequestDistanceTabRoute(iouType));
     };
 
