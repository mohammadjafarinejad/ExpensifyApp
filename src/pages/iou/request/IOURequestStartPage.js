--- conflicted
+++ resolved
@@ -1,8 +1,4 @@
-<<<<<<< HEAD
-import {useNavigation} from '@react-navigation/native';
-=======
-import {useFocusEffect} from '@react-navigation/native';
->>>>>>> 98461f98
+import {useNavigation, useFocusEffect} from '@react-navigation/native';
 import lodashGet from 'lodash/get';
 import PropTypes from 'prop-types';
 import React, {useCallback, useEffect, useRef, useState} from 'react';
@@ -163,17 +159,7 @@
                                 id={CONST.TAB.IOU_REQUEST_TYPE}
                                 selectedTab={selectedTab || CONST.IOU.REQUEST_TYPE.SCAN}
                                 onTabSelected={resetIOUTypeIfChanged}
-<<<<<<< HEAD
-                                tabBar={({state, navigation: tabNavigation, position}) => (
-                                    <TabSelector
-                                        state={state}
-                                        navigation={tabNavigation}
-                                        position={position}
-                                    />
-                                )}
-=======
                                 tabBar={TabSelector}
->>>>>>> 98461f98
                             >
                                 <TopTab.Screen name={CONST.TAB_REQUEST.MANUAL}>{() => <IOURequestStepAmount route={route} />}</TopTab.Screen>
                                 <TopTab.Screen name={CONST.TAB_REQUEST.SCAN}>{() => <IOURequestStepScan route={route} />}</TopTab.Screen>
