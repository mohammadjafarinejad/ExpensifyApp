import {useFocusEffect} from '@react-navigation/native';
import React, {useCallback, useEffect, useMemo, useRef, useState} from 'react';
import {View} from 'react-native';
import {useOnyx} from 'react-native-onyx';
import DragAndDropProvider from '@components/DragAndDrop/Provider';
import FocusTrapContainerElement from '@components/FocusTrap/FocusTrapContainerElement';
import HeaderWithBackButton from '@components/HeaderWithBackButton';
import {useProductTrainingContext} from '@components/ProductTrainingContext';
import ScreenWrapper from '@components/ScreenWrapper';
import TabSelector from '@components/TabSelector/TabSelector';
import useLocalize from '@hooks/useLocalize';
import usePermissions from '@hooks/usePermissions';
import usePolicy from '@hooks/usePolicy';
import usePrevious from '@hooks/usePrevious';
import useThemeStyles from '@hooks/useThemeStyles';
import {dismissProductTraining} from '@libs/actions/Welcome';
import {canUseTouchScreen} from '@libs/DeviceCapabilities';
import Navigation from '@libs/Navigation/Navigation';
import OnyxTabNavigator, {TabScreenWithFocusTrapWrapper, TopTab} from '@libs/Navigation/OnyxTabNavigator';
import {getIsUserSubmittedExpenseOrScannedReceipt} from '@libs/OptionsListUtils';
import Performance from '@libs/Performance';
import Permissions from '@libs/Permissions';
import {getPerDiemCustomUnit, getPerDiemCustomUnits, isUserInvitedToWorkspace} from '@libs/PolicyUtils';
import {getPayeeName} from '@libs/ReportUtils';
import AccessOrNotFoundWrapper from '@pages/workspace/AccessOrNotFoundWrapper';
import type {IOURequestType} from '@userActions/IOU';
import {initMoneyRequest} from '@userActions/IOU';
import CONST from '@src/CONST';
import ONYXKEYS from '@src/ONYXKEYS';
import type SCREENS from '@src/SCREENS';
import {isEmptyObject} from '@src/types/utils/EmptyObject';
import isLoadingOnyxValue from '@src/types/utils/isLoadingOnyxValue';
import IOURequestStepAmount from './step/IOURequestStepAmount';
import IOURequestStepDestination from './step/IOURequestStepDestination';
import IOURequestStepDistance from './step/IOURequestStepDistance';
import IOURequestStepPerDiemWorkspace from './step/IOURequestStepPerDiemWorkspace';
import IOURequestStepScan from './step/IOURequestStepScan';
import type {WithWritableReportOrNotFoundProps} from './step/withWritableReportOrNotFound';

type IOURequestStartPageProps = WithWritableReportOrNotFoundProps<typeof SCREENS.MONEY_REQUEST.CREATE>;

function IOURequestStartPage({
    route,
    route: {
        params: {iouType, reportID},
    },
    navigation,
}: IOURequestStartPageProps) {
    const styles = useThemeStyles();
    const {translate} = useLocalize();
    const shouldUseTab = iouType !== CONST.IOU.TYPE.SEND && iouType !== CONST.IOU.TYPE.PAY && iouType !== CONST.IOU.TYPE.INVOICE;
    const [isDraggingOver, setIsDraggingOver] = useState(false);
    const [report] = useOnyx(`${ONYXKEYS.COLLECTION.REPORT}${reportID}`, {canBeMissing: true});
    const policy = usePolicy(report?.policyID);
    const [selectedTab = CONST.TAB_REQUEST.SCAN, selectedTabResult] = useOnyx(`${ONYXKEYS.COLLECTION.SELECTED_TAB}${CONST.TAB.IOU_REQUEST_TYPE}`, {canBeMissing: true});
    const [session] = useOnyx(ONYXKEYS.SESSION, {canBeMissing: false});
    const isLoadingSelectedTab = shouldUseTab ? isLoadingOnyxValue(selectedTabResult) : false;
    const [transaction] = useOnyx(`${ONYXKEYS.COLLECTION.TRANSACTION_DRAFT}${route?.params.transactionID}`, {canBeMissing: true});
    const [allPolicies] = useOnyx(ONYXKEYS.COLLECTION.POLICY, {canBeMissing: false});
    const [isSwipeDisabled, setSwipeDisabled] = useState(false);
    const [optimisticTransactions] = useOnyx(ONYXKEYS.COLLECTION.TRANSACTION_DRAFT, {
        selector: (items) => Object.values(items ?? {}),
        canBeMissing: true,
    });
    const [isMultiScanEnabled, setIsMultiScanEnabled] = useState((optimisticTransactions ?? []).length > 1);

    const tabTitles = {
        [CONST.IOU.TYPE.REQUEST]: translate('iou.createExpense'),
        [CONST.IOU.TYPE.SUBMIT]: translate('iou.createExpense'),
        [CONST.IOU.TYPE.SEND]: translate('iou.paySomeone', {name: getPayeeName(report)}),
        [CONST.IOU.TYPE.PAY]: translate('iou.paySomeone', {name: getPayeeName(report)}),
        [CONST.IOU.TYPE.SPLIT]: translate('iou.createExpense'),
        [CONST.IOU.TYPE.SPLIT_EXPENSE]: translate('iou.createExpense'),
        [CONST.IOU.TYPE.TRACK]: translate('iou.createExpense'),
        [CONST.IOU.TYPE.INVOICE]: translate('workspace.invoices.sendInvoice'),
        [CONST.IOU.TYPE.CREATE]: translate('iou.createExpense'),
    };
    const transactionRequestType = useMemo(
        () => ((transaction?.iouRequestType ?? shouldUseTab) ? selectedTab : CONST.IOU.REQUEST_TYPE.MANUAL),
        [transaction?.iouRequestType, shouldUseTab, selectedTab],
    );
    const isFromGlobalCreate = isEmptyObject(report?.reportID);
    const prevTransactionReportID = usePrevious(transaction?.reportID);

    useEffect(() => {
        Performance.markEnd(CONST.TIMING.OPEN_CREATE_EXPENSE);
    }, []);

    const navigateBack = () => {
        Navigation.closeRHPFlow();
    };

    const resetIOUTypeIfChanged = useCallback(
        (newIOUType: IOURequestType) => {
            if (transaction?.iouRequestType === newIOUType) {
                return;
            }
            setIsMultiScanEnabled(false);
            initMoneyRequest({
                reportID,
                policy,
                isFromGlobalCreate,
                currentIouRequestType: transaction?.iouRequestType,
                newIouRequestType: newIOUType,
            });
        },
        [policy, reportID, isFromGlobalCreate, transaction],
    );

    // Clear out the temporary expense if the reportID in the URL has changed from the transaction's reportID.
    useFocusEffect(
        useCallback(() => {
            // The test transaction can change the reportID of the transaction on the flow so we should prevent the reportID from being reverted again.
            if (
                (transaction?.reportID === reportID && iouType !== CONST.IOU.TYPE.CREATE && iouType !== CONST.IOU.TYPE.SUBMIT) ||
                isLoadingSelectedTab ||
                prevTransactionReportID !== transaction?.reportID
            ) {
                return;
            }
            resetIOUTypeIfChanged(transactionRequestType);
        }, [transaction?.reportID, reportID, iouType, resetIOUTypeIfChanged, transactionRequestType, isLoadingSelectedTab, prevTransactionReportID]),
    );

    const [headerWithBackBtnContainerElement, setHeaderWithBackButtonContainerElement] = useState<HTMLElement | null>(null);
    const [tabBarContainerElement, setTabBarContainerElement] = useState<HTMLElement | null>(null);
    const [activeTabContainerElement, setActiveTabContainerElement] = useState<HTMLElement | null>(null);

    const focusTrapContainerElements = useMemo(() => {
        return [headerWithBackBtnContainerElement, tabBarContainerElement, activeTabContainerElement].filter((element) => !!element) as HTMLElement[];
    }, [headerWithBackBtnContainerElement, tabBarContainerElement, activeTabContainerElement]);

    const perDiemCustomUnits = getPerDiemCustomUnits(allPolicies, session?.email);
    const doesPerDiemPolicyExist = perDiemCustomUnits.length > 0;

    const moreThanOnePerDiemExist = perDiemCustomUnits.length > 1;

    const currentPolicyPerDiemUnit = getPerDiemCustomUnit(policy);

    const doesCurrentPolicyPerDiemExist = !isEmptyObject(currentPolicyPerDiemUnit) && !!currentPolicyPerDiemUnit.enabled;

    const shouldShowPerDiemOption =
        iouType !== CONST.IOU.TYPE.SPLIT && iouType !== CONST.IOU.TYPE.TRACK && ((!isFromGlobalCreate && doesCurrentPolicyPerDiemExist) || (isFromGlobalCreate && doesPerDiemPolicyExist));

<<<<<<< HEAD
    const [betas] = useOnyx(ONYXKEYS.BETAS, {canBeMissing: false});
    const setTestReceiptAndNavigateRef = useRef<() => void>();
    const {shouldShowProductTrainingTooltip, renderProductTrainingTooltip} = useProductTrainingContext(
        CONST.PRODUCT_TRAINING_TOOLTIP_NAMES.SCAN_TEST_TOOLTIP,
        !getIsUserSubmittedExpenseOrScannedReceipt() && Permissions.canUseManagerMcTest(betas) && selectedTab === CONST.TAB_REQUEST.SCAN && !isUserInvitedToWorkspace(),
        {
            onConfirm: () => {
                setTestReceiptAndNavigateRef?.current?.();
            },
            onDismiss: () => {
                dismissProductTraining(CONST.PRODUCT_TRAINING_TOOLTIP_NAMES.SCAN_TEST_TOOLTIP, true);
            },
        },
    );
    const {canUseMultiFilesDragAndDrop} = usePermissions();
=======
    const {isBetaEnabled} = usePermissions();
>>>>>>> d9ec9140

    return (
        <AccessOrNotFoundWrapper
            reportID={reportID}
            iouType={iouType}
            policyID={policy?.id}
            accessVariants={[CONST.IOU.ACCESS_VARIANTS.CREATE]}
            allPolicies={allPolicies}
        >
            <ScreenWrapper
                shouldEnableKeyboardAvoidingView={false}
                shouldEnableMinHeight={canUseTouchScreen()}
                headerGapStyles={isDraggingOver ? [isBetaEnabled(CONST.BETAS.NEWDOT_MULTI_FILES_DRAG_AND_DROP) ? styles.dropWrapper : styles.receiptDropHeaderGap] : []}
                testID={IOURequestStartPage.displayName}
                focusTrapSettings={{containerElements: focusTrapContainerElements}}
            >
                <DragAndDropProvider
                    setIsDraggingOver={setIsDraggingOver}
                    isDisabled={selectedTab !== CONST.TAB_REQUEST.SCAN}
                >
                    <View style={styles.flex1}>
                        <FocusTrapContainerElement
                            onContainerElementChanged={setHeaderWithBackButtonContainerElement}
                            style={[styles.w100]}
                        >
                            <HeaderWithBackButton
                                title={tabTitles[iouType]}
                                onBackButtonPress={navigateBack}
                            />
                        </FocusTrapContainerElement>

                        {shouldUseTab ? (
                            <OnyxTabNavigator
                                id={CONST.TAB.IOU_REQUEST_TYPE}
                                defaultSelectedTab={CONST.TAB_REQUEST.SCAN}
                                onTabSelected={resetIOUTypeIfChanged}
                                tabBar={TabSelector}
                                onTabBarFocusTrapContainerElementChanged={setTabBarContainerElement}
                                onActiveTabFocusTrapContainerElementChanged={setActiveTabContainerElement}
                                shouldShowLabelWhenInactive={!shouldShowPerDiemOption}
<<<<<<< HEAD
                                shouldShowProductTrainingTooltip={shouldShowProductTrainingTooltip}
                                renderProductTrainingTooltip={renderProductTrainingTooltip}
=======
                                lazyLoadEnabled
                                disableSwipe={isSwipeDisabled}
>>>>>>> d9ec9140
                            >
                                <TopTab.Screen name={CONST.TAB_REQUEST.MANUAL}>
                                    {() => (
                                        <TabScreenWithFocusTrapWrapper>
                                            <IOURequestStepAmount
                                                shouldKeepUserInput
                                                route={route}
                                                navigation={navigation}
                                            />
                                        </TabScreenWithFocusTrapWrapper>
                                    )}
                                </TopTab.Screen>
                                <TopTab.Screen name={CONST.TAB_REQUEST.SCAN}>
                                    {() => (
                                        <TabScreenWithFocusTrapWrapper>
                                            <IOURequestStepScan
                                                route={route}
                                                navigation={navigation}
<<<<<<< HEAD
                                                onLayout={(setTestReceiptAndNavigate) => {
                                                    setTestReceiptAndNavigateRef.current = setTestReceiptAndNavigate;
                                                }}
=======
                                                setTabSwipeDisabled={setSwipeDisabled}
                                                isMultiScanEnabled={isMultiScanEnabled}
                                                setIsMultiScanEnabled={setIsMultiScanEnabled}
                                                isTooltipAllowed
>>>>>>> d9ec9140
                                            />
                                        </TabScreenWithFocusTrapWrapper>
                                    )}
                                </TopTab.Screen>
                                <TopTab.Screen name={CONST.TAB_REQUEST.DISTANCE}>
                                    {() => (
                                        <TabScreenWithFocusTrapWrapper>
                                            <IOURequestStepDistance
                                                route={route}
                                                navigation={navigation}
                                            />
                                        </TabScreenWithFocusTrapWrapper>
                                    )}
                                </TopTab.Screen>
                                {!!shouldShowPerDiemOption && (
                                    <TopTab.Screen name={CONST.TAB_REQUEST.PER_DIEM}>
                                        {() => (
                                            <TabScreenWithFocusTrapWrapper>
                                                {moreThanOnePerDiemExist && !doesCurrentPolicyPerDiemExist ? (
                                                    <IOURequestStepPerDiemWorkspace
                                                        route={route}
                                                        navigation={navigation}
                                                    />
                                                ) : (
                                                    <IOURequestStepDestination
                                                        openedFromStartPage
                                                        explicitPolicyID={moreThanOnePerDiemExist ? undefined : perDiemCustomUnits.at(0)?.policyID}
                                                        route={route}
                                                        navigation={navigation}
                                                    />
                                                )}
                                            </TabScreenWithFocusTrapWrapper>
                                        )}
                                    </TopTab.Screen>
                                )}
                            </OnyxTabNavigator>
                        ) : (
                            <FocusTrapContainerElement
                                onContainerElementChanged={setActiveTabContainerElement}
                                style={[styles.flexColumn, styles.flex1]}
                            >
                                <IOURequestStepAmount
                                    route={route}
                                    navigation={navigation}
                                    shouldKeepUserInput
                                />
                            </FocusTrapContainerElement>
                        )}
                    </View>
                </DragAndDropProvider>
            </ScreenWrapper>
        </AccessOrNotFoundWrapper>
    );
}

IOURequestStartPage.displayName = 'IOURequestStartPage';

export default IOURequestStartPage;<|MERGE_RESOLUTION|>--- conflicted
+++ resolved
@@ -142,12 +142,12 @@
     const shouldShowPerDiemOption =
         iouType !== CONST.IOU.TYPE.SPLIT && iouType !== CONST.IOU.TYPE.TRACK && ((!isFromGlobalCreate && doesCurrentPolicyPerDiemExist) || (isFromGlobalCreate && doesPerDiemPolicyExist));
 
-<<<<<<< HEAD
+    const {isBetaEnabled} = usePermissions();
     const [betas] = useOnyx(ONYXKEYS.BETAS, {canBeMissing: false});
     const setTestReceiptAndNavigateRef = useRef<() => void>();
     const {shouldShowProductTrainingTooltip, renderProductTrainingTooltip} = useProductTrainingContext(
         CONST.PRODUCT_TRAINING_TOOLTIP_NAMES.SCAN_TEST_TOOLTIP,
-        !getIsUserSubmittedExpenseOrScannedReceipt() && Permissions.canUseManagerMcTest(betas) && selectedTab === CONST.TAB_REQUEST.SCAN && !isUserInvitedToWorkspace(),
+        !getIsUserSubmittedExpenseOrScannedReceipt() && isBetaEnabled(CONST.BETAS.NEWDOT_MANAGER_MCTEST) && selectedTab === CONST.TAB_REQUEST.SCAN && !isUserInvitedToWorkspace(),
         {
             onConfirm: () => {
                 setTestReceiptAndNavigateRef?.current?.();
@@ -157,10 +157,7 @@
             },
         },
     );
-    const {canUseMultiFilesDragAndDrop} = usePermissions();
-=======
-    const {isBetaEnabled} = usePermissions();
->>>>>>> d9ec9140
+    
 
     return (
         <AccessOrNotFoundWrapper
@@ -201,13 +198,10 @@
                                 onTabBarFocusTrapContainerElementChanged={setTabBarContainerElement}
                                 onActiveTabFocusTrapContainerElementChanged={setActiveTabContainerElement}
                                 shouldShowLabelWhenInactive={!shouldShowPerDiemOption}
-<<<<<<< HEAD
                                 shouldShowProductTrainingTooltip={shouldShowProductTrainingTooltip}
                                 renderProductTrainingTooltip={renderProductTrainingTooltip}
-=======
                                 lazyLoadEnabled
                                 disableSwipe={isSwipeDisabled}
->>>>>>> d9ec9140
                             >
                                 <TopTab.Screen name={CONST.TAB_REQUEST.MANUAL}>
                                     {() => (
@@ -226,16 +220,12 @@
                                             <IOURequestStepScan
                                                 route={route}
                                                 navigation={navigation}
-<<<<<<< HEAD
                                                 onLayout={(setTestReceiptAndNavigate) => {
                                                     setTestReceiptAndNavigateRef.current = setTestReceiptAndNavigate;
                                                 }}
-=======
                                                 setTabSwipeDisabled={setSwipeDisabled}
                                                 isMultiScanEnabled={isMultiScanEnabled}
                                                 setIsMultiScanEnabled={setIsMultiScanEnabled}
-                                                isTooltipAllowed
->>>>>>> d9ec9140
                                             />
                                         </TabScreenWithFocusTrapWrapper>
                                     )}
