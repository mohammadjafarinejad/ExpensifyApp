--- conflicted
+++ resolved
@@ -71,20 +71,6 @@
     const isFromGlobalCreate = isEmptyObject(report?.reportID);
     const prevTransactionReportID = usePrevious(transaction?.reportID);
 
-<<<<<<< HEAD
-    // Clear out the temporary expense if the reportID in the URL has changed from the transaction's reportID.
-    useFocusEffect(
-        useCallback(() => {
-            // The test transaction can change the reportID of the transaction on the flow so we should prevent the reportID from being reverted again.
-            if (transaction?.reportID === reportID || isLoadingSelectedTab || !transactionRequestType || prevTransactionReportID !== transaction?.reportID) {
-                return;
-            }
-            initMoneyRequest(reportID, policy, isFromGlobalCreate, transaction?.iouRequestType, transactionRequestType);
-        }, [transaction, policy, reportID, isFromGlobalCreate, transactionRequestType, isLoadingSelectedTab, prevTransactionReportID]),
-    );
-
-=======
->>>>>>> b2f5d0b1
     useEffect(() => {
         Performance.markEnd(CONST.TIMING.OPEN_CREATE_EXPENSE);
     }, []);
@@ -110,6 +96,7 @@
             if (
                 (transaction?.reportID === reportID && iouType !== CONST.IOU.TYPE.CREATE && iouType !== CONST.IOU.TYPE.SUBMIT) ||
                 isLoadingSelectedTab ||
+                !transactionRequestType ||
                 prevTransactionReportID !== transaction?.reportID
             ) {
                 return;
