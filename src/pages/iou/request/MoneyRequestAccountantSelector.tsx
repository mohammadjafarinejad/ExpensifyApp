--- conflicted
+++ resolved
@@ -93,11 +93,7 @@
             ...optionList,
             ...orderedOptions,
         };
-<<<<<<< HEAD
-    }, [action, areOptionsInitialized, betas, didScreenTransitionEnd, options.personalDetails, options.reports, countryCode]);
-=======
-    }, [action, areOptionsInitialized, betas, didScreenTransitionEnd, draftComments, options.personalDetails, options.reports]);
->>>>>>> 276a46a0
+    }, [action, areOptionsInitialized, betas, didScreenTransitionEnd, draftComments, options.personalDetails, options.reports, countryCode]);
 
     const chatOptions = useMemo(() => {
         if (!areOptionsInitialized) {
