import reportsSelector from '@selectors/Attributes';
import {emailSelector} from '@selectors/Session';
import {deepEqual} from 'fast-equals';
import lodashPick from 'lodash/pick';
import lodashReject from 'lodash/reject';
import React, {memo, useCallback, useEffect, useImperativeHandle, useMemo, useRef, useState} from 'react';
import type {Ref} from 'react';
import type {GestureResponderEvent} from 'react-native';
import {InteractionManager} from 'react-native';
import {RESULTS} from 'react-native-permissions';
import Button from '@components/Button';
import ContactPermissionModal from '@components/ContactPermissionModal';
import EmptySelectionListContent from '@components/EmptySelectionListContent';
import FormHelpMessage from '@components/FormHelpMessage';
import {UserPlus} from '@components/Icon/Expensicons';
import MenuItem from '@components/MenuItem';
import {usePersonalDetails} from '@components/OnyxListItemProvider';
import {useOptionsList} from '@components/OptionListContextProvider';
import ReferralProgramCTA from '@components/ReferralProgramCTA';
import SelectionList from '@components/SelectionListWithSections';
import InviteMemberListItem from '@components/SelectionListWithSections/InviteMemberListItem';
import type {SelectionListHandle} from '@components/SelectionListWithSections/types';
import useContactImport from '@hooks/useContactImport';
import useDebouncedState from '@hooks/useDebouncedState';
import useDismissedReferralBanners from '@hooks/useDismissedReferralBanners';
import useLocalize from '@hooks/useLocalize';
import useNetwork from '@hooks/useNetwork';
import useOnyx from '@hooks/useOnyx';
import usePolicy from '@hooks/usePolicy';
import useScreenWrapperTransitionStatus from '@hooks/useScreenWrapperTransitionStatus';
import useThemeStyles from '@hooks/useThemeStyles';
import {canUseTouchScreen} from '@libs/DeviceCapabilities';
import getPlatform from '@libs/getPlatform';
import goToSettings from '@libs/goToSettings';
import {isMovingTransactionFromTrackExpense} from '@libs/IOUUtils';
import memoize from '@libs/memoize';
import Navigation from '@libs/Navigation/Navigation';
import type {Option, Section} from '@libs/OptionsListUtils';
import {
    filterAndOrderOptions,
    formatSectionsFromSearchTerm,
    getHeaderMessage,
    getParticipantsOption,
    getPersonalDetailSearchTerms,
    getPolicyExpenseReportOption,
    getValidOptions,
    isCurrentUser,
    orderOptions,
} from '@libs/OptionsListUtils';
import {isPaidGroupPolicy as isPaidGroupPolicyUtil} from '@libs/PolicyUtils';
import type {OptionData} from '@libs/ReportUtils';
import {isInvoiceRoom} from '@libs/ReportUtils';
import {shouldRestrictUserBillableActions} from '@libs/SubscriptionUtils';
import {getInvoicePrimaryWorkspace} from '@userActions/Policy/Policy';
import {searchInServer} from '@userActions/Report';
import type {IOUAction, IOUType} from '@src/CONST';
import CONST from '@src/CONST';
import ONYXKEYS from '@src/ONYXKEYS';
import ROUTES from '@src/ROUTES';
import type {Participant} from '@src/types/onyx/IOU';
import {isEmptyObject} from '@src/types/utils/EmptyObject';
import ImportContactButton from './ImportContactButton';

const memoizedGetValidOptions = memoize(getValidOptions, {maxSize: 5, monitoringName: 'MoneyRequestParticipantsSelector.getValidOptions'});

type MoneyRequestParticipantsSelectorProps = {
    /** Callback to request parent modal to go to next step, which should be split */
    onFinish?: (value?: string) => void;

    /** Callback to add participants in MoneyRequestModal */
    onParticipantsAdded: (value: Participant[]) => void;

    /** Selected participants from MoneyRequestModal with login */
    participants?: Participant[] | typeof CONST.EMPTY_ARRAY;

    /** The type of IOU report, i.e. split, request, send, track */
    iouType: IOUType;

    /** The action of the IOU, i.e. create, split, move */
    action: IOUAction;

    /** Whether the IOU is workspaces only */
    isWorkspacesOnly?: boolean;

    /** Whether this is a per diem expense request */
    isPerDiemRequest?: boolean;

    /** Whether this is a corporate card transaction */
    isCorporateCardTransaction?: boolean;

    /** Reference to the outer element */
    ref?: Ref<InputFocusRef>;
};

type InputFocusRef = {
    focus?: () => void;
};

function MoneyRequestParticipantsSelector({
    participants = CONST.EMPTY_ARRAY,
    // eslint-disable-next-line @typescript-eslint/no-unused-vars
    onFinish = (_value?: string) => {},
    onParticipantsAdded,
    iouType,
    action,
    isPerDiemRequest = false,
    isWorkspacesOnly = false,
    isCorporateCardTransaction = false,
    ref,
}: MoneyRequestParticipantsSelectorProps) {
    const {translate} = useLocalize();
    const styles = useThemeStyles();
    const [betas] = useOnyx(ONYXKEYS.BETAS, {canBeMissing: true});
    const {contactPermissionState, contacts, setContactPermissionState, importAndSaveContacts} = useContactImport();
    const platform = getPlatform();
    const isNative = platform === CONST.PLATFORM.ANDROID || platform === CONST.PLATFORM.IOS;
    const showImportContacts = isNative && !(contactPermissionState === RESULTS.GRANTED || contactPermissionState === RESULTS.LIMITED);
    const [searchTerm, debouncedSearchTerm, setSearchTerm] = useDebouncedState('');
    const referralContentType = CONST.REFERRAL_PROGRAM.CONTENT_TYPES.SUBMIT_EXPENSE;
    const {isOffline} = useNetwork();
    const personalDetails = usePersonalDetails();
    const {isDismissed} = useDismissedReferralBanners({referralContentType});
    const {didScreenTransitionEnd} = useScreenWrapperTransitionStatus();
    const [countryCode] = useOnyx(ONYXKEYS.COUNTRY_CODE, {canBeMissing: false});
    const [activePolicyID] = useOnyx(ONYXKEYS.NVP_ACTIVE_POLICY_ID, {canBeMissing: true});
    const policy = usePolicy(activePolicyID);
    const [isSearchingForReports] = useOnyx(ONYXKEYS.IS_SEARCHING_FOR_REPORTS, {canBeMissing: true, initWithStoredValues: false});
    const [currentUserLogin] = useOnyx(ONYXKEYS.SESSION, {canBeMissing: true, selector: emailSelector});
    const {options, areOptionsInitialized, initializeOptions} = useOptionsList({
        shouldInitialize: didScreenTransitionEnd,
    });
    const [reportAttributesDerived] = useOnyx(ONYXKEYS.DERIVED.REPORT_ATTRIBUTES, {canBeMissing: true, selector: reportsSelector});

    const [textInputAutoFocus, setTextInputAutoFocus] = useState<boolean>(!isNative);
    const selectionListRef = useRef<SelectionListHandle | null>(null);
    const cleanSearchTerm = useMemo(() => debouncedSearchTerm.trim().toLowerCase(), [debouncedSearchTerm]);
    const offlineMessage: string = isOffline ? `${translate('common.youAppearToBeOffline')} ${translate('search.resultsAreLimited')}` : '';

    const isPaidGroupPolicy = useMemo(() => isPaidGroupPolicyUtil(policy), [policy]);
    const isIOUSplit = iouType === CONST.IOU.TYPE.SPLIT;
    const isCategorizeOrShareAction = [CONST.IOU.ACTION.CATEGORIZE, CONST.IOU.ACTION.SHARE].some((option) => option === action);
    const [tryNewDot] = useOnyx(ONYXKEYS.NVP_TRY_NEW_DOT, {canBeMissing: true});
    const hasBeenAddedToNudgeMigration = !!tryNewDot?.nudgeMigration?.timestamp;
    const [optimisticTransactions] = useOnyx(ONYXKEYS.COLLECTION.TRANSACTION_DRAFT, {
        selector: (items) => Object.values(items ?? {}),
        canBeMissing: true,
    });

    // This is necessary to prevent showing the Manager McTest when there are multiple transactions being created
    const hasMultipleTransactions = (optimisticTransactions ?? []).length > 1;
    const canShowManagerMcTest = useMemo(() => !hasBeenAddedToNudgeMigration && action !== CONST.IOU.ACTION.SUBMIT, [hasBeenAddedToNudgeMigration, action]) && !hasMultipleTransactions;

    useEffect(() => {
        searchInServer(debouncedSearchTerm.trim());
    }, [debouncedSearchTerm]);

    useEffect(() => {
        // This is necessary to ensure the options list is always up to date
        // e.g. if the approver was changed in the policy, we need to update the options list
        initializeOptions();
    }, [initializeOptions]);

    const defaultOptions = useMemo(() => {
        if (!areOptionsInitialized || !didScreenTransitionEnd) {
            return {
                userToInvite: null,
                recentReports: [],
                personalDetails: [],
                currentUserOption: null,
                headerMessage: '',
            };
        }

        const optionList = memoizedGetValidOptions(
            {
                reports: options.reports,
                personalDetails: options.personalDetails.concat(contacts),
            },
            {
                betas,
                selectedOptions: participants as Participant[],
                excludeLogins: CONST.EXPENSIFY_EMAILS_OBJECT,

                // If we are using this component in the "Submit expense" or the combined submit/track flow then we pass the includeOwnedWorkspaceChats argument so that the current user
                // sees the option to submit an expense from their admin on their own Expense Chat.
                includeOwnedWorkspaceChats: iouType === CONST.IOU.TYPE.SUBMIT || iouType === CONST.IOU.TYPE.CREATE || iouType === CONST.IOU.TYPE.SPLIT,

                // Sharing with an accountant involves inviting them to the workspace and that requires admin access.
                excludeNonAdminWorkspaces: action === CONST.IOU.ACTION.SHARE,

                // Per diem expenses and corporate card transactions should only be submitted to workspaces, not individual users
                includeP2P: !isCategorizeOrShareAction && !isPerDiemRequest && !isCorporateCardTransaction,
                includeInvoiceRooms: iouType === CONST.IOU.TYPE.INVOICE,
                action,
                shouldSeparateSelfDMChat: iouType !== CONST.IOU.TYPE.INVOICE,
                shouldSeparateWorkspaceChat: true,
                includeSelfDM: !isMovingTransactionFromTrackExpense(action) && iouType !== CONST.IOU.TYPE.INVOICE,
                canShowManagerMcTest,
                isPerDiemRequest,
                showRBR: false,
            },
        );

        const orderedOptions = orderOptions(optionList);

        return {
            ...optionList,
            ...orderedOptions,
        };
    }, [
        action,
        contacts,
        areOptionsInitialized,
        betas,
        didScreenTransitionEnd,
        iouType,
        isCategorizeOrShareAction,
        options.personalDetails,
        options.reports,
        participants,
        isPerDiemRequest,
        canShowManagerMcTest,
        isCorporateCardTransaction,
    ]);

    const chatOptions = useMemo(() => {
        if (!areOptionsInitialized) {
            return {
                userToInvite: null,
                recentReports: [],
                personalDetails: [],
                currentUserOption: null,
                headerMessage: '',
                workspaceChats: [],
                selfDMChat: null,
            };
        }

        const newOptions = filterAndOrderOptions(defaultOptions, debouncedSearchTerm, countryCode, {
            canInviteUser: !isCategorizeOrShareAction && !isPerDiemRequest,
            selectedOptions: participants as Participant[],
            excludeLogins: CONST.EXPENSIFY_EMAILS_OBJECT,
            maxRecentReportsToShow: CONST.IOU.MAX_RECENT_REPORTS_TO_SHOW,
            preferPolicyExpenseChat: isPaidGroupPolicy,
            preferRecentExpenseReports: action === CONST.IOU.ACTION.CREATE,
        });
        return newOptions;
    }, [areOptionsInitialized, defaultOptions, debouncedSearchTerm, participants, isPaidGroupPolicy, isCategorizeOrShareAction, action, isPerDiemRequest, countryCode]);

    const inputHelperText = useMemo(
        () =>
            getHeaderMessage(
                (chatOptions.personalDetails ?? []).length + (chatOptions.recentReports ?? []).length + (chatOptions.workspaceChats ?? []).length !== 0 ||
                    !isEmptyObject(chatOptions.selfDMChat),
                !!chatOptions?.userToInvite,
                debouncedSearchTerm.trim(),
                participants.some((participant) => getPersonalDetailSearchTerms(participant).join(' ').toLowerCase().includes(cleanSearchTerm)),
            ),
        [
            chatOptions.personalDetails,
            chatOptions.recentReports,
            chatOptions.selfDMChat,
            chatOptions?.userToInvite,
            chatOptions.workspaceChats,
            cleanSearchTerm,
            debouncedSearchTerm,
            participants,
        ],
    );
    /**
     * Returns the sections needed for the OptionsSelector
     * @returns {Array}
     */
    const [sections, header] = useMemo(() => {
        const newSections: Section[] = [];
        if (!areOptionsInitialized || !didScreenTransitionEnd) {
            return [newSections, ''];
        }

        const formatResults = formatSectionsFromSearchTerm(
            debouncedSearchTerm,
            participants.map((participant) => ({...participant, reportID: participant.reportID})) as OptionData[],
            chatOptions.recentReports,
            chatOptions.personalDetails,
            personalDetails,
            true,
            undefined,
            reportAttributesDerived,
        );

        newSections.push(formatResults.section);

        newSections.push({
            title: translate('workspace.common.workspace'),
            data: chatOptions.workspaceChats ?? [],
            shouldShow: (chatOptions.workspaceChats ?? []).length > 0,
        });

        if (!isWorkspacesOnly && chatOptions.userToInvite) {
            newSections.push({
                title: undefined,
                data: [chatOptions.userToInvite].map((participant) => {
                    const isPolicyExpenseChat = participant?.isPolicyExpenseChat ?? false;
                    return isPolicyExpenseChat ? getPolicyExpenseReportOption(participant, reportAttributesDerived) : getParticipantsOption(participant, personalDetails);
                }),
                shouldShow: true,
            });
        }

        if (!isWorkspacesOnly) {
            newSections.push({
                title: translate('common.recents'),
                data: isPerDiemRequest ? chatOptions.recentReports.filter((report) => report.isPolicyExpenseChat) : chatOptions.recentReports,
                shouldShow: (isPerDiemRequest ? chatOptions.recentReports.filter((report) => report.isPolicyExpenseChat) : chatOptions.recentReports).length > 0,
            });

            newSections.push({
                title: translate('common.contacts'),
                data: chatOptions.personalDetails,
                shouldShow: chatOptions.personalDetails.length > 0 && !isPerDiemRequest,
            });
        }

        if (
            !isWorkspacesOnly &&
            chatOptions.userToInvite &&
            !isCurrentUser({
                ...chatOptions.userToInvite,
                accountID: chatOptions.userToInvite?.accountID ?? CONST.DEFAULT_NUMBER_ID,
                status: chatOptions.userToInvite?.status ?? undefined,
            }) &&
            !isPerDiemRequest
        ) {
            newSections.push({
                title: translate('workspace.invoices.paymentMethods.personal'),
                data: chatOptions.selfDMChat ? [chatOptions.selfDMChat] : [],
                shouldShow: !!chatOptions.selfDMChat,
            });
        }

        let headerMessage = '';
        if (!showImportContacts) {
            headerMessage = inputHelperText;
        }

        return [newSections, headerMessage];
    }, [
        areOptionsInitialized,
        didScreenTransitionEnd,
        debouncedSearchTerm,
        participants,
        chatOptions.recentReports,
        chatOptions.personalDetails,
        chatOptions.workspaceChats,
        chatOptions.selfDMChat,
        chatOptions.userToInvite,
        personalDetails,
        translate,
        isWorkspacesOnly,
        isPerDiemRequest,
        showImportContacts,
        reportAttributesDerived,
        inputHelperText,
    ]);

    /**
     * Adds a single participant to the expense
     *
     * @param {Object} option
     */
    const addSingleParticipant = useCallback(
        (option: Participant & Option) => {
            const newParticipants: Participant[] = [
                {
                    ...lodashPick(option, 'accountID', 'login', 'isPolicyExpenseChat', 'reportID', 'searchText', 'policyID', 'isSelfDM', 'text', 'phoneNumber', 'displayName'),
                    selected: true,
                    iouType,
                },
            ];

            if (iouType === CONST.IOU.TYPE.INVOICE) {
                const policyID = option.item && isInvoiceRoom(option.item) ? option.policyID : getInvoicePrimaryWorkspace(currentUserLogin)?.id;
                newParticipants.push({
                    policyID,
                    isSender: true,
                    selected: false,
                    iouType,
                });
            }

            onParticipantsAdded(newParticipants);

            if (!option.isSelfDM) {
                onFinish();
            }
        },
        // eslint-disable-next-line react-compiler/react-compiler, react-hooks/exhaustive-deps -- we don't want to trigger this callback when iouType changes
        [onFinish, onParticipantsAdded, currentUserLogin],
    );

    /**
     * Removes a selected option from list if already selected. If not already selected add this option to the list.
     * @param {Object} option
     */
    const addParticipantToSelection = useCallback(
        (option: Participant) => {
            const isOptionSelected = (selectedOption: Participant) => {
                if (selectedOption.accountID && selectedOption.accountID === option?.accountID) {
                    return true;
                }

                if (selectedOption.reportID && selectedOption.reportID === option?.reportID) {
                    return true;
                }

                return false;
            };
            const isOptionInList = participants.some(isOptionSelected);
            let newSelectedOptions: Participant[];

            if (isOptionInList) {
                newSelectedOptions = lodashReject(participants, isOptionSelected);
            } else {
                newSelectedOptions = [
                    ...participants,
                    {
                        accountID: option.accountID,
                        login: option.login,
                        isPolicyExpenseChat: option.isPolicyExpenseChat,
                        reportID: option.reportID,
                        selected: true,
                        searchText: option.searchText,
                        iouType,
                    },
                ];
            }

            onParticipantsAdded(newSelectedOptions);
        },
        // eslint-disable-next-line react-compiler/react-compiler, react-hooks/exhaustive-deps -- we don't want to trigger this callback when iouType changes
        [participants, onParticipantsAdded],
    );

    // Right now you can't split a request with a workspace and other additional participants
    // This is getting properly fixed in https://github.com/Expensify/App/issues/27508, but as a stop-gap to prevent
    // the app from crashing on native when you try to do this, we'll going to hide the button if you have a workspace and other participants
    const hasPolicyExpenseChatParticipant = participants.some((participant) => participant.isPolicyExpenseChat);
    const shouldShowSplitBillErrorMessage = participants.length > 1 && hasPolicyExpenseChatParticipant;

    const isAllowedToSplit =
        ![CONST.IOU.TYPE.PAY, CONST.IOU.TYPE.TRACK, CONST.IOU.TYPE.INVOICE].some((option) => option === iouType) &&
        ![CONST.IOU.ACTION.SHARE, CONST.IOU.ACTION.SUBMIT, CONST.IOU.ACTION.CATEGORIZE].some((option) => option === action);

    const handleConfirmSelection = useCallback(
        (keyEvent?: GestureResponderEvent | KeyboardEvent, option?: Participant) => {
            const shouldAddSingleParticipant = option && !participants.length;
            if (shouldShowSplitBillErrorMessage || (!participants.length && !option)) {
                return;
            }

            if (shouldAddSingleParticipant) {
                addSingleParticipant(option);
                return;
            }

            onFinish(CONST.IOU.TYPE.SPLIT);
        },
        [shouldShowSplitBillErrorMessage, onFinish, addSingleParticipant, participants],
    );

    const showLoadingPlaceholder = useMemo(() => !areOptionsInitialized || !didScreenTransitionEnd, [areOptionsInitialized, didScreenTransitionEnd]);

    const optionLength = useMemo(() => {
        if (!areOptionsInitialized) {
            return 0;
        }
        let length = 0;
        sections.forEach((section) => {
            length += section.data.length;
        });
        return length;
    }, [areOptionsInitialized, sections]);

    const shouldShowListEmptyContent = useMemo(() => optionLength === 0 && !showLoadingPlaceholder, [optionLength, showLoadingPlaceholder]);

    const shouldShowReferralBanner = !isDismissed && iouType !== CONST.IOU.TYPE.INVOICE && !shouldShowListEmptyContent;

    const initiateContactImportAndSetState = useCallback(() => {
        setContactPermissionState(RESULTS.GRANTED);
        // eslint-disable-next-line deprecation/deprecation
        InteractionManager.runAfterInteractions(importAndSaveContacts);
    }, [importAndSaveContacts, setContactPermissionState]);

    const footerContent = useMemo(() => {
        if (isDismissed && !shouldShowSplitBillErrorMessage && !participants.length) {
            return;
        }

        return (
            <>
                {shouldShowReferralBanner && !isCategorizeOrShareAction && (
                    <ReferralProgramCTA
                        referralContentType={referralContentType}
                        style={[styles.flexShrink0, !!participants.length && !shouldShowSplitBillErrorMessage && styles.mb5]}
                    />
                )}

                {shouldShowSplitBillErrorMessage && (
                    <FormHelpMessage
                        style={[styles.ph1, styles.mb2]}
                        isError
                        message={translate('iou.error.splitExpenseMultipleParticipantsErrorMessage')}
                    />
                )}

                {!!participants.length && !isCategorizeOrShareAction && (
                    <Button
                        success
                        text={translate('common.next')}
                        onPress={handleConfirmSelection}
                        pressOnEnter
                        large
                        isDisabled={shouldShowSplitBillErrorMessage}
                    />
                )}
                {isCategorizeOrShareAction && (
                    <Button
                        success
                        text={translate('workspace.new.newWorkspace')}
                        onPress={() => onFinish()}
                        pressOnEnter
                        large
                    />
                )}
            </>
        );
    }, [
        handleConfirmSelection,
        participants.length,
        isDismissed,
        referralContentType,
        shouldShowSplitBillErrorMessage,
        styles,
        translate,
        shouldShowReferralBanner,
        isCategorizeOrShareAction,
        onFinish,
    ]);

    const onSelectRow = useCallback(
        (option: Participant) => {
            if (option.isPolicyExpenseChat && option.policyID && shouldRestrictUserBillableActions(option.policyID)) {
                Navigation.navigate(ROUTES.RESTRICTED_ACTION.getRoute(option.policyID));
                return;
            }

            if (isIOUSplit) {
                addParticipantToSelection(option);
                return;
            }

            addSingleParticipant(option);
        },
        [isIOUSplit, addParticipantToSelection, addSingleParticipant],
    );

    const footerContentAbovePaginationComponent = useMemo(() => {
        if (!showImportContacts) {
            return null;
        }
        return (
            <MenuItem
                title={translate('contact.importContacts')}
                icon={UserPlus}
                onPress={goToSettings}
                shouldShowRightIcon
                style={styles.mb3}
            />
        );
    }, [showImportContacts, styles.mb3, translate]);

    const ClickableImportContactTextComponent = useMemo(() => {
        if (debouncedSearchTerm.length || isSearchingForReports) {
            return;
        }
        return (
            <ImportContactButton
                showImportContacts={showImportContacts}
                inputHelperText={translate('contact.importContactsTitle')}
                isInSearch={false}
            />
        );
    }, [debouncedSearchTerm, isSearchingForReports, showImportContacts, translate]);
    const EmptySelectionListContentWithPermission = useMemo(() => {
        return (
            <>
                {ClickableImportContactTextComponent}
                <EmptySelectionListContent contentType={iouType} />
            </>
        );
    }, [iouType, ClickableImportContactTextComponent]);

    useImperativeHandle(ref, () => ({
        focus: () => {
            if (!textInputAutoFocus) {
                return;
            }
            selectionListRef.current?.focusTextInput?.();
        },
    }));

    return (
        <>
            <ContactPermissionModal
                onGrant={initiateContactImportAndSetState}
                onDeny={setContactPermissionState}
                onFocusTextInput={() => {
                    setTextInputAutoFocus(true);
                }}
            />
            <SelectionList
                onConfirm={handleConfirmSelection}
                sections={areOptionsInitialized ? sections : CONST.EMPTY_ARRAY}
                ListItem={InviteMemberListItem}
                textInputValue={searchTerm}
                textInputLabel={translate('selectionList.nameEmailOrPhoneNumber')}
                textInputHint={offlineMessage}
                onChangeText={setSearchTerm}
                shouldPreventDefaultFocusOnSelectRow={!canUseTouchScreen()}
                onSelectRow={onSelectRow}
                shouldSingleExecuteRowSelect
                canShowProductTrainingTooltip={canShowManagerMcTest}
                headerContent={
                    <ImportContactButton
                        showImportContacts={showImportContacts}
                        inputHelperText={inputHelperText}
                        isInSearch
                    />
                }
                footerContent={footerContent}
                listEmptyContent={EmptySelectionListContentWithPermission}
                footerContentAbovePagination={footerContentAbovePaginationComponent}
                headerMessage={header}
                showLoadingPlaceholder={showLoadingPlaceholder}
                canSelectMultiple={isIOUSplit && isAllowedToSplit}
                isLoadingNewOptions={!!isSearchingForReports}
                shouldShowListEmptyContent={shouldShowListEmptyContent}
                textInputAutoFocus={textInputAutoFocus}
                ref={selectionListRef}
            />
        </>
    );
}

MoneyRequestParticipantsSelector.displayName = 'MoneyRequestParticipantsSelector';

export default memo(
    MoneyRequestParticipantsSelector,
    (prevProps, nextProps) =>
<<<<<<< HEAD
        deepEqual(prevProps.participants, nextProps.participants) && prevProps.iouType === nextProps.iouType && prevProps.isWorkspacesOnly === nextProps.isWorkspacesOnly,
=======
        deepEqual(prevProps.participants, nextProps.participants) &&
        prevProps.iouType === nextProps.iouType &&
        prevProps.onParticipantsAdded === nextProps.onParticipantsAdded &&
        prevProps.onFinish === nextProps.onFinish,
>>>>>>> 1ff696b2
);<|MERGE_RESOLUTION|>--- conflicted
+++ resolved
@@ -657,12 +657,9 @@
 export default memo(
     MoneyRequestParticipantsSelector,
     (prevProps, nextProps) =>
-<<<<<<< HEAD
-        deepEqual(prevProps.participants, nextProps.participants) && prevProps.iouType === nextProps.iouType && prevProps.isWorkspacesOnly === nextProps.isWorkspacesOnly,
-=======
         deepEqual(prevProps.participants, nextProps.participants) &&
         prevProps.iouType === nextProps.iouType &&
+        prevProps.isWorkspacesOnly === nextProps.isWorkspacesOnly &&
         prevProps.onParticipantsAdded === nextProps.onParticipantsAdded &&
         prevProps.onFinish === nextProps.onFinish,
->>>>>>> 1ff696b2
 );