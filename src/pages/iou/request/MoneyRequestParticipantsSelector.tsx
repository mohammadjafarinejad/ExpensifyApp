import reportsSelector from '@selectors/Attributes';
import {emailSelector} from '@selectors/Session';
import {deepEqual} from 'fast-equals';
import lodashPick from 'lodash/pick';
import lodashReject from 'lodash/reject';
import React, {memo, useCallback, useEffect, useImperativeHandle, useMemo, useRef, useState} from 'react';
import type {Ref} from 'react';
import type {GestureResponderEvent} from 'react-native';
import {InteractionManager} from 'react-native';
import {RESULTS} from 'react-native-permissions';
import Button from '@components/Button';
import ContactPermissionModal from '@components/ContactPermissionModal';
import EmptySelectionListContent from '@components/EmptySelectionListContent';
import FormHelpMessage from '@components/FormHelpMessage';
import {UserPlus} from '@components/Icon/Expensicons';
import MenuItem from '@components/MenuItem';
import {usePersonalDetails} from '@components/OnyxListItemProvider';
import {useOptionsList} from '@components/OptionListContextProvider';
import ReferralProgramCTA from '@components/ReferralProgramCTA';
import SelectionList from '@components/SelectionListWithSections';
import InviteMemberListItem from '@components/SelectionListWithSections/InviteMemberListItem';
import type {SelectionListHandle} from '@components/SelectionListWithSections/types';
import useContactImport from '@hooks/useContactImport';
import useDebouncedState from '@hooks/useDebouncedState';
import useDismissedReferralBanners from '@hooks/useDismissedReferralBanners';
import useLocalize from '@hooks/useLocalize';
import useNetwork from '@hooks/useNetwork';
import useOnyx from '@hooks/useOnyx';
import usePolicy from '@hooks/usePolicy';
import useScreenWrapperTransitionStatus from '@hooks/useScreenWrapperTransitionStatus';
import useThemeStyles from '@hooks/useThemeStyles';
import {canUseTouchScreen} from '@libs/DeviceCapabilities';
import getPlatform from '@libs/getPlatform';
import goToSettings from '@libs/goToSettings';
import {isMovingTransactionFromTrackExpense} from '@libs/IOUUtils';
import memoize from '@libs/memoize';
import Navigation from '@libs/Navigation/Navigation';
import type {Option, Section} from '@libs/OptionsListUtils';
import {
    filterAndOrderOptions,
    formatSectionsFromSearchTerm,
    getHeaderMessage,
    getParticipantsOption,
    getPersonalDetailSearchTerms,
    getPolicyExpenseReportOption,
    getValidOptions,
    isCurrentUser,
    orderOptions,
} from '@libs/OptionsListUtils';
import {isPaidGroupPolicy as isPaidGroupPolicyUtil} from '@libs/PolicyUtils';
import type {OptionData} from '@libs/ReportUtils';
import {isInvoiceRoom} from '@libs/ReportUtils';
import {shouldRestrictUserBillableActions} from '@libs/SubscriptionUtils';
import {getInvoicePrimaryWorkspace} from '@userActions/Policy/Policy';
import {searchInServer} from '@userActions/Report';
import type {IOUAction, IOUType} from '@src/CONST';
import CONST from '@src/CONST';
import ONYXKEYS from '@src/ONYXKEYS';
import ROUTES from '@src/ROUTES';
import type {Participant} from '@src/types/onyx/IOU';
import {isEmptyObject} from '@src/types/utils/EmptyObject';
import ImportContactButton from './ImportContactButton';

const memoizedGetValidOptions = memoize(getValidOptions, {maxSize: 5, monitoringName: 'MoneyRequestParticipantsSelector.getValidOptions'});

type MoneyRequestParticipantsSelectorProps = {
    /** Callback to request parent modal to go to next step, which should be split */
    onFinish?: (value?: string) => void;

    /** Callback to add participants in MoneyRequestModal */
    onParticipantsAdded: (value: Participant[]) => void;

    /** Selected participants from MoneyRequestModal with login */
    participants?: Participant[] | typeof CONST.EMPTY_ARRAY;

    /** The type of IOU report, i.e. split, request, send, track */
    iouType: IOUType;

    /** The action of the IOU, i.e. create, split, move */
    action: IOUAction;

    /** Whether this is a per diem expense request */
    isPerDiemRequest?: boolean;

    /** Reference to the outer element */
    ref?: Ref<InputFocusRef>;
};

type InputFocusRef = {
    focus?: () => void;
};

function MoneyRequestParticipantsSelector({
    participants = CONST.EMPTY_ARRAY,
    // eslint-disable-next-line @typescript-eslint/no-unused-vars
    onFinish = (_value?: string) => {},
    onParticipantsAdded,
    iouType,
    action,
    isPerDiemRequest = false,
    ref,
}: MoneyRequestParticipantsSelectorProps) {
    const {translate} = useLocalize();
    const styles = useThemeStyles();
    const [betas] = useOnyx(ONYXKEYS.BETAS, {canBeMissing: true});
    const {contactPermissionState, contacts, setContactPermissionState, importAndSaveContacts} = useContactImport();
    const platform = getPlatform();
    const isNative = platform === CONST.PLATFORM.ANDROID || platform === CONST.PLATFORM.IOS;
    const showImportContacts = isNative && !(contactPermissionState === RESULTS.GRANTED || contactPermissionState === RESULTS.LIMITED);
    const [searchTerm, debouncedSearchTerm, setSearchTerm] = useDebouncedState('');
    const referralContentType = CONST.REFERRAL_PROGRAM.CONTENT_TYPES.SUBMIT_EXPENSE;
    const {isOffline} = useNetwork();
    const personalDetails = usePersonalDetails();
    const {isDismissed} = useDismissedReferralBanners({referralContentType});
    const {didScreenTransitionEnd} = useScreenWrapperTransitionStatus();
    const [countryCode] = useOnyx(ONYXKEYS.COUNTRY_CODE, {canBeMissing: false});
    const [activePolicyID] = useOnyx(ONYXKEYS.NVP_ACTIVE_POLICY_ID, {canBeMissing: true});
    const policy = usePolicy(activePolicyID);
    const [isSearchingForReports] = useOnyx(ONYXKEYS.IS_SEARCHING_FOR_REPORTS, {canBeMissing: true, initWithStoredValues: false});
    const [currentUserLogin] = useOnyx(ONYXKEYS.SESSION, {canBeMissing: true, selector: emailSelector});
    const {options, areOptionsInitialized, initializeOptions} = useOptionsList({
        shouldInitialize: didScreenTransitionEnd,
    });
<<<<<<< HEAD
    const [draftComments] = useOnyx(ONYXKEYS.COLLECTION.REPORT_DRAFT_COMMENT, {canBeMissing: true});
    const [reportAttributesDerived] = useOnyx(ONYXKEYS.DERIVED.REPORT_ATTRIBUTES, {canBeMissing: true, selector: (val) => val?.reports});
=======
    const [reportAttributesDerived] = useOnyx(ONYXKEYS.DERIVED.REPORT_ATTRIBUTES, {canBeMissing: true, selector: reportsSelector});
>>>>>>> 3e4193a0

    const [textInputAutoFocus, setTextInputAutoFocus] = useState<boolean>(!isNative);
    const selectionListRef = useRef<SelectionListHandle | null>(null);
    const cleanSearchTerm = useMemo(() => debouncedSearchTerm.trim().toLowerCase(), [debouncedSearchTerm]);
    const offlineMessage: string = isOffline ? `${translate('common.youAppearToBeOffline')} ${translate('search.resultsAreLimited')}` : '';

    const isPaidGroupPolicy = useMemo(() => isPaidGroupPolicyUtil(policy), [policy]);
    const isIOUSplit = iouType === CONST.IOU.TYPE.SPLIT;
    const isCategorizeOrShareAction = [CONST.IOU.ACTION.CATEGORIZE, CONST.IOU.ACTION.SHARE].some((option) => option === action);
    const [tryNewDot] = useOnyx(ONYXKEYS.NVP_TRY_NEW_DOT, {canBeMissing: true});
    const hasBeenAddedToNudgeMigration = !!tryNewDot?.nudgeMigration?.timestamp;
    const canShowManagerMcTest = useMemo(() => !hasBeenAddedToNudgeMigration && action !== CONST.IOU.ACTION.SUBMIT, [hasBeenAddedToNudgeMigration, action]);

    useEffect(() => {
        searchInServer(debouncedSearchTerm.trim());
    }, [debouncedSearchTerm]);

    useEffect(() => {
        // This is necessary to ensure the options list is always up to date
        // e.g. if the approver was changed in the policy, we need to update the options list
        initializeOptions();
    }, [initializeOptions]);

    const defaultOptions = useMemo(() => {
        if (!areOptionsInitialized || !didScreenTransitionEnd) {
            return {
                userToInvite: null,
                recentReports: [],
                personalDetails: [],
                currentUserOption: null,
                headerMessage: '',
            };
        }

        const optionList = memoizedGetValidOptions(
            {
                reports: options.reports,
                personalDetails: options.personalDetails.concat(contacts),
            },
            draftComments,
            {
                betas,
                selectedOptions: participants as Participant[],
                excludeLogins: CONST.EXPENSIFY_EMAILS_OBJECT,

                // If we are using this component in the "Submit expense" or the combined submit/track flow then we pass the includeOwnedWorkspaceChats argument so that the current user
                // sees the option to submit an expense from their admin on their own Expense Chat.
                includeOwnedWorkspaceChats: iouType === CONST.IOU.TYPE.SUBMIT || iouType === CONST.IOU.TYPE.CREATE || iouType === CONST.IOU.TYPE.SPLIT,

                // Sharing with an accountant involves inviting them to the workspace and that requires admin access.
                excludeNonAdminWorkspaces: action === CONST.IOU.ACTION.SHARE,

                // Per diem expenses should only be submitted to workspaces, not individual users
                includeP2P: !isCategorizeOrShareAction && !isPerDiemRequest,
                includeInvoiceRooms: iouType === CONST.IOU.TYPE.INVOICE,
                action,
                shouldSeparateSelfDMChat: iouType !== CONST.IOU.TYPE.INVOICE,
                shouldSeparateWorkspaceChat: true,
                includeSelfDM: !isMovingTransactionFromTrackExpense(action) && iouType !== CONST.IOU.TYPE.INVOICE,
                canShowManagerMcTest,
                isPerDiemRequest,
                showRBR: false,
            },
        );

        const orderedOptions = orderOptions(optionList);

        return {
            ...optionList,
            ...orderedOptions,
        };
    }, [
        areOptionsInitialized,
        didScreenTransitionEnd,
        options.reports,
        options.personalDetails,
        contacts,
        draftComments,
        betas,
        participants,
        iouType,
        action,
        isCategorizeOrShareAction,
        isPerDiemRequest,
        canShowManagerMcTest,
    ]);

    const chatOptions = useMemo(() => {
        if (!areOptionsInitialized) {
            return {
                userToInvite: null,
                recentReports: [],
                personalDetails: [],
                currentUserOption: null,
                headerMessage: '',
                workspaceChats: [],
                selfDMChat: null,
            };
        }

        const newOptions = filterAndOrderOptions(defaultOptions, debouncedSearchTerm, countryCode, {
            canInviteUser: !isCategorizeOrShareAction && !isPerDiemRequest,
            selectedOptions: participants as Participant[],
            excludeLogins: CONST.EXPENSIFY_EMAILS_OBJECT,
            maxRecentReportsToShow: CONST.IOU.MAX_RECENT_REPORTS_TO_SHOW,
            preferPolicyExpenseChat: isPaidGroupPolicy,
            preferRecentExpenseReports: action === CONST.IOU.ACTION.CREATE,
        });
        return newOptions;
    }, [areOptionsInitialized, defaultOptions, debouncedSearchTerm, participants, isPaidGroupPolicy, isCategorizeOrShareAction, action, isPerDiemRequest, countryCode]);

    const inputHelperText = useMemo(
        () =>
            getHeaderMessage(
                (chatOptions.personalDetails ?? []).length + (chatOptions.recentReports ?? []).length + (chatOptions.workspaceChats ?? []).length !== 0 ||
                    !isEmptyObject(chatOptions.selfDMChat),
                !!chatOptions?.userToInvite,
                debouncedSearchTerm.trim(),
                participants.some((participant) => getPersonalDetailSearchTerms(participant).join(' ').toLowerCase().includes(cleanSearchTerm)),
            ),
        [
            chatOptions.personalDetails,
            chatOptions.recentReports,
            chatOptions.selfDMChat,
            chatOptions?.userToInvite,
            chatOptions.workspaceChats,
            cleanSearchTerm,
            debouncedSearchTerm,
            participants,
        ],
    );
    /**
     * Returns the sections needed for the OptionsSelector
     * @returns {Array}
     */
    const [sections, header] = useMemo(() => {
        const newSections: Section[] = [];
        if (!areOptionsInitialized || !didScreenTransitionEnd) {
            return [newSections, ''];
        }

        const formatResults = formatSectionsFromSearchTerm(
            debouncedSearchTerm,
            participants.map((participant) => ({...participant, reportID: participant.reportID})) as OptionData[],
            chatOptions.recentReports,
            chatOptions.personalDetails,
            personalDetails,
            true,
            undefined,
            reportAttributesDerived,
        );

        newSections.push(formatResults.section);

        newSections.push({
            title: translate('workspace.common.workspace'),
            data: chatOptions.workspaceChats ?? [],
            shouldShow: (chatOptions.workspaceChats ?? []).length > 0,
        });

        newSections.push({
            title: translate('workspace.invoices.paymentMethods.personal'),
            data: chatOptions.selfDMChat ? [chatOptions.selfDMChat] : [],
            shouldShow: !!chatOptions.selfDMChat,
        });

        newSections.push({
            title: translate('common.recents'),
            data: isPerDiemRequest ? chatOptions.recentReports.filter((report) => report.isPolicyExpenseChat) : chatOptions.recentReports,
            shouldShow: (isPerDiemRequest ? chatOptions.recentReports.filter((report) => report.isPolicyExpenseChat) : chatOptions.recentReports).length > 0,
        });

        newSections.push({
            title: translate('common.contacts'),
            data: chatOptions.personalDetails,
            shouldShow: chatOptions.personalDetails.length > 0 && !isPerDiemRequest,
        });

        if (
            chatOptions.userToInvite &&
            !isCurrentUser({
                ...chatOptions.userToInvite,
                accountID: chatOptions.userToInvite?.accountID ?? CONST.DEFAULT_NUMBER_ID,
                status: chatOptions.userToInvite?.status ?? undefined,
            }) &&
            !isPerDiemRequest
        ) {
            newSections.push({
                title: undefined,
                data: [chatOptions.userToInvite].map((participant) => {
                    const isPolicyExpenseChat = participant?.isPolicyExpenseChat ?? false;
                    return isPolicyExpenseChat ? getPolicyExpenseReportOption(participant, reportAttributesDerived) : getParticipantsOption(participant, personalDetails);
                }),
                shouldShow: true,
            });
        }

        let headerMessage = '';
        if (!showImportContacts) {
            headerMessage = inputHelperText;
        }

        return [newSections, headerMessage];
    }, [
        areOptionsInitialized,
        didScreenTransitionEnd,
        debouncedSearchTerm,
        participants,
        chatOptions.recentReports,
        chatOptions.personalDetails,
        chatOptions.workspaceChats,
        chatOptions.selfDMChat,
        chatOptions.userToInvite,
        personalDetails,
        translate,
        isPerDiemRequest,
        showImportContacts,
        reportAttributesDerived,
        inputHelperText,
    ]);

    /**
     * Adds a single participant to the expense
     *
     * @param {Object} option
     */
    const addSingleParticipant = useCallback(
        (option: Participant & Option) => {
            const newParticipants: Participant[] = [
                {
                    ...lodashPick(option, 'accountID', 'login', 'isPolicyExpenseChat', 'reportID', 'searchText', 'policyID', 'isSelfDM', 'text', 'phoneNumber', 'displayName'),
                    selected: true,
                    iouType,
                },
            ];

            if (iouType === CONST.IOU.TYPE.INVOICE) {
                const policyID = option.item && isInvoiceRoom(option.item) ? option.policyID : getInvoicePrimaryWorkspace(currentUserLogin)?.id;
                newParticipants.push({
                    policyID,
                    isSender: true,
                    selected: false,
                    iouType,
                });
            }

            onParticipantsAdded(newParticipants);

            if (!option.isSelfDM) {
                onFinish();
            }
        },
        // eslint-disable-next-line react-compiler/react-compiler, react-hooks/exhaustive-deps -- we don't want to trigger this callback when iouType changes
        [onFinish, onParticipantsAdded, currentUserLogin],
    );

    /**
     * Removes a selected option from list if already selected. If not already selected add this option to the list.
     * @param {Object} option
     */
    const addParticipantToSelection = useCallback(
        (option: Participant) => {
            const isOptionSelected = (selectedOption: Participant) => {
                if (selectedOption.accountID && selectedOption.accountID === option?.accountID) {
                    return true;
                }

                if (selectedOption.reportID && selectedOption.reportID === option?.reportID) {
                    return true;
                }

                return false;
            };
            const isOptionInList = participants.some(isOptionSelected);
            let newSelectedOptions: Participant[];

            if (isOptionInList) {
                newSelectedOptions = lodashReject(participants, isOptionSelected);
            } else {
                newSelectedOptions = [
                    ...participants,
                    {
                        accountID: option.accountID,
                        login: option.login,
                        isPolicyExpenseChat: option.isPolicyExpenseChat,
                        reportID: option.reportID,
                        selected: true,
                        searchText: option.searchText,
                        iouType,
                    },
                ];
            }

            onParticipantsAdded(newSelectedOptions);
        },
        // eslint-disable-next-line react-compiler/react-compiler, react-hooks/exhaustive-deps -- we don't want to trigger this callback when iouType changes
        [participants, onParticipantsAdded],
    );

    // Right now you can't split a request with a workspace and other additional participants
    // This is getting properly fixed in https://github.com/Expensify/App/issues/27508, but as a stop-gap to prevent
    // the app from crashing on native when you try to do this, we'll going to hide the button if you have a workspace and other participants
    const hasPolicyExpenseChatParticipant = participants.some((participant) => participant.isPolicyExpenseChat);
    const shouldShowSplitBillErrorMessage = participants.length > 1 && hasPolicyExpenseChatParticipant;

    const isAllowedToSplit =
        ![CONST.IOU.TYPE.PAY, CONST.IOU.TYPE.TRACK, CONST.IOU.TYPE.INVOICE].some((option) => option === iouType) &&
        ![CONST.IOU.ACTION.SHARE, CONST.IOU.ACTION.SUBMIT, CONST.IOU.ACTION.CATEGORIZE].some((option) => option === action);

    const handleConfirmSelection = useCallback(
        (keyEvent?: GestureResponderEvent | KeyboardEvent, option?: Participant) => {
            const shouldAddSingleParticipant = option && !participants.length;
            if (shouldShowSplitBillErrorMessage || (!participants.length && !option)) {
                return;
            }

            if (shouldAddSingleParticipant) {
                addSingleParticipant(option);
                return;
            }

            onFinish(CONST.IOU.TYPE.SPLIT);
        },
        [shouldShowSplitBillErrorMessage, onFinish, addSingleParticipant, participants],
    );

    const showLoadingPlaceholder = useMemo(() => !areOptionsInitialized || !didScreenTransitionEnd, [areOptionsInitialized, didScreenTransitionEnd]);

    const optionLength = useMemo(() => {
        if (!areOptionsInitialized) {
            return 0;
        }
        let length = 0;
        sections.forEach((section) => {
            length += section.data.length;
        });
        return length;
    }, [areOptionsInitialized, sections]);

    const shouldShowListEmptyContent = useMemo(() => optionLength === 0 && !showLoadingPlaceholder, [optionLength, showLoadingPlaceholder]);

    const shouldShowReferralBanner = !isDismissed && iouType !== CONST.IOU.TYPE.INVOICE && !shouldShowListEmptyContent;

    const initiateContactImportAndSetState = useCallback(() => {
        setContactPermissionState(RESULTS.GRANTED);
        InteractionManager.runAfterInteractions(importAndSaveContacts);
    }, [importAndSaveContacts, setContactPermissionState]);

    const footerContent = useMemo(() => {
        if (isDismissed && !shouldShowSplitBillErrorMessage && !participants.length) {
            return;
        }

        return (
            <>
                {shouldShowReferralBanner && !isCategorizeOrShareAction && (
                    <ReferralProgramCTA
                        referralContentType={referralContentType}
                        style={[styles.flexShrink0, !!participants.length && !shouldShowSplitBillErrorMessage && styles.mb5]}
                    />
                )}

                {shouldShowSplitBillErrorMessage && (
                    <FormHelpMessage
                        style={[styles.ph1, styles.mb2]}
                        isError
                        message={translate('iou.error.splitExpenseMultipleParticipantsErrorMessage')}
                    />
                )}

                {!!participants.length && !isCategorizeOrShareAction && (
                    <Button
                        success
                        text={translate('common.next')}
                        onPress={handleConfirmSelection}
                        pressOnEnter
                        large
                        isDisabled={shouldShowSplitBillErrorMessage}
                    />
                )}
                {isCategorizeOrShareAction && (
                    <Button
                        success
                        text={translate('workspace.new.newWorkspace')}
                        onPress={() => onFinish()}
                        pressOnEnter
                        large
                    />
                )}
            </>
        );
    }, [
        handleConfirmSelection,
        participants.length,
        isDismissed,
        referralContentType,
        shouldShowSplitBillErrorMessage,
        styles,
        translate,
        shouldShowReferralBanner,
        isCategorizeOrShareAction,
        onFinish,
    ]);

    const onSelectRow = useCallback(
        (option: Participant) => {
            if (option.isPolicyExpenseChat && option.policyID && shouldRestrictUserBillableActions(option.policyID)) {
                Navigation.navigate(ROUTES.RESTRICTED_ACTION.getRoute(option.policyID));
                return;
            }

            if (isIOUSplit) {
                addParticipantToSelection(option);
                return;
            }

            addSingleParticipant(option);
        },
        [isIOUSplit, addParticipantToSelection, addSingleParticipant],
    );

    const footerContentAbovePaginationComponent = useMemo(() => {
        if (!showImportContacts) {
            return null;
        }
        return (
            <MenuItem
                title={translate('contact.importContacts')}
                icon={UserPlus}
                onPress={goToSettings}
                shouldShowRightIcon
                style={styles.mb3}
            />
        );
    }, [showImportContacts, styles.mb3, translate]);

    const ClickableImportContactTextComponent = useMemo(() => {
        if (debouncedSearchTerm.length || isSearchingForReports) {
            return;
        }
        return (
            <ImportContactButton
                showImportContacts={showImportContacts}
                inputHelperText={translate('contact.importContactsTitle')}
                isInSearch={false}
            />
        );
    }, [debouncedSearchTerm, isSearchingForReports, showImportContacts, translate]);
    const EmptySelectionListContentWithPermission = useMemo(() => {
        return (
            <>
                {ClickableImportContactTextComponent}
                <EmptySelectionListContent contentType={iouType} />
            </>
        );
    }, [iouType, ClickableImportContactTextComponent]);

    useImperativeHandle(ref, () => ({
        focus: () => {
            if (!textInputAutoFocus) {
                return;
            }
            selectionListRef.current?.focusTextInput?.();
        },
    }));

    return (
        <>
            <ContactPermissionModal
                onGrant={initiateContactImportAndSetState}
                onDeny={setContactPermissionState}
                onFocusTextInput={() => {
                    setTextInputAutoFocus(true);
                    selectionListRef.current?.focusTextInput?.();
                }}
            />
            <SelectionList
                onConfirm={handleConfirmSelection}
                sections={areOptionsInitialized ? sections : CONST.EMPTY_ARRAY}
                ListItem={InviteMemberListItem}
                textInputValue={searchTerm}
                textInputLabel={translate('selectionList.nameEmailOrPhoneNumber')}
                textInputHint={offlineMessage}
                onChangeText={setSearchTerm}
                shouldPreventDefaultFocusOnSelectRow={!canUseTouchScreen()}
                onSelectRow={onSelectRow}
                shouldSingleExecuteRowSelect
                canShowProductTrainingTooltip={canShowManagerMcTest}
                headerContent={
                    <ImportContactButton
                        showImportContacts={showImportContacts}
                        inputHelperText={inputHelperText}
                        isInSearch
                    />
                }
                footerContent={footerContent}
                listEmptyContent={EmptySelectionListContentWithPermission}
                footerContentAbovePagination={footerContentAbovePaginationComponent}
                headerMessage={header}
                showLoadingPlaceholder={showLoadingPlaceholder}
                canSelectMultiple={isIOUSplit && isAllowedToSplit}
                isLoadingNewOptions={!!isSearchingForReports}
                shouldShowListEmptyContent={shouldShowListEmptyContent}
                textInputAutoFocus={!isNative}
                ref={selectionListRef}
            />
        </>
    );
}

MoneyRequestParticipantsSelector.displayName = 'MoneyRequestParticipantsSelector';

export default memo(MoneyRequestParticipantsSelector, (prevProps, nextProps) => deepEqual(prevProps.participants, nextProps.participants) && prevProps.iouType === nextProps.iouType);<|MERGE_RESOLUTION|>--- conflicted
+++ resolved
@@ -121,12 +121,8 @@
     const {options, areOptionsInitialized, initializeOptions} = useOptionsList({
         shouldInitialize: didScreenTransitionEnd,
     });
-<<<<<<< HEAD
+    const [reportAttributesDerived] = useOnyx(ONYXKEYS.DERIVED.REPORT_ATTRIBUTES, {canBeMissing: true, selector: reportsSelector});
     const [draftComments] = useOnyx(ONYXKEYS.COLLECTION.REPORT_DRAFT_COMMENT, {canBeMissing: true});
-    const [reportAttributesDerived] = useOnyx(ONYXKEYS.DERIVED.REPORT_ATTRIBUTES, {canBeMissing: true, selector: (val) => val?.reports});
-=======
-    const [reportAttributesDerived] = useOnyx(ONYXKEYS.DERIVED.REPORT_ATTRIBUTES, {canBeMissing: true, selector: reportsSelector});
->>>>>>> 3e4193a0
 
     const [textInputAutoFocus, setTextInputAutoFocus] = useState<boolean>(!isNative);
     const selectionListRef = useRef<SelectionListHandle | null>(null);
