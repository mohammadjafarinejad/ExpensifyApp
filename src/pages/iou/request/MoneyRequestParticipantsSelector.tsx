--- conflicted
+++ resolved
@@ -11,6 +11,8 @@
 import ContactPermissionModal from '@components/ContactPermissionModal';
 import EmptySelectionListContent from '@components/EmptySelectionListContent';
 import FormHelpMessage from '@components/FormHelpMessage';
+import * as Expensicons from '@components/Icon/Expensicons';
+import MenuItem from '@components/MenuItem';
 import {usePersonalDetails} from '@components/OnyxProvider';
 import {useOptionsList} from '@components/OptionListContextProvider';
 import ReferralProgramCTA from '@components/ReferralProgramCTA';
@@ -165,7 +167,8 @@
     const inputHelperText = useMemo(
         () =>
             OptionsListUtils.getHeaderMessage(
-                (chatOptions.personalDetails ?? []).length + (chatOptions.recentReports ?? []).length !== 0,
+                (chatOptions.personalDetails ?? []).length + (chatOptions.recentReports ?? []).length + (chatOptions.workspaceChats ?? []).length !== 0 ||
+                    !isEmptyObject(chatOptions.selfDMChat),
                 !!chatOptions?.userToInvite,
                 debouncedSearchTerm.trim(),
                 participants.some((participant) => OptionsListUtils.getPersonalDetailSearchTerms(participant).join(' ').toLowerCase().includes(cleanSearchTerm)),
@@ -234,19 +237,10 @@
             });
         }
 
-<<<<<<< HEAD
         let headerMessage = '';
         if (!showImportContacts) {
             headerMessage = inputHelperText;
         }
-=======
-        const headerMessage = OptionsListUtils.getHeaderMessage(
-            (chatOptions.personalDetails ?? []).length + (chatOptions.recentReports ?? []).length + (chatOptions.workspaceChats ?? []).length !== 0 || !isEmptyObject(chatOptions.selfDMChat),
-            !!chatOptions?.userToInvite,
-            debouncedSearchTerm.trim(),
-            participants.some((participant) => OptionsListUtils.getPersonalDetailSearchTerms(participant).join(' ').toLowerCase().includes(cleanSearchTerm)),
-        );
->>>>>>> 8ca44dac
 
         return [newSections, headerMessage];
     }, [
@@ -292,11 +286,7 @@
         (option: Participant & OptionsListUtils.Option) => {
             const newParticipants: Participant[] = [
                 {
-<<<<<<< HEAD
-                    ...lodashPick(option, 'accountID', 'login', 'isPolicyExpenseChat', 'reportID', 'searchText', 'policyID', 'text', 'phoneNumber'),
-=======
                     ...lodashPick(option, 'accountID', 'login', 'isPolicyExpenseChat', 'reportID', 'searchText', 'policyID', 'isSelfDM', 'text', 'phoneNumber'),
->>>>>>> 8ca44dac
                     selected: true,
                     iouType,
                 },
@@ -410,7 +400,6 @@
 
     const shouldShowReferralBanner = !isDismissed && iouType !== CONST.IOU.TYPE.INVOICE && !shouldShowListEmptyContent;
 
-<<<<<<< HEAD
     const goToSettings = useCallback(() => {
         Linking.openSettings();
         // In the case of ios, the App reloads when we update contact permission from settings
@@ -419,39 +408,21 @@
     }, []);
 
     const headerContent = useMemo(() => {
-        const importContacts =
-            showImportContacts && inputHelperText ? (
-                <View style={[styles.ph5, styles.pb5, styles.flexRow]}>
-                    <Text style={[styles.textLabel, styles.colorMuted, styles.minHeight5]}>
-                        {`${translate('common.noResultsFound')}. `}
-                        <Text
-                            style={[styles.textLabel, styles.minHeight5, styles.link]}
-                            onPress={goToSettings}
-                        >
-                            {translate('contact.importContactsTitle')}
-                        </Text>{' '}
-                        {translate('contact.importContactsExplanation')}
-                    </Text>
-                </View>
-            ) : null;
-
-        // We only display the track expense button if the user is coming from the combined submit/track flow.
-        const expenseButton = shouldDisplayTrackExpenseButton ? (
-            <MenuItem
-                title={translate('iou.justTrackIt')}
-                shouldShowRightIcon
-                icon={Expensicons.Coins}
-                onPress={onTrackExpensePress}
-            />
+        return showImportContacts && inputHelperText ? (
+            <View style={[styles.ph5, styles.pb5, styles.flexRow]}>
+                <Text style={[styles.textLabel, styles.colorMuted, styles.minHeight5]}>
+                    {`${translate('common.noResultsFound')}. `}
+                    <Text
+                        style={[styles.textLabel, styles.minHeight5, styles.link]}
+                        onPress={goToSettings}
+                    >
+                        {translate('contact.importContactsTitle')}
+                    </Text>{' '}
+                    {translate('contact.importContactsExplanation')}
+                </Text>
+            </View>
         ) : null;
-
-        return (
-            <>
-                {importContacts}
-                {expenseButton}
-            </>
-        );
-    }, [showImportContacts, inputHelperText, shouldDisplayTrackExpenseButton, translate, onTrackExpensePress, styles, goToSettings]);
+    }, [showImportContacts, inputHelperText, translate, styles, goToSettings]);
 
     const handleSoftPermissionDeny = useCallback(() => {
         setSoftPermissionModalVisible(false);
@@ -463,8 +434,6 @@
         setTextInputAutoFocus(true);
     }, [handleContactImport]);
 
-=======
->>>>>>> 8ca44dac
     const footerContent = useMemo(() => {
         if (isDismissed && !shouldShowSplitBillErrorMessage && !participants.length) {
             return;
@@ -558,7 +527,6 @@
     }, [iouType]);
 
     return (
-<<<<<<< HEAD
         <>
             {softPermissionModalVisible && (
                 <ContactPermissionModal
@@ -591,27 +559,6 @@
                 textInputAutoFocus={textInputAutoFocus}
             />
         </>
-=======
-        <SelectionList
-            onConfirm={handleConfirmSelection}
-            sections={areOptionsInitialized ? sections : CONST.EMPTY_ARRAY}
-            ListItem={InviteMemberListItem}
-            textInputValue={searchTerm}
-            textInputLabel={translate('selectionList.nameEmailOrPhoneNumber')}
-            textInputHint={offlineMessage}
-            onChangeText={setSearchTerm}
-            shouldPreventDefaultFocusOnSelectRow={!DeviceCapabilities.canUseTouchScreen()}
-            onSelectRow={onSelectRow}
-            shouldSingleExecuteRowSelect
-            footerContent={footerContent}
-            listEmptyContent={<EmptySelectionListContent contentType={iouType} />}
-            headerMessage={header}
-            showLoadingPlaceholder={showLoadingPlaceholder}
-            canSelectMultiple={isIOUSplit && isAllowedToSplit}
-            isLoadingNewOptions={!!isSearchingForReports}
-            shouldShowListEmptyContent={shouldShowListEmptyContent}
-        />
->>>>>>> 8ca44dac
     );
 }
 
