--- conflicted
+++ resolved
@@ -117,12 +117,8 @@
     const {options, areOptionsInitialized, initializeOptions} = useOptionsList({
         shouldInitialize: didScreenTransitionEnd,
     });
-<<<<<<< HEAD
-
-=======
     const [reportAttributesDerived] = useOnyx(ONYXKEYS.DERIVED.REPORT_ATTRIBUTES, {canBeMissing: true, selector: (val) => val?.reports});
-    const [contacts, setContacts] = useState<Array<SearchOption<PersonalDetails>>>([]);
->>>>>>> 4b68aa82
+
     const [textInputAutoFocus, setTextInputAutoFocus] = useState<boolean>(!isNative);
     const selectionListRef = useRef<SelectionListHandle | null>(null);
     const cleanSearchTerm = useMemo(() => debouncedSearchTerm.trim().toLowerCase(), [debouncedSearchTerm]);
