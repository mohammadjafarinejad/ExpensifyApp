import lodashIsEqual from 'lodash/isEqual';
import lodashPick from 'lodash/pick';
import lodashReject from 'lodash/reject';
import React, {memo, useCallback, useEffect, useMemo, useState} from 'react';
import type {GestureResponderEvent} from 'react-native';
import {InteractionManager, Linking, View} from 'react-native';
import {useOnyx} from 'react-native-onyx';
import {RESULTS} from 'react-native-permissions';
import type {PermissionStatus} from 'react-native-permissions';
import Button from '@components/Button';
import ContactPermissionModal from '@components/ContactPermissionModal';
import EmptySelectionListContent from '@components/EmptySelectionListContent';
import FormHelpMessage from '@components/FormHelpMessage';
import {usePersonalDetails} from '@components/OnyxProvider';
import {useOptionsList} from '@components/OptionListContextProvider';
import ReferralProgramCTA from '@components/ReferralProgramCTA';
import SelectionList from '@components/SelectionList';
import InviteMemberListItem from '@components/SelectionList/InviteMemberListItem';
import Text from '@components/Text';
import useDebouncedState from '@hooks/useDebouncedState';
import useDismissedReferralBanners from '@hooks/useDismissedReferralBanners';
import useLocalize from '@hooks/useLocalize';
import useNetwork from '@hooks/useNetwork';
import usePolicy from '@hooks/usePolicy';
import useScreenWrapperTranstionStatus from '@hooks/useScreenWrapperTransitionStatus';
import useThemeStyles from '@hooks/useThemeStyles';
import contactImport from '@libs/ContactImport';
import type {ContactImportResult} from '@libs/ContactImport/types';
import {getContactPermission} from '@libs/ContactPermission';
import getContacts from '@libs/ContactUtils';
import * as DeviceCapabilities from '@libs/DeviceCapabilities';
import Navigation from '@libs/Navigation/Navigation';
import * as OptionsListUtils from '@libs/OptionsListUtils';
import * as PolicyUtils from '@libs/PolicyUtils';
import * as ReportUtils from '@libs/ReportUtils';
import saveLastRoute from '@libs/saveLastRoute';
import * as SubscriptionUtils from '@libs/SubscriptionUtils';
import * as Policy from '@userActions/Policy/Policy';
import * as Report from '@userActions/Report';
import type {IOUAction, IOUType} from '@src/CONST';
import CONST from '@src/CONST';
import ONYXKEYS from '@src/ONYXKEYS';
import ROUTES from '@src/ROUTES';
import type {PersonalDetails} from '@src/types/onyx';
import type {Participant} from '@src/types/onyx/IOU';
import {isEmptyObject} from '@src/types/utils/EmptyObject';

type MoneyRequestParticipantsSelectorProps = {
    /** Callback to request parent modal to go to next step, which should be split */
    onFinish: (value?: string) => void;

    /** Callback to add participants in MoneyRequestModal */
    onParticipantsAdded: (value: Participant[]) => void;

    /** Selected participants from MoneyRequestModal with login */
    participants?: Participant[] | typeof CONST.EMPTY_ARRAY;

    /** The type of IOU report, i.e. split, request, send, track */
    iouType: IOUType;

    /** The action of the IOU, i.e. create, split, move */
    action: IOUAction;
};

function MoneyRequestParticipantsSelector({participants = CONST.EMPTY_ARRAY, onFinish, onParticipantsAdded, iouType, action}: MoneyRequestParticipantsSelectorProps) {
    const {translate} = useLocalize();
    const styles = useThemeStyles();
    const [softPermissionModalVisible, setSoftPermissionModalVisible] = useState(false);
    const [contactPermissionState, setContactPermissionState] = useState<PermissionStatus>(RESULTS.UNAVAILABLE);
    const showImportContacts = !(contactPermissionState === RESULTS.GRANTED || contactPermissionState === RESULTS.LIMITED);
    const [searchTerm, debouncedSearchTerm, setSearchTerm] = useDebouncedState('');
    const referralContentType = iouType === CONST.IOU.TYPE.PAY ? CONST.REFERRAL_PROGRAM.CONTENT_TYPES.PAY_SOMEONE : CONST.REFERRAL_PROGRAM.CONTENT_TYPES.SUBMIT_EXPENSE;
    const {isOffline} = useNetwork();
    const personalDetails = usePersonalDetails();
    const {isDismissed} = useDismissedReferralBanners({referralContentType});
    const {didScreenTransitionEnd} = useScreenWrapperTranstionStatus();
    const [betas] = useOnyx(ONYXKEYS.BETAS);
    const [activePolicyID] = useOnyx(ONYXKEYS.NVP_ACTIVE_POLICY_ID);
    const policy = usePolicy(activePolicyID);
    const [isSearchingForReports] = useOnyx(ONYXKEYS.IS_SEARCHING_FOR_REPORTS, {initWithStoredValues: false});
    const [currentUserLogin] = useOnyx(ONYXKEYS.SESSION, {selector: (session) => session?.email});
    const {options, areOptionsInitialized} = useOptionsList({
        shouldInitialize: didScreenTransitionEnd,
    });
    const [contacts, setContacts] = useState<Array<OptionsListUtils.SearchOption<PersonalDetails>>>([]);
    const [textInputAutoFocus, setTextInputAutoFocus] = useState(softPermissionModalVisible);
    const cleanSearchTerm = useMemo(() => debouncedSearchTerm.trim().toLowerCase(), [debouncedSearchTerm]);
    const offlineMessage: string = isOffline ? `${translate('common.youAppearToBeOffline')} ${translate('search.resultsAreLimited')}` : '';

    const isPaidGroupPolicy = useMemo(() => PolicyUtils.isPaidGroupPolicy(policy), [policy]);
    const isIOUSplit = iouType === CONST.IOU.TYPE.SPLIT;
    const isCategorizeOrShareAction = [CONST.IOU.ACTION.CATEGORIZE, CONST.IOU.ACTION.SHARE].some((option) => option === action);

    useEffect(() => {
        Report.searchInServer(debouncedSearchTerm.trim());
    }, [debouncedSearchTerm]);

    const defaultOptions = useMemo(() => {
        if (!areOptionsInitialized || !didScreenTransitionEnd) {
            return {
                userToInvite: null,
                recentReports: [],
                personalDetails: [],
                currentUserOption: null,
                headerMessage: '',
            };
        }

        const optionList = OptionsListUtils.getValidOptions(
            {
                reports: options.reports,
                personalDetails: options.personalDetails.concat(contacts),
            },
            {
                betas,
                selectedOptions: participants as Participant[],
                excludeLogins: CONST.EXPENSIFY_EMAILS,

                // If we are using this component in the "Submit expense" or the combined submit/track flow then we pass the includeOwnedWorkspaceChats argument so that the current user
                // sees the option to submit an expense from their admin on their own Workspace Chat.
                includeOwnedWorkspaceChats:
                    (iouType === CONST.IOU.TYPE.SUBMIT || iouType === CONST.IOU.TYPE.CREATE || iouType === CONST.IOU.TYPE.SPLIT) && action !== CONST.IOU.ACTION.SUBMIT,

                includeP2P: !isCategorizeOrShareAction,
                includeInvoiceRooms: iouType === CONST.IOU.TYPE.INVOICE,
                action,
                shouldSeparateSelfDMChat: true,
                shouldSeparateWorkspaceChat: true,
                includeSelfDM: true,
            },
        );

        const orderedOptions = OptionsListUtils.orderOptions(optionList);

        return {
            ...optionList,
            ...orderedOptions,
        };
    }, [action, contacts, areOptionsInitialized, betas, didScreenTransitionEnd, iouType, isCategorizeOrShareAction, options.personalDetails, options.reports, participants]);

    const chatOptions = useMemo(() => {
        if (!areOptionsInitialized) {
            return {
                userToInvite: null,
                recentReports: [],
                personalDetails: [],
                currentUserOption: null,
                headerMessage: '',
                workspaceChats: [],
                selfDMChat: null,
            };
        }

        const newOptions = OptionsListUtils.filterAndOrderOptions(defaultOptions, debouncedSearchTerm, {
            canInviteUser: !isCategorizeOrShareAction,
            selectedOptions: participants as Participant[],
            excludeLogins: CONST.EXPENSIFY_EMAILS,
            maxRecentReportsToShow: CONST.IOU.MAX_RECENT_REPORTS_TO_SHOW,
            preferPolicyExpenseChat: isPaidGroupPolicy,
            preferRecentExpenseReports: action === CONST.IOU.ACTION.CREATE,
        });
        return newOptions;
    }, [areOptionsInitialized, defaultOptions, debouncedSearchTerm, participants, isPaidGroupPolicy, isCategorizeOrShareAction, action]);

    const inputHelperText = useMemo(
        () =>
            OptionsListUtils.getHeaderMessage(
                (chatOptions.personalDetails ?? []).length + (chatOptions.recentReports ?? []).length !== 0,
                !!chatOptions?.userToInvite,
                debouncedSearchTerm.trim(),
                participants.some((participant) => OptionsListUtils.getPersonalDetailSearchTerms(participant).join(' ').toLowerCase().includes(cleanSearchTerm)),
            ),
        [chatOptions.personalDetails, chatOptions.recentReports, chatOptions?.userToInvite, cleanSearchTerm, debouncedSearchTerm, participants],
    );
    /**
     * Returns the sections needed for the OptionsSelector
     * @returns {Array}
     */
    const [sections, header] = useMemo(() => {
        const newSections: OptionsListUtils.Section[] = [];
        if (!areOptionsInitialized || !didScreenTransitionEnd) {
            return [newSections, ''];
        }

        const formatResults = OptionsListUtils.formatSectionsFromSearchTerm(
            debouncedSearchTerm,
            participants.map((participant) => ({...participant, reportID: participant.reportID ?? String(CONST.DEFAULT_NUMBER_ID)})),
            chatOptions.recentReports,
            chatOptions.personalDetails,
            personalDetails,
            true,
        );

        newSections.push(formatResults.section);

        newSections.push({
            title: translate('workspace.common.workspace'),
            data: chatOptions.workspaceChats ?? [],
            shouldShow: (chatOptions.workspaceChats ?? []).length > 0,
        });
        newSections.push({
            title: translate('workspace.invoices.paymentMethods.personal'),
            data: chatOptions.selfDMChat ? [chatOptions.selfDMChat] : [],
            shouldShow: !!chatOptions.selfDMChat,
        });

        newSections.push({
            title: translate('common.recents'),
            data: chatOptions.recentReports,
            shouldShow: chatOptions.recentReports.length > 0,
        });

        newSections.push({
            title: translate('common.contacts'),
            data: chatOptions.personalDetails,
            shouldShow: chatOptions.personalDetails.length > 0,
        });

        if (
            chatOptions.userToInvite &&
            !OptionsListUtils.isCurrentUser({
                ...chatOptions.userToInvite,
                accountID: chatOptions.userToInvite?.accountID ?? CONST.DEFAULT_NUMBER_ID,
                status: chatOptions.userToInvite?.status ?? undefined,
            })
        ) {
            newSections.push({
                title: undefined,
                data: [chatOptions.userToInvite].map((participant) => {
                    const isPolicyExpenseChat = participant?.isPolicyExpenseChat ?? false;
                    return isPolicyExpenseChat ? OptionsListUtils.getPolicyExpenseReportOption(participant) : OptionsListUtils.getParticipantsOption(participant, personalDetails);
                }),
                shouldShow: true,
            });
        }

<<<<<<< HEAD
        const headerMessage = OptionsListUtils.getHeaderMessage(
            (chatOptions.personalDetails ?? []).length + (chatOptions.recentReports ?? []).length !== 0 || !isEmptyObject(chatOptions.selfDMChat),
            !!chatOptions?.userToInvite,
            debouncedSearchTerm.trim(),
            participants.some((participant) => OptionsListUtils.getPersonalDetailSearchTerms(participant).join(' ').toLowerCase().includes(cleanSearchTerm)),
        );
=======
        let headerMessage = '';
        if (!showImportContacts) {
            headerMessage = inputHelperText;
        }
>>>>>>> 653a06bb

        return [newSections, headerMessage];
    }, [
        areOptionsInitialized,
        didScreenTransitionEnd,
        debouncedSearchTerm,
        participants,
        chatOptions.recentReports,
        chatOptions.personalDetails,
        chatOptions.selfDMChat,
        chatOptions.workspaceChats,
        chatOptions.userToInvite,
        personalDetails,
        translate,
        showImportContacts,
        inputHelperText,
    ]);

    const handleContactImport = useCallback(() => {
        contactImport().then(({contactList, permissionStatus}: ContactImportResult) => {
            setContactPermissionState(permissionStatus);
            const usersFromContact = getContacts(contactList);
            setContacts(usersFromContact);
        });
    }, []);

    useEffect(() => {
        setSoftPermissionModalVisible(true);
        getContactPermission().then((status) => {
            setContactPermissionState(status);
            if (status !== RESULTS.BLOCKED && status !== RESULTS.UNAVAILABLE) {
                setSoftPermissionModalVisible(true);
            }
        });
    }, []);

    /**
     * Adds a single participant to the expense
     *
     * @param {Object} option
     */
    const addSingleParticipant = useCallback(
        (option: Participant & OptionsListUtils.Option) => {
            const newParticipants: Participant[] = [
                {
<<<<<<< HEAD
                    ...lodashPick(option, 'accountID', 'login', 'isPolicyExpenseChat', 'reportID', 'searchText', 'policyID', 'isSelfDM'),
=======
                    ...lodashPick(option, 'accountID', 'login', 'isPolicyExpenseChat', 'reportID', 'searchText', 'policyID', 'text', 'phoneNumber'),
>>>>>>> 653a06bb
                    selected: true,
                    iouType,
                },
            ];

            if (iouType === CONST.IOU.TYPE.INVOICE) {
                const policyID = option.item && ReportUtils.isInvoiceRoom(option.item) ? option.policyID : Policy.getInvoicePrimaryWorkspace(currentUserLogin)?.id;
                newParticipants.push({
                    policyID,
                    isSender: true,
                    selected: false,
                    iouType,
                });
            }

            onParticipantsAdded(newParticipants);

            if (!option.isSelfDM) {
                onFinish();
            }
        },
        // eslint-disable-next-line react-compiler/react-compiler, react-hooks/exhaustive-deps -- we don't want to trigger this callback when iouType changes
        [onFinish, onParticipantsAdded, currentUserLogin],
    );

    /**
     * Removes a selected option from list if already selected. If not already selected add this option to the list.
     * @param {Object} option
     */
    const addParticipantToSelection = useCallback(
        (option: Participant) => {
            const isOptionSelected = (selectedOption: Participant) => {
                if (selectedOption.accountID && selectedOption.accountID === option?.accountID) {
                    return true;
                }

                if (selectedOption.reportID && selectedOption.reportID === option?.reportID) {
                    return true;
                }

                return false;
            };
            const isOptionInList = participants.some(isOptionSelected);
            let newSelectedOptions: Participant[];

            if (isOptionInList) {
                newSelectedOptions = lodashReject(participants, isOptionSelected);
            } else {
                newSelectedOptions = [
                    ...participants,
                    {
                        accountID: option.accountID,
                        login: option.login,
                        isPolicyExpenseChat: option.isPolicyExpenseChat,
                        reportID: option.reportID,
                        selected: true,
                        searchText: option.searchText,
                        iouType,
                    },
                ];
            }

            onParticipantsAdded(newSelectedOptions);
        },
        // eslint-disable-next-line react-compiler/react-compiler, react-hooks/exhaustive-deps -- we don't want to trigger this callback when iouType changes
        [participants, onParticipantsAdded],
    );

    // Right now you can't split a request with a workspace and other additional participants
    // This is getting properly fixed in https://github.com/Expensify/App/issues/27508, but as a stop-gap to prevent
    // the app from crashing on native when you try to do this, we'll going to hide the button if you have a workspace and other participants
    const hasPolicyExpenseChatParticipant = participants.some((participant) => participant.isPolicyExpenseChat);
    const shouldShowSplitBillErrorMessage = participants.length > 1 && hasPolicyExpenseChatParticipant;

    const isAllowedToSplit =
        ![CONST.IOU.TYPE.PAY, CONST.IOU.TYPE.TRACK, CONST.IOU.TYPE.INVOICE].some((option) => option === iouType) &&
        ![CONST.IOU.ACTION.SHARE, CONST.IOU.ACTION.SUBMIT, CONST.IOU.ACTION.CATEGORIZE].some((option) => option === action);

    const handleConfirmSelection = useCallback(
        (keyEvent?: GestureResponderEvent | KeyboardEvent, option?: Participant) => {
            const shouldAddSingleParticipant = option && !participants.length;
            if (shouldShowSplitBillErrorMessage || (!participants.length && !option)) {
                return;
            }

            if (shouldAddSingleParticipant) {
                addSingleParticipant(option);
                return;
            }

            onFinish(CONST.IOU.TYPE.SPLIT);
        },
        [shouldShowSplitBillErrorMessage, onFinish, addSingleParticipant, participants],
    );

    const showLoadingPlaceholder = useMemo(() => !areOptionsInitialized || !didScreenTransitionEnd, [areOptionsInitialized, didScreenTransitionEnd]);

    const optionLength = useMemo(() => {
        if (!areOptionsInitialized) {
            return 0;
        }
        let length = 0;
        sections.forEach((section) => {
            length += section.data.length;
        });

        return length;
    }, [areOptionsInitialized, sections]);

    const shouldShowListEmptyContent = useMemo(() => optionLength === 0 && !showLoadingPlaceholder, [optionLength, showLoadingPlaceholder]);

    const shouldShowReferralBanner = !isDismissed && iouType !== CONST.IOU.TYPE.INVOICE && !shouldShowListEmptyContent;

<<<<<<< HEAD
=======
    const goToSettings = useCallback(() => {
        Linking.openSettings();
        // In the case of ios, the App reloads when we update contact permission from settings
        // we are saving last route so we can navigate to it after app reload
        saveLastRoute();
    }, []);

    const headerContent = useMemo(() => {
        const importContacts =
            showImportContacts && inputHelperText ? (
                <View style={[styles.ph5, styles.pb5, styles.flexRow]}>
                    <Text style={[styles.textLabel, styles.colorMuted, styles.minHeight5]}>
                        {`${translate('common.noResultsFound')}. `}
                        <Text
                            style={[styles.textLabel, styles.minHeight5, styles.link]}
                            onPress={goToSettings}
                        >
                            {translate('contact.importContactsTitle')}
                        </Text>{' '}
                        {translate('contact.importContactsExplanation')}
                    </Text>
                </View>
            ) : null;

        // We only display the track expense button if the user is coming from the combined submit/track flow.
        const expenseButton = shouldDisplayTrackExpenseButton ? (
            <MenuItem
                title={translate('iou.justTrackIt')}
                shouldShowRightIcon
                icon={Expensicons.Coins}
                onPress={onTrackExpensePress}
            />
        ) : null;

        return (
            <>
                {importContacts}
                {expenseButton}
            </>
        );
    }, [showImportContacts, inputHelperText, shouldDisplayTrackExpenseButton, translate, onTrackExpensePress, styles, goToSettings]);

    const handleSoftPermissionDeny = useCallback(() => {
        setSoftPermissionModalVisible(false);
    }, []);

    const handleSoftPermissionGrant = useCallback(() => {
        setSoftPermissionModalVisible(false);
        InteractionManager.runAfterInteractions(handleContactImport);
        setTextInputAutoFocus(true);
    }, [handleContactImport]);

>>>>>>> 653a06bb
    const footerContent = useMemo(() => {
        if (isDismissed && !shouldShowSplitBillErrorMessage && !participants.length) {
            return;
        }

        return (
            <>
                {shouldShowReferralBanner && !isCategorizeOrShareAction && (
                    <ReferralProgramCTA
                        referralContentType={referralContentType}
                        style={[styles.flexShrink0, !!participants.length && !shouldShowSplitBillErrorMessage && styles.mb5]}
                    />
                )}

                {shouldShowSplitBillErrorMessage && (
                    <FormHelpMessage
                        style={[styles.ph1, styles.mb2]}
                        isError
                        message={translate('iou.error.splitExpenseMultipleParticipantsErrorMessage')}
                    />
                )}

                {!!participants.length && !isCategorizeOrShareAction && (
                    <Button
                        success
                        text={translate('common.next')}
                        onPress={handleConfirmSelection}
                        pressOnEnter
                        large
                        isDisabled={shouldShowSplitBillErrorMessage}
                    />
                )}
                {isCategorizeOrShareAction && (
                    <Button
                        success
                        text={translate('workspace.new.newWorkspace')}
                        onPress={() => onFinish()}
                        pressOnEnter
                        large
                    />
                )}
            </>
        );
    }, [
        handleConfirmSelection,
        participants.length,
        isDismissed,
        referralContentType,
        shouldShowSplitBillErrorMessage,
        styles,
        translate,
        shouldShowReferralBanner,
        isCategorizeOrShareAction,
        onFinish,
    ]);

    const onSelectRow = useCallback(
        (option: Participant) => {
            if (option.isPolicyExpenseChat && option.policyID && SubscriptionUtils.shouldRestrictUserBillableActions(option.policyID)) {
                Navigation.navigate(ROUTES.RESTRICTED_ACTION.getRoute(option.policyID));
                return;
            }

            if (isIOUSplit) {
                addParticipantToSelection(option);
                return;
            }

            addSingleParticipant(option);
        },
        [isIOUSplit, addParticipantToSelection, addSingleParticipant],
    );

    const listFooterComponent = useMemo(() => {
        if (!showImportContacts) {
            return null;
        }
        return (
            <MenuItem
                title={translate('contact.importContacts')}
                icon={Expensicons.UserPlus}
                onPress={goToSettings}
                shouldShowRightIcon
                style={styles.mb3}
            />
        );
    }, [goToSettings, showImportContacts, styles.mb3, translate]);

    const EmptySelectionListContentWithPermission = useMemo(() => {
        return <EmptySelectionListContent contentType={iouType} />;
    }, [iouType]);

    return (
<<<<<<< HEAD
        <SelectionList
            onConfirm={handleConfirmSelection}
            sections={areOptionsInitialized ? sections : CONST.EMPTY_ARRAY}
            ListItem={InviteMemberListItem}
            textInputValue={searchTerm}
            textInputLabel={translate('selectionList.nameEmailOrPhoneNumber')}
            textInputHint={offlineMessage}
            onChangeText={setSearchTerm}
            shouldPreventDefaultFocusOnSelectRow={!DeviceCapabilities.canUseTouchScreen()}
            onSelectRow={onSelectRow}
            shouldSingleExecuteRowSelect
            footerContent={footerContent}
            listEmptyContent={<EmptySelectionListContent contentType={iouType} />}
            headerMessage={header}
            showLoadingPlaceholder={showLoadingPlaceholder}
            canSelectMultiple={isIOUSplit && isAllowedToSplit}
            isLoadingNewOptions={!!isSearchingForReports}
            shouldShowListEmptyContent={shouldShowListEmptyContent}
        />
=======
        <>
            {softPermissionModalVisible && (
                <ContactPermissionModal
                    startPermissionFlow={softPermissionModalVisible}
                    resetPermissionFlow={handleSoftPermissionDeny}
                    onGrant={handleSoftPermissionGrant}
                    onDeny={handleSoftPermissionDeny}
                />
            )}
            <SelectionList
                onConfirm={handleConfirmSelection}
                sections={areOptionsInitialized ? sections : CONST.EMPTY_ARRAY}
                ListItem={InviteMemberListItem}
                textInputValue={searchTerm}
                textInputLabel={translate('selectionList.nameEmailOrPhoneNumber')}
                textInputHint={offlineMessage}
                onChangeText={setSearchTerm}
                shouldPreventDefaultFocusOnSelectRow={!DeviceCapabilities.canUseTouchScreen()}
                onSelectRow={onSelectRow}
                shouldSingleExecuteRowSelect
                headerContent={headerContent}
                footerContent={footerContent}
                listEmptyContent={EmptySelectionListContentWithPermission}
                listFooterContent={listFooterComponent}
                headerMessage={header}
                showLoadingPlaceholder={showLoadingPlaceholder}
                canSelectMultiple={isIOUSplit && isAllowedToSplit}
                isLoadingNewOptions={!!isSearchingForReports}
                shouldShowListEmptyContent={shouldShowListEmptyContent}
                textInputAutoFocus={textInputAutoFocus}
            />
        </>
>>>>>>> 653a06bb
    );
}

MoneyRequestParticipantsSelector.displayName = 'MoneyTemporaryForRefactorRequestParticipantsSelector';

export default memo(MoneyRequestParticipantsSelector, (prevProps, nextProps) => lodashIsEqual(prevProps.participants, nextProps.participants) && prevProps.iouType === nextProps.iouType);<|MERGE_RESOLUTION|>--- conflicted
+++ resolved
@@ -11,6 +11,7 @@
 import ContactPermissionModal from '@components/ContactPermissionModal';
 import EmptySelectionListContent from '@components/EmptySelectionListContent';
 import FormHelpMessage from '@components/FormHelpMessage';
+import MenuItem from '@components/MenuItem';
 import {usePersonalDetails} from '@components/OnyxProvider';
 import {useOptionsList} from '@components/OptionListContextProvider';
 import ReferralProgramCTA from '@components/ReferralProgramCTA';
@@ -37,6 +38,7 @@
 import * as SubscriptionUtils from '@libs/SubscriptionUtils';
 import * as Policy from '@userActions/Policy/Policy';
 import * as Report from '@userActions/Report';
+import * as Expensicons from '@src/components/Icon/Expensicons';
 import type {IOUAction, IOUType} from '@src/CONST';
 import CONST from '@src/CONST';
 import ONYXKEYS from '@src/ONYXKEYS';
@@ -165,12 +167,12 @@
     const inputHelperText = useMemo(
         () =>
             OptionsListUtils.getHeaderMessage(
-                (chatOptions.personalDetails ?? []).length + (chatOptions.recentReports ?? []).length !== 0,
+                (chatOptions.personalDetails ?? []).length + (chatOptions.recentReports ?? []).length !== 0 || !isEmptyObject(chatOptions.selfDMChat),
                 !!chatOptions?.userToInvite,
                 debouncedSearchTerm.trim(),
                 participants.some((participant) => OptionsListUtils.getPersonalDetailSearchTerms(participant).join(' ').toLowerCase().includes(cleanSearchTerm)),
             ),
-        [chatOptions.personalDetails, chatOptions.recentReports, chatOptions?.userToInvite, cleanSearchTerm, debouncedSearchTerm, participants],
+        [chatOptions.personalDetails, chatOptions.recentReports, chatOptions.selfDMChat, chatOptions?.userToInvite, cleanSearchTerm, debouncedSearchTerm, participants],
     );
     /**
      * Returns the sections needed for the OptionsSelector
@@ -234,19 +236,10 @@
             });
         }
 
-<<<<<<< HEAD
-        const headerMessage = OptionsListUtils.getHeaderMessage(
-            (chatOptions.personalDetails ?? []).length + (chatOptions.recentReports ?? []).length !== 0 || !isEmptyObject(chatOptions.selfDMChat),
-            !!chatOptions?.userToInvite,
-            debouncedSearchTerm.trim(),
-            participants.some((participant) => OptionsListUtils.getPersonalDetailSearchTerms(participant).join(' ').toLowerCase().includes(cleanSearchTerm)),
-        );
-=======
         let headerMessage = '';
         if (!showImportContacts) {
             headerMessage = inputHelperText;
         }
->>>>>>> 653a06bb
 
         return [newSections, headerMessage];
     }, [
@@ -292,11 +285,7 @@
         (option: Participant & OptionsListUtils.Option) => {
             const newParticipants: Participant[] = [
                 {
-<<<<<<< HEAD
-                    ...lodashPick(option, 'accountID', 'login', 'isPolicyExpenseChat', 'reportID', 'searchText', 'policyID', 'isSelfDM'),
-=======
-                    ...lodashPick(option, 'accountID', 'login', 'isPolicyExpenseChat', 'reportID', 'searchText', 'policyID', 'text', 'phoneNumber'),
->>>>>>> 653a06bb
+                    ...lodashPick(option, 'accountID', 'login', 'isPolicyExpenseChat', 'reportID', 'searchText', 'policyID', 'isSelfDM', 'text', 'phoneNumber'),
                     selected: true,
                     iouType,
                 },
@@ -410,8 +399,6 @@
 
     const shouldShowReferralBanner = !isDismissed && iouType !== CONST.IOU.TYPE.INVOICE && !shouldShowListEmptyContent;
 
-<<<<<<< HEAD
-=======
     const goToSettings = useCallback(() => {
         Linking.openSettings();
         // In the case of ios, the App reloads when we update contact permission from settings
@@ -420,39 +407,21 @@
     }, []);
 
     const headerContent = useMemo(() => {
-        const importContacts =
-            showImportContacts && inputHelperText ? (
-                <View style={[styles.ph5, styles.pb5, styles.flexRow]}>
-                    <Text style={[styles.textLabel, styles.colorMuted, styles.minHeight5]}>
-                        {`${translate('common.noResultsFound')}. `}
-                        <Text
-                            style={[styles.textLabel, styles.minHeight5, styles.link]}
-                            onPress={goToSettings}
-                        >
-                            {translate('contact.importContactsTitle')}
-                        </Text>{' '}
-                        {translate('contact.importContactsExplanation')}
-                    </Text>
-                </View>
-            ) : null;
-
-        // We only display the track expense button if the user is coming from the combined submit/track flow.
-        const expenseButton = shouldDisplayTrackExpenseButton ? (
-            <MenuItem
-                title={translate('iou.justTrackIt')}
-                shouldShowRightIcon
-                icon={Expensicons.Coins}
-                onPress={onTrackExpensePress}
-            />
+        return showImportContacts && inputHelperText ? (
+            <View style={[styles.ph5, styles.pb5, styles.flexRow]}>
+                <Text style={[styles.textLabel, styles.colorMuted, styles.minHeight5]}>
+                    {`${translate('common.noResultsFound')}. `}
+                    <Text
+                        style={[styles.textLabel, styles.minHeight5, styles.link]}
+                        onPress={goToSettings}
+                    >
+                        {translate('contact.importContactsTitle')}
+                    </Text>{' '}
+                    {translate('contact.importContactsExplanation')}
+                </Text>
+            </View>
         ) : null;
-
-        return (
-            <>
-                {importContacts}
-                {expenseButton}
-            </>
-        );
-    }, [showImportContacts, inputHelperText, shouldDisplayTrackExpenseButton, translate, onTrackExpensePress, styles, goToSettings]);
+    }, [showImportContacts, inputHelperText, translate, styles, goToSettings]);
 
     const handleSoftPermissionDeny = useCallback(() => {
         setSoftPermissionModalVisible(false);
@@ -464,7 +433,6 @@
         setTextInputAutoFocus(true);
     }, [handleContactImport]);
 
->>>>>>> 653a06bb
     const footerContent = useMemo(() => {
         if (isDismissed && !shouldShowSplitBillErrorMessage && !participants.length) {
             return;
@@ -558,27 +526,6 @@
     }, [iouType]);
 
     return (
-<<<<<<< HEAD
-        <SelectionList
-            onConfirm={handleConfirmSelection}
-            sections={areOptionsInitialized ? sections : CONST.EMPTY_ARRAY}
-            ListItem={InviteMemberListItem}
-            textInputValue={searchTerm}
-            textInputLabel={translate('selectionList.nameEmailOrPhoneNumber')}
-            textInputHint={offlineMessage}
-            onChangeText={setSearchTerm}
-            shouldPreventDefaultFocusOnSelectRow={!DeviceCapabilities.canUseTouchScreen()}
-            onSelectRow={onSelectRow}
-            shouldSingleExecuteRowSelect
-            footerContent={footerContent}
-            listEmptyContent={<EmptySelectionListContent contentType={iouType} />}
-            headerMessage={header}
-            showLoadingPlaceholder={showLoadingPlaceholder}
-            canSelectMultiple={isIOUSplit && isAllowedToSplit}
-            isLoadingNewOptions={!!isSearchingForReports}
-            shouldShowListEmptyContent={shouldShowListEmptyContent}
-        />
-=======
         <>
             {softPermissionModalVisible && (
                 <ContactPermissionModal
@@ -611,7 +558,6 @@
                 textInputAutoFocus={textInputAutoFocus}
             />
         </>
->>>>>>> 653a06bb
     );
 }
 
