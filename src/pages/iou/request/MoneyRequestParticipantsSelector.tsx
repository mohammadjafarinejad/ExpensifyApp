import lodashIsEqual from 'lodash/isEqual';
import lodashPick from 'lodash/pick';
import lodashReject from 'lodash/reject';
import React, {memo, useCallback, useEffect, useMemo} from 'react';
import type {GestureResponderEvent} from 'react-native';
import {useOnyx} from 'react-native-onyx';
import Button from '@components/Button';
import FormHelpMessage from '@components/FormHelpMessage';
import {usePersonalDetails} from '@components/OnyxProvider';
import {useOptionsList} from '@components/OptionListContextProvider';
import ReferralProgramCTA from '@components/ReferralProgramCTA';
import SelectionList from '@components/SelectionList';
import InviteMemberListItem from '@components/SelectionList/InviteMemberListItem';
import useDebouncedState from '@hooks/useDebouncedState';
import useDismissedReferralBanners from '@hooks/useDismissedReferralBanners';
import useLocalize from '@hooks/useLocalize';
import useNetwork from '@hooks/useNetwork';
import usePermissions from '@hooks/usePermissions';
import useScreenWrapperTranstionStatus from '@hooks/useScreenWrapperTransitionStatus';
import useThemeStyles from '@hooks/useThemeStyles';
import * as DeviceCapabilities from '@libs/DeviceCapabilities';
import type {MaybePhraseKey} from '@libs/Localize';
import * as OptionsListUtils from '@libs/OptionsListUtils';
import * as ReportUtils from '@libs/ReportUtils';
import * as Policy from '@userActions/Policy/Policy';
import * as Report from '@userActions/Report';
import type {IOUAction, IOURequestType, IOUType} from '@src/CONST';
import CONST from '@src/CONST';
import ONYXKEYS from '@src/ONYXKEYS';
import type {Participant} from '@src/types/onyx/IOU';

type MoneyRequestParticipantsSelectorProps = {
    /** Callback to request parent modal to go to next step, which should be split */
    onFinish: (value?: string) => void;

    /** Callback to add participants in MoneyRequestModal */
    onParticipantsAdded: (value: Participant[]) => void;
    /** Selected participants from MoneyRequestModal with login */
    participants?: Participant[];

    /** The type of IOU report, i.e. split, request, send, track */
    iouType: IOUType;

    /** The expense type, ie. manual, scan, distance */
    iouRequestType: IOURequestType;

    /** The action of the IOU, i.e. create, split, move */
    action: IOUAction;
};

function MoneyRequestParticipantsSelector({participants = [], onFinish, onParticipantsAdded, iouType, iouRequestType, action}: MoneyRequestParticipantsSelectorProps) {
    const {translate} = useLocalize();
    const styles = useThemeStyles();
    const [searchTerm, debouncedSearchTerm, setSearchTerm] = useDebouncedState('');
    const referralContentType = iouType === CONST.IOU.TYPE.PAY ? CONST.REFERRAL_PROGRAM.CONTENT_TYPES.PAY_SOMEONE : CONST.REFERRAL_PROGRAM.CONTENT_TYPES.SUBMIT_EXPENSE;
    const {isOffline} = useNetwork();
    const personalDetails = usePersonalDetails();
    const {isDismissed} = useDismissedReferralBanners({referralContentType});
    const {canUseP2PDistanceRequests} = usePermissions();
    const {didScreenTransitionEnd} = useScreenWrapperTranstionStatus();
    const [betas] = useOnyx(ONYXKEYS.BETAS);
    const [activePolicyID] = useOnyx(ONYXKEYS.NVP_ACTIVE_POLICY_ID);
    const [isSearchingForReports] = useOnyx(ONYXKEYS.IS_SEARCHING_FOR_REPORTS, {initWithStoredValues: false});
    const {options, areOptionsInitialized} = useOptionsList({
        shouldInitialize: didScreenTransitionEnd,
    });

    const offlineMessage: MaybePhraseKey = isOffline ? [`${translate('common.youAppearToBeOffline')} ${translate('search.resultsAreLimited')}`, {isTranslated: true}] : '';

    const isIOUSplit = iouType === CONST.IOU.TYPE.SPLIT;
    const isCategorizeOrShareAction = [CONST.IOU.ACTION.CATEGORIZE, CONST.IOU.ACTION.SHARE].some((option) => option === action);

    const shouldShowReferralBanner = !isDismissed && iouType !== CONST.IOU.TYPE.INVOICE;

    useEffect(() => {
        Report.searchInServer(debouncedSearchTerm.trim());
    }, [debouncedSearchTerm]);

    const defaultOptions = useMemo(() => {
        if (!areOptionsInitialized || !didScreenTransitionEnd) {
            return {
                userToInvite: null,
                recentReports: [],
                personalDetails: [],
                currentUserOption: null,
                headerMessage: '',
                categoryOptions: [],
                tagOptions: [],
                taxRatesOptions: [],
            };
        }

        const optionList = OptionsListUtils.getFilteredOptions(
            options.reports,
            options.personalDetails,
            betas,
            '',
            participants,
            CONST.EXPENSIFY_EMAILS,

            // If we are using this component in the "Submit expense" flow then we pass the includeOwnedWorkspaceChats argument so that the current user
            // sees the option to submit an expense from their admin on their own Workspace Chat.
            (iouType === CONST.IOU.TYPE.SUBMIT || iouType === CONST.IOU.TYPE.SPLIT) && action !== CONST.IOU.ACTION.SUBMIT,

            // eslint-disable-next-line @typescript-eslint/prefer-nullish-coalescing
            (canUseP2PDistanceRequests || iouRequestType !== CONST.IOU.REQUEST_TYPE.DISTANCE) && !isCategorizeOrShareAction,
            false,
            {},
            [],
            false,
            {},
            [],
            // eslint-disable-next-line @typescript-eslint/prefer-nullish-coalescing
            (canUseP2PDistanceRequests || iouRequestType !== CONST.IOU.REQUEST_TYPE.DISTANCE) && !isCategorizeOrShareAction,
            false,
            false,
            isCategorizeOrShareAction ? 0 : undefined,
            undefined,
            undefined,
            undefined,
            undefined,
            undefined,
<<<<<<< HEAD
=======
            undefined,
            isCategorizeOrShareAction ? 0 : undefined,
            iouType === CONST.IOU.TYPE.INVOICE,
>>>>>>> 65db6506
        );

        return optionList;
    }, [
        action,
        areOptionsInitialized,
        betas,
        canUseP2PDistanceRequests,
        didScreenTransitionEnd,
        iouRequestType,
        iouType,
        isCategorizeOrShareAction,
        options.personalDetails,
        options.reports,
        participants,
    ]);

    const chatOptions = useMemo(() => {
        if (!areOptionsInitialized) {
            return {
                userToInvite: null,
                recentReports: [],
                personalDetails: [],
                currentUserOption: null,
                headerMessage: '',
                categoryOptions: [],
                tagOptions: [],
                taxRatesOptions: [],
            };
        }

        const newOptions = OptionsListUtils.filterOptions(defaultOptions, debouncedSearchTerm, {
            betas,
            selectedOptions: participants,
            excludeLogins: CONST.EXPENSIFY_EMAILS,
            maxRecentReportsToShow: CONST.IOU.MAX_RECENT_REPORTS_TO_SHOW,
        });
        return newOptions;
    }, [areOptionsInitialized, betas, defaultOptions, debouncedSearchTerm, participants]);

    /**
     * Returns the sections needed for the OptionsSelector
     * @returns {Array}
     */
    const [sections, header] = useMemo(() => {
        const newSections: OptionsListUtils.CategorySection[] = [];
        if (!areOptionsInitialized || !didScreenTransitionEnd) {
            return [newSections, ''];
        }

        const formatResults = OptionsListUtils.formatSectionsFromSearchTerm(
            debouncedSearchTerm,
            participants.map((participant) => ({...participant, reportID: participant.reportID ?? ''})),
            chatOptions.recentReports,
            chatOptions.personalDetails,
            personalDetails,
            true,
        );

        newSections.push(formatResults.section);

        newSections.push({
            title: translate('common.recents'),
            data: chatOptions.recentReports,
            shouldShow: chatOptions.recentReports.length > 0,
        });

        newSections.push({
            title: translate('common.contacts'),
            data: chatOptions.personalDetails,
            shouldShow: chatOptions.personalDetails.length > 0,
        });

        if (
            chatOptions.userToInvite &&
            !OptionsListUtils.isCurrentUser({...chatOptions.userToInvite, accountID: chatOptions.userToInvite?.accountID ?? -1, status: chatOptions.userToInvite?.status ?? undefined})
        ) {
            newSections.push({
                title: undefined,
                data: [chatOptions.userToInvite].map((participant) => {
                    const isPolicyExpenseChat = participant?.isPolicyExpenseChat ?? false;
                    return isPolicyExpenseChat ? OptionsListUtils.getPolicyExpenseReportOption(participant) : OptionsListUtils.getParticipantsOption(participant, personalDetails);
                }),
                shouldShow: true,
            });
        }

        const headerMessage = OptionsListUtils.getHeaderMessage(
            (chatOptions.personalDetails ?? []).length + (chatOptions.recentReports ?? []).length !== 0,
            Boolean(chatOptions?.userToInvite),
            debouncedSearchTerm.trim(),
            participants.some((participant) => participant?.searchText?.toLowerCase().includes(debouncedSearchTerm.trim().toLowerCase())),
        );

        return [newSections, headerMessage];
    }, [debouncedSearchTerm, chatOptions, areOptionsInitialized, didScreenTransitionEnd, participants, personalDetails, translate]);

    /**
     * Adds a single participant to the expense
     *
     * @param {Object} option
     */
    const addSingleParticipant = useCallback(
        (option: Participant) => {
            const newParticipants: Participant[] = [
                {
                    ...lodashPick(option, 'accountID', 'login', 'isPolicyExpenseChat', 'reportID', 'searchText', 'policyID'),
                    selected: true,
                    iouType,
                },
            ];

            if (iouType === CONST.IOU.TYPE.INVOICE) {
                const policyID = option.item && ReportUtils.isInvoiceRoom(option.item) ? option.policyID : Policy.getPrimaryPolicy(activePolicyID)?.id;
                newParticipants.push({
                    policyID,
                    isSender: true,
                    selected: false,
                    iouType,
                });
            }

            onParticipantsAdded(newParticipants);
            onFinish();
        },
        // eslint-disable-next-line react-hooks/exhaustive-deps -- we don't want to trigger this callback when iouType changes
        [onFinish, onParticipantsAdded],
    );

    /**
     * Removes a selected option from list if already selected. If not already selected add this option to the list.
     * @param {Object} option
     */
    const addParticipantToSelection = useCallback(
        (option: Participant) => {
            const isOptionSelected = (selectedOption: Participant) => {
                if (selectedOption.accountID && selectedOption.accountID === option?.accountID) {
                    return true;
                }

                if (selectedOption.reportID && selectedOption.reportID === option?.reportID) {
                    return true;
                }

                return false;
            };
            const isOptionInList = participants.some(isOptionSelected);
            let newSelectedOptions: Participant[];

            if (isOptionInList) {
                newSelectedOptions = lodashReject(participants, isOptionSelected);
            } else {
                newSelectedOptions = [
                    ...participants,
                    {
                        accountID: option.accountID,
                        login: option.login,
                        isPolicyExpenseChat: option.isPolicyExpenseChat,
                        reportID: option.reportID,
                        selected: true,
                        searchText: option.searchText,
                        iouType,
                    },
                ];
            }

            onParticipantsAdded(newSelectedOptions);
        },
        // eslint-disable-next-line react-hooks/exhaustive-deps -- we don't want to trigger this callback when iouType changes
        [participants, onParticipantsAdded],
    );

<<<<<<< HEAD
    // Right now you can't split a request with a workspace and other additional participants
=======
    const headerMessage = useMemo(
        () =>
            OptionsListUtils.getHeaderMessage(
                ((newChatOptions as Options)?.personalDetails ?? []).length + ((newChatOptions as Options)?.recentReports ?? []).length !== 0,
                !!(newChatOptions as Options)?.userToInvite,
                debouncedSearchTerm.trim(),
                participants.some((participant) => participant?.searchText?.toLowerCase().includes(debouncedSearchTerm.trim().toLowerCase())),
            ),
        [newChatOptions, participants, debouncedSearchTerm],
    );

    // Right now you can't split an expense with a workspace and other additional participants
>>>>>>> 65db6506
    // This is getting properly fixed in https://github.com/Expensify/App/issues/27508, but as a stop-gap to prevent
    // the app from crashing on native when you try to do this, we'll going to hide the button if you have a workspace and other participants
    const hasPolicyExpenseChatParticipant = participants.some((participant) => participant.isPolicyExpenseChat);
    const shouldShowSplitBillErrorMessage = participants.length > 1 && hasPolicyExpenseChatParticipant;

    // canUseP2PDistanceRequests is true if the iouType is track expense, but we don't want to allow splitting distance with track expense yet
    const isAllowedToSplit =
        // eslint-disable-next-line @typescript-eslint/prefer-nullish-coalescing
        (canUseP2PDistanceRequests || iouRequestType !== CONST.IOU.REQUEST_TYPE.DISTANCE) &&
        ![CONST.IOU.TYPE.PAY, CONST.IOU.TYPE.TRACK, CONST.IOU.TYPE.INVOICE].some((option) => option === iouType) &&
        ![CONST.IOU.ACTION.SHARE, CONST.IOU.ACTION.SUBMIT, CONST.IOU.ACTION.CATEGORIZE].some((option) => option === action);

    const handleConfirmSelection = useCallback(
        (keyEvent?: GestureResponderEvent | KeyboardEvent, option?: Participant) => {
            const shouldAddSingleParticipant = option && !participants.length;
            if (shouldShowSplitBillErrorMessage || (!participants.length && !option)) {
                return;
            }

            if (shouldAddSingleParticipant) {
                addSingleParticipant(option);
                return;
            }

            onFinish(CONST.IOU.TYPE.SPLIT);
        },
        [shouldShowSplitBillErrorMessage, onFinish, addSingleParticipant, participants],
    );

    const footerContent = useMemo(() => {
        if (isDismissed && !shouldShowSplitBillErrorMessage && !participants.length) {
            return;
        }

        return (
            <>
                {shouldShowReferralBanner && !isCategorizeOrShareAction && (
                    <ReferralProgramCTA
                        referralContentType={referralContentType}
                        style={[styles.flexShrink0, !!participants.length && !shouldShowSplitBillErrorMessage && styles.mb5]}
                    />
                )}

                {shouldShowSplitBillErrorMessage && (
                    <FormHelpMessage
                        style={[styles.ph1, styles.mb2]}
                        isError
                        message="iou.error.splitExpenseMultipleParticipantsErrorMessage"
                    />
                )}

                {!!participants.length && !isCategorizeOrShareAction && (
                    <Button
                        success
                        text={translate('common.next')}
                        onPress={handleConfirmSelection}
                        pressOnEnter
                        large
                        isDisabled={shouldShowSplitBillErrorMessage}
                    />
                )}
                {isCategorizeOrShareAction && (
                    <Button
                        success
                        text={translate('workspace.new.newWorkspace')}
                        onPress={() => onFinish()}
                        pressOnEnter
                        large
                    />
                )}
            </>
        );
    }, [
        handleConfirmSelection,
        participants.length,
        isDismissed,
        referralContentType,
        shouldShowSplitBillErrorMessage,
        styles,
        translate,
        shouldShowReferralBanner,
        isCategorizeOrShareAction,
        onFinish,
    ]);

    return (
        <SelectionList
            onConfirm={handleConfirmSelection}
            sections={areOptionsInitialized ? sections : CONST.EMPTY_ARRAY}
            ListItem={InviteMemberListItem}
            textInputValue={searchTerm}
            textInputLabel={translate('selectionList.nameEmailOrPhoneNumber')}
            textInputHint={offlineMessage}
            onChangeText={setSearchTerm}
            shouldPreventDefaultFocusOnSelectRow={!DeviceCapabilities.canUseTouchScreen()}
            onSelectRow={(item) => (isIOUSplit ? addParticipantToSelection(item) : addSingleParticipant(item))}
            shouldDebounceRowSelect
            footerContent={footerContent}
            headerMessage={header}
            showLoadingPlaceholder={!areOptionsInitialized || !didScreenTransitionEnd}
            canSelectMultiple={isIOUSplit && isAllowedToSplit}
            isLoadingNewOptions={!!isSearchingForReports}
        />
    );
}

MoneyRequestParticipantsSelector.displayName = 'MoneyTemporaryForRefactorRequestParticipantsSelector';

export default memo(
    MoneyRequestParticipantsSelector,
    (prevProps, nextProps) =>
        lodashIsEqual(prevProps.participants, nextProps.participants) && prevProps.iouRequestType === nextProps.iouRequestType && prevProps.iouType === nextProps.iouType,
);<|MERGE_RESOLUTION|>--- conflicted
+++ resolved
@@ -120,12 +120,7 @@
             undefined,
             undefined,
             undefined,
-<<<<<<< HEAD
-=======
-            undefined,
-            isCategorizeOrShareAction ? 0 : undefined,
             iouType === CONST.IOU.TYPE.INVOICE,
->>>>>>> 65db6506
         );
 
         return optionList;
@@ -298,22 +293,7 @@
         [participants, onParticipantsAdded],
     );
 
-<<<<<<< HEAD
     // Right now you can't split a request with a workspace and other additional participants
-=======
-    const headerMessage = useMemo(
-        () =>
-            OptionsListUtils.getHeaderMessage(
-                ((newChatOptions as Options)?.personalDetails ?? []).length + ((newChatOptions as Options)?.recentReports ?? []).length !== 0,
-                !!(newChatOptions as Options)?.userToInvite,
-                debouncedSearchTerm.trim(),
-                participants.some((participant) => participant?.searchText?.toLowerCase().includes(debouncedSearchTerm.trim().toLowerCase())),
-            ),
-        [newChatOptions, participants, debouncedSearchTerm],
-    );
-
-    // Right now you can't split an expense with a workspace and other additional participants
->>>>>>> 65db6506
     // This is getting properly fixed in https://github.com/Expensify/App/issues/27508, but as a stop-gap to prevent
     // the app from crashing on native when you try to do this, we'll going to hide the button if you have a workspace and other participants
     const hasPolicyExpenseChatParticipant = participants.some((participant) => participant.isPolicyExpenseChat);
