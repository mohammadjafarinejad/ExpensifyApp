--- conflicted
+++ resolved
@@ -93,21 +93,6 @@
     focus?: () => void;
 };
 
-<<<<<<< HEAD
-function MoneyRequestParticipantsSelector(
-    {
-        participants = CONST.EMPTY_ARRAY,
-        // eslint-disable-next-line @typescript-eslint/no-unused-vars
-        onFinish = (_value?: string) => {},
-        onParticipantsAdded,
-        iouType,
-        action,
-        isWorkspacesOnly = false,
-        isPerDiemRequest = false,
-    }: MoneyRequestParticipantsSelectorProps,
-    ref: Ref<InputFocusRef>,
-) {
-=======
 function MoneyRequestParticipantsSelector({
     participants = CONST.EMPTY_ARRAY,
     // eslint-disable-next-line @typescript-eslint/no-unused-vars
@@ -116,9 +101,9 @@
     iouType,
     action,
     isPerDiemRequest = false,
+    isWorkspacesOnly = false,
     ref,
 }: MoneyRequestParticipantsSelectorProps) {
->>>>>>> c92e4daf
     const {translate} = useLocalize();
     const styles = useThemeStyles();
     const [betas] = useOnyx(ONYXKEYS.BETAS, {canBeMissing: true});
@@ -657,12 +642,4 @@
 
 MoneyRequestParticipantsSelector.displayName = 'MoneyRequestParticipantsSelector';
 
-<<<<<<< HEAD
-export default memo(
-    forwardRef(MoneyRequestParticipantsSelector),
-    (prevProps, nextProps) =>
-        deepEqual(prevProps.participants, nextProps.participants) && prevProps.iouType === nextProps.iouType && prevProps.isWorkspacesOnly === nextProps.isWorkspacesOnly,
-);
-=======
-export default memo(MoneyRequestParticipantsSelector, (prevProps, nextProps) => deepEqual(prevProps.participants, nextProps.participants) && prevProps.iouType === nextProps.iouType);
->>>>>>> c92e4daf
+export default memo(MoneyRequestParticipantsSelector, (prevProps, nextProps) => deepEqual(prevProps.participants, nextProps.participants) && prevProps.iouType === nextProps.iouType && prevProps.isWorkspacesOnly === nextProps.isWorkspacesOnly);