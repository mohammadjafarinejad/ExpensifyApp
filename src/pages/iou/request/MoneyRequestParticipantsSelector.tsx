import reportsSelector from '@selectors/Attributes';
import {emailSelector} from '@selectors/Session';
import {deepEqual} from 'fast-equals';
import lodashPick from 'lodash/pick';
import lodashReject from 'lodash/reject';
import React, {memo, useCallback, useEffect, useImperativeHandle, useMemo, useRef, useState} from 'react';
import type {Ref} from 'react';
import type {GestureResponderEvent} from 'react-native';
import {InteractionManager} from 'react-native';
import {RESULTS} from 'react-native-permissions';
import Button from '@components/Button';
import ContactPermissionModal from '@components/ContactPermissionModal';
import EmptySelectionListContent from '@components/EmptySelectionListContent';
import FormHelpMessage from '@components/FormHelpMessage';
import {UserPlus} from '@components/Icon/Expensicons';
import MenuItem from '@components/MenuItem';
import {usePersonalDetails} from '@components/OnyxListItemProvider';
import {useOptionsList} from '@components/OptionListContextProvider';
import ReferralProgramCTA from '@components/ReferralProgramCTA';
import SelectionList from '@components/SelectionListWithSections';
import InviteMemberListItem from '@components/SelectionListWithSections/InviteMemberListItem';
import type {SelectionListHandle} from '@components/SelectionListWithSections/types';
import useContactImport from '@hooks/useContactImport';
import useDebouncedState from '@hooks/useDebouncedState';
import useDismissedReferralBanners from '@hooks/useDismissedReferralBanners';
import useLocalize from '@hooks/useLocalize';
import useNetwork from '@hooks/useNetwork';
import useOnyx from '@hooks/useOnyx';
import usePolicy from '@hooks/usePolicy';
import useScreenWrapperTransitionStatus from '@hooks/useScreenWrapperTransitionStatus';
import useThemeStyles from '@hooks/useThemeStyles';
import {canUseTouchScreen} from '@libs/DeviceCapabilities';
import getPlatform from '@libs/getPlatform';
import goToSettings from '@libs/goToSettings';
import {isMovingTransactionFromTrackExpense} from '@libs/IOUUtils';
import memoize from '@libs/memoize';
import Navigation from '@libs/Navigation/Navigation';
import type {Option, Section} from '@libs/OptionsListUtils';
import {
    filterAndOrderOptions,
    formatSectionsFromSearchTerm,
    getHeaderMessage,
    getParticipantsOption,
    getPersonalDetailSearchTerms,
    getPolicyExpenseReportOption,
    getValidOptions,
    isCurrentUser,
    orderOptions,
} from '@libs/OptionsListUtils';
import {isPaidGroupPolicy as isPaidGroupPolicyUtil} from '@libs/PolicyUtils';
import type {OptionData} from '@libs/ReportUtils';
import {isInvoiceRoom} from '@libs/ReportUtils';
import {shouldRestrictUserBillableActions} from '@libs/SubscriptionUtils';
import {getInvoicePrimaryWorkspace} from '@userActions/Policy/Policy';
import {searchInServer} from '@userActions/Report';
import type {IOUAction, IOUType} from '@src/CONST';
import CONST from '@src/CONST';
import ONYXKEYS from '@src/ONYXKEYS';
import ROUTES from '@src/ROUTES';
import type {Participant} from '@src/types/onyx/IOU';
import {isEmptyObject} from '@src/types/utils/EmptyObject';
import ImportContactButton from './ImportContactButton';

const memoizedGetValidOptions = memoize(getValidOptions, {maxSize: 5, monitoringName: 'MoneyRequestParticipantsSelector.getValidOptions'});

type MoneyRequestParticipantsSelectorProps = {
    /** Callback to request parent modal to go to next step, which should be split */
    onFinish?: (value?: string) => void;

    /** Callback to add participants in MoneyRequestModal */
    onParticipantsAdded: (value: Participant[]) => void;

    /** Selected participants from MoneyRequestModal with login */
    participants?: Participant[] | typeof CONST.EMPTY_ARRAY;

    /** The type of IOU report, i.e. split, request, send, track */
    iouType: IOUType;

    /** The action of the IOU, i.e. create, split, move */
    action: IOUAction;

    /** Whether this is a per diem expense request */
    isPerDiemRequest?: boolean;

    /** Whether this is a corporate card transaction */
    isCorporateCardTransaction?: boolean;

    /** Reference to the outer element */
    ref?: Ref<InputFocusRef>;
};

type InputFocusRef = {
    focus?: () => void;
};

function MoneyRequestParticipantsSelector({
    participants = CONST.EMPTY_ARRAY,
    // eslint-disable-next-line @typescript-eslint/no-unused-vars
    onFinish = (_value?: string) => {},
    onParticipantsAdded,
    iouType,
    action,
    isPerDiemRequest = false,
    isCorporateCardTransaction = false,
    ref,
}: MoneyRequestParticipantsSelectorProps) {
    const {translate} = useLocalize();
    const styles = useThemeStyles();
    const [betas] = useOnyx(ONYXKEYS.BETAS, {canBeMissing: true});
    const {contactPermissionState, contacts, setContactPermissionState, importAndSaveContacts} = useContactImport();
    const platform = getPlatform();
    const isNative = platform === CONST.PLATFORM.ANDROID || platform === CONST.PLATFORM.IOS;
    const showImportContacts = isNative && !(contactPermissionState === RESULTS.GRANTED || contactPermissionState === RESULTS.LIMITED);
    const [searchTerm, debouncedSearchTerm, setSearchTerm] = useDebouncedState('');
    const referralContentType = CONST.REFERRAL_PROGRAM.CONTENT_TYPES.SUBMIT_EXPENSE;
    const {isOffline} = useNetwork();
    const personalDetails = usePersonalDetails();
    const {isDismissed} = useDismissedReferralBanners({referralContentType});
    const {didScreenTransitionEnd} = useScreenWrapperTransitionStatus();
    const [countryCode] = useOnyx(ONYXKEYS.COUNTRY_CODE, {canBeMissing: false});
    const [activePolicyID] = useOnyx(ONYXKEYS.NVP_ACTIVE_POLICY_ID, {canBeMissing: true});
    const policy = usePolicy(activePolicyID);
    const [isSearchingForReports] = useOnyx(ONYXKEYS.IS_SEARCHING_FOR_REPORTS, {canBeMissing: true, initWithStoredValues: false});
    const [currentUserLogin] = useOnyx(ONYXKEYS.SESSION, {canBeMissing: true, selector: emailSelector});
    const {options, areOptionsInitialized, initializeOptions} = useOptionsList({
        shouldInitialize: didScreenTransitionEnd,
    });
    const [reportAttributesDerived] = useOnyx(ONYXKEYS.DERIVED.REPORT_ATTRIBUTES, {canBeMissing: true, selector: reportsSelector});

    const [textInputAutoFocus, setTextInputAutoFocus] = useState<boolean>(!isNative);
    const selectionListRef = useRef<SelectionListHandle | null>(null);
    const cleanSearchTerm = useMemo(() => debouncedSearchTerm.trim().toLowerCase(), [debouncedSearchTerm]);
    const offlineMessage: string = isOffline ? `${translate('common.youAppearToBeOffline')} ${translate('search.resultsAreLimited')}` : '';

    const isPaidGroupPolicy = useMemo(() => isPaidGroupPolicyUtil(policy), [policy]);
    const isIOUSplit = iouType === CONST.IOU.TYPE.SPLIT;
    const isCategorizeOrShareAction = [CONST.IOU.ACTION.CATEGORIZE, CONST.IOU.ACTION.SHARE].some((option) => option === action);
    const [tryNewDot] = useOnyx(ONYXKEYS.NVP_TRY_NEW_DOT, {canBeMissing: true});
    const hasBeenAddedToNudgeMigration = !!tryNewDot?.nudgeMigration?.timestamp;
    const canShowManagerMcTest = useMemo(() => !hasBeenAddedToNudgeMigration && action !== CONST.IOU.ACTION.SUBMIT, [hasBeenAddedToNudgeMigration, action]);
    const [countryCode] = useOnyx(ONYXKEYS.COUNTRY_CODE, {canBeMissing: false});

    useEffect(() => {
        searchInServer(debouncedSearchTerm.trim());
    }, [debouncedSearchTerm]);

    useEffect(() => {
        // This is necessary to ensure the options list is always up to date
        // e.g. if the approver was changed in the policy, we need to update the options list
        initializeOptions();
    }, [initializeOptions]);

    const defaultOptions = useMemo(() => {
        if (!areOptionsInitialized || !didScreenTransitionEnd) {
            return {
                userToInvite: null,
                recentReports: [],
                personalDetails: [],
                currentUserOption: null,
                headerMessage: '',
            };
        }

        const optionList = memoizedGetValidOptions(
            {
                reports: options.reports,
                personalDetails: options.personalDetails.concat(contacts),
            },
            {
                betas,
                selectedOptions: participants as Participant[],
                excludeLogins: CONST.EXPENSIFY_EMAILS_OBJECT,

                // If we are using this component in the "Submit expense" or the combined submit/track flow then we pass the includeOwnedWorkspaceChats argument so that the current user
                // sees the option to submit an expense from their admin on their own Expense Chat.
                includeOwnedWorkspaceChats: iouType === CONST.IOU.TYPE.SUBMIT || iouType === CONST.IOU.TYPE.CREATE || iouType === CONST.IOU.TYPE.SPLIT,

                // Sharing with an accountant involves inviting them to the workspace and that requires admin access.
                excludeNonAdminWorkspaces: action === CONST.IOU.ACTION.SHARE,

                // Per diem expenses and corporate card transactions should only be submitted to workspaces, not individual users
                includeP2P: !isCategorizeOrShareAction && !isPerDiemRequest && !isCorporateCardTransaction,
                includeInvoiceRooms: iouType === CONST.IOU.TYPE.INVOICE,
                action,
                shouldSeparateSelfDMChat: iouType !== CONST.IOU.TYPE.INVOICE,
                shouldSeparateWorkspaceChat: true,
                includeSelfDM: !isMovingTransactionFromTrackExpense(action) && iouType !== CONST.IOU.TYPE.INVOICE,
                canShowManagerMcTest,
                isPerDiemRequest,
                showRBR: false,
            },
            countryCode,
        );

        const orderedOptions = orderOptions(optionList);

        return {
            ...optionList,
            ...orderedOptions,
        };
    }, [
        areOptionsInitialized,
        didScreenTransitionEnd,
        options.reports,
        options.personalDetails,
        contacts,
        betas,
        participants,
        iouType,
        action,
        isCategorizeOrShareAction,
        isPerDiemRequest,
        canShowManagerMcTest,
<<<<<<< HEAD
        countryCode,
=======
        isCorporateCardTransaction,
>>>>>>> faea12db
    ]);

    const chatOptions = useMemo(() => {
        if (!areOptionsInitialized) {
            return {
                userToInvite: null,
                recentReports: [],
                personalDetails: [],
                currentUserOption: null,
                headerMessage: '',
                workspaceChats: [],
                selfDMChat: null,
            };
        }

        const newOptions = filterAndOrderOptions(defaultOptions, debouncedSearchTerm, countryCode, {
            canInviteUser: !isCategorizeOrShareAction && !isPerDiemRequest,
            selectedOptions: participants as Participant[],
            excludeLogins: CONST.EXPENSIFY_EMAILS_OBJECT,
            maxRecentReportsToShow: CONST.IOU.MAX_RECENT_REPORTS_TO_SHOW,
            preferPolicyExpenseChat: isPaidGroupPolicy,
            preferRecentExpenseReports: action === CONST.IOU.ACTION.CREATE,
        });
        return newOptions;
    }, [areOptionsInitialized, defaultOptions, debouncedSearchTerm, participants, isPaidGroupPolicy, isCategorizeOrShareAction, action, isPerDiemRequest, countryCode]);

    const inputHelperText = useMemo(
        () =>
            getHeaderMessage(
                (chatOptions.personalDetails ?? []).length + (chatOptions.recentReports ?? []).length + (chatOptions.workspaceChats ?? []).length !== 0 ||
                    !isEmptyObject(chatOptions.selfDMChat),
                !!chatOptions?.userToInvite,
                debouncedSearchTerm.trim(),
                participants.some((participant) => getPersonalDetailSearchTerms(participant).join(' ').toLowerCase().includes(cleanSearchTerm)),
            ),
        [
            chatOptions.personalDetails,
            chatOptions.recentReports,
            chatOptions.selfDMChat,
            chatOptions?.userToInvite,
            chatOptions.workspaceChats,
            cleanSearchTerm,
            debouncedSearchTerm,
            participants,
        ],
    );
    /**
     * Returns the sections needed for the OptionsSelector
     * @returns {Array}
     */
    const [sections, header] = useMemo(() => {
        const newSections: Section[] = [];
        if (!areOptionsInitialized || !didScreenTransitionEnd) {
            return [newSections, ''];
        }

        const formatResults = formatSectionsFromSearchTerm(
            debouncedSearchTerm,
            participants.map((participant) => ({...participant, reportID: participant.reportID})) as OptionData[],
            chatOptions.recentReports,
            chatOptions.personalDetails,
            personalDetails,
            true,
            undefined,
            reportAttributesDerived,
        );

        newSections.push(formatResults.section);

        newSections.push({
            title: translate('workspace.common.workspace'),
            data: chatOptions.workspaceChats ?? [],
            shouldShow: (chatOptions.workspaceChats ?? []).length > 0,
        });

        newSections.push({
            title: translate('workspace.invoices.paymentMethods.personal'),
            data: chatOptions.selfDMChat ? [chatOptions.selfDMChat] : [],
            shouldShow: !!chatOptions.selfDMChat,
        });

        newSections.push({
            title: translate('common.recents'),
            data: isPerDiemRequest ? chatOptions.recentReports.filter((report) => report.isPolicyExpenseChat) : chatOptions.recentReports,
            shouldShow: (isPerDiemRequest ? chatOptions.recentReports.filter((report) => report.isPolicyExpenseChat) : chatOptions.recentReports).length > 0,
        });

        newSections.push({
            title: translate('common.contacts'),
            data: chatOptions.personalDetails,
            shouldShow: chatOptions.personalDetails.length > 0 && !isPerDiemRequest,
        });

        if (
            chatOptions.userToInvite &&
            !isCurrentUser({
                ...chatOptions.userToInvite,
                accountID: chatOptions.userToInvite?.accountID ?? CONST.DEFAULT_NUMBER_ID,
                status: chatOptions.userToInvite?.status ?? undefined,
            }) &&
            !isPerDiemRequest
        ) {
            newSections.push({
                title: undefined,
                data: [chatOptions.userToInvite].map((participant) => {
                    const isPolicyExpenseChat = participant?.isPolicyExpenseChat ?? false;
                    return isPolicyExpenseChat ? getPolicyExpenseReportOption(participant, reportAttributesDerived) : getParticipantsOption(participant, personalDetails);
                }),
                shouldShow: true,
            });
        }

        let headerMessage = '';
        if (!showImportContacts) {
            headerMessage = inputHelperText;
        }

        return [newSections, headerMessage];
    }, [
        areOptionsInitialized,
        didScreenTransitionEnd,
        debouncedSearchTerm,
        participants,
        chatOptions.recentReports,
        chatOptions.personalDetails,
        chatOptions.workspaceChats,
        chatOptions.selfDMChat,
        chatOptions.userToInvite,
        personalDetails,
        translate,
        isPerDiemRequest,
        showImportContacts,
        reportAttributesDerived,
        inputHelperText,
    ]);

    /**
     * Adds a single participant to the expense
     *
     * @param {Object} option
     */
    const addSingleParticipant = useCallback(
        (option: Participant & Option) => {
            const newParticipants: Participant[] = [
                {
                    ...lodashPick(option, 'accountID', 'login', 'isPolicyExpenseChat', 'reportID', 'searchText', 'policyID', 'isSelfDM', 'text', 'phoneNumber', 'displayName'),
                    selected: true,
                    iouType,
                },
            ];

            if (iouType === CONST.IOU.TYPE.INVOICE) {
                const policyID = option.item && isInvoiceRoom(option.item) ? option.policyID : getInvoicePrimaryWorkspace(currentUserLogin)?.id;
                newParticipants.push({
                    policyID,
                    isSender: true,
                    selected: false,
                    iouType,
                });
            }

            onParticipantsAdded(newParticipants);

            if (!option.isSelfDM) {
                onFinish();
            }
        },
        // eslint-disable-next-line react-compiler/react-compiler, react-hooks/exhaustive-deps -- we don't want to trigger this callback when iouType changes
        [onFinish, onParticipantsAdded, currentUserLogin],
    );

    /**
     * Removes a selected option from list if already selected. If not already selected add this option to the list.
     * @param {Object} option
     */
    const addParticipantToSelection = useCallback(
        (option: Participant) => {
            const isOptionSelected = (selectedOption: Participant) => {
                if (selectedOption.accountID && selectedOption.accountID === option?.accountID) {
                    return true;
                }

                if (selectedOption.reportID && selectedOption.reportID === option?.reportID) {
                    return true;
                }

                return false;
            };
            const isOptionInList = participants.some(isOptionSelected);
            let newSelectedOptions: Participant[];

            if (isOptionInList) {
                newSelectedOptions = lodashReject(participants, isOptionSelected);
            } else {
                newSelectedOptions = [
                    ...participants,
                    {
                        accountID: option.accountID,
                        login: option.login,
                        isPolicyExpenseChat: option.isPolicyExpenseChat,
                        reportID: option.reportID,
                        selected: true,
                        searchText: option.searchText,
                        iouType,
                    },
                ];
            }

            onParticipantsAdded(newSelectedOptions);
        },
        // eslint-disable-next-line react-compiler/react-compiler, react-hooks/exhaustive-deps -- we don't want to trigger this callback when iouType changes
        [participants, onParticipantsAdded],
    );

    // Right now you can't split a request with a workspace and other additional participants
    // This is getting properly fixed in https://github.com/Expensify/App/issues/27508, but as a stop-gap to prevent
    // the app from crashing on native when you try to do this, we'll going to hide the button if you have a workspace and other participants
    const hasPolicyExpenseChatParticipant = participants.some((participant) => participant.isPolicyExpenseChat);
    const shouldShowSplitBillErrorMessage = participants.length > 1 && hasPolicyExpenseChatParticipant;

    const isAllowedToSplit =
        ![CONST.IOU.TYPE.PAY, CONST.IOU.TYPE.TRACK, CONST.IOU.TYPE.INVOICE].some((option) => option === iouType) &&
        ![CONST.IOU.ACTION.SHARE, CONST.IOU.ACTION.SUBMIT, CONST.IOU.ACTION.CATEGORIZE].some((option) => option === action);

    const handleConfirmSelection = useCallback(
        (keyEvent?: GestureResponderEvent | KeyboardEvent, option?: Participant) => {
            const shouldAddSingleParticipant = option && !participants.length;
            if (shouldShowSplitBillErrorMessage || (!participants.length && !option)) {
                return;
            }

            if (shouldAddSingleParticipant) {
                addSingleParticipant(option);
                return;
            }

            onFinish(CONST.IOU.TYPE.SPLIT);
        },
        [shouldShowSplitBillErrorMessage, onFinish, addSingleParticipant, participants],
    );

    const showLoadingPlaceholder = useMemo(() => !areOptionsInitialized || !didScreenTransitionEnd, [areOptionsInitialized, didScreenTransitionEnd]);

    const optionLength = useMemo(() => {
        if (!areOptionsInitialized) {
            return 0;
        }
        let length = 0;
        sections.forEach((section) => {
            length += section.data.length;
        });
        return length;
    }, [areOptionsInitialized, sections]);

    const shouldShowListEmptyContent = useMemo(() => optionLength === 0 && !showLoadingPlaceholder, [optionLength, showLoadingPlaceholder]);

    const shouldShowReferralBanner = !isDismissed && iouType !== CONST.IOU.TYPE.INVOICE && !shouldShowListEmptyContent;

    const initiateContactImportAndSetState = useCallback(() => {
        setContactPermissionState(RESULTS.GRANTED);
        // eslint-disable-next-line deprecation/deprecation
        InteractionManager.runAfterInteractions(importAndSaveContacts);
    }, [importAndSaveContacts, setContactPermissionState]);

    const footerContent = useMemo(() => {
        if (isDismissed && !shouldShowSplitBillErrorMessage && !participants.length) {
            return;
        }

        return (
            <>
                {shouldShowReferralBanner && !isCategorizeOrShareAction && (
                    <ReferralProgramCTA
                        referralContentType={referralContentType}
                        style={[styles.flexShrink0, !!participants.length && !shouldShowSplitBillErrorMessage && styles.mb5]}
                    />
                )}

                {shouldShowSplitBillErrorMessage && (
                    <FormHelpMessage
                        style={[styles.ph1, styles.mb2]}
                        isError
                        message={translate('iou.error.splitExpenseMultipleParticipantsErrorMessage')}
                    />
                )}

                {!!participants.length && !isCategorizeOrShareAction && (
                    <Button
                        success
                        text={translate('common.next')}
                        onPress={handleConfirmSelection}
                        pressOnEnter
                        large
                        isDisabled={shouldShowSplitBillErrorMessage}
                    />
                )}
                {isCategorizeOrShareAction && (
                    <Button
                        success
                        text={translate('workspace.new.newWorkspace')}
                        onPress={() => onFinish()}
                        pressOnEnter
                        large
                    />
                )}
            </>
        );
    }, [
        handleConfirmSelection,
        participants.length,
        isDismissed,
        referralContentType,
        shouldShowSplitBillErrorMessage,
        styles,
        translate,
        shouldShowReferralBanner,
        isCategorizeOrShareAction,
        onFinish,
    ]);

    const onSelectRow = useCallback(
        (option: Participant) => {
            if (option.isPolicyExpenseChat && option.policyID && shouldRestrictUserBillableActions(option.policyID)) {
                Navigation.navigate(ROUTES.RESTRICTED_ACTION.getRoute(option.policyID));
                return;
            }

            if (isIOUSplit) {
                addParticipantToSelection(option);
                return;
            }

            addSingleParticipant(option);
        },
        [isIOUSplit, addParticipantToSelection, addSingleParticipant],
    );

    const footerContentAbovePaginationComponent = useMemo(() => {
        if (!showImportContacts) {
            return null;
        }
        return (
            <MenuItem
                title={translate('contact.importContacts')}
                icon={UserPlus}
                onPress={goToSettings}
                shouldShowRightIcon
                style={styles.mb3}
            />
        );
    }, [showImportContacts, styles.mb3, translate]);

    const ClickableImportContactTextComponent = useMemo(() => {
        if (debouncedSearchTerm.length || isSearchingForReports) {
            return;
        }
        return (
            <ImportContactButton
                showImportContacts={showImportContacts}
                inputHelperText={translate('contact.importContactsTitle')}
                isInSearch={false}
            />
        );
    }, [debouncedSearchTerm, isSearchingForReports, showImportContacts, translate]);
    const EmptySelectionListContentWithPermission = useMemo(() => {
        return (
            <>
                {ClickableImportContactTextComponent}
                <EmptySelectionListContent contentType={iouType} />
            </>
        );
    }, [iouType, ClickableImportContactTextComponent]);

    useImperativeHandle(ref, () => ({
        focus: () => {
            if (!textInputAutoFocus) {
                return;
            }
            selectionListRef.current?.focusTextInput?.();
        },
    }));

    return (
        <>
            <ContactPermissionModal
                onGrant={initiateContactImportAndSetState}
                onDeny={setContactPermissionState}
                onFocusTextInput={() => {
                    setTextInputAutoFocus(true);
                }}
            />
            <SelectionList
                onConfirm={handleConfirmSelection}
                sections={areOptionsInitialized ? sections : CONST.EMPTY_ARRAY}
                ListItem={InviteMemberListItem}
                textInputValue={searchTerm}
                textInputLabel={translate('selectionList.nameEmailOrPhoneNumber')}
                textInputHint={offlineMessage}
                onChangeText={setSearchTerm}
                shouldPreventDefaultFocusOnSelectRow={!canUseTouchScreen()}
                onSelectRow={onSelectRow}
                shouldSingleExecuteRowSelect
                canShowProductTrainingTooltip={canShowManagerMcTest}
                headerContent={
                    <ImportContactButton
                        showImportContacts={showImportContacts}
                        inputHelperText={inputHelperText}
                        isInSearch
                    />
                }
                footerContent={footerContent}
                listEmptyContent={EmptySelectionListContentWithPermission}
                footerContentAbovePagination={footerContentAbovePaginationComponent}
                headerMessage={header}
                showLoadingPlaceholder={showLoadingPlaceholder}
                canSelectMultiple={isIOUSplit && isAllowedToSplit}
                isLoadingNewOptions={!!isSearchingForReports}
                shouldShowListEmptyContent={shouldShowListEmptyContent}
                textInputAutoFocus={textInputAutoFocus}
                ref={selectionListRef}
            />
        </>
    );
}

MoneyRequestParticipantsSelector.displayName = 'MoneyRequestParticipantsSelector';

export default memo(MoneyRequestParticipantsSelector, (prevProps, nextProps) => deepEqual(prevProps.participants, nextProps.participants) && prevProps.iouType === nextProps.iouType);<|MERGE_RESOLUTION|>--- conflicted
+++ resolved
@@ -138,7 +138,6 @@
     const [tryNewDot] = useOnyx(ONYXKEYS.NVP_TRY_NEW_DOT, {canBeMissing: true});
     const hasBeenAddedToNudgeMigration = !!tryNewDot?.nudgeMigration?.timestamp;
     const canShowManagerMcTest = useMemo(() => !hasBeenAddedToNudgeMigration && action !== CONST.IOU.ACTION.SUBMIT, [hasBeenAddedToNudgeMigration, action]);
-    const [countryCode] = useOnyx(ONYXKEYS.COUNTRY_CODE, {canBeMissing: false});
 
     useEffect(() => {
         searchInServer(debouncedSearchTerm.trim());
@@ -211,11 +210,8 @@
         isCategorizeOrShareAction,
         isPerDiemRequest,
         canShowManagerMcTest,
-<<<<<<< HEAD
         countryCode,
-=======
         isCorporateCardTransaction,
->>>>>>> faea12db
     ]);
 
     const chatOptions = useMemo(() => {
