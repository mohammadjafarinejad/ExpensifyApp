import lodashGet from 'lodash/get';
import PropTypes from 'prop-types';
import React, {memo, useCallback, useEffect, useMemo} from 'react';
import {useOnyx} from 'react-native-onyx';
import _ from 'underscore';
import BlockingView from '@components/BlockingViews/BlockingView';
import Button from '@components/Button';
import FormHelpMessage from '@components/FormHelpMessage';
import * as Illustrations from '@components/Icon/Illustrations';
import OfflineIndicator from '@components/OfflineIndicator';
import {usePersonalDetails} from '@components/OnyxProvider';
import {useOptionsList} from '@components/OptionListContextProvider';
import {PressableWithFeedback} from '@components/Pressable';
import ReferralProgramCTA from '@components/ReferralProgramCTA';
import SelectCircle from '@components/SelectCircle';
import SelectionList from '@components/SelectionList';
import UserListItem from '@components/SelectionList/UserListItem';
import useDebouncedState from '@hooks/useDebouncedState';
import useDismissedReferralBanners from '@hooks/useDismissedReferralBanners';
import useLocalize from '@hooks/useLocalize';
import useNetwork from '@hooks/useNetwork';
import usePermissions from '@hooks/usePermissions';
import useScreenWrapperTranstionStatus from '@hooks/useScreenWrapperTransitionStatus';
import useThemeStyles from '@hooks/useThemeStyles';
import useWindowDimensions from '@hooks/useWindowDimensions';
import * as DeviceCapabilities from '@libs/DeviceCapabilities';
import Navigation from '@libs/Navigation/Navigation';
import * as OptionsListUtils from '@libs/OptionsListUtils';
import variables from '@styles/variables';
import * as Policy from '@userActions/Policy';
import * as Report from '@userActions/Report';
import CONST from '@src/CONST';
import ONYXKEYS from '@src/ONYXKEYS';
import ROUTES from '@src/ROUTES';

const propTypes = {
    /** Callback to request parent modal to go to next step, which should be split */
    onFinish: PropTypes.func.isRequired,

    /** Callback to add participants in MoneyRequestModal */
    onParticipantsAdded: PropTypes.func.isRequired,

    /** Selected participants from MoneyRequestModal with login */
    participants: PropTypes.arrayOf(
        PropTypes.shape({
            accountID: PropTypes.number,
            login: PropTypes.string,
            isPolicyExpenseChat: PropTypes.bool,
            isOwnPolicyExpenseChat: PropTypes.bool,
            selected: PropTypes.bool,
        }),
    ),

    /** The type of IOU report, i.e. split, request, send, track */
    iouType: PropTypes.oneOf(_.values(CONST.IOU.TYPE)).isRequired,

    /** The expense type, ie. manual, scan, distance */
    iouRequestType: PropTypes.oneOf(_.values(CONST.IOU.REQUEST_TYPE)).isRequired,

    /** The action of the IOU, i.e. create, split, move */
    action: PropTypes.oneOf(_.values(CONST.IOU.ACTION)),
};

const defaultProps = {
    participants: [],
    action: CONST.IOU.ACTION.CREATE,
};

function MoneyTemporaryForRefactorRequestParticipantsSelector({participants, onFinish, onParticipantsAdded, iouType, iouRequestType, action}) {
    const {translate} = useLocalize();
    const styles = useThemeStyles();
    const [searchTerm, debouncedSearchTerm, setSearchTerm] = useDebouncedState('');
    const referralContentType = iouType === CONST.IOU.TYPE.SEND ? CONST.REFERRAL_PROGRAM.CONTENT_TYPES.SEND_MONEY : CONST.REFERRAL_PROGRAM.CONTENT_TYPES.MONEY_REQUEST;
    const {isOffline} = useNetwork();
    const personalDetails = usePersonalDetails();
    const {isDismissed} = useDismissedReferralBanners({referralContentType});
    const {canUseP2PDistanceRequests} = usePermissions();
    const {didScreenTransitionEnd} = useScreenWrapperTranstionStatus();
    const [betas] = useOnyx(ONYXKEYS.BETAS);
    const [activePolicyID] = useOnyx(ONYXKEYS.NVP_ACTIVE_POLICY_ID);
    const {options, areOptionsInitialized} = useOptionsList({
        shouldInitialize: didScreenTransitionEnd,
    });

    const offlineMessage = isOffline ? [`${translate('common.youAppearToBeOffline')} ${translate('search.resultsAreLimited')}`, {isTranslated: true}] : '';

    const maxParticipantsReached = participants.length === CONST.REPORT.MAXIMUM_PARTICIPANTS;
    const {isSmallScreenWidth} = useWindowDimensions();

    const shouldShowReferralBanner = !isDismissed && iouType !== CONST.IOU.TYPE.INVOICE;

    useEffect(() => {
        Report.searchInServer(debouncedSearchTerm.trim());
    }, [debouncedSearchTerm]);

    /**
     * Returns the sections needed for the OptionsSelector
     *
     * @returns {Array}
     */
    const [sections, newChatOptions] = useMemo(() => {
        const newSections = [];
        if (!areOptionsInitialized || !didScreenTransitionEnd) {
            return [newSections, {}];
        }
        const chatOptions = OptionsListUtils.getFilteredOptions(
            options.reports,
            options.personalDetails,
            betas,
            debouncedSearchTerm,
            participants,
            CONST.EXPENSIFY_EMAILS,

            // If we are using this component in the "Submit expense" flow then we pass the includeOwnedWorkspaceChats argument so that the current user
            // sees the option to submit an expense from their admin on their own Workspace Chat.
            iouType === CONST.IOU.TYPE.REQUEST && action !== CONST.IOU.ACTION.REQUEST,

            (canUseP2PDistanceRequests || iouRequestType !== CONST.IOU.REQUEST_TYPE.DISTANCE) && ![CONST.IOU.ACTION.CATEGORIZE, CONST.IOU.ACTION.SHARE].includes(action),
            false,
            {},
            [],
            false,
            {},
            [],
            canUseP2PDistanceRequests || iouRequestType !== CONST.IOU.REQUEST_TYPE.DISTANCE,
            false,
        );

        const formatResults = OptionsListUtils.formatSectionsFromSearchTerm(
            debouncedSearchTerm,
            participants,
            chatOptions.recentReports,
            chatOptions.personalDetails,
            maxParticipantsReached,
            personalDetails,
            true,
        );

        newSections.push(formatResults.section);

        if (maxParticipantsReached) {
            return [newSections, {}];
        }

        newSections.push({
            title: translate('common.recents'),
            data: chatOptions.recentReports,
            shouldShow: !_.isEmpty(chatOptions.recentReports),
        });

        if (![CONST.IOU.ACTION.CATEGORIZE, CONST.IOU.ACTION.SHARE].includes(action)) {
            newSections.push({
                title: translate('common.contacts'),
                data: chatOptions.personalDetails,
                shouldShow: !_.isEmpty(chatOptions.personalDetails),
            });
        }

        if (chatOptions.userToInvite && !OptionsListUtils.isCurrentUser(chatOptions.userToInvite)) {
            newSections.push({
                title: undefined,
                data: _.map([chatOptions.userToInvite], (participant) => {
                    const isPolicyExpenseChat = lodashGet(participant, 'isPolicyExpenseChat', false);
                    return isPolicyExpenseChat ? OptionsListUtils.getPolicyExpenseReportOption(participant) : OptionsListUtils.getParticipantsOption(participant, personalDetails);
                }),
                shouldShow: true,
            });
        }

        return [newSections, chatOptions];
    }, [
        areOptionsInitialized,
        options.reports,
        options.personalDetails,
        betas,
        debouncedSearchTerm,
        participants,
        iouType,
        action,
        canUseP2PDistanceRequests,
        iouRequestType,
        maxParticipantsReached,
        personalDetails,
        translate,
        didScreenTransitionEnd,
    ]);

    /**
     * Adds a single participant to the expense
     *
     * @param {Object} option
     */
    const addSingleParticipant = useCallback(
        (option) => {
            const newParticipants = [
                {
                    ..._.pick(option, 'accountID', 'login', 'isPolicyExpenseChat', 'reportID', 'searchText'),
                    selected: true,
                    iouType,
                },
            ];

            if (iouType === CONST.IOU.TYPE.INVOICE) {
                const primaryPolicy = Policy.getPrimaryPolicy(activePolicyID);

                newParticipants.push({
                    policyID: primaryPolicy.id,
                    selected: false,
                    iouType,
                });
            }

            onParticipantsAdded(newParticipants);
            onFinish();
        },
        // eslint-disable-next-line react-hooks/exhaustive-deps -- we don't want to trigger this callback when iouType changes
        [onFinish, onParticipantsAdded],
    );

    /**
     * Removes a selected option from list if already selected. If not already selected add this option to the list.
     * @param {Object} option
     */
    const addParticipantToSelection = useCallback(
        (option) => {
            const isOptionSelected = (selectedOption) => {
                if (selectedOption.accountID && selectedOption.accountID === option.accountID) {
                    return true;
                }

                if (selectedOption.reportID && selectedOption.reportID === option.reportID) {
                    return true;
                }

                return false;
            };
            const isOptionInList = _.some(participants, isOptionSelected);
            let newSelectedOptions;

            if (isOptionInList) {
                newSelectedOptions = _.reject(participants, isOptionSelected);
            } else {
                newSelectedOptions = [
                    ...participants,
                    {
                        accountID: option.accountID,
                        login: option.login,
                        isPolicyExpenseChat: option.isPolicyExpenseChat,
                        reportID: option.reportID,
                        selected: true,
                        searchText: option.searchText,
                        iouType: iouType === CONST.IOU.TYPE.REQUEST ? CONST.IOU.TYPE.SPLIT : iouType,
                    },
                ];
            }

            onParticipantsAdded(newSelectedOptions, newSelectedOptions.length !== 0 ? CONST.IOU.TYPE.SPLIT : undefined);
        },
        // eslint-disable-next-line react-hooks/exhaustive-deps -- we don't want to trigger this callback when iouType changes
        [participants, onParticipantsAdded],
    );

    const headerMessage = useMemo(
        () =>
            OptionsListUtils.getHeaderMessage(
                _.get(newChatOptions, 'personalDetails', []).length + _.get(newChatOptions, 'recentReports', []).length !== 0,
                Boolean(newChatOptions.userToInvite),
                debouncedSearchTerm.trim(),
                maxParticipantsReached,
                _.some(participants, (participant) => participant.searchText.toLowerCase().includes(debouncedSearchTerm.trim().toLowerCase())),
            ),
        [maxParticipantsReached, newChatOptions, participants, debouncedSearchTerm],
    );

    // Right now you can't split an expense with a workspace and other additional participants
    // This is getting properly fixed in https://github.com/Expensify/App/issues/27508, but as a stop-gap to prevent
    // the app from crashing on native when you try to do this, we'll going to hide the button if you have a workspace and other participants
    const hasPolicyExpenseChatParticipant = _.some(participants, (participant) => participant.isPolicyExpenseChat);
    const shouldShowSplitBillErrorMessage = participants.length > 1 && hasPolicyExpenseChatParticipant;

    // canUseP2PDistanceRequests is true if the iouType is track expense, but we don't want to allow splitting distance with track expense yet
    const isAllowedToSplit =
        (canUseP2PDistanceRequests || iouRequestType !== CONST.IOU.REQUEST_TYPE.DISTANCE) &&
<<<<<<< HEAD
        ![CONST.IOU.TYPE.SEND, CONST.IOU.TYPE.TRACK_EXPENSE, CONST.IOU.TYPE.INVOICE].includes(iouType) &&
        ![CONST.IOU.ACTION.SHARE, CONST.IOU.ACTION.MOVE, CONST.IOU.ACTION.CATEGORIZE].includes(action);
=======
        iouType !== CONST.IOU.TYPE.SEND &&
        iouType !== CONST.IOU.TYPE.TRACK_EXPENSE &&
        ![CONST.IOU.ACTION.SHARE, CONST.IOU.ACTION.REQUEST, CONST.IOU.ACTION.CATEGORIZE].includes(action);
>>>>>>> 9b2c5187

    const handleConfirmSelection = useCallback(
        (keyEvent, option) => {
            const shouldAddSingleParticipant = option && !participants.length;
            if (shouldShowSplitBillErrorMessage || (!participants.length && !option)) {
                return;
            }

            if (shouldAddSingleParticipant) {
                addSingleParticipant(option);
                return;
            }

            onFinish(CONST.IOU.TYPE.SPLIT);
        },
        [shouldShowSplitBillErrorMessage, onFinish, addSingleParticipant, participants],
    );

    const footerContent = useMemo(() => {
        if (isDismissed && !shouldShowSplitBillErrorMessage && !participants.length) {
            return;
        }

        return (
            <>
                {shouldShowReferralBanner && (
                    <ReferralProgramCTA
                        referralContentType={referralContentType}
                        style={[styles.flexShrink0, !!participants.length && !shouldShowSplitBillErrorMessage && styles.mb5]}
                    />
                )}

                {shouldShowSplitBillErrorMessage && (
                    <FormHelpMessage
                        style={[styles.ph1, styles.mb2]}
                        isError
                        message="iou.error.splitExpenseMultipleParticipantsErrorMessage"
                    />
                )}

                {!!participants.length && (
                    <Button
                        success
                        text={translate('common.next')}
                        onPress={handleConfirmSelection}
                        pressOnEnter
                        large
                        isDisabled={shouldShowSplitBillErrorMessage}
                    />
                )}
            </>
        );
    }, [handleConfirmSelection, participants.length, isDismissed, referralContentType, shouldShowSplitBillErrorMessage, styles, translate, shouldShowReferralBanner]);

    const itemRightSideComponent = useCallback(
        (item) => {
            if (!isAllowedToSplit) {
                return null;
            }
            if (item.isSelected) {
                return (
                    <PressableWithFeedback
                        onPress={() => addParticipantToSelection(item)}
                        disabled={item.isDisabled}
                        role={CONST.ACCESSIBILITY_ROLE.CHECKBOX}
                        accessibilityLabel={CONST.ACCESSIBILITY_ROLE.CHECKBOX}
                        style={[styles.flexRow, styles.alignItemsCenter, styles.ml5, styles.optionSelectCircle]}
                    >
                        <SelectCircle
                            isChecked={item.isSelected}
                            selectCircleStyles={styles.ml0}
                        />
                    </PressableWithFeedback>
                );
            }

            return (
                <Button
                    onPress={() => addParticipantToSelection(item)}
                    style={[styles.pl2]}
                    text={translate('iou.split')}
                    small
                />
            );
        },
        [addParticipantToSelection, isAllowedToSplit, styles, translate],
    );

    const renderEmptyWorkspaceView = () => (
        <>
            <BlockingView
                icon={Illustrations.TeleScope}
                iconWidth={variables.emptyWorkspaceIconWidth}
                iconHeight={variables.emptyWorkspaceIconHeight}
                title={translate('workspace.emptyWorkspace.notFound')}
                subtitle={translate('workspace.emptyWorkspace.description')}
                shouldShowLink={false}
            />
            <Button
                success
                large
                text={translate('footer.learnMore')}
                onPress={() => Navigation.navigate(ROUTES.SETTINGS_WORKSPACES)}
                style={[styles.mh5, styles.mb5]}
            />
            {isSmallScreenWidth && <OfflineIndicator />}
        </>
    );

    const isAllSectionsEmpty = _.every(sections, (section) => section.data.length === 0);
    if ([CONST.IOU.ACTION.CATEGORIZE, CONST.IOU.ACTION.SHARE].includes(action) && isAllSectionsEmpty && didScreenTransitionEnd && searchTerm.trim() === '') {
        return renderEmptyWorkspaceView();
    }

    return (
        <SelectionList
            onConfirm={handleConfirmSelection}
            sections={areOptionsInitialized ? sections : CONST.EMPTY_ARRAY}
            ListItem={UserListItem}
            textInputValue={searchTerm}
            textInputLabel={translate('optionsSelector.nameEmailOrPhoneNumber')}
            textInputHint={offlineMessage}
            onChangeText={setSearchTerm}
            shouldPreventDefaultFocusOnSelectRow={!DeviceCapabilities.canUseTouchScreen()}
            onSelectRow={addSingleParticipant}
            footerContent={footerContent}
            headerMessage={headerMessage}
            showLoadingPlaceholder={!areOptionsInitialized || !didScreenTransitionEnd}
            rightHandSideComponent={itemRightSideComponent}
        />
    );
}

MoneyTemporaryForRefactorRequestParticipantsSelector.propTypes = propTypes;
MoneyTemporaryForRefactorRequestParticipantsSelector.defaultProps = defaultProps;
MoneyTemporaryForRefactorRequestParticipantsSelector.displayName = 'MoneyTemporaryForRefactorRequestParticipantsSelector';

export default memo(
    MoneyTemporaryForRefactorRequestParticipantsSelector,
    (prevProps, nextProps) =>
        _.isEqual(prevProps.participants, nextProps.participants) &&
        prevProps.iouRequestType === nextProps.iouRequestType &&
        prevProps.iouType === nextProps.iouType &&
        _.isEqual(prevProps.betas, nextProps.betas),
);<|MERGE_RESOLUTION|>--- conflicted
+++ resolved
@@ -281,14 +281,8 @@
     // canUseP2PDistanceRequests is true if the iouType is track expense, but we don't want to allow splitting distance with track expense yet
     const isAllowedToSplit =
         (canUseP2PDistanceRequests || iouRequestType !== CONST.IOU.REQUEST_TYPE.DISTANCE) &&
-<<<<<<< HEAD
         ![CONST.IOU.TYPE.SEND, CONST.IOU.TYPE.TRACK_EXPENSE, CONST.IOU.TYPE.INVOICE].includes(iouType) &&
-        ![CONST.IOU.ACTION.SHARE, CONST.IOU.ACTION.MOVE, CONST.IOU.ACTION.CATEGORIZE].includes(action);
-=======
-        iouType !== CONST.IOU.TYPE.SEND &&
-        iouType !== CONST.IOU.TYPE.TRACK_EXPENSE &&
         ![CONST.IOU.ACTION.SHARE, CONST.IOU.ACTION.REQUEST, CONST.IOU.ACTION.CATEGORIZE].includes(action);
->>>>>>> 9b2c5187
 
     const handleConfirmSelection = useCallback(
         (keyEvent, option) => {
