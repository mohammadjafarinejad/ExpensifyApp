import lodashGet from 'lodash/get';
import PropTypes from 'prop-types';
import React, {memo, useCallback, useEffect, useMemo} from 'react';
import {View} from 'react-native';
import {withOnyx} from 'react-native-onyx';
import _ from 'underscore';
import Button from '@components/Button';
import FormHelpMessage from '@components/FormHelpMessage';
import {usePersonalDetails} from '@components/OnyxProvider';
import {PressableWithFeedback} from '@components/Pressable';
import ReferralProgramCTA from '@components/ReferralProgramCTA';
import SelectCircle from '@components/SelectCircle';
import SelectionList from '@components/SelectionList';
import UserListItem from '@components/SelectionList/UserListItem';
import useDebouncedState from '@hooks/useDebouncedState';
import useLocalize from '@hooks/useLocalize';
import useNetwork from '@hooks/useNetwork';
import usePermissions from '@hooks/usePermissions';
import useThemeStyles from '@hooks/useThemeStyles';
import * as DeviceCapabilities from '@libs/DeviceCapabilities';
import * as OptionsListUtils from '@libs/OptionsListUtils';
import * as ReportUtils from '@libs/ReportUtils';
import reportPropTypes from '@pages/reportPropTypes';
import * as Report from '@userActions/Report';
import CONST from '@src/CONST';
import ONYXKEYS from '@src/ONYXKEYS';

const propTypes = {
    /** Beta features list */
    betas: PropTypes.arrayOf(PropTypes.string),

    /** An object that holds data about which referral banners have been dismissed */
    dismissedReferralBanners: PropTypes.objectOf(PropTypes.bool),

    /** Callback to request parent modal to go to next step, which should be split */
    onFinish: PropTypes.func.isRequired,

    /** Callback to add participants in MoneyRequestModal */
    onParticipantsAdded: PropTypes.func.isRequired,

    /** Selected participants from MoneyRequestModal with login */
    participants: PropTypes.arrayOf(
        PropTypes.shape({
            accountID: PropTypes.number,
            login: PropTypes.string,
            isPolicyExpenseChat: PropTypes.bool,
            isOwnPolicyExpenseChat: PropTypes.bool,
            selected: PropTypes.bool,
        }),
    ),

    /** All reports shared with the user */
    reports: PropTypes.objectOf(reportPropTypes),

    /** Padding bottom style of safe area */
    safeAreaPaddingBottomStyle: PropTypes.oneOfType([PropTypes.arrayOf(PropTypes.object), PropTypes.object]),

    /** The type of IOU report, i.e. bill, request, send */
    iouType: PropTypes.oneOf(_.values(CONST.IOU.TYPE)).isRequired,

    /** The request type, ie. manual, scan, distance */
    iouRequestType: PropTypes.oneOf(_.values(CONST.IOU.REQUEST_TYPE)).isRequired,

    /** Whether the parent screen transition has ended */
    didScreenTransitionEnd: PropTypes.bool,
};

const defaultProps = {
    participants: [],
    safeAreaPaddingBottomStyle: {},
    reports: {},
    betas: [],
    dismissedReferralBanners: {},
    didScreenTransitionEnd: false,
};

function MoneyTemporaryForRefactorRequestParticipantsSelector({
    betas,
    participants,
    reports,
    onFinish,
    onParticipantsAdded,
    safeAreaPaddingBottomStyle,
    iouType,
    iouRequestType,
    dismissedReferralBanners,
    didScreenTransitionEnd,
}) {
    const {translate} = useLocalize();
    const styles = useThemeStyles();
    const [searchTerm, debouncedSearchTerm, setSearchTerm] = useDebouncedState('');
    const referralContentType = iouType === CONST.IOU.TYPE.SEND ? CONST.REFERRAL_PROGRAM.CONTENT_TYPES.SEND_MONEY : CONST.REFERRAL_PROGRAM.CONTENT_TYPES.MONEY_REQUEST;
    const {isOffline} = useNetwork();
    const personalDetails = usePersonalDetails();
    const {canUseP2PDistanceRequests} = usePermissions();

    const offlineMessage = isOffline ? [`${translate('common.youAppearToBeOffline')} ${translate('search.resultsAreLimited')}`, {isTranslated: true}] : '';

    const maxParticipantsReached = participants.length === CONST.REPORT.MAXIMUM_PARTICIPANTS;

    useEffect(() => {
        Report.searchInServer(debouncedSearchTerm.trim());
    }, [debouncedSearchTerm]);

    /**
     * Returns the sections needed for the OptionsSelector
     *
     * @returns {Array}
     */
    const [sections, newChatOptions] = useMemo(() => {
        const newSections = [];
        if (!didScreenTransitionEnd) {
            return [newSections, {}];
        }
<<<<<<< HEAD

=======
        let indexOffset = 0;
>>>>>>> 5a8cb7fb
        const chatOptions = OptionsListUtils.getFilteredOptions(
            reports,
            personalDetails,
            betas,
            debouncedSearchTerm,
            participants,
            CONST.EXPENSIFY_EMAILS,

            // If we are using this component in the "Request money" flow then we pass the includeOwnedWorkspaceChats argument so that the current user
            // sees the option to request money from their admin on their own Workspace Chat.
            iouType === CONST.IOU.TYPE.REQUEST,

            canUseP2PDistanceRequests || iouRequestType !== CONST.IOU.REQUEST_TYPE.DISTANCE,
            false,
            {},
            [],
            false,
            {},
            [],
            canUseP2PDistanceRequests || iouRequestType !== CONST.IOU.REQUEST_TYPE.DISTANCE,
            false,
        );

        const formatResults = OptionsListUtils.formatSectionsFromSearchTerm(
            debouncedSearchTerm,
            participants,
            chatOptions.recentReports,
            chatOptions.personalDetails,
            maxParticipantsReached,
            personalDetails,
            true,
        );

        newSections.push(formatResults.section);

        if (maxParticipantsReached) {
            return [newSections, {}];
        }

        newSections.push({
            title: translate('common.recents'),
            data: chatOptions.recentReports,
            shouldShow: !_.isEmpty(chatOptions.recentReports),
        });

        newSections.push({
            title: translate('common.contacts'),
            data: chatOptions.personalDetails,
            shouldShow: !_.isEmpty(chatOptions.personalDetails),
        });

        if (chatOptions.userToInvite && !OptionsListUtils.isCurrentUser(chatOptions.userToInvite)) {
            newSections.push({
                title: undefined,
                data: _.map([chatOptions.userToInvite], (participant) => {
                    const isPolicyExpenseChat = lodashGet(participant, 'isPolicyExpenseChat', false);
                    return isPolicyExpenseChat ? OptionsListUtils.getPolicyExpenseReportOption(participant) : OptionsListUtils.getParticipantsOption(participant, personalDetails);
                }),
                shouldShow: true,
            });
        }

        return [newSections, chatOptions];
    }, [didScreenTransitionEnd, reports, personalDetails, betas, debouncedSearchTerm, participants, iouType, canUseP2PDistanceRequests, iouRequestType, maxParticipantsReached, translate]);

    /**
     * Adds a single participant to the request
     *
     * @param {Object} option
     */
    const addSingleParticipant = useCallback(
        (option) => {
            onParticipantsAdded([
                {
                    ..._.pick(option, 'accountID', 'login', 'isPolicyExpenseChat', 'reportID', 'searchText'),
                    selected: true,
                },
            ]);
            onFinish();
        },
        [onFinish, onParticipantsAdded],
    );

    /**
     * Removes a selected option from list if already selected. If not already selected add this option to the list.
     * @param {Object} option
     */
    const addParticipantToSelection = useCallback(
        (option) => {
            const isOptionSelected = (selectedOption) => {
                if (selectedOption.accountID && selectedOption.accountID === option.accountID) {
                    return true;
                }

                if (selectedOption.reportID && selectedOption.reportID === option.reportID) {
                    return true;
                }

                return false;
            };
            const isOptionInList = _.some(participants, isOptionSelected);
            let newSelectedOptions;

            if (isOptionInList) {
                newSelectedOptions = _.reject(participants, isOptionSelected);
            } else {
                newSelectedOptions = [
                    ...participants,
                    {
                        accountID: option.accountID,
                        login: option.login,
                        isPolicyExpenseChat: option.isPolicyExpenseChat,
                        reportID: option.reportID,
                        selected: true,
                        searchText: option.searchText,
                    },
                ];
            }

            onParticipantsAdded(newSelectedOptions, newSelectedOptions.length !== 0 ? CONST.IOU.TYPE.SPLIT : undefined);
        },
        [participants, onParticipantsAdded],
    );

    const headerMessage = useMemo(
        () =>
            OptionsListUtils.getHeaderMessage(
                _.get(newChatOptions, 'personalDetails', []).length + _.get(newChatOptions, 'recentReports', []).length !== 0,
                Boolean(newChatOptions.userToInvite),
                debouncedSearchTerm.trim(),
                maxParticipantsReached,
                _.some(participants, (participant) => participant.searchText.toLowerCase().includes(debouncedSearchTerm.trim().toLowerCase())),
            ),
        [maxParticipantsReached, newChatOptions, participants, debouncedSearchTerm],
    );

    // Right now you can't split a request with a workspace and other additional participants
    // This is getting properly fixed in https://github.com/Expensify/App/issues/27508, but as a stop-gap to prevent
    // the app from crashing on native when you try to do this, we'll going to hide the button if you have a workspace and other participants
    const hasPolicyExpenseChatParticipant = _.some(participants, (participant) => participant.isPolicyExpenseChat);
    const shouldShowSplitBillErrorMessage = participants.length > 1 && hasPolicyExpenseChatParticipant;
    const isAllowedToSplit = (canUseP2PDistanceRequests || iouRequestType !== CONST.IOU.REQUEST_TYPE.DISTANCE) && iouType !== CONST.IOU.TYPE.SEND;

    const handleConfirmSelection = useCallback(
        (keyEvent, option) => {
            const shouldAddSingleParticipant = option && !participants.length;
            if (shouldShowSplitBillErrorMessage || (!participants.length && !option)) {
                return;
            }

            if (shouldAddSingleParticipant) {
                addSingleParticipant(option);
                return;
            }

            onFinish(CONST.IOU.TYPE.SPLIT);
        },
        [shouldShowSplitBillErrorMessage, onFinish, addSingleParticipant, participants],
    );

    const footerContent = useMemo(
        () => (
            <View>
                {!dismissedReferralBanners[referralContentType] && (
                    <View style={[styles.flexShrink0, !!participants.length && !shouldShowSplitBillErrorMessage && styles.pb5]}>
                        <ReferralProgramCTA referralContentType={referralContentType} />
                    </View>
                )}

                {shouldShowSplitBillErrorMessage && (
                    <FormHelpMessage
                        style={[styles.ph1, styles.mb2]}
                        isError
                        message="iou.error.splitBillMultipleParticipantsErrorMessage"
                    />
                )}

                {!!participants.length && (
                    <Button
                        success
                        text={translate('iou.addToSplit')}
                        onPress={handleConfirmSelection}
                        pressOnEnter
                        large
                        isDisabled={shouldShowSplitBillErrorMessage}
                    />
                )}
            </View>
        ),
        [handleConfirmSelection, participants.length, dismissedReferralBanners, referralContentType, shouldShowSplitBillErrorMessage, styles, translate],
    );

    const itemRightSideComponent = useCallback(
        (item) => {
            if (!isAllowedToSplit) {
                return null;
            }
            if (item.isSelected) {
                return (
                    <PressableWithFeedback
                        onPress={() => addParticipantToSelection(item)}
                        disabled={item.isDisabled}
                        role={CONST.ACCESSIBILITY_ROLE.CHECKBOX}
                        accessibilityLabel={CONST.ACCESSIBILITY_ROLE.CHECKBOX}
                        style={[styles.flexRow, styles.alignItemsCenter, styles.ml5, styles.optionSelectCircle]}
                    >
                        <SelectCircle
                            isChecked={item.isSelected}
                            selectCircleStyles={styles.ml0}
                        />
                    </PressableWithFeedback>
                );
            }

            return (
                <Button
                    onPress={() => addParticipantToSelection(item)}
                    style={[styles.pl2]}
                    text={translate('iou.split')}
                    small
                />
            );
        },
        [addParticipantToSelection, isAllowedToSplit, styles, translate],
    );

    const isOptionsDataReady = useMemo(() => ReportUtils.isReportDataReady() && OptionsListUtils.isPersonalDetailsReady(personalDetails), [personalDetails]);

    return (
        <View style={[styles.flex1, styles.w100, participants.length > 0 ? safeAreaPaddingBottomStyle : {}]}>
            <SelectionList
                onConfirm={handleConfirmSelection}
                sections={didScreenTransitionEnd && isOptionsDataReady ? sections : CONST.EMPTY_ARRAY}
                ListItem={UserListItem}
                textInputValue={searchTerm}
                textInputLabel={translate('optionsSelector.nameEmailOrPhoneNumber')}
                textInputHint={offlineMessage}
                onChangeText={setSearchTerm}
                shouldPreventDefaultFocusOnSelectRow={!DeviceCapabilities.canUseTouchScreen()}
                onSelectRow={addSingleParticipant}
                footerContent={footerContent}
                headerMessage={headerMessage}
                showLoadingPlaceholder={!(didScreenTransitionEnd && isOptionsDataReady)}
                rightHandSideComponent={itemRightSideComponent}
            />
        </View>
    );
}

MoneyTemporaryForRefactorRequestParticipantsSelector.propTypes = propTypes;
MoneyTemporaryForRefactorRequestParticipantsSelector.defaultProps = defaultProps;
MoneyTemporaryForRefactorRequestParticipantsSelector.displayName = 'MoneyTemporaryForRefactorRequestParticipantsSelector';

export default withOnyx({
    dismissedReferralBanners: {
        key: ONYXKEYS.NVP_DISMISSED_REFERRAL_BANNERS,
    },
    reports: {
        key: ONYXKEYS.COLLECTION.REPORT,
    },
    betas: {
        key: ONYXKEYS.BETAS,
    },
})(
    memo(
        MoneyTemporaryForRefactorRequestParticipantsSelector,
        (prevProps, nextProps) =>
            _.isEqual(prevProps.participants, nextProps.participants) &&
            prevProps.didScreenTransitionEnd === nextProps.didScreenTransitionEnd &&
            _.isEqual(prevProps.dismissedReferralBanners, nextProps.dismissedReferralBanners) &&
            prevProps.iouRequestType === nextProps.iouRequestType &&
            prevProps.iouType === nextProps.iouType &&
            _.isEqual(prevProps.betas, nextProps.betas),
    ),
);<|MERGE_RESOLUTION|>--- conflicted
+++ resolved
@@ -112,11 +112,6 @@
         if (!didScreenTransitionEnd) {
             return [newSections, {}];
         }
-<<<<<<< HEAD
-
-=======
-        let indexOffset = 0;
->>>>>>> 5a8cb7fb
         const chatOptions = OptionsListUtils.getFilteredOptions(
             reports,
             personalDetails,
