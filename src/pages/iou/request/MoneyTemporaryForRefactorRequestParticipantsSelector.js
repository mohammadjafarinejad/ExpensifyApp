import lodashGet from 'lodash/get';
import PropTypes from 'prop-types';
import React, {memo, useCallback, useEffect, useMemo} from 'react';
import {useOnyx} from 'react-native-onyx';
import _ from 'underscore';
import Button from '@components/Button';
import FormHelpMessage from '@components/FormHelpMessage';
import {usePersonalDetails} from '@components/OnyxProvider';
import {useOptionsList} from '@components/OptionListContextProvider';
import {PressableWithFeedback} from '@components/Pressable';
import ReferralProgramCTA from '@components/ReferralProgramCTA';
import SelectCircle from '@components/SelectCircle';
import SelectionList from '@components/SelectionList';
import UserListItem from '@components/SelectionList/UserListItem';
import useDebouncedState from '@hooks/useDebouncedState';
import useDismissedReferralBanners from '@hooks/useDismissedReferralBanners';
import useLocalize from '@hooks/useLocalize';
import useNetwork from '@hooks/useNetwork';
import usePermissions from '@hooks/usePermissions';
import useScreenWrapperTranstionStatus from '@hooks/useScreenWrapperTransitionStatus';
import useThemeStyles from '@hooks/useThemeStyles';
import * as DeviceCapabilities from '@libs/DeviceCapabilities';
import * as OptionsListUtils from '@libs/OptionsListUtils';
import * as Policy from '@userActions/Policy';
import * as Report from '@userActions/Report';
import CONST from '@src/CONST';
import ONYXKEYS from '@src/ONYXKEYS';

const propTypes = {
    /** Callback to request parent modal to go to next step, which should be split */
    onFinish: PropTypes.func.isRequired,

    /** Callback to add participants in MoneyRequestModal */
    onParticipantsAdded: PropTypes.func.isRequired,

    /** Selected participants from MoneyRequestModal with login */
    participants: PropTypes.arrayOf(
        PropTypes.shape({
            accountID: PropTypes.number,
            login: PropTypes.string,
            isPolicyExpenseChat: PropTypes.bool,
            isOwnPolicyExpenseChat: PropTypes.bool,
            selected: PropTypes.bool,
        }),
    ),

    /** The type of IOU report, i.e. bill, request, send */
    iouType: PropTypes.oneOf(_.values(CONST.IOU.TYPE)).isRequired,

    /** The request type, ie. manual, scan, distance */
    iouRequestType: PropTypes.oneOf(_.values(CONST.IOU.REQUEST_TYPE)).isRequired,

    /** ID of the user's active policy */
    activePolicyID: PropTypes.string,
};

const defaultProps = {
    participants: [],
<<<<<<< HEAD
    betas: [],
    activePolicyID: '',
};

function MoneyTemporaryForRefactorRequestParticipantsSelector({betas, participants, onFinish, onParticipantsAdded, iouType, iouRequestType, activePolicyID}) {
=======
};

function MoneyTemporaryForRefactorRequestParticipantsSelector({participants, onFinish, onParticipantsAdded, iouType, iouRequestType}) {
>>>>>>> eef5fde8
    const {translate} = useLocalize();
    const styles = useThemeStyles();
    const [searchTerm, debouncedSearchTerm, setSearchTerm] = useDebouncedState('');
    const referralContentType = iouType === CONST.IOU.TYPE.SEND ? CONST.REFERRAL_PROGRAM.CONTENT_TYPES.SEND_MONEY : CONST.REFERRAL_PROGRAM.CONTENT_TYPES.MONEY_REQUEST;
    const {isOffline} = useNetwork();
    const personalDetails = usePersonalDetails();
    const {isDismissed} = useDismissedReferralBanners({referralContentType});
    const {canUseP2PDistanceRequests} = usePermissions();
    const {didScreenTransitionEnd} = useScreenWrapperTranstionStatus();
    const [betas] = useOnyx(ONYXKEYS.BETAS);
    const {options, areOptionsInitialized} = useOptionsList({
        shouldInitialize: didScreenTransitionEnd,
    });

    const offlineMessage = isOffline ? [`${translate('common.youAppearToBeOffline')} ${translate('search.resultsAreLimited')}`, {isTranslated: true}] : '';

    const maxParticipantsReached = participants.length === CONST.REPORT.MAXIMUM_PARTICIPANTS;

    const shouldShowReferralBanner = !isDismissed && iouType !== CONST.IOU.TYPE.INVOICE;

    useEffect(() => {
        Report.searchInServer(debouncedSearchTerm.trim());
    }, [debouncedSearchTerm]);

    /**
     * Returns the sections needed for the OptionsSelector
     *
     * @returns {Array}
     */
    const [sections, newChatOptions] = useMemo(() => {
        const newSections = [];
        if (!areOptionsInitialized || !didScreenTransitionEnd) {
            return [newSections, {}];
        }
        const chatOptions = OptionsListUtils.getFilteredOptions(
            options.reports,
            options.personalDetails,
            betas,
            debouncedSearchTerm,
            participants,
            CONST.EXPENSIFY_EMAILS,

            // If we are using this component in the "Request money" flow then we pass the includeOwnedWorkspaceChats argument so that the current user
            // sees the option to request money from their admin on their own Workspace Chat.
            iouType === CONST.IOU.TYPE.REQUEST,

            canUseP2PDistanceRequests || iouRequestType !== CONST.IOU.REQUEST_TYPE.DISTANCE,
            false,
            {},
            [],
            false,
            {},
            [],
            canUseP2PDistanceRequests || iouRequestType !== CONST.IOU.REQUEST_TYPE.DISTANCE,
            false,
        );

        const formatResults = OptionsListUtils.formatSectionsFromSearchTerm(
            debouncedSearchTerm,
            participants,
            chatOptions.recentReports,
            chatOptions.personalDetails,
            maxParticipantsReached,
            personalDetails,
            true,
        );

        newSections.push(formatResults.section);

        if (maxParticipantsReached) {
            return [newSections, {}];
        }

        newSections.push({
            title: translate('common.recents'),
            data: chatOptions.recentReports,
            shouldShow: !_.isEmpty(chatOptions.recentReports),
        });

        newSections.push({
            title: translate('common.contacts'),
            data: chatOptions.personalDetails,
            shouldShow: !_.isEmpty(chatOptions.personalDetails),
        });

        if (chatOptions.userToInvite && !OptionsListUtils.isCurrentUser(chatOptions.userToInvite)) {
            newSections.push({
                title: undefined,
                data: _.map([chatOptions.userToInvite], (participant) => {
                    const isPolicyExpenseChat = lodashGet(participant, 'isPolicyExpenseChat', false);
                    return isPolicyExpenseChat ? OptionsListUtils.getPolicyExpenseReportOption(participant) : OptionsListUtils.getParticipantsOption(participant, personalDetails);
                }),
                shouldShow: true,
            });
        }

        return [newSections, chatOptions];
    }, [
        areOptionsInitialized,
        options.reports,
        options.personalDetails,
        betas,
        debouncedSearchTerm,
        participants,
        iouType,
        canUseP2PDistanceRequests,
        iouRequestType,
        maxParticipantsReached,
        personalDetails,
        translate,
        didScreenTransitionEnd,
    ]);

    /**
     * Adds a single participant to the request
     *
     * @param {Object} option
     */
    const addSingleParticipant = useCallback(
        (option) => {
            const newParticipants = [
                {
                    ..._.pick(option, 'accountID', 'login', 'isPolicyExpenseChat', 'reportID', 'searchText'),
                    selected: true,
                    iouType,
                },
            ];

            if (iouType === CONST.IOU.TYPE.INVOICE) {
                const primaryPolicy = Policy.getPrimaryPolicy(activePolicyID);

                newParticipants.push({
                    policyID: primaryPolicy.id,
                    selected: false,
                    iouType,
                });
            }

            onParticipantsAdded(newParticipants);
            onFinish();
        },
        // eslint-disable-next-line react-hooks/exhaustive-deps -- we don't want to trigger this callback when iouType changes
        [onFinish, onParticipantsAdded],
    );

    /**
     * Removes a selected option from list if already selected. If not already selected add this option to the list.
     * @param {Object} option
     */
    const addParticipantToSelection = useCallback(
        (option) => {
            const isOptionSelected = (selectedOption) => {
                if (selectedOption.accountID && selectedOption.accountID === option.accountID) {
                    return true;
                }

                if (selectedOption.reportID && selectedOption.reportID === option.reportID) {
                    return true;
                }

                return false;
            };
            const isOptionInList = _.some(participants, isOptionSelected);
            let newSelectedOptions;

            if (isOptionInList) {
                newSelectedOptions = _.reject(participants, isOptionSelected);
            } else {
                newSelectedOptions = [
                    ...participants,
                    {
                        accountID: option.accountID,
                        login: option.login,
                        isPolicyExpenseChat: option.isPolicyExpenseChat,
                        reportID: option.reportID,
                        selected: true,
                        searchText: option.searchText,
                        iouType: iouType === CONST.IOU.TYPE.REQUEST ? CONST.IOU.TYPE.SPLIT : iouType,
                    },
                ];
            }

            onParticipantsAdded(newSelectedOptions, newSelectedOptions.length !== 0 ? CONST.IOU.TYPE.SPLIT : undefined);
        },
        // eslint-disable-next-line react-hooks/exhaustive-deps -- we don't want to trigger this callback when iouType changes
        [participants, onParticipantsAdded],
    );

    const headerMessage = useMemo(
        () =>
            OptionsListUtils.getHeaderMessage(
                _.get(newChatOptions, 'personalDetails', []).length + _.get(newChatOptions, 'recentReports', []).length !== 0,
                Boolean(newChatOptions.userToInvite),
                debouncedSearchTerm.trim(),
                maxParticipantsReached,
                _.some(participants, (participant) => participant.searchText.toLowerCase().includes(debouncedSearchTerm.trim().toLowerCase())),
            ),
        [maxParticipantsReached, newChatOptions, participants, debouncedSearchTerm],
    );

    // Right now you can't split a request with a workspace and other additional participants
    // This is getting properly fixed in https://github.com/Expensify/App/issues/27508, but as a stop-gap to prevent
    // the app from crashing on native when you try to do this, we'll going to hide the button if you have a workspace and other participants
    const hasPolicyExpenseChatParticipant = _.some(participants, (participant) => participant.isPolicyExpenseChat);
    const shouldShowSplitBillErrorMessage = participants.length > 1 && hasPolicyExpenseChatParticipant;

    // canUseP2PDistanceRequests is true if the iouType is track expense, but we don't want to allow splitting distance with track expense yet
<<<<<<< HEAD
    const isAllowedToSplit =
        (canUseP2PDistanceRequests || iouRequestType !== CONST.IOU.REQUEST_TYPE.DISTANCE) && ![CONST.IOU.TYPE.SEND, CONST.IOU.TYPE.TRACK_EXPENSE, CONST.IOU.TYPE.INVOICE].includes(iouType);
=======
    const isAllowedToSplit = (canUseP2PDistanceRequests || iouRequestType !== CONST.IOU.REQUEST_TYPE.DISTANCE) && iouType !== CONST.IOU.TYPE.SEND && iouType !== CONST.IOU.TYPE.TRACK_EXPENSE;
>>>>>>> eef5fde8

    const handleConfirmSelection = useCallback(
        (keyEvent, option) => {
            const shouldAddSingleParticipant = option && !participants.length;
            if (shouldShowSplitBillErrorMessage || (!participants.length && !option)) {
                return;
            }

            if (shouldAddSingleParticipant) {
                addSingleParticipant(option);
                return;
            }

            onFinish(CONST.IOU.TYPE.SPLIT);
        },
        [shouldShowSplitBillErrorMessage, onFinish, addSingleParticipant, participants],
    );

    const footerContent = useMemo(() => {
        if (isDismissed && !shouldShowSplitBillErrorMessage && !participants.length) {
            return;
        }

        return (
            <>
                {shouldShowReferralBanner && (
                    <ReferralProgramCTA
                        referralContentType={referralContentType}
                        style={[styles.flexShrink0, !!participants.length && !shouldShowSplitBillErrorMessage && styles.mb5]}
                    />
                )}

                {shouldShowSplitBillErrorMessage && (
                    <FormHelpMessage
                        style={[styles.ph1, styles.mb2]}
                        isError
                        message="iou.error.splitBillMultipleParticipantsErrorMessage"
                    />
                )}

                {!!participants.length && (
                    <Button
                        success
                        text={translate('iou.addToSplit')}
                        onPress={handleConfirmSelection}
                        pressOnEnter
                        large
                        isDisabled={shouldShowSplitBillErrorMessage}
                    />
                )}
            </>
        );
    }, [handleConfirmSelection, participants.length, isDismissed, referralContentType, shouldShowSplitBillErrorMessage, styles, translate, shouldShowReferralBanner]);

    const itemRightSideComponent = useCallback(
        (item) => {
            if (!isAllowedToSplit) {
                return null;
            }
            if (item.isSelected) {
                return (
                    <PressableWithFeedback
                        onPress={() => addParticipantToSelection(item)}
                        disabled={item.isDisabled}
                        role={CONST.ACCESSIBILITY_ROLE.CHECKBOX}
                        accessibilityLabel={CONST.ACCESSIBILITY_ROLE.CHECKBOX}
                        style={[styles.flexRow, styles.alignItemsCenter, styles.ml5, styles.optionSelectCircle]}
                    >
                        <SelectCircle
                            isChecked={item.isSelected}
                            selectCircleStyles={styles.ml0}
                        />
                    </PressableWithFeedback>
                );
            }

            return (
                <Button
                    onPress={() => addParticipantToSelection(item)}
                    style={[styles.pl2]}
                    text={translate('iou.split')}
                    small
                />
            );
        },
        [addParticipantToSelection, isAllowedToSplit, styles, translate],
    );

    return (
        <SelectionList
            onConfirm={handleConfirmSelection}
            sections={areOptionsInitialized ? sections : CONST.EMPTY_ARRAY}
            ListItem={UserListItem}
            textInputValue={searchTerm}
            textInputLabel={translate('optionsSelector.nameEmailOrPhoneNumber')}
            textInputHint={offlineMessage}
            onChangeText={setSearchTerm}
            shouldPreventDefaultFocusOnSelectRow={!DeviceCapabilities.canUseTouchScreen()}
            onSelectRow={addSingleParticipant}
            footerContent={footerContent}
            headerMessage={headerMessage}
            showLoadingPlaceholder={!areOptionsInitialized || !didScreenTransitionEnd}
            rightHandSideComponent={itemRightSideComponent}
        />
    );
}

MoneyTemporaryForRefactorRequestParticipantsSelector.propTypes = propTypes;
MoneyTemporaryForRefactorRequestParticipantsSelector.defaultProps = defaultProps;
MoneyTemporaryForRefactorRequestParticipantsSelector.displayName = 'MoneyTemporaryForRefactorRequestParticipantsSelector';

<<<<<<< HEAD
export default withOnyx({
    betas: {
        key: ONYXKEYS.BETAS,
    },
    activePolicyID: {
        key: ONYXKEYS.NVP_ACTIVE_POLICY_ID,
    },
})(
    memo(
        MoneyTemporaryForRefactorRequestParticipantsSelector,
        (prevProps, nextProps) =>
            _.isEqual(prevProps.participants, nextProps.participants) &&
            prevProps.iouRequestType === nextProps.iouRequestType &&
            prevProps.iouType === nextProps.iouType &&
            _.isEqual(prevProps.betas, nextProps.betas) &&
            prevProps.activePolicyID === nextProps.activePolicyID,
    ),
=======
export default memo(
    MoneyTemporaryForRefactorRequestParticipantsSelector,
    (prevProps, nextProps) =>
        _.isEqual(prevProps.participants, nextProps.participants) &&
        prevProps.iouRequestType === nextProps.iouRequestType &&
        prevProps.iouType === nextProps.iouType &&
        _.isEqual(prevProps.betas, nextProps.betas),
>>>>>>> eef5fde8
);<|MERGE_RESOLUTION|>--- conflicted
+++ resolved
@@ -49,24 +49,13 @@
 
     /** The request type, ie. manual, scan, distance */
     iouRequestType: PropTypes.oneOf(_.values(CONST.IOU.REQUEST_TYPE)).isRequired,
-
-    /** ID of the user's active policy */
-    activePolicyID: PropTypes.string,
 };
 
 const defaultProps = {
     participants: [],
-<<<<<<< HEAD
-    betas: [],
-    activePolicyID: '',
 };
 
-function MoneyTemporaryForRefactorRequestParticipantsSelector({betas, participants, onFinish, onParticipantsAdded, iouType, iouRequestType, activePolicyID}) {
-=======
-};
-
 function MoneyTemporaryForRefactorRequestParticipantsSelector({participants, onFinish, onParticipantsAdded, iouType, iouRequestType}) {
->>>>>>> eef5fde8
     const {translate} = useLocalize();
     const styles = useThemeStyles();
     const [searchTerm, debouncedSearchTerm, setSearchTerm] = useDebouncedState('');
@@ -77,6 +66,7 @@
     const {canUseP2PDistanceRequests} = usePermissions();
     const {didScreenTransitionEnd} = useScreenWrapperTranstionStatus();
     const [betas] = useOnyx(ONYXKEYS.BETAS);
+    const [activePolicyID] = useOnyx(ONYXKEYS.NVP_ACTIVE_POLICY_ID);
     const {options, areOptionsInitialized} = useOptionsList({
         shouldInitialize: didScreenTransitionEnd,
     });
@@ -274,12 +264,7 @@
     const shouldShowSplitBillErrorMessage = participants.length > 1 && hasPolicyExpenseChatParticipant;
 
     // canUseP2PDistanceRequests is true if the iouType is track expense, but we don't want to allow splitting distance with track expense yet
-<<<<<<< HEAD
-    const isAllowedToSplit =
-        (canUseP2PDistanceRequests || iouRequestType !== CONST.IOU.REQUEST_TYPE.DISTANCE) && ![CONST.IOU.TYPE.SEND, CONST.IOU.TYPE.TRACK_EXPENSE, CONST.IOU.TYPE.INVOICE].includes(iouType);
-=======
-    const isAllowedToSplit = (canUseP2PDistanceRequests || iouRequestType !== CONST.IOU.REQUEST_TYPE.DISTANCE) && iouType !== CONST.IOU.TYPE.SEND && iouType !== CONST.IOU.TYPE.TRACK_EXPENSE;
->>>>>>> eef5fde8
+    const isAllowedToSplit = (canUseP2PDistanceRequests || iouRequestType !== CONST.IOU.REQUEST_TYPE.DISTANCE) && ![CONST.IOU.TYPE.SEND, CONST.IOU.TYPE.TRACK_EXPENSE, CONST.IOU.TYPE.INVOICE].includes(iouType);
 
     const handleConfirmSelection = useCallback(
         (keyEvent, option) => {
@@ -391,31 +376,12 @@
 MoneyTemporaryForRefactorRequestParticipantsSelector.defaultProps = defaultProps;
 MoneyTemporaryForRefactorRequestParticipantsSelector.displayName = 'MoneyTemporaryForRefactorRequestParticipantsSelector';
 
-<<<<<<< HEAD
-export default withOnyx({
-    betas: {
-        key: ONYXKEYS.BETAS,
-    },
-    activePolicyID: {
-        key: ONYXKEYS.NVP_ACTIVE_POLICY_ID,
-    },
-})(
-    memo(
-        MoneyTemporaryForRefactorRequestParticipantsSelector,
-        (prevProps, nextProps) =>
-            _.isEqual(prevProps.participants, nextProps.participants) &&
-            prevProps.iouRequestType === nextProps.iouRequestType &&
-            prevProps.iouType === nextProps.iouType &&
-            _.isEqual(prevProps.betas, nextProps.betas) &&
-            prevProps.activePolicyID === nextProps.activePolicyID,
-    ),
-=======
 export default memo(
     MoneyTemporaryForRefactorRequestParticipantsSelector,
     (prevProps, nextProps) =>
         _.isEqual(prevProps.participants, nextProps.participants) &&
         prevProps.iouRequestType === nextProps.iouRequestType &&
         prevProps.iouType === nextProps.iouType &&
-        _.isEqual(prevProps.betas, nextProps.betas),
->>>>>>> eef5fde8
+        _.isEqual(prevProps.betas, nextProps.betas) &&
+        prevProps.activePolicyID === nextProps.activePolicyID,
 );