import lodashGet from 'lodash/get';
import PropTypes from 'prop-types';
import React, {memo, useCallback, useEffect, useMemo} from 'react';
import {withOnyx} from 'react-native-onyx';
import _ from 'underscore';
import Button from '@components/Button';
import FormHelpMessage from '@components/FormHelpMessage';
import {usePersonalDetails} from '@components/OnyxProvider';
import {useOptionsList} from '@components/OptionListContextProvider';
import {PressableWithFeedback} from '@components/Pressable';
import ReferralProgramCTA from '@components/ReferralProgramCTA';
import SelectCircle from '@components/SelectCircle';
import SelectionList from '@components/SelectionList';
import UserListItem from '@components/SelectionList/UserListItem';
import useDebouncedState from '@hooks/useDebouncedState';
import useDismissedReferralBanners from '@hooks/useDismissedReferralBanners';
import useLocalize from '@hooks/useLocalize';
import useNetwork from '@hooks/useNetwork';
import usePermissions from '@hooks/usePermissions';
import useScreenWrapperTranstionStatus from '@hooks/useScreenWrapperTransitionStatus';
import useThemeStyles from '@hooks/useThemeStyles';
import * as DeviceCapabilities from '@libs/DeviceCapabilities';
import * as OptionsListUtils from '@libs/OptionsListUtils';
import * as Report from '@userActions/Report';
import CONST from '@src/CONST';
import ONYXKEYS from '@src/ONYXKEYS';

const propTypes = {
    /** Beta features list */
    betas: PropTypes.arrayOf(PropTypes.string),

    /** Callback to request parent modal to go to next step, which should be split */
    onFinish: PropTypes.func.isRequired,

    /** Callback to add participants in MoneyRequestModal */
    onParticipantsAdded: PropTypes.func.isRequired,

    /** Selected participants from MoneyRequestModal with login */
    participants: PropTypes.arrayOf(
        PropTypes.shape({
            accountID: PropTypes.number,
            login: PropTypes.string,
            isPolicyExpenseChat: PropTypes.bool,
            isOwnPolicyExpenseChat: PropTypes.bool,
            selected: PropTypes.bool,
        }),
    ),

    /** The type of IOU report, i.e. bill, request, send */
    iouType: PropTypes.oneOf(_.values(CONST.IOU.TYPE)).isRequired,

    /** The request type, ie. manual, scan, distance */
    iouRequestType: PropTypes.oneOf(_.values(CONST.IOU.REQUEST_TYPE)).isRequired,
<<<<<<< HEAD

    /** Whether the parent screen transition has ended */
    didScreenTransitionEnd: PropTypes.bool,

    /** Whether or not we are searching for reports on the server */
    isSearchingForReports: PropTypes.bool,
=======
>>>>>>> db9e01cc
};

const defaultProps = {
    participants: [],
    betas: [],
<<<<<<< HEAD
    dismissedReferralBanners: {},
    didScreenTransitionEnd: false,
    isSearchingForReports: false,
};

function MoneyTemporaryForRefactorRequestParticipantsSelector({
    betas,
    participants,
    onFinish,
    onParticipantsAdded,
    safeAreaPaddingBottomStyle,
    iouType,
    iouRequestType,
    dismissedReferralBanners,
    didScreenTransitionEnd,
    isSearchingForReports,
}) {
=======
};

function MoneyTemporaryForRefactorRequestParticipantsSelector({betas, participants, onFinish, onParticipantsAdded, iouType, iouRequestType}) {
>>>>>>> db9e01cc
    const {translate} = useLocalize();
    const styles = useThemeStyles();
    const [searchTerm, debouncedSearchTerm, setSearchTerm] = useDebouncedState('');
    const referralContentType = iouType === CONST.IOU.TYPE.SEND ? CONST.REFERRAL_PROGRAM.CONTENT_TYPES.SEND_MONEY : CONST.REFERRAL_PROGRAM.CONTENT_TYPES.MONEY_REQUEST;
    const {isOffline} = useNetwork();
    const personalDetails = usePersonalDetails();
    const {isDismissed} = useDismissedReferralBanners({referralContentType});
    const {canUseP2PDistanceRequests} = usePermissions();
    const {didScreenTransitionEnd} = useScreenWrapperTranstionStatus();
    const {options, areOptionsInitialized} = useOptionsList({
        shouldInitialize: didScreenTransitionEnd,
    });

    const offlineMessage = isOffline ? [`${translate('common.youAppearToBeOffline')} ${translate('search.resultsAreLimited')}`, {isTranslated: true}] : '';

    const maxParticipantsReached = participants.length === CONST.REPORT.MAXIMUM_PARTICIPANTS;

    /**
     * Returns the sections needed for the OptionsSelector
     *
     * @returns {Array}
     */
    const [sections, newChatOptions] = useMemo(() => {
        const newSections = [];
        if (!areOptionsInitialized || !didScreenTransitionEnd) {
            return [newSections, {}];
        }
        const chatOptions = OptionsListUtils.getFilteredOptions(
            options.reports,
            options.personalDetails,
            betas,
            debouncedSearchTerm,
            participants,
            CONST.EXPENSIFY_EMAILS,

            // If we are using this component in the "Request money" flow then we pass the includeOwnedWorkspaceChats argument so that the current user
            // sees the option to request money from their admin on their own Workspace Chat.
            iouType === CONST.IOU.TYPE.REQUEST,

            canUseP2PDistanceRequests || iouRequestType !== CONST.IOU.REQUEST_TYPE.DISTANCE,
            false,
            {},
            [],
            false,
            {},
            [],
            canUseP2PDistanceRequests || iouRequestType !== CONST.IOU.REQUEST_TYPE.DISTANCE,
            false,
        );

        const formatResults = OptionsListUtils.formatSectionsFromSearchTerm(
            debouncedSearchTerm,
            participants,
            chatOptions.recentReports,
            chatOptions.personalDetails,
            maxParticipantsReached,
            personalDetails,
            true,
        );

        newSections.push(formatResults.section);

        if (maxParticipantsReached) {
            return [newSections, {}];
        }

        newSections.push({
            title: translate('common.recents'),
            data: chatOptions.recentReports,
            shouldShow: !_.isEmpty(chatOptions.recentReports),
        });

        newSections.push({
            title: translate('common.contacts'),
            data: chatOptions.personalDetails,
            shouldShow: !_.isEmpty(chatOptions.personalDetails),
        });

        if (chatOptions.userToInvite && !OptionsListUtils.isCurrentUser(chatOptions.userToInvite)) {
            newSections.push({
                title: undefined,
                data: _.map([chatOptions.userToInvite], (participant) => {
                    const isPolicyExpenseChat = lodashGet(participant, 'isPolicyExpenseChat', false);
                    return isPolicyExpenseChat ? OptionsListUtils.getPolicyExpenseReportOption(participant) : OptionsListUtils.getParticipantsOption(participant, personalDetails);
                }),
                shouldShow: true,
            });
        }

        return [newSections, chatOptions];
    }, [
        areOptionsInitialized,
        options.reports,
        options.personalDetails,
        betas,
        debouncedSearchTerm,
        participants,
        iouType,
        canUseP2PDistanceRequests,
        iouRequestType,
        maxParticipantsReached,
        personalDetails,
        translate,
        didScreenTransitionEnd,
    ]);

    /**
     * Adds a single participant to the request
     *
     * @param {Object} option
     */
    const addSingleParticipant = useCallback(
        (option) => {
            onParticipantsAdded([
                {
                    ..._.pick(option, 'accountID', 'login', 'isPolicyExpenseChat', 'reportID', 'searchText'),
                    selected: true,
                    iouType,
                },
            ]);
            onFinish();
        },
        // eslint-disable-next-line react-hooks/exhaustive-deps -- we don't want to trigger this callback when iouType changes
        [onFinish, onParticipantsAdded],
    );

    /**
     * Removes a selected option from list if already selected. If not already selected add this option to the list.
     * @param {Object} option
     */
    const addParticipantToSelection = useCallback(
        (option) => {
            const isOptionSelected = (selectedOption) => {
                if (selectedOption.accountID && selectedOption.accountID === option.accountID) {
                    return true;
                }

                if (selectedOption.reportID && selectedOption.reportID === option.reportID) {
                    return true;
                }

                return false;
            };
            const isOptionInList = _.some(participants, isOptionSelected);
            let newSelectedOptions;

            if (isOptionInList) {
                newSelectedOptions = _.reject(participants, isOptionSelected);
            } else {
                newSelectedOptions = [
                    ...participants,
                    {
                        accountID: option.accountID,
                        login: option.login,
                        isPolicyExpenseChat: option.isPolicyExpenseChat,
                        reportID: option.reportID,
                        selected: true,
                        searchText: option.searchText,
                        iouType: iouType === CONST.IOU.TYPE.REQUEST ? CONST.IOU.TYPE.SPLIT : iouType,
                    },
                ];
            }

            onParticipantsAdded(newSelectedOptions, newSelectedOptions.length !== 0 ? CONST.IOU.TYPE.SPLIT : undefined);
        },
        // eslint-disable-next-line react-hooks/exhaustive-deps -- we don't want to trigger this callback when iouType changes
        [participants, onParticipantsAdded],
    );

    const headerMessage = useMemo(
        () =>
            OptionsListUtils.getHeaderMessage(
                _.get(newChatOptions, 'personalDetails', []).length + _.get(newChatOptions, 'recentReports', []).length !== 0,
                Boolean(newChatOptions.userToInvite),
                debouncedSearchTerm.trim(),
                maxParticipantsReached,
                _.some(participants, (participant) => participant.searchText.toLowerCase().includes(debouncedSearchTerm.trim().toLowerCase())),
            ),
        [maxParticipantsReached, newChatOptions, participants, debouncedSearchTerm],
    );

    // Right now you can't split a request with a workspace and other additional participants
    // This is getting properly fixed in https://github.com/Expensify/App/issues/27508, but as a stop-gap to prevent
    // the app from crashing on native when you try to do this, we'll going to hide the button if you have a workspace and other participants
    const hasPolicyExpenseChatParticipant = _.some(participants, (participant) => participant.isPolicyExpenseChat);
    const shouldShowSplitBillErrorMessage = participants.length > 1 && hasPolicyExpenseChatParticipant;

    // canUseP2PDistanceRequests is true if the iouType is track expense, but we don't want to allow splitting distance with track expense yet
    const isAllowedToSplit =
        (canUseP2PDistanceRequests || iouRequestType !== CONST.IOU.REQUEST_TYPE.DISTANCE) && (iouType !== CONST.IOU.TYPE.SEND || iouType !== CONST.IOU.TYPE.TRACK_EXPENSE);

    const handleConfirmSelection = useCallback(
        (keyEvent, option) => {
            const shouldAddSingleParticipant = option && !participants.length;
            if (shouldShowSplitBillErrorMessage || (!participants.length && !option)) {
                return;
            }

            if (shouldAddSingleParticipant) {
                addSingleParticipant(option);
                return;
            }

            onFinish(CONST.IOU.TYPE.SPLIT);
        },
        [shouldShowSplitBillErrorMessage, onFinish, addSingleParticipant, participants],
    );

    const footerContent = useMemo(() => {
        if (isDismissed && !shouldShowSplitBillErrorMessage && !participants.length) {
            return;
        }

        return (
            <>
                {!isDismissed && (
                    <ReferralProgramCTA
                        referralContentType={referralContentType}
                        style={[styles.flexShrink0, !!participants.length && !shouldShowSplitBillErrorMessage && styles.mb5]}
                    />
                )}

                {shouldShowSplitBillErrorMessage && (
                    <FormHelpMessage
                        style={[styles.ph1, styles.mb2]}
                        isError
                        message="iou.error.splitBillMultipleParticipantsErrorMessage"
                    />
                )}

                {!!participants.length && (
                    <Button
                        success
                        text={translate('iou.addToSplit')}
                        onPress={handleConfirmSelection}
                        pressOnEnter
                        large
                        isDisabled={shouldShowSplitBillErrorMessage}
                    />
                )}
            </>
        );
    }, [handleConfirmSelection, participants.length, isDismissed, referralContentType, shouldShowSplitBillErrorMessage, styles, translate]);

    const itemRightSideComponent = useCallback(
        (item) => {
            if (!isAllowedToSplit) {
                return null;
            }
            if (item.isSelected) {
                return (
                    <PressableWithFeedback
                        onPress={() => addParticipantToSelection(item)}
                        disabled={item.isDisabled}
                        role={CONST.ACCESSIBILITY_ROLE.CHECKBOX}
                        accessibilityLabel={CONST.ACCESSIBILITY_ROLE.CHECKBOX}
                        style={[styles.flexRow, styles.alignItemsCenter, styles.ml5, styles.optionSelectCircle]}
                    >
                        <SelectCircle
                            isChecked={item.isSelected}
                            selectCircleStyles={styles.ml0}
                        />
                    </PressableWithFeedback>
                );
            }

            return (
                <Button
                    onPress={() => addParticipantToSelection(item)}
                    style={[styles.pl2]}
                    text={translate('iou.split')}
                    small
                />
            );
        },
        [addParticipantToSelection, isAllowedToSplit, styles, translate],
    );

    useEffect(() => {
        Report.searchInServer(debouncedSearchTerm);
    }, [debouncedSearchTerm]);

    return (
<<<<<<< HEAD
        <View style={[styles.flex1, styles.w100, participants.length > 0 ? safeAreaPaddingBottomStyle : {}]}>
            <SelectionList
                onConfirm={handleConfirmSelection}
                sections={areOptionsInitialized ? sections : CONST.EMPTY_ARRAY}
                ListItem={UserListItem}
                textInputValue={searchTerm}
                textInputLabel={translate('optionsSelector.nameEmailOrPhoneNumber')}
                textInputHint={offlineMessage}
                onChangeText={setSearchTerm}
                shouldPreventDefaultFocusOnSelectRow={!DeviceCapabilities.canUseTouchScreen()}
                onSelectRow={addSingleParticipant}
                footerContent={footerContent}
                headerMessage={headerMessage}
                showLoadingPlaceholder={!areOptionsInitialized}
                rightHandSideComponent={itemRightSideComponent}
                isLoadingNewOptions={!!isSearchingForReports}
            />
        </View>
=======
        <SelectionList
            onConfirm={handleConfirmSelection}
            sections={areOptionsInitialized ? sections : CONST.EMPTY_ARRAY}
            ListItem={UserListItem}
            textInputValue={searchTerm}
            textInputLabel={translate('optionsSelector.nameEmailOrPhoneNumber')}
            textInputHint={offlineMessage}
            onChangeText={setSearchTerm}
            shouldPreventDefaultFocusOnSelectRow={!DeviceCapabilities.canUseTouchScreen()}
            onSelectRow={addSingleParticipant}
            footerContent={footerContent}
            headerMessage={headerMessage}
            showLoadingPlaceholder={!areOptionsInitialized || !didScreenTransitionEnd}
            rightHandSideComponent={itemRightSideComponent}
        />
>>>>>>> db9e01cc
    );
}

MoneyTemporaryForRefactorRequestParticipantsSelector.propTypes = propTypes;
MoneyTemporaryForRefactorRequestParticipantsSelector.defaultProps = defaultProps;
MoneyTemporaryForRefactorRequestParticipantsSelector.displayName = 'MoneyTemporaryForRefactorRequestParticipantsSelector';

export default withOnyx({
<<<<<<< HEAD
    dismissedReferralBanners: {
        key: ONYXKEYS.NVP_DISMISSED_REFERRAL_BANNERS,
    },
    isSearchingForReports: {
        key: ONYXKEYS.IS_SEARCHING_FOR_REPORTS,
        initWithStoredValues: false,
    },
    reports: {
        key: ONYXKEYS.COLLECTION.REPORT,
    },
=======
>>>>>>> db9e01cc
    betas: {
        key: ONYXKEYS.BETAS,
    },
})(
    memo(
        MoneyTemporaryForRefactorRequestParticipantsSelector,
        (prevProps, nextProps) =>
            _.isEqual(prevProps.participants, nextProps.participants) &&
            prevProps.iouRequestType === nextProps.iouRequestType &&
            prevProps.iouType === nextProps.iouType &&
            _.isEqual(prevProps.betas, nextProps.betas) &&
            prevProps.isSearchingForReports === nextProps.isSearchingForReports,
    ),
);<|MERGE_RESOLUTION|>--- conflicted
+++ resolved
@@ -51,43 +51,18 @@
 
     /** The request type, ie. manual, scan, distance */
     iouRequestType: PropTypes.oneOf(_.values(CONST.IOU.REQUEST_TYPE)).isRequired,
-<<<<<<< HEAD
-
-    /** Whether the parent screen transition has ended */
-    didScreenTransitionEnd: PropTypes.bool,
 
     /** Whether or not we are searching for reports on the server */
     isSearchingForReports: PropTypes.bool,
-=======
->>>>>>> db9e01cc
 };
 
 const defaultProps = {
     participants: [],
     betas: [],
-<<<<<<< HEAD
-    dismissedReferralBanners: {},
-    didScreenTransitionEnd: false,
     isSearchingForReports: false,
 };
 
-function MoneyTemporaryForRefactorRequestParticipantsSelector({
-    betas,
-    participants,
-    onFinish,
-    onParticipantsAdded,
-    safeAreaPaddingBottomStyle,
-    iouType,
-    iouRequestType,
-    dismissedReferralBanners,
-    didScreenTransitionEnd,
-    isSearchingForReports,
-}) {
-=======
-};
-
-function MoneyTemporaryForRefactorRequestParticipantsSelector({betas, participants, onFinish, onParticipantsAdded, iouType, iouRequestType}) {
->>>>>>> db9e01cc
+function MoneyTemporaryForRefactorRequestParticipantsSelector({betas, participants, onFinish, onParticipantsAdded, iouType, iouRequestType, isSearchingForReports}) {
     const {translate} = useLocalize();
     const styles = useThemeStyles();
     const [searchTerm, debouncedSearchTerm, setSearchTerm] = useDebouncedState('');
@@ -367,30 +342,10 @@
     );
 
     useEffect(() => {
-        Report.searchInServer(debouncedSearchTerm);
+        Report.searchInServer(debouncedSearchTerm.trim());
     }, [debouncedSearchTerm]);
 
     return (
-<<<<<<< HEAD
-        <View style={[styles.flex1, styles.w100, participants.length > 0 ? safeAreaPaddingBottomStyle : {}]}>
-            <SelectionList
-                onConfirm={handleConfirmSelection}
-                sections={areOptionsInitialized ? sections : CONST.EMPTY_ARRAY}
-                ListItem={UserListItem}
-                textInputValue={searchTerm}
-                textInputLabel={translate('optionsSelector.nameEmailOrPhoneNumber')}
-                textInputHint={offlineMessage}
-                onChangeText={setSearchTerm}
-                shouldPreventDefaultFocusOnSelectRow={!DeviceCapabilities.canUseTouchScreen()}
-                onSelectRow={addSingleParticipant}
-                footerContent={footerContent}
-                headerMessage={headerMessage}
-                showLoadingPlaceholder={!areOptionsInitialized}
-                rightHandSideComponent={itemRightSideComponent}
-                isLoadingNewOptions={!!isSearchingForReports}
-            />
-        </View>
-=======
         <SelectionList
             onConfirm={handleConfirmSelection}
             sections={areOptionsInitialized ? sections : CONST.EMPTY_ARRAY}
@@ -405,8 +360,8 @@
             headerMessage={headerMessage}
             showLoadingPlaceholder={!areOptionsInitialized || !didScreenTransitionEnd}
             rightHandSideComponent={itemRightSideComponent}
+            isLoadingNewOptions={!!isSearchingForReports}
         />
->>>>>>> db9e01cc
     );
 }
 
@@ -415,21 +370,12 @@
 MoneyTemporaryForRefactorRequestParticipantsSelector.displayName = 'MoneyTemporaryForRefactorRequestParticipantsSelector';
 
 export default withOnyx({
-<<<<<<< HEAD
-    dismissedReferralBanners: {
-        key: ONYXKEYS.NVP_DISMISSED_REFERRAL_BANNERS,
-    },
-    isSearchingForReports: {
-        key: ONYXKEYS.IS_SEARCHING_FOR_REPORTS,
-        initWithStoredValues: false,
-    },
-    reports: {
-        key: ONYXKEYS.COLLECTION.REPORT,
-    },
-=======
->>>>>>> db9e01cc
     betas: {
         key: ONYXKEYS.BETAS,
+        isSearchingForReports: {
+            key: ONYXKEYS.IS_SEARCHING_FOR_REPORTS,
+            initWithStoredValues: false,
+        },
     },
 })(
     memo(
