--- conflicted
+++ resolved
@@ -55,17 +55,10 @@
 
 const defaultProps = {
     participants: [],
-<<<<<<< HEAD
-    betas: [],
     isSearchingForReports: false,
 };
 
-function MoneyTemporaryForRefactorRequestParticipantsSelector({betas, participants, onFinish, onParticipantsAdded, iouType, iouRequestType, isSearchingForReports}) {
-=======
-};
-
-function MoneyTemporaryForRefactorRequestParticipantsSelector({participants, onFinish, onParticipantsAdded, iouType, iouRequestType}) {
->>>>>>> 05bdc349
+function MoneyTemporaryForRefactorRequestParticipantsSelector({participants, onFinish, onParticipantsAdded, iouType, iouRequestType, isSearchingForReports}) {
     const {translate} = useLocalize();
     const styles = useThemeStyles();
     const [searchTerm, debouncedSearchTerm, setSearchTerm] = useDebouncedState('');
@@ -372,11 +365,7 @@
 MoneyTemporaryForRefactorRequestParticipantsSelector.defaultProps = defaultProps;
 MoneyTemporaryForRefactorRequestParticipantsSelector.displayName = 'MoneyTemporaryForRefactorRequestParticipantsSelector';
 
-<<<<<<< HEAD
 export default withOnyx({
-    betas: {
-        key: ONYXKEYS.BETAS,
-    },
     isSearchingForReports: {
         key: ONYXKEYS.IS_SEARCHING_FOR_REPORTS,
         initWithStoredValues: false,
@@ -388,16 +377,6 @@
             _.isEqual(prevProps.participants, nextProps.participants) &&
             prevProps.iouRequestType === nextProps.iouRequestType &&
             prevProps.iouType === nextProps.iouType &&
-            _.isEqual(prevProps.betas, nextProps.betas) &&
             prevProps.isSearchingForReports === nextProps.isSearchingForReports,
     ),
-=======
-export default memo(
-    MoneyTemporaryForRefactorRequestParticipantsSelector,
-    (prevProps, nextProps) =>
-        _.isEqual(prevProps.participants, nextProps.participants) &&
-        prevProps.iouRequestType === nextProps.iouRequestType &&
-        prevProps.iouType === nextProps.iouType &&
-        _.isEqual(prevProps.betas, nextProps.betas),
->>>>>>> 05bdc349
 );