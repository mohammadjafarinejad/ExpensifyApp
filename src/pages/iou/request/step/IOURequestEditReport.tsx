import React from 'react';
import {useSearchContext} from '@components/Search/SearchContext';
import type {ListItem} from '@components/SelectionList/types';
import {changeTransactionsReport} from '@libs/actions/Transaction';
import Navigation from '@libs/Navigation/Navigation';
<<<<<<< HEAD
import CONST from '@src/CONST';
=======
import ONYXKEYS from '@src/ONYXKEYS';
>>>>>>> 36a723f1
import type SCREENS from '@src/SCREENS';
import IOURequestEditReportCommon from './IOURequestEditReportCommon';
import withWritableReportOrNotFound from './withWritableReportOrNotFound';
import type {WithWritableReportOrNotFoundProps} from './withWritableReportOrNotFound';

type ReportListItem = ListItem & {
    /** reportID of the report */
    value: string;
};

type IOURequestEditReportProps = WithWritableReportOrNotFoundProps<typeof SCREENS.MONEY_REQUEST.EDIT_REPORT>;

function IOURequestEditReport({route}: IOURequestEditReportProps) {
    const {backTo, reportID} = route.params;

    const {selectedTransactionIDs, clearSelectedTransactions} = useSearchContext();

    const selectReport = (item: ReportListItem) => {
        if (selectedTransactionIDs.length === 0) {
            return;
        }
        if (item.value !== reportID) {
            changeTransactionsReport(selectedTransactionIDs, item.value);
            clearSelectedTransactions(true);
        }
        Navigation.dismissModalWithReport({reportID: item.value});
    };

<<<<<<< HEAD
    const removeFromReport = () => {
        if (!reportID || selectedTransactionIDs.length === 0) {
            return;
        }
        changeTransactionsReport(selectedTransactionIDs, CONST.REPORT.UNREPORTED_REPORT_ID);
        Navigation.dismissModal();
    };

=======
>>>>>>> 36a723f1
    return (
        <IOURequestEditReportCommon
            backTo={backTo}
            selectedReportID={reportID}
            selectReport={selectReport}
        />
    );
}

IOURequestEditReport.displayName = 'IOURequestEditReport';

export default withWritableReportOrNotFound(IOURequestEditReport);<|MERGE_RESOLUTION|>--- conflicted
+++ resolved
@@ -3,11 +3,6 @@
 import type {ListItem} from '@components/SelectionList/types';
 import {changeTransactionsReport} from '@libs/actions/Transaction';
 import Navigation from '@libs/Navigation/Navigation';
-<<<<<<< HEAD
-import CONST from '@src/CONST';
-=======
-import ONYXKEYS from '@src/ONYXKEYS';
->>>>>>> 36a723f1
 import type SCREENS from '@src/SCREENS';
 import IOURequestEditReportCommon from './IOURequestEditReportCommon';
 import withWritableReportOrNotFound from './withWritableReportOrNotFound';
@@ -36,17 +31,6 @@
         Navigation.dismissModalWithReport({reportID: item.value});
     };
 
-<<<<<<< HEAD
-    const removeFromReport = () => {
-        if (!reportID || selectedTransactionIDs.length === 0) {
-            return;
-        }
-        changeTransactionsReport(selectedTransactionIDs, CONST.REPORT.UNREPORTED_REPORT_ID);
-        Navigation.dismissModal();
-    };
-
-=======
->>>>>>> 36a723f1
     return (
         <IOURequestEditReportCommon
             backTo={backTo}
