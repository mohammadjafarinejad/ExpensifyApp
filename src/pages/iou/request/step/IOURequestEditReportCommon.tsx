--- conflicted
+++ resolved
@@ -42,13 +42,9 @@
 type Props = {
     backTo: Route | undefined;
     transactionsReports: Report[];
-<<<<<<< HEAD
-    selectReport: (item: ReportListItem) => void;
+    selectReport: (item: TransactionGroupListItem) => void;
     removeFromReport?: () => void;
     isEditing?: boolean;
-=======
-    selectReport: (item: TransactionGroupListItem) => void;
->>>>>>> 6b934d14
 };
 
 function IOURequestEditReportCommon({backTo, transactionsReports, selectReport, removeFromReport, isEditing = false}: Props) {
