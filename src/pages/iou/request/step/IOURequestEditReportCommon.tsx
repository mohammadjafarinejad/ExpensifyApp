import {createPoliciesSelector} from '@selectors/Policy';
import React, {useMemo} from 'react';
import type {OnyxCollection, OnyxEntry} from 'react-native-onyx';
import * as Expensicons from '@components/Icon/Expensicons';
import MenuItem from '@components/MenuItem';
import {useOptionsList} from '@components/OptionListContextProvider';
import SelectionList from '@components/SelectionList';
import InviteMemberListItem from '@components/SelectionList/InviteMemberListItem';
import type {ListItem} from '@components/SelectionList/types';
import useCurrentUserPersonalDetails from '@hooks/useCurrentUserPersonalDetails';
import useDebouncedState from '@hooks/useDebouncedState';
import useLocalize from '@hooks/useLocalize';
import useOnyx from '@hooks/useOnyx';
import usePolicy from '@hooks/usePolicy';
import useReportTransactions from '@hooks/useReportTransactions';
import Navigation from '@libs/Navigation/Navigation';
import {getPersonalPolicy, isPolicyAdmin} from '@libs/PolicyUtils';
import {getOutstandingReportsForUser, getPolicyName, isIOUReport, isOpenReport, isReportOwner, isSelfDM, sortOutstandingReportsBySelected} from '@libs/ReportUtils';
import CONST from '@src/CONST';
import ONYXKEYS from '@src/ONYXKEYS';
import type {Route} from '@src/ROUTES';
import type {Policy} from '@src/types/onyx';
import {isEmptyObject} from '@src/types/utils/EmptyObject';
import StepScreenWrapper from './StepScreenWrapper';

type TransactionGroupListItem = ListItem & {
    /** reportID of the report */
    value: string;
};

type Props = {
    backTo: Route | undefined;
    transactionIDs?: string[];
    selectedReportID?: string;
    selectedPolicyID?: string;
    selectReport: (item: TransactionGroupListItem) => void;
    removeFromReport?: () => void;
    isEditing?: boolean;
    isUnreported?: boolean;
    shouldShowNotFoundPage?: boolean;
};

const policyIdSelector = (policy: OnyxEntry<Policy>) => policy?.id;

const policiesSelector = (policies: OnyxCollection<Policy>) => createPoliciesSelector(policies, policyIdSelector);

function IOURequestEditReportCommon({
    backTo,
    transactionIDs,
    selectReport,
    selectedReportID,
    selectedPolicyID,
    removeFromReport,
    isEditing = false,
    isUnreported,
    shouldShowNotFoundPage: shouldShowNotFoundPageFromProps,
}: Props) {
    const {translate, localeCompare} = useLocalize();
    const {options} = useOptionsList();
    const [outstandingReportsByPolicyID] = useOnyx(ONYXKEYS.DERIVED.OUTSTANDING_REPORTS_BY_POLICY_ID, {canBeMissing: true});
    const currentUserPersonalDetails = useCurrentUserPersonalDetails();
    const [selectedReport] = useOnyx(`${ONYXKEYS.COLLECTION.REPORT}${selectedReportID}`, {canBeMissing: true});
    const reportOwnerAccountID = useMemo(() => selectedReport?.ownerAccountID ?? currentUserPersonalDetails.accountID, [selectedReport, currentUserPersonalDetails.accountID]);
    const reportPolicy = usePolicy(selectedReport?.policyID);
    const [reportNameValuePairs] = useOnyx(ONYXKEYS.COLLECTION.REPORT_NAME_VALUE_PAIRS, {canBeMissing: true});
<<<<<<< HEAD
    const [allPoliciesID] = useOnyx(ONYXKEYS.COLLECTION.POLICY, {selector: policiesSelector, canBeMissing: false});
=======
    const [allPoliciesID] = useOnyx(ONYXKEYS.COLLECTION.POLICY, {selector: (policies) => mapOnyxCollectionItems(policies, (policy) => policy?.id), canBeMissing: false});
>>>>>>> 20eee1ca

    const [searchValue, debouncedSearchValue, setSearchValue] = useDebouncedState('');
    const isOwner = selectedReport ? selectedReport.ownerAccountID === currentUserPersonalDetails.accountID : false;
    const isReportIOU = selectedReport ? isIOUReport(selectedReport) : false;

    const reportTransactions = useReportTransactions(selectedReportID);
    const isCardTransaction = useMemo(() => {
        if (!transactionIDs || !selectedReport) {
            return false;
        }

        return reportTransactions
            .filter((transaction) => transactionIDs.includes(transaction.transactionID))
            .some((transaction) => transaction?.comment?.liabilityType === CONST.TRANSACTION.LIABILITY_TYPE.RESTRICT);
    }, [transactionIDs, selectedReport, reportTransactions]);

    const shouldShowRemoveFromReport = isEditing && isOwner && !isReportIOU && !isUnreported && !isCardTransaction;

    const expenseReports = useMemo(() => {
        // Early return if no reports are available to prevent useless loop
        if (!outstandingReportsByPolicyID || isEmptyObject(outstandingReportsByPolicyID)) {
            return [];
        }
        const personalPolicyID = getPersonalPolicy()?.id;
        if (!selectedPolicyID || selectedPolicyID === personalPolicyID || isSelfDM(selectedReport)) {
            return Object.values(allPoliciesID ?? {})
                .filter((policyID) => personalPolicyID !== policyID)
                .flatMap((policyID) => {
                    if (!policyID) {
                        return [];
                    }
                    const reports = getOutstandingReportsForUser(
                        policyID,
                        reportOwnerAccountID,
                        outstandingReportsByPolicyID?.[policyID ?? CONST.DEFAULT_NUMBER_ID] ?? {},
                        reportNameValuePairs,
                        isEditing,
                    );

                    return reports;
                });
        }
        return getOutstandingReportsForUser(
            selectedPolicyID,
            reportOwnerAccountID,
            outstandingReportsByPolicyID?.[selectedPolicyID ?? CONST.DEFAULT_NUMBER_ID] ?? {},
            reportNameValuePairs,
            isEditing,
        );
    }, [outstandingReportsByPolicyID, reportOwnerAccountID, allPoliciesID, reportNameValuePairs, selectedReport, selectedPolicyID, isEditing]);

    const reportOptions: TransactionGroupListItem[] = useMemo(() => {
        if (!outstandingReportsByPolicyID || isEmptyObject(outstandingReportsByPolicyID)) {
            return [];
        }

        return expenseReports
            .sort((report1, report2) => sortOutstandingReportsBySelected(report1, report2, selectedReportID, localeCompare))
            .filter((report) => !debouncedSearchValue || report?.reportName?.toLowerCase().includes(debouncedSearchValue.toLowerCase()))
            .filter((report): report is NonNullable<typeof report> => report !== undefined)
            .map((report) => {
                const matchingOption = options.reports.find((option) => option.reportID === report.reportID);
                return {
                    ...matchingOption,
                    // We are shallow copying properties from matchingOption, so if it has a brickRoadIndicator, it will display RBR.
                    // We set it to null here to prevent showing RBR for reports https://github.com/Expensify/App/issues/65960.
                    brickRoadIndicator: null,
                    alternateText: getPolicyName({report}) ?? matchingOption?.alternateText,
                    value: report.reportID,
                    isSelected: report.reportID === selectedReportID,
                    policyID: matchingOption?.policyID ?? report.policyID,
                };
            });
    }, [outstandingReportsByPolicyID, debouncedSearchValue, expenseReports, selectedReportID, options.reports, localeCompare]);

    const navigateBack = () => {
        Navigation.goBack(backTo);
    };

    const headerMessage = useMemo(() => (searchValue && !reportOptions.length ? translate('common.noResultsFound') : ''), [searchValue, reportOptions, translate]);

    // eslint-disable-next-line rulesdir/no-negated-variables
    const shouldShowNotFoundPage = useMemo(() => {
        if (expenseReports.length === 0 || shouldShowNotFoundPageFromProps) {
            return true;
        }

        if (!selectedReport) {
            return false;
        }

        const isAdmin = isPolicyAdmin(reportPolicy);
        const isOpen = isOpenReport(selectedReport);
        const isSubmitter = isReportOwner(selectedReport);
        // If the report is Open, then only submitters, admins can move expenses
        return isOpen && !isAdmin && !isSubmitter;
    }, [selectedReport, reportPolicy, expenseReports.length, shouldShowNotFoundPageFromProps]);

    return (
        <StepScreenWrapper
            headerTitle={translate('common.report')}
            onBackButtonPress={navigateBack}
            shouldShowWrapper
            testID="IOURequestEditReportCommon"
            includeSafeAreaPaddingBottom
            shouldShowNotFoundPage={shouldShowNotFoundPage}
        >
            <SelectionList
                sections={[{data: reportOptions}]}
                onSelectRow={selectReport}
                textInputValue={searchValue}
                onChangeText={setSearchValue}
                textInputLabel={expenseReports.length >= CONST.STANDARD_LIST_ITEM_LIMIT ? translate('common.search') : undefined}
                shouldSingleExecuteRowSelect
                headerMessage={headerMessage}
                initiallyFocusedOptionKey={selectedReportID}
                ListItem={InviteMemberListItem}
                listFooterContent={
                    shouldShowRemoveFromReport ? (
                        <MenuItem
                            onPress={removeFromReport}
                            title={translate('iou.removeFromReport')}
                            description={translate('iou.moveToPersonalSpace')}
                            icon={Expensicons.Close}
                        />
                    ) : undefined
                }
            />
        </StepScreenWrapper>
    );
}

export default IOURequestEditReportCommon;<|MERGE_RESOLUTION|>--- conflicted
+++ resolved
@@ -63,11 +63,7 @@
     const reportOwnerAccountID = useMemo(() => selectedReport?.ownerAccountID ?? currentUserPersonalDetails.accountID, [selectedReport, currentUserPersonalDetails.accountID]);
     const reportPolicy = usePolicy(selectedReport?.policyID);
     const [reportNameValuePairs] = useOnyx(ONYXKEYS.COLLECTION.REPORT_NAME_VALUE_PAIRS, {canBeMissing: true});
-<<<<<<< HEAD
     const [allPoliciesID] = useOnyx(ONYXKEYS.COLLECTION.POLICY, {selector: policiesSelector, canBeMissing: false});
-=======
-    const [allPoliciesID] = useOnyx(ONYXKEYS.COLLECTION.POLICY, {selector: (policies) => mapOnyxCollectionItems(policies, (policy) => policy?.id), canBeMissing: false});
->>>>>>> 20eee1ca
 
     const [searchValue, debouncedSearchValue, setSearchValue] = useDebouncedState('');
     const isOwner = selectedReport ? selectedReport.ownerAccountID === currentUserPersonalDetails.accountID : false;
