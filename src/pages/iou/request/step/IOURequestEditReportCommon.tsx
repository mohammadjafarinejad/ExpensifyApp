--- conflicted
+++ resolved
@@ -80,26 +80,16 @@
             .sort((a, b) => a?.reportName?.localeCompare(b?.reportName?.toLowerCase() ?? '') ?? 0)
             .filter((report) => !debouncedSearchValue || report?.reportName?.toLowerCase().includes(debouncedSearchValue.toLowerCase()))
             .filter((report): report is NonNullable<typeof report> => report !== undefined)
-<<<<<<< HEAD
             .map((report) => {
                 const matchingOption = options.reports.find((option) => option.reportID === report.reportID);
                 return {
                     ...matchingOption,
                     alternateText: getPolicyName({report}) ?? matchingOption?.alternateText,
                     value: report.reportID,
-                    isSelected: onlyReport && report.reportID === onlyReport?.reportID,
+                    isSelected: report.reportID === selectedReportID,
                 };
             });
-    }, [allReports, debouncedSearchValue, expenseReports, options.reports, transactionsReports]);
-=======
-            .map((report) => ({
-                text: report.reportName,
-                value: report.reportID,
-                keyForList: report.reportID,
-                isSelected: report.reportID === selectedReportID,
-            }));
-    }, [allReports, debouncedSearchValue, expenseReports, selectedReportID]);
->>>>>>> 06ea630b
+    }, [allReports, debouncedSearchValue, expenseReports, options.reports, selectedReportID]);
 
     const navigateBack = () => {
         Navigation.goBack(backTo);
@@ -124,13 +114,8 @@
                 textInputLabel={expenseReports.length >= CONST.STANDARD_LIST_ITEM_LIMIT ? translate('common.search') : undefined}
                 shouldSingleExecuteRowSelect
                 headerMessage={headerMessage}
-<<<<<<< HEAD
-                initiallyFocusedOptionKey={transactionsReports.length === 1 ? transactionsReports.at(0)?.reportID : undefined}
+                initiallyFocusedOptionKey={selectedReportID}
                 ListItem={InviteMemberListItem}
-=======
-                initiallyFocusedOptionKey={selectedReportID}
-                ListItem={UserListItem}
->>>>>>> 06ea630b
             />
         </StepScreenWrapper>
     );
