import React, {useMemo} from 'react';
import type {OnyxEntry} from 'react-native-onyx';
import {useOnyx} from 'react-native-onyx';
import * as Expensicons from '@components/Icon/Expensicons';
import MenuItem from '@components/MenuItem';
import {useOptionsList} from '@components/OptionListContextProvider';
import SelectionList from '@components/SelectionList';
import InviteMemberListItem from '@components/SelectionList/InviteMemberListItem';
import type {ListItem} from '@components/SelectionList/types';
import useCurrentUserPersonalDetails from '@hooks/useCurrentUserPersonalDetails';
import useDebouncedState from '@hooks/useDebouncedState';
import useLocalize from '@hooks/useLocalize';
import Navigation from '@libs/Navigation/Navigation';
import {getOutstandingReportsForUser, getPolicyName} from '@libs/ReportUtils';
import CONST from '@src/CONST';
import ONYXKEYS from '@src/ONYXKEYS';
import type {Route} from '@src/ROUTES';
import type {Report} from '@src/types/onyx';
import mapOnyxCollectionItems from '@src/utils/mapOnyxCollectionItems';
import StepScreenWrapper from './StepScreenWrapper';

type ReportListItem = ListItem & {
    /** reportID of the report */
    value: string;
};

/**
 * This function narrows down the data from Onyx to just the properties that we want to trigger a re-render of the component.
 * This helps minimize re-rendering and makes the entire component more performant.
 */
const reportSelector = (report: OnyxEntry<Report>): OnyxEntry<Report> =>
    report && {
        ownerAccountID: report.ownerAccountID,
        reportID: report.reportID,
        policyID: report.policyID,
        reportName: report.reportName,
        stateNum: report.stateNum,
        statusNum: report.statusNum,
        type: report.type,
    };

type Props = {
    backTo: Route | undefined;
    transactionsReports: Report[];
    selectReport: (item: ReportListItem) => void;
    removeFromReport: () => void;
    isEditing: boolean;
};

<<<<<<< HEAD
function IOURequestEditReportCommon({backTo, transactionReport, selectReport, removeFromReport, isEditing}: Props) {
=======
function IOURequestEditReportCommon({backTo, transactionsReports, selectReport}: Props) {
>>>>>>> e9cdd228
    const {translate} = useLocalize();
    const {options} = useOptionsList();
    const [allReports] = useOnyx(ONYXKEYS.COLLECTION.REPORT, {selector: (reports) => mapOnyxCollectionItems(reports, reportSelector), canBeMissing: true});
    const [allPoliciesID] = useOnyx(ONYXKEYS.COLLECTION.POLICY, {selector: (policies) => mapOnyxCollectionItems(policies, (policy) => policy?.id), canBeMissing: false});

    const currentUserPersonalDetails = useCurrentUserPersonalDetails();
    const [searchValue, debouncedSearchValue, setSearchValue] = useDebouncedState('');

    const expenseReports = useMemo(
        () =>
            Object.values(allPoliciesID ?? {}).flatMap((policyID) => {
                if (!policyID) {
                    return [];
                }
                const reports = getOutstandingReportsForUser(policyID, currentUserPersonalDetails.accountID, allReports ?? {});
                return reports;
            }),
        [allPoliciesID, allReports, currentUserPersonalDetails.accountID],
    );

    const reportOptions: ReportListItem[] = useMemo(() => {
        if (!allReports) {
            return [];
        }

        const onlyReport = transactionsReports.length === 1 ? transactionsReports.at(0) : undefined;

        return expenseReports
            .sort((a, b) => a?.reportName?.localeCompare(b?.reportName?.toLowerCase() ?? '') ?? 0)
            .filter((report) => !debouncedSearchValue || report?.reportName?.toLowerCase().includes(debouncedSearchValue.toLowerCase()))
            .filter((report): report is NonNullable<typeof report> => report !== undefined)
<<<<<<< HEAD
            .map((report) => {
                const matchingOption = options.reports.find((option) => option.reportID === report.reportID);
                return {
                    ...matchingOption,
                    alternateText: getPolicyName({report}) ?? matchingOption?.alternateText,
                    value: report.reportID,
                    isSelected: isTransactionReportCorrect ? report.reportID === transactionReport?.reportID : expenseReports.at(0)?.reportID === report.reportID,
                };
            });
    }, [allReports, expenseReports, transactionReport?.reportID, debouncedSearchValue, options.reports]);
=======
            .map((report) => ({
                text: report.reportName,
                value: report.reportID,
                keyForList: report.reportID,
                isSelected: onlyReport && report.reportID === onlyReport?.reportID,
            }));
    }, [allReports, debouncedSearchValue, expenseReports, transactionsReports]);
>>>>>>> e9cdd228

    const navigateBack = () => {
        Navigation.goBack(backTo);
    };

    const headerMessage = useMemo(() => (searchValue && !reportOptions.length ? translate('common.noResultsFound') : ''), [searchValue, reportOptions, translate]);

    return (
        <StepScreenWrapper
            headerTitle={translate('common.report')}
            onBackButtonPress={navigateBack}
            shouldShowWrapper
            testID="IOURequestEditReportCommon"
            includeSafeAreaPaddingBottom
            shouldShowNotFoundPage={expenseReports.length === 0}
        >
            <SelectionList
                sections={[{data: reportOptions}]}
                onSelectRow={selectReport}
                textInputValue={searchValue}
                onChangeText={setSearchValue}
                textInputLabel={expenseReports.length >= CONST.STANDARD_LIST_ITEM_LIMIT ? translate('common.search') : undefined}
                shouldSingleExecuteRowSelect
                headerMessage={headerMessage}
<<<<<<< HEAD
                initiallyFocusedOptionKey={transactionReport?.reportID}
                ListItem={InviteMemberListItem}
                listFooterContent={
                    isEditing ? (
                        <MenuItem
                            onPress={removeFromReport}
                            title={translate('iou.removeFromReport')}
                            description={translate('iou.moveToPersonalSpace')}
                            icon={Expensicons.Close}
                        />
                    ) : undefined
                }
=======
                initiallyFocusedOptionKey={transactionsReports.length === 1 ? transactionsReports.at(0)?.reportID : undefined}
                ListItem={UserListItem}
>>>>>>> e9cdd228
            />
        </StepScreenWrapper>
    );
}

export default IOURequestEditReportCommon;<|MERGE_RESOLUTION|>--- conflicted
+++ resolved
@@ -47,11 +47,7 @@
     isEditing: boolean;
 };
 
-<<<<<<< HEAD
-function IOURequestEditReportCommon({backTo, transactionReport, selectReport, removeFromReport, isEditing}: Props) {
-=======
-function IOURequestEditReportCommon({backTo, transactionsReports, selectReport}: Props) {
->>>>>>> e9cdd228
+function IOURequestEditReportCommon({backTo, transactionsReports, selectReport, removeFromReport, isEditing}: Props) {
     const {translate} = useLocalize();
     const {options} = useOptionsList();
     const [allReports] = useOnyx(ONYXKEYS.COLLECTION.REPORT, {selector: (reports) => mapOnyxCollectionItems(reports, reportSelector), canBeMissing: true});
@@ -83,26 +79,16 @@
             .sort((a, b) => a?.reportName?.localeCompare(b?.reportName?.toLowerCase() ?? '') ?? 0)
             .filter((report) => !debouncedSearchValue || report?.reportName?.toLowerCase().includes(debouncedSearchValue.toLowerCase()))
             .filter((report): report is NonNullable<typeof report> => report !== undefined)
-<<<<<<< HEAD
             .map((report) => {
                 const matchingOption = options.reports.find((option) => option.reportID === report.reportID);
                 return {
                     ...matchingOption,
                     alternateText: getPolicyName({report}) ?? matchingOption?.alternateText,
                     value: report.reportID,
-                    isSelected: isTransactionReportCorrect ? report.reportID === transactionReport?.reportID : expenseReports.at(0)?.reportID === report.reportID,
+                    isSelected: onlyReport && report.reportID === onlyReport?.reportID,
                 };
             });
-    }, [allReports, expenseReports, transactionReport?.reportID, debouncedSearchValue, options.reports]);
-=======
-            .map((report) => ({
-                text: report.reportName,
-                value: report.reportID,
-                keyForList: report.reportID,
-                isSelected: onlyReport && report.reportID === onlyReport?.reportID,
-            }));
-    }, [allReports, debouncedSearchValue, expenseReports, transactionsReports]);
->>>>>>> e9cdd228
+    }, [allReports, transactionsReports, expenseReports, debouncedSearchValue, options.reports]);
 
     const navigateBack = () => {
         Navigation.goBack(backTo);
@@ -127,8 +113,7 @@
                 textInputLabel={expenseReports.length >= CONST.STANDARD_LIST_ITEM_LIMIT ? translate('common.search') : undefined}
                 shouldSingleExecuteRowSelect
                 headerMessage={headerMessage}
-<<<<<<< HEAD
-                initiallyFocusedOptionKey={transactionReport?.reportID}
+                initiallyFocusedOptionKey={transactionsReports.length === 1 ? transactionsReports.at(0)?.reportID : undefined}
                 ListItem={InviteMemberListItem}
                 listFooterContent={
                     isEditing ? (
@@ -140,10 +125,6 @@
                         />
                     ) : undefined
                 }
-=======
-                initiallyFocusedOptionKey={transactionsReports.length === 1 ? transactionsReports.at(0)?.reportID : undefined}
-                ListItem={UserListItem}
->>>>>>> e9cdd228
             />
         </StepScreenWrapper>
     );
