import React, {useMemo} from 'react';
import type {OnyxEntry} from 'react-native-onyx';
import {useOptionsList} from '@components/OptionListContextProvider';
import SelectionList from '@components/SelectionList';
import InviteMemberListItem from '@components/SelectionList/InviteMemberListItem';
import type {ListItem} from '@components/SelectionList/types';
import useCurrentUserPersonalDetails from '@hooks/useCurrentUserPersonalDetails';
import useDebouncedState from '@hooks/useDebouncedState';
import useLocalize from '@hooks/useLocalize';
import useOnyx from '@hooks/useOnyx';
import Navigation from '@libs/Navigation/Navigation';
import {getOutstandingReportsForUser, getPolicyName, sortOutstandingReportsBySelected} from '@libs/ReportUtils';
import CONST from '@src/CONST';
import ONYXKEYS from '@src/ONYXKEYS';
import type {Route} from '@src/ROUTES';
import type {Report} from '@src/types/onyx';
import mapOnyxCollectionItems from '@src/utils/mapOnyxCollectionItems';
import StepScreenWrapper from './StepScreenWrapper';

type TransactionGroupListItem = ListItem & {
    /** reportID of the report */
    value: string;
};

/**
 * This function narrows down the data from Onyx to just the properties that we want to trigger a re-render of the component.
 * This helps minimize re-rendering and makes the entire component more performant.
 */
const reportSelector = (report: OnyxEntry<Report>): OnyxEntry<Report> =>
    report && {
        ownerAccountID: report.ownerAccountID,
        reportID: report.reportID,
        policyID: report.policyID,
        reportName: report.reportName,
        stateNum: report.stateNum,
        statusNum: report.statusNum,
        type: report.type,
    };

type Props = {
    backTo: Route | undefined;
    transactionsReports: Report[];
    policyID?: string;
    selectReport: (item: TransactionGroupListItem) => void;
};

<<<<<<< HEAD
function IOURequestEditReportCommon({backTo, transactionsReports, selectReport, removeFromReport, isEditing = false, isUnreported, policyID: policyIDFromProps}: Props) {
=======
function IOURequestEditReportCommon({backTo, transactionsReports, selectReport}: Props) {
>>>>>>> ca5f3b69
    const {translate} = useLocalize();
    const {options} = useOptionsList();
    const [allReports] = useOnyx(ONYXKEYS.COLLECTION.REPORT, {selector: (reports) => mapOnyxCollectionItems(reports, reportSelector), canBeMissing: true});
    const [reportNameValuePairs] = useOnyx(ONYXKEYS.COLLECTION.REPORT_NAME_VALUE_PAIRS, {canBeMissing: true});
    const [allPoliciesID] = useOnyx(ONYXKEYS.COLLECTION.POLICY, {selector: (policies) => mapOnyxCollectionItems(policies, (policy) => policy?.id), canBeMissing: false});

    const currentUserPersonalDetails = useCurrentUserPersonalDetails();
    const [searchValue, debouncedSearchValue, setSearchValue] = useDebouncedState('');

    const expenseReports = useMemo(
        () =>
            Object.values(allPoliciesID ?? {}).flatMap((policyID) => {
                if (!policyID || (policyIDFromProps && policyID !== policyIDFromProps)) {
                    return [];
                }
                const reports = getOutstandingReportsForUser(
                    policyID,
                    transactionsReports.at(0)?.ownerAccountID ?? currentUserPersonalDetails.accountID,
                    allReports ?? {},
                    reportNameValuePairs,
                );
                return reports;
            }),
        [allReports, currentUserPersonalDetails.accountID, transactionsReports, allPoliciesID, reportNameValuePairs, policyIDFromProps],
    );

    const reportOptions: TransactionGroupListItem[] = useMemo(() => {
        if (!allReports) {
            return [];
        }

        const onlyReport = transactionsReports.length === 1 ? transactionsReports.at(0) : undefined;

        return expenseReports
            .sort((report1, report2) => sortOutstandingReportsBySelected(report1, report2, onlyReport?.reportID))
            .filter((report) => !debouncedSearchValue || report?.reportName?.toLowerCase().includes(debouncedSearchValue.toLowerCase()))
            .filter((report): report is NonNullable<typeof report> => report !== undefined)
            .map((report) => {
                const matchingOption = options.reports.find((option) => option.reportID === report.reportID);
                return {
                    ...matchingOption,
                    alternateText: getPolicyName({report}) ?? matchingOption?.alternateText,
                    value: report.reportID,
                    isSelected: onlyReport && report.reportID === onlyReport?.reportID,
                };
            });
    }, [allReports, debouncedSearchValue, expenseReports, options.reports, transactionsReports]);

    const navigateBack = () => {
        Navigation.goBack(backTo);
    };

    const headerMessage = useMemo(() => (searchValue && !reportOptions.length ? translate('common.noResultsFound') : ''), [searchValue, reportOptions, translate]);

    return (
        <StepScreenWrapper
            headerTitle={translate('common.report')}
            onBackButtonPress={navigateBack}
            shouldShowWrapper
            testID="IOURequestEditReportCommon"
            includeSafeAreaPaddingBottom
            shouldShowNotFoundPage={expenseReports.length === 0}
        >
            <SelectionList
                sections={[{data: reportOptions}]}
                onSelectRow={selectReport}
                textInputValue={searchValue}
                onChangeText={setSearchValue}
                textInputLabel={expenseReports.length >= CONST.STANDARD_LIST_ITEM_LIMIT ? translate('common.search') : undefined}
                shouldSingleExecuteRowSelect
                headerMessage={headerMessage}
                initiallyFocusedOptionKey={transactionsReports.length === 1 ? transactionsReports.at(0)?.reportID : undefined}
                ListItem={InviteMemberListItem}
            />
        </StepScreenWrapper>
    );
}

export default IOURequestEditReportCommon;<|MERGE_RESOLUTION|>--- conflicted
+++ resolved
@@ -44,11 +44,7 @@
     selectReport: (item: TransactionGroupListItem) => void;
 };
 
-<<<<<<< HEAD
-function IOURequestEditReportCommon({backTo, transactionsReports, selectReport, removeFromReport, isEditing = false, isUnreported, policyID: policyIDFromProps}: Props) {
-=======
-function IOURequestEditReportCommon({backTo, transactionsReports, selectReport}: Props) {
->>>>>>> ca5f3b69
+function IOURequestEditReportCommon({backTo, transactionsReports, selectReport, policyID: policyIDFromProps}: Props) {
     const {translate} = useLocalize();
     const {options} = useOptionsList();
     const [allReports] = useOnyx(ONYXKEYS.COLLECTION.REPORT, {selector: (reports) => mapOnyxCollectionItems(reports, reportSelector), canBeMissing: true});
