--- conflicted
+++ resolved
@@ -12,13 +12,8 @@
 import usePolicy from '@hooks/usePolicy';
 import useReportTransactions from '@hooks/useReportTransactions';
 import Navigation from '@libs/Navigation/Navigation';
-<<<<<<< HEAD
-import {isPolicyAdmin} from '@libs/PolicyUtils';
+import {getPersonalPolicy, isPolicyAdmin} from '@libs/PolicyUtils';
 import {getOutstandingReportsForUser, getPolicyName, isIOUReport, isOpenReport, isReportOwner, isSelfDM, sortOutstandingReportsBySelected} from '@libs/ReportUtils';
-=======
-import {getPersonalPolicy, isPolicyAdmin} from '@libs/PolicyUtils';
-import {getOutstandingReportsForUser, getPolicyName, isIOUReport, isOpenReport, isReportOwner, sortOutstandingReportsBySelected} from '@libs/ReportUtils';
->>>>>>> 2afea2af
 import CONST from '@src/CONST';
 import ONYXKEYS from '@src/ONYXKEYS';
 import type {Route} from '@src/ROUTES';
@@ -86,37 +81,33 @@
         if (!outstandingReportsByPolicyID || isEmptyObject(outstandingReportsByPolicyID)) {
             return [];
         }
-<<<<<<< HEAD
-        if (!selectedPolicyID || isSelfDM(selectedReport)) {
-            return Object.values(allPoliciesID ?? {}).flatMap((policyID) => {
-                if (!policyID) {
-=======
         const personalPolicyID = getPersonalPolicy()?.id;
+        if (!selectedPolicyID || selectedPolicyID === personalPolicyID || isSelfDM(selectedReport)) {
+            return Object.values(allPoliciesID ?? {})
+                .filter((policyID) => personalPolicyID !== policyID)
+                .flatMap((policyID) => {
+                    if (!policyID || policyID !== selectedPolicyID) {
+                        return [];
+                    }
+                    const reports = getOutstandingReportsForUser(
+                        policyID,
+                        reportOwnerAccountID,
+                        outstandingReportsByPolicyID?.[policyID ?? CONST.DEFAULT_NUMBER_ID] ?? {},
+                        reportNameValuePairs,
+                        isEditing,
+                    );
 
-        return Object.values(allPoliciesID ?? {})
-            .filter((policyID) => personalPolicyID !== policyID)
-            .flatMap((policyID) => {
-                if (!policyID || (policyIDFromProps && policyID !== policyIDFromProps)) {
->>>>>>> 2afea2af
-                    return [];
-                }
-                const reports = getOutstandingReportsForUser(
-                    policyID,
-                    reportOwnerAccountID,
-                    outstandingReportsByPolicyID?.[policyID ?? CONST.DEFAULT_NUMBER_ID] ?? {},
-                    reportNameValuePairs,
-                    isEditing,
-                );
-
-                return reports;
-            });
-<<<<<<< HEAD
+                    return reports;
+                });
         }
-        return getOutstandingReportsForUser(selectedPolicyID, reportOwnerAccountID, outstandingReportsByPolicyID?.[selectedPolicyID], reportNameValuePairs, isEditing);
+        return getOutstandingReportsForUser(
+            selectedPolicyID,
+            reportOwnerAccountID,
+            outstandingReportsByPolicyID?.[selectedPolicyID ?? CONST.DEFAULT_NUMBER_ID] ?? {},
+            reportNameValuePairs,
+            isEditing,
+        );
     }, [outstandingReportsByPolicyID, reportOwnerAccountID, allPoliciesID, reportNameValuePairs, selectedReport, selectedPolicyID, isEditing]);
-=======
-    }, [outstandingReportsByPolicyID, reportOwnerAccountID, allPoliciesID, reportNameValuePairs, policyIDFromProps, isEditing]);
->>>>>>> 2afea2af
 
     const reportOptions: TransactionGroupListItem[] = useMemo(() => {
         if (!outstandingReportsByPolicyID || isEmptyObject(outstandingReportsByPolicyID)) {
