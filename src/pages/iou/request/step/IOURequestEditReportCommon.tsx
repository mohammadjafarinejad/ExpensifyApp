--- conflicted
+++ resolved
@@ -40,12 +40,8 @@
 type Props = {
     backTo: Route | undefined;
     transactionsReports: Report[];
-<<<<<<< HEAD
-    selectReport: (item: ReportListItem) => void;
     policyID?: string;
-=======
     selectReport: (item: TransactionGroupListItem) => void;
->>>>>>> 6b934d14
 };
 
 function IOURequestEditReportCommon({backTo, transactionsReports, policyID: policyIDFromProps, selectReport}: Props) {
