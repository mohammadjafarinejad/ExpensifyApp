--- conflicted
+++ resolved
@@ -45,7 +45,7 @@
     removeFromReport,
     isEditing = false,
     isUnreported,
-    shouldShowNotFoundPage = false,
+    shouldShowNotFoundPage: shouldShowNotFoundPageFromProps = false,
 }: Props) {
     const {translate, localeCompare} = useLocalize();
     const {options} = useOptionsList();
@@ -106,11 +106,7 @@
                     isSelected: onlyReport && report.reportID === onlyReport?.reportID,
                 };
             });
-<<<<<<< HEAD
-    }, [reportsByPolicyID, debouncedSearchValue, expenseReports, options.reports, onlyReport]);
-=======
-    }, [allReports, debouncedSearchValue, expenseReports, onlyReport, options.reports, localeCompare]);
->>>>>>> 5eca2240
+    }, [reportsByPolicyID, debouncedSearchValue, expenseReports, onlyReport, options.reports, localeCompare]);
 
     const navigateBack = () => {
         Navigation.goBack(backTo);
@@ -120,7 +116,7 @@
 
     // eslint-disable-next-line rulesdir/no-negated-variables
     const shouldShowNotFoundPage = useMemo(() => {
-        if (expenseReports.length === 0) {
+        if (expenseReports.length === 0 || shouldShowNotFoundPageFromProps) {
             return true;
         }
 
@@ -134,7 +130,7 @@
         const isSubmitter = isReportOwner(transactionReport);
         // If the report is Open, then only submitters, admins can move expenses
         return isOpen && !isAdmin && !isSubmitter;
-    }, [transactionsReports, reportPolicy, expenseReports.length]);
+    }, [transactionsReports, shouldShowNotFoundPageFromProps, reportPolicy, expenseReports.length]);
 
     return (
         <StepScreenWrapper
@@ -143,11 +139,7 @@
             shouldShowWrapper
             testID="IOURequestEditReportCommon"
             includeSafeAreaPaddingBottom
-<<<<<<< HEAD
             shouldShowNotFoundPage={shouldShowNotFoundPage}
-=======
-            shouldShowNotFoundPage={expenseReports.length === 0 || shouldShowNotFoundPage}
->>>>>>> 5eca2240
         >
             <SelectionList
                 sections={[{data: reportOptions}]}
