--- conflicted
+++ resolved
@@ -36,20 +36,7 @@
     isUnreported?: boolean;
 };
 
-<<<<<<< HEAD
-function IOURequestEditReportCommon({
-    backTo,
-    transactionsReports,
-    selectReport,
-    policyID: policyIDFromProps,
-    removeFromReport,
-    isEditing = false,
-    isUnreported,
-    shouldShowNotFoundPage: shouldShowNotFoundPageFromProps = false,
-}: Props) {
-=======
 function IOURequestEditReportCommon({backTo, transactionsReports, selectReport, policyID: policyIDFromProps, removeFromReport, isEditing = false, isUnreported}: Props) {
->>>>>>> 2c1e1070
     const {translate, localeCompare} = useLocalize();
     const {options} = useOptionsList();
     const [outstandingReportsByPolicyID] = useOnyx(ONYXKEYS.DERIVED.OUTSTANDING_REPORTS_BY_POLICY_ID, {canBeMissing: true});
@@ -122,7 +109,7 @@
 
     // eslint-disable-next-line rulesdir/no-negated-variables
     const shouldShowNotFoundPage = useMemo(() => {
-        if (expenseReports.length === 0 || shouldShowNotFoundPageFromProps) {
+        if (expenseReports.length === 0) {
             return true;
         }
 
@@ -136,7 +123,7 @@
         const isSubmitter = isReportOwner(transactionReport);
         // If the report is Open, then only submitters, admins can move expenses
         return isOpen && !isAdmin && !isSubmitter;
-    }, [transactionsReports, shouldShowNotFoundPageFromProps, reportPolicy, expenseReports.length]);
+    }, [transactionsReports, reportPolicy, expenseReports.length]);
 
     return (
         <StepScreenWrapper
@@ -145,11 +132,7 @@
             shouldShowWrapper
             testID="IOURequestEditReportCommon"
             includeSafeAreaPaddingBottom
-<<<<<<< HEAD
             shouldShowNotFoundPage={shouldShowNotFoundPage}
-=======
-            shouldShowNotFoundPage={expenseReports.length === 0}
->>>>>>> 2c1e1070
         >
             <SelectionList
                 sections={[{data: reportOptions}]}
