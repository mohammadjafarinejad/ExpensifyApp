--- conflicted
+++ resolved
@@ -1,22 +1,22 @@
 import {useFocusEffect} from '@react-navigation/native';
-<<<<<<< HEAD
-=======
 import lodashGet from 'lodash/get';
 import lodashIsEmpty from 'lodash/isEmpty';
-import PropTypes from 'prop-types';
->>>>>>> a4d01a87
 import React, {useCallback, useEffect, useRef} from 'react';
+import {withOnyx} from 'react-native-onyx';
 import transactionPropTypes from '@components/transactionPropTypes';
 import useLocalize from '@hooks/useLocalize';
 import * as TransactionEdit from '@libs/actions/TransactionEdit';
 import compose from '@libs/compose';
 import * as CurrencyUtils from '@libs/CurrencyUtils';
 import Navigation from '@libs/Navigation/Navigation';
+import * as ReportUtils from '@libs/ReportUtils';
 import {getRequestType} from '@libs/TransactionUtils';
+import * as TransactionUtils from '@libs/TransactionUtils';
 import MoneyRequestAmountForm from '@pages/iou/steps/MoneyRequestAmountForm';
 import reportPropTypes from '@pages/reportPropTypes';
 import * as IOU from '@userActions/IOU';
 import CONST from '@src/CONST';
+import ONYXKEYS from '@src/ONYXKEYS';
 import ROUTES from '@src/ROUTES';
 import IOURequestStepRoutePropTypes from './IOURequestStepRoutePropTypes';
 import StepScreenWrapper from './StepScreenWrapper';
@@ -33,49 +33,19 @@
 
     /** The transaction object being modified in Onyx */
     transaction: transactionPropTypes,
-<<<<<<< HEAD
-=======
 
     /** The draft transaction that holds data to be persisted on the current transaction */
     splitDraftTransaction: transactionPropTypes,
 
     /** The draft transaction object being modified in Onyx */
     draftTransaction: transactionPropTypes,
-
-    /** The policy of the report */
-    policy: PropTypes.shape({
-        /**
-         * Whether or not the policy has tax tracking enabled
-         *
-         * @deprecated - use tax.trackingEnabled instead
-         */
-        isTaxTrackingEnabled: PropTypes.bool,
-
-        /** Whether or not the policy has tax tracking enabled */
-        tax: PropTypes.shape({
-            trackingEnabled: PropTypes.bool,
-        }),
-
-        /** Collection of tax rates attached to a policy */
-        taxRates: taxPropTypes,
-    }),
->>>>>>> a4d01a87
 };
 
 const defaultProps = {
     report: {},
     transaction: {},
-<<<<<<< HEAD
-=======
     splitDraftTransaction: {},
     draftTransaction: {},
-    policy: {},
-};
-
-const getTaxAmount = (transaction, defaultTaxValue, amount) => {
-    const percentage = (transaction.taxRate ? transaction.taxRate.data.value : defaultTaxValue) || '';
-    return TransactionUtils.calculateTaxAmount(percentage, amount);
->>>>>>> a4d01a87
 };
 
 function IOURequestStepAmount({
@@ -84,13 +54,8 @@
         params: {iouType, reportID, transactionID, backTo, action},
     },
     transaction,
-<<<<<<< HEAD
-    transaction: {currency},
-=======
     splitDraftTransaction,
     draftTransaction,
-    policy,
->>>>>>> a4d01a87
 }) {
     const {translate} = useLocalize();
     const textInput = useRef(null);
@@ -230,9 +195,6 @@
 IOURequestStepAmount.defaultProps = defaultProps;
 IOURequestStepAmount.displayName = 'IOURequestStepAmount';
 
-<<<<<<< HEAD
-export default compose(withWritableReportOrNotFound, withFullTransactionOrNotFound)(IOURequestStepAmount);
-=======
 export default compose(
     withWritableReportOrNotFound,
     withFullTransactionOrNotFound,
@@ -243,9 +205,6 @@
                 return `${ONYXKEYS.COLLECTION.SPLIT_TRANSACTION_DRAFT}${transactionID}`;
             },
         },
-        policy: {
-            key: ({report}) => `${ONYXKEYS.COLLECTION.POLICY}${report ? report.policyID : '0'}`,
-        },
         draftTransaction: {
             key: ({route}) => {
                 const transactionID = lodashGet(route, 'params.transactionID', 0);
@@ -253,5 +212,4 @@
             },
         },
     }),
-)(IOURequestStepAmount);
->>>>>>> a4d01a87
+)(IOURequestStepAmount);