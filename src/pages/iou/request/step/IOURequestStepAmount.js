--- conflicted
+++ resolved
@@ -41,15 +41,9 @@
     /** The draft transaction that holds data to be persisted on the current transaction */
     splitDraftTransaction: transactionPropTypes,
 
-<<<<<<< HEAD
-    /** Whether the user input should be kept or not */
-    shouldKeepUserInput: PropTypes.bool,
-
     /** Whether the confirmation step should be skipped */
     skipConfirmation: PropTypes.bool,
 
-=======
->>>>>>> da5b7bcd
     /** The draft transaction object being modified in Onyx */
     draftTransaction: transactionPropTypes,
 
@@ -67,11 +61,7 @@
     ...withCurrentUserPersonalDetailsDefaultProps,
     splitDraftTransaction: {},
     draftTransaction: {},
-<<<<<<< HEAD
-    shouldKeepUserInput: false,
     skipConfirmation: false,
-=======
->>>>>>> da5b7bcd
 };
 
 function IOURequestStepAmount({
@@ -85,11 +75,7 @@
     currentUserPersonalDetails,
     splitDraftTransaction,
     draftTransaction,
-<<<<<<< HEAD
-    shouldKeepUserInput,
     skipConfirmation,
-=======
->>>>>>> da5b7bcd
 }) {
     const {translate} = useLocalize();
     const textInput = useRef(null);
