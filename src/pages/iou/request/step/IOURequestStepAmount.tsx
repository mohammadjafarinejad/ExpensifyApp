--- conflicted
+++ resolved
@@ -10,11 +10,8 @@
 import useLocalize from '@hooks/useLocalize';
 import useOnyx from '@hooks/useOnyx';
 import usePermissions from '@hooks/usePermissions';
-<<<<<<< HEAD
 import usePersonalPolicy from '@hooks/usePersonalPolicy';
-=======
 import useReportIsArchived from '@hooks/useReportIsArchived';
->>>>>>> cc2edf2e
 import useShowNotFoundPageInIOUStep from '@hooks/useShowNotFoundPageInIOUStep';
 import {setTransactionReport} from '@libs/actions/Transaction';
 import {createDraftTransaction, removeDraftTransaction} from '@libs/actions/TransactionEdit';
@@ -272,15 +269,6 @@
 
         // If there was no reportID, then that means the user started this flow from the global + menu
         // and an optimistic reportID was generated. In that case, the next step is to select the participants for this expense.
-<<<<<<< HEAD
-        if (iouType === CONST.IOU.TYPE.CREATE && isPaidGroupPolicy(activePolicy) && activePolicy?.isPolicyExpenseChatEnabled && !shouldRestrictUserBillableActions(activePolicy.id)) {
-            const activePolicyExpenseChat = getPolicyExpenseChat(currentUserPersonalDetails.accountID, activePolicy?.id);
-            // We want to check both policies and fallback to personalPolicy.autoReporting if the former is false
-            // eslint-disable-next-line @typescript-eslint/prefer-nullish-coalescing
-            const shouldAutoReport = activePolicy?.autoReporting || personalPolicy?.autoReporting;
-            const transactionReportID = shouldAutoReport ? activePolicyExpenseChat?.reportID : CONST.REPORT.UNREPORTED_REPORT_ID;
-            setTransactionReport(transactionID, {reportID: transactionReportID}, true);
-=======
         if (
             iouType === CONST.IOU.TYPE.CREATE &&
             isPaidGroupPolicy(defaultExpensePolicy) &&
@@ -288,7 +276,11 @@
             !shouldRestrictUserBillableActions(defaultExpensePolicy.id)
         ) {
             const activePolicyExpenseChat = getPolicyExpenseChat(currentUserPersonalDetails.accountID, defaultExpensePolicy?.id);
->>>>>>> cc2edf2e
+            // We want to check both policies and fallback to personalPolicy.autoReporting if the former is false
+            // eslint-disable-next-line @typescript-eslint/prefer-nullish-coalescing
+            const shouldAutoReport = defaultExpensePolicy?.autoReporting || personalPolicy?.autoReporting;
+            const transactionReportID = shouldAutoReport ? activePolicyExpenseChat?.reportID : CONST.REPORT.UNREPORTED_REPORT_ID;
+            setTransactionReport(transactionID, {reportID: transactionReportID}, true);
             setMoneyRequestParticipantsFromReport(transactionID, activePolicyExpenseChat).then(() => {
                 Navigation.navigate(
                     ROUTES.MONEY_REQUEST_STEP_CONFIRMATION.getRoute(
