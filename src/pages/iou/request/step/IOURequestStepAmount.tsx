--- conflicted
+++ resolved
@@ -337,11 +337,8 @@
                 skipConfirmation={shouldSkipConfirmation ?? false}
                 iouType={iouType}
                 policyID={policy?.id}
-<<<<<<< HEAD
                 forwardedRef={(e: BaseTextInputRef | null) => {
-=======
                 ref={(e) => {
->>>>>>> 53719b62
                     textInput.current = e;
                 }}
                 shouldKeepUserInput={transaction?.shouldShowOriginalAmount}
