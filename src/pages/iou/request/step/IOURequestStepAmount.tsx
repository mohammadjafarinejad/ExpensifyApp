--- conflicted
+++ resolved
@@ -342,12 +342,8 @@
                 shouldKeepUserInput={transaction?.shouldShowOriginalAmount}
                 onCurrencyButtonPress={navigateToCurrencySelectionPage}
                 onSubmitButtonPress={saveAmountAndCurrency}
-<<<<<<< HEAD
-                selectedTab={iouRequestType}
                 allowFlippingAmount={!isSplitBill && allowNegative}
-=======
                 selectedTab={iouRequestType as SelectedTabRequest}
->>>>>>> 4d29406b
                 chatReportID={reportID}
             />
         </StepScreenWrapper>
