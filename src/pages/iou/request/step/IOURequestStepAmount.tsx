--- conflicted
+++ resolved
@@ -7,11 +7,8 @@
 import useDuplicateTransactionsAndViolations from '@hooks/useDuplicateTransactionsAndViolations';
 import useLocalize from '@hooks/useLocalize';
 import useOnyx from '@hooks/useOnyx';
-<<<<<<< HEAD
+import usePermissions from '@hooks/usePermissions';
 import useShowNotFoundPageInIOUStep from '@hooks/useShowNotFoundPageInIOUStep';
-=======
-import usePermissions from '@hooks/usePermissions';
->>>>>>> 52d011cf
 import {createDraftTransaction, removeDraftTransaction} from '@libs/actions/TransactionEdit';
 import {convertToBackendAmount, isValidCurrencyCode} from '@libs/CurrencyUtils';
 import {navigateToParticipantPage} from '@libs/IOUUtils';
@@ -98,12 +95,9 @@
     const {amount: transactionAmount} = getTransactionDetails(currentTransaction) ?? {amount: 0};
     const {currency: originalCurrency} = getTransactionDetails(isEditing && !isEmptyObject(draftTransaction) ? draftTransaction : transaction) ?? {currency: CONST.CURRENCY.USD};
     const currency = isValidCurrencyCode(selectedCurrency) ? selectedCurrency : originalCurrency;
-<<<<<<< HEAD
     // eslint-disable-next-line rulesdir/no-negated-variables
     const shouldShowNotFoundPage = useShowNotFoundPageInIOUStep(action, iouType, reportActionID, report, transaction);
-=======
     const shouldGenerateTransactionThreadReport = !isBetaEnabled(CONST.BETAS.NO_OPTIMISTIC_TRANSACTION_THREADS);
->>>>>>> 52d011cf
 
     // For quick button actions, we'll skip the confirmation page unless the report is archived or this is a workspace request, as
     // the user will have to add a merchant.
