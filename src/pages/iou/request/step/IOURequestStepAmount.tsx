import {useFocusEffect} from '@react-navigation/native';
import React, {useCallback, useEffect, useMemo, useRef} from 'react';
import type {OnyxEntry} from 'react-native-onyx';
import type {BaseTextInputRef} from '@components/TextInput/BaseTextInput/types';
import withCurrentUserPersonalDetails from '@components/withCurrentUserPersonalDetails';
import type {WithCurrentUserPersonalDetailsProps} from '@components/withCurrentUserPersonalDetails';
import useDuplicateTransactionsAndViolations from '@hooks/useDuplicateTransactionsAndViolations';
import useLocalize from '@hooks/useLocalize';
import useOnyx from '@hooks/useOnyx';
<<<<<<< HEAD
import usePermissions from '@hooks/usePermissions';
import useShowNotFoundPageInIOUStep from '@hooks/useShowNotFoundPageInIOUStep';
=======
>>>>>>> 9af748b5
import {createDraftTransaction, removeDraftTransaction} from '@libs/actions/TransactionEdit';
import {convertToBackendAmount, isValidCurrencyCode} from '@libs/CurrencyUtils';
import {navigateToParticipantPage} from '@libs/IOUUtils';
import Navigation from '@libs/Navigation/Navigation';
import {getParticipantsOption, getReportOption} from '@libs/OptionsListUtils';
import {isPaidGroupPolicy} from '@libs/PolicyUtils';
import {getPolicyExpenseChat, getTransactionDetails, isArchivedReport, isPolicyExpenseChat} from '@libs/ReportUtils';
import {shouldRestrictUserBillableActions} from '@libs/SubscriptionUtils';
import {calculateTaxAmount, getAmount, getCurrency, getDefaultTaxCode, getRequestType, getTaxValue} from '@libs/TransactionUtils';
import MoneyRequestAmountForm from '@pages/iou/MoneyRequestAmountForm';
import {
    getMoneyRequestParticipantsFromReport,
    requestMoney,
    resetSplitShares,
    sendMoneyElsewhere,
    sendMoneyWithWallet,
    setDraftSplitTransaction,
    setMoneyRequestAmount,
    setMoneyRequestParticipantsFromReport,
    setMoneyRequestTaxAmount,
    setSplitShares,
    trackExpense,
    updateMoneyRequestAmountAndCurrency,
} from '@userActions/IOU';
import CONST from '@src/CONST';
import ONYXKEYS from '@src/ONYXKEYS';
import ROUTES from '@src/ROUTES';
import type SCREENS from '@src/SCREENS';
import type {SelectedTabRequest} from '@src/types/onyx';
import type {PaymentMethodType} from '@src/types/onyx/OriginalMessage';
import type Transaction from '@src/types/onyx/Transaction';
import {isEmptyObject} from '@src/types/utils/EmptyObject';
import StepScreenWrapper from './StepScreenWrapper';
import withFullTransactionOrNotFound from './withFullTransactionOrNotFound';
import type {WithWritableReportOrNotFoundProps} from './withWritableReportOrNotFound';
import withWritableReportOrNotFound from './withWritableReportOrNotFound';

type AmountParams = {
    amount: string;
    paymentMethod?: PaymentMethodType;
};

type IOURequestStepAmountProps = WithCurrentUserPersonalDetailsProps &
    WithWritableReportOrNotFoundProps<typeof SCREENS.MONEY_REQUEST.STEP_AMOUNT | typeof SCREENS.MONEY_REQUEST.CREATE> & {
        /** The transaction object being modified in Onyx */
        transaction: OnyxEntry<Transaction>;

        /** Whether the user input should be kept or not */
        shouldKeepUserInput?: boolean;
    };

function IOURequestStepAmount({
    report,
    route: {
        params: {iouType, reportID, transactionID = '-1', backTo, pageIndex, action, currency: selectedCurrency = '', backToReport},
    },
    transaction,
    currentUserPersonalDetails,
    shouldKeepUserInput = false,
}: IOURequestStepAmountProps) {
    const {translate} = useLocalize();
    const {isBetaEnabled} = usePermissions();
    const textInput = useRef<BaseTextInputRef | null>(null);
    const focusTimeoutRef = useRef<NodeJS.Timeout | null>(null);
    const isSaveButtonPressed = useRef(false);
    const iouRequestType = getRequestType(transaction);
    const policyID = report?.policyID;

    const [reportNameValuePairs] = useOnyx(`${ONYXKEYS.COLLECTION.REPORT_NAME_VALUE_PAIRS}${report?.reportID}`, {canBeMissing: true});
    const [policy] = useOnyx(`${ONYXKEYS.COLLECTION.POLICY}${policyID}`, {canBeMissing: true});
    const [policyCategories] = useOnyx(`${ONYXKEYS.COLLECTION.POLICY_CATEGORIES}${policyID}`, {canBeMissing: true});
    const [personalDetails] = useOnyx(ONYXKEYS.PERSONAL_DETAILS_LIST, {canBeMissing: false});
    const [draftTransaction] = useOnyx(`${ONYXKEYS.COLLECTION.TRANSACTION_DRAFT}${transactionID}`, {canBeMissing: true});
    const [splitDraftTransaction] = useOnyx(`${ONYXKEYS.COLLECTION.SPLIT_TRANSACTION_DRAFT}${transactionID}`, {canBeMissing: true});
    const [skipConfirmation] = useOnyx(`${ONYXKEYS.COLLECTION.SKIP_CONFIRMATION}${transactionID}`, {canBeMissing: true});
    const [activePolicyID] = useOnyx(ONYXKEYS.NVP_ACTIVE_POLICY_ID, {canBeMissing: true});
    const [activePolicy] = useOnyx(`${ONYXKEYS.COLLECTION.POLICY}${activePolicyID}`, {canBeMissing: true});
    const {duplicateTransactions, duplicateTransactionViolations} = useDuplicateTransactionsAndViolations(transactionID ? [transactionID] : []);
    const [reportAttributesDerived] = useOnyx(ONYXKEYS.DERIVED.REPORT_ATTRIBUTES, {canBeMissing: true, selector: (val) => val?.reports});
    const isEditing = action === CONST.IOU.ACTION.EDIT;
    const isSplitBill = iouType === CONST.IOU.TYPE.SPLIT;
    const isEditingSplitBill = isEditing && isSplitBill;
    const currentTransaction = isEditingSplitBill && !isEmptyObject(splitDraftTransaction) ? splitDraftTransaction : transaction;
    const {amount: transactionAmount} = getTransactionDetails(currentTransaction) ?? {amount: 0};
    const {currency: originalCurrency} = getTransactionDetails(isEditing && !isEmptyObject(draftTransaction) ? draftTransaction : transaction) ?? {currency: CONST.CURRENCY.USD};
    const currency = isValidCurrencyCode(selectedCurrency) ? selectedCurrency : originalCurrency;
<<<<<<< HEAD
    // eslint-disable-next-line rulesdir/no-negated-variables
    const shouldShowNotFoundPage = useShowNotFoundPageInIOUStep(action, iouType, report, CONST.EDIT_REQUEST_FIELD.AMOUNT);
    const shouldGenerateTransactionThreadReport = !isBetaEnabled(CONST.BETAS.NO_OPTIMISTIC_TRANSACTION_THREADS);
=======
>>>>>>> 9af748b5

    // For quick button actions, we'll skip the confirmation page unless the report is archived or this is a workspace request, as
    // the user will have to add a merchant.
    const shouldSkipConfirmation: boolean = useMemo(() => {
        if (isSplitBill || !skipConfirmation || !report?.reportID) {
            return false;
        }

        return !(isArchivedReport(reportNameValuePairs) || isPolicyExpenseChat(report));
    }, [report, isSplitBill, skipConfirmation, reportNameValuePairs]);

    useFocusEffect(
        useCallback(() => {
            focusTimeoutRef.current = setTimeout(() => textInput.current?.focus(), CONST.ANIMATED_TRANSITION);
            return () => {
                if (!focusTimeoutRef.current) {
                    return;
                }
                clearTimeout(focusTimeoutRef.current);
            };
        }, []),
    );

    useEffect(() => {
        if (!isEditing) {
            return;
        }
        // A temporary solution to not prevent users from editing the currency
        // We create a backup transaction and use it to save the currency and remove this transaction backup if we don't save the amount
        // It should be removed after this issue https://github.com/Expensify/App/issues/34607 is fixed
        createDraftTransaction(isEditingSplitBill && !isEmptyObject(splitDraftTransaction) ? splitDraftTransaction : transaction);

        return () => {
            if (isSaveButtonPressed.current) {
                return;
            }
            removeDraftTransaction(transaction?.transactionID);
        };
        // eslint-disable-next-line react-compiler/react-compiler, react-hooks/exhaustive-deps
    }, []);

    const navigateBack = () => {
        Navigation.goBack(backTo);
    };

    const navigateToCurrencySelectionPage = () => {
        Navigation.navigate(ROUTES.MONEY_REQUEST_STEP_CURRENCY.getRoute(action, iouType, transactionID, reportID, pageIndex, currency, Navigation.getActiveRoute()));
    };

    const navigateToConfirmationPage = () => {
        switch (iouType) {
            case CONST.IOU.TYPE.REQUEST:
                Navigation.navigate(ROUTES.MONEY_REQUEST_STEP_CONFIRMATION.getRoute(CONST.IOU.ACTION.CREATE, CONST.IOU.TYPE.SUBMIT, transactionID, reportID, backToReport));
                break;
            case CONST.IOU.TYPE.SEND:
                Navigation.navigate(ROUTES.MONEY_REQUEST_STEP_CONFIRMATION.getRoute(CONST.IOU.ACTION.CREATE, CONST.IOU.TYPE.PAY, transactionID, reportID));
                break;
            default:
                Navigation.navigate(ROUTES.MONEY_REQUEST_STEP_CONFIRMATION.getRoute(CONST.IOU.ACTION.CREATE, iouType, transactionID, reportID, backToReport));
        }
    };

    const navigateToNextPage = ({amount, paymentMethod}: AmountParams) => {
        isSaveButtonPressed.current = true;
        const amountInSmallestCurrencyUnits = convertToBackendAmount(Number.parseFloat(amount));

        // eslint-disable-next-line @typescript-eslint/prefer-nullish-coalescing
        setMoneyRequestAmount(transactionID, amountInSmallestCurrencyUnits, currency || CONST.CURRENCY.USD, shouldKeepUserInput);

        // Initially when we're creating money request, we do not know the participant and hence if the request is with workspace with tax tracking enabled
        // So, we reset the taxAmount here and calculate it in the hook in MoneyRequestConfirmationList component
        setMoneyRequestTaxAmount(transactionID, null);

        if (backTo) {
            Navigation.goBack(backTo);
            return;
        }

        // If a reportID exists in the report object, it's because either:
        // - The user started this flow from using the + button in the composer inside a report.
        // - The user started this flow from using the global create menu by selecting the Track expense option.
        // In this case, the participants can be automatically assigned from the report and the user can skip the participants step and go straight
        // to the confirm step.
        // If the user is started this flow using the Create expense option (combined submit/track flow), they should be redirected to the participants page.
        if (report?.reportID && !isArchivedReport(reportNameValuePairs) && iouType !== CONST.IOU.TYPE.CREATE) {
            const selectedParticipants = getMoneyRequestParticipantsFromReport(report);
            const participants = selectedParticipants.map((participant) => {
                const participantAccountID = participant?.accountID ?? CONST.DEFAULT_NUMBER_ID;
                return participantAccountID ? getParticipantsOption(participant, personalDetails) : getReportOption(participant, reportAttributesDerived);
            });
            const backendAmount = convertToBackendAmount(Number.parseFloat(amount));

            if (shouldSkipConfirmation) {
                if (iouType === CONST.IOU.TYPE.PAY || iouType === CONST.IOU.TYPE.SEND) {
                    if (paymentMethod && paymentMethod === CONST.IOU.PAYMENT_TYPE.EXPENSIFY) {
                        sendMoneyWithWallet(report, backendAmount, currency, '', currentUserPersonalDetails.accountID, participants.at(0) ?? {});
                        return;
                    }
                    sendMoneyElsewhere(report, backendAmount, currency, '', currentUserPersonalDetails.accountID, participants.at(0) ?? {});
                    return;
                }
                if (iouType === CONST.IOU.TYPE.SUBMIT || iouType === CONST.IOU.TYPE.REQUEST) {
                    requestMoney({
                        report,
                        participantParams: {
                            participant: participants.at(0) ?? {},
                            payeeEmail: currentUserPersonalDetails.login,
                            payeeAccountID: currentUserPersonalDetails.accountID,
                        },
                        transactionParams: {
                            amount: backendAmount,
                            currency,
                            created: transaction?.created ?? '',
                            merchant: CONST.TRANSACTION.PARTIAL_TRANSACTION_MERCHANT,
                            attendees: transaction?.comment?.attendees,
                        },
                        backToReport,
                        shouldGenerateTransactionThreadReport,
                    });
                    return;
                }
                if (iouType === CONST.IOU.TYPE.TRACK) {
                    trackExpense({
                        report,
                        isDraftPolicy: false,
                        participantParams: {
                            payeeEmail: currentUserPersonalDetails.login,
                            payeeAccountID: currentUserPersonalDetails.accountID,
                            participant: participants.at(0) ?? {},
                        },
                        transactionParams: {
                            amount: backendAmount,
                            currency: currency ?? 'USD',
                            created: transaction?.created,
                            merchant: CONST.TRANSACTION.PARTIAL_TRANSACTION_MERCHANT,
                        },
                    });
                    return;
                }
            }
            if (isSplitBill && !report.isOwnPolicyExpenseChat && report.participants) {
                const participantAccountIDs = Object.keys(report.participants).map((accountID) => Number(accountID));
                setSplitShares(transaction, amountInSmallestCurrencyUnits, currency || CONST.CURRENCY.USD, participantAccountIDs);
            }
            setMoneyRequestParticipantsFromReport(transactionID, report).then(() => {
                navigateToConfirmationPage();
            });
            return;
        }

        // If there was no reportID, then that means the user started this flow from the global + menu
        // and an optimistic reportID was generated. In that case, the next step is to select the participants for this expense.
        if (iouType === CONST.IOU.TYPE.CREATE && isPaidGroupPolicy(activePolicy) && activePolicy?.isPolicyExpenseChatEnabled && !shouldRestrictUserBillableActions(activePolicy.id)) {
            const activePolicyExpenseChat = getPolicyExpenseChat(currentUserPersonalDetails.accountID, activePolicy?.id);
            setMoneyRequestParticipantsFromReport(transactionID, activePolicyExpenseChat).then(() => {
                Navigation.navigate(
                    ROUTES.MONEY_REQUEST_STEP_CONFIRMATION.getRoute(
                        CONST.IOU.ACTION.CREATE,
                        iouType === CONST.IOU.TYPE.CREATE ? CONST.IOU.TYPE.SUBMIT : iouType,
                        transactionID,
                        activePolicyExpenseChat?.reportID,
                    ),
                );
            });
        } else {
            navigateToParticipantPage(iouType, transactionID, reportID);
        }
    };

    const saveAmountAndCurrency = ({amount, paymentMethod}: AmountParams) => {
        const newAmount = convertToBackendAmount(Number.parseFloat(amount));

        // Edits to the amount from the splits page should reset the split shares.
        if (transaction?.splitShares) {
            resetSplitShares(transaction, newAmount, currency);
        }

        if (!isEditing) {
            navigateToNextPage({amount, paymentMethod});
            return;
        }

        // If the value hasn't changed, don't request to save changes on the server and just close the modal
        const transactionCurrency = getCurrency(currentTransaction);
        if (newAmount === getAmount(currentTransaction) && currency === transactionCurrency) {
            navigateBack();
            return;
        }

        // If currency has changed, then we get the default tax rate based on currency, otherwise we use the current tax rate selected in transaction, if we have it.
        const transactionTaxCode = getTransactionDetails(currentTransaction)?.taxCode;
        const defaultTaxCode = getDefaultTaxCode(policy, currentTransaction, currency) ?? '';
        const taxCode = (currency !== transactionCurrency ? defaultTaxCode : transactionTaxCode) ?? defaultTaxCode;
        const taxPercentage = getTaxValue(policy, currentTransaction, taxCode) ?? '';
        const taxAmount = convertToBackendAmount(calculateTaxAmount(taxPercentage, newAmount, currency ?? CONST.CURRENCY.USD));

        if (isSplitBill) {
            setDraftSplitTransaction(transactionID, {amount: newAmount, currency, taxCode, taxAmount});
            navigateBack();
            return;
        }

        updateMoneyRequestAmountAndCurrency({
            transactionID,
            transactionThreadReportID: reportID,
            transactions: duplicateTransactions,
            transactionViolations: duplicateTransactionViolations,
            currency,
            amount: newAmount,
            taxAmount,
            policy,
            taxCode,
            policyCategories,
        });
        navigateBack();
    };

    return (
        <StepScreenWrapper
            headerTitle={translate('iou.amount')}
            onBackButtonPress={navigateBack}
            testID={IOURequestStepAmount.displayName}
            shouldShowWrapper={!!backTo || isEditing}
            includeSafeAreaPaddingBottom
        >
            <MoneyRequestAmountForm
                isEditing={!!backTo || isEditing}
                currency={currency}
                amount={Math.abs(transactionAmount)}
                skipConfirmation={shouldSkipConfirmation ?? false}
                iouType={iouType}
                policyID={policy?.id}
                ref={(e) => {
                    textInput.current = e;
                }}
                shouldKeepUserInput={transaction?.shouldShowOriginalAmount}
                onCurrencyButtonPress={navigateToCurrencySelectionPage}
                onSubmitButtonPress={saveAmountAndCurrency}
                selectedTab={iouRequestType as SelectedTabRequest}
                chatReportID={reportID}
            />
        </StepScreenWrapper>
    );
}

IOURequestStepAmount.displayName = 'IOURequestStepAmount';

const IOURequestStepAmountWithCurrentUserPersonalDetails = withCurrentUserPersonalDetails(IOURequestStepAmount);
// eslint-disable-next-line rulesdir/no-negated-variables
const IOURequestStepAmountWithWritableReportOrNotFound = withWritableReportOrNotFound(IOURequestStepAmountWithCurrentUserPersonalDetails, true);
// eslint-disable-next-line rulesdir/no-negated-variables
const IOURequestStepAmountWithFullTransactionOrNotFound = withFullTransactionOrNotFound(IOURequestStepAmountWithWritableReportOrNotFound);

export default IOURequestStepAmountWithFullTransactionOrNotFound;<|MERGE_RESOLUTION|>--- conflicted
+++ resolved
@@ -7,11 +7,7 @@
 import useDuplicateTransactionsAndViolations from '@hooks/useDuplicateTransactionsAndViolations';
 import useLocalize from '@hooks/useLocalize';
 import useOnyx from '@hooks/useOnyx';
-<<<<<<< HEAD
 import usePermissions from '@hooks/usePermissions';
-import useShowNotFoundPageInIOUStep from '@hooks/useShowNotFoundPageInIOUStep';
-=======
->>>>>>> 9af748b5
 import {createDraftTransaction, removeDraftTransaction} from '@libs/actions/TransactionEdit';
 import {convertToBackendAmount, isValidCurrencyCode} from '@libs/CurrencyUtils';
 import {navigateToParticipantPage} from '@libs/IOUUtils';
@@ -98,12 +94,7 @@
     const {amount: transactionAmount} = getTransactionDetails(currentTransaction) ?? {amount: 0};
     const {currency: originalCurrency} = getTransactionDetails(isEditing && !isEmptyObject(draftTransaction) ? draftTransaction : transaction) ?? {currency: CONST.CURRENCY.USD};
     const currency = isValidCurrencyCode(selectedCurrency) ? selectedCurrency : originalCurrency;
-<<<<<<< HEAD
-    // eslint-disable-next-line rulesdir/no-negated-variables
-    const shouldShowNotFoundPage = useShowNotFoundPageInIOUStep(action, iouType, report, CONST.EDIT_REQUEST_FIELD.AMOUNT);
     const shouldGenerateTransactionThreadReport = !isBetaEnabled(CONST.BETAS.NO_OPTIMISTIC_TRANSACTION_THREADS);
-=======
->>>>>>> 9af748b5
 
     // For quick button actions, we'll skip the confirmation page unless the report is archived or this is a workspace request, as
     // the user will have to add a merchant.
