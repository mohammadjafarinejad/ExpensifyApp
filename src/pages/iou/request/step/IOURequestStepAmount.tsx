import {useFocusEffect} from '@react-navigation/native';
import React, {useCallback, useEffect, useMemo, useRef} from 'react';
import type {OnyxEntry} from 'react-native-onyx';
import {useOnyx} from 'react-native-onyx';
import type {BaseTextInputRef} from '@components/TextInput/BaseTextInput/types';
import withCurrentUserPersonalDetails from '@components/withCurrentUserPersonalDetails';
import type {WithCurrentUserPersonalDetailsProps} from '@components/withCurrentUserPersonalDetails';
import useLocalize from '@hooks/useLocalize';
import {createDraftTransaction, removeDraftTransaction} from '@libs/actions/TransactionEdit';
import {convertToBackendAmount, isValidCurrencyCode} from '@libs/CurrencyUtils';
import {navigateToParticipantPage} from '@libs/IOUUtils';
import Navigation from '@libs/Navigation/Navigation';
import {getParticipantsOption, getReportOption} from '@libs/OptionsListUtils';
import {isPaidGroupPolicy} from '@libs/PolicyUtils';
import {getBankAccountRoute, getPolicyExpenseChat, getTransactionDetails, isArchivedReport, isPolicyExpenseChat, shouldEnableNegative} from '@libs/ReportUtils';
import playSound, {SOUNDS} from '@libs/Sound';
import {shouldRestrictUserBillableActions} from '@libs/SubscriptionUtils';
import {calculateTaxAmount, getAmount, getCurrency, getDefaultTaxCode, getRequestType, getTaxValue} from '@libs/TransactionUtils';
import MoneyRequestAmountForm from '@pages/iou/MoneyRequestAmountForm';
import {
    getMoneyRequestParticipantsFromReport,
    requestMoney,
    resetSplitShares,
    sendMoneyElsewhere,
    sendMoneyWithWallet,
    setDraftSplitTransaction,
    setMoneyRequestAmount,
    setMoneyRequestParticipantsFromReport,
    setMoneyRequestTaxAmount,
    setSplitShares,
    trackExpense,
    updateMoneyRequestAmountAndCurrency,
} from '@userActions/IOU';
import CONST from '@src/CONST';
import ONYXKEYS from '@src/ONYXKEYS';
import ROUTES from '@src/ROUTES';
import type SCREENS from '@src/SCREENS';
import type {PaymentMethodType} from '@src/types/onyx/OriginalMessage';
import type Transaction from '@src/types/onyx/Transaction';
import {isEmptyObject} from '@src/types/utils/EmptyObject';
import StepScreenWrapper from './StepScreenWrapper';
import withFullTransactionOrNotFound from './withFullTransactionOrNotFound';
import type {WithWritableReportOrNotFoundProps} from './withWritableReportOrNotFound';
import withWritableReportOrNotFound from './withWritableReportOrNotFound';

type AmountParams = {
    amount: string;
    paymentMethod?: PaymentMethodType;
};

type IOURequestStepAmountProps = WithCurrentUserPersonalDetailsProps &
    WithWritableReportOrNotFoundProps<typeof SCREENS.MONEY_REQUEST.STEP_AMOUNT | typeof SCREENS.MONEY_REQUEST.CREATE> & {
        /** The transaction object being modified in Onyx */
        transaction: OnyxEntry<Transaction>;

        /** Whether the user input should be kept or not */
        shouldKeepUserInput?: boolean;
    };

function IOURequestStepAmount({
    report,
    route: {
        params: {iouType, reportID, transactionID = '-1', backTo, pageIndex, action, currency: selectedCurrency = '', backToReport},
    },
    transaction,
    currentUserPersonalDetails,
    shouldKeepUserInput = false,
}: IOURequestStepAmountProps) {
    const {translate} = useLocalize();
    const textInput = useRef<BaseTextInputRef | null>(null);
    const focusTimeoutRef = useRef<NodeJS.Timeout | null>(null);
    const isSaveButtonPressed = useRef(false);
    const iouRequestType = getRequestType(transaction);
    const policyID = report?.policyID;

    const [reportNameValuePairs] = useOnyx(`${ONYXKEYS.COLLECTION.REPORT_NAME_VALUE_PAIRS}${report?.reportID}`, {canBeMissing: true});
    const [policy] = useOnyx(`${ONYXKEYS.COLLECTION.POLICY}${policyID}`, {canBeMissing: true});
    const [policyCategories] = useOnyx(`${ONYXKEYS.COLLECTION.POLICY_CATEGORIES}${policyID}`, {canBeMissing: true});
    const [personalDetails] = useOnyx(ONYXKEYS.PERSONAL_DETAILS_LIST, {canBeMissing: false});
    const [draftTransaction] = useOnyx(`${ONYXKEYS.COLLECTION.TRANSACTION_DRAFT}${transactionID}`, {canBeMissing: false});
    const [splitDraftTransaction] = useOnyx(`${ONYXKEYS.COLLECTION.SPLIT_TRANSACTION_DRAFT}${transactionID}`, {canBeMissing: true});
    const [skipConfirmation] = useOnyx(`${ONYXKEYS.COLLECTION.SKIP_CONFIRMATION}${transactionID}`, {canBeMissing: true});
    const [activePolicyID] = useOnyx(ONYXKEYS.NVP_ACTIVE_POLICY_ID, {canBeMissing: true});
    const [activePolicy] = useOnyx(`${ONYXKEYS.COLLECTION.POLICY}${activePolicyID}`, {canBeMissing: true});

    const isEditing = action === CONST.IOU.ACTION.EDIT;
    const isSplitBill = iouType === CONST.IOU.TYPE.SPLIT;
    const isEditingSplitBill = isEditing && isSplitBill;
    const currentTransaction = isEditingSplitBill && !isEmptyObject(splitDraftTransaction) ? splitDraftTransaction : transaction;
    const allowNegative = shouldEnableNegative(report, policy, iouType);
    const {amount: transactionAmount} = getTransactionDetails(currentTransaction, undefined, allowNegative) ?? {amount: 0};
    const {currency: originalCurrency} = getTransactionDetails(isEditing && !isEmptyObject(draftTransaction) ? draftTransaction : transaction) ?? {currency: CONST.CURRENCY.USD};
    const currency = isValidCurrencyCode(selectedCurrency) ? selectedCurrency : originalCurrency;

    // For quick button actions, we'll skip the confirmation page unless the report is archived or this is a workspace request, as
    // the user will have to add a merchant.
    const shouldSkipConfirmation: boolean = useMemo(() => {
        if (isSplitBill || !skipConfirmation || !report?.reportID) {
            return false;
        }

        return !(isArchivedReport(reportNameValuePairs) || isPolicyExpenseChat(report));
    }, [report, isSplitBill, skipConfirmation, reportNameValuePairs]);

    useFocusEffect(
        useCallback(() => {
            focusTimeoutRef.current = setTimeout(() => textInput.current?.focus(), CONST.ANIMATED_TRANSITION);
            return () => {
                if (!focusTimeoutRef.current) {
                    return;
                }
                clearTimeout(focusTimeoutRef.current);
            };
        }, []),
    );

    useEffect(() => {
        if (!isEditing) {
            return;
        }
        // A temporary solution to not prevent users from editing the currency
        // We create a backup transaction and use it to save the currency and remove this transaction backup if we don't save the amount
        // It should be removed after this issue https://github.com/Expensify/App/issues/34607 is fixed
        createDraftTransaction(isEditingSplitBill && !isEmptyObject(splitDraftTransaction) ? splitDraftTransaction : transaction);

        return () => {
            if (isSaveButtonPressed.current) {
                return;
            }
            removeDraftTransaction(transaction?.transactionID);
        };
        // eslint-disable-next-line react-compiler/react-compiler, react-hooks/exhaustive-deps
    }, []);

    const navigateBack = () => {
        Navigation.goBack(backTo);
    };

    const navigateToCurrencySelectionPage = () => {
        Navigation.navigate(ROUTES.MONEY_REQUEST_STEP_CURRENCY.getRoute(action, iouType, transactionID, reportID, pageIndex, currency, Navigation.getActiveRoute()));
    };

    const navigateToConfirmationPage = () => {
        switch (iouType) {
            case CONST.IOU.TYPE.REQUEST:
                Navigation.navigate(ROUTES.MONEY_REQUEST_STEP_CONFIRMATION.getRoute(CONST.IOU.ACTION.CREATE, CONST.IOU.TYPE.SUBMIT, transactionID, reportID, backToReport));
                break;
            case CONST.IOU.TYPE.SEND:
                Navigation.navigate(ROUTES.MONEY_REQUEST_STEP_CONFIRMATION.getRoute(CONST.IOU.ACTION.CREATE, CONST.IOU.TYPE.PAY, transactionID, reportID));
                break;
            default:
                Navigation.navigate(ROUTES.MONEY_REQUEST_STEP_CONFIRMATION.getRoute(CONST.IOU.ACTION.CREATE, iouType, transactionID, reportID, backToReport));
        }
    };

    const navigateToNextPage = ({amount, paymentMethod}: AmountParams) => {
        isSaveButtonPressed.current = true;
        const amountInSmallestCurrencyUnits = convertToBackendAmount(Number.parseFloat(amount));

        // eslint-disable-next-line @typescript-eslint/prefer-nullish-coalescing
        setMoneyRequestAmount(transactionID, amountInSmallestCurrencyUnits, currency || CONST.CURRENCY.USD, shouldKeepUserInput);

        // Initially when we're creating money request, we do not know the participant and hence if the request is with workspace with tax tracking enabled
        // So, we reset the taxAmount here and calculate it in the hook in MoneyRequestConfirmationList component
        setMoneyRequestTaxAmount(transactionID, null);

        if (backTo) {
            Navigation.goBack(backTo);
            return;
        }

        // If a reportID exists in the report object, it's because either:
        // - The user started this flow from using the + button in the composer inside a report.
        // - The user started this flow from using the global create menu by selecting the Track expense option.
        // In this case, the participants can be automatically assigned from the report and the user can skip the participants step and go straight
        // to the confirm step.
        // If the user is started this flow using the Create expense option (combined submit/track flow), they should be redirected to the participants page.
        if (report?.reportID && !isArchivedReport(reportNameValuePairs) && iouType !== CONST.IOU.TYPE.CREATE) {
            const selectedParticipants = getMoneyRequestParticipantsFromReport(report);
            const participants = selectedParticipants.map((participant) => {
                const participantAccountID = participant?.accountID ?? CONST.DEFAULT_NUMBER_ID;
                return participantAccountID ? getParticipantsOption(participant, personalDetails) : getReportOption(participant);
            });
            const backendAmount = convertToBackendAmount(Number.parseFloat(amount));

            if (shouldSkipConfirmation) {
                if (iouType === CONST.IOU.TYPE.PAY || iouType === CONST.IOU.TYPE.SEND) {
                    if (paymentMethod && paymentMethod === CONST.IOU.PAYMENT_TYPE.EXPENSIFY) {
                        sendMoneyWithWallet(report, backendAmount, currency, '', currentUserPersonalDetails.accountID, participants.at(0) ?? {});
                        return;
                    }

                    sendMoneyElsewhere(report, backendAmount, currency, '', currentUserPersonalDetails.accountID, participants.at(0) ?? {});
                    return;
                }
                if (iouType === CONST.IOU.TYPE.SUBMIT || iouType === CONST.IOU.TYPE.REQUEST) {
                    playSound(SOUNDS.DONE);
                    requestMoney({
                        report,
                        participantParams: {
                            participant: participants.at(0) ?? {},
                            payeeEmail: currentUserPersonalDetails.login,
                            payeeAccountID: currentUserPersonalDetails.accountID,
                        },
                        transactionParams: {
                            amount: backendAmount,
                            currency,
                            created: transaction?.created ?? '',
                            merchant: CONST.TRANSACTION.PARTIAL_TRANSACTION_MERCHANT,
                            attendees: transaction?.comment?.attendees,
                        },
                        backToReport,
                    });
                    return;
                }
                if (iouType === CONST.IOU.TYPE.TRACK) {
                    playSound(SOUNDS.DONE);
                    trackExpense({
                        report,
                        isDraftPolicy: false,
                        participantParams: {
                            payeeEmail: currentUserPersonalDetails.login,
                            payeeAccountID: currentUserPersonalDetails.accountID,
                            participant: participants.at(0) ?? {},
                        },
                        transactionParams: {
                            amount: backendAmount,
                            currency: currency ?? 'USD',
                            created: transaction?.created,
                            merchant: CONST.TRANSACTION.PARTIAL_TRANSACTION_MERCHANT,
                        },
                    });
                    return;
                }
            }
            if (isSplitBill && !report.isOwnPolicyExpenseChat && report.participants) {
                const participantAccountIDs = Object.keys(report.participants).map((accountID) => Number(accountID));
                setSplitShares(transaction, amountInSmallestCurrencyUnits, currency || CONST.CURRENCY.USD, participantAccountIDs);
            }
            setMoneyRequestParticipantsFromReport(transactionID, report).then(() => {
                navigateToConfirmationPage();
            });
            return;
        }

        // If there was no reportID, then that means the user started this flow from the global + menu
        // and an optimistic reportID was generated. In that case, the next step is to select the participants for this expense.
        if (iouType === CONST.IOU.TYPE.CREATE && isPaidGroupPolicy(activePolicy) && activePolicy?.isPolicyExpenseChatEnabled && !shouldRestrictUserBillableActions(activePolicy.id)) {
            const activePolicyExpenseChat = getPolicyExpenseChat(currentUserPersonalDetails.accountID, activePolicy?.id);
            setMoneyRequestParticipantsFromReport(transactionID, activePolicyExpenseChat).then(() => {
                Navigation.navigate(
                    ROUTES.MONEY_REQUEST_STEP_CONFIRMATION.getRoute(
                        CONST.IOU.ACTION.CREATE,
                        iouType === CONST.IOU.TYPE.CREATE ? CONST.IOU.TYPE.SUBMIT : iouType,
                        transactionID,
                        activePolicyExpenseChat?.reportID,
                    ),
                );
            });
        } else {
            navigateToParticipantPage(iouType, transactionID, reportID);
        }
    };

    const saveAmountAndCurrency = ({amount, paymentMethod}: AmountParams) => {
        const newAmount = convertToBackendAmount(Number.parseFloat(amount));

        // Edits to the amount from the splits page should reset the split shares.
        if (transaction?.splitShares) {
            resetSplitShares(transaction, newAmount, currency);
        }

        if (!isEditing) {
            navigateToNextPage({amount, paymentMethod});
            return;
        }

        // If the value hasn't changed, don't request to save changes on the server and just close the modal
        const transactionCurrency = getCurrency(currentTransaction);
        if (newAmount === getAmount(currentTransaction, false, false, true) && currency === transactionCurrency) {
            navigateBack();
            return;
        }

        // If currency has changed, then we get the default tax rate based on currency, otherwise we use the current tax rate selected in transaction, if we have it.
        const transactionTaxCode = getTransactionDetails(currentTransaction)?.taxCode;
        const defaultTaxCode = getDefaultTaxCode(policy, currentTransaction, currency) ?? '';
        const taxCode = (currency !== transactionCurrency ? defaultTaxCode : transactionTaxCode) ?? defaultTaxCode;
        const taxPercentage = getTaxValue(policy, currentTransaction, taxCode) ?? '';
        const taxAmount = convertToBackendAmount(calculateTaxAmount(taxPercentage, newAmount, currency ?? CONST.CURRENCY.USD));

        if (isSplitBill) {
            setDraftSplitTransaction(transactionID, {amount: newAmount, currency, taxCode, taxAmount});
            navigateBack();
            return;
        }

        updateMoneyRequestAmountAndCurrency({
            transactionID,
            transactionThreadReportID: reportID,
            currency,
            amount: newAmount,
            taxAmount,
            policy,
            taxCode,
            policyCategories,
<<<<<<< HEAD
            allowNegative,
=======
>>>>>>> 371b439c
        });
        navigateBack();
    };

    return (
        <StepScreenWrapper
            headerTitle={translate('iou.amount')}
            onBackButtonPress={navigateBack}
            testID={IOURequestStepAmount.displayName}
            shouldShowWrapper={!!backTo || isEditing}
            includeSafeAreaPaddingBottom
        >
            <MoneyRequestAmountForm
                isEditing={!!backTo || isEditing}
                currency={currency}
                amount={transactionAmount}
                skipConfirmation={shouldSkipConfirmation ?? false}
                iouType={iouType}
                policyID={policy?.id}
                bankAccountRoute={getBankAccountRoute(report)}
                ref={(e) => (textInput.current = e)}
                shouldKeepUserInput={transaction?.shouldShowOriginalAmount}
                onCurrencyButtonPress={navigateToCurrencySelectionPage}
                onSubmitButtonPress={saveAmountAndCurrency}
                selectedTab={iouRequestType}
                allowFlippingAmount={!isSplitBill && allowNegative}
            />
        </StepScreenWrapper>
    );
}

IOURequestStepAmount.displayName = 'IOURequestStepAmount';

const IOURequestStepAmountWithCurrentUserPersonalDetails = withCurrentUserPersonalDetails(IOURequestStepAmount);
// eslint-disable-next-line rulesdir/no-negated-variables
const IOURequestStepAmountWithWritableReportOrNotFound = withWritableReportOrNotFound(IOURequestStepAmountWithCurrentUserPersonalDetails, true);
// eslint-disable-next-line rulesdir/no-negated-variables
const IOURequestStepAmountWithFullTransactionOrNotFound = withFullTransactionOrNotFound(IOURequestStepAmountWithWritableReportOrNotFound);

export default IOURequestStepAmountWithFullTransactionOrNotFound;<|MERGE_RESOLUTION|>--- conflicted
+++ resolved
@@ -304,10 +304,6 @@
             policy,
             taxCode,
             policyCategories,
-<<<<<<< HEAD
-            allowNegative,
-=======
->>>>>>> 371b439c
         });
         navigateBack();
     };
