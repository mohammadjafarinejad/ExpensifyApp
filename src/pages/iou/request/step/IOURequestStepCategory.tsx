--- conflicted
+++ resolved
@@ -128,12 +128,7 @@
         IOU.setMoneyRequestCategory(transactionID, updatedCategory);
 
         if (action === CONST.IOU.ACTION.CATEGORIZE) {
-<<<<<<< HEAD
-            // @TODO: Previously Navigation.closeAndNavigate was used here, remember to verify if it works correctly
-            Navigation.goBack(ROUTES.MONEY_REQUEST_STEP_CONFIRMATION.getRoute(action, iouType, transactionID, report?.reportID ?? '-1'));
-=======
             Navigation.navigate(ROUTES.MONEY_REQUEST_STEP_CONFIRMATION.getRoute(action, iouType, transactionID, report?.reportID ?? '-1'));
->>>>>>> e8212bdf
             return;
         }
 
