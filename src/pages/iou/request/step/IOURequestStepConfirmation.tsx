--- conflicted
+++ resolved
@@ -34,12 +34,7 @@
 import {getParticipantsOption, getReportOption} from '@libs/OptionsListUtils';
 import Performance from '@libs/Performance';
 import {generateReportID, getBankAccountRoute, getReportOrDraftReport, isProcessingReport, isReportOutstanding, isSelectedManagerMcTest} from '@libs/ReportUtils';
-<<<<<<< HEAD
-import playSound, {SOUNDS} from '@libs/Sound';
 import {getDefaultTaxCode, getRateID, getRequestType, getValidWaypoints, isScanRequest} from '@libs/TransactionUtils';
-=======
-import {getDefaultTaxCode, getRateID, getRequestType, getValidWaypoints} from '@libs/TransactionUtils';
->>>>>>> d675c67b
 import ReceiptDropUI from '@pages/iou/ReceiptDropUI';
 import type {GpsPoint} from '@userActions/IOU';
 import {
@@ -1030,7 +1025,7 @@
                             },
                         ]}
                     />
-                    {(isLoading || isLoadingReceipt || (isScanRequest(transaction) && !receiptFile)) && <FullScreenLoadingIndicator />}
+                    {(isLoading || isLoadingReceipt || (isScanRequest(transaction) && !Object.values(receiptFiles).length)) && <FullScreenLoadingIndicator />}
                     {PDFThumbnailView}
                     {/* TODO: remove canUseMultiFilesDragAndDrop check after the feature is enabled */}
                     {canUseMultiFilesDragAndDrop ? (
