--- conflicted
+++ resolved
@@ -1048,7 +1048,6 @@
                         title={headerTitle}
                         subtitle={hasMultipleTransactions ? `${currentTransactionIndex + 1} ${translate('common.of')} ${transactions.length}` : undefined}
                         onBackButtonPress={navigateBack}
-<<<<<<< HEAD
                         shouldShowThreeDotsButton={shouldShowThreeDotsButton}
                         threeDotsMenuItems={[
                             {
@@ -1057,8 +1056,6 @@
                                 onSelected: navigateToAddReceipt,
                             },
                         ]}
-=======
->>>>>>> 4d7d44a6
                         shouldDisplayHelpButton={!hasMultipleTransactions}
                     >
                         {hasMultipleTransactions ? (
