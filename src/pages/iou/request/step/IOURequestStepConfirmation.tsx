--- conflicted
+++ resolved
@@ -2,14 +2,11 @@
 import {View} from 'react-native';
 import type {OnyxEntry} from 'react-native-onyx';
 import {withOnyx} from 'react-native-onyx';
+import FullScreenLoadingIndicator from '@components/FullscreenLoadingIndicator';
 import HeaderWithBackButton from '@components/HeaderWithBackButton';
 import * as Expensicons from '@components/Icon/Expensicons';
-<<<<<<< HEAD
 import LocationPermissionModal from '@components/LocationPermissionModal';
-import MoneyRequestConfirmationList from '@components/MoneyTemporaryForRefactorRequestConfirmationList';
-=======
 import MoneyRequestConfirmationList from '@components/MoneyRequestConfirmationList';
->>>>>>> 49db1492
 import {usePersonalDetails} from '@components/OnyxProvider';
 import ScreenWrapper from '@components/ScreenWrapper';
 import useCurrentUserPersonalDetails from '@hooks/useCurrentUserPersonalDetails';
@@ -234,7 +231,6 @@
                 transaction.linkedTrackedExpenseReportID,
             );
         },
-<<<<<<< HEAD
         [
             report,
             transaction,
@@ -245,11 +241,9 @@
             policy,
             policyTags,
             policyCategories,
+            action,
             selectedParticipants,
         ],
-=======
-        [report, transaction, transactionTaxCode, transactionTaxAmount, currentUserPersonalDetails.login, currentUserPersonalDetails.accountID, policy, policyTags, policyCategories, action],
->>>>>>> 49db1492
     );
 
     const trackExpense = useCallback(
@@ -284,7 +278,6 @@
                 transaction.linkedTrackedExpenseReportID,
             );
         },
-<<<<<<< HEAD
         [
             report,
             transaction,
@@ -295,19 +288,13 @@
             policy,
             policyTags,
             policyCategories,
+            action,
             selectedParticipants,
         ],
     );
 
     const createDistanceRequest = useCallback(
-        (trimmedComment: string) => {
-=======
-        [report, transaction, currentUserPersonalDetails.login, currentUserPersonalDetails.accountID, transactionTaxCode, transactionTaxAmount, policy, policyTags, policyCategories, action],
-    );
-
-    const createDistanceRequest = useCallback(
         (selectedParticipants: Participant[], trimmedComment: string, customUnitRateID: string) => {
->>>>>>> 49db1492
             if (!transaction) {
                 return;
             }
@@ -343,13 +330,9 @@
 
             formHasBeenSubmitted.current = true;
 
-<<<<<<< HEAD
             playSound(SOUNDS.DONE);
 
-            // If we have a receipt let's start the split bill by creating only the action, the transaction, and the group DM if needed
-=======
             // If we have a receipt let's start the split expense by creating only the action, the transaction, and the group DM if needed
->>>>>>> 49db1492
             if (iouType === CONST.IOU.TYPE.SPLIT && receiptFile) {
                 if (currentUserPersonalDetails.login && !!transaction) {
                     IOU.startSplitBill({
@@ -420,11 +403,7 @@
             if (iouType === CONST.IOU.TYPE.TRACK || isCategorizingTrackExpense || isSharingTrackExpense) {
                 if (receiptFile && transaction) {
                     // If the transaction amount is zero, then the money is being requested through the "Scan" flow and the GPS coordinates need to be included.
-<<<<<<< HEAD
-                    if (transaction.amount === 0 && locationPermissionGranted) {
-=======
-                    if (transaction.amount === 0 && !isSharingTrackExpense && !isCategorizingTrackExpense) {
->>>>>>> 49db1492
+                    if (transaction.amount === 0 && !isSharingTrackExpense && !isCategorizingTrackExpense && locationPermissionGranted) {
                         getCurrentPosition(
                             (successData) => {
                                 trackExpense(trimmedComment, receiptFile, {
@@ -458,11 +437,7 @@
 
             if (receiptFile && !!transaction) {
                 // If the transaction amount is zero, then the money is being requested through the "Scan" flow and the GPS coordinates need to be included.
-<<<<<<< HEAD
-                if (transaction.amount === 0 && locationPermissionGranted) {
-=======
-                if (transaction.amount === 0 && !isSharingTrackExpense && !isCategorizingTrackExpense) {
->>>>>>> 49db1492
+                if (transaction.amount === 0 && !isSharingTrackExpense && !isCategorizingTrackExpense && locationPermissionGranted) {
                     getCurrentPosition(
                         (successData) => {
                             requestMoney(trimmedComment, receiptFile, {
@@ -491,14 +466,9 @@
                 return;
             }
 
-<<<<<<< HEAD
-            if (requestType === CONST.IOU.REQUEST_TYPE.DISTANCE) {
-                createDistanceRequest(trimmedComment);
-=======
             if (requestType === CONST.IOU.REQUEST_TYPE.DISTANCE && !IOUUtils.isMovingTransactionFromTrackExpense(action)) {
                 const customUnitRateID = TransactionUtils.getRateID(transaction) ?? '';
                 createDistanceRequest(selectedParticipants, trimmedComment, customUnitRateID);
->>>>>>> 49db1492
                 return;
             }
 
@@ -515,16 +485,13 @@
             currentUserPersonalDetails.accountID,
             trackExpense,
             createDistanceRequest,
-<<<<<<< HEAD
             selectedParticipants,
-=======
             isSharingTrackExpense,
             isCategorizingTrackExpense,
             action,
             policy,
             policyTags,
             policyCategories,
->>>>>>> 49db1492
         ],
     );
 
@@ -569,7 +536,6 @@
         IOU.setMoneyRequestBillable(transactionID, billable);
     };
 
-<<<<<<< HEAD
     // This loading indicator is shown because the transaction originalCurrency is being updated later than the component mounts.
     // To prevent the component from rendering with the wrong currency, we show a loading indicator until the correct currency is set.
     const isLoading = !!transaction?.originalCurrency;
@@ -585,8 +551,6 @@
         createTransaction();
     };
 
-=======
->>>>>>> 49db1492
     return (
         <ScreenWrapper
             includeSafeAreaPaddingBottom={false}
@@ -608,7 +572,6 @@
                             },
                         ]}
                     />
-<<<<<<< HEAD
                     {isLoading && <FullScreenLoadingIndicator />}
                     {gpsRequired && (
                         <LocationPermissionModal
@@ -617,41 +580,6 @@
                             onDeny={() => createTransaction(false)}
                         />
                     )}
-                    <View style={[styles.flex1, isLoading && styles.opacity0]}>
-                        {/* @ts-expect-error TODO: Remove this once MoneyRequestConfirmationList (https://github.com/Expensify/App/issues/36130) is migrated to TypeScript. */}
-                        <MoneyRequestConfirmationList
-                            transaction={transaction}
-                            hasMultipleParticipants={iouType === CONST.IOU.TYPE.SPLIT}
-                            selectedParticipants={participants}
-                            iouAmount={transaction?.amount}
-                            iouComment={transaction?.comment.comment ?? ''}
-                            iouCurrencyCode={transaction?.currency}
-                            iouIsBillable={transaction?.billable}
-                            onToggleBillable={setBillable}
-                            iouCategory={transaction?.category}
-                            onConfirm={onConfirm}
-                            onSendMoney={sendMoney}
-                            onSelectParticipant={addNewParticipant}
-                            receiptPath={receiptPath}
-                            receiptFilename={receiptFilename}
-                            iouType={iouType}
-                            reportID={reportID}
-                            isPolicyExpenseChat={isPolicyExpenseChat}
-                            // The participants can only be modified when the action is initiated from directly within a group chat and not the floating-action-button.
-                            // This is because when there is a group of people, say they are on a trip, and you have some shared expenses with some of the people,
-                            // but not all of them (maybe someone skipped out on dinner). Then it's nice to be able to select/deselect people from the group chat bill
-                            // split rather than forcing the user to create a new group, just for that expense. The reportID is empty, when the action was initiated from
-                            // the floating-action-button (since it is something that exists outside the context of a report).
-                            canModifyParticipants={!transaction?.isFromGlobalCreate}
-                            policyID={report?.policyID}
-                            bankAccountRoute={ReportUtils.getBankAccountRoute(report)}
-                            iouMerchant={transaction?.merchant}
-                            iouCreated={transaction?.created}
-                            isDistanceRequest={requestType === CONST.IOU.REQUEST_TYPE.DISTANCE}
-                            shouldShowSmartScanFields={requestType !== CONST.IOU.REQUEST_TYPE.SCAN}
-                        />
-                    </View>
-=======
                     <MoneyRequestConfirmationList
                         transaction={transaction}
                         hasMultipleParticipants={iouType === CONST.IOU.TYPE.SPLIT}
@@ -662,7 +590,7 @@
                         iouIsBillable={transaction?.billable}
                         onToggleBillable={setBillable}
                         iouCategory={transaction?.category}
-                        onConfirm={createTransaction}
+                        onConfirm={onConfirm}
                         onSendMoney={sendMoney}
                         onSelectParticipant={addNewParticipant}
                         receiptPath={receiptPath}
@@ -684,7 +612,6 @@
                         shouldShowSmartScanFields={IOUUtils.isMovingTransactionFromTrackExpense(action) ? transaction?.amount !== 0 : requestType !== CONST.IOU.REQUEST_TYPE.SCAN}
                         action={action}
                     />
->>>>>>> 49db1492
                 </View>
             )}
         </ScreenWrapper>
