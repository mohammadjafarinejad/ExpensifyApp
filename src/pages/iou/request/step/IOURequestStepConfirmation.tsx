--- conflicted
+++ resolved
@@ -380,14 +380,10 @@
             const receipt: Receipt = file;
             if (transaction?.receipt?.isTestReceipt) {
                 receipt.isTestReceipt = true;
-<<<<<<< HEAD
-                receipt.state = CONST.IOU.RECEIPT_STATE.SCANCOMPLETE;
+                receipt.state = CONST.IOU.RECEIPT_STATE.SCAN_COMPLETE;
             } else if (transaction?.receipt?.isTestDriveReceipt) {
                 receipt.isTestDriveReceipt = true;
-                receipt.state = CONST.IOU.RECEIPT_STATE.SCANCOMPLETE;
-=======
                 receipt.state = CONST.IOU.RECEIPT_STATE.SCAN_COMPLETE;
->>>>>>> 261a18d0
             } else {
                 receipt.state = file && requestType === CONST.IOU.REQUEST_TYPE.MANUAL ? CONST.IOU.RECEIPT_STATE.OPEN : CONST.IOU.RECEIPT_STATE.SCAN_READY;
             }
