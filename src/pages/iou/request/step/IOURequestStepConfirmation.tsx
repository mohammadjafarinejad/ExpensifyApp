import React, {useCallback, useEffect, useMemo, useRef, useState} from 'react';
import {View} from 'react-native';
import ConfirmModal from '@components/ConfirmModal';
import DragAndDropConsumer from '@components/DragAndDrop/Consumer';
import DragAndDropProvider from '@components/DragAndDrop/Provider';
import DropZoneUI from '@components/DropZone/DropZoneUI';
import FullScreenLoadingIndicator from '@components/FullscreenLoadingIndicator';
import HeaderWithBackButton from '@components/HeaderWithBackButton';
import * as Expensicons from '@components/Icon/Expensicons';
import LocationPermissionModal from '@components/LocationPermissionModal';
import MoneyRequestConfirmationList from '@components/MoneyRequestConfirmationList';
import {usePersonalDetails} from '@components/OnyxListItemProvider';
import PrevNextButtons from '@components/PrevNextButtons';
import ScreenWrapper from '@components/ScreenWrapper';
import useCurrentUserPersonalDetails from '@hooks/useCurrentUserPersonalDetails';
import useDeepCompareRef from '@hooks/useDeepCompareRef';
import useFetchRoute from '@hooks/useFetchRoute';
import useFilesValidation from '@hooks/useFilesValidation';
import useLocalize from '@hooks/useLocalize';
import useNetwork from '@hooks/useNetwork';
import useOnyx from '@hooks/useOnyx';
import useThemeStyles from '@hooks/useThemeStyles';
import useTheme from '@hooks/useTheme';
import useThreeDotsAnchorPosition from '@hooks/useThreeDotsAnchorPosition';
import {completeTestDriveTask} from '@libs/actions/Task';
import DateUtils from '@libs/DateUtils';
import {canUseTouchScreen} from '@libs/DeviceCapabilities';
import {isLocalFile as isLocalFileFileUtils} from '@libs/fileDownload/FileUtils';
import getCurrentPosition from '@libs/getCurrentPosition';
import {isMovingTransactionFromTrackExpense as isMovingTransactionFromTrackExpenseIOUUtils, navigateToStartMoneyRequestStep, shouldUseTransactionDraft} from '@libs/IOUUtils';
import Log from '@libs/Log';
import navigateAfterInteraction from '@libs/Navigation/navigateAfterInteraction';
import Navigation from '@libs/Navigation/Navigation';
import {rand64} from '@libs/NumberUtils';
import {getParticipantsOption, getReportOption} from '@libs/OptionsListUtils';
import Performance from '@libs/Performance';
import {generateReportID, getReportOrDraftReport, isProcessingReport, isReportOutstanding, isSelectedManagerMcTest} from '@libs/ReportUtils';
import {getAttendees, getDefaultTaxCode, getRateID, getRequestType, getValidWaypoints, hasReceipt, isScanRequest} from '@libs/TransactionUtils';
import type {FileObject} from '@pages/media/AttachmentModalScreen/types';
import type {GpsPoint} from '@userActions/IOU';
import {
    checkIfScanFileCanBeRead,
    createDistanceRequest as createDistanceRequestIOUActions,
    getIOURequestPolicyID,
    requestMoney as requestMoneyIOUActions,
    sendInvoice,
    sendMoneyElsewhere,
    sendMoneyWithWallet,
    setMoneyRequestBillable,
    setMoneyRequestCategory,
    setMoneyRequestReceipt,
    splitBill,
    splitBillAndOpenReport,
    startMoneyRequest,
    startSplitBill,
    submitPerDiemExpense as submitPerDiemExpenseIOUActions,
    trackExpense as trackExpenseIOUActions,
    updateLastLocationPermissionPrompt,
} from '@userActions/IOU';
import {openDraftWorkspaceRequest} from '@userActions/Policy/Policy';
import {removeDraftTransaction, removeDraftTransactions, replaceDefaultDraftTransaction} from '@userActions/TransactionEdit';
import CONST from '@src/CONST';
import ONYXKEYS from '@src/ONYXKEYS';
import ROUTES from '@src/ROUTES';
import type SCREENS from '@src/SCREENS';
import type {Participant} from '@src/types/onyx/IOU';
import type {PaymentMethodType} from '@src/types/onyx/OriginalMessage';
import type Transaction from '@src/types/onyx/Transaction';
import type {Receipt} from '@src/types/onyx/Transaction';
import {isEmptyObject} from '@src/types/utils/EmptyObject';
import isLoadingOnyxValue from '@src/types/utils/isLoadingOnyxValue';
import type {WithFullTransactionOrNotFoundProps} from './withFullTransactionOrNotFound';
import withFullTransactionOrNotFound from './withFullTransactionOrNotFound';
import type {WithWritableReportOrNotFoundProps} from './withWritableReportOrNotFound';
import withWritableReportOrNotFound from './withWritableReportOrNotFound';

type IOURequestStepConfirmationProps = WithWritableReportOrNotFoundProps<typeof SCREENS.MONEY_REQUEST.STEP_CONFIRMATION> &
    WithFullTransactionOrNotFoundProps<typeof SCREENS.MONEY_REQUEST.STEP_CONFIRMATION>;

function IOURequestStepConfirmation({
    report: reportReal,
    reportDraft,
    route: {
        params: {iouType, reportID, transactionID: initialTransactionID, action, participantsAutoAssigned: participantsAutoAssignedFromRoute, backToReport},
    },
    transaction: initialTransaction,
    isLoadingTransaction,
}: IOURequestStepConfirmationProps) {
    const currentUserPersonalDetails = useCurrentUserPersonalDetails();
    const personalDetails = usePersonalDetails();

    const [isRemoveConfirmModalVisible, setRemoveConfirmModalVisible] = useState(false);
    const [optimisticTransactions] = useOnyx(ONYXKEYS.COLLECTION.TRANSACTION_DRAFT, {
        selector: (items) => Object.values(items ?? {}),
        canBeMissing: true,
    });
    const transactions = useMemo(() => {
        const allTransactions = initialTransactionID === CONST.IOU.OPTIMISTIC_TRANSACTION_ID ? (optimisticTransactions ?? []) : [initialTransaction];
        return allTransactions.filter((transaction): transaction is Transaction => !!transaction);
    }, [initialTransaction, initialTransactionID, optimisticTransactions]);
    const hasMultipleTransactions = transactions.length > 1;
    // Depend on transactions.length to avoid updating transactionIDs when only the transaction details change
    // eslint-disable-next-line react-compiler/react-compiler, react-hooks/exhaustive-deps
    const transactionIDs = useMemo(() => transactions?.map((transaction) => transaction.transactionID), [transactions.length]);
    // We will use setCurrentTransactionID later to switch between transactions
    // eslint-disable-next-line @typescript-eslint/no-unused-vars
    const [currentTransactionID, setCurrentTransactionID] = useState<string>(initialTransactionID);
    const currentTransactionIndex = useMemo(() => transactions.findIndex((transaction) => transaction.transactionID === currentTransactionID), [transactions, currentTransactionID]);
    const [existingTransaction, existingTransactionResult] = useOnyx(`${ONYXKEYS.COLLECTION.TRANSACTION}${currentTransactionID}`, {canBeMissing: true});
    const [optimisticTransaction, optimisticTransactionResult] = useOnyx(`${ONYXKEYS.COLLECTION.TRANSACTION_DRAFT}${currentTransactionID}`, {canBeMissing: true});
    const isLoadingCurrentTransaction = isLoadingOnyxValue(existingTransactionResult, optimisticTransactionResult);
    const transaction = useMemo(
        () => (!isLoadingCurrentTransaction ? (optimisticTransaction ?? existingTransaction) : undefined),
        [existingTransaction, optimisticTransaction, isLoadingCurrentTransaction],
    );
    const transactionsCategories = useDeepCompareRef(
        transactions.map(({transactionID, category}) => ({
            transactionID,
            category,
        })),
    );

    const realPolicyID = getIOURequestPolicyID(initialTransaction, reportReal);
    const draftPolicyID = getIOURequestPolicyID(initialTransaction, reportDraft);
    const [policyDraft] = useOnyx(`${ONYXKEYS.COLLECTION.POLICY_DRAFTS}${draftPolicyID}`, {canBeMissing: true});
    const [policyReal] = useOnyx(`${ONYXKEYS.COLLECTION.POLICY}${realPolicyID}`, {canBeMissing: true});
    const [policyCategoriesReal] = useOnyx(`${ONYXKEYS.COLLECTION.POLICY_CATEGORIES}${realPolicyID}`, {canBeMissing: true});
    const [policyCategoriesDraft] = useOnyx(`${ONYXKEYS.COLLECTION.POLICY_CATEGORIES_DRAFT}${draftPolicyID}`, {canBeMissing: true});
    const [policyTags] = useOnyx(`${ONYXKEYS.COLLECTION.POLICY_TAGS}${realPolicyID}`, {canBeMissing: true});
    const [userLocation] = useOnyx(ONYXKEYS.USER_LOCATION, {canBeMissing: true});

    /*
     * We want to use a report from the transaction if it exists
     * Also if the report was submitted and delayed submission is on, then we should use an initial report
     */
    const transactionReport = getReportOrDraftReport(transaction?.reportID);
    const shouldUseTransactionReport =
        transactionReport && !(isProcessingReport(transactionReport) && !policyReal?.harvesting?.enabled) && isReportOutstanding(transactionReport, policyReal?.id);
    const report = shouldUseTransactionReport ? transactionReport : (reportReal ?? reportDraft);
    const policy = policyReal ?? policyDraft;
    const isDraftPolicy = policy === policyDraft;
    const policyCategories = policyCategoriesReal ?? policyCategoriesDraft;

    const styles = useThemeStyles();
    const theme = useTheme();
    const {translate} = useLocalize();
    const threeDotsAnchorPosition = useThreeDotsAnchorPosition(styles.threeDotsPopoverOffsetNoCloseButton);
    const {isOffline} = useNetwork();
    const [startLocationPermissionFlow, setStartLocationPermissionFlow] = useState(false);
    const [selectedParticipantList, setSelectedParticipantList] = useState<Participant[]>([]);
    const [isDraggingOver, setIsDraggingOver] = useState(false);

    const [receiptFiles, setReceiptFiles] = useState<Record<string, Receipt | undefined>>({});
    const requestType = getRequestType(transaction);
    const isDistanceRequest = requestType === CONST.IOU.REQUEST_TYPE.DISTANCE;
    const isPerDiemRequest = requestType === CONST.IOU.REQUEST_TYPE.PER_DIEM;
    const [lastLocationPermissionPrompt] = useOnyx(ONYXKEYS.NVP_LAST_LOCATION_PERMISSION_PROMPT, {canBeMissing: true});

    const receiptFilename = transaction?.filename;
    const receiptPath = transaction?.receipt?.source;
    const isEditingReceipt = hasReceipt(transaction);
    const customUnitRateID = getRateID(transaction) ?? '';
    const defaultTaxCode = getDefaultTaxCode(policy, transaction);
    const transactionTaxCode = (transaction?.taxCode ? transaction?.taxCode : defaultTaxCode) ?? '';
    const transactionTaxAmount = transaction?.taxAmount ?? 0;
    const isSharingTrackExpense = action === CONST.IOU.ACTION.SHARE;
    const isCategorizingTrackExpense = action === CONST.IOU.ACTION.CATEGORIZE;
    const isMovingTransactionFromTrackExpense = isMovingTransactionFromTrackExpenseIOUUtils(action);
    const isTestTransaction = transaction?.participants?.some((participant) => isSelectedManagerMcTest(participant.login));
    const payeePersonalDetails = useMemo(() => {
        if (personalDetails?.[transaction?.splitPayerAccountIDs?.at(0) ?? -1]) {
            return personalDetails?.[transaction?.splitPayerAccountIDs?.at(0) ?? -1];
        }

        const participant = transaction?.participants?.find((val) => val.accountID === (transaction?.splitPayerAccountIDs?.at(0) ?? -1));

        return {
            login: participant?.login ?? '',
            accountID: participant?.accountID ?? CONST.DEFAULT_NUMBER_ID,
            avatar: Expensicons.FallbackAvatar,
            displayName: participant?.login ?? '',
            isOptimisticPersonalDetail: true,
        };
    }, [personalDetails, transaction?.participants, transaction?.splitPayerAccountIDs]);

    const gpsRequired = transaction?.amount === 0 && iouType !== CONST.IOU.TYPE.SPLIT && Object.values(receiptFiles).length && !isTestTransaction;
    const [isConfirmed, setIsConfirmed] = useState(false);
    const [isConfirming, setIsConfirming] = useState(false);

    const [introSelected] = useOnyx(ONYXKEYS.NVP_INTRO_SELECTED, {canBeMissing: false});
    const viewTourReportID = introSelected?.viewTour;
    const [viewTourReport] = useOnyx(`${ONYXKEYS.COLLECTION.REPORT}${viewTourReportID}`, {canBeMissing: true});

    const headerTitle = useMemo(() => {
        if (isCategorizingTrackExpense) {
            return translate('iou.categorize');
        }
        if (isSharingTrackExpense) {
            return translate('iou.share');
        }
        if (iouType === CONST.IOU.TYPE.INVOICE) {
            return translate('workspace.invoices.sendInvoice');
        }
        return translate('iou.confirmDetails');
    }, [iouType, translate, isSharingTrackExpense, isCategorizingTrackExpense]);

    const participants = useMemo(
        () =>
            transaction?.participants?.map((participant) => {
                if (participant.isSender && iouType === CONST.IOU.TYPE.INVOICE) {
                    return participant;
                }
                return participant.accountID ? getParticipantsOption(participant, personalDetails) : getReportOption(participant);
            }) ?? [],
        [transaction?.participants, personalDetails, iouType],
    );
    const isPolicyExpenseChat = useMemo(() => participants?.some((participant) => participant.isPolicyExpenseChat), [participants]);
    const formHasBeenSubmitted = useRef(false);

    useFetchRoute(transaction, transaction?.comment?.waypoints, action, shouldUseTransactionDraft(action) ? CONST.TRANSACTION.STATE.DRAFT : CONST.TRANSACTION.STATE.CURRENT);

    useEffect(() => {
        Performance.markEnd(CONST.TIMING.OPEN_CREATE_EXPENSE_APPROVE);
    }, []);

    useEffect(() => {
        const policyExpenseChat = participants?.find((participant) => participant.isPolicyExpenseChat);
        if (policyExpenseChat?.policyID && policy?.pendingAction !== CONST.RED_BRICK_ROAD_PENDING_ACTION.ADD) {
            openDraftWorkspaceRequest(policyExpenseChat.policyID);
        }
        const senderPolicyParticipant = participants?.find((participant) => !!participant && 'isSender' in participant && participant.isSender);
        if (senderPolicyParticipant?.policyID && policy?.pendingAction !== CONST.RED_BRICK_ROAD_PENDING_ACTION.ADD) {
            openDraftWorkspaceRequest(senderPolicyParticipant.policyID);
        }
    }, [isOffline, participants, policy?.pendingAction]);

    const defaultBillable = !!policy?.defaultBillable;
    useEffect(() => {
        transactionIDs.forEach((transactionID) => {
            setMoneyRequestBillable(transactionID, defaultBillable);
        });
    }, [transactionIDs, defaultBillable]);

    useEffect(() => {
        // Exit early if the transaction is still loading
        if (isLoadingTransaction) {
            return;
        }

        // Check if the transaction belongs to the current report
        const isCurrentReportID = transaction?.isFromGlobalCreate
            ? transaction?.participants?.at(0)?.reportID === reportID || (!transaction?.participants?.at(0)?.reportID && transaction?.reportID === reportID)
            : transaction?.reportID === reportID;

        // Exit if the transaction already exists and is associated with the current report
        if (
            transaction?.transactionID &&
            (!transaction?.isFromGlobalCreate || !isEmptyObject(transaction?.participants)) &&
            (isCurrentReportID || isMovingTransactionFromTrackExpense || iouType === CONST.IOU.TYPE.INVOICE)
        ) {
            return;
        }

        startMoneyRequest(
            CONST.IOU.TYPE.CREATE,
            // When starting to create an expense from the global FAB, there is not an existing report yet. A random optimistic reportID is generated and used
            // for all of the routes in the creation flow.
            generateReportID(),
        );
        // eslint-disable-next-line react-compiler/react-compiler, react-hooks/exhaustive-deps -- we don't want this effect to run again
    }, [isLoadingTransaction, isMovingTransactionFromTrackExpense]);

    useEffect(() => {
        transactions.forEach((item) => {
            if (!item.category) {
                return;
            }
            if (policyCategories?.[item.category] && !policyCategories[item.category].enabled) {
                setMoneyRequestCategory(item.transactionID, '', policy?.id);
            }
        });
        // We don't want to clear out category every time the transactions change
        // eslint-disable-next-line react-compiler/react-compiler, react-hooks/exhaustive-deps
    }, [policy?.id, policyCategories, transactionsCategories]);

    const policyDistance = Object.values(policy?.customUnits ?? {}).find((customUnit) => customUnit.name === CONST.CUSTOM_UNITS.NAME_DISTANCE);
    const defaultCategory = policyDistance?.defaultCategory ?? '';

    useEffect(() => {
        transactions.forEach((item) => {
            if (requestType !== CONST.IOU.REQUEST_TYPE.DISTANCE || !!item?.category) {
                return;
            }
            setMoneyRequestCategory(item.transactionID, defaultCategory, policy?.id);
        });
        // Prevent resetting to default when unselect category
        // eslint-disable-next-line react-compiler/react-compiler, react-hooks/exhaustive-deps
    }, [transactionIDs, requestType, defaultCategory, policy?.id]);

    const navigateBack = useCallback(() => {
        // If the action is categorize and there's no policies other than personal one, we simply call goBack(), i.e: dismiss the whole flow together
        // We don't need to subscribe to policy_ collection as we only need to check on the latest collection value
        if (action === CONST.IOU.ACTION.CATEGORIZE) {
            Navigation.goBack();
            return;
        }
        if (isPerDiemRequest) {
            if (isMovingTransactionFromTrackExpense) {
                Navigation.goBack();
                return;
            }
            Navigation.goBack(ROUTES.MONEY_REQUEST_STEP_SUBRATE.getRoute(action, iouType, initialTransactionID, reportID));
            return;
        }

        if (transaction?.isFromGlobalCreate && !transaction.receipt?.isTestReceipt) {
            // If the participants weren't automatically added to the transaction, then we should go back to the IOURequestStepParticipants.
            if (!transaction?.participantsAutoAssigned && participantsAutoAssignedFromRoute !== 'true') {
                // TODO: temporary fix for multi-files dnd; check if other flow can use reportID instead of transaction?.reportID
                const shouldUseNewScanFlow = iouType === CONST.IOU.TYPE.TRACK || iouType === CONST.IOU.TYPE.SUBMIT;
                const backToReportID =
                    shouldUseNewScanFlow && !transaction?.participants?.at(0)?.isPolicyExpenseChat
                        ? reportID
                        : // eslint-disable-next-line @typescript-eslint/prefer-nullish-coalescing
                          transaction?.reportID || reportID;
                const iouTypeForRoute = shouldUseNewScanFlow ? CONST.IOU.TYPE.CREATE : iouType;
                Navigation.goBack(ROUTES.MONEY_REQUEST_STEP_PARTICIPANTS.getRoute(iouTypeForRoute, initialTransactionID, backToReportID, undefined, action), {
                    compareParams: false,
                });
                return;
            }

            // If the participant was auto-assigned, we need to keep the reportID that is already on the stack.
            // This will allow the user to edit the participant field after going back and forward.
            Navigation.goBack();
            return;
        }

        // If the user came from Test Drive modal, we need to take him back there
        if (transaction?.receipt?.isTestDriveReceipt && (transaction.participants?.length ?? 0) > 0) {
            Navigation.goBack(ROUTES.TEST_DRIVE_MODAL_ROOT.getRoute(transaction.participants?.at(0)?.login));
            return;
        }

        // This has selected the participants from the beginning and the participant field shouldn't be editable.
        navigateToStartMoneyRequestStep(requestType, iouType, initialTransactionID, reportID, action);
    }, [
        action,
        isPerDiemRequest,
        transaction?.isFromGlobalCreate,
        transaction?.receipt?.isTestReceipt,
        transaction?.receipt?.isTestDriveReceipt,
        transaction?.participants,
        transaction?.participantsAutoAssigned,
        transaction?.reportID,
        requestType,
        iouType,
        initialTransactionID,
        reportID,
        isMovingTransactionFromTrackExpense,
        participantsAutoAssignedFromRoute,
    ]);

    const navigateToAddReceipt = useCallback(() => {
        Navigation.navigate(ROUTES.MONEY_REQUEST_STEP_SCAN.getRoute(action, iouType, initialTransactionID, reportID, Navigation.getActiveRouteWithoutParams()));
    }, [iouType, initialTransactionID, reportID, action]);

    // When the component mounts, if there is a receipt, see if the image can be read from the disk. If not, redirect the user to the starting step of the flow.
    // This is because until the request is saved, the receipt file is only stored in the browsers memory as a blob:// and if the browser is refreshed, then
    // the image ceases to exist. The best way for the user to recover from this is to start over from the start of the request process.
    // skip this in case user is moving the transaction as the receipt path will be valid in that case
    useEffect(() => {
        let newReceiptFiles = {};
        let isScanFilesCanBeRead = true;

        Promise.all(
            transactions.map((item) => {
                const itemReceiptFilename = item.filename;
                const itemReceiptPath = item.receipt?.source;
                const itemReceiptType = item.receipt?.type;
                const isLocalFile = isLocalFileFileUtils(itemReceiptPath);

                if (!isLocalFile) {
                    newReceiptFiles = {...newReceiptFiles, [item.transactionID]: item.receipt};
                    return;
                }

                const onSuccess = (file: File) => {
                    const receipt: Receipt = file;
                    if (item?.receipt?.isTestReceipt) {
                        receipt.isTestReceipt = true;
                        receipt.state = CONST.IOU.RECEIPT_STATE.SCAN_COMPLETE;
                    } else if (item?.receipt?.isTestDriveReceipt) {
                        receipt.isTestDriveReceipt = true;
                        receipt.state = CONST.IOU.RECEIPT_STATE.SCAN_COMPLETE;
                    } else {
                        receipt.state = file && requestType === CONST.IOU.REQUEST_TYPE.MANUAL ? CONST.IOU.RECEIPT_STATE.OPEN : CONST.IOU.RECEIPT_STATE.SCAN_READY;
                    }

                    newReceiptFiles = {...newReceiptFiles, [item.transactionID]: receipt};
                };

                const onFailure = () => {
                    isScanFilesCanBeRead = false;
                    if (initialTransactionID === item.transactionID) {
                        setMoneyRequestReceipt(item.transactionID, '', '', true);
                    }
                };

                return checkIfScanFileCanBeRead(itemReceiptFilename, itemReceiptPath, itemReceiptType, onSuccess, onFailure);
            }),
        ).then(() => {
            if (isScanFilesCanBeRead) {
                setReceiptFiles(newReceiptFiles);
                return;
            }
            if (requestType === CONST.IOU.REQUEST_TYPE.MANUAL) {
                Navigation.navigate(ROUTES.MONEY_REQUEST_STEP_SCAN.getRoute(CONST.IOU.ACTION.CREATE, iouType, initialTransactionID, reportID, Navigation.getActiveRouteWithoutParams()));
                return;
            }
            removeDraftTransactions(true).then(() => navigateToStartMoneyRequestStep(requestType, iouType, initialTransactionID, reportID));
        });
    }, [requestType, iouType, initialTransactionID, reportID, action, report, transactions, participants]);

    const requestMoney = useCallback(
        (selectedParticipants: Participant[], gpsPoints?: GpsPoint) => {
            if (!transactions.length) {
                return;
            }

            const participant = selectedParticipants.at(0);
            if (!participant) {
                return;
            }

            const optimisticChatReportID = generateReportID();
            const optimisticCreatedReportActionID = rand64();
            const optimisticIOUReportID = generateReportID();
            const optimisticReportPreviewActionID = rand64();

            transactions.forEach((item, index) => {
                const receipt = receiptFiles[item.transactionID];
                const isTestReceipt = receipt?.isTestReceipt ?? false;
                const isTestDriveReceipt = receipt?.isTestDriveReceipt ?? false;

                if (isTestDriveReceipt) {
                    completeTestDriveTask(viewTourReport, viewTourReportID);
                }

                requestMoneyIOUActions({
                    report,
                    optimisticChatReportID,
                    optimisticCreatedReportActionID,
                    optimisticIOUReportID,
                    optimisticReportPreviewActionID,
                    participantParams: {
                        payeeEmail: currentUserPersonalDetails.login,
                        payeeAccountID: currentUserPersonalDetails.accountID,
                        participant,
                    },
                    policyParams: {
                        policy,
                        policyTagList: policyTags,
                        policyCategories,
                    },
                    gpsPoints,
                    action,
                    transactionParams: {
                        amount: isTestReceipt ? CONST.TEST_RECEIPT.AMOUNT : item.amount,
                        attendees: item.comment?.attendees,
                        currency: isTestReceipt ? CONST.TEST_RECEIPT.CURRENCY : item.currency,
                        created: item.created,
                        merchant: isTestReceipt ? CONST.TEST_RECEIPT.MERCHANT : item.merchant,
                        comment: item?.comment?.comment?.trim() ?? '',
                        receipt,
                        category: item.category,
                        tag: item.tag,
                        taxCode: transactionTaxCode,
                        taxAmount: transactionTaxAmount,
                        billable: item.billable,
                        actionableWhisperReportActionID: item.actionableWhisperReportActionID,
                        linkedTrackedExpenseReportAction: item.linkedTrackedExpenseReportAction,
                        linkedTrackedExpenseReportID: item.linkedTrackedExpenseReportID,
                        waypoints: Object.keys(item.comment?.waypoints ?? {}).length ? getValidWaypoints(item.comment?.waypoints, true) : undefined,
                        customUnitRateID,
                        isTestDrive: item.receipt?.isTestDriveReceipt,
                        originalTransactionID: item.comment?.originalTransactionID,
                        source: item.comment?.source,
                    },
                    shouldHandleNavigation: index === transactions.length - 1,
                    backToReport,
                });
            });
        },
        [
            report,
            transactions,
            receiptFiles,
            currentUserPersonalDetails.login,
            currentUserPersonalDetails.accountID,
            policy,
            policyTags,
            policyCategories,
            action,
            transactionTaxCode,
            transactionTaxAmount,
            customUnitRateID,
            backToReport,
            viewTourReport,
            viewTourReportID,
        ],
    );

    const submitPerDiemExpense = useCallback(
        (selectedParticipants: Participant[], trimmedComment: string) => {
            if (!transaction) {
                return;
            }

            const participant = selectedParticipants.at(0);
            if (!participant || isEmptyObject(transaction.comment) || isEmptyObject(transaction.comment.customUnit)) {
                return;
            }
            submitPerDiemExpenseIOUActions({
                report,
                participantParams: {
                    payeeEmail: currentUserPersonalDetails.login,
                    payeeAccountID: currentUserPersonalDetails.accountID,
                    participant,
                },
                policyParams: {
                    policy,
                    policyTagList: policyTags,
                    policyCategories,
                },
                transactionParams: {
                    currency: transaction.currency,
                    created: transaction.created,
                    comment: trimmedComment,
                    category: transaction.category,
                    tag: transaction.tag,
                    customUnit: transaction.comment?.customUnit,
                    billable: transaction.billable,
                    attendees: transaction.comment?.attendees,
                },
            });
        },
        [report, transaction, currentUserPersonalDetails.login, currentUserPersonalDetails.accountID, policy, policyTags, policyCategories],
    );

    const trackExpense = useCallback(
        (selectedParticipants: Participant[], gpsPoints?: GpsPoint) => {
            if (!report || !transactions.length) {
                return;
            }
            const participant = selectedParticipants.at(0);
            if (!participant) {
                return;
            }
            transactions.forEach((item, index) => {
                trackExpenseIOUActions({
                    report,
                    isDraftPolicy,
                    action,
                    participantParams: {
                        payeeEmail: currentUserPersonalDetails.login,
                        payeeAccountID: currentUserPersonalDetails.accountID,
                        participant,
                    },
                    policyParams: {
                        policy,
                        policyCategories,
                        policyTagList: policyTags,
                    },
                    transactionParams: {
                        amount: item.amount,
                        currency: item.currency,
                        created: item.created,
                        merchant: item.merchant,
                        comment: item?.comment?.comment?.trim() ?? '',
                        receipt: receiptFiles[item.transactionID],
                        category: item.category,
                        tag: item.tag,
                        taxCode: transactionTaxCode,
                        taxAmount: transactionTaxAmount,
                        billable: item.billable,
                        gpsPoints,
                        validWaypoints: Object.keys(item?.comment?.waypoints ?? {}).length ? getValidWaypoints(item.comment?.waypoints, true) : undefined,
                        actionableWhisperReportActionID: item.actionableWhisperReportActionID,
                        linkedTrackedExpenseReportAction: item.linkedTrackedExpenseReportAction,
                        linkedTrackedExpenseReportID: item.linkedTrackedExpenseReportID,
                        customUnitRateID,
                        attendees: item.comment?.attendees,
                    },
                    accountantParams: {
                        accountant: item.accountant,
                    },
                    shouldHandleNavigation: index === transactions.length - 1,
                });
            });
        },
        [
            report,
            transactions,
            receiptFiles,
            currentUserPersonalDetails.login,
            currentUserPersonalDetails.accountID,
            transactionTaxCode,
            transactionTaxAmount,
            policy,
            policyTags,
            policyCategories,
            action,
            customUnitRateID,
            isDraftPolicy,
        ],
    );

    const createDistanceRequest = useCallback(
        (selectedParticipants: Participant[], trimmedComment: string) => {
            if (!transaction) {
                return;
            }
            createDistanceRequestIOUActions({
                report,
                participants: selectedParticipants,
                currentUserLogin: currentUserPersonalDetails.login,
                currentUserAccountID: currentUserPersonalDetails.accountID,
                iouType,
                existingTransaction: transaction,
                policyParams: {
                    policy,
                    policyCategories,
                    policyTagList: policyTags,
                },
                transactionParams: {
                    amount: transaction.amount,
                    comment: trimmedComment,
                    created: transaction.created,
                    currency: transaction.currency,
                    merchant: transaction.merchant,
                    category: transaction.category,
                    tag: transaction.tag,
                    taxCode: transactionTaxCode,
                    taxAmount: transactionTaxAmount,
                    customUnitRateID,
                    splitShares: transaction.splitShares,
                    validWaypoints: getValidWaypoints(transaction.comment?.waypoints, true),
                    billable: transaction.billable,
                    attendees: transaction.comment?.attendees,
                },
                backToReport,
            });
        },
        [
            transaction,
            report,
            currentUserPersonalDetails.login,
            currentUserPersonalDetails.accountID,
            iouType,
            policy,
            policyCategories,
            policyTags,
            transactionTaxCode,
            transactionTaxAmount,
            customUnitRateID,
            backToReport,
        ],
    );

    const createTransaction = useCallback(
        (selectedParticipants: Participant[], locationPermissionGranted = false) => {
            setIsConfirmed(true);
            let splitParticipants = selectedParticipants;

            // Filter out participants with an amount equal to O
            if (iouType === CONST.IOU.TYPE.SPLIT && transaction?.splitShares) {
                const participantsWithAmount = Object.keys(transaction.splitShares ?? {})
                    .filter((accountID: string): boolean => (transaction?.splitShares?.[Number(accountID)]?.amount ?? 0) > 0)
                    .map((accountID) => Number(accountID));
                splitParticipants = selectedParticipants.filter((participant) =>
                    participantsWithAmount.includes(
                        participant.isPolicyExpenseChat ? (participant?.ownerAccountID ?? CONST.DEFAULT_NUMBER_ID) : (participant.accountID ?? CONST.DEFAULT_NUMBER_ID),
                    ),
                );
            }
            const trimmedComment = transaction?.comment?.comment?.trim() ?? '';

            // Don't let the form be submitted multiple times while the navigator is waiting to take the user to a different page
            if (formHasBeenSubmitted.current) {
                return;
            }

            formHasBeenSubmitted.current = true;

            if (iouType !== CONST.IOU.TYPE.TRACK && isDistanceRequest && !isMovingTransactionFromTrackExpense) {
                createDistanceRequest(iouType === CONST.IOU.TYPE.SPLIT ? splitParticipants : selectedParticipants, trimmedComment);
                return;
            }

            const currentTransactionReceiptFile = transaction?.transactionID ? receiptFiles[transaction.transactionID] : undefined;

            // If we have a receipt let's start the split expense by creating only the action, the transaction, and the group DM if needed
            if (iouType === CONST.IOU.TYPE.SPLIT && currentTransactionReceiptFile) {
                if (currentUserPersonalDetails.login && !!transaction) {
                    startSplitBill({
                        participants: selectedParticipants,
                        currentUserLogin: currentUserPersonalDetails.login,
                        currentUserAccountID: currentUserPersonalDetails.accountID,
                        comment: trimmedComment,
                        receipt: currentTransactionReceiptFile,
                        existingSplitChatReportID: report?.reportID,
                        billable: transaction.billable,
                        category: transaction.category,
                        tag: transaction.tag,
                        currency: transaction.currency,
                        taxCode: transactionTaxCode,
                        taxAmount: transactionTaxAmount,
                    });
                }
                return;
            }

            // IOUs created from a group report will have a reportID param in the route.
            // Since the user is already viewing the report, we don't need to navigate them to the report
            if (iouType === CONST.IOU.TYPE.SPLIT && !transaction?.isFromGlobalCreate) {
                if (currentUserPersonalDetails.login && !!transaction) {
                    splitBill({
                        participants: splitParticipants,
                        currentUserLogin: currentUserPersonalDetails.login,
                        currentUserAccountID: currentUserPersonalDetails.accountID,
                        amount: transaction.amount,
                        comment: trimmedComment,
                        currency: transaction.currency,
                        merchant: transaction.merchant,
                        created: transaction.created,
                        category: transaction.category,
                        tag: transaction.tag,
                        existingSplitChatReportID: report?.reportID,
                        billable: transaction.billable,
                        iouRequestType: transaction.iouRequestType,
                        splitShares: transaction.splitShares,
                        splitPayerAccountIDs: transaction.splitPayerAccountIDs ?? [],
                        taxCode: transactionTaxCode,
                        taxAmount: transactionTaxAmount,
                    });
                }
                return;
            }

            // If the split expense is created from the global create menu, we also navigate the user to the group report
            if (iouType === CONST.IOU.TYPE.SPLIT) {
                if (currentUserPersonalDetails.login && !!transaction) {
                    splitBillAndOpenReport({
                        participants: splitParticipants,
                        currentUserLogin: currentUserPersonalDetails.login,
                        currentUserAccountID: currentUserPersonalDetails.accountID,
                        amount: transaction.amount,
                        comment: trimmedComment,
                        currency: transaction.currency,
                        merchant: transaction.merchant,
                        created: transaction.created,
                        category: transaction.category,
                        tag: transaction.tag,
                        billable: !!transaction.billable,
                        iouRequestType: transaction.iouRequestType,
                        splitShares: transaction.splitShares,
                        splitPayerAccountIDs: transaction.splitPayerAccountIDs,
                        taxCode: transactionTaxCode,
                        taxAmount: transactionTaxAmount,
                    });
                }
                return;
            }

            if (iouType === CONST.IOU.TYPE.INVOICE) {
                sendInvoice(currentUserPersonalDetails.accountID, transaction, report, currentTransactionReceiptFile, policy, policyTags, policyCategories);
                return;
            }

            if (iouType === CONST.IOU.TYPE.TRACK || isCategorizingTrackExpense || isSharingTrackExpense) {
                if (Object.values(receiptFiles).filter((receipt) => !!receipt).length && transaction) {
                    // If the transaction amount is zero, then the money is being requested through the "Scan" flow and the GPS coordinates need to be included.
                    if (transaction.amount === 0 && !isSharingTrackExpense && !isCategorizingTrackExpense && locationPermissionGranted) {
                        if (userLocation) {
                            trackExpense(selectedParticipants, {
                                lat: userLocation.latitude,
                                long: userLocation.longitude,
                            });
                            return;
                        }

                        getCurrentPosition(
                            (successData) => {
                                trackExpense(selectedParticipants, {
                                    lat: successData.coords.latitude,
                                    long: successData.coords.longitude,
                                });
                            },
                            (errorData) => {
                                Log.info('[IOURequestStepConfirmation] getCurrentPosition failed', false, errorData);
                                // When there is an error, the money can still be requested, it just won't include the GPS coordinates
                                trackExpense(selectedParticipants);
                            },
                            {
                                maximumAge: CONST.GPS.MAX_AGE,
                                timeout: CONST.GPS.TIMEOUT,
                            },
                        );
                        return;
                    }

                    // Otherwise, the money is being requested through the "Manual" flow with an attached image and the GPS coordinates are not needed.
                    trackExpense(selectedParticipants);
                    return;
                }
                trackExpense(selectedParticipants);
                return;
            }

            if (isPerDiemRequest) {
                submitPerDiemExpense(selectedParticipants, trimmedComment);
                return;
            }

            if (Object.values(receiptFiles).filter((receipt) => !!receipt).length && !!transaction) {
                // If the transaction amount is zero, then the money is being requested through the "Scan" flow and the GPS coordinates need to be included.
                if (
                    transaction.amount === 0 &&
                    !isSharingTrackExpense &&
                    !isCategorizingTrackExpense &&
                    locationPermissionGranted &&
                    !selectedParticipants.some((participant) => isSelectedManagerMcTest(participant.login))
                ) {
                    if (userLocation) {
                        requestMoney(selectedParticipants, {
                            lat: userLocation.latitude,
                            long: userLocation.longitude,
                        });
                        return;
                    }

                    getCurrentPosition(
                        (successData) => {
                            requestMoney(selectedParticipants, {
                                lat: successData.coords.latitude,
                                long: successData.coords.longitude,
                            });
                        },
                        (errorData) => {
                            Log.info('[IOURequestStepConfirmation] getCurrentPosition failed', false, errorData);
                            // When there is an error, the money can still be requested, it just won't include the GPS coordinates
                            requestMoney(selectedParticipants);
                        },
                        {
                            maximumAge: CONST.GPS.MAX_AGE,
                            timeout: CONST.GPS.TIMEOUT,
                        },
                    );
                    return;
                }

                // Otherwise, the money is being requested through the "Manual" flow with an attached image and the GPS coordinates are not needed.
                requestMoney(selectedParticipants);
                return;
            }

            requestMoney(selectedParticipants);
        },
        [
            iouType,
            transaction,
            isDistanceRequest,
            isMovingTransactionFromTrackExpense,
            receiptFiles,
            isCategorizingTrackExpense,
            isSharingTrackExpense,
            isPerDiemRequest,
            requestMoney,
            createDistanceRequest,
            currentUserPersonalDetails.login,
            currentUserPersonalDetails.accountID,
            report,
            transactionTaxCode,
            transactionTaxAmount,
            policy,
            policyTags,
            policyCategories,
            trackExpense,
            submitPerDiemExpense,
            userLocation,
        ],
    );

    /**
     * Checks if user has a GOLD wallet then creates a paid IOU report on the fly
     */
    const sendMoney = useCallback(
        (paymentMethod: PaymentMethodType | undefined) => {
            const currency = transaction?.currency;
            const trimmedComment = transaction?.comment?.comment?.trim() ?? '';
            const participant = participants?.at(0);

            if (!participant || !transaction?.amount || !currency) {
                return;
            }

            if (paymentMethod === CONST.IOU.PAYMENT_TYPE.ELSEWHERE) {
                setIsConfirmed(true);
                sendMoneyElsewhere(report, transaction.amount, currency, trimmedComment, currentUserPersonalDetails.accountID, participant);
                return;
            }

            if (paymentMethod === CONST.IOU.PAYMENT_TYPE.EXPENSIFY) {
                setIsConfirmed(true);
                sendMoneyWithWallet(report, transaction.amount, currency, trimmedComment, currentUserPersonalDetails.accountID, participant);
            }
        },
        [transaction?.amount, transaction?.comment, transaction?.currency, participants, currentUserPersonalDetails.accountID, report],
    );

    const setBillable = useCallback(
        (billable: boolean) => {
            setMoneyRequestBillable(currentTransactionID, billable);
        },
        [currentTransactionID],
    );

    // This loading indicator is shown because the transaction originalCurrency is being updated later than the component mounts.
    // To prevent the component from rendering with the wrong currency, we show a loading indicator until the correct currency is set.
    const isLoading = !!transaction?.originalCurrency;

    const onConfirm = (listOfParticipants: Participant[]) => {
        setIsConfirming(true);
        setSelectedParticipantList(listOfParticipants);

        if (gpsRequired) {
            const shouldStartLocationPermissionFlow =
                !lastLocationPermissionPrompt ||
                (DateUtils.isValidDateString(lastLocationPermissionPrompt ?? '') &&
                    DateUtils.getDifferenceInDaysFromNow(new Date(lastLocationPermissionPrompt ?? '')) > CONST.IOU.LOCATION_PERMISSION_PROMPT_THRESHOLD_DAYS);

            if (shouldStartLocationPermissionFlow) {
                setStartLocationPermissionFlow(true);
                return;
            }
        }

        createTransaction(listOfParticipants);
        setIsConfirming(false);
    };

    /**
     * Sets the Receipt object when dragging and dropping a file
     */
    const setReceiptOnDrop = (files: FileObject[]) => {
        const file = files.at(0);
        if (!file) {
            return;
        }
        const source = URL.createObjectURL(file as Blob);
        setMoneyRequestReceipt(currentTransactionID, source, file.name ?? '', true);
    };

    const {validateFiles, PDFValidationComponent, ErrorModal} = useFilesValidation(setReceiptOnDrop);

    const handleDroppingReceipt = (e: DragEvent) => {
        const file = e?.dataTransfer?.files[0];
        if (file) {
            file.uri = URL.createObjectURL(file);
            validateFiles([file]);
        }
    };

    if (isLoadingTransaction) {
        return <FullScreenLoadingIndicator />;
    }

    const showNextTransaction = () => {
        const nextTransaction = transactions.at(currentTransactionIndex + 1);
        if (nextTransaction) {
            setCurrentTransactionID(nextTransaction.transactionID);
        }
    };

    const showPreviousTransaction = () => {
        const previousTransaction = transactions.at(currentTransactionIndex - 1);
        if (previousTransaction) {
            setCurrentTransactionID(previousTransaction.transactionID);
        }
    };

    const removeCurrentTransaction = () => {
        if (currentTransactionID === CONST.IOU.OPTIMISTIC_TRANSACTION_ID) {
            const nextTransaction = transactions.at(currentTransactionIndex + 1);
            replaceDefaultDraftTransaction(nextTransaction);
            setRemoveConfirmModalVisible(false);
            return;
        }

        removeDraftTransaction(currentTransactionID);
        setRemoveConfirmModalVisible(false);
        showPreviousTransaction();
    };

    const shouldShowThreeDotsButton =
        requestType === CONST.IOU.REQUEST_TYPE.MANUAL && (iouType === CONST.IOU.TYPE.SUBMIT || iouType === CONST.IOU.TYPE.TRACK) && !isMovingTransactionFromTrackExpense;

    const shouldShowSmartScanFields =
        !!transaction?.receipt?.isTestDriveReceipt || (isMovingTransactionFromTrackExpense ? transaction?.amount !== 0 : requestType !== CONST.IOU.REQUEST_TYPE.SCAN);

    return (
        <ScreenWrapper
            shouldEnableMaxHeight={canUseTouchScreen()}
            testID={IOURequestStepConfirmation.displayName}
            headerGapStyles={isDraggingOver ? [styles.dropWrapper] : []}
        >
            <DragAndDropProvider
                setIsDraggingOver={setIsDraggingOver}
                isDisabled={!shouldShowThreeDotsButton}
            >
                <View style={styles.flex1}>
                    <HeaderWithBackButton
                        title={headerTitle}
                        subtitle={hasMultipleTransactions ? `${currentTransactionIndex + 1} ${translate('common.of')} ${transactions.length}` : undefined}
                        onBackButtonPress={navigateBack}
                        shouldShowThreeDotsButton={shouldShowThreeDotsButton}
                        threeDotsAnchorPosition={threeDotsAnchorPosition}
                        threeDotsMenuItems={[
                            {
                                icon: Expensicons.Receipt,
                                text: translate('receipt.addReceipt'),
                                onSelected: navigateToAddReceipt,
                            },
                        ]}
                        shouldDisplayHelpButton={!hasMultipleTransactions}
                    >
                        {hasMultipleTransactions ? (
                            <PrevNextButtons
                                isPrevButtonDisabled={currentTransactionIndex === 0}
                                isNextButtonDisabled={currentTransactionIndex === transactions.length - 1}
                                onNext={showNextTransaction}
                                onPrevious={showPreviousTransaction}
                            />
                        ) : null}
                    </HeaderWithBackButton>
                    {(isLoading || (isScanRequest(transaction) && !Object.values(receiptFiles).length)) && <FullScreenLoadingIndicator />}
                    {PDFValidationComponent}
<<<<<<< HEAD
                    {/* TODO: remove beta check after the feature is enabled */}
                    {isBetaEnabled(CONST.BETAS.NEWDOT_MULTI_FILES_DRAG_AND_DROP) ? (
                        <DragAndDropConsumer onDrop={handleDroppingReceipt}>
                            <DropZoneUI
                                icon={isEditingReceipt ? Expensicons.ReplaceReceipt : Expensicons.SmartScan}
                                dropStyles={styles.receiptDropOverlay(true)}
                                dropTitle={translate(isEditingReceipt ? 'dropzone.replaceReceipt' : 'quickAction.scanReceipt')}
                                dropTextStyles={styles.receiptDropText}
                                dashedBorderStyles={styles.activeDropzoneDashedBorder(theme.receiptDropBorderColorActive, true)}
                            />
                        </DragAndDropConsumer>
                    ) : (
                        <ReceiptDropUI onDrop={handleDroppingReceipt} />
                    )}
=======
                    <DragAndDropConsumer onDrop={handleDroppingReceipt}>
                        <DropZoneUI
                            icon={isEditingReceipt ? Expensicons.ReplaceReceipt : Expensicons.SmartScan}
                            dropStyles={styles.receiptDropOverlay(true)}
                            dropTitle={translate(isEditingReceipt ? 'dropzone.replaceReceipt' : 'quickAction.scanReceipt')}
                            dropTextStyles={styles.receiptDropText}
                            dropInnerWrapperStyles={styles.receiptDropInnerWrapper(true)}
                        />
                    </DragAndDropConsumer>
>>>>>>> 538e4408
                    {ErrorModal}
                    {!!gpsRequired && (
                        <LocationPermissionModal
                            startPermissionFlow={startLocationPermissionFlow}
                            resetPermissionFlow={() => setStartLocationPermissionFlow(false)}
                            onGrant={() => {
                                navigateAfterInteraction(() => {
                                    createTransaction(selectedParticipantList, true);
                                });
                            }}
                            onDeny={() => {
                                updateLastLocationPermissionPrompt();
                                navigateAfterInteraction(() => {
                                    createTransaction(selectedParticipantList, false);
                                });
                            }}
                            onInitialGetLocationCompleted={() => {
                                setIsConfirming(false);
                            }}
                        />
                    )}
                    <MoneyRequestConfirmationList
                        transaction={transaction}
                        selectedParticipants={participants}
                        iouAmount={Math.abs(transaction?.amount ?? 0)}
                        iouAttendees={getAttendees(transaction)}
                        iouComment={transaction?.comment?.comment ?? ''}
                        iouCurrencyCode={transaction?.currency}
                        iouIsBillable={transaction?.billable}
                        onToggleBillable={setBillable}
                        iouCategory={transaction?.category}
                        onConfirm={onConfirm}
                        onSendMoney={sendMoney}
                        showRemoveExpenseConfirmModal={() => setRemoveConfirmModalVisible(true)}
                        receiptPath={receiptPath}
                        receiptFilename={receiptFilename}
                        iouType={iouType}
                        reportID={reportID}
                        shouldDisplayReceipt={!isMovingTransactionFromTrackExpense && !isDistanceRequest && !isPerDiemRequest}
                        isPolicyExpenseChat={isPolicyExpenseChat}
                        policyID={getIOURequestPolicyID(transaction, report)}
                        iouMerchant={transaction?.merchant}
                        iouCreated={transaction?.created}
                        isDistanceRequest={isDistanceRequest}
                        isPerDiemRequest={isPerDiemRequest}
                        shouldShowSmartScanFields={shouldShowSmartScanFields}
                        action={action}
                        payeePersonalDetails={payeePersonalDetails}
                        isConfirmed={isConfirmed}
                        isConfirming={isConfirming}
                        expensesNumber={transactions.length}
                        isReceiptEditable
                    />
                </View>
                <ConfirmModal
                    title={translate('iou.removeExpense')}
                    isVisible={isRemoveConfirmModalVisible}
                    onConfirm={removeCurrentTransaction}
                    onCancel={() => setRemoveConfirmModalVisible(false)}
                    prompt={translate('iou.removeExpenseConfirmation')}
                    confirmText={translate('common.remove')}
                    cancelText={translate('common.cancel')}
                    danger
                />
            </DragAndDropProvider>
        </ScreenWrapper>
    );
}

IOURequestStepConfirmation.displayName = 'IOURequestStepConfirmation';

/* eslint-disable rulesdir/no-negated-variables */
const IOURequestStepConfirmationWithFullTransactionOrNotFound = withFullTransactionOrNotFound(IOURequestStepConfirmation);
/* eslint-disable rulesdir/no-negated-variables */
const IOURequestStepConfirmationWithWritableReportOrNotFound = withWritableReportOrNotFound(IOURequestStepConfirmationWithFullTransactionOrNotFound);
export default IOURequestStepConfirmationWithWritableReportOrNotFound;<|MERGE_RESOLUTION|>--- conflicted
+++ resolved
@@ -1046,32 +1046,15 @@
                     </HeaderWithBackButton>
                     {(isLoading || (isScanRequest(transaction) && !Object.values(receiptFiles).length)) && <FullScreenLoadingIndicator />}
                     {PDFValidationComponent}
-<<<<<<< HEAD
-                    {/* TODO: remove beta check after the feature is enabled */}
-                    {isBetaEnabled(CONST.BETAS.NEWDOT_MULTI_FILES_DRAG_AND_DROP) ? (
-                        <DragAndDropConsumer onDrop={handleDroppingReceipt}>
-                            <DropZoneUI
-                                icon={isEditingReceipt ? Expensicons.ReplaceReceipt : Expensicons.SmartScan}
-                                dropStyles={styles.receiptDropOverlay(true)}
-                                dropTitle={translate(isEditingReceipt ? 'dropzone.replaceReceipt' : 'quickAction.scanReceipt')}
-                                dropTextStyles={styles.receiptDropText}
-                                dashedBorderStyles={styles.activeDropzoneDashedBorder(theme.receiptDropBorderColorActive, true)}
-                            />
-                        </DragAndDropConsumer>
-                    ) : (
-                        <ReceiptDropUI onDrop={handleDroppingReceipt} />
-                    )}
-=======
                     <DragAndDropConsumer onDrop={handleDroppingReceipt}>
                         <DropZoneUI
                             icon={isEditingReceipt ? Expensicons.ReplaceReceipt : Expensicons.SmartScan}
                             dropStyles={styles.receiptDropOverlay(true)}
                             dropTitle={translate(isEditingReceipt ? 'dropzone.replaceReceipt' : 'quickAction.scanReceipt')}
                             dropTextStyles={styles.receiptDropText}
-                            dropInnerWrapperStyles={styles.receiptDropInnerWrapper(true)}
+                            dashedBorderStyles={styles.activeDropzoneDashedBorder(theme.receiptDropBorderColorActive, true)}
                         />
                     </DragAndDropConsumer>
->>>>>>> 538e4408
                     {ErrorModal}
                     {!!gpsRequired && (
                         <LocationPermissionModal
