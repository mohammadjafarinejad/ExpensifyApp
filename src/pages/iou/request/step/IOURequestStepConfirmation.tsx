--- conflicted
+++ resolved
@@ -238,8 +238,10 @@
 
     const defaultReimbursable = !!policy?.defaultReimbursable;
     useEffect(() => {
-        setMoneyRequestReimbursable(transactionID, defaultReimbursable);
-    }, [transactionID, defaultReimbursable]);
+        transactionIDs.forEach((transactionID) => {
+            setMoneyRequestReimbursable(transactionID, defaultReimbursable);
+        });
+    }, [transactionIDs, defaultReimbursable]);
 
     useEffect(() => {
         // Exit early if the transaction is still loading
@@ -450,44 +452,6 @@
             if (!participant) {
                 return;
             }
-<<<<<<< HEAD
-            const isTestReceipt = receiptObj?.isTestReceipt ?? false;
-            requestMoneyIOUActions({
-                report,
-                participantParams: {
-                    payeeEmail: currentUserPersonalDetails.login,
-                    payeeAccountID: currentUserPersonalDetails.accountID,
-                    participant,
-                },
-                policyParams: {
-                    policy,
-                    policyTagList: policyTags,
-                    policyCategories,
-                },
-                gpsPoints,
-                action,
-                transactionParams: {
-                    amount: isTestReceipt ? CONST.TEST_RECEIPT.AMOUNT : transaction.amount,
-                    attendees: transaction.comment?.attendees,
-                    currency: isTestReceipt ? CONST.TEST_RECEIPT.CURRENCY : transaction.currency,
-                    created: transaction.created,
-                    merchant: isTestReceipt ? CONST.TEST_RECEIPT.MERCHANT : transaction.merchant,
-                    comment: trimmedComment,
-                    receipt: receiptObj,
-                    category: transaction.category,
-                    tag: transaction.tag,
-                    taxCode: transactionTaxCode,
-                    taxAmount: transactionTaxAmount,
-                    billable: transaction.billable,
-                    reimbursable: transaction.reimbursable,
-                    actionableWhisperReportActionID: transaction.actionableWhisperReportActionID,
-                    linkedTrackedExpenseReportAction: transaction.linkedTrackedExpenseReportAction,
-                    linkedTrackedExpenseReportID: transaction.linkedTrackedExpenseReportID,
-                    waypoints: Object.keys(transaction.comment?.waypoints ?? {}).length ? getValidWaypoints(transaction.comment?.waypoints, true) : undefined,
-                    customUnitRateID,
-                },
-                backToReport,
-=======
 
             transactions.forEach((item, index) => {
                 const receipt = receiptFiles[item.transactionID];
@@ -519,6 +483,7 @@
                         taxCode: transactionTaxCode,
                         taxAmount: transactionTaxAmount,
                         billable: item.billable,
+                        reimbursable: item.reimbursable,
                         actionableWhisperReportActionID: item.actionableWhisperReportActionID,
                         linkedTrackedExpenseReportAction: item.linkedTrackedExpenseReportAction,
                         linkedTrackedExpenseReportID: item.linkedTrackedExpenseReportID,
@@ -528,7 +493,6 @@
                     shouldHandleNavigation: index === transactions.length - 1,
                     backToReport,
                 });
->>>>>>> a95171a7
             });
         },
         [
@@ -971,9 +935,9 @@
 
     const setReimbursable = useCallback(
         (reimbursable: boolean) => {
-            setMoneyRequestReimbursable(transactionID, reimbursable);
+            setMoneyRequestReimbursable(currentTransactionID, reimbursable);
         },
-        [transactionID],
+        [currentTransactionID],
     );
 
     // This loading indicator is shown because the transaction originalCurrency is being updated later than the component mounts.
