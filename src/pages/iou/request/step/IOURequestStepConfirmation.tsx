--- conflicted
+++ resolved
@@ -147,11 +147,7 @@
     const styles = useThemeStyles();
     const theme = useTheme();
     const {translate} = useLocalize();
-<<<<<<< HEAD
-=======
     const {isBetaEnabled} = usePermissions();
-    const threeDotsAnchorPosition = useThreeDotsAnchorPosition(styles.threeDotsPopoverOffsetNoCloseButton);
->>>>>>> a7ed0bcd
     const {isOffline} = useNetwork();
     const [startLocationPermissionFlow, setStartLocationPermissionFlow] = useState(false);
     const [selectedParticipantList, setSelectedParticipantList] = useState<Participant[]>([]);
