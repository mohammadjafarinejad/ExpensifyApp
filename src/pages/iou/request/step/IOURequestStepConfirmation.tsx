import React, {useCallback, useEffect, useMemo, useRef, useState} from 'react';
import {View} from 'react-native';
import type {OnyxEntry} from 'react-native-onyx';
import {withOnyx} from 'react-native-onyx';
import HeaderWithBackButton from '@components/HeaderWithBackButton';
import * as Expensicons from '@components/Icon/Expensicons';
import MoneyRequestConfirmationList from '@components/MoneyRequestConfirmationList';
import {usePersonalDetails} from '@components/OnyxProvider';
import ScreenWrapper from '@components/ScreenWrapper';
import useCurrentUserPersonalDetails from '@hooks/useCurrentUserPersonalDetails';
import useLocalize from '@hooks/useLocalize';
import useNetwork from '@hooks/useNetwork';
import useThemeStyles from '@hooks/useThemeStyles';
import useWindowDimensions from '@hooks/useWindowDimensions';
import {openDraftWorkspaceRequest} from '@libs/actions/Policy';
import * as DeviceCapabilities from '@libs/DeviceCapabilities';
import getCurrentPosition from '@libs/getCurrentPosition';
import * as IOUUtils from '@libs/IOUUtils';
import Log from '@libs/Log';
import Navigation from '@libs/Navigation/Navigation';
import * as OptionsListUtils from '@libs/OptionsListUtils';
import * as ReportUtils from '@libs/ReportUtils';
import * as TransactionUtils from '@libs/TransactionUtils';
import * as IOU from '@userActions/IOU';
import CONST from '@src/CONST';
import ONYXKEYS from '@src/ONYXKEYS';
import ROUTES from '@src/ROUTES';
import type SCREENS from '@src/SCREENS';
import type {Policy, PolicyCategories, PolicyTagList} from '@src/types/onyx';
import type {Participant} from '@src/types/onyx/IOU';
import type {PaymentMethodType} from '@src/types/onyx/OriginalMessage';
import type {Receipt} from '@src/types/onyx/Transaction';
import type {WithFullTransactionOrNotFoundProps} from './withFullTransactionOrNotFound';
import withFullTransactionOrNotFound from './withFullTransactionOrNotFound';
import withWritableReportOrNotFound from './withWritableReportOrNotFound';
import type {WithWritableReportOrNotFoundProps} from './withWritableReportOrNotFound';

type IOURequestStepConfirmationOnyxProps = {
    /** The policy of the report */
    policy: OnyxEntry<Policy>;

    /** The category configuration of the report's policy */
    policyCategories: OnyxEntry<PolicyCategories>;

    /** The tag configuration of the report's policy */
    policyTags: OnyxEntry<PolicyTagList>;
};

type IOURequestStepConfirmationProps = IOURequestStepConfirmationOnyxProps &
    WithWritableReportOrNotFoundProps<typeof SCREENS.MONEY_REQUEST.STEP_CONFIRMATION> &
    WithFullTransactionOrNotFoundProps<typeof SCREENS.MONEY_REQUEST.STEP_CONFIRMATION>;

function IOURequestStepConfirmation({
    policy,
    policyTags,
    policyCategories,
    report,
    route: {
        params: {iouType, reportID, transactionID, action},
    },
    transaction,
}: IOURequestStepConfirmationProps) {
    const currentUserPersonalDetails = useCurrentUserPersonalDetails();
    const personalDetails = usePersonalDetails() || CONST.EMPTY_OBJECT;

    const styles = useThemeStyles();
    const {translate} = useLocalize();
    const {windowWidth} = useWindowDimensions();
    const {isOffline} = useNetwork();
    const [receiptFile, setReceiptFile] = useState<Receipt>();

    const receiptFilename = transaction?.filename;
    const receiptPath = transaction?.receipt?.source;
    const receiptType = transaction?.receipt?.type;
    const foreignTaxDefault = policy?.taxRates?.foreignTaxDefault;
    const transactionTaxCode = transaction?.taxRate ? transaction.taxRate.data?.code : foreignTaxDefault;
    const transactionTaxAmount = transaction?.taxAmount;
    const isSharingTrackExpense = action === CONST.IOU.ACTION.SHARE;
    const isCategorizingTrackExpense = action === CONST.IOU.ACTION.CATEGORIZE;
<<<<<<< HEAD
    const isRequestingFromTrackExpense = action === CONST.IOU.ACTION.MOVE;
    const payeePersonalDetails = personalDetails?.[transaction?.splitPayerAccountIDs?.[0] ?? -1];
=======
    const isRequestingFromTrackExpense = action === CONST.IOU.ACTION.REQUEST;
>>>>>>> 68e69623

    const requestType = TransactionUtils.getRequestType(transaction);

    const headerTitle = useMemo(() => {
        if (isSharingTrackExpense) {
            return translate('iou.categorize');
        }
        if (isRequestingFromTrackExpense) {
            return translate('iou.submitExpense');
        }
        if (isCategorizingTrackExpense) {
            return translate('iou.share');
        }
        if (iouType === CONST.IOU.TYPE.SPLIT) {
            return translate('iou.splitExpense');
        }
        if (iouType === CONST.IOU.TYPE.TRACK_EXPENSE) {
            return translate('iou.trackExpense');
        }
        if (iouType === CONST.IOU.TYPE.SEND) {
            return translate('iou.paySomeone', {name: ReportUtils.getPayeeName(report)});
        }
        return translate(TransactionUtils.getHeaderTitleTranslationKey(transaction));
    }, [iouType, report, transaction, translate, isSharingTrackExpense, isCategorizingTrackExpense, isRequestingFromTrackExpense]);

    const participants = useMemo(
        () =>
            transaction?.participants?.map((participant) => {
                const participantAccountID = participant.accountID ?? 0;
                return participantAccountID ? OptionsListUtils.getParticipantsOption(participant, personalDetails) : OptionsListUtils.getReportOption(participant);
            }) ?? [],
        [transaction?.participants, personalDetails],
    );
    const isPolicyExpenseChat = useMemo(() => ReportUtils.isPolicyExpenseChat(ReportUtils.getRootParentReport(report)), [report]);
    const formHasBeenSubmitted = useRef(false);

    useEffect(() => {
        if (transaction?.participants?.findIndex((participant) => participant.accountID === payeePersonalDetails?.accountID) !== -1 || iouType !== CONST.IOU.TYPE.SPLIT) {
            return;
        }

        const payeeParticipant = OptionsListUtils.getParticipantsOption({accountID: payeePersonalDetails?.accountID, selected: true}, personalDetails);
        IOU.setMoneyRequestParticipants_temporaryForRefactor(transaction.transactionID, [...(transaction?.participants ?? []), payeeParticipant]);

        // We only want to run it when the component is mounted
        // eslint-disable-next-line react-hooks/exhaustive-deps
    }, []);

    useEffect(() => {
        const policyExpenseChat = participants?.find((participant) => participant.isPolicyExpenseChat);
        if (policyExpenseChat?.policyID) {
            openDraftWorkspaceRequest(policyExpenseChat.policyID);
        }
    }, [isOffline, participants, transaction?.billable, policy, transactionID]);

    const defaultBillable = !!policy?.defaultBillable;
    useEffect(() => {
        IOU.setMoneyRequestBillable_temporaryForRefactor(transactionID, defaultBillable);
    }, [transactionID, defaultBillable]);

    useEffect(() => {
        if (!transaction?.category) {
            return;
        }
        if (policyCategories?.[transaction.category] && !policyCategories[transaction.category].enabled) {
            IOU.setMoneyRequestCategory(transactionID, '');
        }
    }, [policyCategories, transaction?.category, transactionID]);

    const policyDistance = Object.values(policy?.customUnits ?? {}).find((customUnit) => customUnit.name === CONST.CUSTOM_UNITS.NAME_DISTANCE);
    const defaultCategory = policyDistance?.defaultCategory ?? '';

    useEffect(() => {
        if (requestType !== CONST.IOU.REQUEST_TYPE.DISTANCE || !!transaction?.category) {
            return;
        }
        IOU.setMoneyRequestCategory(transactionID, defaultCategory);
        // Prevent resetting to default when unselect category
        // eslint-disable-next-line react-hooks/exhaustive-deps
    }, [transactionID, requestType, defaultCategory]);

    const navigateBack = useCallback(() => {
        // If there is not a report attached to the IOU with a reportID, then the participants were manually selected and the user needs taken
        // back to the participants step
        if (!transaction?.participantsAutoAssigned) {
            Navigation.goBack(ROUTES.MONEY_REQUEST_STEP_PARTICIPANTS.getRoute(iouType, transactionID, reportID, undefined, action));
            return;
        }
        IOUUtils.navigateToStartMoneyRequestStep(requestType, iouType, transactionID, reportID, action);
    }, [transaction, iouType, requestType, transactionID, reportID, action]);

    const navigateToAddReceipt = useCallback(() => {
        Navigation.navigate(ROUTES.MONEY_REQUEST_STEP_SCAN.getRoute(action, iouType, transactionID, reportID, Navigation.getActiveRouteWithoutParams()));
    }, [iouType, transactionID, reportID, action]);

    // When the component mounts, if there is a receipt, see if the image can be read from the disk. If not, redirect the user to the starting step of the flow.
    // This is because until the request is saved, the receipt file is only stored in the browsers memory as a blob:// and if the browser is refreshed, then
    // the image ceases to exist. The best way for the user to recover from this is to start over from the start of the request process.
    // skip this in case user is moving the transaction as the receipt path will be valid in that case
    useEffect(() => {
        // eslint-disable-next-line @typescript-eslint/prefer-nullish-coalescing
        const isLocalFile = typeof receiptPath === 'number' || receiptPath?.startsWith('blob:') || receiptPath?.startsWith('file:') || receiptPath?.startsWith('/');

        if (!isLocalFile) {
            setReceiptFile(transaction?.receipt);
            return;
        }

        const onSuccess = (file: File) => {
            const receipt: Receipt = file;
            receipt.state = file && requestType === CONST.IOU.REQUEST_TYPE.MANUAL ? CONST.IOU.RECEIPT_STATE.OPEN : CONST.IOU.RECEIPT_STATE.SCANREADY;
            setReceiptFile(receipt);
        };

        IOU.navigateToStartStepIfScanFileCannotBeRead(receiptFilename, receiptPath, onSuccess, requestType, iouType, transactionID, reportID, receiptType);
    }, [receiptType, receiptPath, receiptFilename, requestType, iouType, transactionID, reportID, action, transaction?.receipt]);

    const requestMoney = useCallback(
        (selectedParticipants: Participant[], trimmedComment: string, receiptObj?: Receipt, gpsPoints?: IOU.GpsPoint) => {
            if (!transaction) {
                return;
            }

            IOU.requestMoney(
                report,
                transaction.amount,
                transaction.currency,
                transaction.created,
                transaction.merchant,
                currentUserPersonalDetails.login,
                currentUserPersonalDetails.accountID,
                selectedParticipants[0],
                trimmedComment,
                receiptObj,
                transaction.category,
                transaction.tag,
                transactionTaxCode,
                transactionTaxAmount,
                transaction.billable,
                policy,
                policyTags,
                policyCategories,
                gpsPoints,
                action,
                transaction.actionableWhisperReportActionID,
                transaction.linkedTrackedExpenseReportAction,
                transaction.linkedTrackedExpenseReportID,
            );
        },
        [report, transaction, transactionTaxCode, transactionTaxAmount, currentUserPersonalDetails.login, currentUserPersonalDetails.accountID, policy, policyTags, policyCategories, action],
    );

    const trackExpense = useCallback(
        (selectedParticipants: Participant[], trimmedComment: string, receiptObj?: Receipt, gpsPoints?: IOU.GpsPoint) => {
            if (!report || !transaction) {
                return;
            }
            IOU.trackExpense(
                report,
                transaction.amount,
                transaction.currency,
                transaction.created,
                transaction.merchant,
                currentUserPersonalDetails.login,
                currentUserPersonalDetails.accountID,
                selectedParticipants[0],
                trimmedComment,
                receiptObj,
                transaction.category,
                transaction.tag,
                transactionTaxCode,
                transactionTaxAmount,
                transaction.billable,
                policy,
                policyTags,
                policyCategories,
                gpsPoints,
                Object.keys(transaction?.comment?.waypoints ?? {}).length ? TransactionUtils.getValidWaypoints(transaction.comment.waypoints, true) : undefined,
                action,
                transaction.actionableWhisperReportActionID,
                transaction.linkedTrackedExpenseReportAction,
                transaction.linkedTrackedExpenseReportID,
            );
        },
        [report, transaction, currentUserPersonalDetails.login, currentUserPersonalDetails.accountID, transactionTaxCode, transactionTaxAmount, policy, policyTags, policyCategories, action],
    );

    const createDistanceRequest = useCallback(
        (selectedParticipants: Participant[], trimmedComment: string) => {
            if (!transaction) {
                return;
            }
            IOU.createDistanceRequest(
                report,
                selectedParticipants[0],
                trimmedComment,
                transaction.created,
                transaction.category,
                transaction.tag,
                transaction.amount,
                transaction.currency,
                transaction.merchant,
                transaction.billable,
                TransactionUtils.getValidWaypoints(transaction.comment.waypoints, true),
                policy,
                policyTags,
                policyCategories,
            );
        },
        [policy, policyCategories, policyTags, report, transaction],
    );

    const createTransaction = useCallback(
        (selectedParticipants: Participant[]) => {
            const trimmedComment = (transaction?.comment.comment ?? '').trim();

            // Don't let the form be submitted multiple times while the navigator is waiting to take the user to a different page
            if (formHasBeenSubmitted.current) {
                return;
            }

            formHasBeenSubmitted.current = true;

            // If we have a receipt let's start the split expense by creating only the action, the transaction, and the group DM if needed
            if (iouType === CONST.IOU.TYPE.SPLIT && receiptFile) {
                if (currentUserPersonalDetails.login && !!transaction) {
                    IOU.startSplitBill({
                        participants: selectedParticipants,
                        currentUserLogin: currentUserPersonalDetails.login,
                        currentUserAccountID: currentUserPersonalDetails.accountID,
                        comment: trimmedComment,
                        receipt: receiptFile,
                        existingSplitChatReportID: report?.reportID,
                        billable: transaction.billable,
                        category: transaction.category,
                        tag: transaction.tag,
                        currency: transaction.currency,
                    });
                }
                return;
            }

            // IOUs created from a group report will have a reportID param in the route.
            // Since the user is already viewing the report, we don't need to navigate them to the report
            if (iouType === CONST.IOU.TYPE.SPLIT && !transaction?.isFromGlobalCreate) {
                if (currentUserPersonalDetails.login && !!transaction) {
                    IOU.splitBill({
                        participants: selectedParticipants,
                        currentUserLogin: currentUserPersonalDetails.login,
                        currentUserAccountID: currentUserPersonalDetails.accountID,
                        amount: transaction.amount,
                        comment: trimmedComment,
                        currency: transaction.currency,
                        merchant: transaction.merchant,
                        created: transaction.created,
                        category: transaction.category,
                        tag: transaction.tag,
                        existingSplitChatReportID: report?.reportID,
                        billable: transaction.billable,
                        iouRequestType: transaction.iouRequestType,
                        splitPayerAccoutIDs: transaction.splitPayerAccountIDs ?? [],
                    });
                }
                return;
            }

            // If the split expense is created from the global create menu, we also navigate the user to the group report
            if (iouType === CONST.IOU.TYPE.SPLIT) {
                if (currentUserPersonalDetails.login && !!transaction) {
                    IOU.splitBillAndOpenReport({
                        participants: selectedParticipants,
                        currentUserLogin: currentUserPersonalDetails.login,
                        currentUserAccountID: currentUserPersonalDetails.accountID,
                        amount: transaction.amount,
                        comment: trimmedComment,
                        currency: transaction.currency,
                        merchant: transaction.merchant,
                        created: transaction.created,
                        category: transaction.category,
                        tag: transaction.tag,
                        billable: !!transaction.billable,
                        iouRequestType: transaction.iouRequestType,
                    });
                }
                return;
            }

            if (iouType === CONST.IOU.TYPE.TRACK_EXPENSE || isCategorizingTrackExpense || isSharingTrackExpense) {
                if (receiptFile && transaction) {
                    // If the transaction amount is zero, then the money is being requested through the "Scan" flow and the GPS coordinates need to be included.
                    if (transaction.amount === 0 && !isSharingTrackExpense && !isCategorizingTrackExpense) {
                        getCurrentPosition(
                            (successData) => {
                                trackExpense(selectedParticipants, trimmedComment, receiptFile, {
                                    lat: successData.coords.latitude,
                                    long: successData.coords.longitude,
                                });
                            },
                            (errorData) => {
                                Log.info('[IOURequestStepConfirmation] getCurrentPosition failed', false, errorData);
                                // When there is an error, the money can still be requested, it just won't include the GPS coordinates
                                trackExpense(selectedParticipants, trimmedComment, receiptFile);
                            },
                            {
                                // It's OK to get a cached location that is up to an hour old because the only accuracy needed is the country the user is in
                                maximumAge: 1000 * 60 * 60,

                                // 15 seconds, don't wait too long because the server can always fall back to using the IP address
                                timeout: 15000,
                            },
                        );
                        return;
                    }

                    // Otherwise, the money is being requested through the "Manual" flow with an attached image and the GPS coordinates are not needed.
                    trackExpense(selectedParticipants, trimmedComment, receiptFile);
                    return;
                }
                trackExpense(selectedParticipants, trimmedComment, receiptFile);
                return;
            }

            if (receiptFile && !!transaction) {
                // If the transaction amount is zero, then the money is being requested through the "Scan" flow and the GPS coordinates need to be included.
                if (transaction.amount === 0 && !isSharingTrackExpense && !isCategorizingTrackExpense) {
                    getCurrentPosition(
                        (successData) => {
                            requestMoney(selectedParticipants, trimmedComment, receiptFile, {
                                lat: successData.coords.latitude,
                                long: successData.coords.longitude,
                            });
                        },
                        (errorData) => {
                            Log.info('[IOURequestStepConfirmation] getCurrentPosition failed', false, errorData);
                            // When there is an error, the money can still be requested, it just won't include the GPS coordinates
                            requestMoney(selectedParticipants, trimmedComment, receiptFile);
                        },
                        {
                            // It's OK to get a cached location that is up to an hour old because the only accuracy needed is the country the user is in
                            maximumAge: 1000 * 60 * 60,

                            // 15 seconds, don't wait too long because the server can always fall back to using the IP address
                            timeout: 15000,
                        },
                    );
                    return;
                }

                // Otherwise, the money is being requested through the "Manual" flow with an attached image and the GPS coordinates are not needed.
                requestMoney(selectedParticipants, trimmedComment, receiptFile);
                return;
            }

            if (requestType === CONST.IOU.REQUEST_TYPE.DISTANCE && !IOUUtils.isMovingTransactionFromTrackExpense(action)) {
                createDistanceRequest(selectedParticipants, trimmedComment);
                return;
            }

            requestMoney(selectedParticipants, trimmedComment);
        },
        [
            transaction,
            iouType,
            receiptFile,
            requestType,
            requestMoney,
            currentUserPersonalDetails.login,
            currentUserPersonalDetails.accountID,
            report?.reportID,
            trackExpense,
            createDistanceRequest,
            isSharingTrackExpense,
            isCategorizingTrackExpense,
            action,
        ],
    );

    /**
     * Checks if user has a GOLD wallet then creates a paid IOU report on the fly
     */
    const sendMoney = useCallback(
        (paymentMethod: PaymentMethodType | undefined) => {
            const currency = transaction?.currency;

            const trimmedComment = transaction?.comment?.comment ? transaction.comment.comment.trim() : '';

            const participant = participants?.[0];

            if (!participant || !transaction?.amount || !currency) {
                return;
            }

            if (paymentMethod === CONST.IOU.PAYMENT_TYPE.ELSEWHERE) {
                IOU.sendMoneyElsewhere(report, transaction.amount, currency, trimmedComment, currentUserPersonalDetails.accountID, participant);
                return;
            }

            if (paymentMethod === CONST.IOU.PAYMENT_TYPE.EXPENSIFY) {
                IOU.sendMoneyWithWallet(report, transaction.amount, currency, trimmedComment, currentUserPersonalDetails.accountID, participant);
            }
        },
        [transaction?.amount, transaction?.comment, transaction?.currency, participants, currentUserPersonalDetails.accountID, report],
    );

    const addNewParticipant = (option: Participant) => {
        const newParticipants = transaction?.participants?.map((participant) => {
            if (participant.accountID === option.accountID) {
                return {...participant, selected: !participant.selected};
            }
            return participant;
        });
        IOU.setMoneyRequestParticipants_temporaryForRefactor(transactionID, newParticipants);
    };

    const setBillable = (billable: boolean) => {
        IOU.setMoneyRequestBillable_temporaryForRefactor(transactionID, billable);
    };

    return (
        <ScreenWrapper
            includeSafeAreaPaddingBottom={false}
            shouldEnableMaxHeight={DeviceCapabilities.canUseTouchScreen()}
            testID={IOURequestStepConfirmation.displayName}
        >
            {({safeAreaPaddingBottomStyle}) => (
                <View style={[styles.flex1, safeAreaPaddingBottomStyle]}>
                    <HeaderWithBackButton
                        title={headerTitle}
                        onBackButtonPress={navigateBack}
                        shouldShowThreeDotsButton={requestType === CONST.IOU.REQUEST_TYPE.MANUAL && (iouType === CONST.IOU.TYPE.REQUEST || iouType === CONST.IOU.TYPE.TRACK_EXPENSE)}
                        threeDotsAnchorPosition={styles.threeDotsPopoverOffsetNoCloseButton(windowWidth)}
                        threeDotsMenuItems={[
                            {
                                icon: Expensicons.Receipt,
                                text: translate('receipt.addReceipt'),
                                onSelected: navigateToAddReceipt,
                            },
                        ]}
                    />
                    <MoneyRequestConfirmationList
                        transaction={transaction}
                        hasMultipleParticipants={iouType === CONST.IOU.TYPE.SPLIT}
                        selectedParticipants={participants}
                        iouAmount={Math.abs(transaction?.amount ?? 0)}
                        iouComment={transaction?.comment.comment ?? ''}
                        iouCurrencyCode={transaction?.currency}
                        iouIsBillable={transaction?.billable}
                        onToggleBillable={setBillable}
                        iouCategory={transaction?.category}
                        onConfirm={createTransaction}
                        onSendMoney={sendMoney}
                        onSelectParticipant={addNewParticipant}
                        receiptPath={receiptPath}
                        receiptFilename={receiptFilename}
                        iouType={iouType}
                        reportID={reportID}
                        isPolicyExpenseChat={isPolicyExpenseChat}
                        // The participants can only be modified when the action is initiated from directly within a group chat and not the floating-action-button.
                        // This is because when there is a group of people, say they are on a trip, and you have some shared expenses with some of the people,
                        // but not all of them (maybe someone skipped out on dinner). Then it's nice to be able to select/deselect people from the group chat bill
                        // split rather than forcing the user to create a new group, just for that expense. The reportID is empty, when the action was initiated from
                        // the floating-action-button (since it is something that exists outside the context of a report).
                        canModifyParticipants={!transaction?.isFromGlobalCreate}
                        policyID={report?.policyID}
                        bankAccountRoute={ReportUtils.getBankAccountRoute(report)}
                        iouMerchant={transaction?.merchant}
                        iouCreated={transaction?.created}
                        isDistanceRequest={requestType === CONST.IOU.REQUEST_TYPE.DISTANCE}
                        shouldShowSmartScanFields={IOUUtils.isMovingTransactionFromTrackExpense(action) ? transaction?.amount !== 0 : requestType !== CONST.IOU.REQUEST_TYPE.SCAN}
                        action={action}
                        payeePersonalDetails={payeePersonalDetails}
                    />
                </View>
            )}
        </ScreenWrapper>
    );
}

IOURequestStepConfirmation.displayName = 'IOURequestStepConfirmation';

const IOURequestStepConfirmationWithOnyx = withOnyx<IOURequestStepConfirmationProps, IOURequestStepConfirmationOnyxProps>({
    policy: {
        key: ({report}) => `${ONYXKEYS.COLLECTION.POLICY}${report ? report.policyID : '0'}`,
    },
    policyCategories: {
        key: ({report}) => `${ONYXKEYS.COLLECTION.POLICY_CATEGORIES}${report ? report.policyID : '0'}`,
    },
    policyTags: {
        key: ({report}) => `${ONYXKEYS.COLLECTION.POLICY_TAGS}${report ? report.policyID : '0'}`,
    },
})(IOURequestStepConfirmation);
/* eslint-disable rulesdir/no-negated-variables */
const IOURequestStepConfirmationWithFullTransactionOrNotFound = withFullTransactionOrNotFound(IOURequestStepConfirmationWithOnyx);
/* eslint-disable rulesdir/no-negated-variables */
const IOURequestStepConfirmationWithWritableReportOrNotFound = withWritableReportOrNotFound(IOURequestStepConfirmationWithFullTransactionOrNotFound);
export default IOURequestStepConfirmationWithWritableReportOrNotFound;<|MERGE_RESOLUTION|>--- conflicted
+++ resolved
@@ -77,12 +77,9 @@
     const transactionTaxAmount = transaction?.taxAmount;
     const isSharingTrackExpense = action === CONST.IOU.ACTION.SHARE;
     const isCategorizingTrackExpense = action === CONST.IOU.ACTION.CATEGORIZE;
-<<<<<<< HEAD
     const isRequestingFromTrackExpense = action === CONST.IOU.ACTION.MOVE;
     const payeePersonalDetails = personalDetails?.[transaction?.splitPayerAccountIDs?.[0] ?? -1];
-=======
     const isRequestingFromTrackExpense = action === CONST.IOU.ACTION.REQUEST;
->>>>>>> 68e69623
 
     const requestType = TransactionUtils.getRequestType(transaction);
 
