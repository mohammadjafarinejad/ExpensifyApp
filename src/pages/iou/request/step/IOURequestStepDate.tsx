import lodashIsEmpty from 'lodash/isEmpty';
import React from 'react';
import type {OnyxEntry} from 'react-native-onyx';
import DatePicker from '@components/DatePicker';
import FormProvider from '@components/Form/FormProvider';
import InputWrapper from '@components/Form/InputWrapper';
import type {FormOnyxValues} from '@components/Form/types';
import useDuplicateTransactionsAndViolations from '@hooks/useDuplicateTransactionsAndViolations';
import useLocalize from '@hooks/useLocalize';
import useOnyx from '@hooks/useOnyx';
import usePolicy from '@hooks/usePolicy';
<<<<<<< HEAD
import useRestartOnReceiptFailure from '@hooks/useRestartOnReceiptFailure';
=======
import useShowNotFoundPageInIOUStep from '@hooks/useShowNotFoundPageInIOUStep';
>>>>>>> 2109b218
import useThemeStyles from '@hooks/useThemeStyles';
import {shouldUseTransactionDraft} from '@libs/IOUUtils';
import Navigation from '@libs/Navigation/Navigation';
import {getFormattedCreated} from '@libs/TransactionUtils';
import {setDraftSplitTransaction, setMoneyRequestCreated, updateMoneyRequestDate} from '@userActions/IOU';
import CONST from '@src/CONST';
import ONYXKEYS from '@src/ONYXKEYS';
import type SCREENS from '@src/SCREENS';
import INPUT_IDS from '@src/types/form/MoneyRequestDateForm';
import type {Report, Transaction} from '@src/types/onyx';
import StepScreenWrapper from './StepScreenWrapper';
import withFullTransactionOrNotFound from './withFullTransactionOrNotFound';
import type {WithWritableReportOrNotFoundProps} from './withWritableReportOrNotFound';
import withWritableReportOrNotFound from './withWritableReportOrNotFound';

type IOURequestStepDateProps = WithWritableReportOrNotFoundProps<typeof SCREENS.MONEY_REQUEST.STEP_DATE> & {
    /** Holds data related to Money Request view state, rather than the underlying Money Request data. */
    transaction: OnyxEntry<Transaction>;

    /** The report linked to the transaction */
    report: OnyxEntry<Report>;
};

function IOURequestStepDate({
    route: {
        params: {action, iouType, reportID, backTo, reportActionID, transactionID},
    },
    transaction,
    report,
}: IOURequestStepDateProps) {
    const styles = useThemeStyles();
    const {translate} = useLocalize();
    const policy = usePolicy(report?.policyID);
    const {duplicateTransactions, duplicateTransactionViolations} = useDuplicateTransactionsAndViolations(transactionID ? [transactionID] : []);
    const [policyCategories] = useOnyx(`${ONYXKEYS.COLLECTION.POLICY_CATEGORIES}${report?.policyID}`, {canBeMissing: false});
    const [policyTags] = useOnyx(`${ONYXKEYS.COLLECTION.POLICY_TAGS}${report?.policyID}`, {canBeMissing: false});
    const [splitDraftTransaction] = useOnyx(`${ONYXKEYS.COLLECTION.SPLIT_TRANSACTION_DRAFT}${transactionID}`, {canBeMissing: true});

    const isEditing = action === CONST.IOU.ACTION.EDIT;
    const isSplitBill = iouType === CONST.IOU.TYPE.SPLIT;
    const isSplitExpense = iouType === CONST.IOU.TYPE.SPLIT_EXPENSE;
    // In the split flow, when editing we use SPLIT_TRANSACTION_DRAFT to save draft value
    const isEditingSplit = (isSplitBill || isSplitExpense) && isEditing;
    const currentCreated = isEditingSplit && !lodashIsEmpty(splitDraftTransaction) ? getFormattedCreated(splitDraftTransaction) : getFormattedCreated(transaction);
<<<<<<< HEAD
    const canEditingSplitBill = isEditingSplit && session && reportAction && session.accountID === reportAction.actorAccountID && areRequiredFieldsEmpty(transaction);
    const canEditMoneyRequest = isEditing && canEditFieldOfMoneyRequest(reportAction, CONST.EDIT_REQUEST_FIELD.DATE);
    const canEditSplitExpense = isSplitExpense && !!transaction;
    useRestartOnReceiptFailure(transaction, reportID, iouType, action);
=======
>>>>>>> 2109b218

    // eslint-disable-next-line rulesdir/no-negated-variables
    const shouldShowNotFound = useShowNotFoundPageInIOUStep(action, iouType, reportActionID, report, transaction);

    const navigateBack = () => {
        Navigation.goBack(backTo);
    };

    const updateDate = (value: FormOnyxValues<typeof ONYXKEYS.FORMS.MONEY_REQUEST_DATE_FORM>) => {
        const newCreated = value.moneyRequestCreated;

        // Only update created if it has changed
        if (newCreated === currentCreated) {
            navigateBack();
            return;
        }

        // In the split flow, when editing we use SPLIT_TRANSACTION_DRAFT to save draft value
        if (isEditingSplit) {
            setDraftSplitTransaction(transactionID, {created: newCreated});
            navigateBack();
            return;
        }

        const isTransactionDraft = shouldUseTransactionDraft(action);

        setMoneyRequestCreated(transactionID, newCreated, isTransactionDraft);

        if (isEditing) {
            updateMoneyRequestDate(transactionID, reportID, duplicateTransactions, duplicateTransactionViolations, newCreated, policy, policyTags, policyCategories);
        }

        navigateBack();
    };

    return (
        <StepScreenWrapper
            headerTitle={translate('common.date')}
            onBackButtonPress={navigateBack}
            shouldShowNotFoundPage={shouldShowNotFound}
            shouldShowWrapper
            testID={IOURequestStepDate.displayName}
            includeSafeAreaPaddingBottom
        >
            <FormProvider
                style={[styles.flexGrow1, styles.ph5]}
                formID={ONYXKEYS.FORMS.MONEY_REQUEST_DATE_FORM}
                onSubmit={updateDate}
                submitButtonText={translate('common.save')}
                enabledWhenOffline
                shouldHideFixErrorsAlert
            >
                <InputWrapper
                    InputComponent={DatePicker}
                    inputID={INPUT_IDS.MONEY_REQUEST_CREATED}
                    label={translate('common.date')}
                    defaultValue={currentCreated}
                    maxDate={CONST.CALENDAR_PICKER.MAX_DATE}
                    minDate={CONST.CALENDAR_PICKER.MIN_DATE}
                    autoFocus
                />
            </FormProvider>
        </StepScreenWrapper>
    );
}

IOURequestStepDate.displayName = 'IOURequestStepDate';

// eslint-disable-next-line rulesdir/no-negated-variables
const IOURequestStepDateWithFullTransactionOrNotFound = withFullTransactionOrNotFound(IOURequestStepDate);
// eslint-disable-next-line rulesdir/no-negated-variables
const IOURequestStepDateWithWritableReportOrNotFound = withWritableReportOrNotFound(IOURequestStepDateWithFullTransactionOrNotFound);

export default IOURequestStepDateWithWritableReportOrNotFound;<|MERGE_RESOLUTION|>--- conflicted
+++ resolved
@@ -9,11 +9,8 @@
 import useLocalize from '@hooks/useLocalize';
 import useOnyx from '@hooks/useOnyx';
 import usePolicy from '@hooks/usePolicy';
-<<<<<<< HEAD
 import useRestartOnReceiptFailure from '@hooks/useRestartOnReceiptFailure';
-=======
 import useShowNotFoundPageInIOUStep from '@hooks/useShowNotFoundPageInIOUStep';
->>>>>>> 2109b218
 import useThemeStyles from '@hooks/useThemeStyles';
 import {shouldUseTransactionDraft} from '@libs/IOUUtils';
 import Navigation from '@libs/Navigation/Navigation';
@@ -58,13 +55,7 @@
     // In the split flow, when editing we use SPLIT_TRANSACTION_DRAFT to save draft value
     const isEditingSplit = (isSplitBill || isSplitExpense) && isEditing;
     const currentCreated = isEditingSplit && !lodashIsEmpty(splitDraftTransaction) ? getFormattedCreated(splitDraftTransaction) : getFormattedCreated(transaction);
-<<<<<<< HEAD
-    const canEditingSplitBill = isEditingSplit && session && reportAction && session.accountID === reportAction.actorAccountID && areRequiredFieldsEmpty(transaction);
-    const canEditMoneyRequest = isEditing && canEditFieldOfMoneyRequest(reportAction, CONST.EDIT_REQUEST_FIELD.DATE);
-    const canEditSplitExpense = isSplitExpense && !!transaction;
     useRestartOnReceiptFailure(transaction, reportID, iouType, action);
-=======
->>>>>>> 2109b218
 
     // eslint-disable-next-line rulesdir/no-negated-variables
     const shouldShowNotFound = useShowNotFoundPageInIOUStep(action, iouType, reportActionID, report, transaction);
