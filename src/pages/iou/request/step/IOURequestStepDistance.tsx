import reportsSelector from '@selectors/Attributes';
import {deepEqual} from 'fast-equals';
import isEmpty from 'lodash/isEmpty';
import React, {useCallback, useEffect, useMemo, useRef, useState} from 'react';
import {View} from 'react-native';
// eslint-disable-next-line no-restricted-imports
import type {ScrollView as RNScrollView} from 'react-native';
import type {RenderItemParams} from 'react-native-draggable-flatlist/lib/typescript/types';
import type {OnyxEntry} from 'react-native-onyx';
import Button from '@components/Button';
import DistanceRequestFooter from '@components/DistanceRequest/DistanceRequestFooter';
import DistanceRequestRenderItem from '@components/DistanceRequest/DistanceRequestRenderItem';
import DotIndicatorMessage from '@components/DotIndicatorMessage';
import DraggableList from '@components/DraggableList';
import withCurrentUserPersonalDetails from '@components/withCurrentUserPersonalDetails';
import type {WithCurrentUserPersonalDetailsProps} from '@components/withCurrentUserPersonalDetails';
import useDefaultExpensePolicy from '@hooks/useDefaultExpensePolicy';
import useFetchRoute from '@hooks/useFetchRoute';
import useLocalize from '@hooks/useLocalize';
import useNetwork from '@hooks/useNetwork';
import useOnyx from '@hooks/useOnyx';
<<<<<<< HEAD
import usePermissions from '@hooks/usePermissions';
import usePersonalPolicy from '@hooks/usePersonalPolicy';
=======
>>>>>>> cc2edf2e
import usePolicy from '@hooks/usePolicy';
import usePrevious from '@hooks/usePrevious';
import useShowNotFoundPageInIOUStep from '@hooks/useShowNotFoundPageInIOUStep';
import useThemeStyles from '@hooks/useThemeStyles';
import {
    createDistanceRequest,
    getIOURequestPolicyID,
    getMoneyRequestParticipantsFromReport,
    resetSplitShares,
    setCustomUnitRateID,
    setMoneyRequestAmount,
    setMoneyRequestMerchant,
    setMoneyRequestParticipantsFromReport,
    setMoneyRequestPendingFields,
    setSplitShares,
    trackExpense,
    updateMoneyRequestDistance,
} from '@libs/actions/IOU';
import {init, stop} from '@libs/actions/MapboxToken';
import {openReport} from '@libs/actions/Report';
import {openDraftDistanceExpense, removeWaypoint, setTransactionReport, updateWaypoints as updateWaypointsUtil} from '@libs/actions/Transaction';
import {createBackupTransaction, removeBackupTransaction, restoreOriginalTransactionFromBackup} from '@libs/actions/TransactionEdit';
import DistanceRequestUtils from '@libs/DistanceRequestUtils';
import type {MileageRate} from '@libs/DistanceRequestUtils';
import {getLatestErrorField} from '@libs/ErrorUtils';
import {navigateToParticipantPage, shouldUseTransactionDraft} from '@libs/IOUUtils';
import Navigation from '@libs/Navigation/Navigation';
import {getParticipantsOption, getReportOption} from '@libs/OptionsListUtils';
import {getPersonalPolicy, getPolicy, isPaidGroupPolicy} from '@libs/PolicyUtils';
import {getPolicyExpenseChat, isArchivedReport, isPolicyExpenseChat as isPolicyExpenseChatUtil} from '@libs/ReportUtils';
import {shouldRestrictUserBillableActions} from '@libs/SubscriptionUtils';
import {getDistanceInMeters, getRateID, getRequestType, getValidWaypoints, hasRoute, isCustomUnitRateIDForP2P} from '@libs/TransactionUtils';
import CONST from '@src/CONST';
import ONYXKEYS from '@src/ONYXKEYS';
import ROUTES from '@src/ROUTES';
import type SCREENS from '@src/SCREENS';
import type {Participant} from '@src/types/onyx/IOU';
import type {Errors} from '@src/types/onyx/OnyxCommon';
import type {Waypoint, WaypointCollection} from '@src/types/onyx/Transaction';
import type Transaction from '@src/types/onyx/Transaction';
import StepScreenWrapper from './StepScreenWrapper';
import withFullTransactionOrNotFound from './withFullTransactionOrNotFound';
import type {WithWritableReportOrNotFoundProps} from './withWritableReportOrNotFound';
import withWritableReportOrNotFound from './withWritableReportOrNotFound';

type IOURequestStepDistanceProps = WithCurrentUserPersonalDetailsProps &
    WithWritableReportOrNotFoundProps<typeof SCREENS.MONEY_REQUEST.STEP_DISTANCE | typeof SCREENS.MONEY_REQUEST.CREATE> & {
        /** The transaction object being modified in Onyx */
        transaction: OnyxEntry<Transaction>;
    };

function IOURequestStepDistance({
    report,
    route: {
        params: {action, iouType, reportID, transactionID, backTo, backToReport, reportActionID},
    },
    transaction,
    currentUserPersonalDetails,
}: IOURequestStepDistanceProps) {
    const styles = useThemeStyles();
    const {isOffline} = useNetwork();
    const {translate} = useLocalize();
    const [allReports] = useOnyx(ONYXKEYS.COLLECTION.REPORT, {canBeMissing: false});
    const [reportNameValuePairs] = useOnyx(`${ONYXKEYS.COLLECTION.REPORT_NAME_VALUE_PAIRS}${report?.reportID}`, {canBeMissing: true});
    const [transactionBackup] = useOnyx(`${ONYXKEYS.COLLECTION.TRANSACTION_BACKUP}${transactionID}`, {canBeMissing: true});
    const policy = usePolicy(report?.policyID);
    const personalPolicy = usePersonalPolicy();
    const [personalDetails] = useOnyx(ONYXKEYS.PERSONAL_DETAILS_LIST, {canBeMissing: false});
    const defaultExpensePolicy = useDefaultExpensePolicy();
    const [skipConfirmation] = useOnyx(`${ONYXKEYS.COLLECTION.SKIP_CONFIRMATION}${transactionID}`, {canBeMissing: false});
    const [lastSelectedDistanceRates] = useOnyx(ONYXKEYS.NVP_LAST_SELECTED_DISTANCE_RATES, {canBeMissing: true});
    const [optimisticWaypoints, setOptimisticWaypoints] = useState<WaypointCollection | null>(null);
    const waypoints = useMemo(
        () =>
            optimisticWaypoints ??
            transaction?.comment?.waypoints ?? {
                waypoint0: {keyForList: 'start_waypoint'},
                waypoint1: {keyForList: 'stop_waypoint'},
            },
        [optimisticWaypoints, transaction],
    );
    const [reportAttributesDerived] = useOnyx(ONYXKEYS.DERIVED.REPORT_ATTRIBUTES, {canBeMissing: true, selector: reportsSelector});

    const backupWaypoints = transactionBackup?.pendingFields?.waypoints ? transactionBackup?.comment?.waypoints : undefined;
    // When online, fetch the backup route to ensure the map is populated even if the user does not save the transaction.
    // Fetch the backup route first to ensure the backup transaction map is updated before the main transaction map.
    // This prevents a scenario where the main map loads, the user dismisses the map editor, and the backup map has not yet loaded due to delay.
    useFetchRoute(transactionBackup, backupWaypoints, action, CONST.TRANSACTION.STATE.BACKUP);
    const {shouldFetchRoute, validatedWaypoints} = useFetchRoute(
        transaction,
        waypoints,
        action,
        shouldUseTransactionDraft(action) ? CONST.TRANSACTION.STATE.DRAFT : CONST.TRANSACTION.STATE.CURRENT,
    );
    const waypointsList = Object.keys(waypoints);
    const previousWaypoints = usePrevious(waypoints);
    const numberOfWaypoints = Object.keys(waypoints).length;
    const numberOfPreviousWaypoints = Object.keys(previousWaypoints).length;
    const scrollViewRef = useRef<RNScrollView>(null);
    const isLoadingRoute = transaction?.comment?.isLoading ?? false;
    const isLoading = transaction?.isLoading ?? false;
    const isSplitRequest = iouType === CONST.IOU.TYPE.SPLIT;
    const hasRouteError = !!transaction?.errorFields?.route;
    const [shouldShowAtLeastTwoDifferentWaypointsError, setShouldShowAtLeastTwoDifferentWaypointsError] = useState(false);
    const isWaypointEmpty = (waypoint?: Waypoint) => {
        if (!waypoint) {
            return true;
        }
        const {keyForList, ...waypointWithoutKey} = waypoint;
        return isEmpty(waypointWithoutKey);
    };
    const nonEmptyWaypointsCount = useMemo(() => Object.keys(waypoints).filter((key) => !isWaypointEmpty(waypoints[key])).length, [waypoints]);

    const duplicateWaypointsError = useMemo(
        () => nonEmptyWaypointsCount >= 2 && Object.keys(validatedWaypoints).length !== nonEmptyWaypointsCount,
        [nonEmptyWaypointsCount, validatedWaypoints],
    );
    const atLeastTwoDifferentWaypointsError = useMemo(() => Object.keys(validatedWaypoints).length < 2, [validatedWaypoints]);
    const isEditing = action === CONST.IOU.ACTION.EDIT;
    const transactionWasSaved = useRef(false);
    const isCreatingNewRequest = !(backTo || isEditing);
    const [recentWaypoints, {status: recentWaypointsStatus}] = useOnyx(ONYXKEYS.NVP_RECENT_WAYPOINTS, {canBeMissing: true});
    const iouRequestType = getRequestType(transaction);
    const customUnitRateID = getRateID(transaction);
    // eslint-disable-next-line rulesdir/no-negated-variables
    const shouldShowNotFoundPage = useShowNotFoundPageInIOUStep(action, iouType, reportActionID, report, transaction);

    // Sets `amount` and `split` share data before moving to the next step to avoid briefly showing `0.00` as the split share for participants
    const setDistanceRequestData = useCallback(
        (participants: Participant[]) => {
            // Get policy report based on transaction participants
            const isPolicyExpenseChat = participants?.some((participant) => participant.isPolicyExpenseChat);
            const selectedReportID = participants?.length === 1 ? (participants.at(0)?.reportID ?? reportID) : reportID;
            const policyReport = participants.at(0) ? allReports?.[`${ONYXKEYS.COLLECTION.REPORT}${selectedReportID}`] : report;

            const IOUpolicyID = getIOURequestPolicyID(transaction, policyReport);
            // This will be fixed as part of https://github.com/Expensify/Expensify/issues/507850
            // eslint-disable-next-line deprecation/deprecation
            const IOUpolicy = getPolicy(report?.policyID ?? IOUpolicyID);
            const policyCurrency = policy?.outputCurrency ?? getPersonalPolicy()?.outputCurrency ?? CONST.CURRENCY.USD;

            const mileageRates = DistanceRequestUtils.getMileageRates(IOUpolicy);
            const defaultMileageRate = DistanceRequestUtils.getDefaultMileageRate(IOUpolicy);
            const mileageRate: MileageRate | undefined = isCustomUnitRateIDForP2P(transaction)
                ? DistanceRequestUtils.getRateForP2P(policyCurrency, transaction)
                : // eslint-disable-next-line @typescript-eslint/prefer-nullish-coalescing
                  (customUnitRateID && mileageRates?.[customUnitRateID]) || defaultMileageRate;

            const {unit, rate} = mileageRate ?? {};
            const distance = getDistanceInMeters(transaction, unit);
            const currency = mileageRate?.currency ?? policyCurrency;
            const amount = DistanceRequestUtils.getDistanceRequestAmount(distance, unit ?? CONST.CUSTOM_UNITS.DISTANCE_UNIT_MILES, rate ?? 0);
            setMoneyRequestAmount(transactionID, amount, currency);

            const participantAccountIDs: number[] | undefined = participants?.map((participant) => Number(participant.accountID ?? CONST.DEFAULT_NUMBER_ID));
            if (isSplitRequest && amount && currency && !isPolicyExpenseChat) {
                setSplitShares(transaction, amount, currency ?? '', participantAccountIDs ?? []);
            }
        },
        [report, allReports, transaction, transactionID, isSplitRequest, policy?.outputCurrency, reportID, customUnitRateID],
    );

    // For quick button actions, we'll skip the confirmation page unless the report is archived or this is a workspace
    // request and the workspace requires a category or a tag
    const shouldSkipConfirmation: boolean = useMemo(() => {
        if (!skipConfirmation || !report?.reportID) {
            return false;
        }

        return (
            iouType !== CONST.IOU.TYPE.SPLIT &&
            !isArchivedReport(reportNameValuePairs) &&
            !(isPolicyExpenseChatUtil(report) && ((policy?.requiresCategory ?? false) || (policy?.requiresTag ?? false)))
        );
    }, [report, skipConfirmation, policy, reportNameValuePairs, iouType]);
    let buttonText = !isCreatingNewRequest ? translate('common.save') : translate('common.next');
    if (shouldSkipConfirmation) {
        if (iouType === CONST.IOU.TYPE.SPLIT) {
            buttonText = translate('iou.split');
        } else {
            buttonText = translate('iou.createExpense');
        }
    }

    useEffect(() => {
        if (iouRequestType !== CONST.IOU.REQUEST_TYPE.DISTANCE || isOffline || recentWaypointsStatus === 'loading' || recentWaypoints !== undefined) {
            return;
        }

        // Only load the recent waypoints if they have been read from Onyx as undefined
        // If the account doesn't have recent waypoints they will be returned as an empty array
        openDraftDistanceExpense();
    }, [iouRequestType, recentWaypointsStatus, recentWaypoints, isOffline]);

    useEffect(() => {
        init();
        return stop;
    }, []);

    useEffect(() => {
        if (numberOfWaypoints <= numberOfPreviousWaypoints) {
            return;
        }
        scrollViewRef.current?.scrollToEnd({animated: true});
    }, [numberOfPreviousWaypoints, numberOfWaypoints]);

    useEffect(() => {
        if (nonEmptyWaypointsCount >= 2 && (duplicateWaypointsError || atLeastTwoDifferentWaypointsError || hasRouteError || isLoadingRoute || isLoading)) {
            return;
        }
        setShouldShowAtLeastTwoDifferentWaypointsError(false);
    }, [atLeastTwoDifferentWaypointsError, duplicateWaypointsError, hasRouteError, isLoading, isLoadingRoute, nonEmptyWaypointsCount, transaction]);

    // This effect runs when the component is mounted and unmounted. It's purpose is to be able to properly
    // discard changes if the user cancels out of making any changes. This is accomplished by backing up the
    // original transaction, letting the user modify the current transaction, and then if the user ever
    // cancels out of the modal without saving changes, the original transaction is restored from the backup.
    useEffect(() => {
        if (isCreatingNewRequest) {
            return () => {};
        }
        const isDraft = shouldUseTransactionDraft(action);
        // On mount, create the backup transaction.
        createBackupTransaction(transaction, isDraft);

        return () => {
            // If the user cancels out of the modal without saving changes, then the original transaction
            // needs to be restored from the backup so that all changes are removed.
            if (transactionWasSaved.current) {
                removeBackupTransaction(transaction?.transactionID);
                return;
            }
            restoreOriginalTransactionFromBackup(transaction?.transactionID, isDraft);

            // If the user opens IOURequestStepDistance in offline mode and then goes online, re-open the report to fill in missing fields from the transaction backup
            if (!transaction?.reportID || hasRoute(transaction, true)) {
                return;
            }
            openReport(transaction?.reportID);
        };
        // eslint-disable-next-line react-compiler/react-compiler, react-hooks/exhaustive-deps
    }, []);

    const navigateBack = useCallback(() => {
        Navigation.goBack(backTo);
    }, [backTo]);

    /**
     * Takes the user to the page for editing a specific waypoint
     * @param index of the waypoint to edit
     */
    const navigateToWaypointEditPage = useCallback(
        (index: number) => {
            Navigation.navigate(
                ROUTES.MONEY_REQUEST_STEP_WAYPOINT.getRoute(action, CONST.IOU.TYPE.SUBMIT, transactionID, report?.reportID ?? reportID, index.toString(), Navigation.getActiveRoute()),
            );
        },
        [action, transactionID, report?.reportID, reportID],
    );

    const navigateToConfirmationPage = useCallback(() => {
        switch (iouType) {
            case CONST.IOU.TYPE.REQUEST:
                Navigation.navigate(ROUTES.MONEY_REQUEST_STEP_CONFIRMATION.getRoute(CONST.IOU.ACTION.CREATE, CONST.IOU.TYPE.SUBMIT, transactionID, reportID, backToReport));
                break;
            case CONST.IOU.TYPE.SEND:
                Navigation.navigate(ROUTES.MONEY_REQUEST_STEP_CONFIRMATION.getRoute(CONST.IOU.ACTION.CREATE, CONST.IOU.TYPE.PAY, transactionID, reportID));
                break;
            default:
                Navigation.navigate(ROUTES.MONEY_REQUEST_STEP_CONFIRMATION.getRoute(CONST.IOU.ACTION.CREATE, iouType, transactionID, reportID, backToReport));
        }
    }, [backToReport, iouType, reportID, transactionID]);

    const navigateToNextStep = useCallback(() => {
        if (transaction?.splitShares) {
            resetSplitShares(transaction);
        }
        if (backTo) {
            Navigation.goBack(backTo);
            return;
        }

        // If a reportID exists in the report object, it's because either:
        // - The user started this flow from using the + button in the composer inside a report.
        // - The user started this flow from using the global create menu by selecting the Track expense option.
        // In this case, the participants can be automatically assigned from the report and the user can skip the participants step and go straight
        // to the confirm step.
        // If the user started this flow using the Create expense option (combined submit/track flow), they should be redirected to the participants page.
        if (report?.reportID && !isArchivedReport(reportNameValuePairs) && iouType !== CONST.IOU.TYPE.CREATE) {
            const selectedParticipants = getMoneyRequestParticipantsFromReport(report);
            const participants = selectedParticipants.map((participant) => {
                const participantAccountID = participant?.accountID ?? CONST.DEFAULT_NUMBER_ID;
                return participantAccountID ? getParticipantsOption(participant, personalDetails) : getReportOption(participant, reportAttributesDerived);
            });
            setDistanceRequestData(participants);
            if (shouldSkipConfirmation) {
                setMoneyRequestPendingFields(transactionID, {waypoints: CONST.RED_BRICK_ROAD_PENDING_ACTION.ADD});
                setMoneyRequestMerchant(transactionID, translate('iou.fieldPending'), false);
                const participant = participants.at(0);
                if (iouType === CONST.IOU.TYPE.TRACK && participant) {
                    trackExpense({
                        report,
                        isDraftPolicy: false,
                        participantParams: {
                            payeeEmail: currentUserPersonalDetails.login,
                            payeeAccountID: currentUserPersonalDetails.accountID,
                            participant,
                        },
                        policyParams: {
                            policy,
                        },
                        transactionParams: {
                            amount: 0,
                            currency: transaction?.currency ?? 'USD',
                            created: transaction?.created ?? '',
                            merchant: translate('iou.fieldPending'),
                            receipt: {},
                            billable: false,
                            reimbursable: true,
                            validWaypoints: getValidWaypoints(waypoints, true),
                            customUnitRateID,
                            attendees: transaction?.comment?.attendees,
                        },
                    });
                    return;
                }

                const isPolicyExpenseChat = !!participant?.isPolicyExpenseChat;

                createDistanceRequest({
                    report,
                    participants,
                    currentUserLogin: currentUserPersonalDetails.login,
                    currentUserAccountID: currentUserPersonalDetails.accountID,
                    iouType,
                    existingTransaction: transaction,
                    transactionParams: {
                        amount: 0,
                        comment: '',
                        created: transaction?.created ?? '',
                        currency: transaction?.currency ?? 'USD',
                        merchant: translate('iou.fieldPending'),
                        billable: !!policy?.defaultBillable,
                        reimbursable: !!policy?.defaultReimbursable,
                        validWaypoints: getValidWaypoints(waypoints, true),
                        customUnitRateID: DistanceRequestUtils.getCustomUnitRateID({reportID: report.reportID, isPolicyExpenseChat, policy, lastSelectedDistanceRates}),
                        splitShares: transaction?.splitShares,
                        attendees: transaction?.comment?.attendees,
                    },
                    backToReport,
                });
                return;
            }
            setMoneyRequestParticipantsFromReport(transactionID, report).then(() => {
                navigateToConfirmationPage();
            });
            return;
        }

        // If there was no reportID, then that means the user started this flow from the global menu
        // and an optimistic reportID was generated. In that case, the next step is to select the participants for this expense.
        if (
            iouType === CONST.IOU.TYPE.CREATE &&
            isPaidGroupPolicy(defaultExpensePolicy) &&
            defaultExpensePolicy?.isPolicyExpenseChatEnabled &&
            !shouldRestrictUserBillableActions(defaultExpensePolicy.id)
        ) {
            const activePolicyExpenseChat = getPolicyExpenseChat(currentUserPersonalDetails.accountID, defaultExpensePolicy?.id);
            const rateID = DistanceRequestUtils.getCustomUnitRateID({
                reportID: activePolicyExpenseChat?.reportID,
                isPolicyExpenseChat: true,
                policy: defaultExpensePolicy,
                lastSelectedDistanceRates,
            });
            // We want to check both policies and fallback to personalPolicy.autoReporting if the former is false
            // eslint-disable-next-line @typescript-eslint/prefer-nullish-coalescing
            const shouldAutoReport = activePolicy?.autoReporting || personalPolicy?.autoReporting;
            const transactionReportID = shouldAutoReport ? activePolicyExpenseChat?.reportID : CONST.REPORT.UNREPORTED_REPORT_ID;
            setTransactionReport(transactionID, {reportID: transactionReportID}, true);
            setCustomUnitRateID(transactionID, rateID);
            setMoneyRequestParticipantsFromReport(transactionID, activePolicyExpenseChat).then(() => {
                Navigation.navigate(
                    ROUTES.MONEY_REQUEST_STEP_CONFIRMATION.getRoute(
                        CONST.IOU.ACTION.CREATE,
                        iouType === CONST.IOU.TYPE.CREATE ? CONST.IOU.TYPE.SUBMIT : iouType,
                        transactionID,
                        activePolicyExpenseChat?.reportID,
                    ),
                );
            });
        } else {
            navigateToParticipantPage(iouType, transactionID, reportID);
        }
    }, [
        transaction,
        backTo,
        report,
        reportNameValuePairs,
        iouType,
<<<<<<< HEAD
        activePolicy,
        personalPolicy?.autoReporting,
=======
        defaultExpensePolicy,
>>>>>>> cc2edf2e
        setDistanceRequestData,
        shouldSkipConfirmation,
        transactionID,
        personalDetails,
        reportAttributesDerived,
        translate,
        currentUserPersonalDetails.login,
        currentUserPersonalDetails.accountID,
        policy,
        waypoints,
        backToReport,
        customUnitRateID,
        navigateToConfirmationPage,
        reportID,
        lastSelectedDistanceRates,
    ]);

    const getError = () => {
        // Get route error if available else show the invalid number of waypoints error.
        if (hasRouteError) {
            return getLatestErrorField(transaction, 'route');
        }
        if (duplicateWaypointsError) {
            return {duplicateWaypointsError: translate('iou.error.duplicateWaypointsErrorMessage')} as Errors;
        }
        if (atLeastTwoDifferentWaypointsError) {
            return {atLeastTwoDifferentWaypointsError: translate('iou.error.atLeastTwoDifferentWaypoints')} as Errors;
        }
        return {};
    };

    type DataParams = {
        data: string[];
    };

    const updateWaypoints = useCallback(
        ({data}: DataParams) => {
            if (deepEqual(waypointsList, data)) {
                return;
            }

            const newWaypoints: WaypointCollection = {};
            let emptyWaypointIndex = -1;
            data.forEach((waypoint, index) => {
                newWaypoints[`waypoint${index}`] = waypoints[waypoint] ?? {};
                // Find waypoint that BECOMES empty after dragging
                if (isWaypointEmpty(newWaypoints[`waypoint${index}`]) && !isWaypointEmpty(waypoints[`waypoint${index}`])) {
                    emptyWaypointIndex = index;
                }
            });

            setOptimisticWaypoints(newWaypoints);
            Promise.all([
                removeWaypoint(transaction, emptyWaypointIndex.toString(), shouldUseTransactionDraft(action)),
                updateWaypointsUtil(transactionID, newWaypoints, shouldUseTransactionDraft(action)),
            ]).then(() => {
                setOptimisticWaypoints(null);
            });
        },
        [transactionID, transaction, waypoints, waypointsList, action],
    );

    const submitWaypoints = useCallback(() => {
        // If there is any error or loading state, don't let user go to next page.
        if (duplicateWaypointsError || atLeastTwoDifferentWaypointsError || hasRouteError || isLoadingRoute || (!isEditing && isLoading)) {
            setShouldShowAtLeastTwoDifferentWaypointsError(true);
            return;
        }
        if (!isCreatingNewRequest && !isEditing) {
            transactionWasSaved.current = true;
        }
        if (isEditing) {
            // If nothing was changed, simply go to transaction thread
            // We compare only addresses because numbers are rounded while backup
            const oldWaypoints = transactionBackup?.comment?.waypoints ?? {};
            const oldAddresses = Object.fromEntries(Object.entries(oldWaypoints).map(([key, waypoint]) => [key, 'address' in waypoint ? waypoint.address : {}]));
            const addresses = Object.fromEntries(Object.entries(waypoints).map(([key, waypoint]) => [key, 'address' in waypoint ? waypoint.address : {}]));
            const hasRouteChanged = !deepEqual(transactionBackup?.routes, transaction?.routes);
            if (deepEqual(oldAddresses, addresses)) {
                navigateBack();
                return;
            }
            if (transaction?.transactionID && report?.reportID) {
                updateMoneyRequestDistance({
                    transactionID: transaction?.transactionID,
                    transactionThreadReportID: report?.reportID,
                    waypoints,
                    ...(hasRouteChanged ? {routes: transaction?.routes} : {}),
                    policy,
                    transactionBackup,
                });
            }
            transactionWasSaved.current = true;
            navigateBack();
            return;
        }

        navigateToNextStep();
    }, [
        navigateBack,
        duplicateWaypointsError,
        atLeastTwoDifferentWaypointsError,
        hasRouteError,
        isLoadingRoute,
        isLoading,
        isCreatingNewRequest,
        isEditing,
        navigateToNextStep,
        transactionBackup,
        waypoints,
        transaction?.transactionID,
        transaction?.routes,
        report?.reportID,
        policy,
    ]);

    const renderItem = useCallback(
        ({item, drag, isActive, getIndex}: RenderItemParams<string>) => (
            <DistanceRequestRenderItem
                waypoints={waypoints}
                item={item}
                onSecondaryInteraction={drag}
                isActive={isActive}
                getIndex={getIndex}
                onPress={navigateToWaypointEditPage}
                disabled={isLoadingRoute}
            />
        ),
        [isLoadingRoute, navigateToWaypointEditPage, waypoints],
    );

    return (
        <StepScreenWrapper
            headerTitle={translate('common.distance')}
            onBackButtonPress={navigateBack}
            testID={IOURequestStepDistance.displayName}
            shouldShowNotFoundPage={(isEditing && !transaction?.comment?.waypoints) || shouldShowNotFoundPage}
            shouldShowWrapper={!isCreatingNewRequest}
        >
            <>
                <View style={styles.flex1}>
                    <DraggableList
                        data={waypointsList}
                        keyExtractor={(item) => (waypoints[item]?.keyForList ?? waypoints[item]?.address ?? '') + item}
                        onDragEnd={updateWaypoints}
                        ref={scrollViewRef}
                        renderItem={renderItem}
                        ListFooterComponent={
                            <DistanceRequestFooter
                                waypoints={waypoints}
                                navigateToWaypointEditPage={navigateToWaypointEditPage}
                                transaction={transaction}
                                policy={policy}
                            />
                        }
                    />
                </View>
                <View style={[styles.w100, styles.pt2]}>
                    {/* Show error message if there is route error or there are less than 2 routes and user has tried submitting, */}
                    {((shouldShowAtLeastTwoDifferentWaypointsError && atLeastTwoDifferentWaypointsError) || duplicateWaypointsError || hasRouteError) && (
                        <DotIndicatorMessage
                            style={[styles.mh4, styles.mv3]}
                            messages={getError()}
                            type="error"
                        />
                    )}
                    <Button
                        success
                        allowBubble
                        pressOnEnter
                        large
                        style={[styles.w100, styles.mb5, styles.ph5, styles.flexShrink0]}
                        onPress={submitWaypoints}
                        text={buttonText}
                        isLoading={!isOffline && (isLoadingRoute || shouldFetchRoute || isLoading)}
                    />
                </View>
            </>
        </StepScreenWrapper>
    );
}

IOURequestStepDistance.displayName = 'IOURequestStepDistance';

const IOURequestStepDistanceWithCurrentUserPersonalDetails = withCurrentUserPersonalDetails(IOURequestStepDistance);
// eslint-disable-next-line rulesdir/no-negated-variables
const IOURequestStepDistanceWithWritableReportOrNotFound = withWritableReportOrNotFound(IOURequestStepDistanceWithCurrentUserPersonalDetails, true);
// eslint-disable-next-line rulesdir/no-negated-variables
const IOURequestStepDistanceWithFullTransactionOrNotFound = withFullTransactionOrNotFound(IOURequestStepDistanceWithWritableReportOrNotFound);

export default IOURequestStepDistanceWithFullTransactionOrNotFound;<|MERGE_RESOLUTION|>--- conflicted
+++ resolved
@@ -19,11 +19,7 @@
 import useLocalize from '@hooks/useLocalize';
 import useNetwork from '@hooks/useNetwork';
 import useOnyx from '@hooks/useOnyx';
-<<<<<<< HEAD
-import usePermissions from '@hooks/usePermissions';
 import usePersonalPolicy from '@hooks/usePersonalPolicy';
-=======
->>>>>>> cc2edf2e
 import usePolicy from '@hooks/usePolicy';
 import usePrevious from '@hooks/usePrevious';
 import useShowNotFoundPageInIOUStep from '@hooks/useShowNotFoundPageInIOUStep';
@@ -400,7 +396,7 @@
             });
             // We want to check both policies and fallback to personalPolicy.autoReporting if the former is false
             // eslint-disable-next-line @typescript-eslint/prefer-nullish-coalescing
-            const shouldAutoReport = activePolicy?.autoReporting || personalPolicy?.autoReporting;
+            const shouldAutoReport = defaultExpensePolicy?.autoReporting || personalPolicy?.autoReporting;
             const transactionReportID = shouldAutoReport ? activePolicyExpenseChat?.reportID : CONST.REPORT.UNREPORTED_REPORT_ID;
             setTransactionReport(transactionID, {reportID: transactionReportID}, true);
             setCustomUnitRateID(transactionID, rateID);
@@ -423,12 +419,8 @@
         report,
         reportNameValuePairs,
         iouType,
-<<<<<<< HEAD
-        activePolicy,
         personalPolicy?.autoReporting,
-=======
         defaultExpensePolicy,
->>>>>>> cc2edf2e
         setDistanceRequestData,
         shouldSkipConfirmation,
         transactionID,
