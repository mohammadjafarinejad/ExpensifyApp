--- conflicted
+++ resolved
@@ -252,7 +252,7 @@
                 });
                 // We want to check both policies and fallback to personalPolicy.autoReporting if the former is false
                 // eslint-disable-next-line @typescript-eslint/prefer-nullish-coalescing
-                const shouldAutoReport = activePolicy?.autoReporting || personalPolicy?.autoReporting;
+                const shouldAutoReport = defaultExpensePolicy?.autoReporting || personalPolicy?.autoReporting;
                 const transactionReportID = shouldAutoReport ? activePolicyExpenseChat?.reportID : CONST.REPORT.UNREPORTED_REPORT_ID;
                 setTransactionReport(transactionID, {reportID: transactionReportID}, true);
                 setCustomUnitRateID(transactionID, rateID);
@@ -282,12 +282,8 @@
             currentUserPersonalDetails.accountID,
             reportNameValuePairs,
             isTransactionDraft,
-<<<<<<< HEAD
-            activePolicy,
             personalPolicy?.autoReporting,
-=======
             defaultExpensePolicy,
->>>>>>> cc2edf2e
             shouldSkipConfirmation,
             personalDetails,
             reportAttributesDerived,
