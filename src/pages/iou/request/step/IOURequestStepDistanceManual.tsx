/* eslint-disable @typescript-eslint/no-unused-vars */
import {useFocusEffect} from '@react-navigation/native';
import React, {useCallback, useEffect, useMemo, useRef, useState} from 'react';
import type {OnyxEntry} from 'react-native-onyx';
import Button from '@components/Button';
import NumberWithSymbolForm from '@components/NumberWithSymbolForm';
import type {NumberWithSymbolFormRef} from '@components/NumberWithSymbolForm';
import type {BaseTextInputRef} from '@components/TextInput/BaseTextInput/types';
import withCurrentUserPersonalDetails from '@components/withCurrentUserPersonalDetails';
import type {WithCurrentUserPersonalDetailsProps} from '@components/withCurrentUserPersonalDetails';
import useDefaultExpensePolicy from '@hooks/useDefaultExpensePolicy';
import useLocalize from '@hooks/useLocalize';
import useOnyx from '@hooks/useOnyx';
import usePolicy from '@hooks/usePolicy';
import useResponsiveLayout from '@hooks/useResponsiveLayout';
import useThemeStyles from '@hooks/useThemeStyles';
import {
    createDistanceRequest,
    getMoneyRequestParticipantsFromReport,
    setCustomUnitRateID,
    setMoneyRequestDistance,
    setMoneyRequestMerchant,
    setMoneyRequestParticipantsFromReport,
    setMoneyRequestPendingFields,
    trackExpense,
    updateMoneyRequestDistance,
} from '@libs/actions/IOU';
import {canUseTouchScreen} from '@libs/DeviceCapabilities';
import DistanceRequestUtils from '@libs/DistanceRequestUtils';
import {navigateToParticipantPage, shouldUseTransactionDraft} from '@libs/IOUUtils';
import Navigation from '@libs/Navigation/Navigation';
import {roundToTwoDecimalPlaces} from '@libs/NumberUtils';
import {getParticipantsOption, getReportOption} from '@libs/OptionsListUtils';
import {isPaidGroupPolicy} from '@libs/PolicyUtils';
import {getPolicyExpenseChat, isArchivedReport, isPolicyExpenseChat as isPolicyExpenseChatUtils} from '@libs/ReportUtils';
import {shouldRestrictUserBillableActions} from '@libs/SubscriptionUtils';
import {getRateID} from '@libs/TransactionUtils';
import variables from '@styles/variables';
import CONST from '@src/CONST';
import ONYXKEYS from '@src/ONYXKEYS';
import ROUTES from '@src/ROUTES';
import type SCREENS from '@src/SCREENS';
import type Transaction from '@src/types/onyx/Transaction';
import isLoadingOnyxValue from '@src/types/utils/isLoadingOnyxValue';
import StepScreenWrapper from './StepScreenWrapper';
import withFullTransactionOrNotFound from './withFullTransactionOrNotFound';
import type {WithWritableReportOrNotFoundProps} from './withWritableReportOrNotFound';
import withWritableReportOrNotFound from './withWritableReportOrNotFound';

type IOURequestStepDistanceManualProps = WithCurrentUserPersonalDetailsProps &
    WithWritableReportOrNotFoundProps<typeof SCREENS.MONEY_REQUEST.STEP_DISTANCE_MANUAL | typeof SCREENS.MONEY_REQUEST.DISTANCE_CREATE> & {
        /** The transaction object being modified in Onyx */
        transaction: OnyxEntry<Transaction>;
    };

function IOURequestStepDistanceManual({
    report,
    route: {
        params: {action, iouType, reportID, transactionID, backTo, backToReport},
    },
    transaction,
    currentUserPersonalDetails,
}: IOURequestStepDistanceManualProps) {
    const {translate} = useLocalize();
    const styles = useThemeStyles();
    const {isExtraSmallScreenHeight} = useResponsiveLayout();
    const textInput = useRef<BaseTextInputRef | null>(null);
    const numberFormRef = useRef<NumberWithSymbolFormRef | null>(null);
    const focusTimeoutRef = useRef<NodeJS.Timeout | null>(null);

    const [formError, setFormError] = useState<string>('');

    const [reportNameValuePairs] = useOnyx(`${ONYXKEYS.COLLECTION.REPORT_NAME_VALUE_PAIRS}${report?.reportID}`, {canBeMissing: true});
    const [selectedTab, selectedTabResult] = useOnyx(`${ONYXKEYS.COLLECTION.SELECTED_TAB}${CONST.TAB.DISTANCE_REQUEST_TYPE}`, {canBeMissing: true});
    const isLoadingSelectedTab = isLoadingOnyxValue(selectedTabResult);
    const policy = usePolicy(report?.policyID);
    const [personalDetails] = useOnyx(ONYXKEYS.PERSONAL_DETAILS_LIST, {canBeMissing: false});
    const defaultExpensePolicy = useDefaultExpensePolicy();
    const [skipConfirmation] = useOnyx(`${ONYXKEYS.COLLECTION.SKIP_CONFIRMATION}${transactionID}`, {canBeMissing: true});
    const [lastSelectedDistanceRates] = useOnyx(ONYXKEYS.NVP_LAST_SELECTED_DISTANCE_RATES, {canBeMissing: true});
    const [reportAttributesDerived] = useOnyx(ONYXKEYS.DERIVED.REPORT_ATTRIBUTES, {canBeMissing: true, selector: (val) => val?.reports});

    const isEditing = action === CONST.IOU.ACTION.EDIT;
    const isCreatingNewRequest = !(backTo || isEditing);

    const isTransactionDraft = shouldUseTransactionDraft(action, iouType);

    const customUnitRateID = getRateID(transaction);
    const unit = DistanceRequestUtils.getRate({transaction, policy}).unit;
    const distance = transaction?.comment?.customUnit?.quantity ? roundToTwoDecimalPlaces(transaction.comment.customUnit.quantity) : undefined;

    useEffect(() => {
        if (numberFormRef.current && numberFormRef.current?.getNumber() === distance?.toString()) {
            return;
        }
        numberFormRef.current?.updateNumber(distance?.toString() ?? '');
    }, [distance]);

    const shouldSkipConfirmation: boolean = useMemo(() => {
        if (!skipConfirmation || !report?.reportID) {
            return false;
        }

        return !(isArchivedReport(reportNameValuePairs) || isPolicyExpenseChatUtils(report));
    }, [report, skipConfirmation, reportNameValuePairs]);

    useFocusEffect(
        useCallback(() => {
            focusTimeoutRef.current = setTimeout(() => textInput.current?.focus(), CONST.ANIMATED_TRANSITION);
            return () => {
                if (!focusTimeoutRef.current) {
                    return;
                }
                clearTimeout(focusTimeoutRef.current);
            };
        }, []),
    );

    const navigateBack = useCallback(() => {
        Navigation.goBack(backTo);
    }, [backTo]);

    const buttonText = useMemo(() => {
        if (shouldSkipConfirmation) {
            return translate('iou.createExpense');
        }

        return isCreatingNewRequest ? translate('common.next') : translate('common.save');
    }, [shouldSkipConfirmation, translate, isCreatingNewRequest]);

    const navigateToConfirmationPage = useCallback(() => {
        switch (iouType) {
            case CONST.IOU.TYPE.REQUEST:
                Navigation.navigate(ROUTES.MONEY_REQUEST_STEP_CONFIRMATION.getRoute(CONST.IOU.ACTION.CREATE, CONST.IOU.TYPE.SUBMIT, transactionID, reportID, backToReport));
                break;
            default:
                Navigation.navigate(ROUTES.MONEY_REQUEST_STEP_CONFIRMATION.getRoute(CONST.IOU.ACTION.CREATE, iouType, transactionID, reportID, backToReport));
        }
    }, [iouType, transactionID, reportID, backToReport]);

    const navigateToNextPage = useCallback(
        (amount: string) => {
            const distanceAsFloat = roundToTwoDecimalPlaces(parseFloat(amount));
            setMoneyRequestDistance(transactionID, distanceAsFloat, isTransactionDraft);

            if (action === CONST.IOU.ACTION.EDIT) {
                if (distance !== distanceAsFloat) {
                    updateMoneyRequestDistance({
                        transactionID: transaction?.transactionID,
                        transactionThreadReportID: reportID,
                        distance: distanceAsFloat,
                        // Not required for manual distance request
                        transactionBackup: undefined,
                        policy,
                    });
                }
                Navigation.goBack(backTo);
                return;
            }

            if (backTo) {
                Navigation.goBack(backTo);
                return;
            }

            if (report?.reportID && !isArchivedReport(reportNameValuePairs) && iouType !== CONST.IOU.TYPE.CREATE) {
                const selectedParticipants = getMoneyRequestParticipantsFromReport(report);
                const participants = selectedParticipants.map((participant) => {
                    const participantAccountID = participant?.accountID ?? CONST.DEFAULT_NUMBER_ID;
                    return participantAccountID ? getParticipantsOption(participant, personalDetails) : getReportOption(participant, reportAttributesDerived);
                });
                if (shouldSkipConfirmation) {
                    setMoneyRequestPendingFields(transactionID, {waypoints: CONST.RED_BRICK_ROAD_PENDING_ACTION.ADD});
                    setMoneyRequestMerchant(transactionID, translate('iou.fieldPending'), false);
                    const participant = participants.at(0);
                    if (iouType === CONST.IOU.TYPE.TRACK && participant) {
                        trackExpense({
                            report,
                            isDraftPolicy: false,
                            participantParams: {
                                payeeEmail: currentUserPersonalDetails.login,
                                payeeAccountID: currentUserPersonalDetails.accountID,
                                participant,
                            },
                            policyParams: {
                                policy,
                            },
                            transactionParams: {
                                amount: 0,
                                distance: distanceAsFloat,
                                currency: transaction?.currency ?? 'USD',
                                created: transaction?.created ?? '',
                                merchant: translate('iou.fieldPending'),
                                receipt: {},
                                billable: false,
                                customUnitRateID,
                                attendees: transaction?.comment?.attendees,
                            },
                        });
                        return;
                    }

                    const isPolicyExpenseChat = !!participant?.isPolicyExpenseChat;

                    createDistanceRequest({
                        report,
                        participants,
                        currentUserLogin: currentUserPersonalDetails.login,
                        currentUserAccountID: currentUserPersonalDetails.accountID,
                        iouType,
                        existingTransaction: transaction,
                        transactionParams: {
                            amount: 0,
                            distance: distanceAsFloat,
                            comment: '',
                            created: transaction?.created ?? '',
                            currency: transaction?.currency ?? 'USD',
                            merchant: translate('iou.fieldPending'),
                            billable: !!policy?.defaultBillable,
                            customUnitRateID: DistanceRequestUtils.getCustomUnitRateID({reportID: report.reportID, isPolicyExpenseChat, policy, lastSelectedDistanceRates}),
                            splitShares: transaction?.splitShares,
                            attendees: transaction?.comment?.attendees,
                        },
                        backToReport,
                    });
                    return;
                }
                setMoneyRequestParticipantsFromReport(transactionID, report).then(() => {
                    navigateToConfirmationPage();
                });
                return;
            }

            // If there was no reportID, then that means the user started this flow from the global menu
            // and an optimistic reportID was generated. In that case, the next step is to select the participants for this expense.
            if (
                iouType === CONST.IOU.TYPE.CREATE &&
                isPaidGroupPolicy(defaultExpensePolicy) &&
                defaultExpensePolicy?.isPolicyExpenseChatEnabled &&
                !shouldRestrictUserBillableActions(defaultExpensePolicy.id)
            ) {
                const activePolicyExpenseChat = getPolicyExpenseChat(currentUserPersonalDetails.accountID, defaultExpensePolicy?.id);
                const rateID = DistanceRequestUtils.getCustomUnitRateID({
                    reportID: activePolicyExpenseChat?.reportID,
                    isPolicyExpenseChat: true,
                    policy: defaultExpensePolicy,
                    lastSelectedDistanceRates,
                });
                setCustomUnitRateID(transactionID, rateID);
                setMoneyRequestParticipantsFromReport(transactionID, activePolicyExpenseChat).then(() => {
                    Navigation.navigate(
                        ROUTES.MONEY_REQUEST_STEP_CONFIRMATION.getRoute(
                            CONST.IOU.ACTION.CREATE,
                            iouType === CONST.IOU.TYPE.CREATE ? CONST.IOU.TYPE.SUBMIT : iouType,
                            transactionID,
                            activePolicyExpenseChat?.reportID,
                        ),
                    );
                });
            } else {
                navigateToParticipantPage(iouType, transactionID, reportID);
            }
        },
        [
            transactionID,
            reportID,
            transaction,
            report,
            backTo,
            backToReport,
            iouType,
            currentUserPersonalDetails.login,
            currentUserPersonalDetails.accountID,
            reportNameValuePairs,
<<<<<<< HEAD
            isCreatingNewRequest,
            defaultExpensePolicy,
=======
            isTransactionDraft,
            activePolicy,
>>>>>>> ae3b0770
            shouldSkipConfirmation,
            personalDetails,
            reportAttributesDerived,
            policy,
            lastSelectedDistanceRates,
            customUnitRateID,
            translate,
            navigateToConfirmationPage,
            action,
            distance,
        ],
    );

    const submitAndNavigateToNextPage = useCallback(() => {
        const value = numberFormRef.current?.getNumber() ?? '';
        if (!value.length || parseFloat(value) < 0.01) {
            setFormError(translate('iou.error.invalidDistance'));
            return;
        }

        navigateToNextPage(value);
    }, [navigateToNextPage, translate]);

    useEffect(() => {
        if (isLoadingSelectedTab) {
            return;
        }
        setFormError('');
    }, [selectedTab, isLoadingSelectedTab]);

    return (
        <StepScreenWrapper
            headerTitle={translate('common.distance')}
            onBackButtonPress={navigateBack}
            testID={IOURequestStepDistanceManual.displayName}
            shouldShowNotFoundPage={false}
            shouldShowWrapper={!isCreatingNewRequest}
            includeSafeAreaPaddingBottom
        >
            <NumberWithSymbolForm
                ref={textInput}
                numberFormRef={numberFormRef}
                value={distance?.toString()}
                onInputChange={() => {
                    if (!formError) {
                        return;
                    }
                    setFormError('');
                }}
                decimals={CONST.DISTANCE_DECIMAL_PLACES}
                symbol={unit}
                symbolPosition={CONST.TEXT_INPUT_SYMBOL_POSITION.SUFFIX}
                isSymbolPressable={false}
                symbolTextStyle={styles.textSupporting}
                style={styles.iouAmountTextInput}
                containerStyle={styles.iouAmountTextInputContainer}
                autoGrowExtraSpace={variables.w80}
                errorText={formError}
                footer={
                    <Button
                        success
                        // Prevent bubbling on edit amount Page to prevent double page submission when two CTA are stacked.
                        allowBubble={!isEditing}
                        pressOnEnter
                        medium={isExtraSmallScreenHeight}
                        large={!isExtraSmallScreenHeight}
                        style={[styles.w100, canUseTouchScreen() ? styles.mt5 : styles.mt0]}
                        onPress={submitAndNavigateToNextPage}
                        text={buttonText}
                        testID="next-button"
                    />
                }
            />
        </StepScreenWrapper>
    );
}

IOURequestStepDistanceManual.displayName = 'IOURequestStepDistanceManual';

const IOURequestStepDistanceManualWithOnyx = IOURequestStepDistanceManual;

const IOURequestStepDistanceManualWithCurrentUserPersonalDetails = withCurrentUserPersonalDetails(IOURequestStepDistanceManualWithOnyx);
// eslint-disable-next-line rulesdir/no-negated-variables
const IOURequestStepDistanceManualWithWritableReportOrNotFound = withWritableReportOrNotFound(IOURequestStepDistanceManualWithCurrentUserPersonalDetails, true);
// eslint-disable-next-line rulesdir/no-negated-variables
const IOURequestStepDistanceManualWithFullTransactionOrNotFound = withFullTransactionOrNotFound(IOURequestStepDistanceManualWithWritableReportOrNotFound);

export default IOURequestStepDistanceManualWithFullTransactionOrNotFound;<|MERGE_RESOLUTION|>--- conflicted
+++ resolved
@@ -272,13 +272,8 @@
             currentUserPersonalDetails.login,
             currentUserPersonalDetails.accountID,
             reportNameValuePairs,
-<<<<<<< HEAD
-            isCreatingNewRequest,
+            isTransactionDraft,
             defaultExpensePolicy,
-=======
-            isTransactionDraft,
-            activePolicy,
->>>>>>> ae3b0770
             shouldSkipConfirmation,
             personalDetails,
             reportAttributesDerived,
