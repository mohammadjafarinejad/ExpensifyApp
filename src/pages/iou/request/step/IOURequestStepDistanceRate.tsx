import React from 'react';
import {withOnyx} from 'react-native-onyx';
import type {OnyxEntry} from 'react-native-onyx';
import SelectionList from '@components/SelectionList';
import RadioListItem from '@components/SelectionList/RadioListItem';
import Text from '@components/Text';
import useLocalize from '@hooks/useLocalize';
import useThemeStyles from '@hooks/useThemeStyles';
import * as IOU from '@libs/actions/IOU';
import * as CurrencyUtils from '@libs/CurrencyUtils';
import type {MileageRate} from '@libs/DistanceRequestUtils';
import DistanceRequestUtils from '@libs/DistanceRequestUtils';
import Navigation from '@libs/Navigation/Navigation';
import {getCustomUnitRate, isTaxTrackingEnabled} from '@libs/PolicyUtils';
import * as ReportUtils from '@libs/ReportUtils';
import * as TransactionUtils from '@libs/TransactionUtils';
import CONST from '@src/CONST';
import ONYXKEYS from '@src/ONYXKEYS';
import type SCREENS from '@src/SCREENS';
import type * as OnyxTypes from '@src/types/onyx';
import type {Unit} from '@src/types/onyx/Policy';
import StepScreenWrapper from './StepScreenWrapper';
import withFullTransactionOrNotFound from './withFullTransactionOrNotFound';
import type {WithWritableReportOrNotFoundProps} from './withWritableReportOrNotFound';
import withWritableReportOrNotFound from './withWritableReportOrNotFound';

type IOURequestStepDistanceRateOnyxProps = {
    /** The policy of the report */
    policy: OnyxEntry<OnyxTypes.Policy>;

    /** Collection of categories attached to a policy */
    policyCategories: OnyxEntry<OnyxTypes.PolicyCategories>;

    /** Collection of tags attached to a policy */
    policyTags: OnyxEntry<OnyxTypes.PolicyTagList>;

    /** Mileage rates */
    rates: Record<string, MileageRate>;
};

type IOURequestStepDistanceRateProps = IOURequestStepDistanceRateOnyxProps &
    WithWritableReportOrNotFoundProps<typeof SCREENS.MONEY_REQUEST.STEP_DISTANCE_RATE> & {
        /** Holds data related to Money Request view state, rather than the underlying Money Request data. */
        transaction: OnyxEntry<OnyxTypes.Transaction>;
    };

function IOURequestStepDistanceRate({
<<<<<<< HEAD
=======
    policy,
    report,
>>>>>>> 4622e19c
    route: {
        params: {action, reportID, backTo, transactionID},
    },
    transaction,
    rates,
    policy,
    policyTags,
    policyCategories,
}: IOURequestStepDistanceRateProps) {
    const styles = useThemeStyles();
    const {translate, toLocaleDigit} = useLocalize();
<<<<<<< HEAD
    const isEditing = action === CONST.IOU.ACTION.EDIT;

    const currentRateID = TransactionUtils.getRateID(transaction) ?? '';
=======
    const isDistanceRequest = TransactionUtils.isDistanceRequest(transaction);
    const isPolicyExpenseChat = ReportUtils.isReportInGroupPolicy(report);
    const shouldShowTax = isTaxTrackingEnabled(isPolicyExpenseChat, policy, isDistanceRequest);

    const lastSelectedRateID = TransactionUtils.getRateID(transaction) ?? '-1';
>>>>>>> 4622e19c

    const navigateBack = () => {
        Navigation.goBack(backTo);
    };

    const sections = Object.values(rates).map((rate) => {
        const rateForDisplay = DistanceRequestUtils.getRateForDisplay(rate.unit, rate.rate, rate.currency, translate, toLocaleDigit);

        return {
            text: rate.name ?? rateForDisplay,
            alternateText: rate.name ? rateForDisplay : '',
            keyForList: rate.customUnitRateID,
            value: rate.customUnitRateID,
<<<<<<< HEAD
            isSelected: currentRateID ? currentRateID === rate.customUnitRateID : Boolean(rate.name === CONST.CUSTOM_UNITS.DEFAULT_RATE),
=======
            isSelected: lastSelectedRateID ? lastSelectedRateID === rate.customUnitRateID : !!(rate.name === CONST.CUSTOM_UNITS.DEFAULT_RATE),
>>>>>>> 4622e19c
        };
    });

    const unit = (Object.values(rates)[0]?.unit === CONST.CUSTOM_UNITS.DISTANCE_UNIT_MILES ? translate('common.mile') : translate('common.kilometer')) as Unit;

<<<<<<< HEAD
    const initiallyFocusedOption = rates[currentRateID]?.name ?? CONST.CUSTOM_UNITS.DEFAULT_RATE;

    function selectDistanceRate(customUnitRateID: string) {
        // Only update the rateId if it has changed
        if (customUnitRateID === currentRateID) {
            navigateBack();
            return;
        }

        // In the split flow, when editing we use SPLIT_TRANSACTION_DRAFT to save draft value
        // if (isEditingSplitBill) {
        //     // todo
        //     navigateBack();
        //     return;
        // }

        IOU.setMoneyRequestDistanceRate(transactionID, customUnitRateID, policy?.id ?? '', !isEditing);

        if (isEditing) {
            IOU.updateMoneyRequestDistanceRate(transaction?.transactionID ?? '0', reportID, customUnitRateID, policy, policyTags, policyCategories);
        }

=======
    const initiallyFocusedOption = sections.find((item) => item.isSelected)?.keyForList;

    function selectDistanceRate(customUnitRateID: string) {
        if (shouldShowTax) {
            const policyCustomUnitRate = getCustomUnitRate(policy, customUnitRateID);
            const taxRateExternalID = policyCustomUnitRate?.attributes?.taxRateExternalID ?? '-1';
            const taxableAmount = DistanceRequestUtils.getTaxableAmount(policy, customUnitRateID, TransactionUtils.getDistance(transaction));
            const taxPercentage = TransactionUtils.getTaxValue(policy, transaction, taxRateExternalID) ?? '';
            const taxAmount = CurrencyUtils.convertToBackendAmount(TransactionUtils.calculateTaxAmount(taxPercentage, taxableAmount));
            IOU.setMoneyRequestTaxAmount(transactionID, taxAmount);
            IOU.setMoneyRequestTaxRate(transactionID, taxRateExternalID);
        }
        IOU.updateDistanceRequestRate(transactionID, customUnitRateID, policy?.id ?? '-1');
>>>>>>> 4622e19c
        navigateBack();
    }

    return (
        <StepScreenWrapper
            headerTitle={translate('common.rate')}
            onBackButtonPress={navigateBack}
<<<<<<< HEAD
            shouldShowWrapper
=======
            shouldShowWrapper={!!backTo}
>>>>>>> 4622e19c
            testID="rate"
        >
            <Text style={[styles.mh5, styles.mv4]}>{translate('iou.chooseARate', {unit})}</Text>

            <SelectionList
                sections={[{data: sections}]}
                ListItem={RadioListItem}
                onSelectRow={({value}) => selectDistanceRate(value ?? '')}
                shouldDebounceRowSelect
                initiallyFocusedOptionKey={initiallyFocusedOption}
            />
        </StepScreenWrapper>
    );
}

IOURequestStepDistanceRate.displayName = 'IOURequestStepDistanceRate';

const IOURequestStepDistanceRateWithOnyx = withOnyx<IOURequestStepDistanceRateProps, IOURequestStepDistanceRateOnyxProps>({
    policy: {
        key: ({report}) => `${ONYXKEYS.COLLECTION.POLICY}${report ? report.policyID : '-1'}`,
    },
    policyCategories: {
        key: ({report}) => `${ONYXKEYS.COLLECTION.POLICY_CATEGORIES}${report ? report.policyID : '0'}`,
    },
    policyTags: {
        key: ({report}) => `${ONYXKEYS.COLLECTION.POLICY_TAGS}${report ? report.policyID : '0'}`,
    },
    rates: {
        key: ({report}) => `${ONYXKEYS.COLLECTION.POLICY}${report?.policyID ?? '-1'}`,
        selector: (policy: OnyxEntry<Policy>) => DistanceRequestUtils.getMileageRates(policy),
    },
})(IOURequestStepDistanceRate);

// eslint-disable-next-line rulesdir/no-negated-variables
const IOURequestStepDistanceRateWithWritableReportOrNotFound = withWritableReportOrNotFound(IOURequestStepDistanceRateWithOnyx);
// eslint-disable-next-line rulesdir/no-negated-variables
const IOURequestStepDistanceRateWithFullTransactionOrNotFound = withFullTransactionOrNotFound(IOURequestStepDistanceRateWithWritableReportOrNotFound);

export default IOURequestStepDistanceRateWithFullTransactionOrNotFound;<|MERGE_RESOLUTION|>--- conflicted
+++ resolved
@@ -25,13 +25,13 @@
 import withWritableReportOrNotFound from './withWritableReportOrNotFound';
 
 type IOURequestStepDistanceRateOnyxProps = {
-    /** The policy of the report */
+    /** Policy details */
     policy: OnyxEntry<OnyxTypes.Policy>;
 
-    /** Collection of categories attached to a policy */
+    /** Collection of categories attached to the policy */
     policyCategories: OnyxEntry<OnyxTypes.PolicyCategories>;
 
-    /** Collection of tags attached to a policy */
+    /** Collection of tags attached to the policy */
     policyTags: OnyxEntry<OnyxTypes.PolicyTagList>;
 
     /** Mileage rates */
@@ -45,11 +45,8 @@
     };
 
 function IOURequestStepDistanceRate({
-<<<<<<< HEAD
-=======
     policy,
     report,
->>>>>>> 4622e19c
     route: {
         params: {action, reportID, backTo, transactionID},
     },
@@ -61,17 +58,12 @@
 }: IOURequestStepDistanceRateProps) {
     const styles = useThemeStyles();
     const {translate, toLocaleDigit} = useLocalize();
-<<<<<<< HEAD
-    const isEditing = action === CONST.IOU.ACTION.EDIT;
-
-    const currentRateID = TransactionUtils.getRateID(transaction) ?? '';
-=======
     const isDistanceRequest = TransactionUtils.isDistanceRequest(transaction);
     const isPolicyExpenseChat = ReportUtils.isReportInGroupPolicy(report);
     const shouldShowTax = isTaxTrackingEnabled(isPolicyExpenseChat, policy, isDistanceRequest);
+    const isEditing = action === CONST.IOU.ACTION.EDIT;
 
-    const lastSelectedRateID = TransactionUtils.getRateID(transaction) ?? '-1';
->>>>>>> 4622e19c
+    const currentRateID = TransactionUtils.getRateID(transaction) ?? '-1';
 
     const navigateBack = () => {
         Navigation.goBack(backTo);
@@ -85,40 +77,12 @@
             alternateText: rate.name ? rateForDisplay : '',
             keyForList: rate.customUnitRateID,
             value: rate.customUnitRateID,
-<<<<<<< HEAD
-            isSelected: currentRateID ? currentRateID === rate.customUnitRateID : Boolean(rate.name === CONST.CUSTOM_UNITS.DEFAULT_RATE),
-=======
-            isSelected: lastSelectedRateID ? lastSelectedRateID === rate.customUnitRateID : !!(rate.name === CONST.CUSTOM_UNITS.DEFAULT_RATE),
->>>>>>> 4622e19c
+            isSelected: currentRateID ? currentRateID === rate.customUnitRateID : !!(rate.name === CONST.CUSTOM_UNITS.DEFAULT_RATE),
         };
     });
 
     const unit = (Object.values(rates)[0]?.unit === CONST.CUSTOM_UNITS.DISTANCE_UNIT_MILES ? translate('common.mile') : translate('common.kilometer')) as Unit;
 
-<<<<<<< HEAD
-    const initiallyFocusedOption = rates[currentRateID]?.name ?? CONST.CUSTOM_UNITS.DEFAULT_RATE;
-
-    function selectDistanceRate(customUnitRateID: string) {
-        // Only update the rateId if it has changed
-        if (customUnitRateID === currentRateID) {
-            navigateBack();
-            return;
-        }
-
-        // In the split flow, when editing we use SPLIT_TRANSACTION_DRAFT to save draft value
-        // if (isEditingSplitBill) {
-        //     // todo
-        //     navigateBack();
-        //     return;
-        // }
-
-        IOU.setMoneyRequestDistanceRate(transactionID, customUnitRateID, policy?.id ?? '', !isEditing);
-
-        if (isEditing) {
-            IOU.updateMoneyRequestDistanceRate(transaction?.transactionID ?? '0', reportID, customUnitRateID, policy, policyTags, policyCategories);
-        }
-
-=======
     const initiallyFocusedOption = sections.find((item) => item.isSelected)?.keyForList;
 
     function selectDistanceRate(customUnitRateID: string) {
@@ -131,8 +95,12 @@
             IOU.setMoneyRequestTaxAmount(transactionID, taxAmount);
             IOU.setMoneyRequestTaxRate(transactionID, taxRateExternalID);
         }
-        IOU.updateDistanceRequestRate(transactionID, customUnitRateID, policy?.id ?? '-1');
->>>>>>> 4622e19c
+        IOU.setMoneyRequestDistanceRate(transactionID, customUnitRateID, policy?.id ?? '-1', !isEditing);
+
+        if (isEditing) {
+            IOU.updateMoneyRequestDistanceRate(transaction?.transactionID ?? '-1', reportID, customUnitRateID, policy, policyTags, policyCategories);
+        }
+
         navigateBack();
     }
 
@@ -140,11 +108,7 @@
         <StepScreenWrapper
             headerTitle={translate('common.rate')}
             onBackButtonPress={navigateBack}
-<<<<<<< HEAD
-            shouldShowWrapper
-=======
             shouldShowWrapper={!!backTo}
->>>>>>> 4622e19c
             testID="rate"
         >
             <Text style={[styles.mh5, styles.mv4]}>{translate('iou.chooseARate', {unit})}</Text>
