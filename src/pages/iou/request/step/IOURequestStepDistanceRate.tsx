import React, {useMemo} from 'react';
import type {OnyxEntry} from 'react-native-onyx';
import SelectionList from '@components/SelectionList';
import RadioListItem from '@components/SelectionList/ListItem/RadioListItem';
import Text from '@components/Text';
import useLocalize from '@hooks/useLocalize';
import useOnyx from '@hooks/useOnyx';
import useShowNotFoundPageInIOUStep from '@hooks/useShowNotFoundPageInIOUStep';
import useThemeStyles from '@hooks/useThemeStyles';
import {getIOURequestPolicyID, setMoneyRequestDistanceRate, setMoneyRequestTaxAmount, setMoneyRequestTaxRate, updateMoneyRequestDistanceRate} from '@libs/actions/IOU';
import {convertToBackendAmount} from '@libs/CurrencyUtils';
import DistanceRequestUtils from '@libs/DistanceRequestUtils';
import {shouldUseTransactionDraft} from '@libs/IOUUtils';
import Navigation from '@libs/Navigation/Navigation';
import {getDistanceRateCustomUnitRate, isTaxTrackingEnabled} from '@libs/PolicyUtils';
import {isReportInGroupPolicy} from '@libs/ReportUtils';
import {calculateTaxAmount, getCurrency, getDistanceInMeters, getRateID, getTaxValue, isDistanceRequest as isDistanceRequestTransactionUtils} from '@libs/TransactionUtils';
import CONST from '@src/CONST';
import ONYXKEYS from '@src/ONYXKEYS';
import type SCREENS from '@src/SCREENS';
import type * as OnyxTypes from '@src/types/onyx';
import StepScreenWrapper from './StepScreenWrapper';
import withFullTransactionOrNotFound from './withFullTransactionOrNotFound';
import type {WithWritableReportOrNotFoundProps} from './withWritableReportOrNotFound';
import withWritableReportOrNotFound from './withWritableReportOrNotFound';

type IOURequestStepDistanceRateProps = WithWritableReportOrNotFoundProps<typeof SCREENS.MONEY_REQUEST.STEP_DISTANCE_RATE> & {
    /** Holds data related to Money Request view state, rather than the underlying Money Request data. */
    transaction: OnyxEntry<OnyxTypes.Transaction>;
};

function IOURequestStepDistanceRate({
    report,
    reportDraft,
    route: {
        params: {action, reportID, backTo, transactionID, iouType, reportActionID},
    },
    transaction,
}: IOURequestStepDistanceRateProps) {
    const [policyDraft] = useOnyx(`${ONYXKEYS.COLLECTION.POLICY_DRAFTS}${getIOURequestPolicyID(transaction, reportDraft)}`, {canBeMissing: true});
    /* eslint-disable @typescript-eslint/prefer-nullish-coalescing */
    const [policyReal] = useOnyx(`${ONYXKEYS.COLLECTION.POLICY}${report?.policyID}`, {canBeMissing: true});
    const [policyCategories] = useOnyx(`${ONYXKEYS.COLLECTION.POLICY_CATEGORIES}${report?.policyID}`, {canBeMissing: true});
    const [policyTags] = useOnyx(`${ONYXKEYS.COLLECTION.POLICY_TAGS}${report?.policyID}`, {canBeMissing: true});
    /* eslint-enable @typescript-eslint/prefer-nullish-coalescing */

    const policy: OnyxEntry<OnyxTypes.Policy> = policyReal ?? policyDraft;

    const styles = useThemeStyles();
    const {translate, toLocaleDigit, localeCompare} = useLocalize();
    const isDistanceRequest = isDistanceRequestTransactionUtils(transaction);
    const isPolicyExpenseChat = isReportInGroupPolicy(report);
    const shouldShowTax = isTaxTrackingEnabled(isPolicyExpenseChat, policy, isDistanceRequest);
    const isEditing = action === CONST.IOU.ACTION.EDIT;

    const currentRateID = getRateID(transaction);
    const transactionCurrency = getCurrency(transaction);

    const rates = DistanceRequestUtils.getMileageRates(policy, false, currentRateID);
    const sortedRates = useMemo(() => Object.values(rates).sort((a, b) => localeCompare(a.name ?? '', b.name ?? '')), [rates, localeCompare]);

    const navigateBack = () => {
        Navigation.goBack(backTo);
    };

<<<<<<< HEAD
    const options = Object.values(rates).map((rate) => {
=======
    const sections = sortedRates.map((rate) => {
>>>>>>> 65494fd9
        const unit = transaction?.comment?.customUnit?.customUnitRateID === rate.customUnitRateID ? DistanceRequestUtils.getDistanceUnit(transaction, rate) : rate.unit;
        const isSelected = currentRateID
            ? currentRateID === rate.customUnitRateID
            : DistanceRequestUtils.getDefaultMileageRate(policy, localeCompare)?.customUnitRateID === rate.customUnitRateID;
        const rateForDisplay = DistanceRequestUtils.getRateForDisplay(unit, rate.rate, isSelected ? transactionCurrency : rate.currency, translate, toLocaleDigit);
        return {
            text: rate.name ?? rateForDisplay,
            alternateText: rate.name ? rateForDisplay : '',
            keyForList: rate.customUnitRateID ?? rateForDisplay,
            value: rate.customUnitRateID,
            isDisabled: !rate.enabled,
            isSelected,
        };
    });
    // eslint-disable-next-line rulesdir/no-negated-variables
    const shouldShowNotFoundPage = useShowNotFoundPageInIOUStep(action, iouType, reportActionID, report, transaction);

    const initiallyFocusedOption = options.find((item) => item.isSelected)?.keyForList;

    function selectDistanceRate(customUnitRateID: string) {
        let taxAmount;
        let taxRateExternalID;
        if (shouldShowTax) {
            const policyCustomUnitRate = getDistanceRateCustomUnitRate(policy, customUnitRateID);
            taxRateExternalID = policyCustomUnitRate?.attributes?.taxRateExternalID;
            const unit = DistanceRequestUtils.getDistanceUnit(transaction, rates[customUnitRateID]);
            const taxableAmount = DistanceRequestUtils.getTaxableAmount(policy, customUnitRateID, getDistanceInMeters(transaction, unit));
            const taxPercentage = taxRateExternalID ? getTaxValue(policy, transaction, taxRateExternalID) : undefined;
            taxAmount = convertToBackendAmount(calculateTaxAmount(taxPercentage, taxableAmount, rates[customUnitRateID].currency ?? CONST.CURRENCY.USD));
            setMoneyRequestTaxAmount(transactionID, taxAmount);
            setMoneyRequestTaxRate(transactionID, taxRateExternalID ?? null);
        }

        if (currentRateID !== customUnitRateID) {
            setMoneyRequestDistanceRate(transactionID, customUnitRateID, policy, shouldUseTransactionDraft(action));

            if (isEditing && transaction?.transactionID) {
                updateMoneyRequestDistanceRate(transaction.transactionID, reportID, customUnitRateID, policy, policyTags, policyCategories, taxAmount, taxRateExternalID);
            }
        }

        navigateBack();
    }

    return (
        <StepScreenWrapper
            headerTitle={translate('common.rate')}
            onBackButtonPress={navigateBack}
            shouldShowWrapper
            testID={IOURequestStepDistanceRate.displayName}
            shouldShowNotFoundPage={shouldShowNotFoundPage}
        >
            <Text style={[styles.mh5, styles.mv4]}>{translate('iou.chooseARate')}</Text>

            <SelectionList
                data={options}
                ListItem={RadioListItem}
                onSelectRow={({value}) => selectDistanceRate(value ?? '')}
                shouldSingleExecuteRowSelect
                initiallyFocusedItemKey={initiallyFocusedOption}
            />
        </StepScreenWrapper>
    );
}

IOURequestStepDistanceRate.displayName = 'IOURequestStepDistanceRate';

// eslint-disable-next-line rulesdir/no-negated-variables
const IOURequestStepDistanceRateWithWritableReportOrNotFound = withWritableReportOrNotFound(IOURequestStepDistanceRate);
// eslint-disable-next-line rulesdir/no-negated-variables
const IOURequestStepDistanceRateWithFullTransactionOrNotFound = withFullTransactionOrNotFound(IOURequestStepDistanceRateWithWritableReportOrNotFound);

export default IOURequestStepDistanceRateWithFullTransactionOrNotFound;<|MERGE_RESOLUTION|>--- conflicted
+++ resolved
@@ -63,11 +63,7 @@
         Navigation.goBack(backTo);
     };
 
-<<<<<<< HEAD
-    const options = Object.values(rates).map((rate) => {
-=======
-    const sections = sortedRates.map((rate) => {
->>>>>>> 65494fd9
+    const options = sortedRates.map((rate) => {
         const unit = transaction?.comment?.customUnit?.customUnitRateID === rate.customUnitRateID ? DistanceRequestUtils.getDistanceUnit(transaction, rate) : rate.unit;
         const isSelected = currentRateID
             ? currentRateID === rate.customUnitRateID
