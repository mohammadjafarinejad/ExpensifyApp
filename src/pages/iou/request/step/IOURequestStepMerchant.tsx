--- conflicted
+++ resolved
@@ -8,11 +8,8 @@
 import useLocalize from '@hooks/useLocalize';
 import useOnyx from '@hooks/useOnyx';
 import usePolicy from '@hooks/usePolicy';
-<<<<<<< HEAD
 import useRestartOnReceiptFailure from '@hooks/useRestartOnReceiptFailure';
-=======
 import useShowNotFoundPageInIOUStep from '@hooks/useShowNotFoundPageInIOUStep';
->>>>>>> 8c9a198d
 import useThemeStyles from '@hooks/useThemeStyles';
 import Navigation from '@libs/Navigation/Navigation';
 import {getTransactionDetails, isExpenseRequest, isPolicyExpenseChat} from '@libs/ReportUtils';
@@ -48,13 +45,10 @@
     const {translate} = useLocalize();
     const {inputCallbackRef, inputRef} = useAutoFocusInput();
     const isEditing = action === CONST.IOU.ACTION.EDIT;
-<<<<<<< HEAD
     useRestartOnReceiptFailure(transaction, reportID, iouType, action);
 
-=======
     // eslint-disable-next-line rulesdir/no-negated-variables
     const shouldShowNotFoundPage = useShowNotFoundPageInIOUStep(action, iouType, report, CONST.EDIT_REQUEST_FIELD.MERCHANT);
->>>>>>> 8c9a198d
     // In the split flow, when editing we use SPLIT_TRANSACTION_DRAFT to save draft value
     const isEditingSplitBill = iouType === CONST.IOU.TYPE.SPLIT && isEditing;
     const merchant = getTransactionDetails(isEditingSplitBill && !isEmptyObject(splitDraftTransaction) ? splitDraftTransaction : transaction)?.merchant;
