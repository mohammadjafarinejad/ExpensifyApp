import {useNavigation} from '@react-navigation/native';
import lodashGet from 'lodash/get';
<<<<<<< HEAD
import React, {useCallback, useEffect, useMemo, useRef} from 'react';
=======
import React, {useCallback, useEffect, useRef} from 'react';
import _ from 'underscore';
>>>>>>> 22cb01c9
import transactionPropTypes from '@components/transactionPropTypes';
import useLocalize from '@hooks/useLocalize';
import compose from '@libs/compose';
import * as IOUUtils from '@libs/IOUUtils';
import Navigation from '@libs/Navigation/Navigation';
import * as TransactionUtils from '@libs/TransactionUtils';
import MoneyRequestParticipantsSelector from '@pages/iou/request/MoneyTemporaryForRefactorRequestParticipantsSelector';
import * as IOU from '@userActions/IOU';
import CONST from '@src/CONST';
import ROUTES from '@src/ROUTES';
import IOURequestStepRoutePropTypes from './IOURequestStepRoutePropTypes';
import StepScreenWrapper from './StepScreenWrapper';
import withFullTransactionOrNotFound from './withFullTransactionOrNotFound';
import withWritableReportOrNotFound from './withWritableReportOrNotFound';

const propTypes = {
    /** Navigation route context info provided by react navigation */
    route: IOURequestStepRoutePropTypes.isRequired,

    /* Onyx Props */
    /** The transaction object being modified in Onyx */
    transaction: transactionPropTypes,
};

const defaultProps = {
    transaction: {},
};

function IOURequestStepParticipants({
    route: {
        params: {iouType, reportID, transactionID},
    },
    transaction,
    transaction: {participants = []},
}) {
    const {translate} = useLocalize();
    const navigation = useNavigation();
    const selectedReportID = useRef(reportID);
    const numberOfParticipants = useRef(participants.length);
    const iouRequestType = TransactionUtils.getRequestType(transaction);
<<<<<<< HEAD
    const headerTitle = useMemo(() => {
        if (iouType === CONST.IOU.TYPE.SPLIT) {
            return translate('iou.split');
        }
        if (iouType === CONST.IOU.TYPE.SEND) {
            return translate('common.send');
        }
        return translate(TransactionUtils.getHeaderTitleTranslationKey(transaction));
    }, [iouType, transaction, translate]);

=======
    const isSplitRequest = iouType === CONST.IOU.TYPE.SPLIT;
    const headerTitle = isSplitRequest ? translate('iou.split') : translate(TransactionUtils.getHeaderTitleTranslationKey(transaction));
>>>>>>> 22cb01c9
    const receiptFilename = lodashGet(transaction, 'filename');
    const receiptPath = lodashGet(transaction, 'receipt.source');
    const receiptType = lodashGet(transaction, 'receipt.type');
    const newIouType = useRef();

    // When the component mounts, if there is a receipt, see if the image can be read from the disk. If not, redirect the user to the starting step of the flow.
    // This is because until the request is saved, the receipt file is only stored in the browsers memory as a blob:// and if the browser is refreshed, then
    // the image ceases to exist. The best way for the user to recover from this is to start over from the start of the request process.
    useEffect(() => {
        IOU.navigateToStartStepIfScanFileCannotBeRead(receiptFilename, receiptPath, () => {}, iouRequestType, iouType, transactionID, reportID, receiptType);
    }, [receiptType, receiptPath, receiptFilename, iouRequestType, iouType, transactionID, reportID]);

    const updateRouteParams = useCallback(() => {
        IOU.updateMoneyRequestTypeParams(navigation.getState().routes, newIouType.current);
    }, [navigation]);

    useEffect(() => {
        if (!newIouType.current) {
            return;
        }
        // Participants can be added as normal or split participants. We want to wait for the participants' data to be updated before
        // updating the money request type route params reducing the overhead of the thread and preventing possible jitters in UI.
        updateRouteParams();
        newIouType.current = null;
    }, [participants, updateRouteParams]);

    const addParticipant = useCallback(
        (val, selectedIouType) => {
            const isSplit = selectedIouType === CONST.IOU.TYPE.SPLIT;
            // It's only possible to switch between REQUEST and SPLIT.
            // We want to update the IOU type only if it's not updated yet to prevent unnecessary updates.
            if (isSplit && iouType !== CONST.IOU.TYPE.SPLIT) {
                newIouType.current = CONST.IOU.TYPE.SPLIT;
            } else if (!isSplit && iouType === CONST.IOU.TYPE.SPLIT) {
                // Non-split can be either REQUEST or SEND. Instead of checking whether
                // the current IOU type is not a REQUEST (true for SEND), we check whether the current IOU type is a SPLIT.
                newIouType.current = CONST.IOU.TYPE.REQUEST;
            }

            // If the Onyx participants has the same items as the selected participants (val), Onyx won't update it
            // thus this component won't rerender, so we can immediately update the route params.
            if (newIouType.current && _.isEqual(participants, val)) {
                updateRouteParams();
                newIouType.current = null;
            }

            IOU.setMoneyRequestParticipants_temporaryForRefactor(transactionID, val);
            numberOfParticipants.current = val.length;

            // When multiple participants are selected, the reportID is generated at the end of the confirmation step.
            // So we are resetting selectedReportID ref to the reportID coming from params.
            if (val.length !== 1) {
                selectedReportID.current = reportID;
                return;
            }

            // When a participant is selected, the reportID needs to be saved because that's the reportID that will be used in the confirmation step.
            selectedReportID.current = lodashGet(val, '[0].reportID', reportID);
        },
        [reportID, transactionID, iouType, participants, updateRouteParams],
    );

    const goToNextStep = useCallback(
        (selectedIouType) => {
            const isSplit = selectedIouType === CONST.IOU.TYPE.SPLIT;
            const nextStepIOUType = !isSplit && iouType !== CONST.IOU.TYPE.REQUEST ? CONST.IOU.TYPE.REQUEST : iouType;
            IOU.setMoneyRequestTag(transactionID, '');
            IOU.setMoneyRequestCategory(transactionID, '');
            Navigation.navigate(ROUTES.MONEY_REQUEST_STEP_CONFIRMATION.getRoute(nextStepIOUType, transactionID, selectedReportID.current || reportID));
        },
        [iouType, transactionID, reportID],
    );

    const navigateBack = useCallback(() => {
        IOUUtils.navigateToStartMoneyRequestStep(iouRequestType, iouType, transactionID, reportID);
    }, [iouRequestType, iouType, transactionID, reportID]);

    return (
        <StepScreenWrapper
            headerTitle={headerTitle}
            onBackButtonPress={navigateBack}
            shouldShowWrapper
            testID={IOURequestStepParticipants.displayName}
            includeSafeAreaPaddingBottom
        >
            {({didScreenTransitionEnd}) => (
                <MoneyRequestParticipantsSelector
                    participants={isSplitRequest ? participants : []}
                    onParticipantsAdded={addParticipant}
                    onFinish={goToNextStep}
                    iouType={iouType}
                    iouRequestType={iouRequestType}
                    didScreenTransitionEnd={didScreenTransitionEnd}
                />
            )}
        </StepScreenWrapper>
    );
}

IOURequestStepParticipants.displayName = 'IOURequestStepParticipants';
IOURequestStepParticipants.propTypes = propTypes;
IOURequestStepParticipants.defaultProps = defaultProps;

export default compose(withWritableReportOrNotFound, withFullTransactionOrNotFound)(IOURequestStepParticipants);<|MERGE_RESOLUTION|>--- conflicted
+++ resolved
@@ -1,11 +1,7 @@
 import {useNavigation} from '@react-navigation/native';
 import lodashGet from 'lodash/get';
-<<<<<<< HEAD
 import React, {useCallback, useEffect, useMemo, useRef} from 'react';
-=======
-import React, {useCallback, useEffect, useRef} from 'react';
 import _ from 'underscore';
->>>>>>> 22cb01c9
 import transactionPropTypes from '@components/transactionPropTypes';
 import useLocalize from '@hooks/useLocalize';
 import compose from '@libs/compose';
@@ -46,21 +42,17 @@
     const selectedReportID = useRef(reportID);
     const numberOfParticipants = useRef(participants.length);
     const iouRequestType = TransactionUtils.getRequestType(transaction);
-<<<<<<< HEAD
+    const isSplitRequest = iouType === CONST.IOU.TYPE.SPLIT;
     const headerTitle = useMemo(() => {
-        if (iouType === CONST.IOU.TYPE.SPLIT) {
+        if (isSplitRequest) {
             return translate('iou.split');
         }
         if (iouType === CONST.IOU.TYPE.SEND) {
             return translate('common.send');
         }
         return translate(TransactionUtils.getHeaderTitleTranslationKey(transaction));
-    }, [iouType, transaction, translate]);
+    }, [iouType, transaction, translate, isSplitRequest]);
 
-=======
-    const isSplitRequest = iouType === CONST.IOU.TYPE.SPLIT;
-    const headerTitle = isSplitRequest ? translate('iou.split') : translate(TransactionUtils.getHeaderTitleTranslationKey(transaction));
->>>>>>> 22cb01c9
     const receiptFilename = lodashGet(transaction, 'filename');
     const receiptPath = lodashGet(transaction, 'receipt.source');
     const receiptType = lodashGet(transaction, 'receipt.type');
