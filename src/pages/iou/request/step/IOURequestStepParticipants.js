import {useNavigation} from '@react-navigation/native';
import lodashGet from 'lodash/get';
import React, {useCallback, useEffect, useMemo, useRef} from 'react';
import _ from 'underscore';
import transactionPropTypes from '@components/transactionPropTypes';
import useLocalize from '@hooks/useLocalize';
import compose from '@libs/compose';
import * as IOUUtils from '@libs/IOUUtils';
import Navigation from '@libs/Navigation/Navigation';
import * as TransactionUtils from '@libs/TransactionUtils';
import MoneyRequestParticipantsSelector from '@pages/iou/request/MoneyTemporaryForRefactorRequestParticipantsSelector';
import * as IOU from '@userActions/IOU';
import CONST from '@src/CONST';
import ROUTES from '@src/ROUTES';
import IOURequestStepRoutePropTypes from './IOURequestStepRoutePropTypes';
import StepScreenWrapper from './StepScreenWrapper';
import withFullTransactionOrNotFound from './withFullTransactionOrNotFound';
import withWritableReportOrNotFound from './withWritableReportOrNotFound';

const propTypes = {
    /** Navigation route context info provided by react navigation */
    route: IOURequestStepRoutePropTypes.isRequired,

    /* Onyx Props */
    /** The transaction object being modified in Onyx */
    transaction: transactionPropTypes,
};

const defaultProps = {
    transaction: {},
};

function IOURequestStepParticipants({
    route: {
        params: {iouType, reportID, transactionID, action: iouAction},
    },
    transaction,
    transaction: {participants = []},
}) {
    const {translate} = useLocalize();
    const navigation = useNavigation();
    const selectedReportID = useRef(reportID);
    const numberOfParticipants = useRef(participants.length);
    const iouRequestType = TransactionUtils.getRequestType(transaction);
    const isSplitRequest = iouType === CONST.IOU.TYPE.SPLIT;
    const headerTitle = useMemo(() => {
        if (iouAction === CONST.IOU.ACTION.CATEGORIZE) {
            return translate('iou.categorize');
        }
        if (iouAction === CONST.IOU.ACTION.MOVE) {
            return translate('iou.request');
        }
        if (isSplitRequest) {
            return translate('iou.split');
        }
        if (iouType === CONST.IOU.TYPE.SEND) {
            return translate('common.send');
        }
        return translate(TransactionUtils.getHeaderTitleTranslationKey(transaction));
    }, [iouType, transaction, translate, isSplitRequest, iouAction]);

    const receiptFilename = lodashGet(transaction, 'filename');
    const receiptPath = lodashGet(transaction, 'receipt.source');
    const receiptType = lodashGet(transaction, 'receipt.type');
    const newIouType = useRef();

    // When the component mounts, if there is a receipt, see if the image can be read from the disk. If not, redirect the user to the starting step of the flow.
    // This is because until the request is saved, the receipt file is only stored in the browsers memory as a blob:// and if the browser is refreshed, then
    // the image ceases to exist. The best way for the user to recover from this is to start over from the start of the request process.
    useEffect(() => {
        IOU.navigateToStartStepIfScanFileCannotBeRead(receiptFilename, receiptPath, () => {}, iouRequestType, iouType, transactionID, reportID, receiptType);
    }, [receiptType, receiptPath, receiptFilename, iouRequestType, iouType, transactionID, reportID]);

    const updateRouteParams = useCallback(() => {
        IOU.updateMoneyRequestTypeParams(navigation.getState().routes, newIouType.current);
    }, [navigation]);

    useEffect(() => {
        if (!newIouType.current) {
            return;
        }
        // Participants can be added as normal or split participants. We want to wait for the participants' data to be updated before
        // updating the money request type route params reducing the overhead of the thread and preventing possible jitters in UI.
        updateRouteParams();
        newIouType.current = null;
    }, [participants, updateRouteParams]);

    const addParticipant = useCallback(
        (val, selectedIouType) => {
            const isSplit = selectedIouType === CONST.IOU.TYPE.SPLIT;
            // It's only possible to switch between REQUEST and SPLIT.
            // We want to update the IOU type only if it's not updated yet to prevent unnecessary updates.
            if (isSplit && iouType !== CONST.IOU.TYPE.SPLIT) {
                newIouType.current = CONST.IOU.TYPE.SPLIT;
            } else if (!isSplit && iouType === CONST.IOU.TYPE.SPLIT) {
                // Non-split can be either REQUEST or SEND. Instead of checking whether
                // the current IOU type is not a REQUEST (true for SEND), we check whether the current IOU type is a SPLIT.
                newIouType.current = CONST.IOU.TYPE.REQUEST;
            }

            // If the Onyx participants has the same items as the selected participants (val), Onyx won't update it
            // thus this component won't rerender, so we can immediately update the route params.
            if (newIouType.current && _.isEqual(participants, val)) {
                updateRouteParams();
                newIouType.current = null;
            }

            IOU.setMoneyRequestParticipants_temporaryForRefactor(transactionID, val);
            numberOfParticipants.current = val.length;

            // When multiple participants are selected, the reportID is generated at the end of the confirmation step.
            // So we are resetting selectedReportID ref to the reportID coming from params.
            if (val.length !== 1) {
                selectedReportID.current = reportID;
                return;
            }

            // When a participant is selected, the reportID needs to be saved because that's the reportID that will be used in the confirmation step.
            selectedReportID.current = lodashGet(val, '[0].reportID', reportID);
        },
        [reportID, transactionID, iouType, participants, updateRouteParams],
    );

    const goToNextStep = useCallback(
        (selectedIouType) => {
            const isSplit = selectedIouType === CONST.IOU.TYPE.SPLIT;
            let nextStepIOUType = CONST.IOU.TYPE.REQUEST;

            if (isSplit && iouType !== CONST.IOU.TYPE.REQUEST) {
                nextStepIOUType = CONST.IOU.TYPE.SPLIT;
            } else if (iouType === CONST.IOU.TYPE.SEND) {
                nextStepIOUType = CONST.IOU.TYPE.SEND;
            }

            const isCategorizing = iouAction === CONST.IOU.ACTION.CATEGORIZE;

            IOU.setMoneyRequestTag(transactionID, '');
            IOU.setMoneyRequestCategory(transactionID, '');
<<<<<<< HEAD

            const iouConfirmationPageRoute = ROUTES.MONEY_REQUEST_STEP_CONFIRMATION.getRoute(nextStepIOUType, transactionID, selectedReportID.current || reportID, iouAction);
            if (isCategorizing) {
                Navigation.navigate(ROUTES.MONEY_REQUEST_STEP_CATEGORY.getRoute(iouAction, nextStepIOUType, transactionID, selectedReportID.current || reportID, iouConfirmationPageRoute));
            } else {
                Navigation.navigate(iouConfirmationPageRoute);
            }
=======
            Navigation.navigate(ROUTES.MONEY_REQUEST_STEP_CONFIRMATION.getRoute(CONST.IOU.ACTION.CREATE, nextStepIOUType, transactionID, selectedReportID.current || reportID));
>>>>>>> 85e22fba
        },
        [iouType, transactionID, reportID, iouAction],
    );

    const navigateBack = useCallback(() => {
        IOUUtils.navigateToStartMoneyRequestStep(iouRequestType, iouType, transactionID, reportID, iouAction);
    }, [iouRequestType, iouType, transactionID, reportID, iouAction]);

    return (
        <StepScreenWrapper
            headerTitle={headerTitle}
            onBackButtonPress={navigateBack}
            shouldShowWrapper
            testID={IOURequestStepParticipants.displayName}
            includeSafeAreaPaddingBottom
        >
            {({didScreenTransitionEnd}) => (
                <MoneyRequestParticipantsSelector
                    participants={isSplitRequest ? participants : []}
                    onParticipantsAdded={addParticipant}
                    onFinish={goToNextStep}
                    iouType={iouType}
                    iouRequestType={iouRequestType}
                    didScreenTransitionEnd={didScreenTransitionEnd}
                    iouAction={iouAction}
                />
            )}
        </StepScreenWrapper>
    );
}

IOURequestStepParticipants.displayName = 'IOURequestStepParticipants';
IOURequestStepParticipants.propTypes = propTypes;
IOURequestStepParticipants.defaultProps = defaultProps;

export default compose(withWritableReportOrNotFound, withFullTransactionOrNotFound)(IOURequestStepParticipants);<|MERGE_RESOLUTION|>--- conflicted
+++ resolved
@@ -136,17 +136,12 @@
 
             IOU.setMoneyRequestTag(transactionID, '');
             IOU.setMoneyRequestCategory(transactionID, '');
-<<<<<<< HEAD
-
-            const iouConfirmationPageRoute = ROUTES.MONEY_REQUEST_STEP_CONFIRMATION.getRoute(nextStepIOUType, transactionID, selectedReportID.current || reportID, iouAction);
+            const iouConfirmationPageRoute = ROUTES.MONEY_REQUEST_STEP_CONFIRMATION.getRoute(iouAction, nextStepIOUType, transactionID, selectedReportID.current || reportID);
             if (isCategorizing) {
                 Navigation.navigate(ROUTES.MONEY_REQUEST_STEP_CATEGORY.getRoute(iouAction, nextStepIOUType, transactionID, selectedReportID.current || reportID, iouConfirmationPageRoute));
             } else {
                 Navigation.navigate(iouConfirmationPageRoute);
             }
-=======
-            Navigation.navigate(ROUTES.MONEY_REQUEST_STEP_CONFIRMATION.getRoute(CONST.IOU.ACTION.CREATE, nextStepIOUType, transactionID, selectedReportID.current || reportID));
->>>>>>> 85e22fba
         },
         [iouType, transactionID, reportID, iouAction],
     );
