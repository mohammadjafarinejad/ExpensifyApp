import {useIsFocused} from '@react-navigation/core';
import React, {useCallback, useEffect, useMemo, useRef} from 'react';
import {useOnyx} from 'react-native-onyx';
import FormHelpMessage from '@components/FormHelpMessage';
import useLocalize from '@hooks/useLocalize';
import useThemeStyles from '@hooks/useThemeStyles';
import {READ_COMMANDS} from '@libs/API/types';
import * as Browser from '@libs/Browser';
import DistanceRequestUtils from '@libs/DistanceRequestUtils';
import getPlatform from '@libs/getPlatform';
import HttpUtils from '@libs/HttpUtils';
import * as IOUUtils from '@libs/IOUUtils';
import Navigation from '@libs/Navigation/Navigation';
import * as ReportUtils from '@libs/ReportUtils';
import * as TransactionUtils from '@libs/TransactionUtils';
import MoneyRequestParticipantsSelector from '@pages/iou/request/MoneyRequestParticipantsSelector';
import * as IOU from '@userActions/IOU';
import CONST from '@src/CONST';
import ONYXKEYS from '@src/ONYXKEYS';
import type {Route} from '@src/ROUTES';
import ROUTES from '@src/ROUTES';
import type SCREENS from '@src/SCREENS';
import type {Participant} from '@src/types/onyx/IOU';
import KeyboardUtils from '@src/utils/keyboard';
import StepScreenWrapper from './StepScreenWrapper';
import type {WithFullTransactionOrNotFoundProps} from './withFullTransactionOrNotFound';
import withFullTransactionOrNotFound from './withFullTransactionOrNotFound';
import type {WithWritableReportOrNotFoundProps} from './withWritableReportOrNotFound';
import withWritableReportOrNotFound from './withWritableReportOrNotFound';

type IOURequestStepParticipantsProps = WithWritableReportOrNotFoundProps<typeof SCREENS.MONEY_REQUEST.STEP_PARTICIPANTS> &
    WithFullTransactionOrNotFoundProps<typeof SCREENS.MONEY_REQUEST.STEP_PARTICIPANTS>;

function IOURequestStepParticipants({
    route: {
        params: {iouType, reportID, transactionID, action},
    },
    transaction,
}: IOURequestStepParticipantsProps) {
    const participants = transaction?.participants;
    const {translate} = useLocalize();
    const styles = useThemeStyles();
    const isFocused = useIsFocused();
    const [skipConfirmation] = useOnyx(`${ONYXKEYS.COLLECTION.SKIP_CONFIRMATION}${transactionID ?? CONST.DEFAULT_NUMBER_ID}`);

    // We need to set selectedReportID if user has navigated back from confirmation page and navigates to confirmation page with already selected participant
    const selectedReportID = useRef<string>(participants?.length === 1 ? participants.at(0)?.reportID ?? reportID : reportID);
    const numberOfParticipants = useRef(participants?.length ?? 0);
    const iouRequestType = TransactionUtils.getRequestType(transaction);
    const isSplitRequest = iouType === CONST.IOU.TYPE.SPLIT;
    const isMovingTransactionFromTrackExpense = IOUUtils.isMovingTransactionFromTrackExpense(action);
    const headerTitle = useMemo(() => {
        if (action === CONST.IOU.ACTION.CATEGORIZE) {
            return translate('iou.categorize');
        }
        if (action === CONST.IOU.ACTION.SHARE) {
            return translate('iou.share');
        }
        if (isSplitRequest) {
            return translate('iou.splitExpense');
        }
        if (iouType === CONST.IOU.TYPE.PAY) {
            return translate('iou.paySomeone', {});
        }
        if (iouType === CONST.IOU.TYPE.INVOICE) {
            return translate('workspace.invoices.sendInvoice');
        }
        return translate('iou.chooseRecipient');
    }, [iouType, translate, isSplitRequest, action]);

    const selfDMReportID = useMemo(() => ReportUtils.findSelfDMReportID(), []);
    const [selfDMReport] = useOnyx(`${ONYXKEYS.COLLECTION.REPORT}${selfDMReportID}`);

    const receiptFilename = transaction?.filename;
    const receiptPath = transaction?.receipt?.source;
    const receiptType = transaction?.receipt?.type;
    const isAndroidNative = getPlatform() === CONST.PLATFORM.ANDROID;
    const isMobileSafari = Browser.isMobileSafari();

    // When the component mounts, if there is a receipt, see if the image can be read from the disk. If not, redirect the user to the starting step of the flow.
    // This is because until the expense is saved, the receipt file is only stored in the browsers memory as a blob:// and if the browser is refreshed, then
    // the image ceases to exist. The best way for the user to recover from this is to start over from the start of the expense process.
    // skip this in case user is moving the transaction as the receipt path will be valid in that case
    useEffect(() => {
        if (isMovingTransactionFromTrackExpense) {
            return;
        }
        IOU.navigateToStartStepIfScanFileCannotBeRead(receiptFilename ?? '', receiptPath ?? '', () => {}, iouRequestType, iouType, transactionID, reportID, receiptType ?? '');
    }, [receiptType, receiptPath, receiptFilename, iouRequestType, iouType, transactionID, reportID, isMovingTransactionFromTrackExpense]);

    // When the step opens, reset the custom unit of the draft transaction if it's moving from Track Expense.
    // This is needed to revert the rate back to the original FAKE_P2P_RATE_ID when changing the destination workspace.
    useEffect(() => {
        if (!isMovingTransactionFromTrackExpense) {
            return;
        }

        IOU.resetDraftTransactionsCustomUnit(transactionID);
    }, [isFocused, isMovingTransactionFromTrackExpense, transactionID]);

    const trackExpense = useCallback(() => {
        // If coming from the combined submit/track flow and the user proceeds to just track the expense,
        // we will use the track IOU type in the confirmation flow.
        if (!selfDMReportID) {
            return;
        }

        const rateID = DistanceRequestUtils.getCustomUnitRateID(selfDMReportID);
        IOU.setCustomUnitRateID(transactionID, rateID);
        IOU.setMoneyRequestParticipantsFromReport(transactionID, selfDMReport);
        const iouConfirmationPageRoute = ROUTES.MONEY_REQUEST_STEP_CONFIRMATION.getRoute(action, CONST.IOU.TYPE.TRACK, transactionID, selfDMReportID);
        Navigation.navigate(iouConfirmationPageRoute);
    }, [action, selfDMReport, selfDMReportID, transactionID]);

    const addParticipant = useCallback(
        (val: Participant[]) => {
            HttpUtils.cancelPendingRequests(READ_COMMANDS.SEARCH_FOR_REPORTS);

            const firstParticipant = val.at(0);

            if (firstParticipant?.isSelfDM) {
                trackExpense();
                return;
            }

            const firstParticipantReportID = val.at(0)?.reportID;
            const isInvoice = iouType === CONST.IOU.TYPE.INVOICE && ReportUtils.isInvoiceRoomWithID(firstParticipantReportID);
            numberOfParticipants.current = val.length;
            IOU.setMoneyRequestParticipants(transactionID, val);

            if (!isMovingTransactionFromTrackExpense) {
                // When moving the transaction, keep the original rate and let the user manually change it to the one they want from the workspace.
                // Otherwise, select the default one automatically.
                const rateID = DistanceRequestUtils.getCustomUnitRateID(firstParticipantReportID);
                IOU.setCustomUnitRateID(transactionID, rateID);
            }

            // When multiple participants are selected, the reportID is generated at the end of the confirmation step.
            // So we are resetting selectedReportID ref to the reportID coming from params.
            if (val.length !== 1 && !isInvoice) {
                selectedReportID.current = reportID;
                return;
            }

            // When a participant is selected, the reportID needs to be saved because that's the reportID that will be used in the confirmation step.
            selectedReportID.current = firstParticipantReportID ?? reportID;
        },
<<<<<<< HEAD
        [iouType, reportID, transactionID, isMovingTransactionFromTrackExpense],
=======
        [iouType, reportID, trackExpense, transactionID],
>>>>>>> b23c478c
    );

    const handleNavigation = useCallback(
        (route: Route) => {
            if (isAndroidNative || isMobileSafari) {
                KeyboardUtils.dismiss().then(() => {
                    Navigation.navigate(route);
                });
            } else {
                Navigation.navigate(route);
            }
        },
        [isAndroidNative, isMobileSafari],
    );

    const goToNextStep = useCallback(() => {
        const isCategorizing = action === CONST.IOU.ACTION.CATEGORIZE;
        const isShareAction = action === CONST.IOU.ACTION.SHARE;

        const isPolicyExpenseChat = participants?.some((participant) => participant.isPolicyExpenseChat);
        if (iouType === CONST.IOU.TYPE.SPLIT && !isPolicyExpenseChat && transaction?.amount && transaction?.currency) {
            const participantAccountIDs = participants?.map((participant) => participant.accountID) as number[];
            IOU.setSplitShares(transaction, transaction.amount, transaction.currency, participantAccountIDs);
        }

        IOU.setMoneyRequestTag(transactionID, '');
        IOU.setMoneyRequestCategory(transactionID, '');
        if ((isCategorizing || isShareAction) && numberOfParticipants.current === 0) {
            ReportUtils.createDraftWorkspaceAndNavigateToConfirmationScreen(transactionID, action);
            return;
        }

        // If coming from the combined submit/track flow and the user proceeds to submit the expense
        // we will use the submit IOU type in the confirmation flow.
        const iouConfirmationPageRoute = ROUTES.MONEY_REQUEST_STEP_CONFIRMATION.getRoute(
            action,
            iouType === CONST.IOU.TYPE.CREATE ? CONST.IOU.TYPE.SUBMIT : iouType,
            transactionID,
            selectedReportID.current || reportID,
        );

        const route = isCategorizing
            ? ROUTES.MONEY_REQUEST_STEP_CATEGORY.getRoute(action, iouType, transactionID, selectedReportID.current || reportID, iouConfirmationPageRoute)
            : iouConfirmationPageRoute;

        handleNavigation(route);
    }, [action, participants, iouType, transaction, transactionID, reportID, handleNavigation]);

    const navigateBack = useCallback(() => {
        IOUUtils.navigateToStartMoneyRequestStep(iouRequestType, iouType, transactionID, reportID, action);
    }, [iouRequestType, iouType, transactionID, reportID, action]);

    useEffect(() => {
        const isCategorizing = action === CONST.IOU.ACTION.CATEGORIZE;
        const isShareAction = action === CONST.IOU.ACTION.SHARE;
        if (isFocused && (isCategorizing || isShareAction)) {
            IOU.setMoneyRequestParticipants(transactionID, []);
            numberOfParticipants.current = 0;
        }
    }, [isFocused, action, transactionID]);

    return (
        <StepScreenWrapper
            headerTitle={headerTitle}
            onBackButtonPress={navigateBack}
            shouldShowWrapper
            testID={IOURequestStepParticipants.displayName}
        >
            {!!skipConfirmation && (
                <FormHelpMessage
                    style={[styles.ph4, styles.mb4]}
                    isError={false}
                    shouldShowRedDotIndicator={false}
                    message={translate('quickAction.noLongerHaveReportAccess')}
                />
            )}
            <MoneyRequestParticipantsSelector
                participants={isSplitRequest ? participants : []}
                onParticipantsAdded={addParticipant}
                onFinish={goToNextStep}
                iouType={iouType}
                action={action}
            />
        </StepScreenWrapper>
    );
}

IOURequestStepParticipants.displayName = 'IOURequestStepParticipants';

export default withWritableReportOrNotFound(withFullTransactionOrNotFound(IOURequestStepParticipants));<|MERGE_RESOLUTION|>--- conflicted
+++ resolved
@@ -145,11 +145,7 @@
             // When a participant is selected, the reportID needs to be saved because that's the reportID that will be used in the confirmation step.
             selectedReportID.current = firstParticipantReportID ?? reportID;
         },
-<<<<<<< HEAD
-        [iouType, reportID, transactionID, isMovingTransactionFromTrackExpense],
-=======
-        [iouType, reportID, trackExpense, transactionID],
->>>>>>> b23c478c
+        [iouType, reportID, trackExpense, transactionID, isMovingTransactionFromTrackExpense],
     );
 
     const handleNavigation = useCallback(
