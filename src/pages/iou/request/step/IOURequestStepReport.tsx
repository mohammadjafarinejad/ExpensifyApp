import React from 'react';
import {InteractionManager} from 'react-native';
import {useSession} from '@components/OnyxListItemProvider';
import {useSearchContext} from '@components/Search/SearchContext';
import type {ListItem} from '@components/SelectionList/types';
import useOnyx from '@hooks/useOnyx';
import useRestartOnReceiptFailure from '@hooks/useRestartOnReceiptFailure';
import useShowNotFoundPageInIOUStep from '@hooks/useShowNotFoundPageInIOUStep';
import {changeTransactionsReport, setTransactionReport} from '@libs/actions/Transaction';
import getNonEmptyStringOnyxID from '@libs/getNonEmptyStringOnyxID';
import Navigation from '@libs/Navigation/Navigation';
import Permissions from '@libs/Permissions';
import {getReportOrDraftReport} from '@libs/ReportUtils';
import CONST from '@src/CONST';
import ONYXKEYS from '@src/ONYXKEYS';
import ROUTES from '@src/ROUTES';
import type SCREENS from '@src/SCREENS';
import IOURequestEditReportCommon from './IOURequestEditReportCommon';
import withFullTransactionOrNotFound from './withFullTransactionOrNotFound';
import type {WithFullTransactionOrNotFoundProps} from './withFullTransactionOrNotFound';
import withWritableReportOrNotFound from './withWritableReportOrNotFound';
import type {WithWritableReportOrNotFoundProps} from './withWritableReportOrNotFound';

type TransactionGroupListItem = ListItem & {
    /** reportID of the report */
    value: string;
};

type IOURequestStepReportProps = WithWritableReportOrNotFoundProps<typeof SCREENS.MONEY_REQUEST.STEP_REPORT> & WithFullTransactionOrNotFoundProps<typeof SCREENS.MONEY_REQUEST.STEP_REPORT>;

function IOURequestStepReport({route, transaction}: IOURequestStepReportProps) {
    const {backTo, action, iouType, transactionID, reportID: reportIDFromRoute, reportActionID} = route.params;
    const isUnreported = transaction?.reportID === CONST.REPORT.UNREPORTED_REPORT_ID;
    const reportID = isUnreported ? transaction?.participants?.at(0)?.reportID : transaction?.reportID;
    const [transactionReport] = useOnyx(`${ONYXKEYS.COLLECTION.REPORT}${getNonEmptyStringOnyxID(reportID)}`, {canBeMissing: false});
    const [allPolicies] = useOnyx(ONYXKEYS.COLLECTION.POLICY, {canBeMissing: true});
    const {removeTransaction} = useSearchContext();

    const isEditing = action === CONST.IOU.ACTION.EDIT;
    const isCreateReport = action === CONST.IOU.ACTION.CREATE;
    const isFromGlobalCreate = !!transaction?.isFromGlobalCreate;
    const reportOrDraftReport = getReportOrDraftReport(reportIDFromRoute);
<<<<<<< HEAD
    useRestartOnReceiptFailure(transaction, reportIDFromRoute, iouType, action);
=======
    const [allBetas] = useOnyx(ONYXKEYS.BETAS, {canBeMissing: true});
    const isASAPSubmitBetaEnabled = Permissions.isBetaEnabled(CONST.BETAS.ASAP_SUBMIT, allBetas);
    const session = useSession();
>>>>>>> 3e4ffea9

    const handleGoBack = () => {
        if (isEditing) {
            Navigation.dismissModal();
        } else {
            Navigation.goBack(backTo);
        }
    };

    const handleGlobalCreateReport = (item: TransactionGroupListItem) => {
        if (!transaction) {
            return;
        }
        const reportOrDraftReportFromValue = getReportOrDraftReport(item.value);
        const participants = [
            {
                selected: true,
                accountID: 0,
                isPolicyExpenseChat: true,
                reportID: reportOrDraftReportFromValue?.chatReportID,
                policyID: reportOrDraftReportFromValue?.policyID,
            },
        ];

        setTransactionReport(
            transaction.transactionID,
            {
                reportID: item.value,
                participants,
            },
            true,
        );

        const iouConfirmationPageRoute = ROUTES.MONEY_REQUEST_STEP_CONFIRMATION.getRoute(action, iouType, transactionID, reportOrDraftReportFromValue?.chatReportID);
        // If the backTo parameter is set, we should navigate back to the confirmation screen that is already on the stack.
        if (backTo) {
            Navigation.goBack(iouConfirmationPageRoute, {compareParams: false});
        } else {
            Navigation.navigate(iouConfirmationPageRoute);
        }
    };

    const handleRegularReportSelection = (item: TransactionGroupListItem) => {
        if (!transaction) {
            return;
        }

        handleGoBack();
        InteractionManager.runAfterInteractions(() => {
            setTransactionReport(
                transaction.transactionID,
                {
                    reportID: item.value,
                },
                !isEditing,
            );

            if (isEditing) {
                changeTransactionsReport(
                    [transaction.transactionID],
                    item.value,
                    isASAPSubmitBetaEnabled,
                    session?.accountID ?? CONST.DEFAULT_NUMBER_ID,
                    session?.email ?? '',
                    allPolicies?.[`${ONYXKEYS.COLLECTION.POLICY}${item.policyID}`],
                );
                removeTransaction(transaction.transactionID);
            }
        });
    };

    const selectReport = (item: TransactionGroupListItem) => {
        if (!transaction) {
            return;
        }
        const isSameReport = item.value === transaction.reportID;

        // Early return for same report selection
        if (isSameReport) {
            handleGoBack();
            return;
        }

        // Handle global create report
        if (isCreateReport && isFromGlobalCreate) {
            handleGlobalCreateReport(item);
            return;
        }

        // Handle regular report selection
        handleRegularReportSelection(item);
    };

    const removeFromReport = () => {
        if (!transaction) {
            return;
        }
        Navigation.dismissModal();
        InteractionManager.runAfterInteractions(() => {
            changeTransactionsReport(
                [transaction.transactionID],
                CONST.REPORT.UNREPORTED_REPORT_ID,
                isASAPSubmitBetaEnabled,
                session?.accountID ?? CONST.DEFAULT_NUMBER_ID,
                session?.email ?? '',
            );
            removeTransaction(transaction.transactionID);
        });
    };

    // eslint-disable-next-line rulesdir/no-negated-variables
    const shouldShowNotFoundPage = useShowNotFoundPageInIOUStep(action, iouType, reportActionID, reportOrDraftReport, transaction);

    return (
        <IOURequestEditReportCommon
            backTo={backTo}
            transactionsReports={transactionReport ? [transactionReport] : []}
            transactionIds={transaction ? [transaction.transactionID] : []}
            selectReport={selectReport}
            policyID={!isEditing && !isFromGlobalCreate ? reportOrDraftReport?.policyID : undefined}
            removeFromReport={removeFromReport}
            isEditing={isEditing}
            isUnreported={isUnreported}
            shouldShowNotFoundPage={shouldShowNotFoundPage}
        />
    );
}

IOURequestStepReport.displayName = 'IOURequestStepReport';

export default withWritableReportOrNotFound(withFullTransactionOrNotFound(IOURequestStepReport));<|MERGE_RESOLUTION|>--- conflicted
+++ resolved
@@ -40,13 +40,10 @@
     const isCreateReport = action === CONST.IOU.ACTION.CREATE;
     const isFromGlobalCreate = !!transaction?.isFromGlobalCreate;
     const reportOrDraftReport = getReportOrDraftReport(reportIDFromRoute);
-<<<<<<< HEAD
-    useRestartOnReceiptFailure(transaction, reportIDFromRoute, iouType, action);
-=======
     const [allBetas] = useOnyx(ONYXKEYS.BETAS, {canBeMissing: true});
     const isASAPSubmitBetaEnabled = Permissions.isBetaEnabled(CONST.BETAS.ASAP_SUBMIT, allBetas);
     const session = useSession();
->>>>>>> 3e4ffea9
+    useRestartOnReceiptFailure(transaction, reportIDFromRoute, iouType, action);
 
     const handleGoBack = () => {
         if (isEditing) {
