--- conflicted
+++ resolved
@@ -37,15 +37,7 @@
                 changeTransactionsReport([transaction.transactionID], item.value);
             }
         }
-<<<<<<< HEAD
-        if (backTo) {
-            Navigation.goBack(backTo);
-        } else {
-            Navigation.dismissModal();
-        }
-=======
         Navigation.dismissModalWithReport({reportID: item.value});
->>>>>>> 92dbcbe5
     };
 
     return (
