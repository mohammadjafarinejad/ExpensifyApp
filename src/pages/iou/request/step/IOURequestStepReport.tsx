import React from 'react';
import {InteractionManager} from 'react-native';
import {useSession} from '@components/OnyxListItemProvider';
import {useSearchContext} from '@components/Search/SearchContext';
import type {ListItem} from '@components/SelectionList/types';
import useOnyx from '@hooks/useOnyx';
import useShowNotFoundPageInIOUStep from '@hooks/useShowNotFoundPageInIOUStep';
import {changeTransactionsReport, setTransactionReport} from '@libs/actions/Transaction';
import Navigation from '@libs/Navigation/Navigation';
<<<<<<< HEAD
import {getReportOrDraftReport, isPolicyExpenseChat, isReportOutstanding} from '@libs/ReportUtils';
=======
import Permissions from '@libs/Permissions';
import {getReportOrDraftReport} from '@libs/ReportUtils';
>>>>>>> 9c2929ed
import CONST from '@src/CONST';
import ONYXKEYS from '@src/ONYXKEYS';
import ROUTES from '@src/ROUTES';
import type SCREENS from '@src/SCREENS';
import IOURequestEditReportCommon from './IOURequestEditReportCommon';
import withFullTransactionOrNotFound from './withFullTransactionOrNotFound';
import type {WithFullTransactionOrNotFoundProps} from './withFullTransactionOrNotFound';
import withWritableReportOrNotFound from './withWritableReportOrNotFound';
import type {WithWritableReportOrNotFoundProps} from './withWritableReportOrNotFound';

type TransactionGroupListItem = ListItem & {
    /** reportID of the report */
    value: string;
};

type IOURequestStepReportProps = WithWritableReportOrNotFoundProps<typeof SCREENS.MONEY_REQUEST.STEP_REPORT> & WithFullTransactionOrNotFoundProps<typeof SCREENS.MONEY_REQUEST.STEP_REPORT>;

function IOURequestStepReport({route, transaction}: IOURequestStepReportProps) {
    const {backTo, action, iouType, transactionID, reportID: reportIDFromRoute, reportActionID} = route.params;
    const [allReports] = useOnyx(`${ONYXKEYS.COLLECTION.REPORT}`, {canBeMissing: false});
    const isUnreported = transaction?.reportID === CONST.REPORT.UNREPORTED_REPORT_ID;
    const transactionReport = Object.values(allReports ?? {}).find((report) => report?.reportID === transaction?.reportID);
    const participantReportID = transaction?.participants?.at(0)?.reportID;
    const participantReport = Object.values(allReports ?? {}).find((report) => report?.reportID === participantReportID);
    const shouldUseTransactionReport = (!!transactionReport && isReportOutstanding(transactionReport, transactionReport?.policyID)) || isUnreported;
    const outstandingReportID = isPolicyExpenseChat(participantReport) ? participantReport?.iouReportID : participantReportID;
    const selectedReportID = shouldUseTransactionReport ? transactionReport?.reportID : outstandingReportID;
    const [allPolicies] = useOnyx(ONYXKEYS.COLLECTION.POLICY, {canBeMissing: true});
    const {removeTransaction} = useSearchContext();
    const reportOrDraftReport = getReportOrDraftReport(reportIDFromRoute);
    const isEditing = action === CONST.IOU.ACTION.EDIT;
    const isCreateReport = action === CONST.IOU.ACTION.CREATE;
    const isFromGlobalCreate = !!transaction?.isFromGlobalCreate;
<<<<<<< HEAD
=======
    const reportOrDraftReport = getReportOrDraftReport(reportIDFromRoute);
    const [allBetas] = useOnyx(ONYXKEYS.BETAS, {canBeMissing: true});
    const isASAPSubmitBetaEnabled = Permissions.isBetaEnabled(CONST.BETAS.ASAP_SUBMIT, allBetas);
    const session = useSession();
>>>>>>> 9c2929ed

    const handleGoBack = () => {
        if (isEditing) {
            Navigation.dismissModal();
        } else {
            Navigation.goBack(backTo);
        }
    };

    const handleGlobalCreateReport = (item: TransactionGroupListItem) => {
        if (!transaction) {
            return;
        }
        const reportOrDraftReportFromValue = getReportOrDraftReport(item.value);
        const participants = [
            {
                selected: true,
                accountID: 0,
                isPolicyExpenseChat: true,
                reportID: reportOrDraftReportFromValue?.chatReportID,
                policyID: reportOrDraftReportFromValue?.policyID,
            },
        ];

        setTransactionReport(
            transaction.transactionID,
            {
                reportID: item.value,
                participants,
            },
            true,
        );

        const iouConfirmationPageRoute = ROUTES.MONEY_REQUEST_STEP_CONFIRMATION.getRoute(action, iouType, transactionID, reportOrDraftReportFromValue?.chatReportID);
        // If the backTo parameter is set, we should navigate back to the confirmation screen that is already on the stack.
        if (backTo) {
            Navigation.goBack(iouConfirmationPageRoute, {compareParams: false});
        } else {
            Navigation.navigate(iouConfirmationPageRoute);
        }
    };

    const handleRegularReportSelection = (item: TransactionGroupListItem) => {
        if (!transaction) {
            return;
        }

        handleGoBack();
        InteractionManager.runAfterInteractions(() => {
            setTransactionReport(
                transaction.transactionID,
                {
                    reportID: item.value,
                },
                !isEditing,
            );

            if (isEditing) {
                changeTransactionsReport(
                    [transaction.transactionID],
                    item.value,
                    isASAPSubmitBetaEnabled,
                    session?.accountID ?? CONST.DEFAULT_NUMBER_ID,
                    session?.email ?? '',
                    allPolicies?.[`${ONYXKEYS.COLLECTION.POLICY}${item.policyID}`],
                );
                removeTransaction(transaction.transactionID);
            }
        });
    };

    const selectReport = (item: TransactionGroupListItem) => {
        if (!transaction) {
            return;
        }
        const isSameReport = item.value === transaction.reportID;

        // Early return for same report selection
        if (isSameReport) {
            handleGoBack();
            return;
        }

        // Handle global create report
        if (isCreateReport && isFromGlobalCreate) {
            handleGlobalCreateReport(item);
            return;
        }

        // Handle regular report selection
        handleRegularReportSelection(item);
    };

    const removeFromReport = () => {
        if (!transaction) {
            return;
        }
        Navigation.dismissModal();
        InteractionManager.runAfterInteractions(() => {
            changeTransactionsReport(
                [transaction.transactionID],
                CONST.REPORT.UNREPORTED_REPORT_ID,
                isASAPSubmitBetaEnabled,
                session?.accountID ?? CONST.DEFAULT_NUMBER_ID,
                session?.email ?? '',
            );
            removeTransaction(transaction.transactionID);
        });
    };

    // eslint-disable-next-line rulesdir/no-negated-variables
    const shouldShowNotFoundPage = useShowNotFoundPageInIOUStep(action, iouType, reportActionID, reportOrDraftReport, transaction);

    return (
        <IOURequestEditReportCommon
            backTo={backTo}
            selectReport={selectReport}
            transactionIDs={transaction ? [transaction.transactionID] : []}
            selectedReportID={selectedReportID}
            selectedPolicyID={!isEditing && !isFromGlobalCreate ? reportOrDraftReport?.policyID : undefined}
            removeFromReport={removeFromReport}
            isEditing={isEditing}
            isUnreported={isUnreported}
            shouldShowNotFoundPage={shouldShowNotFoundPage}
        />
    );
}

IOURequestStepReport.displayName = 'IOURequestStepReport';

export default withWritableReportOrNotFound(withFullTransactionOrNotFound(IOURequestStepReport));<|MERGE_RESOLUTION|>--- conflicted
+++ resolved
@@ -7,12 +7,8 @@
 import useShowNotFoundPageInIOUStep from '@hooks/useShowNotFoundPageInIOUStep';
 import {changeTransactionsReport, setTransactionReport} from '@libs/actions/Transaction';
 import Navigation from '@libs/Navigation/Navigation';
-<<<<<<< HEAD
+import Permissions from '@libs/Permissions';
 import {getReportOrDraftReport, isPolicyExpenseChat, isReportOutstanding} from '@libs/ReportUtils';
-=======
-import Permissions from '@libs/Permissions';
-import {getReportOrDraftReport} from '@libs/ReportUtils';
->>>>>>> 9c2929ed
 import CONST from '@src/CONST';
 import ONYXKEYS from '@src/ONYXKEYS';
 import ROUTES from '@src/ROUTES';
@@ -46,13 +42,9 @@
     const isEditing = action === CONST.IOU.ACTION.EDIT;
     const isCreateReport = action === CONST.IOU.ACTION.CREATE;
     const isFromGlobalCreate = !!transaction?.isFromGlobalCreate;
-<<<<<<< HEAD
-=======
-    const reportOrDraftReport = getReportOrDraftReport(reportIDFromRoute);
     const [allBetas] = useOnyx(ONYXKEYS.BETAS, {canBeMissing: true});
     const isASAPSubmitBetaEnabled = Permissions.isBetaEnabled(CONST.BETAS.ASAP_SUBMIT, allBetas);
     const session = useSession();
->>>>>>> 9c2929ed
 
     const handleGoBack = () => {
         if (isEditing) {
