import React, {useMemo} from 'react';
import {InteractionManager} from 'react-native';
import {useSearchContext} from '@components/Search/SearchContext';
import type {ListItem} from '@components/SelectionList/types';
import useOnyx from '@hooks/useOnyx';
import useShowNotFoundPageInIOUStep from '@hooks/useShowNotFoundPageInIOUStep';
import {changeTransactionsReport, setTransactionReport} from '@libs/actions/Transaction';
import Navigation from '@libs/Navigation/Navigation';
import {getReportOrDraftReport, isPolicyExpenseChat, isReportOutstanding} from '@libs/ReportUtils';
import CONST from '@src/CONST';
import ONYXKEYS from '@src/ONYXKEYS';
import ROUTES from '@src/ROUTES';
import type SCREENS from '@src/SCREENS';
import IOURequestEditReportCommon from './IOURequestEditReportCommon';
import withFullTransactionOrNotFound from './withFullTransactionOrNotFound';
import type {WithFullTransactionOrNotFoundProps} from './withFullTransactionOrNotFound';
import withWritableReportOrNotFound from './withWritableReportOrNotFound';
import type {WithWritableReportOrNotFoundProps} from './withWritableReportOrNotFound';

type TransactionGroupListItem = ListItem & {
    /** reportID of the report */
    value: string;
};

type IOURequestStepReportProps = WithWritableReportOrNotFoundProps<typeof SCREENS.MONEY_REQUEST.STEP_REPORT> & WithFullTransactionOrNotFoundProps<typeof SCREENS.MONEY_REQUEST.STEP_REPORT>;

function IOURequestStepReport({route, transaction}: IOURequestStepReportProps) {
    const {backTo, action, iouType, transactionID, reportID: reportIDFromRoute, reportActionID} = route.params;
    const [allReports] = useOnyx(`${ONYXKEYS.COLLECTION.REPORT}`, {canBeMissing: false});
    const isUnreported = transaction?.reportID === CONST.REPORT.UNREPORTED_REPORT_ID;
    const transactionReport = Object.values(allReports ?? {}).find((report) => report?.reportID === transaction?.reportID);
    const participantReportID = transaction?.participants?.at(0)?.reportID;
    const participantReport = Object.values(allReports ?? {}).find((report) => report?.reportID === participantReportID);
    const shouldUseTransactionReport = (!!transactionReport && isReportOutstanding(transactionReport, transactionReport?.policyID)) || isUnreported;
    const outstandingReportID = isPolicyExpenseChat(participantReport) ? participantReport?.iouReportID : participantReportID;
    const selectedReportID = shouldUseTransactionReport ? transactionReport?.reportID : outstandingReportID;
    const [allPolicies] = useOnyx(ONYXKEYS.COLLECTION.POLICY, {canBeMissing: true});
<<<<<<< HEAD
    const selectedReport = useMemo(() => {
        if (!selectedReportID) {
            return undefined;
        }
        return allReports?.[`${ONYXKEYS.COLLECTION.REPORT}${selectedReportID}`];
    }, [allReports, selectedReportID]);
    const reportOrDraftReport = getReportOrDraftReport(reportIDFromRoute);
=======
    const {removeTransaction} = useSearchContext();

>>>>>>> 48c4eb15
    const isEditing = action === CONST.IOU.ACTION.EDIT;
    const isCreateReport = action === CONST.IOU.ACTION.CREATE;
    const isFromGlobalCreate = !!transaction?.isFromGlobalCreate;

    const handleGoBack = () => {
        if (isEditing) {
            Navigation.dismissModal();
        } else {
            Navigation.goBack(backTo);
        }
    };

    const handleGlobalCreateReport = (item: TransactionGroupListItem) => {
        if (!transaction) {
            return;
        }
        const reportOrDraftReportFromValue = getReportOrDraftReport(item.value);
        const participants = [
            {
                selected: true,
                accountID: 0,
                isPolicyExpenseChat: true,
                reportID: reportOrDraftReportFromValue?.chatReportID,
                policyID: reportOrDraftReportFromValue?.policyID,
            },
        ];

        setTransactionReport(
            transaction.transactionID,
            {
                reportID: item.value,
                participants,
            },
            true,
        );

        const iouConfirmationPageRoute = ROUTES.MONEY_REQUEST_STEP_CONFIRMATION.getRoute(action, iouType, transactionID, reportOrDraftReportFromValue?.chatReportID);
        // If the backTo parameter is set, we should navigate back to the confirmation screen that is already on the stack.
        if (backTo) {
            Navigation.goBack(iouConfirmationPageRoute, {compareParams: false});
        } else {
            Navigation.navigate(iouConfirmationPageRoute);
        }
    };

    const handleRegularReportSelection = (item: TransactionGroupListItem) => {
        if (!transaction) {
            return;
        }

        handleGoBack();
        InteractionManager.runAfterInteractions(() => {
            setTransactionReport(
                transaction.transactionID,
                {
                    reportID: item.value,
                },
                !isEditing,
            );

            if (isEditing) {
                changeTransactionsReport([transaction.transactionID], item.value, allPolicies?.[`${ONYXKEYS.COLLECTION.POLICY}${item.policyID}`]);
                removeTransaction(transaction.transactionID);
            }
        });
    };

    const selectReport = (item: TransactionGroupListItem) => {
        if (!transaction) {
            return;
        }
        const isSameReport = item.value === transaction.reportID;

        // Early return for same report selection
        if (isSameReport) {
            handleGoBack();
            return;
        }

        // Handle global create report
        if (isCreateReport && isFromGlobalCreate) {
            handleGlobalCreateReport(item);
            return;
        }

        // Handle regular report selection
        handleRegularReportSelection(item);
    };

    const removeFromReport = () => {
        if (!transaction) {
            return;
        }
        Navigation.dismissModal();
        InteractionManager.runAfterInteractions(() => {
            changeTransactionsReport([transaction.transactionID], CONST.REPORT.UNREPORTED_REPORT_ID);
            removeTransaction(transaction.transactionID);
        });
    };

    // eslint-disable-next-line rulesdir/no-negated-variables
    const shouldShowNotFoundPage = useShowNotFoundPageInIOUStep(action, iouType, reportActionID, reportOrDraftReport, transaction);

    return (
        <IOURequestEditReportCommon
            backTo={backTo}
            selectReport={selectReport}
            transactionIDs={transaction ? [transaction.transactionID] : []}
            selectedReportID={selectedReport?.reportID}
            selectedPolicyID={!isEditing && !isFromGlobalCreate ? reportOrDraftReport?.policyID : undefined}
            removeFromReport={removeFromReport}
            isEditing={isEditing}
            isUnreported={isUnreported}
            shouldShowNotFoundPage={shouldShowNotFoundPage}
        />
    );
}

IOURequestStepReport.displayName = 'IOURequestStepReport';

export default withWritableReportOrNotFound(withFullTransactionOrNotFound(IOURequestStepReport));<|MERGE_RESOLUTION|>--- conflicted
+++ resolved
@@ -35,7 +35,7 @@
     const outstandingReportID = isPolicyExpenseChat(participantReport) ? participantReport?.iouReportID : participantReportID;
     const selectedReportID = shouldUseTransactionReport ? transactionReport?.reportID : outstandingReportID;
     const [allPolicies] = useOnyx(ONYXKEYS.COLLECTION.POLICY, {canBeMissing: true});
-<<<<<<< HEAD
+    const {removeTransaction} = useSearchContext();
     const selectedReport = useMemo(() => {
         if (!selectedReportID) {
             return undefined;
@@ -43,10 +43,6 @@
         return allReports?.[`${ONYXKEYS.COLLECTION.REPORT}${selectedReportID}`];
     }, [allReports, selectedReportID]);
     const reportOrDraftReport = getReportOrDraftReport(reportIDFromRoute);
-=======
-    const {removeTransaction} = useSearchContext();
-
->>>>>>> 48c4eb15
     const isEditing = action === CONST.IOU.ACTION.EDIT;
     const isCreateReport = action === CONST.IOU.ACTION.CREATE;
     const isFromGlobalCreate = !!transaction?.isFromGlobalCreate;
