--- conflicted
+++ resolved
@@ -40,12 +40,8 @@
     const outstandingReportID = isPolicyExpenseChat(participantReport) ? participantReport?.iouReportID : participantReportID;
     const selectedReportID = shouldUseTransactionReport ? transactionReport?.reportID : outstandingReportID;
     const [allPolicies] = useOnyx(ONYXKEYS.COLLECTION.POLICY, {canBeMissing: true});
-<<<<<<< HEAD
+    const [allPolicyCategories] = useOnyx(`${ONYXKEYS.COLLECTION.POLICY_CATEGORIES}`, {canBeMissing: true});
     const {removeTransaction, setSelectedTransactions} = useSearchContext();
-=======
-    const [allPolicyCategories] = useOnyx(`${ONYXKEYS.COLLECTION.POLICY_CATEGORIES}`, {canBeMissing: true});
-    const {removeTransaction} = useSearchContext();
->>>>>>> b1a83aa9
     const reportOrDraftReport = getReportOrDraftReport(reportIDFromRoute);
     const isEditing = action === CONST.IOU.ACTION.EDIT;
     const isCreateReport = action === CONST.IOU.ACTION.CREATE;
