import React from 'react';
import {InteractionManager} from 'react-native';
import {useSession} from '@components/OnyxListItemProvider';
import {useSearchContext} from '@components/Search/SearchContext';
import type {ListItem} from '@components/SelectionList/types';
import useCurrentUserPersonalDetails from '@hooks/useCurrentUserPersonalDetails';
import useOnyx from '@hooks/useOnyx';
import useRestartOnReceiptFailure from '@hooks/useRestartOnReceiptFailure';
import useShowNotFoundPageInIOUStep from '@hooks/useShowNotFoundPageInIOUStep';
import {createNewReport} from '@libs/actions/Report';
import {changeTransactionsReport, setTransactionReport} from '@libs/actions/Transaction';
import Navigation from '@libs/Navigation/Navigation';
import Permissions from '@libs/Permissions';
import {getReportOrDraftReport, isPolicyExpenseChat, isReportOutstanding} from '@libs/ReportUtils';
import CONST from '@src/CONST';
import ONYXKEYS from '@src/ONYXKEYS';
import ROUTES from '@src/ROUTES';
import type SCREENS from '@src/SCREENS';
import IOURequestEditReportCommon from './IOURequestEditReportCommon';
import withFullTransactionOrNotFound from './withFullTransactionOrNotFound';
import type {WithFullTransactionOrNotFoundProps} from './withFullTransactionOrNotFound';
import withWritableReportOrNotFound from './withWritableReportOrNotFound';
import type {WithWritableReportOrNotFoundProps} from './withWritableReportOrNotFound';

type TransactionGroupListItem = ListItem & {
    /** reportID of the report */
    value: string;
};

type IOURequestStepReportProps = WithWritableReportOrNotFoundProps<typeof SCREENS.MONEY_REQUEST.STEP_REPORT> & WithFullTransactionOrNotFoundProps<typeof SCREENS.MONEY_REQUEST.STEP_REPORT>;

function IOURequestStepReport({route, transaction}: IOURequestStepReportProps) {
    const {backTo, action, iouType, transactionID, reportID: reportIDFromRoute, reportActionID} = route.params;
    const [allReports] = useOnyx(`${ONYXKEYS.COLLECTION.REPORT}`, {canBeMissing: false});
    const isUnreported = transaction?.reportID === CONST.REPORT.UNREPORTED_REPORT_ID;
    const transactionReport = Object.values(allReports ?? {}).find((report) => report?.reportID === transaction?.reportID);
    const participantReportID = transaction?.participants?.at(0)?.reportID;
    const participantReport = Object.values(allReports ?? {}).find((report) => report?.reportID === participantReportID);
    const shouldUseTransactionReport = (!!transactionReport && isReportOutstanding(transactionReport, transactionReport?.policyID)) || isUnreported;
    const outstandingReportID = isPolicyExpenseChat(participantReport) ? participantReport?.iouReportID : participantReportID;
    const selectedReportID = shouldUseTransactionReport ? transactionReport?.reportID : outstandingReportID;
    const [allPolicies] = useOnyx(ONYXKEYS.COLLECTION.POLICY, {canBeMissing: true});
    const {removeTransaction} = useSearchContext();
    const [activePolicyID] = useOnyx(ONYXKEYS.NVP_ACTIVE_POLICY_ID, {canBeMissing: true});
    const reportOrDraftReport = getReportOrDraftReport(reportIDFromRoute);
    const isEditing = action === CONST.IOU.ACTION.EDIT;
    const isCreateReport = action === CONST.IOU.ACTION.CREATE;
    const isFromGlobalCreate = !!transaction?.isFromGlobalCreate;
    const [allBetas] = useOnyx(ONYXKEYS.BETAS, {canBeMissing: true});
    const isASAPSubmitBetaEnabled = Permissions.isBetaEnabled(CONST.BETAS.ASAP_SUBMIT, allBetas);
    const session = useSession();
<<<<<<< HEAD
    useRestartOnReceiptFailure(transaction, reportIDFromRoute, iouType, action);
=======
    const currentUserPersonalDetails = useCurrentUserPersonalDetails();
>>>>>>> c3096294

    const handleGoBack = () => {
        if (isEditing) {
            Navigation.dismissModal();
        } else {
            Navigation.goBack(backTo);
        }
    };

    const handleGlobalCreateReport = (item: TransactionGroupListItem) => {
        if (!transaction) {
            return;
        }
        const reportOrDraftReportFromValue = getReportOrDraftReport(item.value);
        const participants = [
            {
                selected: true,
                accountID: 0,
                isPolicyExpenseChat: true,
                reportID: reportOrDraftReportFromValue?.chatReportID,
                policyID: reportOrDraftReportFromValue?.policyID,
            },
        ];

        setTransactionReport(
            transaction.transactionID,
            {
                reportID: item.value,
                participants,
            },
            true,
        );

        const iouConfirmationPageRoute = ROUTES.MONEY_REQUEST_STEP_CONFIRMATION.getRoute(action, iouType, transactionID, reportOrDraftReportFromValue?.chatReportID);
        // If the backTo parameter is set, we should navigate back to the confirmation screen that is already on the stack.
        if (backTo) {
            Navigation.goBack(iouConfirmationPageRoute, {compareParams: false});
        } else {
            Navigation.navigate(iouConfirmationPageRoute);
        }
    };

    const handleRegularReportSelection = (item: TransactionGroupListItem) => {
        if (!transaction) {
            return;
        }

        handleGoBack();
        InteractionManager.runAfterInteractions(() => {
            setTransactionReport(
                transaction.transactionID,
                {
                    reportID: item.value,
                },
                !isEditing,
            );

            if (isEditing) {
                changeTransactionsReport(
                    [transaction.transactionID],
                    item.value,
                    isASAPSubmitBetaEnabled,
                    session?.accountID ?? CONST.DEFAULT_NUMBER_ID,
                    session?.email ?? '',
                    allPolicies?.[`${ONYXKEYS.COLLECTION.POLICY}${item.policyID}`],
                );
                removeTransaction(transaction.transactionID);
            }
        });
    };

    const selectReport = (item: TransactionGroupListItem) => {
        if (!transaction) {
            return;
        }
        const isSameReport = item.value === transaction.reportID;

        // Early return for same report selection
        if (isSameReport) {
            handleGoBack();
            return;
        }

        // Handle global create report
        if (isCreateReport && isFromGlobalCreate) {
            handleGlobalCreateReport(item);
            return;
        }

        // Handle regular report selection
        handleRegularReportSelection(item);
    };

    const removeFromReport = () => {
        if (!transaction) {
            return;
        }
        Navigation.dismissModal();
        InteractionManager.runAfterInteractions(() => {
            changeTransactionsReport(
                [transaction.transactionID],
                CONST.REPORT.UNREPORTED_REPORT_ID,
                isASAPSubmitBetaEnabled,
                session?.accountID ?? CONST.DEFAULT_NUMBER_ID,
                session?.email ?? '',
            );
            removeTransaction(transaction.transactionID);
        });
    };

    // eslint-disable-next-line rulesdir/no-negated-variables
    const shouldShowNotFoundPage = useShowNotFoundPageInIOUStep(action, iouType, reportActionID, reportOrDraftReport, transaction);

    const createReport = () => {
        const createdReportID = createNewReport(currentUserPersonalDetails, activePolicyID);
        handleRegularReportSelection({value: createdReportID});
    };

    return (
        <IOURequestEditReportCommon
            backTo={backTo}
            selectReport={selectReport}
            transactionIDs={transaction ? [transaction.transactionID] : []}
            selectedReportID={selectedReportID}
            selectedPolicyID={!isEditing && !isFromGlobalCreate ? reportOrDraftReport?.policyID : undefined}
            removeFromReport={removeFromReport}
            isEditing={isEditing}
            isUnreported={isUnreported}
            shouldShowNotFoundPage={shouldShowNotFoundPage}
            createReport={createReport}
        />
    );
}

IOURequestStepReport.displayName = 'IOURequestStepReport';

export default withWritableReportOrNotFound(withFullTransactionOrNotFound(IOURequestStepReport));<|MERGE_RESOLUTION|>--- conflicted
+++ resolved
@@ -49,11 +49,8 @@
     const [allBetas] = useOnyx(ONYXKEYS.BETAS, {canBeMissing: true});
     const isASAPSubmitBetaEnabled = Permissions.isBetaEnabled(CONST.BETAS.ASAP_SUBMIT, allBetas);
     const session = useSession();
-<<<<<<< HEAD
+    const currentUserPersonalDetails = useCurrentUserPersonalDetails();
     useRestartOnReceiptFailure(transaction, reportIDFromRoute, iouType, action);
-=======
-    const currentUserPersonalDetails = useCurrentUserPersonalDetails();
->>>>>>> c3096294
 
     const handleGoBack = () => {
         if (isEditing) {
