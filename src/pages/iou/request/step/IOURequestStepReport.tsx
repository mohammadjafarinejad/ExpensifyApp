import React from 'react';
import {InteractionManager} from 'react-native';
import {useSession} from '@components/OnyxListItemProvider';
import {useSearchContext} from '@components/Search/SearchContext';
import type {ListItem} from '@components/SelectionListWithSections/types';
import useCurrentUserPersonalDetails from '@hooks/useCurrentUserPersonalDetails';
import useOnyx from '@hooks/useOnyx';
import usePolicyForMovingExpenses from '@hooks/usePolicyForMovingExpenses';
import useRestartOnReceiptFailure from '@hooks/useRestartOnReceiptFailure';
import useShowNotFoundPageInIOUStep from '@hooks/useShowNotFoundPageInIOUStep';
import {createNewReport} from '@libs/actions/Report';
import {changeTransactionsReport, setTransactionReport} from '@libs/actions/Transaction';
import Navigation from '@libs/Navigation/Navigation';
import Permissions from '@libs/Permissions';
<<<<<<< HEAD
import {getReportOrDraftReport, isPolicyExpenseChat, isReportOutstanding} from '@libs/ReportUtils';
import {isPerDiemRequest} from '@libs/TransactionUtils';
=======
import {getReportOrDraftReport, hasViolations as hasViolationsReportUtils, isPolicyExpenseChat, isReportOutstanding} from '@libs/ReportUtils';
import {shouldRestrictUserBillableActions} from '@libs/SubscriptionUtils';
>>>>>>> fdf96d0e
import CONST from '@src/CONST';
import ONYXKEYS from '@src/ONYXKEYS';
import ROUTES from '@src/ROUTES';
import type SCREENS from '@src/SCREENS';
import IOURequestEditReportCommon from './IOURequestEditReportCommon';
import withFullTransactionOrNotFound from './withFullTransactionOrNotFound';
import type {WithFullTransactionOrNotFoundProps} from './withFullTransactionOrNotFound';
import withWritableReportOrNotFound from './withWritableReportOrNotFound';
import type {WithWritableReportOrNotFoundProps} from './withWritableReportOrNotFound';

type TransactionGroupListItem = ListItem & {
    /** reportID of the report */
    value: string;
};

type IOURequestStepReportProps = WithWritableReportOrNotFoundProps<typeof SCREENS.MONEY_REQUEST.STEP_REPORT> & WithFullTransactionOrNotFoundProps<typeof SCREENS.MONEY_REQUEST.STEP_REPORT>;

function IOURequestStepReport({route, transaction}: IOURequestStepReportProps) {
    const {backTo, action, iouType, transactionID, reportID: reportIDFromRoute, reportActionID} = route.params;
    const [allReports] = useOnyx(`${ONYXKEYS.COLLECTION.REPORT}`, {canBeMissing: false});
    const isUnreported = transaction?.reportID === CONST.REPORT.UNREPORTED_REPORT_ID;
    const transactionReport = Object.values(allReports ?? {}).find((report) => report?.reportID === transaction?.reportID);
    const participantReportID = transaction?.participants?.at(0)?.reportID;
    const participantReport = Object.values(allReports ?? {}).find((report) => report?.reportID === participantReportID);
    const shouldUseTransactionReport = (!!transactionReport && isReportOutstanding(transactionReport, transactionReport?.policyID)) || isUnreported;
    const outstandingReportID = isPolicyExpenseChat(participantReport) ? participantReport?.iouReportID : participantReportID;
    const selectedReportID = shouldUseTransactionReport ? transactionReport?.reportID : outstandingReportID;
    const [allPolicies] = useOnyx(ONYXKEYS.COLLECTION.POLICY, {canBeMissing: true});
    const [allPolicyCategories] = useOnyx(`${ONYXKEYS.COLLECTION.POLICY_CATEGORIES}`, {canBeMissing: true});
    const {removeTransaction, setSelectedTransactions} = useSearchContext();
    const reportOrDraftReport = getReportOrDraftReport(reportIDFromRoute);
    const isEditing = action === CONST.IOU.ACTION.EDIT;
    const isCreateReport = action === CONST.IOU.ACTION.CREATE;
    const isFromGlobalCreate = !!transaction?.isFromGlobalCreate;
    const [allBetas] = useOnyx(ONYXKEYS.BETAS, {canBeMissing: true});
    const isASAPSubmitBetaEnabled = Permissions.isBetaEnabled(CONST.BETAS.ASAP_SUBMIT, allBetas);
    const session = useSession();
    const currentUserPersonalDetails = useCurrentUserPersonalDetails();
    const {policyForMovingExpensesID, shouldSelectPolicy} = usePolicyForMovingExpenses();
    const [transactionViolations] = useOnyx(ONYXKEYS.COLLECTION.TRANSACTION_VIOLATIONS, {canBeMissing: true});
    const hasViolations = hasViolationsReportUtils(undefined, transactionViolations);
    useRestartOnReceiptFailure(transaction, reportIDFromRoute, iouType, action);

    const handleGoBack = () => {
        if (isEditing) {
            Navigation.dismissModal();
        } else {
            Navigation.goBack(backTo);
        }
    };

    const handleGlobalCreateReport = (item: TransactionGroupListItem) => {
        if (!transaction) {
            return;
        }
        const reportOrDraftReportFromValue = getReportOrDraftReport(item.value);
        const participants = [
            {
                selected: true,
                accountID: 0,
                isPolicyExpenseChat: true,
                reportID: reportOrDraftReportFromValue?.chatReportID,
                policyID: reportOrDraftReportFromValue?.policyID,
            },
        ];

        setTransactionReport(
            transaction.transactionID,
            {
                reportID: item.value,
                participants,
            },
            true,
        );

        const iouConfirmationPageRoute = ROUTES.MONEY_REQUEST_STEP_CONFIRMATION.getRoute(action, iouType, transactionID, reportOrDraftReportFromValue?.chatReportID);
        // If the backTo parameter is set, we should navigate back to the confirmation screen that is already on the stack.
        if (backTo) {
            Navigation.goBack(iouConfirmationPageRoute, {compareParams: false});
        } else {
            Navigation.navigate(iouConfirmationPageRoute);
        }
    };

    const handleRegularReportSelection = (item: TransactionGroupListItem) => {
        if (!transaction) {
            return;
        }

        handleGoBack();
        // eslint-disable-next-line deprecation/deprecation
        InteractionManager.runAfterInteractions(() => {
            setTransactionReport(
                transaction.transactionID,
                {
                    reportID: item.value,
                },
                !isEditing,
            );

            if (isEditing) {
                changeTransactionsReport(
                    [transaction.transactionID],
                    item.value,
                    isASAPSubmitBetaEnabled,
                    session?.accountID ?? CONST.DEFAULT_NUMBER_ID,
                    session?.email ?? '',
                    allPolicies?.[`${ONYXKEYS.COLLECTION.POLICY}${item.policyID}`],
                    undefined,
                    allPolicyCategories?.[`${ONYXKEYS.COLLECTION.POLICY_CATEGORIES}${item.policyID}`],
                );
                removeTransaction(transaction.transactionID);
            }
        });
    };

    const selectReport = (item: TransactionGroupListItem) => {
        if (!transaction) {
            return;
        }
        const isSameReport = item.value === transaction.reportID;

        // Early return for same report selection
        if (isSameReport) {
            handleGoBack();
            return;
        }

        // Handle global create report
        if (isCreateReport && isFromGlobalCreate) {
            handleGlobalCreateReport(item);
            return;
        }

        // Handle regular report selection
        handleRegularReportSelection(item);
    };

    const removeFromReport = () => {
        if (!transaction) {
            return;
        }
        Navigation.dismissModal();
        // eslint-disable-next-line deprecation/deprecation
        InteractionManager.runAfterInteractions(() => {
            changeTransactionsReport(
                [transaction.transactionID],
                CONST.REPORT.UNREPORTED_REPORT_ID,
                isASAPSubmitBetaEnabled,
                session?.accountID ?? CONST.DEFAULT_NUMBER_ID,
                session?.email ?? '',
            );
            removeTransaction(transaction.transactionID);
        });
    };

    // eslint-disable-next-line rulesdir/no-negated-variables
    const shouldShowNotFoundPage = useShowNotFoundPageInIOUStep(action, iouType, reportActionID, reportOrDraftReport, transaction);

    const createReport = () => {
        if (!policyForMovingExpensesID && !shouldSelectPolicy) {
            return;
        }
        if (shouldSelectPolicy) {
            setSelectedTransactions([transactionID]);
            Navigation.navigate(ROUTES.NEW_REPORT_WORKSPACE_SELECTION.getRoute(true, backTo));
            return;
        }
        if (policyForMovingExpensesID && shouldRestrictUserBillableActions(policyForMovingExpensesID)) {
            Navigation.navigate(ROUTES.RESTRICTED_ACTION.getRoute(policyForMovingExpensesID));
            return;
        }
        const createdReportID = createNewReport(currentUserPersonalDetails, hasViolations, isASAPSubmitBetaEnabled, policyForMovingExpensesID);
        handleRegularReportSelection({value: createdReportID});
    };

    return (
        <IOURequestEditReportCommon
            backTo={backTo}
            selectReport={selectReport}
            transactionIDs={transaction ? [transaction.transactionID] : []}
            selectedReportID={selectedReportID}
            selectedPolicyID={!isEditing && !isFromGlobalCreate ? reportOrDraftReport?.policyID : undefined}
            removeFromReport={removeFromReport}
            isEditing={isEditing}
            isUnreported={isUnreported}
            shouldShowNotFoundPage={shouldShowNotFoundPage}
<<<<<<< HEAD
            isPerDiemRequest={transaction ? isPerDiemRequest(transaction) : false}
=======
            createReport={action === CONST.IOU.ACTION.EDIT ? createReport : undefined}
>>>>>>> fdf96d0e
        />
    );
}

IOURequestStepReport.displayName = 'IOURequestStepReport';

export default withWritableReportOrNotFound(withFullTransactionOrNotFound(IOURequestStepReport));<|MERGE_RESOLUTION|>--- conflicted
+++ resolved
@@ -12,13 +12,9 @@
 import {changeTransactionsReport, setTransactionReport} from '@libs/actions/Transaction';
 import Navigation from '@libs/Navigation/Navigation';
 import Permissions from '@libs/Permissions';
-<<<<<<< HEAD
-import {getReportOrDraftReport, isPolicyExpenseChat, isReportOutstanding} from '@libs/ReportUtils';
-import {isPerDiemRequest} from '@libs/TransactionUtils';
-=======
 import {getReportOrDraftReport, hasViolations as hasViolationsReportUtils, isPolicyExpenseChat, isReportOutstanding} from '@libs/ReportUtils';
 import {shouldRestrictUserBillableActions} from '@libs/SubscriptionUtils';
->>>>>>> fdf96d0e
+import {isPerDiemRequest} from '@libs/TransactionUtils';
 import CONST from '@src/CONST';
 import ONYXKEYS from '@src/ONYXKEYS';
 import ROUTES from '@src/ROUTES';
@@ -206,11 +202,8 @@
             isEditing={isEditing}
             isUnreported={isUnreported}
             shouldShowNotFoundPage={shouldShowNotFoundPage}
-<<<<<<< HEAD
             isPerDiemRequest={transaction ? isPerDiemRequest(transaction) : false}
-=======
             createReport={action === CONST.IOU.ACTION.EDIT ? createReport : undefined}
->>>>>>> fdf96d0e
         />
     );
 }
