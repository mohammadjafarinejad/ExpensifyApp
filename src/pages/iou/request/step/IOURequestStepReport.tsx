import React from 'react';
import {InteractionManager} from 'react-native';
import type {ListItem} from '@components/SelectionList/types';
import useOnyx from '@hooks/useOnyx';
import {changeTransactionsReport, setTransactionReport} from '@libs/actions/Transaction';
import getNonEmptyStringOnyxID from '@libs/getNonEmptyStringOnyxID';
import Navigation from '@libs/Navigation/Navigation';
import {getReportOrDraftReport} from '@libs/ReportUtils';
import CONST from '@src/CONST';
import ONYXKEYS from '@src/ONYXKEYS';
import ROUTES from '@src/ROUTES';
import type SCREENS from '@src/SCREENS';
import IOURequestEditReportCommon from './IOURequestEditReportCommon';
import withFullTransactionOrNotFound from './withFullTransactionOrNotFound';
import type {WithFullTransactionOrNotFoundProps} from './withFullTransactionOrNotFound';
import withWritableReportOrNotFound from './withWritableReportOrNotFound';
import type {WithWritableReportOrNotFoundProps} from './withWritableReportOrNotFound';

type TransactionGroupListItem = ListItem & {
    /** reportID of the report */
    value: string;
};

type IOURequestStepReportProps = WithWritableReportOrNotFoundProps<typeof SCREENS.MONEY_REQUEST.STEP_REPORT> & WithFullTransactionOrNotFoundProps<typeof SCREENS.MONEY_REQUEST.STEP_REPORT>;

function IOURequestStepReport({route, transaction}: IOURequestStepReportProps) {
    const {backTo, action, iouType, transactionID, reportID: reportIDFromRoute} = route.params;
    const isUnreported = transaction?.reportID === CONST.REPORT.UNREPORTED_REPORT_ID;
    const reportID = isUnreported ? transaction?.participants?.at(0)?.reportID : transaction?.reportID;
    const [transactionReport] = useOnyx(`${ONYXKEYS.COLLECTION.REPORT}${getNonEmptyStringOnyxID(reportID)}`, {canBeMissing: false});

    const isEditing = action === CONST.IOU.ACTION.EDIT;
    const isCreateReport = action === CONST.IOU.ACTION.CREATE;
    const isFromGlobalCreate = !!transaction?.isFromGlobalCreate;
    const reportOrDraftReport = getReportOrDraftReport(reportIDFromRoute);

    const handleGoBack = () => {
        if (isEditing) {
            Navigation.dismissModal();
        } else {
            Navigation.goBack(backTo);
        }
    };

    const handleGlobalCreateReport = (item: TransactionGroupListItem) => {
        if (!transaction) {
            return;
        }
        const reportOrDraftReportFromValue = getReportOrDraftReport(item.value);
        const participants = [
            {
                selected: true,
                accountID: 0,
                isPolicyExpenseChat: true,
                reportID: reportOrDraftReportFromValue?.chatReportID,
                policyID: reportOrDraftReportFromValue?.policyID,
            },
        ];

        setTransactionReport(
            transaction.transactionID,
            {
                reportID: item.value,
                participants,
            },
            true,
        );

        const iouConfirmationPageRoute = ROUTES.MONEY_REQUEST_STEP_CONFIRMATION.getRoute(action, iouType, transactionID, reportOrDraftReportFromValue?.chatReportID);
        // If the backTo parameter is set, we should navigate back to the confirmation screen that is already on the stack.
        if (backTo) {
            Navigation.goBack(iouConfirmationPageRoute, {compareParams: false});
        } else {
            Navigation.navigate(iouConfirmationPageRoute);
        }
    };

    const handleRegularReportSelection = (item: TransactionGroupListItem) => {
        if (!transaction) {
            return;
        }

<<<<<<< HEAD
        handleGoBackWithReportID(item.value);
        InteractionManager.runAfterInteractions(() => {
            setTransactionReport(
                transaction.transactionID,
                {
                    reportID: item.value,
                },
                !isEditing,
            );

            if (isEditing) {
                changeTransactionsReport([transaction.transactionID], item.value);
            }
        });
=======
        handleGoBack();
>>>>>>> 2f94e020
    };

    const selectReport = (item: TransactionGroupListItem) => {
        if (!transaction) {
            return;
        }
        const isSameReport = item.value === transaction.reportID;

        // Early return for same report selection
        if (isSameReport) {
            handleGoBack();
            return;
        }

        // Handle global create report
        if (isCreateReport && isFromGlobalCreate) {
            handleGlobalCreateReport(item);
            return;
        }

        // Handle regular report selection
        handleRegularReportSelection(item);
    };

    const removeFromReport = () => {
        if (!transaction) {
            return;
        }
        changeTransactionsReport([transaction.transactionID], CONST.REPORT.UNREPORTED_REPORT_ID);
        Navigation.dismissModal();
    };

    return (
        <IOURequestEditReportCommon
            backTo={backTo}
            transactionsReports={transactionReport ? [transactionReport] : []}
            selectReport={selectReport}
            policyID={!isEditing && !isFromGlobalCreate ? reportOrDraftReport?.policyID : undefined}
            removeFromReport={removeFromReport}
            isEditing={isEditing}
            isUnreported={isUnreported}
        />
    );
}

IOURequestStepReport.displayName = 'IOURequestStepReport';

export default withWritableReportOrNotFound(withFullTransactionOrNotFound(IOURequestStepReport));<|MERGE_RESOLUTION|>--- conflicted
+++ resolved
@@ -80,8 +80,7 @@
             return;
         }
 
-<<<<<<< HEAD
-        handleGoBackWithReportID(item.value);
+        handleGoBack();
         InteractionManager.runAfterInteractions(() => {
             setTransactionReport(
                 transaction.transactionID,
@@ -95,9 +94,6 @@
                 changeTransactionsReport([transaction.transactionID], item.value);
             }
         });
-=======
-        handleGoBack();
->>>>>>> 2f94e020
     };
 
     const selectReport = (item: TransactionGroupListItem) => {
