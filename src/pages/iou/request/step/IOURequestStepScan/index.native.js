import {useFocusEffect} from '@react-navigation/core';
import lodashGet from 'lodash/get';
import React, {useCallback, useRef, useState} from 'react';
import {ActivityIndicator, Alert, AppState, InteractionManager, View} from 'react-native';
import {Gesture, GestureDetector} from 'react-native-gesture-handler';
import {RESULTS} from 'react-native-permissions';
import Animated, {runOnJS, useAnimatedStyle, useSharedValue, withDelay, withSequence, withSpring, withTiming} from 'react-native-reanimated';
import {useCameraDevices} from 'react-native-vision-camera';
import Hand from '@assets/images/hand.svg';
import Shutter from '@assets/images/shutter.svg';
import AttachmentPicker from '@components/AttachmentPicker';
import Button from '@components/Button';
import Icon from '@components/Icon';
import * as Expensicons from '@components/Icon/Expensicons';
import ImageSVG from '@components/ImageSVG';
import PressableWithFeedback from '@components/Pressable/PressableWithFeedback';
import Text from '@components/Text';
import transactionPropTypes from '@components/transactionPropTypes';
import useLocalize from '@hooks/useLocalize';
import useTheme from '@hooks/useTheme';
import useThemeStyles from '@hooks/useThemeStyles';
import compose from '@libs/compose';
import * as FileUtils from '@libs/fileDownload/FileUtils';
import Log from '@libs/Log';
import Navigation from '@libs/Navigation/Navigation';
import IOURequestStepRoutePropTypes from '@pages/iou/request/step/IOURequestStepRoutePropTypes';
import StepScreenWrapper from '@pages/iou/request/step/StepScreenWrapper';
import withFullTransactionOrNotFound from '@pages/iou/request/step/withFullTransactionOrNotFound';
import withWritableReportOrNotFound from '@pages/iou/request/step/withWritableReportOrNotFound';
import reportPropTypes from '@pages/reportPropTypes';
import * as IOU from '@userActions/IOU';
import CONST from '@src/CONST';
import ROUTES from '@src/ROUTES';
import * as CameraPermission from './CameraPermission';
import NavigationAwareCamera from './NavigationAwareCamera';

const propTypes = {
    /** Navigation route context info provided by react navigation */
    route: IOURequestStepRoutePropTypes.isRequired,

    /* Onyx Props */
    /** The report that the transaction belongs to */
    report: reportPropTypes,

    /** The transaction (or draft transaction) being changed */
    transaction: transactionPropTypes,
};

const defaultProps = {
    report: {},
    transaction: {},
};

function IOURequestStepScan({
    report,
    route: {
        params: {action, iouType, reportID, transactionID, backTo},
    },
    transaction: {isFromGlobalCreate},
}) {
    const theme = useTheme();
    const styles = useThemeStyles();
    const devices = useCameraDevices('wide-angle-camera');
    const device = devices.back;

    const camera = useRef(null);
    const [flash, setFlash] = useState(false);
    const [cameraPermissionStatus, setCameraPermissionStatus] = useState(undefined);
    const [didCapturePhoto, setDidCapturePhoto] = useState(false);

    const {translate} = useLocalize();

    const askForPermissions = () => {
        // There's no way we can check for the BLOCKED status without requesting the permission first
        // https://github.com/zoontek/react-native-permissions/blob/a836e114ce3a180b2b23916292c79841a267d828/README.md?plain=1#L670
        CameraPermission.requestCameraPermission()
            .then((status) => {
                setCameraPermissionStatus(status);

                if (status === RESULTS.BLOCKED) {
                    FileUtils.showCameraPermissionsAlert();
                }
            })
            .catch(() => {
                setCameraPermissionStatus(RESULTS.UNAVAILABLE);
            });
    };

    const focusIndicatorOpacity = useSharedValue(0);
    const focusIndicatorScale = useSharedValue(2);
    const focusIndicatorPosition = useSharedValue({x: 0, y: 0});

    const cameraFocusIndicatorAnimatedStyle = useAnimatedStyle(() => ({
        opacity: focusIndicatorOpacity.value,
        transform: [{translateX: focusIndicatorPosition.value.x}, {translateY: focusIndicatorPosition.value.y}, {scale: focusIndicatorScale.value}],
    }));

    const focusCamera = (point) => {
        if (!camera.current) {
            return;
        }

        camera.current.focus(point).catch((ex) => {
            if (ex.message === '[unknown/unknown] Cancelled by another startFocusAndMetering()') {
                return;
            }
            Log.warn('Error focusing camera', ex);
        });
    };

    const tapGesture = Gesture.Tap()
        .enabled(device && device.supportsFocus)
        .onStart((ev) => {
            const point = {x: ev.x, y: ev.y};

            focusIndicatorOpacity.value = withSequence(withTiming(0.8, {duration: 250}), withDelay(1000, withTiming(0, {duration: 250})));
            focusIndicatorScale.value = 2;
            focusIndicatorScale.value = withSpring(1, {damping: 10, stiffness: 200});
            focusIndicatorPosition.value = point;

            runOnJS(focusCamera)(point);
        });

    useFocusEffect(
        useCallback(() => {
            setDidCapturePhoto(false);
            const refreshCameraPermissionStatus = () => {
                CameraPermission.getCameraPermissionStatus()
                    .then(setCameraPermissionStatus)
                    .catch(() => setCameraPermissionStatus(RESULTS.UNAVAILABLE));
            };

            InteractionManager.runAfterInteractions(() => {
                // Check initial camera permission status
                refreshCameraPermissionStatus();
            });

            // Refresh permission status when app gain focus
            const subscription = AppState.addEventListener('change', (appState) => {
                if (appState !== 'active') {
                    return;
                }

                refreshCameraPermissionStatus();
            });

            return () => {
                subscription.remove();
            };
        }, []),
    );

    const validateReceipt = (file) => {
        const {fileExtension} = FileUtils.splitExtensionFromFileName(lodashGet(file, 'name', ''));
        if (!CONST.API_ATTACHMENT_VALIDATIONS.ALLOWED_RECEIPT_EXTENSIONS.includes(fileExtension.toLowerCase())) {
            Alert.alert(translate('attachmentPicker.wrongFileType'), translate('attachmentPicker.notAllowedExtension'));
            return false;
        }

        if (lodashGet(file, 'size', 0) > CONST.API_ATTACHMENT_VALIDATIONS.MAX_SIZE) {
            Alert.alert(translate('attachmentPicker.attachmentTooLarge'), translate('attachmentPicker.sizeExceeded'));
            return false;
        }

        if (lodashGet(file, 'size', 0) < CONST.API_ATTACHMENT_VALIDATIONS.MIN_SIZE) {
            Alert.alert(translate('attachmentPicker.attachmentTooSmall'), translate('attachmentPicker.sizeNotMet'));
            return false;
        }
        return true;
    };

    const navigateBack = () => {
        Navigation.goBack();
    };

    const navigateToConfirmationStep = useCallback(() => {
        if (backTo) {
            Navigation.goBack(backTo);
            return;
        }

        // If the transaction was created from the global create, the person needs to select participants, so take them there.
        if (isFromGlobalCreate && iouType !== CONST.IOU.TYPE.TRACK_EXPENSE) {
            Navigation.navigate(ROUTES.MONEY_REQUEST_STEP_PARTICIPANTS.getRoute(iouType, transactionID, reportID));
            return;
        }

        // If the transaction was created from the + menu from the composer inside of a chat, the participants can automatically
        // be added to the transaction (taken from the chat report participants) and then the person is taken to the confirmation step.
        IOU.setMoneyRequestParticipantsFromReport(transactionID, report);
        Navigation.navigate(ROUTES.MONEY_REQUEST_STEP_CONFIRMATION.getRoute(CONST.IOU.ACTION.CREATE, iouType, transactionID, reportID));
    }, [iouType, report, reportID, transactionID, isFromGlobalCreate, backTo]);

    const updateScanAndNavigate = useCallback(
        (file, source) => {
            Navigation.dismissModal();
            IOU.replaceReceipt(transactionID, file, source);
        },
        [transactionID],
    );

    /**
     * Sets the Receipt objects and navigates the user to the next page
     * @param {Object} file
     */
    const setReceiptAndNavigate = (file) => {
        if (!validateReceipt(file)) {
            return;
        }

        // Store the receipt on the transaction object in Onyx
        // On Android devices, fetching blob for a file with name containing spaces fails to retrieve the type of file.
        // So, let us also save the file type in receipt for later use during blob fetch
        IOU.setMoneyRequestReceipt(transactionID, file.uri, file.name, action !== CONST.IOU.ACTION.EDIT, file.type);

        if (action === CONST.IOU.ACTION.EDIT) {
            updateScanAndNavigate(file, file.uri);
            return;
        }

        navigateToConfirmationStep();
    };

    const capturePhoto = useCallback(() => {
        if (!camera.current && (cameraPermissionStatus === RESULTS.DENIED || cameraPermissionStatus === RESULTS.BLOCKED)) {
            askForPermissions();
            return;
        }

        const showCameraAlert = () => {
            Alert.alert(translate('receipt.cameraErrorTitle'), translate('receipt.cameraErrorMessage'));
        };

        if (!camera.current) {
            showCameraAlert();
            return;
        }

        if (didCapturePhoto) {
            return;
        }

        return camera.current
            .takePhoto({
                qualityPrioritization: 'speed',
                flash: flash ? 'on' : 'off',
            })
            .then((photo) => {
                // Store the receipt on the transaction object in Onyx
                const source = `file://${photo.path}`;
                IOU.setMoneyRequestReceipt(transactionID, source, photo.path, action !== CONST.IOU.ACTION.EDIT);

                if (action === CONST.IOU.ACTION.EDIT) {
                    FileUtils.readFileAsync(source, photo.path, (file) => {
                        updateScanAndNavigate(file, source);
                    });
                    return;
                }

                setDidCapturePhoto(true);
                navigateToConfirmationStep();
            })
            .catch((error) => {
                setDidCapturePhoto(false);
                showCameraAlert();
                Log.warn('Error taking photo', error);
            });
<<<<<<< HEAD
    }, [flash, hasFlash, action, translate, transactionID, updateScanAndNavigate, navigateToConfirmationStep, cameraPermissionStatus, didCapturePhoto]);
=======
    }, [flash, action, translate, transactionID, updateScanAndNavigate, navigateToConfirmationStep, cameraPermissionStatus]);
>>>>>>> f3d18fee

    // Wait for camera permission status to render
    if (cameraPermissionStatus == null) {
        return null;
    }

    return (
        <StepScreenWrapper
            includeSafeAreaPaddingBottom
            headerTitle={translate('common.receipt')}
            onBackButtonPress={navigateBack}
            shouldShowWrapper={Boolean(backTo)}
            testID={IOURequestStepScan.displayName}
        >
            {cameraPermissionStatus !== RESULTS.GRANTED && (
                <View style={[styles.cameraView, styles.permissionView, styles.userSelectNone]}>
                    <ImageSVG
                        contentFit="contain"
                        src={Hand}
                        width={CONST.RECEIPT.HAND_ICON_WIDTH}
                        height={CONST.RECEIPT.HAND_ICON_HEIGHT}
                        style={styles.pb5}
                    />

                    <Text style={[styles.textReceiptUpload]}>{translate('receipt.takePhoto')}</Text>
                    <Text style={[styles.subTextReceiptUpload]}>{translate('receipt.cameraAccess')}</Text>
                    <Button
                        medium
                        success
                        text={translate('common.continue')}
                        accessibilityLabel={translate('common.continue')}
                        style={[styles.p9, styles.pt5]}
                        onPress={capturePhoto}
                    />
                </View>
            )}
            {cameraPermissionStatus === RESULTS.GRANTED && device == null && (
                <View style={[styles.cameraView]}>
                    <ActivityIndicator
                        size={CONST.ACTIVITY_INDICATOR_SIZE.LARGE}
                        style={[styles.flex1]}
                        color={theme.textSupporting}
                    />
                </View>
            )}
            {cameraPermissionStatus === RESULTS.GRANTED && device != null && (
                <View style={[styles.cameraView]}>
                    <GestureDetector gesture={tapGesture}>
                        <View style={styles.flex1}>
                            <NavigationAwareCamera
                                ref={camera}
                                device={device}
                                style={[styles.flex1]}
                                zoom={device.neutralZoom}
                                photo
                                cameraTabIndex={1}
                                orientation="portrait"
                            />
                            <Animated.View style={[styles.cameraFocusIndicator, cameraFocusIndicatorAnimatedStyle]} />
                        </View>
                    </GestureDetector>
                </View>
            )}
            <View style={[styles.flexRow, styles.justifyContentAround, styles.alignItemsCenter, styles.pv3]}>
                <AttachmentPicker shouldHideCameraOption>
                    {({openPicker}) => (
                        <PressableWithFeedback
                            role={CONST.ACCESSIBILITY_ROLE.BUTTON}
                            accessibilityLabel={translate('receipt.gallery')}
                            style={[styles.alignItemsStart]}
                            onPress={() => {
                                openPicker({
                                    onPicked: setReceiptAndNavigate,
                                });
                            }}
                        >
                            <Icon
                                height={32}
                                width={32}
                                src={Expensicons.Gallery}
                                fill={theme.textSupporting}
                            />
                        </PressableWithFeedback>
                    )}
                </AttachmentPicker>
                <PressableWithFeedback
                    role={CONST.ACCESSIBILITY_ROLE.BUTTON}
                    accessibilityLabel={translate('receipt.shutter')}
                    style={[styles.alignItemsCenter]}
                    onPress={capturePhoto}
                >
                    <ImageSVG
                        contentFit="contain"
                        src={Shutter}
                        width={CONST.RECEIPT.SHUTTER_SIZE}
                        height={CONST.RECEIPT.SHUTTER_SIZE}
                    />
                </PressableWithFeedback>
                <PressableWithFeedback
                    role={CONST.ACCESSIBILITY_ROLE.BUTTON}
                    accessibilityLabel={translate('receipt.flash')}
                    style={[styles.alignItemsEnd]}
                    disabled={cameraPermissionStatus !== RESULTS.GRANTED}
                    onPress={() => setFlash((prevFlash) => !prevFlash)}
                >
                    <Icon
                        height={32}
                        width={32}
                        src={Expensicons.Bolt}
                        fill={flash ? theme.iconHovered : theme.textSupporting}
                    />
                </PressableWithFeedback>
            </View>
        </StepScreenWrapper>
    );
}

IOURequestStepScan.defaultProps = defaultProps;
IOURequestStepScan.propTypes = propTypes;
IOURequestStepScan.displayName = 'IOURequestStepScan';

export default compose(withWritableReportOrNotFound, withFullTransactionOrNotFound)(IOURequestStepScan);<|MERGE_RESOLUTION|>--- conflicted
+++ resolved
@@ -265,11 +265,7 @@
                 showCameraAlert();
                 Log.warn('Error taking photo', error);
             });
-<<<<<<< HEAD
-    }, [flash, hasFlash, action, translate, transactionID, updateScanAndNavigate, navigateToConfirmationStep, cameraPermissionStatus, didCapturePhoto]);
-=======
-    }, [flash, action, translate, transactionID, updateScanAndNavigate, navigateToConfirmationStep, cameraPermissionStatus]);
->>>>>>> f3d18fee
+    }, [flash, action, translate, transactionID, updateScanAndNavigate, navigateToConfirmationStep, cameraPermissionStatus, didCapturePhoto]);
 
     // Wait for camera permission status to render
     if (cameraPermissionStatus == null) {
