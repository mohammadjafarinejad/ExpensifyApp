--- conflicted
+++ resolved
@@ -51,16 +51,14 @@
     /** The report that the transaction belongs to */
     report: reportPropTypes,
 
-<<<<<<< HEAD
     /** The policy of the report */
     ...policyPropTypes,
-=======
+
     /** Information about the logged in user's account */
     user: PropTypes.shape({
         /** Whether user muted all sounds in the application */
         isMutedAllSounds: PropTypes.bool,
     }),
->>>>>>> f0a61ef4
 
     /** The transaction (or draft transaction) being changed */
     transaction: transactionPropTypes,
@@ -77,11 +75,8 @@
 
 const defaultProps = {
     report: {},
-<<<<<<< HEAD
     policy: null,
-=======
     user: {},
->>>>>>> f0a61ef4
     transaction: {},
     personalDetails: {},
     skipConfirmation: false,
@@ -90,11 +85,8 @@
 
 function IOURequestStepScan({
     report,
-<<<<<<< HEAD
     policy,
-=======
     user,
->>>>>>> f0a61ef4
     route: {
         params: {action, iouType, reportID, transactionID, backTo},
     },
@@ -476,7 +468,6 @@
 export default compose(
     withWritableReportOrNotFound,
     withFullTransactionOrNotFound,
-<<<<<<< HEAD
     withCurrentUserPersonalDetails,
     withOnyx({
         policy: {
@@ -490,11 +481,9 @@
                 const transactionID = lodashGet(route, 'params.transactionID', 0);
                 return `${ONYXKEYS.COLLECTION.SKIP_CONFIRMATION}${transactionID}`;
             },
-=======
-    withOnyx({
+        },
         user: {
             key: ONYXKEYS.USER,
->>>>>>> f0a61ef4
         },
     }),
 )(IOURequestStepScan);