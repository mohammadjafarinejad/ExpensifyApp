--- conflicted
+++ resolved
@@ -107,16 +107,9 @@
     const hasFlash = !!device?.hasFlash;
     const camera = useRef<Camera>(null);
     const [flash, setFlash] = useState(false);
-<<<<<<< HEAD
-    // TODO: remove when multi-scan functionality is removed from beta
-    const {canUseMultiScan: canUseMultiScanBeta} = usePermissions();
-    const canUseMultiScan = canUseMultiScanBeta && !isEditing && iouType !== CONST.IOU.TYPE.SPLIT;
-
-=======
     // TODO: use correct canUseMultiScan value when all multi-scan functionality is implemented
     // const canUseMultiScan = isBetaEnabled(CONST.BETAS.NEWDOT_MULTI_SCAN) && !isEditing && iouType !== CONST.IOU.TYPE.SPLIT;
     const canUseMultiScan = false;
->>>>>>> e3560bc4
     const [startLocationPermissionFlow, setStartLocationPermissionFlow] = useState(false);
     const [receiptFiles, setReceiptFiles] = useState<ReceiptFile[]>([]);
     const [reportNameValuePairs] = useOnyx(`${ONYXKEYS.COLLECTION.REPORT_NAME_VALUE_PAIRS}${report?.reportID}`, {canBeMissing: true});
@@ -143,7 +136,7 @@
         canBeMissing: true,
     });
     const transactions = useMemo(() => {
-        const allTransactions = initialTransactionID === CONST.IOU.OPTIMISTIC_TRANSACTION_ID ? (optimisticTransactions ?? []) : [initialTransaction];
+        const allTransactions = initialTransactionID === CONST.IOU.OPTIMISTIC_TRANSACTION_ID ? optimisticTransactions ?? [] : [initialTransaction];
         return allTransactions.filter((transaction): transaction is Transaction => !!transaction);
     }, [initialTransaction, initialTransactionID, optimisticTransactions]);
 
