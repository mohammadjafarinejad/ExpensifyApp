import {useFocusEffect} from '@react-navigation/core';
import {Str} from 'expensify-common';
import React, {useCallback, useMemo, useRef, useState} from 'react';
import {ActivityIndicator, Alert, AppState, InteractionManager, View} from 'react-native';
import {Gesture, GestureDetector} from 'react-native-gesture-handler';
import {useOnyx} from 'react-native-onyx';
import {RESULTS} from 'react-native-permissions';
import Animated, {runOnJS, useAnimatedStyle, useSharedValue, withDelay, withSequence, withSpring, withTiming} from 'react-native-reanimated';
import type {Camera, PhotoFile, Point} from 'react-native-vision-camera';
import {useCameraDevice} from 'react-native-vision-camera';
import type {TupleToUnion} from 'type-fest';
import Hand from '@assets/images/hand.svg';
import Shutter from '@assets/images/shutter.svg';
import type {FileObject} from '@components/AttachmentModal';
import AttachmentPicker from '@components/AttachmentPicker';
import Button from '@components/Button';
import FullScreenLoadingIndicator from '@components/FullscreenLoadingIndicator';
import Icon from '@components/Icon';
import * as Expensicons from '@components/Icon/Expensicons';
import ImageSVG from '@components/ImageSVG';
import LocationPermissionModal from '@components/LocationPermissionModal';
import PDFThumbnail from '@components/PDFThumbnail';
import PressableWithFeedback from '@components/Pressable/PressableWithFeedback';
import Text from '@components/Text';
import withCurrentUserPersonalDetails from '@components/withCurrentUserPersonalDetails';
import useLocalize from '@hooks/useLocalize';
import usePolicy from '@hooks/usePolicy';
import useTheme from '@hooks/useTheme';
import useThemeStyles from '@hooks/useThemeStyles';
import * as FileUtils from '@libs/fileDownload/FileUtils';
import getPhotoSource from '@libs/fileDownload/getPhotoSource';
import getCurrentPosition from '@libs/getCurrentPosition';
import * as IOUUtils from '@libs/IOUUtils';
import Log from '@libs/Log';
import Navigation from '@libs/Navigation/Navigation';
import * as OptionsListUtils from '@libs/OptionsListUtils';
import * as ReportUtils from '@libs/ReportUtils';
import * as TransactionUtils from '@libs/TransactionUtils';
import StepScreenWrapper from '@pages/iou/request/step/StepScreenWrapper';
import withFullTransactionOrNotFound from '@pages/iou/request/step/withFullTransactionOrNotFound';
import withWritableReportOrNotFound from '@pages/iou/request/step/withWritableReportOrNotFound';
import * as IOU from '@userActions/IOU';
import CONST from '@src/CONST';
import ONYXKEYS from '@src/ONYXKEYS';
import ROUTES from '@src/ROUTES';
import type {Participant} from '@src/types/onyx/IOU';
import type {Receipt} from '@src/types/onyx/Transaction';
import CameraPermission from './CameraPermission';
import NavigationAwareCamera from './NavigationAwareCamera/Camera';
import type IOURequestStepScanProps from './types';

function IOURequestStepScan({
    report,
    route: {
        params: {action, iouType, reportID, transactionID, backTo},
    },
    transaction,
    currentUserPersonalDetails,
}: IOURequestStepScanProps) {
    const theme = useTheme();
    const styles = useThemeStyles();
    const device = useCameraDevice('back', {
        physicalDevices: ['wide-angle-camera', 'ultra-wide-angle-camera'],
    });

    const isEditing = action === CONST.IOU.ACTION.EDIT;
    const hasFlash = !!device?.hasFlash;
    const camera = useRef<Camera>(null);
    const [flash, setFlash] = useState(false);
    const [startLocationPermissionFlow, setStartLocationPermissionFlow] = useState(false);
    const [fileResize, setFileResize] = useState<null | FileObject>(null);
    const [fileSource, setFileSource] = useState('');
    const [reportNameValuePairs] = useOnyx(`${ONYXKEYS.COLLECTION.REPORT_NAME_VALUE_PAIRS}${report?.reportID ?? -1}`);
    const policy = usePolicy(report?.policyID);
    const [personalDetails] = useOnyx(ONYXKEYS.PERSONAL_DETAILS_LIST);
    const [skipConfirmation] = useOnyx(`${ONYXKEYS.COLLECTION.SKIP_CONFIRMATION}${transactionID ?? -1}`);
    const [user] = useOnyx(ONYXKEYS.USER);
    const [cameraPermissionStatus, setCameraPermissionStatus] = useState<string | null>(null);
    const [didCapturePhoto, setDidCapturePhoto] = useState(false);
    const [isLoadingReceipt, setIsLoadingReceipt] = useState(false);

    const [pdfFile, setPdfFile] = useState<null | FileObject>(null);

    const defaultTaxCode = TransactionUtils.getDefaultTaxCode(policy, transaction);
    const transactionTaxCode = (transaction?.taxCode ? transaction?.taxCode : defaultTaxCode) ?? '';
    const transactionTaxAmount = transaction?.taxAmount ?? 0;

    // For quick button actions, we'll skip the confirmation page unless the report is archived or this is a workspace
    // request and the workspace requires a category or a tag
    const shouldSkipConfirmation: boolean = useMemo(() => {
        if (!skipConfirmation || !report?.reportID) {
            return false;
        }

        return (
            !ReportUtils.isArchivedRoom(report, reportNameValuePairs) && !(ReportUtils.isPolicyExpenseChat(report) && ((policy?.requiresCategory ?? false) || (policy?.requiresTag ?? false)))
        );
    }, [report, skipConfirmation, policy, reportNameValuePairs]);

    const {translate} = useLocalize();

    const askForPermissions = () => {
        // There's no way we can check for the BLOCKED status without requesting the permission first
        // https://github.com/zoontek/react-native-permissions/blob/a836e114ce3a180b2b23916292c79841a267d828/README.md?plain=1#L670
        CameraPermission.requestCameraPermission?.()
            .then((status: string) => {
                setCameraPermissionStatus(status);

                if (status === RESULTS.BLOCKED) {
                    FileUtils.showCameraPermissionsAlert();
                }
            })
            .catch(() => {
                setCameraPermissionStatus(RESULTS.UNAVAILABLE);
            });
    };

    const focusIndicatorOpacity = useSharedValue(0);
    const focusIndicatorScale = useSharedValue(2);
    const focusIndicatorPosition = useSharedValue({x: 0, y: 0});

    const cameraFocusIndicatorAnimatedStyle = useAnimatedStyle(() => ({
        opacity: focusIndicatorOpacity.value,
        transform: [{translateX: focusIndicatorPosition.value.x}, {translateY: focusIndicatorPosition.value.y}, {scale: focusIndicatorScale.value}],
    }));

    const focusCamera = (point: Point) => {
        if (!camera.current) {
            return;
        }

        camera.current.focus(point).catch((error: Record<string, unknown>) => {
            if (error.message === '[unknown/unknown] Cancelled by another startFocusAndMetering()') {
                return;
            }
            Log.warn('Error focusing camera', error);
        });
    };

    const tapGesture = Gesture.Tap()
        .enabled(device?.supportsFocus ?? false)
        .onStart((ev: {x: number; y: number}) => {
            const point = {x: ev.x, y: ev.y};

            // eslint-disable-next-line react-compiler/react-compiler
            focusIndicatorOpacity.value = withSequence(withTiming(0.8, {duration: 250}), withDelay(1000, withTiming(0, {duration: 250})));
            focusIndicatorScale.value = 2;
            focusIndicatorScale.value = withSpring(1, {damping: 10, stiffness: 200});
            focusIndicatorPosition.value = point;

            runOnJS(focusCamera)(point);
        });

    useFocusEffect(
        useCallback(() => {
            setDidCapturePhoto(false);
            const refreshCameraPermissionStatus = () => {
                CameraPermission?.getCameraPermissionStatus?.()
                    .then(setCameraPermissionStatus)
                    .catch(() => setCameraPermissionStatus(RESULTS.UNAVAILABLE));
            };

            InteractionManager.runAfterInteractions(() => {
                // Check initial camera permission status
                refreshCameraPermissionStatus();
            });

            // Refresh permission status when app gain focus
            const subscription = AppState.addEventListener('change', (appState) => {
                if (appState !== 'active') {
                    return;
                }

                refreshCameraPermissionStatus();
            });

            return () => {
                subscription.remove();
            };
        }, []),
    );

    const validateReceipt = (file: FileObject) => {
        const {fileExtension} = FileUtils.splitExtensionFromFileName(file?.name ?? '');
        if (
            !CONST.API_ATTACHMENT_VALIDATIONS.ALLOWED_RECEIPT_EXTENSIONS.includes(
                fileExtension.toLowerCase() as TupleToUnion<typeof CONST.API_ATTACHMENT_VALIDATIONS.ALLOWED_RECEIPT_EXTENSIONS>,
            )
        ) {
            Alert.alert(translate('attachmentPicker.wrongFileType'), translate('attachmentPicker.notAllowedExtension'));
            return false;
        }

        if (!Str.isImage(file.name ?? '') && (file?.size ?? 0) > CONST.API_ATTACHMENT_VALIDATIONS.RECEIPT_MAX_SIZE) {
            Alert.alert(translate('attachmentPicker.attachmentTooLarge'), translate('attachmentPicker.sizeExceeded'));
            return false;
        }

        if ((file?.size ?? 0) < CONST.API_ATTACHMENT_VALIDATIONS.MIN_SIZE) {
            Alert.alert(translate('attachmentPicker.attachmentTooSmall'), translate('attachmentPicker.sizeNotMet'));
            return false;
        }
        return true;
    };

    const navigateBack = () => {
        Navigation.goBack();
    };

    const navigateToParticipantPage = useCallback(() => {
        switch (iouType) {
            case CONST.IOU.TYPE.REQUEST:
                Navigation.navigate(ROUTES.MONEY_REQUEST_STEP_PARTICIPANTS.getRoute(CONST.IOU.TYPE.SUBMIT, transactionID, reportID));
                break;
            case CONST.IOU.TYPE.SEND:
                Navigation.navigate(ROUTES.MONEY_REQUEST_STEP_PARTICIPANTS.getRoute(CONST.IOU.TYPE.PAY, transactionID, reportID));
                break;
            default:
                Navigation.navigate(ROUTES.MONEY_REQUEST_STEP_PARTICIPANTS.getRoute(iouType, transactionID, reportID));
        }
    }, [iouType, reportID, transactionID]);

    const navigateToConfirmationPage = useCallback(() => {
        switch (iouType) {
            case CONST.IOU.TYPE.REQUEST:
                Navigation.navigate(ROUTES.MONEY_REQUEST_STEP_CONFIRMATION.getRoute(CONST.IOU.ACTION.CREATE, CONST.IOU.TYPE.SUBMIT, transactionID, reportID));
                break;
            case CONST.IOU.TYPE.SEND:
                Navigation.navigate(ROUTES.MONEY_REQUEST_STEP_CONFIRMATION.getRoute(CONST.IOU.ACTION.CREATE, CONST.IOU.TYPE.PAY, transactionID, reportID));
                break;
            default:
                Navigation.navigate(ROUTES.MONEY_REQUEST_STEP_CONFIRMATION.getRoute(CONST.IOU.ACTION.CREATE, iouType, transactionID, reportID));
        }
    }, [iouType, reportID, transactionID]);

    const createTransaction = useCallback(
        (receipt: Receipt, participant: Participant) => {
            if (iouType === CONST.IOU.TYPE.TRACK && report) {
                IOU.trackExpense(
                    report,
                    0,
                    transaction?.currency ?? 'USD',
                    transaction?.created ?? '',
                    '',
                    currentUserPersonalDetails.login,
                    currentUserPersonalDetails.accountID,
                    participant,
                    '',
                    receipt,
                );
            } else {
                IOU.requestMoney(
                    report,
                    0,
                    transaction?.currency ?? 'USD',
                    transaction?.created ?? '',
                    '',
                    currentUserPersonalDetails.login,
                    currentUserPersonalDetails.accountID,
                    participant,
                    '',
                    receipt,
                );
            }
        },
        [currentUserPersonalDetails.accountID, currentUserPersonalDetails.login, iouType, report, transaction?.created, transaction?.currency],
    );
    const navigateToConfirmationStep = useCallback(
        (file: FileObject, source: string, locationPermissionGranted = false) => {
            if (backTo) {
                Navigation.goBack(backTo);
                return;
            }

            // If the transaction was created from the global create, the person needs to select participants, so take them there.
            // If the user started this flow using the Create expense option (combined submit/track flow), they should be redirected to the participants page.
            // eslint-disable-next-line @typescript-eslint/prefer-nullish-coalescing
            if ((transaction?.isFromGlobalCreate && iouType !== CONST.IOU.TYPE.TRACK && !report?.reportID) || iouType === CONST.IOU.TYPE.CREATE) {
                navigateToParticipantPage();
                return;
            }

            // If the transaction was created from the + menu from the composer inside of a chat, the participants can automatically
            // be added to the transaction (taken from the chat report participants) and then the person is taken to the confirmation step.
            const selectedParticipants = IOU.setMoneyRequestParticipantsFromReport(transactionID, report);
            const participants = selectedParticipants.map((participant) => {
                const participantAccountID = participant?.accountID ?? -1;
                return participantAccountID ? OptionsListUtils.getParticipantsOption(participant, personalDetails) : OptionsListUtils.getReportOption(participant);
            });

            if (shouldSkipConfirmation) {
                const receipt: Receipt = file;
                receipt.source = source;
                receipt.state = CONST.IOU.RECEIPT_STATE.SCANREADY;
                if (iouType === CONST.IOU.TYPE.SPLIT) {
                    IOU.startSplitBill({
                        participants,
                        currentUserLogin: currentUserPersonalDetails?.login ?? '',
                        currentUserAccountID: currentUserPersonalDetails?.accountID ?? -1,
                        comment: '',
                        receipt,
                        existingSplitChatReportID: reportID ?? -1,
                        billable: false,
                        category: '',
                        tag: '',
                        currency: transaction?.currency ?? 'USD',
                        taxCode: transactionTaxCode,
                        taxAmount: transactionTaxAmount,
                    });
                    return;
                }
<<<<<<< HEAD
                getCurrentPosition(
                    (successData) => {
                        const participant = participants.at(0);
                        if (!participant) {
                            return;
                        }
                        if (iouType === CONST.IOU.TYPE.TRACK && report) {
                            IOU.trackExpense(
                                report,
                                0,
                                transaction?.currency ?? 'USD',
                                transaction?.created ?? '',
                                '',
                                currentUserPersonalDetails.login,
                                currentUserPersonalDetails.accountID,
                                participant,
                                '',
                                receipt,
                                '',
                                '',
                                '',
                                0,
                                false,
                                policy,
                                {},
                                {},
                                {
                                    lat: successData.coords.latitude,
                                    long: successData.coords.longitude,
                                },
                            );
                        } else {
                            IOU.requestMoney(
                                report,
                                0,
                                transaction?.attendees,
                                transaction?.currency ?? 'USD',
                                transaction?.created ?? '',
                                '',
                                currentUserPersonalDetails.login,
                                currentUserPersonalDetails.accountID,
                                participant,
                                '',
                                receipt,
                                '',
                                '',
                                '',
                                0,
                                false,
                                policy,
                                {},
                                {},
                                {
                                    lat: successData.coords.latitude,
                                    long: successData.coords.longitude,
                                },
                            );
                        }
                    },
                    (errorData) => {
                        const participant = participants.at(0);
                        if (!participant) {
                            return;
                        }
                        Log.info('[IOURequestStepScan] getCurrentPosition failed', false, errorData);
                        // When there is an error, the money can still be requested, it just won't include the GPS coordinates
                        if (iouType === CONST.IOU.TYPE.TRACK && report) {
                            IOU.trackExpense(
                                report,
                                0,
                                transaction?.currency ?? 'USD',
                                transaction?.created ?? '',
                                '',
                                currentUserPersonalDetails.login,
                                currentUserPersonalDetails.accountID,
                                participant,
                                '',
                                receipt,
                            );
                        } else {
                            IOU.requestMoney(
                                report,
                                0,
                                transaction?.attendees,
                                transaction?.currency ?? 'USD',
                                transaction?.created ?? '',
                                '',
                                currentUserPersonalDetails.login,
                                currentUserPersonalDetails.accountID,
                                participant,
                                '',
                                receipt,
                            );
                        }
                    },
                    {
                        maximumAge: CONST.GPS.MAX_AGE,
                        timeout: CONST.GPS.TIMEOUT,
                    },
                );
=======
                const participant = participants.at(0);
                if (!participant) {
                    return;
                }
                if (locationPermissionGranted) {
                    getCurrentPosition(
                        (successData) => {
                            if (iouType === CONST.IOU.TYPE.TRACK && report) {
                                IOU.trackExpense(
                                    report,
                                    0,
                                    transaction?.currency ?? 'USD',
                                    transaction?.created ?? '',
                                    '',
                                    currentUserPersonalDetails.login,
                                    currentUserPersonalDetails.accountID,
                                    participant,
                                    '',
                                    receipt,
                                    '',
                                    '',
                                    '',
                                    0,
                                    false,
                                    policy,
                                    {},
                                    {},
                                    {
                                        lat: successData.coords.latitude,
                                        long: successData.coords.longitude,
                                    },
                                );
                            } else {
                                IOU.requestMoney(
                                    report,
                                    0,
                                    transaction?.currency ?? 'USD',
                                    transaction?.created ?? '',
                                    '',
                                    currentUserPersonalDetails.login,
                                    currentUserPersonalDetails.accountID,
                                    participant,
                                    '',
                                    receipt,
                                    '',
                                    '',
                                    '',
                                    0,
                                    false,
                                    policy,
                                    {},
                                    {},
                                    {
                                        lat: successData.coords.latitude,
                                        long: successData.coords.longitude,
                                    },
                                );
                            }
                        },
                        (errorData) => {
                            Log.info('[IOURequestStepScan] getCurrentPosition failed', false, errorData);
                            // When there is an error, the money can still be requested, it just won't include the GPS coordinates
                            createTransaction(receipt, participant);
                        },
                        {
                            maximumAge: CONST.GPS.MAX_AGE,
                            timeout: CONST.GPS.TIMEOUT,
                        },
                    );
                    return;
                }
                createTransaction(receipt, participant);
>>>>>>> 4f0ca943
                return;
            }
            navigateToConfirmationPage();
        },
        [
            backTo,
            transaction?.isFromGlobalCreate,
            transaction?.currency,
            transaction?.created,
            iouType,
            report,
            transactionID,
            shouldSkipConfirmation,
            navigateToConfirmationPage,
            navigateToParticipantPage,
            personalDetails,
            createTransaction,
            currentUserPersonalDetails.login,
            currentUserPersonalDetails.accountID,
            reportID,
            transactionTaxCode,
            transactionTaxAmount,
            policy,
        ],
    );

    const updateScanAndNavigate = useCallback(
        (file: FileObject, source: string) => {
            navigateBack();
            IOU.replaceReceipt(transactionID, file as File, source);
        },
        [transactionID],
    );

    /**
     * Sets the Receipt objects and navigates the user to the next page
     */
    const setReceiptAndNavigate = (originalFile: FileObject, isPdfValidated?: boolean) => {
        if (!validateReceipt(originalFile)) {
            return;
        }

        // If we have a pdf file and if it is not validated then set the pdf file for validation and return
        if (Str.isPDF(originalFile.name ?? '') && !isPdfValidated) {
            setPdfFile(originalFile);
            return;
        }

        // With the image size > 24MB, we use manipulateAsync to resize the image.
        // It takes a long time so we should display a loading indicator while the resize image progresses.
        if (Str.isImage(originalFile.name ?? '') && (originalFile?.size ?? 0) > CONST.API_ATTACHMENT_VALIDATIONS.MAX_SIZE) {
            setIsLoadingReceipt(true);
        }
        FileUtils.resizeImageIfNeeded(originalFile).then((file) => {
            setIsLoadingReceipt(false);
            // Store the receipt on the transaction object in Onyx
            // On Android devices, fetching blob for a file with name containing spaces fails to retrieve the type of file.
            // So, let us also save the file type in receipt for later use during blob fetch
            IOU.setMoneyRequestReceipt(transactionID, file?.uri ?? '', file.name ?? '', !isEditing, file.type);

            if (isEditing) {
                updateScanAndNavigate(file, file?.uri ?? '');
                return;
            }
            if (shouldSkipConfirmation) {
                setFileResize(file);
                setFileSource(file?.uri ?? '');
                const gpsRequired = transaction?.amount === 0 && iouType !== CONST.IOU.TYPE.SPLIT && file;

                if (gpsRequired) {
                    const shouldStartLocationPermissionFlow = IOUUtils.shouldStartLocationPermissionFlow();
                    if (shouldStartLocationPermissionFlow) {
                        setStartLocationPermissionFlow(true);
                        return;
                    }
                }
            }
            navigateToConfirmationStep(file, file?.uri ?? '', false);
        });
    };

    const capturePhoto = useCallback(() => {
        if (!camera.current && (cameraPermissionStatus === RESULTS.DENIED || cameraPermissionStatus === RESULTS.BLOCKED)) {
            askForPermissions();
            return;
        }

        const showCameraAlert = () => {
            Alert.alert(translate('receipt.cameraErrorTitle'), translate('receipt.cameraErrorMessage'));
        };

        if (!camera.current) {
            showCameraAlert();
        }

        if (didCapturePhoto) {
            return;
        }

        camera?.current
            ?.takePhoto({
                flash: flash && hasFlash ? 'on' : 'off',
                enableShutterSound: !user?.isMutedAllSounds,
            })
            .then((photo: PhotoFile) => {
                // Store the receipt on the transaction object in Onyx
                const source = getPhotoSource(photo.path);
                IOU.setMoneyRequestReceipt(transactionID, source, photo.path, !isEditing);

                FileUtils.readFileAsync(source, photo.path, (file) => {
                    if (isEditing) {
                        updateScanAndNavigate(file, source);
                        return;
                    }
                    setDidCapturePhoto(true);
                    if (shouldSkipConfirmation) {
                        setFileResize(file);
                        setFileSource(source);
                        const gpsRequired = transaction?.amount === 0 && iouType !== CONST.IOU.TYPE.SPLIT && file;
                        if (gpsRequired) {
                            const shouldStartLocationPermissionFlow = IOUUtils.shouldStartLocationPermissionFlow();
                            if (shouldStartLocationPermissionFlow) {
                                setStartLocationPermissionFlow(true);
                                return;
                            }
                        }
                    }
                    navigateToConfirmationStep(file, source, false);
                });
            })
            .catch((error: string) => {
                setDidCapturePhoto(false);
                showCameraAlert();
                Log.warn('Error taking photo', error);
            });
    }, [
        cameraPermissionStatus,
        didCapturePhoto,
        flash,
        hasFlash,
        user?.isMutedAllSounds,
        translate,
        transactionID,
        isEditing,
        shouldSkipConfirmation,
        navigateToConfirmationStep,
        updateScanAndNavigate,
        transaction?.amount,
        iouType,
    ]);

    // Wait for camera permission status to render
    if (cameraPermissionStatus == null) {
        return null;
    }

    return (
        <StepScreenWrapper
            includeSafeAreaPaddingBottom
            headerTitle={translate('common.receipt')}
            onBackButtonPress={navigateBack}
            shouldShowWrapper={!!backTo || isEditing}
            testID={IOURequestStepScan.displayName}
        >
            {isLoadingReceipt && <FullScreenLoadingIndicator />}
            {pdfFile && (
                <PDFThumbnail
                    style={styles.invisiblePDF}
                    previewSourceURL={pdfFile?.uri ?? ''}
                    onLoadSuccess={() => {
                        setPdfFile(null);
                        if (pdfFile) {
                            setReceiptAndNavigate(pdfFile, true);
                        }
                    }}
                    onPassword={() => {
                        setPdfFile(null);
                        Alert.alert(translate('attachmentPicker.attachmentError'), translate('attachmentPicker.protectedPDFNotSupported'));
                    }}
                    onLoadError={() => {
                        setPdfFile(null);
                        Alert.alert(translate('attachmentPicker.attachmentError'), translate('attachmentPicker.errorWhileSelectingCorruptedAttachment'));
                    }}
                />
            )}
            {cameraPermissionStatus !== RESULTS.GRANTED && (
                <View style={[styles.cameraView, styles.permissionView, styles.userSelectNone]}>
                    <ImageSVG
                        contentFit="contain"
                        src={Hand}
                        width={CONST.RECEIPT.HAND_ICON_WIDTH}
                        height={CONST.RECEIPT.HAND_ICON_HEIGHT}
                        style={styles.pb5}
                    />

                    <Text style={[styles.textFileUpload]}>{translate('receipt.takePhoto')}</Text>
                    <Text style={[styles.subTextFileUpload]}>{translate('receipt.cameraAccess')}</Text>
                    <Button
                        success
                        text={translate('common.continue')}
                        accessibilityLabel={translate('common.continue')}
                        style={[styles.p9, styles.pt5]}
                        onPress={capturePhoto}
                    />
                </View>
            )}
            {cameraPermissionStatus === RESULTS.GRANTED && device == null && (
                <View style={[styles.cameraView]}>
                    <ActivityIndicator
                        size={CONST.ACTIVITY_INDICATOR_SIZE.LARGE}
                        style={[styles.flex1]}
                        color={theme.textSupporting}
                    />
                </View>
            )}
            {cameraPermissionStatus === RESULTS.GRANTED && device != null && (
                <View style={[styles.cameraView]}>
                    <GestureDetector gesture={tapGesture}>
                        <View style={styles.flex1}>
                            <NavigationAwareCamera
                                ref={camera}
                                device={device}
                                style={styles.flex1}
                                zoom={device.neutralZoom}
                                photo
                                cameraTabIndex={1}
                                orientation="portrait"
                            />
                            <Animated.View style={[styles.cameraFocusIndicator, cameraFocusIndicatorAnimatedStyle]} />
                        </View>
                    </GestureDetector>
                </View>
            )}
            <View style={[styles.flexRow, styles.justifyContentAround, styles.alignItemsCenter, styles.pv3]}>
                <AttachmentPicker>
                    {({openPicker}) => (
                        <PressableWithFeedback
                            role={CONST.ROLE.BUTTON}
                            accessibilityLabel={translate('receipt.gallery')}
                            style={[styles.alignItemsStart]}
                            onPress={() => {
                                openPicker({
                                    onPicked: setReceiptAndNavigate,
                                });
                            }}
                        >
                            <Icon
                                height={32}
                                width={32}
                                src={Expensicons.Gallery}
                                fill={theme.textSupporting}
                            />
                        </PressableWithFeedback>
                    )}
                </AttachmentPicker>
                <PressableWithFeedback
                    role={CONST.ROLE.BUTTON}
                    accessibilityLabel={translate('receipt.shutter')}
                    style={[styles.alignItemsCenter]}
                    onPress={capturePhoto}
                >
                    <ImageSVG
                        contentFit="contain"
                        src={Shutter}
                        width={CONST.RECEIPT.SHUTTER_SIZE}
                        height={CONST.RECEIPT.SHUTTER_SIZE}
                    />
                </PressableWithFeedback>
                {hasFlash && (
                    <PressableWithFeedback
                        role={CONST.ROLE.BUTTON}
                        accessibilityLabel={translate('receipt.flash')}
                        style={[styles.alignItemsEnd]}
                        disabled={cameraPermissionStatus !== RESULTS.GRANTED}
                        onPress={() => setFlash((prevFlash) => !prevFlash)}
                    >
                        <Icon
                            height={32}
                            width={32}
                            src={Expensicons.Bolt}
                            fill={flash ? theme.iconHovered : theme.textSupporting}
                        />
                    </PressableWithFeedback>
                )}
            </View>
            {startLocationPermissionFlow && fileResize && (
                <LocationPermissionModal
                    startPermissionFlow={startLocationPermissionFlow}
                    resetPermissionFlow={() => setStartLocationPermissionFlow(false)}
                    onGrant={() => navigateToConfirmationStep(fileResize, fileSource, true)}
                    onDeny={() => {
                        IOU.updateLastLocationPermissionPrompt();
                        navigateToConfirmationStep(fileResize, fileSource, false);
                    }}
                />
            )}
        </StepScreenWrapper>
    );
}

IOURequestStepScan.displayName = 'IOURequestStepScan';

const IOURequestStepScanWithOnyx = IOURequestStepScan;

const IOURequestStepScanWithCurrentUserPersonalDetails = withCurrentUserPersonalDetails(IOURequestStepScanWithOnyx);
// eslint-disable-next-line rulesdir/no-negated-variables
const IOURequestStepScanWithWritableReportOrNotFound = withWritableReportOrNotFound(IOURequestStepScanWithCurrentUserPersonalDetails, true);
// eslint-disable-next-line rulesdir/no-negated-variables
const IOURequestStepScanWithFullTransactionOrNotFound = withFullTransactionOrNotFound(IOURequestStepScanWithWritableReportOrNotFound);

export default IOURequestStepScanWithFullTransactionOrNotFound;<|MERGE_RESOLUTION|>--- conflicted
+++ resolved
@@ -252,6 +252,7 @@
                 IOU.requestMoney(
                     report,
                     0,
+                    transaction?.attendees,
                     transaction?.currency ?? 'USD',
                     transaction?.created ?? '',
                     '',
@@ -309,108 +310,6 @@
                     });
                     return;
                 }
-<<<<<<< HEAD
-                getCurrentPosition(
-                    (successData) => {
-                        const participant = participants.at(0);
-                        if (!participant) {
-                            return;
-                        }
-                        if (iouType === CONST.IOU.TYPE.TRACK && report) {
-                            IOU.trackExpense(
-                                report,
-                                0,
-                                transaction?.currency ?? 'USD',
-                                transaction?.created ?? '',
-                                '',
-                                currentUserPersonalDetails.login,
-                                currentUserPersonalDetails.accountID,
-                                participant,
-                                '',
-                                receipt,
-                                '',
-                                '',
-                                '',
-                                0,
-                                false,
-                                policy,
-                                {},
-                                {},
-                                {
-                                    lat: successData.coords.latitude,
-                                    long: successData.coords.longitude,
-                                },
-                            );
-                        } else {
-                            IOU.requestMoney(
-                                report,
-                                0,
-                                transaction?.attendees,
-                                transaction?.currency ?? 'USD',
-                                transaction?.created ?? '',
-                                '',
-                                currentUserPersonalDetails.login,
-                                currentUserPersonalDetails.accountID,
-                                participant,
-                                '',
-                                receipt,
-                                '',
-                                '',
-                                '',
-                                0,
-                                false,
-                                policy,
-                                {},
-                                {},
-                                {
-                                    lat: successData.coords.latitude,
-                                    long: successData.coords.longitude,
-                                },
-                            );
-                        }
-                    },
-                    (errorData) => {
-                        const participant = participants.at(0);
-                        if (!participant) {
-                            return;
-                        }
-                        Log.info('[IOURequestStepScan] getCurrentPosition failed', false, errorData);
-                        // When there is an error, the money can still be requested, it just won't include the GPS coordinates
-                        if (iouType === CONST.IOU.TYPE.TRACK && report) {
-                            IOU.trackExpense(
-                                report,
-                                0,
-                                transaction?.currency ?? 'USD',
-                                transaction?.created ?? '',
-                                '',
-                                currentUserPersonalDetails.login,
-                                currentUserPersonalDetails.accountID,
-                                participant,
-                                '',
-                                receipt,
-                            );
-                        } else {
-                            IOU.requestMoney(
-                                report,
-                                0,
-                                transaction?.attendees,
-                                transaction?.currency ?? 'USD',
-                                transaction?.created ?? '',
-                                '',
-                                currentUserPersonalDetails.login,
-                                currentUserPersonalDetails.accountID,
-                                participant,
-                                '',
-                                receipt,
-                            );
-                        }
-                    },
-                    {
-                        maximumAge: CONST.GPS.MAX_AGE,
-                        timeout: CONST.GPS.TIMEOUT,
-                    },
-                );
-=======
                 const participant = participants.at(0);
                 if (!participant) {
                     return;
@@ -447,6 +346,7 @@
                                 IOU.requestMoney(
                                     report,
                                     0,
+                                    transaction?.attendees,
                                     transaction?.currency ?? 'USD',
                                     transaction?.created ?? '',
                                     '',
@@ -483,7 +383,6 @@
                     return;
                 }
                 createTransaction(receipt, participant);
->>>>>>> 4f0ca943
                 return;
             }
             navigateToConfirmationPage();
