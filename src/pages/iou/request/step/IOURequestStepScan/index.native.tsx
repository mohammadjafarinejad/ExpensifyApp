--- conflicted
+++ resolved
@@ -509,11 +509,8 @@
             reportNameValuePairs,
             iouType,
             activePolicy,
-<<<<<<< HEAD
             personalPolicy,
-=======
             report,
->>>>>>> 24fe08c3
             initialTransactionID,
             navigateToConfirmationPage,
             shouldSkipConfirmation,
