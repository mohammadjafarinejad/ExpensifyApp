--- conflicted
+++ resolved
@@ -321,17 +321,7 @@
                 if (!managerMcTestParticipant.reportID && report?.reportID) {
                     reportIDParam = generateReportID();
                 }
-                setMoneyRequestParticipants(
-                    transactionID,
-                    [
-                        {
-                            ...managerMcTestParticipant,
-                            reportID: reportIDParam,
-                            selected: true,
-                        },
-                    ],
-                    true,
-                ).then(() => {
+                setMoneyRequestParticipants(transactionID, [{...managerMcTestParticipant, reportID: reportIDParam, selected: true}], true).then(() => {
                     navigateToConfirmationPage(true, reportIDParam);
                 });
                 return;
@@ -476,22 +466,11 @@
         [
             backTo,
             report,
-<<<<<<< HEAD
-            reportID,
-=======
             reportNameValuePairs,
             iouType,
             activePolicy,
->>>>>>> 5ae68c3c
             transactionID,
             navigateToConfirmationPage,
-<<<<<<< HEAD
-            activePolicy,
-            currentUserPersonalDetails.accountID,
-            currentUserPersonalDetails.login,
-            personalDetails,
-            createTransaction,
-=======
             shouldSkipConfirmation,
             personalDetails,
             createTransaction,
@@ -501,12 +480,10 @@
             transaction?.currency,
             transaction?.created,
             transaction?.comment?.attendees,
->>>>>>> 5ae68c3c
             transactionTaxCode,
             transactionTaxAmount,
             policy,
             backToReport,
-            navigateToParticipantPage,
         ],
     );
 
