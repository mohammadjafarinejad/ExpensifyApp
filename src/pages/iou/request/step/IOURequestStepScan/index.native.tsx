import {useFocusEffect} from '@react-navigation/core';
import reportsSelector from '@selectors/Attributes';
import {transactionDraftValuesSelector} from '@selectors/TransactionDraft';
import React, {useCallback, useEffect, useMemo, useRef, useState} from 'react';
import {Alert, AppState, InteractionManager, StyleSheet, View} from 'react-native';
import type {LayoutRectangle} from 'react-native';
import ReactNativeBlobUtil from 'react-native-blob-util';
import {Gesture, GestureDetector} from 'react-native-gesture-handler';
import type {OnyxEntry} from 'react-native-onyx';
import {RESULTS} from 'react-native-permissions';
import Animated, {runOnJS, useAnimatedStyle, useSharedValue, withDelay, withSequence, withSpring, withTiming} from 'react-native-reanimated';
import type {Camera, PhotoFile, Point} from 'react-native-vision-camera';
import {useCameraDevice} from 'react-native-vision-camera';
import MultiScan from '@assets/images/educational-illustration__multi-scan.svg';
import TestReceipt from '@assets/images/fake-receipt.png';
import Hand from '@assets/images/hand.svg';
import Shutter from '@assets/images/shutter.svg';
import ActivityIndicator from '@components/ActivityIndicator';
import AttachmentPicker from '@components/AttachmentPicker';
import Button from '@components/Button';
import FeatureTrainingModal from '@components/FeatureTrainingModal';
import {useFullScreenLoader} from '@components/FullScreenLoaderContext';
import Icon from '@components/Icon';
import * as Expensicons from '@components/Icon/Expensicons';
import ImageSVG from '@components/ImageSVG';
import LocationPermissionModal from '@components/LocationPermissionModal';
import PressableWithFeedback from '@components/Pressable/PressableWithFeedback';
import Text from '@components/Text';
import withCurrentUserPersonalDetails from '@components/withCurrentUserPersonalDetails';
import useDefaultExpensePolicy from '@hooks/useDefaultExpensePolicy';
import useFilesValidation from '@hooks/useFilesValidation';
import useIOUUtils from '@hooks/useIOUUtils';
import useLocalize from '@hooks/useLocalize';
import useOnyx from '@hooks/useOnyx';
import usePermissions from '@hooks/usePermissions';
import usePersonalPolicy from '@hooks/usePersonalPolicy';
import usePolicy from '@hooks/usePolicy';
import useTheme from '@hooks/useTheme';
import useThemeStyles from '@hooks/useThemeStyles';
import setTestReceipt from '@libs/actions/setTestReceipt';
import {setTransactionReport} from '@libs/actions/Transaction';
import {dismissProductTraining} from '@libs/actions/Welcome';
import {readFileAsync, showCameraPermissionsAlert} from '@libs/fileDownload/FileUtils';
import getPhotoSource from '@libs/fileDownload/getPhotoSource';
import getCurrentPosition from '@libs/getCurrentPosition';
import getPlatform from '@libs/getPlatform';
import type Platform from '@libs/getPlatform/types';
import getReceiptsUploadFolderPath from '@libs/getReceiptsUploadFolderPath';
import HapticFeedback from '@libs/HapticFeedback';
import {navigateToParticipantPage} from '@libs/IOUUtils';
import Log from '@libs/Log';
import Navigation from '@libs/Navigation/Navigation';
import {getManagerMcTestParticipant, getParticipantsOption, getReportOption} from '@libs/OptionsListUtils';
import {isPaidGroupPolicy} from '@libs/PolicyUtils';
import {findSelfDMReportID, generateReportID, getPolicyExpenseChat, isArchivedReport, isPolicyExpenseChat} from '@libs/ReportUtils';
import {shouldRestrictUserBillableActions} from '@libs/SubscriptionUtils';
import {getDefaultTaxCode} from '@libs/TransactionUtils';
import StepScreenWrapper from '@pages/iou/request/step/StepScreenWrapper';
import withFullTransactionOrNotFound from '@pages/iou/request/step/withFullTransactionOrNotFound';
import withWritableReportOrNotFound from '@pages/iou/request/step/withWritableReportOrNotFound';
import type {FileObject} from '@pages/media/AttachmentModalScreen/types';
import {
    getMoneyRequestParticipantsFromReport,
    replaceReceipt,
    requestMoney,
    setMoneyRequestParticipants,
    setMoneyRequestParticipantsFromReport,
    setMoneyRequestReceipt,
    startSplitBill,
    trackExpense,
    updateLastLocationPermissionPrompt,
} from '@userActions/IOU';
import type {GpsPoint} from '@userActions/IOU';
import {buildOptimisticTransactionAndCreateDraft, removeDraftTransactions, removeTransactionReceipt} from '@userActions/TransactionEdit';
import CONST from '@src/CONST';
import ONYXKEYS from '@src/ONYXKEYS';
import ROUTES from '@src/ROUTES';
import type {Policy} from '@src/types/onyx';
import type {Participant} from '@src/types/onyx/IOU';
import type Transaction from '@src/types/onyx/Transaction';
import type {Receipt} from '@src/types/onyx/Transaction';
import {getEmptyObject} from '@src/types/utils/EmptyObject';
import CameraPermission from './CameraPermission';
import {cropImageToAspectRatio} from './cropImageToAspectRatio';
import type {ImageObject} from './cropImageToAspectRatio';
import NavigationAwareCamera from './NavigationAwareCamera/Camera';
import ReceiptPreviews from './ReceiptPreviews';
import type IOURequestStepScanProps from './types';
import type {ReceiptFile} from './types';

function IOURequestStepScan({
    report,
    route: {
        params: {action, iouType, reportID, transactionID: initialTransactionID, backTo, backToReport},
    },
    transaction: initialTransaction,
    currentUserPersonalDetails,
    onLayout,
    isMultiScanEnabled = false,
    isStartingScan = false,
    setIsMultiScanEnabled,
}: IOURequestStepScanProps) {
    const theme = useTheme();
    const styles = useThemeStyles();
    const {isBetaEnabled} = usePermissions();
    const {isLoaderVisible, setIsLoaderVisible} = useFullScreenLoader();
    const device = useCameraDevice('back', {
        physicalDevices: ['wide-angle-camera', 'ultra-wide-angle-camera'],
    });

    const isEditing = action === CONST.IOU.ACTION.EDIT;
    const hasFlash = !!device?.hasFlash;
    const camera = useRef<Camera>(null);
    const [flash, setFlash] = useState(false);
    const canUseMultiScan = isStartingScan && iouType !== CONST.IOU.TYPE.SPLIT;
    const [startLocationPermissionFlow, setStartLocationPermissionFlow] = useState(false);
    const [receiptFiles, setReceiptFiles] = useState<ReceiptFile[]>([]);
    const [reportNameValuePairs] = useOnyx(`${ONYXKEYS.COLLECTION.REPORT_NAME_VALUE_PAIRS}${report?.reportID}`, {canBeMissing: true});
    const policy = usePolicy(report?.policyID);
    const personalPolicy = usePersonalPolicy();
    const [personalDetails] = useOnyx(ONYXKEYS.PERSONAL_DETAILS_LIST, {canBeMissing: false});
    const [skipConfirmation] = useOnyx(`${ONYXKEYS.COLLECTION.SKIP_CONFIRMATION}${initialTransactionID}`, {canBeMissing: true});
    const defaultExpensePolicy = useDefaultExpensePolicy();
    const [dismissedProductTraining] = useOnyx(ONYXKEYS.NVP_DISMISSED_PRODUCT_TRAINING, {canBeMissing: true});
    const [reportAttributesDerived] = useOnyx(ONYXKEYS.DERIVED.REPORT_ATTRIBUTES, {canBeMissing: true, selector: reportsSelector});
    const [account] = useOnyx(ONYXKEYS.ACCOUNT, {canBeMissing: true});
    const platform = getPlatform(true);
    const [mutedPlatforms = getEmptyObject<Partial<Record<Platform, true>>>()] = useOnyx(ONYXKEYS.NVP_MUTED_PLATFORMS, {canBeMissing: true});
    const isPlatformMuted = mutedPlatforms[platform];
    const [cameraPermissionStatus, setCameraPermissionStatus] = useState<string | null>(null);
    const [didCapturePhoto, setDidCapturePhoto] = useState(false);
    const [shouldShowMultiScanEducationalPopup, setShouldShowMultiScanEducationalPopup] = useState(false);
    const {shouldStartLocationPermissionFlow} = useIOUUtils();
    const shouldGenerateTransactionThreadReport = !isBetaEnabled(CONST.BETAS.NO_OPTIMISTIC_TRANSACTION_THREADS) || !account?.shouldBlockTransactionThreadReportCreation;

    const defaultTaxCode = getDefaultTaxCode(policy, initialTransaction);
    const transactionTaxCode = (initialTransaction?.taxCode ? initialTransaction?.taxCode : defaultTaxCode) ?? '';
    const transactionTaxAmount = initialTransaction?.taxAmount ?? 0;

    const [optimisticTransactions] = useOnyx(ONYXKEYS.COLLECTION.TRANSACTION_DRAFT, {
        selector: transactionDraftValuesSelector,
        canBeMissing: true,
    });
    const transactions = useMemo(() => {
        const allTransactions = optimisticTransactions && optimisticTransactions.length > 1 ? optimisticTransactions : [initialTransaction];
        return allTransactions.filter((transaction): transaction is Transaction => !!transaction);
    }, [initialTransaction, optimisticTransactions]);

    const shouldAcceptMultipleFiles = !isEditing && !backTo;

    const selfDMReportID = useMemo(() => findSelfDMReportID(), []);

    const blinkOpacity = useSharedValue(0);
    const blinkStyle = useAnimatedStyle(() => ({
        opacity: blinkOpacity.get(),
    }));

    const showBlink = useCallback(() => {
        blinkOpacity.set(
            withTiming(0.4, {duration: 10}, () => {
                blinkOpacity.set(withTiming(0, {duration: 50}));
            }),
        );
        HapticFeedback.press();
    }, [blinkOpacity]);

    // For quick button actions, we'll skip the confirmation page unless the report is archived or this is a workspace
    // request and the workspace requires a category or a tag
    const shouldSkipConfirmation: boolean = useMemo(() => {
        if (!skipConfirmation || !report?.reportID) {
            return false;
        }

        return !isArchivedReport(reportNameValuePairs) && !(isPolicyExpenseChat(report) && ((policy?.requiresCategory ?? false) || (policy?.requiresTag ?? false)));
    }, [report, skipConfirmation, policy, reportNameValuePairs]);

    const {translate} = useLocalize();

    const askForPermissions = () => {
        // There's no way we can check for the BLOCKED status without requesting the permission first
        // https://github.com/zoontek/react-native-permissions/blob/a836e114ce3a180b2b23916292c79841a267d828/README.md?plain=1#L670
        CameraPermission.requestCameraPermission?.()
            .then((status: string) => {
                setCameraPermissionStatus(status);

                if (status === RESULTS.BLOCKED) {
                    showCameraPermissionsAlert();
                }
            })
            .catch(() => {
                setCameraPermissionStatus(RESULTS.UNAVAILABLE);
            });
    };

    const focusIndicatorOpacity = useSharedValue(0);
    const focusIndicatorScale = useSharedValue(2);
    const focusIndicatorPosition = useSharedValue({x: 0, y: 0});

    const cameraFocusIndicatorAnimatedStyle = useAnimatedStyle(() => ({
        opacity: focusIndicatorOpacity.get(),
        transform: [{translateX: focusIndicatorPosition.get().x}, {translateY: focusIndicatorPosition.get().y}, {scale: focusIndicatorScale.get()}],
    }));

    const focusCamera = (point: Point) => {
        if (!camera.current) {
            return;
        }

        camera.current.focus(point).catch((error: Record<string, unknown>) => {
            if (error.message === '[unknown/unknown] Cancelled by another startFocusAndMetering()') {
                return;
            }
            Log.warn('Error focusing camera', error);
        });
    };

    const tapGesture = Gesture.Tap()
        .enabled(device?.supportsFocus ?? false)
        // eslint-disable-next-line react-compiler/react-compiler
        .onStart((ev: {x: number; y: number}) => {
            const point = {x: ev.x, y: ev.y};

            focusIndicatorOpacity.set(withSequence(withTiming(0.8, {duration: 250}), withDelay(1000, withTiming(0, {duration: 250}))));
            focusIndicatorScale.set(2);
            focusIndicatorScale.set(withSpring(1, {damping: 10, stiffness: 200}));
            focusIndicatorPosition.set(point);

            runOnJS(focusCamera)(point);
        });

    useFocusEffect(
        useCallback(() => {
            setDidCapturePhoto(false);
            const refreshCameraPermissionStatus = () => {
                CameraPermission?.getCameraPermissionStatus?.()
                    .then(setCameraPermissionStatus)
                    .catch(() => setCameraPermissionStatus(RESULTS.UNAVAILABLE));
            };

<<<<<<< HEAD
            refreshCameraPermissionStatus();
=======
            // eslint-disable-next-line @typescript-eslint/no-deprecated
            InteractionManager.runAfterInteractions(() => {
                // Check initial camera permission status
                refreshCameraPermissionStatus();
            });
>>>>>>> 649daaf2

            // Refresh permission status when app gain focus
            const subscription = AppState.addEventListener('change', (appState) => {
                if (appState !== 'active') {
                    return;
                }

                refreshCameraPermissionStatus();
            });

            return () => {
                subscription.remove();

                if (isLoaderVisible) {
                    setIsLoaderVisible(false);
                }
            };
        }, [isLoaderVisible, setIsLoaderVisible]),
    );

    useEffect(() => {
        if (isMultiScanEnabled) {
            return;
        }
        setReceiptFiles([]);
    }, [isMultiScanEnabled]);

    const navigateBack = () => {
        Navigation.goBack();
    };

    const navigateToConfirmationPage = useCallback(
        (isTestTransaction = false, reportIDParam: string | undefined = undefined) => {
            switch (iouType) {
                case CONST.IOU.TYPE.REQUEST:
                    Navigation.navigate(ROUTES.MONEY_REQUEST_STEP_CONFIRMATION.getRoute(CONST.IOU.ACTION.CREATE, CONST.IOU.TYPE.SUBMIT, initialTransactionID, reportID, backToReport));
                    break;
                case CONST.IOU.TYPE.SEND:
                    Navigation.navigate(ROUTES.MONEY_REQUEST_STEP_CONFIRMATION.getRoute(CONST.IOU.ACTION.CREATE, CONST.IOU.TYPE.PAY, initialTransactionID, reportID));
                    break;
                default:
                    Navigation.navigate(
                        ROUTES.MONEY_REQUEST_STEP_CONFIRMATION.getRoute(
                            CONST.IOU.ACTION.CREATE,
                            isTestTransaction ? CONST.IOU.TYPE.SUBMIT : iouType,
                            initialTransactionID,
                            // eslint-disable-next-line @typescript-eslint/prefer-nullish-coalescing
                            reportIDParam || reportID,
                            backToReport,
                        ),
                    );
            }
        },
        [backToReport, iouType, reportID, initialTransactionID],
    );

    const createTransaction = useCallback(
        (
            files: ReceiptFile[],
            participant: Participant,
            gpsPoints?: GpsPoint,
            policyParams?: {
                policy: OnyxEntry<Policy>;
            },
            billable?: boolean,
            reimbursable = true,
        ) => {
            files.forEach((receiptFile: ReceiptFile, index) => {
                const transaction = transactions.find((item) => item.transactionID === receiptFile.transactionID);
                const receipt: Receipt = receiptFile.file ?? {};
                receipt.source = receiptFile.source;
                receipt.state = CONST.IOU.RECEIPT_STATE.SCAN_READY;
                if (iouType === CONST.IOU.TYPE.TRACK && report) {
                    trackExpense({
                        report,
                        isDraftPolicy: false,
                        participantParams: {
                            payeeEmail: currentUserPersonalDetails.login,
                            payeeAccountID: currentUserPersonalDetails.accountID,
                            participant,
                        },
                        transactionParams: {
                            amount: 0,
                            currency: transaction?.currency ?? 'USD',
                            created: transaction?.created,
                            receipt,
                            billable,
                            reimbursable,
                            ...(gpsPoints ?? {}),
                        },
                        ...(policyParams ?? {}),
                        shouldHandleNavigation: index === files.length - 1,
                    });
                } else {
                    requestMoney({
                        report,
                        participantParams: {
                            payeeEmail: currentUserPersonalDetails.login,
                            payeeAccountID: currentUserPersonalDetails.accountID,
                            participant,
                        },
                        ...(policyParams ?? {}),
                        ...(gpsPoints ?? {}),
                        transactionParams: {
                            amount: 0,
                            attendees: transaction?.comment?.attendees,
                            currency: transaction?.currency ?? 'USD',
                            created: transaction?.created ?? '',
                            merchant: '',
                            receipt,
                            billable,
                        },
                        shouldHandleNavigation: index === files.length - 1,
                        backToReport,
                        shouldGenerateTransactionThreadReport,
                    });
                }
            });
        },
        [backToReport, currentUserPersonalDetails.accountID, currentUserPersonalDetails.login, iouType, report, transactions, shouldGenerateTransactionThreadReport],
    );

    const navigateToConfirmationStep = useCallback(
        (files: ReceiptFile[], locationPermissionGranted = false, isTestTransaction = false) => {
            if (backTo) {
                Navigation.goBack(backTo);
                return;
            }

            if (isTestTransaction) {
                const managerMcTestParticipant = getManagerMcTestParticipant() ?? {};
                let reportIDParam = managerMcTestParticipant.reportID;
                if (!managerMcTestParticipant.reportID && report?.reportID) {
                    reportIDParam = generateReportID();
                }
                setMoneyRequestParticipants(
                    initialTransactionID,
                    [
                        {
                            ...managerMcTestParticipant,
                            reportID: reportIDParam,
                            selected: true,
                        },
                    ],
                    true,
                ).then(() => {
                    navigateToConfirmationPage(true, reportIDParam);
                });
                return;
            }

            // If the user started this flow from using the + button in the composer inside a report
            // the participants can be automatically assigned from the report and the user can skip the participants step and go straight
            // to the confirmation step.
            // If the user is started this flow using the Create expense option (combined submit/track flow), they should be redirected to the participants page.
            if (!initialTransaction?.isFromGlobalCreate && !isArchivedReport(reportNameValuePairs) && iouType !== CONST.IOU.TYPE.CREATE) {
                const selectedParticipants = getMoneyRequestParticipantsFromReport(report);
                const participants = selectedParticipants.map((participant) => {
                    const participantAccountID = participant?.accountID ?? CONST.DEFAULT_NUMBER_ID;
                    return participantAccountID ? getParticipantsOption(participant, personalDetails) : getReportOption(participant, reportAttributesDerived);
                });

                if (shouldSkipConfirmation) {
                    const firstReceiptFile = files.at(0);
                    if (iouType === CONST.IOU.TYPE.SPLIT && firstReceiptFile) {
                        const splitReceipt: Receipt = firstReceiptFile.file ?? {};
                        splitReceipt.source = firstReceiptFile.source;
                        splitReceipt.state = CONST.IOU.RECEIPT_STATE.SCAN_READY;
                        startSplitBill({
                            participants,
                            currentUserLogin: currentUserPersonalDetails?.login ?? '',
                            currentUserAccountID: currentUserPersonalDetails.accountID,
                            comment: '',
                            receipt: splitReceipt,
                            existingSplitChatReportID: reportID,
                            billable: false,
                            category: '',
                            tag: '',
                            currency: initialTransaction?.currency ?? 'USD',
                            taxCode: transactionTaxCode,
                            taxAmount: transactionTaxAmount,
                        });
                        return;
                    }
                    const participant = participants.at(0);
                    if (!participant) {
                        return;
                    }
                    if (locationPermissionGranted) {
                        getCurrentPosition(
                            (successData) => {
                                const policyParams = {policy};
                                const gpsPoints = {
                                    lat: successData.coords.latitude,
                                    long: successData.coords.longitude,
                                };
                                createTransaction(files, participant, gpsPoints, policyParams, false);
                            },
                            (errorData) => {
                                Log.info('[IOURequestStepScan] getCurrentPosition failed', false, errorData);
                                // When there is an error, the money can still be requested, it just won't include the GPS coordinates
                                createTransaction(files, participant);
                            },
                            {
                                maximumAge: CONST.GPS.MAX_AGE,
                                timeout: CONST.GPS.TIMEOUT,
                            },
                        );
                        return;
                    }
                    createTransaction(files, participant);
                    return;
                }

                const setParticipantsPromises = files.map((receiptFile) => setMoneyRequestParticipantsFromReport(receiptFile.transactionID, report));
                Promise.all(setParticipantsPromises).then(() => navigateToConfirmationPage());
                return;
            }

            // If there was no reportID, then that means the user started this flow from the global + menu
            // and an optimistic reportID was generated. In that case, the next step is to select the participants for this expense.
            if (
                iouType === CONST.IOU.TYPE.CREATE &&
                isPaidGroupPolicy(defaultExpensePolicy) &&
                defaultExpensePolicy?.isPolicyExpenseChatEnabled &&
                !shouldRestrictUserBillableActions(defaultExpensePolicy.id)
            ) {
                const activePolicyExpenseChat = getPolicyExpenseChat(currentUserPersonalDetails.accountID, defaultExpensePolicy?.id);
                const shouldAutoReport = !!defaultExpensePolicy?.autoReporting || !!personalPolicy?.autoReporting;
                const transactionReportID = shouldAutoReport ? activePolicyExpenseChat?.reportID : CONST.REPORT.UNREPORTED_REPORT_ID;

                // If the initial transaction has different participants selected that means that the user has changed the participant in the confirmation step
                if (initialTransaction?.participants && initialTransaction?.participants?.at(0)?.reportID !== activePolicyExpenseChat?.reportID) {
                    const isTrackExpense = initialTransaction?.participants?.at(0)?.reportID === selfDMReportID;

                    const setParticipantsPromises = files.map((receiptFile) => setMoneyRequestParticipants(receiptFile.transactionID, initialTransaction?.participants));
                    Promise.all(setParticipantsPromises).then(() => {
                        if (isTrackExpense) {
                            Navigation.navigate(ROUTES.MONEY_REQUEST_STEP_CONFIRMATION.getRoute(CONST.IOU.ACTION.CREATE, CONST.IOU.TYPE.TRACK, initialTransactionID, selfDMReportID));
                        } else {
                            navigateToConfirmationPage(iouType === CONST.IOU.TYPE.CREATE, initialTransaction?.reportID);
                        }
                    });
                    return;
                }

                const setParticipantsPromises = files.map((receiptFile) => {
                    setTransactionReport(receiptFile.transactionID, {reportID: transactionReportID}, true);
                    return setMoneyRequestParticipantsFromReport(receiptFile.transactionID, activePolicyExpenseChat);
                });
                Promise.all(setParticipantsPromises).then(() =>
                    Navigation.navigate(
                        ROUTES.MONEY_REQUEST_STEP_CONFIRMATION.getRoute(
                            CONST.IOU.ACTION.CREATE,
                            iouType === CONST.IOU.TYPE.CREATE ? CONST.IOU.TYPE.SUBMIT : iouType,
                            initialTransactionID,
                            activePolicyExpenseChat?.reportID,
                        ),
                    ),
                );
            } else {
                navigateToParticipantPage(iouType, initialTransactionID, reportID);
            }
        },
        [
            backTo,
            initialTransaction?.isFromGlobalCreate,
            initialTransaction?.currency,
            initialTransaction?.participants,
            initialTransaction?.reportID,
            reportNameValuePairs,
            iouType,
            personalPolicy,
            defaultExpensePolicy,
            report,
            initialTransactionID,
            navigateToConfirmationPage,
            shouldSkipConfirmation,
            personalDetails,
            reportAttributesDerived,
            createTransaction,
            currentUserPersonalDetails?.login,
            currentUserPersonalDetails.accountID,
            reportID,
            transactionTaxCode,
            transactionTaxAmount,
            policy,
            selfDMReportID,
        ],
    );

    const updateScanAndNavigate = useCallback(
        (file: FileObject, source: string) => {
            navigateBack();
            replaceReceipt({transactionID: initialTransactionID, file: file as File, source});
        },
        [initialTransactionID],
    );

    /**
     * Sets a test receipt from CONST.TEST_RECEIPT_URL and navigates to the confirmation step
     */
    const setTestReceiptAndNavigate = useCallback(() => {
        setTestReceipt(TestReceipt, 'png', (source, file, filename) => {
            if (!file.uri) {
                return;
            }

            setMoneyRequestReceipt(initialTransactionID, source, filename, !isEditing, undefined, true);
            navigateToConfirmationStep([{file, source: file.uri, transactionID: initialTransactionID}], false, true);
        });
    }, [initialTransactionID, isEditing, navigateToConfirmationStep]);

    const dismissMultiScanEducationalPopup = () => {
        // eslint-disable-next-line @typescript-eslint/no-deprecated
        InteractionManager.runAfterInteractions(() => {
            dismissProductTraining(CONST.PRODUCT_TRAINING_TOOLTIP_NAMES.MULTI_SCAN_EDUCATIONAL_MODAL);
            setShouldShowMultiScanEducationalPopup(false);
        });
    };

    /**
     * Sets the Receipt objects and navigates the user to the next page
     */
    const setReceiptFilesAndNavigate = (files: FileObject[]) => {
        if (files.length === 0) {
            return;
        }
        // Store the receipt on the transaction object in Onyx
        const newReceiptFiles: ReceiptFile[] = [];

        if (isEditing) {
            const file = files.at(0);
            if (!file) {
                return;
            }
            setMoneyRequestReceipt(initialTransactionID, file.uri ?? '', file.name ?? '', !isEditing);
            updateScanAndNavigate(file, file.uri ?? '');
            return;
        }

        files.forEach((file, index) => {
            const transaction =
                !shouldAcceptMultipleFiles || (index === 0 && transactions.length === 1 && !initialTransaction?.receipt?.source)
                    ? (initialTransaction as Partial<Transaction>)
                    : buildOptimisticTransactionAndCreateDraft({
                          initialTransaction: initialTransaction as Partial<Transaction>,
                          currentUserPersonalDetails,
                          reportID,
                      });

            const transactionID = transaction.transactionID ?? initialTransactionID;
            newReceiptFiles.push({file, source: file.uri ?? '', transactionID});
            setMoneyRequestReceipt(transactionID, file.uri ?? '', file.name ?? '', true);
        });

        if (shouldSkipConfirmation) {
            setReceiptFiles(newReceiptFiles);
            const gpsRequired = initialTransaction?.amount === 0 && iouType !== CONST.IOU.TYPE.SPLIT && files.length;
            if (gpsRequired) {
                const beginLocationPermissionFlow = shouldStartLocationPermissionFlow();

                if (beginLocationPermissionFlow) {
                    setStartLocationPermissionFlow(true);
                    return;
                }
            }
        }
        navigateToConfirmationStep(newReceiptFiles, false);
    };

    const {validateFiles, PDFValidationComponent, ErrorModal} = useFilesValidation(setReceiptFilesAndNavigate);

    const submitReceipts = useCallback(
        (files: ReceiptFile[]) => {
            if (shouldSkipConfirmation) {
                const gpsRequired = initialTransaction?.amount === 0 && iouType !== CONST.IOU.TYPE.SPLIT;
                if (gpsRequired) {
                    const beginLocationPermissionFlow = shouldStartLocationPermissionFlow();
                    if (beginLocationPermissionFlow) {
                        setStartLocationPermissionFlow(true);
                        return;
                    }
                }
            }
            navigateToConfirmationStep(files, false);
        },
        [shouldSkipConfirmation, navigateToConfirmationStep, initialTransaction, iouType, shouldStartLocationPermissionFlow],
    );

    const viewfinderLayout = useRef<LayoutRectangle>(null);

    const capturePhoto = useCallback(() => {
        if (!camera.current && (cameraPermissionStatus === RESULTS.DENIED || cameraPermissionStatus === RESULTS.BLOCKED)) {
            askForPermissions();
            return;
        }

        const showCameraAlert = () => {
            Alert.alert(translate('receipt.cameraErrorTitle'), translate('receipt.cameraErrorMessage'));
        };

        if (!camera.current) {
            showCameraAlert();
        }

        if (didCapturePhoto) {
            return;
        }

        if (isMultiScanEnabled) {
            showBlink();
        }

        setDidCapturePhoto(true);

        const path = getReceiptsUploadFolderPath();

        ReactNativeBlobUtil.fs
            .isDir(path)
            .then((isDir) => {
                if (isDir) {
                    return;
                }

                ReactNativeBlobUtil.fs.mkdir(path).catch((error: string) => {
                    Log.warn('Error creating the directory', error);
                });
            })
            .catch((error: string) => {
                Log.warn('Error checking if the directory exists', error);
            })
            .then(() => {
                camera?.current
                    ?.takePhoto({
                        flash: flash && hasFlash ? 'on' : 'off',
                        enableShutterSound: !isPlatformMuted,
                        path,
                    })
                    .then((photo: PhotoFile) => {
                        // Store the receipt on the transaction object in Onyx
                        const transaction =
                            isMultiScanEnabled && initialTransaction?.receipt?.source
                                ? buildOptimisticTransactionAndCreateDraft({
                                      initialTransaction,
                                      currentUserPersonalDetails,
                                      reportID,
                                  })
                                : initialTransaction;
                        const transactionID = transaction?.transactionID ?? initialTransactionID;
                        const imageObject: ImageObject = {file: photo, filename: photo.path, source: getPhotoSource(photo.path)};
                        cropImageToAspectRatio(imageObject, viewfinderLayout.current?.width, viewfinderLayout.current?.height).then(({filename, source}) => {
                            setMoneyRequestReceipt(transactionID, source, filename, !isEditing);

                            readFileAsync(
                                source,
                                filename,
                                (file) => {
                                    if (isEditing) {
                                        updateScanAndNavigate(file, source);
                                        return;
                                    }

                                    const newReceiptFiles = [...receiptFiles, {file, source, transactionID}];
                                    setReceiptFiles(newReceiptFiles);

                                    if (isMultiScanEnabled) {
                                        setDidCapturePhoto(false);
                                        return;
                                    }

                                    submitReceipts(newReceiptFiles);
                                },
                                () => {
                                    setDidCapturePhoto(false);
                                    showCameraAlert();
                                    Log.warn('Error reading photo');
                                },
                            );
                        });
                    })
                    .catch((error: string) => {
                        setDidCapturePhoto(false);
                        showCameraAlert();
                        Log.warn('Error taking photo', error);
                    });
            });
    }, [
        cameraPermissionStatus,
        didCapturePhoto,
        isMultiScanEnabled,
        translate,
        showBlink,
        flash,
        hasFlash,
        isPlatformMuted,
        initialTransaction,
        currentUserPersonalDetails,
        reportID,
        initialTransactionID,
        isEditing,
        receiptFiles,
        submitReceipts,
        updateScanAndNavigate,
    ]);

    const toggleMultiScan = () => {
        if (!dismissedProductTraining?.[CONST.PRODUCT_TRAINING_TOOLTIP_NAMES.MULTI_SCAN_EDUCATIONAL_MODAL]) {
            setShouldShowMultiScanEducationalPopup(true);
        }
        if (isMultiScanEnabled) {
            removeDraftTransactions(true);
        }
        removeTransactionReceipt(CONST.IOU.OPTIMISTIC_TRANSACTION_ID);
        setIsMultiScanEnabled?.(!isMultiScanEnabled);
    };

    // Wait for camera permission status to render
    if (cameraPermissionStatus == null) {
        return null;
    }

    return (
        <StepScreenWrapper
            includeSafeAreaPaddingBottom
            headerTitle={translate('common.receipt')}
            onBackButtonPress={navigateBack}
            shouldShowWrapper={!!backTo || isEditing}
            testID={IOURequestStepScan.displayName}
        >
            <View
                style={styles.flex1}
                onLayout={() => {
                    if (!onLayout) {
                        return;
                    }
                    onLayout(setTestReceiptAndNavigate);
                }}
            >
                {PDFValidationComponent}
                <View style={[styles.flex1]}>
                    {cameraPermissionStatus !== RESULTS.GRANTED && (
                        <View style={[styles.cameraView, styles.permissionView, styles.userSelectNone]}>
                            <ImageSVG
                                contentFit="contain"
                                src={Hand}
                                width={CONST.RECEIPT.HAND_ICON_WIDTH}
                                height={CONST.RECEIPT.HAND_ICON_HEIGHT}
                                style={styles.pb5}
                            />

                            <Text style={[styles.textFileUpload]}>{translate('receipt.takePhoto')}</Text>
                            <Text style={[styles.subTextFileUpload]}>{translate('receipt.cameraAccess')}</Text>
                            <Button
                                success
                                text={translate('common.continue')}
                                accessibilityLabel={translate('common.continue')}
                                style={[styles.p9, styles.pt5]}
                                onPress={capturePhoto}
                            />
                        </View>
                    )}
                    {cameraPermissionStatus === RESULTS.GRANTED && device == null && (
                        <View style={[styles.cameraView]}>
                            <ActivityIndicator
                                size={CONST.ACTIVITY_INDICATOR_SIZE.LARGE}
                                style={[styles.flex1]}
                                color={theme.textSupporting}
                            />
                        </View>
                    )}
                    {cameraPermissionStatus === RESULTS.GRANTED && device != null && (
                        <View style={[styles.cameraView]}>
                            <GestureDetector gesture={tapGesture}>
                                <View style={styles.flex1}>
                                    <NavigationAwareCamera
                                        ref={camera}
                                        device={device}
                                        style={styles.flex1}
                                        zoom={device.neutralZoom}
                                        photo
                                        cameraTabIndex={1}
                                        onLayout={(e) => (viewfinderLayout.current = e.nativeEvent.layout)}
                                    />
                                    <Animated.View style={[styles.cameraFocusIndicator, cameraFocusIndicatorAnimatedStyle]} />
                                    {canUseMultiScan ? (
                                        <View style={[styles.flashButtonContainer, styles.primaryMediumIcon, flash && styles.bgGreenSuccess, !hasFlash && styles.opacity0]}>
                                            <PressableWithFeedback
                                                role={CONST.ROLE.BUTTON}
                                                accessibilityLabel={translate('receipt.flash')}
                                                disabled={cameraPermissionStatus !== RESULTS.GRANTED || !hasFlash}
                                                onPress={() => setFlash((prevFlash) => !prevFlash)}
                                            >
                                                <Icon
                                                    height={16}
                                                    width={16}
                                                    src={Expensicons.Bolt}
                                                    fill={flash ? theme.white : theme.icon}
                                                />
                                            </PressableWithFeedback>
                                        </View>
                                    ) : null}
                                    <Animated.View
                                        pointerEvents="none"
                                        style={[StyleSheet.absoluteFillObject, styles.backgroundWhite, blinkStyle, styles.zIndex10]}
                                    />
                                </View>
                            </GestureDetector>
                        </View>
                    )}
                </View>
                {shouldShowMultiScanEducationalPopup && (
                    <FeatureTrainingModal
                        title={translate('iou.scanMultipleReceipts')}
                        image={MultiScan}
                        shouldRenderSVG
                        imageHeight={220}
                        modalInnerContainerStyle={styles.pt0}
                        illustrationOuterContainerStyle={styles.multiScanEducationalPopupImage}
                        onConfirm={dismissMultiScanEducationalPopup}
                        titleStyles={styles.mb2}
                        confirmText={translate('common.buttonConfirm')}
                        description={translate('iou.scanMultipleReceiptsDescription')}
                        contentInnerContainerStyles={styles.mb6}
                        shouldGoBack={false}
                    />
                )}
                <View style={[styles.flexRow, styles.justifyContentAround, styles.alignItemsCenter, styles.pv3]}>
                    <AttachmentPicker
                        onOpenPicker={() => setIsLoaderVisible(true)}
                        fileLimit={shouldAcceptMultipleFiles ? CONST.API_ATTACHMENT_VALIDATIONS.MAX_FILE_LIMIT : 1}
                        shouldValidateImage={false}
                    >
                        {({openPicker}) => (
                            <PressableWithFeedback
                                role={CONST.ROLE.BUTTON}
                                accessibilityLabel={translate('receipt.gallery')}
                                style={[styles.alignItemsStart, isMultiScanEnabled && styles.opacity0]}
                                onPress={() => {
                                    openPicker({
                                        onPicked: (data) => validateFiles(data),
                                        onCanceled: () => setIsLoaderVisible(false),
                                        // makes sure the loader is not visible anymore e.g. when there is an error while uploading a file
                                        onClosed: () => {
                                            setIsLoaderVisible(false);
                                        },
                                    });
                                }}
                            >
                                <Icon
                                    height={32}
                                    width={32}
                                    src={Expensicons.Gallery}
                                    fill={theme.textSupporting}
                                />
                            </PressableWithFeedback>
                        )}
                    </AttachmentPicker>
                    <PressableWithFeedback
                        role={CONST.ROLE.BUTTON}
                        accessibilityLabel={translate('receipt.shutter')}
                        style={[styles.alignItemsCenter]}
                        onPress={capturePhoto}
                    >
                        <ImageSVG
                            contentFit="contain"
                            src={Shutter}
                            width={CONST.RECEIPT.SHUTTER_SIZE}
                            height={CONST.RECEIPT.SHUTTER_SIZE}
                        />
                    </PressableWithFeedback>
                    {canUseMultiScan ? (
                        <PressableWithFeedback
                            accessibilityRole="button"
                            role={CONST.ROLE.BUTTON}
                            accessibilityLabel={translate('receipt.multiScan')}
                            style={styles.alignItemsEnd}
                            onPress={toggleMultiScan}
                        >
                            <Icon
                                height={32}
                                width={32}
                                src={Expensicons.ReceiptMultiple}
                                fill={isMultiScanEnabled ? theme.iconMenu : theme.textSupporting}
                            />
                        </PressableWithFeedback>
                    ) : (
                        <PressableWithFeedback
                            role={CONST.ROLE.BUTTON}
                            accessibilityLabel={translate('receipt.flash')}
                            style={[styles.alignItemsEnd, !hasFlash && styles.opacity0]}
                            disabled={cameraPermissionStatus !== RESULTS.GRANTED || !hasFlash}
                            onPress={() => setFlash((prevFlash) => !prevFlash)}
                        >
                            <Icon
                                height={32}
                                width={32}
                                src={flash ? Expensicons.Bolt : Expensicons.boltSlash}
                                fill={theme.textSupporting}
                            />
                        </PressableWithFeedback>
                    )}
                </View>

                {canUseMultiScan && (
                    <ReceiptPreviews
                        isMultiScanEnabled={isMultiScanEnabled}
                        submit={submitReceipts}
                    />
                )}

                {startLocationPermissionFlow && !!receiptFiles.length && (
                    <LocationPermissionModal
                        startPermissionFlow={startLocationPermissionFlow}
                        resetPermissionFlow={() => setStartLocationPermissionFlow(false)}
                        onGrant={() => navigateToConfirmationStep(receiptFiles, true)}
                        onDeny={() => {
                            updateLastLocationPermissionPrompt();
                            navigateToConfirmationStep(receiptFiles, false);
                        }}
                    />
                )}
                {ErrorModal}
            </View>
        </StepScreenWrapper>
    );
}

IOURequestStepScan.displayName = 'IOURequestStepScan';

const IOURequestStepScanWithCurrentUserPersonalDetails = withCurrentUserPersonalDetails(IOURequestStepScan);
// eslint-disable-next-line rulesdir/no-negated-variables
const IOURequestStepScanWithWritableReportOrNotFound = withWritableReportOrNotFound(IOURequestStepScanWithCurrentUserPersonalDetails, true);
// eslint-disable-next-line rulesdir/no-negated-variables
const IOURequestStepScanWithFullTransactionOrNotFound = withFullTransactionOrNotFound(IOURequestStepScanWithWritableReportOrNotFound);

export default IOURequestStepScanWithFullTransactionOrNotFound;<|MERGE_RESOLUTION|>--- conflicted
+++ resolved
@@ -237,15 +237,7 @@
                     .catch(() => setCameraPermissionStatus(RESULTS.UNAVAILABLE));
             };
 
-<<<<<<< HEAD
             refreshCameraPermissionStatus();
-=======
-            // eslint-disable-next-line @typescript-eslint/no-deprecated
-            InteractionManager.runAfterInteractions(() => {
-                // Check initial camera permission status
-                refreshCameraPermissionStatus();
-            });
->>>>>>> 649daaf2
 
             // Refresh permission status when app gain focus
             const subscription = AppState.addEventListener('change', (appState) => {
