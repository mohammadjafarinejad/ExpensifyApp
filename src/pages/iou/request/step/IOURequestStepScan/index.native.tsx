--- conflicted
+++ resolved
@@ -34,6 +34,7 @@
 import useTheme from '@hooks/useTheme';
 import useThemeStyles from '@hooks/useThemeStyles';
 import setTestReceipt from '@libs/actions/setTestReceipt';
+import {dismissProductTraining} from '@libs/actions/Welcome';
 import {readFileAsync, resizeImageIfNeeded, showCameraPermissionsAlert, splitExtensionFromFileName} from '@libs/fileDownload/FileUtils';
 import getPhotoSource from '@libs/fileDownload/getPhotoSource';
 import convertHeicImage from '@libs/fileDownload/heicConverter';
@@ -119,11 +120,7 @@
     const isPlatformMuted = mutedPlatforms[platform];
     const [cameraPermissionStatus, setCameraPermissionStatus] = useState<string | null>(null);
     const [didCapturePhoto, setDidCapturePhoto] = useState(false);
-<<<<<<< HEAD
-    const isTabActive = useIsFocused();
     const [shouldShowMultiScanEducationalPopup, setShouldShowMultiScanEducationalPopup] = useState(false);
-=======
->>>>>>> 0e9a19d5
 
     const [pdfFile, setPdfFile] = useState<null | FileObject>(null);
 
@@ -807,85 +804,6 @@
                                 style={styles.pb5}
                             />
 
-<<<<<<< HEAD
-                                <Text style={[styles.textFileUpload]}>{translate('receipt.takePhoto')}</Text>
-                                <Text style={[styles.subTextFileUpload]}>{translate('receipt.cameraAccess')}</Text>
-                                <Button
-                                    success
-                                    text={translate('common.continue')}
-                                    accessibilityLabel={translate('common.continue')}
-                                    style={[styles.p9, styles.pt5]}
-                                    onPress={capturePhoto}
-                                />
-                            </View>
-                        )}
-                        {cameraPermissionStatus === RESULTS.GRANTED && device == null && (
-                            <View style={[styles.cameraView]}>
-                                <ActivityIndicator
-                                    size={CONST.ACTIVITY_INDICATOR_SIZE.LARGE}
-                                    style={[styles.flex1]}
-                                    color={theme.textSupporting}
-                                />
-                            </View>
-                        )}
-                        {cameraPermissionStatus === RESULTS.GRANTED && device != null && (
-                            <View style={[styles.cameraView]}>
-                                <GestureDetector gesture={tapGesture}>
-                                    <View style={styles.flex1}>
-                                        <NavigationAwareCamera
-                                            ref={camera}
-                                            device={device}
-                                            style={styles.flex1}
-                                            zoom={device.neutralZoom}
-                                            photo
-                                            cameraTabIndex={1}
-                                        />
-                                        <Animated.View style={[styles.cameraFocusIndicator, cameraFocusIndicatorAnimatedStyle]} />
-                                        {canUseMultiScan ? (
-                                            <View style={[styles.flashButtonContainer, styles.primaryMediumIcon, flash && styles.bgGreenSuccess, !hasFlash && styles.opacity0]}>
-                                                <PressableWithFeedback
-                                                    role={CONST.ROLE.BUTTON}
-                                                    accessibilityLabel={translate('receipt.flash')}
-                                                    disabled={cameraPermissionStatus !== RESULTS.GRANTED || !hasFlash}
-                                                    onPress={() => setFlash((prevFlash) => !prevFlash)}
-                                                >
-                                                    <Icon
-                                                        height={16}
-                                                        width={16}
-                                                        src={Expensicons.Bolt}
-                                                        fill={theme.white}
-                                                    />
-                                                </PressableWithFeedback>
-                                            </View>
-                                        ) : null}
-                                        <Animated.View
-                                            pointerEvents="none"
-                                            style={[StyleSheet.absoluteFillObject, styles.backgroundWhite, blinkStyle, styles.zIndex10]}
-                                        />
-                                    </View>
-                                </GestureDetector>
-                            </View>
-                        )}
-                    </View>
-                </EducationalTooltip>
-                {shouldShowMultiScanEducationalPopup && (
-                    <FeatureTrainingModal
-                        title={translate('iou.scanMultipleReceipts')}
-                        image={MultiScanHand}
-                        shouldRenderSVG
-                        contentFitImage="contain"
-                        modalInnerContainerStyle={styles.pt0}
-                        illustrationOuterContainerStyle={styles.multiScanEducationalPopupImage}
-                        imageHeight={232}
-                        illustrationInnerContainerStyle={{transform: [{translateY: 15}]}}
-                        onConfirm={dismissMultiScanEducationalPopup}
-                        titleStyles={styles.mb2}
-                        confirmText={translate('common.buttonConfirm')}
-                        description={translate('iou.scanMultipleReceiptsDescription')}
-                        shouldGoBack={false}
-                    />
-                )}
-=======
                             <Text style={[styles.textFileUpload]}>{translate('receipt.takePhoto')}</Text>
                             <Text style={[styles.subTextFileUpload]}>{translate('receipt.cameraAccess')}</Text>
                             <Button
@@ -945,8 +863,23 @@
                         </View>
                     )}
                 </View>
-
->>>>>>> 0e9a19d5
+                {shouldShowMultiScanEducationalPopup && (
+                    <FeatureTrainingModal
+                        title={translate('iou.scanMultipleReceipts')}
+                        image={MultiScanHand}
+                        shouldRenderSVG
+                        contentFitImage="contain"
+                        modalInnerContainerStyle={styles.pt0}
+                        illustrationOuterContainerStyle={styles.multiScanEducationalPopupImage}
+                        imageHeight={232}
+                        illustrationInnerContainerStyle={{transform: [{translateY: 15}]}}
+                        onConfirm={dismissMultiScanEducationalPopup}
+                        titleStyles={styles.mb2}
+                        confirmText={translate('common.buttonConfirm')}
+                        description={translate('iou.scanMultipleReceiptsDescription')}
+                        shouldGoBack={false}
+                    />
+                )}
                 <View style={[styles.flexRow, styles.justifyContentAround, styles.alignItemsCenter, styles.pv3]}>
                     <AttachmentPicker onOpenPicker={() => setIsLoaderVisible(true)}>
                         {({openPicker}) => (
