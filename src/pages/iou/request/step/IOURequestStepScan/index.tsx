--- conflicted
+++ resolved
@@ -28,26 +28,10 @@
 import useResponsiveLayout from '@hooks/useResponsiveLayout';
 import useTheme from '@hooks/useTheme';
 import useThemeStyles from '@hooks/useThemeStyles';
-<<<<<<< HEAD
-import {
-    replaceReceipt,
-    requestMoney,
-    setMoneyRequestParticipantsFromReport,
-    setMoneyRequestReceipt,
-    startSplitBill,
-    trackExpense,
-    updateLastLocationPermissionPrompt,
-} from '@libs/actions/IOU';
-import {isMobile, isMobileWebKit} from '@libs/Browser';
-import {base64ToFile, resizeImageIfNeeded, splitExtensionFromFileName, validateImageForCorruption} from '@libs/fileDownload/FileUtils';
-import getCurrentPosition from '@libs/getCurrentPosition';
-import {shouldStartLocationPermissionFlow as shouldStartLocationPermissionFlowFunc} from '@libs/IOUUtils';
-=======
 import {isMobile, isMobileWebKit} from '@libs/Browser';
 import {base64ToFile, resizeImageIfNeeded, splitExtensionFromFileName, validateImageForCorruption} from '@libs/fileDownload/FileUtils';
 import getCurrentPosition from '@libs/getCurrentPosition';
 import {shouldStartLocationPermissionFlow} from '@libs/IOUUtils';
->>>>>>> ba27d002
 import Log from '@libs/Log';
 import Navigation from '@libs/Navigation/Navigation';
 import {getParticipantsOption, getReportOption} from '@libs/OptionsListUtils';
@@ -58,8 +42,6 @@
 import StepScreenDragAndDropWrapper from '@pages/iou/request/step/StepScreenDragAndDropWrapper';
 import withFullTransactionOrNotFound from '@pages/iou/request/step/withFullTransactionOrNotFound';
 import withWritableReportOrNotFound from '@pages/iou/request/step/withWritableReportOrNotFound';
-<<<<<<< HEAD
-=======
 import {
     replaceReceipt,
     requestMoney,
@@ -69,7 +51,6 @@
     trackExpense,
     updateLastLocationPermissionPrompt,
 } from '@userActions/IOU';
->>>>>>> ba27d002
 import CONST from '@src/CONST';
 import type {TranslationPaths} from '@src/languages/types';
 import ONYXKEYS from '@src/ONYXKEYS';
@@ -134,11 +115,7 @@
             return false;
         }
 
-<<<<<<< HEAD
-        return !isArchivedReport(report, reportNameValuePairs) && !(isPolicyExpenseChat(report) && ((policy?.requiresCategory ?? false) || (policy?.requiresTag ?? false)));
-=======
         return !isArchivedReport(reportNameValuePairs) && !(isPolicyExpenseChat(report) && ((policy?.requiresCategory ?? false) || (policy?.requiresTag ?? false)));
->>>>>>> ba27d002
     }, [report, skipConfirmation, policy, reportNameValuePairs]);
 
     /**
@@ -299,11 +276,7 @@
     const createTransaction = useCallback(
         (receipt: Receipt, participant: Participant) => {
             if (iouType === CONST.IOU.TYPE.TRACK && report) {
-<<<<<<< HEAD
                 trackExpense({
-=======
-                trackExpense(
->>>>>>> ba27d002
                     report,
                     isDraftPolicy: false,
                     participantParams: {
@@ -396,11 +369,7 @@
                         (successData) => {
                             playSound(SOUNDS.DONE);
                             if (iouType === CONST.IOU.TYPE.TRACK && report) {
-<<<<<<< HEAD
                                 trackExpense({
-=======
-                                trackExpense(
->>>>>>> ba27d002
                                     report,
                                     isDraftPolicy: false,
                                     participantParams: {
@@ -538,11 +507,7 @@
                     setFileSource(source);
                     const gpsRequired = transaction?.amount === 0 && iouType !== CONST.IOU.TYPE.SPLIT && file;
                     if (gpsRequired) {
-<<<<<<< HEAD
-                        const shouldStartLocationPermissionFlow = shouldStartLocationPermissionFlowFunc();
-=======
                         const beginLocationPermissionFlow = shouldStartLocationPermissionFlow();
->>>>>>> ba27d002
 
                         if (beginLocationPermissionFlow) {
                             setStartLocationPermissionFlow(true);
@@ -593,13 +558,8 @@
             setFileSource(source);
             const gpsRequired = transaction?.amount === 0 && iouType !== CONST.IOU.TYPE.SPLIT && file;
             if (gpsRequired) {
-<<<<<<< HEAD
-                const shouldStartLocationPermissionFlow = shouldStartLocationPermissionFlowFunc();
-                if (shouldStartLocationPermissionFlow) {
-=======
                 const beginLocationPermissionFlow = shouldStartLocationPermissionFlow();
                 if (beginLocationPermissionFlow) {
->>>>>>> ba27d002
                     setStartLocationPermissionFlow(true);
                     return;
                 }
