import {useIsFocused} from '@react-navigation/native';
import {format} from 'date-fns';
import {Str} from 'expensify-common';
import React, {useCallback, useContext, useEffect, useMemo, useReducer, useRef, useState} from 'react';
import {ActivityIndicator, InteractionManager, PanResponder, PixelRatio, StyleSheet, View} from 'react-native';
import type {OnyxEntry} from 'react-native-onyx';
import {useOnyx} from 'react-native-onyx';
import {RESULTS} from 'react-native-permissions';
import Animated, {useAnimatedStyle, useSharedValue, withTiming} from 'react-native-reanimated';
import type Webcam from 'react-webcam';
import MultiScan from '@assets/images/educational-illustration__multi-scan.svg';
import TestReceipt from '@assets/images/fake-receipt.png';
import Hand from '@assets/images/hand.svg';
import ReceiptUpload from '@assets/images/receipt-upload.svg';
import Shutter from '@assets/images/shutter.svg';
import type {FileObject} from '@components/AttachmentModal';
import AttachmentPicker from '@components/AttachmentPicker';
import Button from '@components/Button';
import ConfirmModal from '@components/ConfirmModal';
import CopyTextToClipboard from '@components/CopyTextToClipboard';
import DownloadAppBanner from '@components/DownloadAppBanner';
import DragAndDropConsumer from '@components/DragAndDrop/Consumer';
import {DragAndDropContext} from '@components/DragAndDrop/Provider';
import DropZoneUI from '@components/DropZone/DropZoneUI';
import FeatureTrainingModal from '@components/FeatureTrainingModal';
import FullScreenLoadingIndicator from '@components/FullscreenLoadingIndicator';
import Icon from '@components/Icon';
import * as Expensicons from '@components/Icon/Expensicons';
import LocationPermissionModal from '@components/LocationPermissionModal';
import PDFThumbnail from '@components/PDFThumbnail';
import PressableWithFeedback from '@components/Pressable/PressableWithFeedback';
import Text from '@components/Text';
import TextLink from '@components/TextLink';
import withCurrentUserPersonalDetails from '@components/withCurrentUserPersonalDetails';
import useLocalize from '@hooks/useLocalize';
import usePermissions from '@hooks/usePermissions';
import usePolicy from '@hooks/usePolicy';
import useResponsiveLayout from '@hooks/useResponsiveLayout';
import useTheme from '@hooks/useTheme';
import useThemeStyles from '@hooks/useThemeStyles';
import setTestReceipt from '@libs/actions/setTestReceipt';
import {clearUserLocation, setUserLocation} from '@libs/actions/UserLocation';
import {dismissProductTraining} from '@libs/actions/Welcome';
import {isMobile, isMobileWebKit} from '@libs/Browser';
import {base64ToFile, isLocalFile as isLocalFileFileUtils, resizeImageIfNeeded, validateReceipt} from '@libs/fileDownload/FileUtils';
import convertHeicImage from '@libs/fileDownload/heicConverter';
import getCurrentPosition from '@libs/getCurrentPosition';
import {formatCurrentUserToAttendee, navigateToParticipantPage, shouldStartLocationPermissionFlow} from '@libs/IOUUtils';
import Log from '@libs/Log';
import Navigation from '@libs/Navigation/Navigation';
import {getManagerMcTestParticipant, getParticipantsOption, getReportOption} from '@libs/OptionsListUtils';
import {isPaidGroupPolicy} from '@libs/PolicyUtils';
import {generateReportID, getPolicyExpenseChat, isArchivedReport, isPolicyExpenseChat} from '@libs/ReportUtils';
import {shouldRestrictUserBillableActions} from '@libs/SubscriptionUtils';
import {getDefaultTaxCode} from '@libs/TransactionUtils';
import ReceiptDropUI from '@pages/iou/ReceiptDropUI';
import StepScreenDragAndDropWrapper from '@pages/iou/request/step/StepScreenDragAndDropWrapper';
import withFullTransactionOrNotFound from '@pages/iou/request/step/withFullTransactionOrNotFound';
import withWritableReportOrNotFound from '@pages/iou/request/step/withWritableReportOrNotFound';
import type {GpsPoint} from '@userActions/IOU';
import {
    checkIfScanFileCanBeRead,
    getMoneyRequestParticipantsFromReport,
    replaceReceipt,
    requestMoney,
    setMoneyRequestParticipants,
    setMoneyRequestParticipantsFromReport,
    setMoneyRequestReceipt,
    startSplitBill,
    trackExpense,
    updateLastLocationPermissionPrompt,
} from '@userActions/IOU';
import {generateTransactionID} from '@userActions/Transaction';
import {createDraftTransaction, removeDraftTransactions, removeTransactionReceipt} from '@userActions/TransactionEdit';
import CONST from '@src/CONST';
import type {TranslationPaths} from '@src/languages/types';
import ONYXKEYS from '@src/ONYXKEYS';
import ROUTES from '@src/ROUTES';
import type {Policy} from '@src/types/onyx';
import type {Participant} from '@src/types/onyx/IOU';
import type Transaction from '@src/types/onyx/Transaction';
import type {Receipt} from '@src/types/onyx/Transaction';
import {isEmptyObject} from '@src/types/utils/EmptyObject';
import {getLocationPermission} from './LocationPermission';
import NavigationAwareCamera from './NavigationAwareCamera/WebCamera';
import ReceiptPreviews from './ReceiptPreviews';
import type IOURequestStepScanProps from './types';
import type {ReceiptFile} from './types';

function IOURequestStepScan({
    report,
    route: {
        params: {action, iouType, reportID, transactionID: initialTransactionID, backTo, backToReport},
    },
    transaction: initialTransaction,
    currentUserPersonalDetails,
    onLayout,
    setTabSwipeDisabled,
    isMultiScanEnabled = false,
    setIsMultiScanEnabled,
}: Omit<IOURequestStepScanProps, 'user'>) {
    const theme = useTheme();
    const styles = useThemeStyles();
    const {isBetaEnabled} = usePermissions();

    // Grouping related states
    const [isAttachmentInvalid, setIsAttachmentInvalid] = useState(false);
    const [attachmentInvalidReasonTitle, setAttachmentInvalidReasonTitle] = useState<TranslationPaths>();
    const [attachmentInvalidReason, setAttachmentValidReason] = useState<TranslationPaths>();
    const [pdfFile, setPdfFile] = useState<null | FileObject>(null);
    const [startLocationPermissionFlow, setStartLocationPermissionFlow] = useState(false);
    const [receiptFiles, setReceiptFiles] = useState<ReceiptFile[]>([]);
    const [receiptImageTopPosition, setReceiptImageTopPosition] = useState(0);
    // we need to use isSmallScreenWidth instead of shouldUseNarrowLayout because drag and drop is not supported on mobile
    // eslint-disable-next-line rulesdir/prefer-shouldUseNarrowLayout-instead-of-isSmallScreenWidth
    const {isSmallScreenWidth} = useResponsiveLayout();
    const {translate} = useLocalize();
    const {isDraggingOver} = useContext(DragAndDropContext);
    const [cameraPermissionState, setCameraPermissionState] = useState<PermissionState | undefined>('prompt');
    const [isFlashLightOn, toggleFlashlight] = useReducer((state) => !state, false);
    const [isTorchAvailable, setIsTorchAvailable] = useState(false);
    const cameraRef = useRef<Webcam>(null);
    const trackRef = useRef<MediaStreamTrack | null>(null);
    const [isQueriedPermissionState, setIsQueriedPermissionState] = useState(false);
    const [shouldShowMultiScanEducationalPopup, setShouldShowMultiScanEducationalPopup] = useState(false);

    const getScreenshotTimeoutRef = useRef<NodeJS.Timeout | null>(null);
    const [reportNameValuePairs] = useOnyx(`${ONYXKEYS.COLLECTION.REPORT_NAME_VALUE_PAIRS}${report?.reportID}`, {canBeMissing: true});
    const policy = usePolicy(report?.policyID);
    const [personalDetails] = useOnyx(ONYXKEYS.PERSONAL_DETAILS_LIST, {canBeMissing: false});
    const [skipConfirmation] = useOnyx(`${ONYXKEYS.COLLECTION.SKIP_CONFIRMATION}${initialTransactionID}`, {canBeMissing: true});
    const [activePolicyID] = useOnyx(ONYXKEYS.NVP_ACTIVE_POLICY_ID, {canBeMissing: false});
    const [activePolicy] = useOnyx(`${ONYXKEYS.COLLECTION.POLICY}${activePolicyID}`, {canBeMissing: true});
    const [dismissedProductTraining] = useOnyx(ONYXKEYS.NVP_DISMISSED_PRODUCT_TRAINING, {canBeMissing: true});
    const [isLoadingReceipt, setIsLoadingReceipt] = useState(false);
    const isEditing = action === CONST.IOU.ACTION.EDIT;
    // TODO: use correct canUseMultiScan value when all multi-scan functionality is implemented
    // const canUseMultiScan = isBetaEnabled(CONST.BETAS.NEWDOT_MULTI_SCAN) && !isEditing && iouType !== CONST.IOU.TYPE.SPLIT && !backTo && !backToReport;
    const canUseMultiScan = false;

    const [optimisticTransactions] = useOnyx(ONYXKEYS.COLLECTION.TRANSACTION_DRAFT, {
        selector: (items) => Object.values(items ?? {}),
        canBeMissing: true,
    });
    const transactions = useMemo(() => {
        const allTransactions = initialTransactionID === CONST.IOU.OPTIMISTIC_TRANSACTION_ID ? (optimisticTransactions ?? []) : [initialTransaction];
        return allTransactions.filter((transaction): transaction is Transaction => !!transaction);
    }, [initialTransaction, initialTransactionID, optimisticTransactions]);

    const [videoConstraints, setVideoConstraints] = useState<MediaTrackConstraints>();
    const isTabActive = useIsFocused();

    const defaultTaxCode = getDefaultTaxCode(policy, initialTransaction);
    const transactionTaxCode = (initialTransaction?.taxCode ? initialTransaction?.taxCode : defaultTaxCode) ?? '';
    const transactionTaxAmount = initialTransaction?.taxAmount ?? 0;

    const blinkOpacity = useSharedValue(0);
    const blinkStyle = useAnimatedStyle(() => ({
        opacity: blinkOpacity.get(),
    }));

    const showBlink = useCallback(() => {
        blinkOpacity.set(
            withTiming(0.4, {duration: 10}, () => {
                blinkOpacity.set(withTiming(0, {duration: 50}));
            }),
        );
    }, [blinkOpacity]);

    // For quick button actions, we'll skip the confirmation page unless the report is archived or this is a workspace
    // request and the workspace requires a category or a tag
    const shouldSkipConfirmation: boolean = useMemo(() => {
        if (!skipConfirmation || !report?.reportID) {
            return false;
        }

        return !isArchivedReport(reportNameValuePairs) && !(isPolicyExpenseChat(report) && ((policy?.requiresCategory ?? false) || (policy?.requiresTag ?? false)));
    }, [report, skipConfirmation, policy, reportNameValuePairs]);

    /**
     * On phones that have ultra-wide lens, react-webcam uses ultra-wide by default.
     * The last deviceId is of regular len camera.
     */
    const requestCameraPermission = useCallback(() => {
        if (!isMobile()) {
            return;
        }

        const defaultConstraints = {facingMode: {exact: 'environment'}};
        navigator.mediaDevices
            .getUserMedia({video: {facingMode: {exact: 'environment'}, zoom: {ideal: 1}}})
            .then((stream) => {
                setCameraPermissionState('granted');
                stream.getTracks().forEach((track) => track.stop());
                // Only Safari 17+ supports zoom constraint
                if (isMobileWebKit() && stream.getTracks().length > 0) {
                    let deviceId;
                    for (const track of stream.getTracks()) {
                        const setting = track.getSettings();
                        if (setting.zoom === 1) {
                            deviceId = setting.deviceId;
                            break;
                        }
                    }
                    if (deviceId) {
                        setVideoConstraints({deviceId});
                        return;
                    }
                }
                if (!navigator.mediaDevices.enumerateDevices) {
                    setVideoConstraints(defaultConstraints);
                    return;
                }
                navigator.mediaDevices.enumerateDevices().then((devices) => {
                    let lastBackDeviceId = '';
                    for (let i = devices.length - 1; i >= 0; i--) {
                        const device = devices.at(i);
                        if (device?.kind === 'videoinput') {
                            lastBackDeviceId = device.deviceId;
                            break;
                        }
                    }
                    if (!lastBackDeviceId) {
                        setVideoConstraints(defaultConstraints);
                        return;
                    }
                    setVideoConstraints({deviceId: lastBackDeviceId});
                });
            })
            .catch(() => {
                setVideoConstraints(defaultConstraints);
                setCameraPermissionState('denied');
            });
    }, []);

    // When the component mounts, if there is a receipt, see if the image can be read from the disk. If not, make the user star scanning flow from scratch.
    // This is because until the request is saved, the receipt file is only stored in the browsers memory as a blob:// and if the browser is refreshed, then
    // the image ceases to exist. The best way for the user to recover from this is to start over from the start of the request process.
    useEffect(() => {
        let isAllScanFilesCanBeRead = true;

        Promise.all(
            transactions.map((item) => {
                const itemReceiptPath = item.receipt?.source;
                const isLocalFile = isLocalFileFileUtils(itemReceiptPath);

                if (!isLocalFile) {
                    return;
                }

                const onFailure = () => {
                    isAllScanFilesCanBeRead = false;
                };

                return checkIfScanFileCanBeRead(item.filename, itemReceiptPath, item.receipt?.type, () => {}, onFailure);
            }),
        ).then(() => {
            if (isAllScanFilesCanBeRead) {
                return;
            }
            setIsMultiScanEnabled?.(false);
            removeTransactionReceipt(CONST.IOU.OPTIMISTIC_TRANSACTION_ID);
            removeDraftTransactions(true);
        });
        // We want this hook to run on mounting only
        // eslint-disable-next-line react-compiler/react-compiler, react-hooks/exhaustive-deps
    }, []);

    useEffect(() => {
        if (!isMobile() || !isTabActive) {
            setVideoConstraints(undefined);
            return;
        }
        navigator.permissions
            .query({
                name: 'camera',
            })
            .then((permissionState) => {
                setCameraPermissionState(permissionState.state);
                if (permissionState.state === 'granted') {
                    requestCameraPermission();
                }
            })
            .catch(() => {
                setCameraPermissionState('denied');
            })
            .finally(() => {
                setIsQueriedPermissionState(true);
            });
        // We only want to get the camera permission status when the component is mounted
        // eslint-disable-next-line react-compiler/react-compiler, react-hooks/exhaustive-deps
    }, [isTabActive]);

    // this effect will pre-fetch location in web and desktop if the location permission is already granted to optimize the flow
    useEffect(() => {
        const gpsRequired = initialTransaction?.amount === 0 && iouType !== CONST.IOU.TYPE.SPLIT;
        if (!gpsRequired) {
            return;
        }

        getLocationPermission().then((status) => {
            if (status !== RESULTS.GRANTED && status !== RESULTS.LIMITED) {
                return;
            }

            clearUserLocation();
            getCurrentPosition(
                (successData) => {
                    setUserLocation({longitude: successData.coords.longitude, latitude: successData.coords.latitude});
                },
                () => {},
                {
                    maximumAge: CONST.GPS.MAX_AGE,
                    timeout: CONST.GPS.TIMEOUT,
                },
            );
        });
    }, [initialTransaction?.amount, iouType]);

    useEffect(() => {
        if (isMultiScanEnabled) {
            return;
        }
        setReceiptFiles([]);
    }, [isMultiScanEnabled]);

    const hideReceiptModal = () => {
        setIsAttachmentInvalid(false);
    };

    /**
     * Sets the upload receipt error modal content when an invalid receipt is uploaded
     */
    const setUploadReceiptError = (isInvalid: boolean, title: TranslationPaths, reason: TranslationPaths) => {
        setIsAttachmentInvalid(isInvalid);
        setAttachmentInvalidReasonTitle(title);
        setAttachmentValidReason(reason);
        setPdfFile(null);
    };

    const navigateBack = useCallback(() => {
        Navigation.goBack(backTo);
    }, [backTo]);

    const navigateToConfirmationPage = useCallback(
        (isTestTransaction = false, reportIDParam: string | undefined = undefined) => {
            switch (iouType) {
                case CONST.IOU.TYPE.REQUEST:
                    Navigation.navigate(ROUTES.MONEY_REQUEST_STEP_CONFIRMATION.getRoute(CONST.IOU.ACTION.CREATE, CONST.IOU.TYPE.SUBMIT, initialTransactionID, reportID, backToReport));
                    break;
                case CONST.IOU.TYPE.SEND:
                    Navigation.navigate(ROUTES.MONEY_REQUEST_STEP_CONFIRMATION.getRoute(CONST.IOU.ACTION.CREATE, CONST.IOU.TYPE.PAY, initialTransactionID, reportID));
                    break;
                default:
                    Navigation.navigate(
                        ROUTES.MONEY_REQUEST_STEP_CONFIRMATION.getRoute(
                            CONST.IOU.ACTION.CREATE,
                            isTestTransaction ? CONST.IOU.TYPE.SUBMIT : iouType,
                            initialTransactionID,
                            // eslint-disable-next-line @typescript-eslint/prefer-nullish-coalescing
                            reportIDParam || reportID,
                            backToReport,
                        ),
                    );
            }
        },
        [backToReport, iouType, reportID, initialTransactionID],
    );

    const buildOptimisticTransaction = useCallback((): Transaction => {
        const newTransactionID = generateTransactionID();
        const {currency, iouRequestType, isFromGlobalCreate, splitPayerAccountIDs} = initialTransaction ?? {};
        const newTransaction = {
            amount: 0,
            created: format(new Date(), 'yyyy-MM-dd'),
            currency,
            comment: {attendees: formatCurrentUserToAttendee(currentUserPersonalDetails, reportID)},
            iouRequestType,
            reportID,
            transactionID: newTransactionID,
            isFromGlobalCreate,
            merchant: CONST.TRANSACTION.PARTIAL_TRANSACTION_MERCHANT,
            splitPayerAccountIDs,
        } as Transaction;
        createDraftTransaction(newTransaction);
        return newTransaction;
    }, [currentUserPersonalDetails, initialTransaction, reportID]);

    const createTransaction = useCallback(
        (files: ReceiptFile[], participant: Participant, gpsPoints?: GpsPoint, policyParams?: {policy: OnyxEntry<Policy>}, billable?: boolean) => {
            files.forEach((receiptFile: ReceiptFile, index) => {
                const transaction = transactions.find((item) => item.transactionID === receiptFile.transactionID);
                const receipt: Receipt = receiptFile.file ?? {};
                receipt.source = receiptFile.source;
                receipt.state = CONST.IOU.RECEIPT_STATE.SCAN_READY;
                if (iouType === CONST.IOU.TYPE.TRACK && report) {
                    trackExpense({
                        report,
                        isDraftPolicy: false,
                        participantParams: {
                            payeeEmail: currentUserPersonalDetails.login,
                            payeeAccountID: currentUserPersonalDetails.accountID,
                            participant,
                        },
                        transactionParams: {
                            amount: 0,
                            currency: transaction?.currency ?? 'USD',
                            created: transaction?.created,
                            receipt,
                            billable,
                            ...(gpsPoints ?? {}),
                        },
                        ...(policyParams ?? {}),
                        shouldHandleNavigation: index === files.length - 1,
                    });
                } else {
                    requestMoney({
                        report,
                        participantParams: {
                            payeeEmail: currentUserPersonalDetails.login,
                            payeeAccountID: currentUserPersonalDetails.accountID,
                            participant,
                        },
                        ...(policyParams ?? {}),
                        ...(gpsPoints ?? {}),
                        transactionParams: {
                            amount: 0,
                            attendees: transaction?.comment?.attendees,
                            currency: transaction?.currency ?? 'USD',
                            created: transaction?.created ?? '',
                            merchant: '',
                            receipt,
                            billable,
                        },
                        shouldHandleNavigation: index === files.length - 1,
                        backToReport,
                    });
                }
            });
        },
        [backToReport, currentUserPersonalDetails.accountID, currentUserPersonalDetails.login, iouType, report, transactions],
    );

    const navigateToConfirmationStep = useCallback(
        (files: ReceiptFile[], locationPermissionGranted = false, isTestTransaction = false) => {
            if (backTo) {
                Navigation.goBack(backTo);
                return;
            }

            if (isTestTransaction) {
                const managerMcTestParticipant = getManagerMcTestParticipant() ?? {};
                let reportIDParam = managerMcTestParticipant.reportID;
                if (!managerMcTestParticipant.reportID && report?.reportID) {
                    reportIDParam = generateReportID();
                }
                setMoneyRequestParticipants(
                    initialTransactionID,
                    [
                        {
                            ...managerMcTestParticipant,
                            reportID: reportIDParam,
                            selected: true,
                        },
                    ],
                    true,
                ).then(() => {
                    navigateToConfirmationPage(true, reportIDParam);
                });
                return;
            }

            // If a reportID exists in the report object, it's because either:
            // - The user started this flow from using the + button in the composer inside a report.
            // - The user started this flow from using the global create menu by selecting the Track expense option.
            // In this case, the participants can be automatically assigned from the report and the user can skip the participants step and go straight
            // to the confirm step.
            // If the user is started this flow using the Create expense option (combined submit/track flow), they should be redirected to the participants page.
            if (report?.reportID && !isArchivedReport(reportNameValuePairs) && iouType !== CONST.IOU.TYPE.CREATE) {
                const selectedParticipants = getMoneyRequestParticipantsFromReport(report);
                const participants = selectedParticipants.map((participant) => {
                    const participantAccountID = participant?.accountID ?? CONST.DEFAULT_NUMBER_ID;
                    return participantAccountID ? getParticipantsOption(participant, personalDetails) : getReportOption(participant);
                });

                if (shouldSkipConfirmation) {
                    const firstReceiptFile = files.at(0);
                    if (iouType === CONST.IOU.TYPE.SPLIT && firstReceiptFile) {
                        const splitReceipt: Receipt = firstReceiptFile.file ?? {};
                        splitReceipt.source = firstReceiptFile.source;
                        splitReceipt.state = CONST.IOU.RECEIPT_STATE.SCAN_READY;
                        startSplitBill({
                            participants,
                            currentUserLogin: currentUserPersonalDetails?.login ?? '',
                            currentUserAccountID: currentUserPersonalDetails.accountID,
                            comment: '',
                            receipt: splitReceipt,
                            existingSplitChatReportID: reportID,
                            billable: false,
                            category: '',
                            tag: '',
                            currency: initialTransaction?.currency ?? 'USD',
                            taxCode: transactionTaxCode,
                            taxAmount: transactionTaxAmount,
                        });
                        return;
                    }
                    const participant = participants.at(0);
                    if (!participant) {
                        return;
                    }
                    if (locationPermissionGranted) {
                        getCurrentPosition(
                            (successData) => {
                                const policyParams = {policy};
                                const gpsPoints = {
                                    lat: successData.coords.latitude,
                                    long: successData.coords.longitude,
                                };
                                createTransaction(files, participant, gpsPoints, policyParams, false);
                            },
                            (errorData) => {
                                Log.info('[IOURequestStepScan] getCurrentPosition failed', false, errorData);
                                // When there is an error, the money can still be requested, it just won't include the GPS coordinates
                                createTransaction(files, participant);
                            },
                            {
                                maximumAge: CONST.GPS.MAX_AGE,
                                timeout: CONST.GPS.TIMEOUT,
                            },
                        );
                        return;
                    }
                    createTransaction(files, participant);
                    return;
                }

                const setParticipantsPromises = files.map((receiptFile) => setMoneyRequestParticipantsFromReport(receiptFile.transactionID, report));
                Promise.all(setParticipantsPromises).then(() => navigateToConfirmationPage());
                return;
            }

            // If there was no reportID, then that means the user started this flow from the global + menu
            // and an optimistic reportID was generated. In that case, the next step is to select the participants for this expense.
            if (iouType === CONST.IOU.TYPE.CREATE && isPaidGroupPolicy(activePolicy) && activePolicy?.isPolicyExpenseChatEnabled && !shouldRestrictUserBillableActions(activePolicy.id)) {
                const activePolicyExpenseChat = getPolicyExpenseChat(currentUserPersonalDetails.accountID, activePolicy?.id);
                const setParticipantsPromises = files.map((receiptFile) => setMoneyRequestParticipantsFromReport(receiptFile.transactionID, activePolicyExpenseChat));
                Promise.all(setParticipantsPromises).then(() =>
                    Navigation.navigate(
                        ROUTES.MONEY_REQUEST_STEP_CONFIRMATION.getRoute(
                            CONST.IOU.ACTION.CREATE,
                            iouType === CONST.IOU.TYPE.CREATE ? CONST.IOU.TYPE.SUBMIT : iouType,
                            initialTransactionID,
                            activePolicyExpenseChat?.reportID,
                        ),
                    ),
                );
            } else {
                navigateToParticipantPage(iouType, initialTransactionID, reportID);
            }
        },
        [
            backTo,
            report,
            reportNameValuePairs,
            iouType,
            activePolicy,
            initialTransactionID,
            navigateToConfirmationPage,
            shouldSkipConfirmation,
            personalDetails,
            createTransaction,
            currentUserPersonalDetails?.login,
            currentUserPersonalDetails.accountID,
            reportID,
            initialTransaction?.currency,
            transactionTaxCode,
            transactionTaxAmount,
            policy,
        ],
    );

    const updateScanAndNavigate = useCallback(
        (file: FileObject, source: string) => {
            replaceReceipt({transactionID: initialTransactionID, file: file as File, source});
            navigateBack();
        },
        [initialTransactionID, navigateBack],
    );

    /**
     * Converts HEIC image to JPEG using promises
     */
    const convertHeicImageToJpegPromise = (file: FileObject): Promise<FileObject> => {
        return new Promise((resolve, reject) => {
            convertHeicImage(file, {
                onStart: () => setIsLoadingReceipt(true),
                onSuccess: (convertedFile) => resolve(convertedFile),
                onError: (nonConvertedFile) => {
                    reject(nonConvertedFile);
                },
                onFinish: () => setIsLoadingReceipt(false),
            });
        });
    };

    /**
     * Sets the Receipt objects and navigates the user to the next page
     */
    const setReceiptAndNavigate = (originalFile: FileObject, isPdfValidated?: boolean) => {
        validateReceipt(originalFile, setUploadReceiptError).then((isFileValid) => {
            if (!isFileValid) {
                return;
            }

            // If we have a pdf file and if it is not validated then set the pdf file for validation and return
            if (Str.isPDF(originalFile.name ?? '') && !isPdfValidated) {
                setPdfFile(originalFile);
                return;
            }

            // Helper function to process the file after any conversion
            const processFile = (file: FileObject) => {
                // With the image size > 24MB, we use manipulateAsync to resize the image.
                // It takes a long time so we should display a loading indicator while the resize image progresses.
                if (Str.isImage(file.name ?? '') && (file?.size ?? 0) > CONST.API_ATTACHMENT_VALIDATIONS.MAX_SIZE) {
                    setIsLoadingReceipt(true);
                }
                resizeImageIfNeeded(file).then((resizedFile) => {
                    setIsLoadingReceipt(false);
                    // Store the receipt on the transaction object in Onyx
                    const source = URL.createObjectURL(resizedFile as Blob);
                    const newReceiptFiles = [{file: resizedFile, source, transactionID: initialTransactionID}];
                    // eslint-disable-next-line @typescript-eslint/prefer-nullish-coalescing
                    setMoneyRequestReceipt(initialTransactionID, source, resizedFile.name || '', !isEditing);

                    if (isEditing) {
                        updateScanAndNavigate(resizedFile, source);
                        return;
                    }
                    if (shouldSkipConfirmation) {
                        setReceiptFiles(newReceiptFiles);
                        const gpsRequired = initialTransaction?.amount === 0 && iouType !== CONST.IOU.TYPE.SPLIT && resizedFile;
                        if (gpsRequired) {
                            const beginLocationPermissionFlow = shouldStartLocationPermissionFlow();

                            if (beginLocationPermissionFlow) {
                                setStartLocationPermissionFlow(true);
                                return;
                            }
                        }
                    }
                    navigateToConfirmationStep(newReceiptFiles, false);
                });
            };

            // Check if the file is HEIC/HEIF and needs conversion
            if (
                originalFile?.type?.startsWith('image') &&
                // eslint-disable-next-line @typescript-eslint/prefer-nullish-coalescing
                (originalFile.name?.toLowerCase().endsWith('.heic') || originalFile.name?.toLowerCase().endsWith('.heif'))
            ) {
                convertHeicImageToJpegPromise(originalFile)
                    .then((convertedFile) => {
                        processFile(convertedFile);
                    })
                    .catch((fallbackFile: FileObject) => {
                        // Use the original file if conversion fails
                        processFile(fallbackFile);
                    });
                return;
            }

            // Process the file directly if no conversion is needed
            processFile(originalFile);
        });
    };

    /**
     * Sets a test receipt from CONST.TEST_RECEIPT_URL and navigates to the confirmation step
     */
    const setTestReceiptAndNavigate = useCallback(() => {
        setTestReceipt(TestReceipt, 'png', (source, file, filename) => {
            setMoneyRequestReceipt(initialTransactionID, source, filename, !isEditing, CONST.TEST_RECEIPT.FILE_TYPE, true);
            navigateToConfirmationStep([{file, source, transactionID: initialTransactionID}], false, true);
        });
    }, [initialTransactionID, isEditing, navigateToConfirmationStep]);

    const setupCameraPermissionsAndCapabilities = (stream: MediaStream) => {
        setCameraPermissionState('granted');

        const [track] = stream.getVideoTracks();
        const capabilities = track.getCapabilities();

        if ('torch' in capabilities && capabilities.torch) {
            trackRef.current = track;
        }
        setIsTorchAvailable('torch' in capabilities && !!capabilities.torch);
    };

    const submitReceipts = useCallback(
        (files: ReceiptFile[]) => {
            if (shouldSkipConfirmation) {
                const gpsRequired = initialTransaction?.amount === 0 && iouType !== CONST.IOU.TYPE.SPLIT;
                if (gpsRequired) {
                    const beginLocationPermissionFlow = shouldStartLocationPermissionFlow();
                    if (beginLocationPermissionFlow) {
                        setStartLocationPermissionFlow(true);
                        return;
                    }
                }
            }
            navigateToConfirmationStep(files, false);
        },
        [initialTransaction, iouType, navigateToConfirmationStep, shouldSkipConfirmation],
    );

    const getScreenshot = useCallback(() => {
        if (!cameraRef.current) {
            requestCameraPermission();
            return;
        }

        const imageBase64 = cameraRef.current.getScreenshot();

        if (imageBase64 === null) {
            return;
        }

        if (isMultiScanEnabled) {
            showBlink();
        }

        const filename = `receipt_${Date.now()}.png`;
        const file = base64ToFile(imageBase64 ?? '', filename);
        const source = URL.createObjectURL(file);
        const transaction = isMultiScanEnabled && initialTransaction?.receipt?.source ? buildOptimisticTransaction() : initialTransaction;
        const transactionID = transaction?.transactionID ?? initialTransactionID;
        const newReceiptFiles = [...receiptFiles, {file, source, transactionID}];

        setMoneyRequestReceipt(transactionID, source, file.name, !isEditing);
        setReceiptFiles(newReceiptFiles);

        if (isMultiScanEnabled) {
            return;
        }

        if (isEditing) {
            updateScanAndNavigate(file, source);
            return;
        }

        submitReceipts(newReceiptFiles);
    }, [
        receiptFiles,
        showBlink,
        buildOptimisticTransaction,
        initialTransaction,
        initialTransactionID,
        isEditing,
        isMultiScanEnabled,
        submitReceipts,
        requestCameraPermission,
        updateScanAndNavigate,
    ]);

    const toggleMultiScan = () => {
        if (!dismissedProductTraining?.[CONST.PRODUCT_TRAINING_TOOLTIP_NAMES.MULTI_SCAN_EDUCATIONAL_MODAL]) {
            setShouldShowMultiScanEducationalPopup(true);
        }
        if (isMultiScanEnabled) {
            removeTransactionReceipt(CONST.IOU.OPTIMISTIC_TRANSACTION_ID);
            removeDraftTransactions(true);
        }
        setIsMultiScanEnabled?.(!isMultiScanEnabled);
    };

    const clearTorchConstraints = useCallback(() => {
        if (!trackRef.current) {
            return;
        }
        trackRef.current.applyConstraints({
            advanced: [{torch: false}],
        });
    }, []);

    const capturePhoto = useCallback(() => {
        if (trackRef.current && isFlashLightOn) {
            trackRef.current
                .applyConstraints({
                    advanced: [{torch: true}],
                })
                .then(() => {
                    getScreenshotTimeoutRef.current = setTimeout(() => {
                        getScreenshot();
                        clearTorchConstraints();
                    }, 2000);
                });
            return;
        }

        getScreenshot();
    }, [isFlashLightOn, getScreenshot, clearTorchConstraints]);

    const panResponder = useRef(
        PanResponder.create({
            onPanResponderTerminationRequest: () => false,
        }),
    ).current;

    useEffect(
        () => () => {
            if (!getScreenshotTimeoutRef.current) {
                return;
            }
            clearTimeout(getScreenshotTimeoutRef.current);
        },
        [],
    );

    const PDFThumbnailView = pdfFile ? (
        <PDFThumbnail
            style={styles.invisiblePDF}
            previewSourceURL={pdfFile.uri ?? ''}
            onLoadSuccess={() => {
                setPdfFile(null);
                setReceiptAndNavigate(pdfFile, true);
            }}
            onPassword={() => {
                setUploadReceiptError(true, 'attachmentPicker.attachmentError', 'attachmentPicker.protectedPDFNotSupported');
            }}
            onLoadError={() => {
                setUploadReceiptError(true, 'attachmentPicker.attachmentError', 'attachmentPicker.errorWhileSelectingCorruptedAttachment');
            }}
        />
    ) : null;

    const getConfirmModalPrompt = () => {
        if (!attachmentInvalidReason) {
            return '';
        }
        if (attachmentInvalidReason === 'attachmentPicker.sizeExceededWithLimit') {
            return translate(attachmentInvalidReason, {maxUploadSizeInMB: CONST.API_ATTACHMENT_VALIDATIONS.RECEIPT_MAX_SIZE / (1024 * 1024)});
        }
        return translate(attachmentInvalidReason);
    };

    const dismissMultiScanEducationalPopup = () => {
        InteractionManager.runAfterInteractions(() => {
            dismissProductTraining(CONST.PRODUCT_TRAINING_TOOLTIP_NAMES.MULTI_SCAN_EDUCATIONAL_MODAL);
            setShouldShowMultiScanEducationalPopup(false);
        });
    };

    const mobileCameraView = () => (
        <>
            <View style={[styles.cameraView]}>
                {PDFThumbnailView}
                {((cameraPermissionState === 'prompt' && !isQueriedPermissionState) || (cameraPermissionState === 'granted' && isEmptyObject(videoConstraints))) && (
                    <ActivityIndicator
                        size={CONST.ACTIVITY_INDICATOR_SIZE.LARGE}
                        style={[styles.flex1]}
                        color={theme.textSupporting}
                    />
                )}
                {cameraPermissionState !== 'granted' && isQueriedPermissionState && (
                    <View style={[styles.flex1, styles.permissionView, styles.userSelectNone]}>
                        <Icon
                            src={Hand}
                            width={CONST.RECEIPT.HAND_ICON_WIDTH}
                            height={CONST.RECEIPT.HAND_ICON_HEIGHT}
                            additionalStyles={[styles.pb5]}
                        />
                        <Text style={[styles.textFileUpload]}>{translate('receipt.takePhoto')}</Text>
                        {cameraPermissionState === 'denied' ? (
                            <Text style={[styles.subTextFileUpload]}>
                                {translate('receipt.deniedCameraAccess')}
                                <TextLink href={CONST.DENIED_CAMERA_ACCESS_INSTRUCTIONS_URL}>{translate('receipt.deniedCameraAccessInstructions')}</TextLink>.
                            </Text>
                        ) : (
                            <Text style={[styles.subTextFileUpload]}>{translate('receipt.cameraAccess')}</Text>
                        )}
                        <Button
                            success
                            text={translate('common.continue')}
                            accessibilityLabel={translate('common.continue')}
                            style={[styles.p9, styles.pt5]}
                            onPress={capturePhoto}
                        />
                    </View>
                )}
                {cameraPermissionState === 'granted' && !isEmptyObject(videoConstraints) && (
                    <View style={styles.flex1}>
                        <NavigationAwareCamera
                            onUserMedia={setupCameraPermissionsAndCapabilities}
                            onUserMediaError={() => setCameraPermissionState('denied')}
                            style={{
                                ...styles.videoContainer,
                                display: cameraPermissionState !== 'granted' ? 'none' : 'block',
                            }}
                            ref={cameraRef}
                            screenshotFormat="image/png"
                            videoConstraints={videoConstraints}
                            forceScreenshotSourceSize
                            audio={false}
                            disablePictureInPicture={false}
                            imageSmoothing={false}
                            mirrored={false}
                            screenshotQuality={0}
                        />
                        {canUseMultiScan && isMobile() ? (
                            <View style={[styles.flashButtonContainer, styles.primaryMediumIcon, isFlashLightOn && styles.bgGreenSuccess, !isTorchAvailable && styles.opacity0]}>
                                <PressableWithFeedback
                                    role={CONST.ROLE.BUTTON}
                                    accessibilityLabel={translate('receipt.flash')}
                                    disabled={!isTorchAvailable}
                                    onPress={toggleFlashlight}
                                >
                                    <Icon
                                        height={16}
                                        width={16}
                                        src={Expensicons.Bolt}
                                        fill={theme.white}
                                    />
                                </PressableWithFeedback>
                            </View>
                        ) : null}
                        <Animated.View
                            pointerEvents="none"
                            style={[StyleSheet.absoluteFillObject, styles.backgroundWhite, blinkStyle, styles.zIndex10]}
                        />
                    </View>
                )}
            </View>

            <View style={[styles.flexRow, styles.justifyContentAround, styles.alignItemsCenter, styles.pv3]}>
                <AttachmentPicker acceptedFileTypes={[...CONST.API_ATTACHMENT_VALIDATIONS.ALLOWED_RECEIPT_EXTENSIONS]}>
                    {({openPicker}) => (
                        <PressableWithFeedback
                            accessibilityLabel={translate('common.chooseFile')}
                            role={CONST.ROLE.BUTTON}
                            style={isMultiScanEnabled && styles.opacity0}
                            onPress={() => {
                                openPicker({
                                    onPicked: (data) => setReceiptAndNavigate(data.at(0) ?? {}),
                                });
                            }}
                        >
                            <Icon
                                height={32}
                                width={32}
                                src={Expensicons.Gallery}
                                fill={theme.textSupporting}
                            />
                        </PressableWithFeedback>
                    )}
                </AttachmentPicker>
                <PressableWithFeedback
                    role={CONST.ROLE.BUTTON}
                    accessibilityLabel={translate('receipt.shutter')}
                    style={[styles.alignItemsCenter]}
                    onPress={capturePhoto}
                >
                    <Shutter
                        width={CONST.RECEIPT.SHUTTER_SIZE}
                        height={CONST.RECEIPT.SHUTTER_SIZE}
                    />
                </PressableWithFeedback>
                {canUseMultiScan && isMobile() ? (
                    <PressableWithFeedback
                        accessibilityRole="button"
                        role={CONST.ROLE.BUTTON}
                        accessibilityLabel={translate('receipt.multiScan')}
                        style={styles.alignItemsEnd}
                        onPress={toggleMultiScan}
                    >
                        <Icon
                            height={32}
                            width={32}
                            src={Expensicons.ReceiptMultiple}
                            fill={isMultiScanEnabled ? theme.iconMenu : theme.textSupporting}
                        />
                    </PressableWithFeedback>
                ) : (
                    <PressableWithFeedback
                        role={CONST.ROLE.BUTTON}
                        accessibilityLabel={translate('receipt.flash')}
                        style={[styles.alignItemsEnd, !isTorchAvailable && styles.opacity0]}
                        onPress={toggleFlashlight}
                        disabled={!isTorchAvailable}
                    >
                        <Icon
                            height={32}
                            width={32}
                            src={isFlashLightOn ? Expensicons.Bolt : Expensicons.boltSlash}
                            fill={theme.textSupporting}
                        />
                    </PressableWithFeedback>
                )}
            </View>
<<<<<<< HEAD

            {canUseMultiScan && (
                <ReceiptPreviews
                    isMultiScanEnabled={isMultiScanEnabled}
                    submit={submitReceipts}
                    setTabSwipeDisabled={setTabSwipeDisabled}
                />
            )}
=======
            {canUseMultiScan && isMobile() && shouldShowMultiScanEducationalPopup && (
                <FeatureTrainingModal
                    title={translate('iou.scanMultipleReceipts')}
                    image={MultiScan}
                    shouldRenderSVG
                    imageHeight="auto"
                    imageWidth="auto"
                    modalInnerContainerStyle={styles.pt0}
                    illustrationOuterContainerStyle={styles.multiScanEducationalPopupImage}
                    onConfirm={dismissMultiScanEducationalPopup}
                    titleStyles={styles.mb2}
                    confirmText={translate('common.buttonConfirm')}
                    description={translate('iou.scanMultipleReceiptsDescription')}
                    shouldGoBack={false}
                />
            )}
            <ReceiptPreviews
                isMultiScanEnabled={isMultiScanEnabled}
                submit={submitReceipts}
                setTabSwipeDisabled={setTabSwipeDisabled}
            />
>>>>>>> f223c8ff
        </>
    );

    const desktopUploadView = () => (
        <>
            {PDFThumbnailView}
            <View onLayout={({nativeEvent}) => setReceiptImageTopPosition(PixelRatio.roundToNearestPixel((nativeEvent.layout as DOMRect).top))}>
                <ReceiptUpload
                    width={CONST.RECEIPT.ICON_SIZE}
                    height={CONST.RECEIPT.ICON_SIZE}
                />
            </View>

            <View
                style={[styles.uploadFileViewTextContainer, styles.userSelectNone]}
                // eslint-disable-next-line react/jsx-props-no-spreading
                {...panResponder.panHandlers}
            >
                <Text style={[styles.textFileUpload]}>{translate('receipt.upload')}</Text>
                <Text style={[styles.subTextFileUpload]}>
                    {isSmallScreenWidth ? translate('receipt.chooseReceipt') : translate('receipt.dragReceiptBeforeEmail')}
                    <CopyTextToClipboard
                        text={CONST.EMAIL.RECEIPTS}
                        textStyles={[styles.textBlue]}
                    />
                    {isSmallScreenWidth ? null : translate('receipt.dragReceiptAfterEmail')}
                </Text>
            </View>

            <AttachmentPicker>
                {({openPicker}) => (
                    <Button
                        success
                        text={translate('common.chooseFile')}
                        accessibilityLabel={translate('common.chooseFile')}
                        style={[styles.p9]}
                        onPress={() => {
                            openPicker({
                                onPicked: (data) => setReceiptAndNavigate(data.at(0) ?? {}),
                            });
                        }}
                    />
                )}
            </AttachmentPicker>
        </>
    );

    return (
        <StepScreenDragAndDropWrapper
            headerTitle={translate('common.receipt')}
            onBackButtonPress={navigateBack}
            shouldShowWrapper={!!backTo || isEditing}
            testID={IOURequestStepScan.displayName}
        >
            {(isDraggingOverWrapper) => (
                <>
                    {isLoadingReceipt && <FullScreenLoadingIndicator />}
                    <View
                        onLayout={() => {
                            if (!onLayout) {
                                return;
                            }
                            onLayout(setTestReceiptAndNavigate);
                        }}
                        style={[styles.flex1, !isMobile() && styles.uploadFileView(isSmallScreenWidth)]}
                    >
                        <View style={[styles.flex1, !isMobile() && styles.alignItemsCenter, styles.justifyContentCenter]}>
                            {!(isDraggingOver ?? isDraggingOverWrapper) && (isMobile() ? mobileCameraView() : desktopUploadView())}
                        </View>
                        {/* TODO: remove beta check after the feature is enabled */}
                        {isBetaEnabled(CONST.BETAS.NEWDOT_MULTI_FILES_DRAG_AND_DROP) ? (
                            <DragAndDropConsumer
                                onDrop={(e) => {
                                    const file = e?.dataTransfer?.files[0];
                                    if (file) {
                                        file.uri = URL.createObjectURL(file);
                                        setReceiptAndNavigate(file);
                                    }
                                }}
                            >
                                <DropZoneUI
                                    icon={isEditing ? Expensicons.ReplaceReceipt : Expensicons.SmartScan}
                                    dropStyles={styles.receiptDropOverlay(true)}
                                    dropTitle={isEditing ? translate('dropzone.replaceReceipt') : translate('dropzone.scanReceipts')}
                                    dropTextStyles={styles.receiptDropText}
                                    dropInnerWrapperStyles={styles.receiptDropInnerWrapper(true)}
                                />
                            </DragAndDropConsumer>
                        ) : (
                            <ReceiptDropUI
                                onDrop={(e) => {
                                    const file = e?.dataTransfer?.files[0];
                                    if (file) {
                                        file.uri = URL.createObjectURL(file);
                                        setReceiptAndNavigate(file);
                                    }
                                }}
                                receiptImageTopPosition={receiptImageTopPosition}
                            />
                        )}
                        {/*  We use isMobile() here to explicitly hide DownloadAppBanner component on both mobile web and native apps */}
                        {!isMobile() && <DownloadAppBanner />}
                        <ConfirmModal
                            title={attachmentInvalidReasonTitle ? translate(attachmentInvalidReasonTitle) : ''}
                            onConfirm={hideReceiptModal}
                            onCancel={hideReceiptModal}
                            isVisible={isAttachmentInvalid}
                            prompt={getConfirmModalPrompt()}
                            confirmText={translate('common.close')}
                            shouldShowCancelButton={false}
                        />
                        {startLocationPermissionFlow && !!receiptFiles.length && (
                            <LocationPermissionModal
                                startPermissionFlow={startLocationPermissionFlow}
                                resetPermissionFlow={() => setStartLocationPermissionFlow(false)}
                                onGrant={() => navigateToConfirmationStep(receiptFiles, true)}
                                onDeny={() => {
                                    updateLastLocationPermissionPrompt();
                                    navigateToConfirmationStep(receiptFiles, false);
                                }}
                            />
                        )}
                    </View>
                </>
            )}
        </StepScreenDragAndDropWrapper>
    );
}

IOURequestStepScan.displayName = 'IOURequestStepScan';

const IOURequestStepScanWithOnyx = IOURequestStepScan;

const IOURequestStepScanWithCurrentUserPersonalDetails = withCurrentUserPersonalDetails(IOURequestStepScanWithOnyx);
// eslint-disable-next-line rulesdir/no-negated-variables
const IOURequestStepScanWithWritableReportOrNotFound = withWritableReportOrNotFound(IOURequestStepScanWithCurrentUserPersonalDetails, true);
// eslint-disable-next-line rulesdir/no-negated-variables
const IOURequestStepScanWithFullTransactionOrNotFound = withFullTransactionOrNotFound(IOURequestStepScanWithWritableReportOrNotFound);

export default IOURequestStepScanWithFullTransactionOrNotFound;<|MERGE_RESOLUTION|>--- conflicted
+++ resolved
@@ -998,16 +998,6 @@
                     </PressableWithFeedback>
                 )}
             </View>
-<<<<<<< HEAD
-
-            {canUseMultiScan && (
-                <ReceiptPreviews
-                    isMultiScanEnabled={isMultiScanEnabled}
-                    submit={submitReceipts}
-                    setTabSwipeDisabled={setTabSwipeDisabled}
-                />
-            )}
-=======
             {canUseMultiScan && isMobile() && shouldShowMultiScanEducationalPopup && (
                 <FeatureTrainingModal
                     title={translate('iou.scanMultipleReceipts')}
@@ -1024,12 +1014,14 @@
                     shouldGoBack={false}
                 />
             )}
-            <ReceiptPreviews
-                isMultiScanEnabled={isMultiScanEnabled}
-                submit={submitReceipts}
-                setTabSwipeDisabled={setTabSwipeDisabled}
-            />
->>>>>>> f223c8ff
+
+            {canUseMultiScan && (
+                <ReceiptPreviews
+                    isMultiScanEnabled={isMultiScanEnabled}
+                    submit={submitReceipts}
+                    setTabSwipeDisabled={setTabSwipeDisabled}
+                />
+            )}
         </>
     );
 
