--- conflicted
+++ resolved
@@ -593,34 +593,11 @@
      * Sets a test receipt from CONST.TEST_RECEIPT_URL and navigates to the confirmation step
      */
     const setTestReceiptAndNavigate = useCallback(() => {
-<<<<<<< HEAD
         setTestReceipt(TestReceipt, 'png', (source, file, filename) => {
-            setMoneyRequestReceipt(transactionID, source, filename, !isEditing, CONST.TEST_RECEIPT.FILE_TYPE, true);
-            navigateToConfirmationStep(file, source, false, true);
+            setMoneyRequestReceipt(initialTransactionID, source, filename, !isEditing, CONST.TEST_RECEIPT.FILE_TYPE, true);
+            navigateToConfirmationStep([{file, source, transactionID: initialTransactionID}], false, true);
         });
-    }, [transactionID, isEditing, navigateToConfirmationStep]);
-=======
-        try {
-            const filename = `${CONST.TEST_RECEIPT.FILENAME}_${Date.now()}.png`;
-
-            readFileAsync(
-                TestReceipt as string,
-                filename,
-                (file) => {
-                    const source = URL.createObjectURL(file);
-                    setMoneyRequestReceipt(initialTransactionID, source, filename, !isEditing, CONST.TEST_RECEIPT.FILE_TYPE, true);
-                    navigateToConfirmationStep([{file, source, transactionID: initialTransactionID}], false, true);
-                },
-                (error) => {
-                    console.error('Error reading test receipt:', error);
-                },
-                CONST.TEST_RECEIPT.FILE_TYPE,
-            );
-        } catch (error) {
-            console.error('Error in setTestReceiptAndNavigate:', error);
-        }
     }, [initialTransactionID, isEditing, navigateToConfirmationStep]);
->>>>>>> 17e4cd28
 
     const {shouldShowProductTrainingTooltip, renderProductTrainingTooltip} = useProductTrainingContext(
         CONST.PRODUCT_TRAINING_TOOLTIP_NAMES.SCAN_TEST_TOOLTIP,
