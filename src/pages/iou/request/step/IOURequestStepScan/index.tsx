--- conflicted
+++ resolved
@@ -1028,39 +1028,13 @@
                     <View style={[styles.flex1, !isMobile() && styles.alignItemsCenter, styles.justifyContentCenter]}>
                         {!(isDraggingOver ?? isDraggingOverWrapper) && (isMobile() ? mobileCameraView() : desktopUploadView())}
                     </View>
-<<<<<<< HEAD
-                    {/* TODO: remove beta check after the feature is enabled */}
-                    {canUseMultiDragAndDrop ? (
-                        <DragAndDropConsumer onDrop={handleDropReceipt}>
-                            <DropZoneUI
-                                icon={isReplacingReceipt ? Expensicons.ReplaceReceipt : Expensicons.SmartScan}
-                                dropStyles={styles.receiptDropOverlay(true)}
-                                dropTitle={
-                                    isReplacingReceipt ? translate('dropzone.replaceReceipt') : translate(shouldAcceptMultipleFiles ? 'dropzone.scanReceipts' : 'quickAction.scanReceipt')
-                                }
-                                dropTextStyles={styles.receiptDropText}
-                                dashedBorderStyles={styles.activeDropzoneDashedBorder(theme.receiptDropBorderColorActive, true)}
-                            />
-                        </DragAndDropConsumer>
-                    ) : (
-                        <ReceiptDropUI
-                            onDrop={(e) => {
-                                const file = e?.dataTransfer?.files[0];
-                                if (file) {
-                                    file.uri = URL.createObjectURL(file);
-                                    validateFiles([file]);
-                                }
-                            }}
-                            receiptImageTopPosition={receiptImageTopPosition}
-=======
                     <DragAndDropConsumer onDrop={handleDropReceipt}>
                         <DropZoneUI
                             icon={isReplacingReceipt ? Expensicons.ReplaceReceipt : Expensicons.SmartScan}
                             dropStyles={styles.receiptDropOverlay(true)}
                             dropTitle={isReplacingReceipt ? translate('dropzone.replaceReceipt') : translate(shouldAcceptMultipleFiles ? 'dropzone.scanReceipts' : 'quickAction.scanReceipt')}
                             dropTextStyles={styles.receiptDropText}
-                            dropInnerWrapperStyles={styles.receiptDropInnerWrapper(true)}
->>>>>>> 538e4408
+                            dashedBorderStyles={styles.activeDropzoneDashedBorder(theme.receiptDropBorderColorActive, true)}
                         />
                     </DragAndDropConsumer>
                     {/*  We use isMobile() here to explicitly hide DownloadAppBanner component on both mobile web and native apps */}
