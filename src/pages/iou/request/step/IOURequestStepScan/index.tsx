--- conflicted
+++ resolved
@@ -559,12 +559,8 @@
             initialTransaction?.reportID,
             reportNameValuePairs,
             iouType,
-<<<<<<< HEAD
             defaultExpensePolicy,
-=======
-            activePolicy,
             report,
->>>>>>> 1e8aec0d
             initialTransactionID,
             navigateToConfirmationPage,
             shouldSkipConfirmation,
