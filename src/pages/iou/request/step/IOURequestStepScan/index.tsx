import {useIsFocused} from '@react-navigation/native';
import {Str} from 'expensify-common';
import React, {useCallback, useContext, useEffect, useMemo, useReducer, useRef, useState} from 'react';
import {ActivityIndicator, PanResponder, PixelRatio, View} from 'react-native';
import {useOnyx} from 'react-native-onyx';
import type Webcam from 'react-webcam';
import type {TupleToUnion} from 'type-fest';
import Hand from '@assets/images/hand.svg';
import ReceiptUpload from '@assets/images/receipt-upload.svg';
import Shutter from '@assets/images/shutter.svg';
import type {FileObject} from '@components/AttachmentModal';
import AttachmentPicker from '@components/AttachmentPicker';
import Button from '@components/Button';
import ConfirmModal from '@components/ConfirmModal';
import CopyTextToClipboard from '@components/CopyTextToClipboard';
import {DragAndDropContext} from '@components/DragAndDrop/Provider';
import FullScreenLoadingIndicator from '@components/FullscreenLoadingIndicator';
import Icon from '@components/Icon';
import * as Expensicons from '@components/Icon/Expensicons';
import LocationPermissionModal from '@components/LocationPermissionModal';
import PDFThumbnail from '@components/PDFThumbnail';
import PressableWithFeedback from '@components/Pressable/PressableWithFeedback';
import Text from '@components/Text';
import TextLink from '@components/TextLink';
import withCurrentUserPersonalDetails from '@components/withCurrentUserPersonalDetails';
import useLocalize from '@hooks/useLocalize';
import usePolicy from '@hooks/usePolicy';
import useResponsiveLayout from '@hooks/useResponsiveLayout';
import useTheme from '@hooks/useTheme';
import useThemeStyles from '@hooks/useThemeStyles';
import {isMobile, isMobileWebKit} from '@libs/Browser';
import {base64ToFile, resizeImageIfNeeded, splitExtensionFromFileName, validateImageForCorruption} from '@libs/fileDownload/FileUtils';
import getCurrentPosition from '@libs/getCurrentPosition';
import {shouldStartLocationPermissionFlow} from '@libs/IOUUtils';
import Log from '@libs/Log';
import Navigation from '@libs/Navigation/Navigation';
import {getParticipantsOption, getReportOption} from '@libs/OptionsListUtils';
import {isPaidGroupPolicy} from '@libs/PolicyUtils';
import {getPolicyExpenseChat, isArchivedReport, isPolicyExpenseChat} from '@libs/ReportUtils';
import playSound, {SOUNDS} from '@libs/Sound';
import {getDefaultTaxCode} from '@libs/TransactionUtils';
import ReceiptDropUI from '@pages/iou/ReceiptDropUI';
import StepScreenDragAndDropWrapper from '@pages/iou/request/step/StepScreenDragAndDropWrapper';
import withFullTransactionOrNotFound from '@pages/iou/request/step/withFullTransactionOrNotFound';
import withWritableReportOrNotFound from '@pages/iou/request/step/withWritableReportOrNotFound';
import {
    replaceReceipt,
    requestMoney,
    setMoneyRequestParticipantsFromReport,
    setMoneyRequestReceipt,
    startSplitBill,
    trackExpense,
    updateLastLocationPermissionPrompt,
} from '@userActions/IOU';
import CONST from '@src/CONST';
import type {TranslationPaths} from '@src/languages/types';
import ONYXKEYS from '@src/ONYXKEYS';
import ROUTES from '@src/ROUTES';
import type {Participant} from '@src/types/onyx/IOU';
import type {Receipt} from '@src/types/onyx/Transaction';
import {isEmptyObject} from '@src/types/utils/EmptyObject';
import NavigationAwareCamera from './NavigationAwareCamera/WebCamera';
import type IOURequestStepScanProps from './types';

function IOURequestStepScan({
    report,
    route: {
        params: {action, iouType, reportID, transactionID, backTo},
    },
    transaction,
    currentUserPersonalDetails,
}: Omit<IOURequestStepScanProps, 'user'>) {
    const theme = useTheme();
    const styles = useThemeStyles();

    // Grouping related states
    const [isAttachmentInvalid, setIsAttachmentInvalid] = useState(false);
    const [attachmentInvalidReasonTitle, setAttachmentInvalidReasonTitle] = useState<TranslationPaths>();
    const [attachmentInvalidReason, setAttachmentValidReason] = useState<TranslationPaths>();
    const [pdfFile, setPdfFile] = useState<null | FileObject>(null);
    const [startLocationPermissionFlow, setStartLocationPermissionFlow] = useState(false);
    const [fileResize, setFileResize] = useState<null | FileObject>(null);
    const [fileSource, setFileSource] = useState('');
    const [receiptImageTopPosition, setReceiptImageTopPosition] = useState(0);
    // we need to use isSmallScreenWidth instead of shouldUseNarrowLayout because drag and drop is not supported on mobile
    // eslint-disable-next-line rulesdir/prefer-shouldUseNarrowLayout-instead-of-isSmallScreenWidth
    const {isSmallScreenWidth} = useResponsiveLayout();
    const {translate} = useLocalize();
    const {isDraggingOver} = useContext(DragAndDropContext);
    const [cameraPermissionState, setCameraPermissionState] = useState<PermissionState | undefined>('prompt');
    const [isFlashLightOn, toggleFlashlight] = useReducer((state) => !state, false);
    const [isTorchAvailable, setIsTorchAvailable] = useState(false);
    const cameraRef = useRef<Webcam>(null);
    const trackRef = useRef<MediaStreamTrack | null>(null);
    const [isQueriedPermissionState, setIsQueriedPermissionState] = useState(false);

    const getScreenshotTimeoutRef = useRef<NodeJS.Timeout | null>(null);
    const [reportNameValuePairs] = useOnyx(`${ONYXKEYS.COLLECTION.REPORT_NAME_VALUE_PAIRS}${report?.reportID}`);
    const policy = usePolicy(report?.policyID);
    const [personalDetails] = useOnyx(ONYXKEYS.PERSONAL_DETAILS_LIST);
    const [skipConfirmation] = useOnyx(`${ONYXKEYS.COLLECTION.SKIP_CONFIRMATION}${transactionID}`);
    const [activePolicyID] = useOnyx(ONYXKEYS.NVP_ACTIVE_POLICY_ID);
    const [activePolicy] = useOnyx(`${ONYXKEYS.COLLECTION.POLICY}${activePolicyID}`);
    const [isLoadingReceipt, setIsLoadingReceipt] = useState(false);

    const [videoConstraints, setVideoConstraints] = useState<MediaTrackConstraints>();
    const isTabActive = useIsFocused();

    const isEditing = action === CONST.IOU.ACTION.EDIT;
    const defaultTaxCode = getDefaultTaxCode(policy, transaction);
    const transactionTaxCode = (transaction?.taxCode ? transaction?.taxCode : defaultTaxCode) ?? '';
    const transactionTaxAmount = transaction?.taxAmount ?? 0;

    // For quick button actions, we'll skip the confirmation page unless the report is archived or this is a workspace
    // request and the workspace requires a category or a tag
    const shouldSkipConfirmation: boolean = useMemo(() => {
        if (!skipConfirmation || !report?.reportID) {
            return false;
        }

        return !isArchivedReport(reportNameValuePairs) && !(isPolicyExpenseChat(report) && ((policy?.requiresCategory ?? false) || (policy?.requiresTag ?? false)));
    }, [report, skipConfirmation, policy, reportNameValuePairs]);

    /**
     * On phones that have ultra-wide lens, react-webcam uses ultra-wide by default.
     * The last deviceId is of regular len camera.
     */
    const requestCameraPermission = useCallback(() => {
        if (!isMobile()) {
            return;
        }

        const defaultConstraints = {facingMode: {exact: 'environment'}};
        navigator.mediaDevices
            .getUserMedia({video: {facingMode: {exact: 'environment'}, zoom: {ideal: 1}}})
            .then((stream) => {
                setCameraPermissionState('granted');
                stream.getTracks().forEach((track) => track.stop());
                // Only Safari 17+ supports zoom constraint
                if (isMobileWebKit() && stream.getTracks().length > 0) {
                    let deviceId;
                    for (const track of stream.getTracks()) {
                        const setting = track.getSettings();
                        if (setting.zoom === 1) {
                            deviceId = setting.deviceId;
                            break;
                        }
                    }
                    if (deviceId) {
                        setVideoConstraints({deviceId});
                        return;
                    }
                }
                if (!navigator.mediaDevices.enumerateDevices) {
                    setVideoConstraints(defaultConstraints);
                    return;
                }
                navigator.mediaDevices.enumerateDevices().then((devices) => {
                    let lastBackDeviceId = '';
                    for (let i = devices.length - 1; i >= 0; i--) {
                        const device = devices.at(i);
                        if (device?.kind === 'videoinput') {
                            lastBackDeviceId = device.deviceId;
                            break;
                        }
                    }
                    if (!lastBackDeviceId) {
                        setVideoConstraints(defaultConstraints);
                        return;
                    }
                    setVideoConstraints({deviceId: lastBackDeviceId});
                });
            })
            .catch(() => {
                setVideoConstraints(defaultConstraints);
                setCameraPermissionState('denied');
            });
    }, []);

    useEffect(() => {
        if (!isMobile() || !isTabActive) {
            setVideoConstraints(undefined);
            return;
        }
        navigator.permissions
            .query({
                name: 'camera',
            })
            .then((permissionState) => {
                setCameraPermissionState(permissionState.state);
                if (permissionState.state === 'granted') {
                    requestCameraPermission();
                }
            })
            .catch(() => {
                setCameraPermissionState('denied');
            })
            .finally(() => {
                setIsQueriedPermissionState(true);
            });
        // We only want to get the camera permission status when the component is mounted
        // eslint-disable-next-line react-compiler/react-compiler, react-hooks/exhaustive-deps
    }, [isTabActive]);

    const hideRecieptModal = () => {
        setIsAttachmentInvalid(false);
    };

    /**
     * Sets the upload receipt error modal content when an invalid receipt is uploaded
     */
    const setUploadReceiptError = (isInvalid: boolean, title: TranslationPaths, reason: TranslationPaths) => {
        setIsAttachmentInvalid(isInvalid);
        setAttachmentInvalidReasonTitle(title);
        setAttachmentValidReason(reason);
        setPdfFile(null);
    };

    function validateReceipt(file: FileObject) {
        return validateImageForCorruption(file)
            .then(() => {
                const {fileExtension} = splitExtensionFromFileName(file?.name ?? '');
                if (
                    !CONST.API_ATTACHMENT_VALIDATIONS.ALLOWED_RECEIPT_EXTENSIONS.includes(
                        fileExtension.toLowerCase() as TupleToUnion<typeof CONST.API_ATTACHMENT_VALIDATIONS.ALLOWED_RECEIPT_EXTENSIONS>,
                    )
                ) {
                    setUploadReceiptError(true, 'attachmentPicker.wrongFileType', 'attachmentPicker.notAllowedExtension');
                    return false;
                }

                if (!Str.isImage(file.name ?? '') && (file?.size ?? 0) > CONST.API_ATTACHMENT_VALIDATIONS.RECEIPT_MAX_SIZE) {
                    setUploadReceiptError(true, 'attachmentPicker.attachmentTooLarge', 'attachmentPicker.sizeExceededWithLimit');
                    return false;
                }

                if ((file?.size ?? 0) < CONST.API_ATTACHMENT_VALIDATIONS.MIN_SIZE) {
                    setUploadReceiptError(true, 'attachmentPicker.attachmentTooSmall', 'attachmentPicker.sizeNotMet');
                    return false;
                }
                return true;
            })
            .catch(() => {
                setUploadReceiptError(true, 'attachmentPicker.attachmentError', 'attachmentPicker.errorWhileSelectingCorruptedAttachment');
                return false;
            });
    }

    const navigateBack = useCallback(() => {
        Navigation.goBack(backTo);
    }, [backTo]);

    const navigateToParticipantPage = useCallback(() => {
        switch (iouType) {
            case CONST.IOU.TYPE.REQUEST:
                Navigation.navigate(ROUTES.MONEY_REQUEST_STEP_PARTICIPANTS.getRoute(CONST.IOU.TYPE.SUBMIT, transactionID, reportID));
                break;
            case CONST.IOU.TYPE.SEND:
                Navigation.navigate(ROUTES.MONEY_REQUEST_STEP_PARTICIPANTS.getRoute(CONST.IOU.TYPE.PAY, transactionID, reportID));
                break;
            default:
                Navigation.navigate(ROUTES.MONEY_REQUEST_STEP_PARTICIPANTS.getRoute(iouType, transactionID, reportID));
        }
    }, [iouType, reportID, transactionID]);

    const navigateToConfirmationPage = useCallback(() => {
        switch (iouType) {
            case CONST.IOU.TYPE.REQUEST:
                Navigation.navigate(ROUTES.MONEY_REQUEST_STEP_CONFIRMATION.getRoute(CONST.IOU.ACTION.CREATE, CONST.IOU.TYPE.SUBMIT, transactionID, reportID));
                break;
            case CONST.IOU.TYPE.SEND:
                Navigation.navigate(ROUTES.MONEY_REQUEST_STEP_CONFIRMATION.getRoute(CONST.IOU.ACTION.CREATE, CONST.IOU.TYPE.PAY, transactionID, reportID));
                break;
            default:
                Navigation.navigate(ROUTES.MONEY_REQUEST_STEP_CONFIRMATION.getRoute(CONST.IOU.ACTION.CREATE, iouType, transactionID, reportID));
        }
    }, [iouType, reportID, transactionID]);

    const createTransaction = useCallback(
        (receipt: Receipt, participant: Participant) => {
            if (iouType === CONST.IOU.TYPE.TRACK && report) {
                trackExpense({
                    report,
<<<<<<< HEAD
                    currency: transaction?.currency ?? 'USD',
                    created: transaction?.created ?? '',
                    payeeEmail: currentUserPersonalDetails.login,
                    payeeAccountID: currentUserPersonalDetails.accountID,
                    participant,
                    receipt,
=======
                    isDraftPolicy: false,
                    participantParams: {
                        payeeEmail: currentUserPersonalDetails.login,
                        payeeAccountID: currentUserPersonalDetails.accountID,
                        participant,
                    },
                    transactionParams: {
                        amount: 0,
                        currency: transaction?.currency ?? 'USD',
                        created: transaction?.created,
                        receipt,
                    },
>>>>>>> 08856a82
                });
            } else {
                requestMoney({
                    report,
                    participantParams: {
                        payeeEmail: currentUserPersonalDetails.login,
                        payeeAccountID: currentUserPersonalDetails.accountID,
                        participant,
                    },
                    transactionParams: {
                        amount: 0,
                        attendees: transaction?.attendees,
                        currency: transaction?.currency ?? 'USD',
                        created: transaction?.created ?? '',
                        merchant: '',
                        receipt,
                    },
                });
            }
        },
        [currentUserPersonalDetails.accountID, currentUserPersonalDetails.login, iouType, report, transaction?.attendees, transaction?.created, transaction?.currency],
    );

    const navigateToConfirmationStep = useCallback(
        (file: FileObject, source: string, locationPermissionGranted = false) => {
            if (backTo) {
                Navigation.goBack(backTo);
                return;
            }

            // If the transaction was created from the global create, the person needs to select participants, so take them there.
            // If the user started this flow using the Create expense option (combined submit/track flow), they should be redirected to the participants page.
            // eslint-disable-next-line @typescript-eslint/prefer-nullish-coalescing
            if ((transaction?.isFromGlobalCreate && iouType !== CONST.IOU.TYPE.TRACK && !report?.reportID) || iouType === CONST.IOU.TYPE.CREATE) {
                if (isPaidGroupPolicy(activePolicy)) {
                    const activePolicyExpenseChat = getPolicyExpenseChat(currentUserPersonalDetails.accountID, activePolicy?.id);
                    setMoneyRequestParticipantsFromReport(transactionID, activePolicyExpenseChat);
                    Navigation.navigate(
                        ROUTES.MONEY_REQUEST_STEP_CONFIRMATION.getRoute(
                            CONST.IOU.ACTION.CREATE,
                            iouType === CONST.IOU.TYPE.CREATE ? CONST.IOU.TYPE.SUBMIT : iouType,
                            transactionID,
                            activePolicyExpenseChat?.reportID,
                        ),
                    );
                } else {
                    navigateToParticipantPage();
                }
                return;
            }

            // If the transaction was created from the + menu from the composer inside of a chat, the participants can automatically
            // be added to the transaction (taken from the chat report participants) and then the person is taken to the confirmation step.
            const selectedParticipants = setMoneyRequestParticipantsFromReport(transactionID, report);
            const participants = selectedParticipants.map((participant) => {
                const participantAccountID = participant?.accountID ?? CONST.DEFAULT_NUMBER_ID;
                return participantAccountID ? getParticipantsOption(participant, personalDetails) : getReportOption(participant);
            });

            if (shouldSkipConfirmation) {
                const receipt: Receipt = file;
                receipt.source = source;
                receipt.state = CONST.IOU.RECEIPT_STATE.SCANREADY;
                if (iouType === CONST.IOU.TYPE.SPLIT) {
                    playSound(SOUNDS.DONE);
                    startSplitBill({
                        participants,
                        currentUserLogin: currentUserPersonalDetails?.login ?? '',
                        currentUserAccountID: currentUserPersonalDetails.accountID,
                        comment: '',
                        receipt,
                        existingSplitChatReportID: reportID,
                        billable: false,
                        category: '',
                        tag: '',
                        currency: transaction?.currency ?? 'USD',
                        taxCode: transactionTaxCode,
                        taxAmount: transactionTaxAmount,
                    });
                    return;
                }
                const participant = participants.at(0);
                if (!participant) {
                    return;
                }
                if (locationPermissionGranted) {
                    getCurrentPosition(
                        (successData) => {
                            playSound(SOUNDS.DONE);
                            if (iouType === CONST.IOU.TYPE.TRACK && report) {
                                trackExpense({
                                    report,
<<<<<<< HEAD
                                    currency: transaction?.currency ?? 'USD',
                                    created: transaction?.created ?? '',
                                    payeeEmail: currentUserPersonalDetails.login,
                                    payeeAccountID: currentUserPersonalDetails.accountID,
                                    participant,
                                    receipt,
                                    policy,
                                    gpsPoints: {
                                        lat: successData.coords.latitude,
                                        long: successData.coords.longitude,
                                    },
=======
                                    isDraftPolicy: false,
                                    participantParams: {
                                        payeeEmail: currentUserPersonalDetails.login,
                                        payeeAccountID: currentUserPersonalDetails.accountID,
                                        participant,
                                    },
                                    policyParams: {
                                        policy,
                                    },
                                    transactionParams: {
                                        amount: 0,
                                        currency: transaction?.currency ?? 'USD',
                                        created: transaction?.created,
                                        receipt,
                                        billable: false,
                                        gpsPoints: {
                                            lat: successData.coords.latitude,
                                            long: successData.coords.longitude,
                                        },
                                    },
>>>>>>> 08856a82
                                });
                            } else {
                                requestMoney({
                                    report,
                                    participantParams: {
                                        payeeEmail: currentUserPersonalDetails.login,
                                        payeeAccountID: currentUserPersonalDetails.accountID,
                                        participant,
                                    },
                                    policyParams: {
                                        policy,
                                    },
                                    gpsPoints: {
                                        lat: successData.coords.latitude,
                                        long: successData.coords.longitude,
                                    },
                                    transactionParams: {
                                        amount: 0,
                                        attendees: transaction?.attendees,
                                        currency: transaction?.currency ?? 'USD',
                                        created: transaction?.created ?? '',
                                        merchant: '',
                                        receipt,
                                        billable: false,
                                    },
                                });
                            }
                        },
                        (errorData) => {
                            Log.info('[IOURequestStepScan] getCurrentPosition failed', false, errorData);
                            // When there is an error, the money can still be requested, it just won't include the GPS coordinates
                            playSound(SOUNDS.DONE);
                            createTransaction(receipt, participant);
                        },
                        {
                            maximumAge: CONST.GPS.MAX_AGE,
                            timeout: CONST.GPS.TIMEOUT,
                        },
                    );
                    return;
                }
                playSound(SOUNDS.DONE);
                createTransaction(receipt, participant);
                return;
            }
            navigateToConfirmationPage();
        },
        [
            backTo,
            transaction?.isFromGlobalCreate,
            transaction?.currency,
            transaction?.created,
            transaction?.attendees,
            iouType,
            report,
            transactionID,
            shouldSkipConfirmation,
            navigateToConfirmationPage,
            activePolicy,
            currentUserPersonalDetails.accountID,
            currentUserPersonalDetails.login,
            navigateToParticipantPage,
            personalDetails,
            createTransaction,
            reportID,
            transactionTaxCode,
            transactionTaxAmount,
            policy,
        ],
    );

    const updateScanAndNavigate = useCallback(
        (file: FileObject, source: string) => {
            replaceReceipt({transactionID, file: file as File, source});
            navigateBack();
        },
        [transactionID, navigateBack],
    );

    /**
     * Sets the Receipt objects and navigates the user to the next page
     */
    const setReceiptAndNavigate = (originalFile: FileObject, isPdfValidated?: boolean) => {
        validateReceipt(originalFile).then((isFileValid) => {
            if (!isFileValid) {
                return;
            }

            // If we have a pdf file and if it is not validated then set the pdf file for validation and return
            if (Str.isPDF(originalFile.name ?? '') && !isPdfValidated) {
                setPdfFile(originalFile);
                return;
            }

            // With the image size > 24MB, we use manipulateAsync to resize the image.
            // It takes a long time so we should display a loading indicator while the resize image progresses.
            if (Str.isImage(originalFile.name ?? '') && (originalFile?.size ?? 0) > CONST.API_ATTACHMENT_VALIDATIONS.MAX_SIZE) {
                setIsLoadingReceipt(true);
            }
            resizeImageIfNeeded(originalFile).then((file) => {
                setIsLoadingReceipt(false);
                // Store the receipt on the transaction object in Onyx
                const source = URL.createObjectURL(file as Blob);
                // eslint-disable-next-line @typescript-eslint/prefer-nullish-coalescing
                setMoneyRequestReceipt(transactionID, source, file.name || '', !isEditing);

                if (isEditing) {
                    updateScanAndNavigate(file, source);
                    return;
                }
                if (shouldSkipConfirmation) {
                    setFileResize(file);
                    setFileSource(source);
                    const gpsRequired = transaction?.amount === 0 && iouType !== CONST.IOU.TYPE.SPLIT && file;
                    if (gpsRequired) {
                        const beginLocationPermissionFlow = shouldStartLocationPermissionFlow();

                        if (beginLocationPermissionFlow) {
                            setStartLocationPermissionFlow(true);
                            return;
                        }
                    }
                }
                navigateToConfirmationStep(file, source, false);
            });
        });
    };

    const setupCameraPermissionsAndCapabilities = (stream: MediaStream) => {
        setCameraPermissionState('granted');

        const [track] = stream.getVideoTracks();
        const capabilities = track.getCapabilities();

        if ('torch' in capabilities && capabilities.torch) {
            trackRef.current = track;
        }
        setIsTorchAvailable('torch' in capabilities && !!capabilities.torch);
    };

    const getScreenshot = useCallback(() => {
        if (!cameraRef.current) {
            requestCameraPermission();
            return;
        }

        const imageBase64 = cameraRef.current.getScreenshot();

        if (imageBase64 === null) {
            return;
        }

        const filename = `receipt_${Date.now()}.png`;
        const file = base64ToFile(imageBase64 ?? '', filename);
        const source = URL.createObjectURL(file);
        setMoneyRequestReceipt(transactionID, source, file.name, !isEditing);

        if (isEditing) {
            updateScanAndNavigate(file, source);
            return;
        }
        if (shouldSkipConfirmation) {
            setFileResize(file);
            setFileSource(source);
            const gpsRequired = transaction?.amount === 0 && iouType !== CONST.IOU.TYPE.SPLIT && file;
            if (gpsRequired) {
                const beginLocationPermissionFlow = shouldStartLocationPermissionFlow();
                if (beginLocationPermissionFlow) {
                    setStartLocationPermissionFlow(true);
                    return;
                }
            }
        }
        navigateToConfirmationStep(file, source, false);
    }, [transactionID, isEditing, shouldSkipConfirmation, navigateToConfirmationStep, requestCameraPermission, updateScanAndNavigate, transaction?.amount, iouType]);

    const clearTorchConstraints = useCallback(() => {
        if (!trackRef.current) {
            return;
        }
        trackRef.current.applyConstraints({
            advanced: [{torch: false}],
        });
    }, []);

    const capturePhoto = useCallback(() => {
        if (trackRef.current && isFlashLightOn) {
            trackRef.current
                .applyConstraints({
                    advanced: [{torch: true}],
                })
                .then(() => {
                    getScreenshotTimeoutRef.current = setTimeout(() => {
                        getScreenshot();
                        clearTorchConstraints();
                    }, 2000);
                });
            return;
        }

        getScreenshot();
    }, [isFlashLightOn, getScreenshot, clearTorchConstraints]);

    const panResponder = useRef(
        PanResponder.create({
            onPanResponderTerminationRequest: () => false,
        }),
    ).current;

    useEffect(
        () => () => {
            if (!getScreenshotTimeoutRef.current) {
                return;
            }
            clearTimeout(getScreenshotTimeoutRef.current);
        },
        [],
    );

    const PDFThumbnailView = pdfFile ? (
        <PDFThumbnail
            style={styles.invisiblePDF}
            previewSourceURL={pdfFile.uri ?? ''}
            onLoadSuccess={() => {
                setPdfFile(null);
                setReceiptAndNavigate(pdfFile, true);
            }}
            onPassword={() => {
                setUploadReceiptError(true, 'attachmentPicker.attachmentError', 'attachmentPicker.protectedPDFNotSupported');
            }}
            onLoadError={() => {
                setUploadReceiptError(true, 'attachmentPicker.attachmentError', 'attachmentPicker.errorWhileSelectingCorruptedAttachment');
            }}
        />
    ) : null;

    const getConfirmModalPrompt = () => {
        if (!attachmentInvalidReason) {
            return '';
        }
        if (attachmentInvalidReason === 'attachmentPicker.sizeExceededWithLimit') {
            return translate(attachmentInvalidReason, {maxUploadSizeInMB: CONST.API_ATTACHMENT_VALIDATIONS.RECEIPT_MAX_SIZE / (1024 * 1024)});
        }
        return translate(attachmentInvalidReason);
    };

    const mobileCameraView = () => (
        <>
            <View style={[styles.cameraView]}>
                {PDFThumbnailView}
                {((cameraPermissionState === 'prompt' && !isQueriedPermissionState) || (cameraPermissionState === 'granted' && isEmptyObject(videoConstraints))) && (
                    <ActivityIndicator
                        size={CONST.ACTIVITY_INDICATOR_SIZE.LARGE}
                        style={[styles.flex1]}
                        color={theme.textSupporting}
                    />
                )}
                {cameraPermissionState !== 'granted' && isQueriedPermissionState && (
                    <View style={[styles.flex1, styles.permissionView, styles.userSelectNone]}>
                        <Icon
                            src={Hand}
                            width={CONST.RECEIPT.HAND_ICON_WIDTH}
                            height={CONST.RECEIPT.HAND_ICON_HEIGHT}
                            additionalStyles={[styles.pb5]}
                        />
                        <Text style={[styles.textFileUpload]}>{translate('receipt.takePhoto')}</Text>
                        {cameraPermissionState === 'denied' ? (
                            <Text style={[styles.subTextFileUpload]}>
                                {translate('receipt.deniedCameraAccess')}
                                <TextLink href={CONST.DENIED_CAMERA_ACCESS_INSTRUCTIONS_URL}>{translate('receipt.deniedCameraAccessInstructions')}</TextLink>.
                            </Text>
                        ) : (
                            <Text style={[styles.subTextFileUpload]}>{translate('receipt.cameraAccess')}</Text>
                        )}
                        <Button
                            success
                            text={translate('common.continue')}
                            accessibilityLabel={translate('common.continue')}
                            style={[styles.p9, styles.pt5]}
                            onPress={capturePhoto}
                        />
                    </View>
                )}
                {cameraPermissionState === 'granted' && !isEmptyObject(videoConstraints) && (
                    <NavigationAwareCamera
                        onUserMedia={setupCameraPermissionsAndCapabilities}
                        onUserMediaError={() => setCameraPermissionState('denied')}
                        style={{...styles.videoContainer, display: cameraPermissionState !== 'granted' ? 'none' : 'block'}}
                        ref={cameraRef}
                        screenshotFormat="image/png"
                        videoConstraints={videoConstraints}
                        forceScreenshotSourceSize
                        audio={false}
                        disablePictureInPicture={false}
                        imageSmoothing={false}
                        mirrored={false}
                        screenshotQuality={0}
                    />
                )}
            </View>

            <View style={[styles.flexRow, styles.justifyContentAround, styles.alignItemsCenter, styles.pv3]}>
                <AttachmentPicker acceptedFileTypes={[...CONST.API_ATTACHMENT_VALIDATIONS.ALLOWED_RECEIPT_EXTENSIONS]}>
                    {({openPicker}) => (
                        <PressableWithFeedback
                            accessibilityLabel={translate('common.chooseFile')}
                            role={CONST.ROLE.BUTTON}
                            onPress={() => {
                                openPicker({
                                    onPicked: (data) => setReceiptAndNavigate(data.at(0) ?? {}),
                                });
                            }}
                        >
                            <Icon
                                height={32}
                                width={32}
                                src={Expensicons.Gallery}
                                fill={theme.textSupporting}
                            />
                        </PressableWithFeedback>
                    )}
                </AttachmentPicker>
                <PressableWithFeedback
                    role={CONST.ROLE.BUTTON}
                    accessibilityLabel={translate('receipt.shutter')}
                    style={[styles.alignItemsCenter]}
                    onPress={capturePhoto}
                >
                    <Shutter
                        width={CONST.RECEIPT.SHUTTER_SIZE}
                        height={CONST.RECEIPT.SHUTTER_SIZE}
                    />
                </PressableWithFeedback>
                <PressableWithFeedback
                    role={CONST.ROLE.BUTTON}
                    accessibilityLabel={translate('receipt.flash')}
                    style={[styles.alignItemsEnd, !isTorchAvailable && styles.opacity0]}
                    onPress={toggleFlashlight}
                    disabled={!isTorchAvailable}
                >
                    <Icon
                        height={32}
                        width={32}
                        src={isFlashLightOn ? Expensicons.Bolt : Expensicons.boltSlash}
                        fill={theme.textSupporting}
                    />
                </PressableWithFeedback>
            </View>
        </>
    );

    const desktopUploadView = () => (
        <>
            {PDFThumbnailView}
            <View onLayout={({nativeEvent}) => setReceiptImageTopPosition(PixelRatio.roundToNearestPixel((nativeEvent.layout as DOMRect).top))}>
                <ReceiptUpload
                    width={CONST.RECEIPT.ICON_SIZE}
                    height={CONST.RECEIPT.ICON_SIZE}
                />
            </View>

            <View
                style={[styles.uploadFileViewTextContainer, styles.userSelectNone]}
                // eslint-disable-next-line react/jsx-props-no-spreading
                {...panResponder.panHandlers}
            >
                <Text style={[styles.textFileUpload]}>{translate('receipt.upload')}</Text>
                <Text style={[styles.subTextFileUpload]}>
                    {isSmallScreenWidth ? translate('receipt.chooseReceipt') : translate('receipt.dragReceiptBeforeEmail')}
                    <CopyTextToClipboard
                        text={CONST.EMAIL.RECEIPTS}
                        textStyles={[styles.textBlue]}
                    />
                    {isSmallScreenWidth ? null : translate('receipt.dragReceiptAfterEmail')}
                </Text>
            </View>

            <AttachmentPicker>
                {({openPicker}) => (
                    <Button
                        success
                        text={translate('common.chooseFile')}
                        accessibilityLabel={translate('common.chooseFile')}
                        style={[styles.p9]}
                        onPress={() => {
                            openPicker({
                                onPicked: (data) => setReceiptAndNavigate(data.at(0) ?? {}),
                            });
                        }}
                    />
                )}
            </AttachmentPicker>
        </>
    );

    return (
        <StepScreenDragAndDropWrapper
            headerTitle={translate('common.receipt')}
            onBackButtonPress={navigateBack}
            shouldShowWrapper={!!backTo || isEditing}
            testID={IOURequestStepScan.displayName}
        >
            {(isDraggingOverWrapper) => (
                <>
                    {isLoadingReceipt && <FullScreenLoadingIndicator />}
                    <View style={[styles.flex1, !isMobile() && styles.uploadFileView(isSmallScreenWidth)]}>
                        {!(isDraggingOver ?? isDraggingOverWrapper) && (isMobile() ? mobileCameraView() : desktopUploadView())}
                        <ReceiptDropUI
                            onDrop={(e) => {
                                const file = e?.dataTransfer?.files[0];
                                if (file) {
                                    file.uri = URL.createObjectURL(file);
                                    setReceiptAndNavigate(file);
                                }
                            }}
                            receiptImageTopPosition={receiptImageTopPosition}
                        />
                        <ConfirmModal
                            title={attachmentInvalidReasonTitle ? translate(attachmentInvalidReasonTitle) : ''}
                            onConfirm={hideRecieptModal}
                            onCancel={hideRecieptModal}
                            isVisible={isAttachmentInvalid}
                            prompt={getConfirmModalPrompt()}
                            confirmText={translate('common.close')}
                            shouldShowCancelButton={false}
                        />
                        {startLocationPermissionFlow && !!fileResize && (
                            <LocationPermissionModal
                                startPermissionFlow={startLocationPermissionFlow}
                                resetPermissionFlow={() => setStartLocationPermissionFlow(false)}
                                onGrant={() => navigateToConfirmationStep(fileResize, fileSource, true)}
                                onDeny={() => {
                                    updateLastLocationPermissionPrompt();
                                    navigateToConfirmationStep(fileResize, fileSource, false);
                                }}
                            />
                        )}
                    </View>
                </>
            )}
        </StepScreenDragAndDropWrapper>
    );
}

IOURequestStepScan.displayName = 'IOURequestStepScan';

const IOURequestStepScanWithOnyx = IOURequestStepScan;

const IOURequestStepScanWithCurrentUserPersonalDetails = withCurrentUserPersonalDetails(IOURequestStepScanWithOnyx);
// eslint-disable-next-line rulesdir/no-negated-variables
const IOURequestStepScanWithWritableReportOrNotFound = withWritableReportOrNotFound(IOURequestStepScanWithCurrentUserPersonalDetails, true);
// eslint-disable-next-line rulesdir/no-negated-variables
const IOURequestStepScanWithFullTransactionOrNotFound = withFullTransactionOrNotFound(IOURequestStepScanWithWritableReportOrNotFound);

export default IOURequestStepScanWithFullTransactionOrNotFound;<|MERGE_RESOLUTION|>--- conflicted
+++ resolved
@@ -281,14 +281,6 @@
             if (iouType === CONST.IOU.TYPE.TRACK && report) {
                 trackExpense({
                     report,
-<<<<<<< HEAD
-                    currency: transaction?.currency ?? 'USD',
-                    created: transaction?.created ?? '',
-                    payeeEmail: currentUserPersonalDetails.login,
-                    payeeAccountID: currentUserPersonalDetails.accountID,
-                    participant,
-                    receipt,
-=======
                     isDraftPolicy: false,
                     participantParams: {
                         payeeEmail: currentUserPersonalDetails.login,
@@ -301,7 +293,6 @@
                         created: transaction?.created,
                         receipt,
                     },
->>>>>>> 08856a82
                 });
             } else {
                 requestMoney({
@@ -394,19 +385,6 @@
                             if (iouType === CONST.IOU.TYPE.TRACK && report) {
                                 trackExpense({
                                     report,
-<<<<<<< HEAD
-                                    currency: transaction?.currency ?? 'USD',
-                                    created: transaction?.created ?? '',
-                                    payeeEmail: currentUserPersonalDetails.login,
-                                    payeeAccountID: currentUserPersonalDetails.accountID,
-                                    participant,
-                                    receipt,
-                                    policy,
-                                    gpsPoints: {
-                                        lat: successData.coords.latitude,
-                                        long: successData.coords.longitude,
-                                    },
-=======
                                     isDraftPolicy: false,
                                     participantParams: {
                                         payeeEmail: currentUserPersonalDetails.login,
@@ -427,7 +405,6 @@
                                             long: successData.coords.longitude,
                                         },
                                     },
->>>>>>> 08856a82
                                 });
                             } else {
                                 requestMoney({
