--- conflicted
+++ resolved
@@ -1002,16 +1002,10 @@
 
     const [containerHeight, setContainerHeight] = useState(0);
     const [desktopUploadViewHeight, setDesktopUploadViewHeight] = useState(0);
-<<<<<<< HEAD
     const [alternativeMethodsHeight, setAlternativeMethodsHeight] = useState(0);
     // We use isMobile() here to explicitly hide the alternative methods component on both mobile web and native apps
     const shouldHideAlternativeMethods = isMobile() || alternativeMethodsHeight + desktopUploadViewHeight + styles.chooseFilesView(isSmallScreenWidth).paddingVertical * 2 > containerHeight;
-=======
-    const [downloadAppBannerHeight, setDownloadAppBannerHeight] = useState(0);
-    /*  We use isMobile() here to explicitly hide DownloadAppBanner component on both mobile web and native apps */
-    const shouldHideDownloadAppBanner = isMobile() || downloadAppBannerHeight + desktopUploadViewHeight + styles.uploadFileView.paddingVertical * 2 > containerHeight;
     const uploadFileViewStyles = !isMobile() && {...styles.uploadFileView, ...styles.uploadFileViewBorderWidth(isSmallScreenWidth)};
->>>>>>> 88b795b1
 
     const desktopUploadView = () => (
         <View
@@ -1068,11 +1062,7 @@
                         }
                         onLayout(setTestReceiptAndNavigate);
                     }}
-<<<<<<< HEAD
                     style={[styles.flex1, !isMobile() && styles.chooseFilesView(isSmallScreenWidth)]}
-=======
-                    style={[styles.flex1, uploadFileViewStyles]}
->>>>>>> 88b795b1
                 >
                     <View style={[styles.flex1, !isMobile() && styles.alignItemsCenter, styles.justifyContentCenter]}>
                         {!(isDraggingOver ?? isDraggingOverWrapper) && (isMobile() ? mobileCameraView() : desktopUploadView())}
