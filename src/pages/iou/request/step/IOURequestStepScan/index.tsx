--- conflicted
+++ resolved
@@ -1,6 +1,5 @@
 import {useIsFocused} from '@react-navigation/native';
 import {Str} from 'expensify-common';
-import heic2any from 'heic2any';
 import React, {useCallback, useContext, useEffect, useMemo, useReducer, useRef, useState} from 'react';
 import {ActivityIndicator, PanResponder, PixelRatio, View} from 'react-native';
 import {useOnyx} from 'react-native-onyx';
@@ -579,52 +578,6 @@
         });
     };
 
-<<<<<<< HEAD
-    const convertReceipt = (originalFile: FileObject, isPdfValidated?: boolean) => {
-        if (originalFile?.type?.startsWith('image')) {
-            if (!originalFile.uri) {
-                console.error('File URI is undefined');
-                return;
-            }
-            FileUtils.verifyFileFormat({fileUri: originalFile.uri, formatSignatures: CONST.HEIC_SIGNATURES})
-                .then((isHEIC) => {
-                    if (isHEIC && originalFile.uri) {
-                        setIsLoadingReceipt(true);
-
-                        fetch(originalFile.uri)
-                            .then((response) => response.blob())
-                            .then((blob) => heic2any({blob, toType: 'image/jpeg'}))
-                            .then((convertedBlob) => {
-                                const blobToUse = Array.isArray(convertedBlob) ? convertedBlob.at(0) : convertedBlob;
-
-                                if (!blobToUse) {
-                                    console.error('Converted blob is undefined.');
-                                    setIsLoadingReceipt(false);
-                                    return;
-                                }
-
-                                const fileName = originalFile.name ? originalFile.name.replace(/\.heic$/i, '.jpg') : 'converted-image.jpg';
-
-                                const jpegFile = new File([blobToUse], fileName, {type: 'image/jpeg'});
-
-                                setReceiptAndNavigate(jpegFile, isPdfValidated);
-                            })
-                            .catch((err) => {
-                                console.error('Error converting HEIC to JPEG:', err);
-                                setIsLoadingReceipt(false);
-                            });
-                    } else {
-                        setReceiptAndNavigate(originalFile, isPdfValidated);
-                    }
-                })
-                .catch((err) => {
-                    console.error('Error verifying file format:', err);
-                });
-        } else {
-            setReceiptAndNavigate(originalFile, isPdfValidated);
-        }
-    };
-=======
     /**
      * Sets a test receipt from CONST.TEST_RECEIPT_URL and navigates to the confirmation step
      */
@@ -660,7 +613,6 @@
             },
         },
     );
->>>>>>> a5269885
 
     const setupCameraPermissionsAndCapabilities = (stream: MediaStream) => {
         setCameraPermissionState('granted');
@@ -843,7 +795,7 @@
                             role={CONST.ROLE.BUTTON}
                             onPress={() => {
                                 openPicker({
-                                    onPicked: (data) => convertReceipt(data.at(0) ?? {}),
+                                    onPicked: (data) => setReceiptAndNavigate(data.at(0) ?? {}),
                                 });
                             }}
                         >
@@ -920,7 +872,7 @@
                         style={[styles.p9]}
                         onPress={() => {
                             openPicker({
-                                onPicked: (data) => convertReceipt(data.at(0) ?? {}),
+                                onPicked: (data) => setReceiptAndNavigate(data.at(0) ?? {}),
                             });
                         }}
                     />
@@ -975,7 +927,7 @@
                                 const file = e?.dataTransfer?.files[0];
                                 if (file) {
                                     file.uri = URL.createObjectURL(file);
-                                    convertReceipt(file);
+                                    setReceiptAndNavigate(file);
                                 }
                             }}
                             receiptImageTopPosition={receiptImageTopPosition}
