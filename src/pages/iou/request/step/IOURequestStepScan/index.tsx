--- conflicted
+++ resolved
@@ -120,14 +120,9 @@
     const transactionTaxCode = (transaction?.taxCode ? transaction?.taxCode : defaultTaxCode) ?? '';
     const transactionTaxAmount = transaction?.taxAmount ?? 0;
 
-<<<<<<< HEAD
-=======
     // TODO: remove canUseMultiFilesDragAndDrop check after the feature is enabled
     const {canUseMultiFilesDragAndDrop} = usePermissions();
 
-    const platform = getPlatform(true);
-
->>>>>>> 12e6cb38
     // For quick button actions, we'll skip the confirmation page unless the report is archived or this is a workspace
     // request and the workspace requires a category or a tag
     const shouldSkipConfirmation: boolean = useMemo(() => {
@@ -899,7 +894,6 @@
                         }}
                         style={[styles.flex1, !isMobile() && styles.uploadFileView(isSmallScreenWidth)]}
                     >
-<<<<<<< HEAD
                         <View style={[styles.flex1, !isMobile() && styles.alignItemsCenter, styles.justifyContentCenter]}>
                             {!(isDraggingOver ?? isDraggingOverWrapper) && (isMobile() ? mobileCameraView() : desktopUploadView())}
                         </View>
@@ -913,22 +907,6 @@
                             }}
                             receiptImageTopPosition={receiptImageTopPosition}
                         />
-=======
-                        <EducationalTooltip
-                            shouldRender={shouldShowProductTrainingTooltip}
-                            renderTooltipContent={renderProductTrainingTooltip}
-                            shouldHideOnNavigate
-                            anchorAlignment={{
-                                horizontal: CONST.MODAL.ANCHOR_ORIGIN_HORIZONTAL.CENTER,
-                                vertical: CONST.MODAL.ANCHOR_ORIGIN_VERTICAL.TOP,
-                            }}
-                            wrapperStyle={styles.productTrainingTooltipWrapper}
-                            shiftVertical={-elementTop}
-                        >
-                            <View style={[styles.flex1, !isMobile() && styles.alignItemsCenter, styles.justifyContentCenter]}>
-                                {!(isDraggingOver ?? isDraggingOverWrapper) && (isMobile() ? mobileCameraView() : desktopUploadView())}
-                            </View>
-                        </EducationalTooltip>
                         {/* TODO: remove canUseMultiFilesDragAndDrop check after the feature is enabled */}
                         {canUseMultiFilesDragAndDrop ? (
                             <DropZoneUI
@@ -957,7 +935,6 @@
                                 receiptImageTopPosition={receiptImageTopPosition}
                             />
                         )}
->>>>>>> 12e6cb38
                         <ConfirmModal
                             title={attachmentInvalidReasonTitle ? translate(attachmentInvalidReasonTitle) : ''}
                             onConfirm={hideReceiptModal}
