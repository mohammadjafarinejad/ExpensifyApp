import type {OnyxEntry} from 'react-native-onyx';
import type {WithCurrentUserPersonalDetailsProps} from '@components/withCurrentUserPersonalDetails';
import type {WithWritableReportOrNotFoundProps} from '@pages/iou/request/step/withWritableReportOrNotFound';
import type {FileObject} from '@pages/media/AttachmentModalScreen/types';
import type SCREENS from '@src/SCREENS';
import type * as OnyxTypes from '@src/types/onyx';
import type {ReceiptSource} from '@src/types/onyx/Transaction';

type IOURequestStepScanProps = WithCurrentUserPersonalDetailsProps &
    WithWritableReportOrNotFoundProps<typeof SCREENS.MONEY_REQUEST.STEP_SCAN | typeof SCREENS.MONEY_REQUEST.CREATE> & {
        /** Holds data related to Money Request view state, rather than the underlying Money Request data. */
        transaction: OnyxEntry<OnyxTypes.Transaction>;

        /**
         * Callback function that is triggered on the `onLayout` event.
         * Receives a function (`setTestReceiptAndNavigate`) as an argument,
         */
        onLayout?: (setTestReceiptAndNavigate: () => void) => void;

        /** If the receipts preview should be shown */
        isMultiScanEnabled?: boolean;

        /** Updates isMultiScanEnabled flag */
        setIsMultiScanEnabled?: (value: boolean) => void;
    };

type ReceiptFile = {
<<<<<<< HEAD
    source: ReceiptSource;
    file: FileObject;
=======
    source: string;
    file?: FileObject;
>>>>>>> ebe331e8
    transactionID: string;
};

export default IOURequestStepScanProps;
export type {ReceiptFile};<|MERGE_RESOLUTION|>--- conflicted
+++ resolved
@@ -25,13 +25,8 @@
     };
 
 type ReceiptFile = {
-<<<<<<< HEAD
     source: ReceiptSource;
     file: FileObject;
-=======
-    source: string;
-    file?: FileObject;
->>>>>>> ebe331e8
     transactionID: string;
 };
 
