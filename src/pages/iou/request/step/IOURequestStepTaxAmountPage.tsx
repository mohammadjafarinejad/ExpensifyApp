--- conflicted
+++ resolved
@@ -34,13 +34,9 @@
         transaction: OnyxEntry<Transaction>;
     };
 
-<<<<<<< HEAD
+
 function getTaxAmount(transaction: OnyxEntry<Transaction>, taxRates: TaxRatesWithDefault | undefined, isEditing: boolean): number | undefined {
     if (!transaction?.amount && !transaction?.modifiedAmount) {
-=======
-function getTaxAmount(transaction: OnyxEntry<Transaction>, policy: OnyxEntry<Policy>, currency: string | undefined, isEditing: boolean): number | undefined {
-    if (!transaction?.amount) {
->>>>>>> 8e761631
         return;
     }
     const transactionTaxAmount = TransactionUtils.getAmount(transaction);
