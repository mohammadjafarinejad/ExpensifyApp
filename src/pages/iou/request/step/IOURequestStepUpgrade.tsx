import React, {useCallback, useMemo, useRef, useState} from 'react';
import HeaderWithBackButton from '@components/HeaderWithBackButton';
import {usePersonalDetails} from '@components/OnyxListItemProvider';
import ScreenWrapper from '@components/ScreenWrapper';
import ScrollView from '@components/ScrollView';
import WorkspaceConfirmationForm from '@components/WorkspaceConfirmationForm';
import type {WorkspaceConfirmationSubmitFunctionParams} from '@components/WorkspaceConfirmationForm';
import useCurrentUserPersonalDetails from '@hooks/useCurrentUserPersonalDetails';
import useLocalize from '@hooks/useLocalize';
import useNetwork from '@hooks/useNetwork';
import useOnyx from '@hooks/useOnyx';
import useThemeStyles from '@hooks/useThemeStyles';
import {setTransactionReport} from '@libs/actions/Transaction';
import type CreateWorkspaceParams from '@libs/API/parameters/CreateWorkspaceParams';
import Navigation from '@libs/Navigation/Navigation';
import type {PlatformStackScreenProps} from '@libs/Navigation/PlatformStackNavigation/types';
import type {MoneyRequestNavigatorParamList} from '@libs/Navigation/types';
import {getParticipantsOption} from '@libs/OptionsListUtils';
import UpgradeConfirmation from '@pages/workspace/upgrade/UpgradeConfirmation';
import UpgradeIntro from '@pages/workspace/upgrade/UpgradeIntro';
import {setCustomUnitRateID, setMoneyRequestParticipants} from '@userActions/IOU';
import CONST from '@src/CONST';
import * as Policy from '@src/libs/actions/Policy/Policy';
import ONYXKEYS from '@src/ONYXKEYS';
import ROUTES from '@src/ROUTES';
import type SCREENS from '@src/SCREENS';

type IOURequestStepUpgradeProps = PlatformStackScreenProps<MoneyRequestNavigatorParamList, typeof SCREENS.MONEY_REQUEST.STEP_UPGRADE>;

function IOURequestStepUpgrade({
    route: {
        params: {transactionID, action, reportID, shouldSubmitExpense, upgradePath},
    },
}: IOURequestStepUpgradeProps) {
    const styles = useThemeStyles();

    const {translate} = useLocalize();
    const {isOffline} = useNetwork();
    const currentUserPersonalDetails = useCurrentUserPersonalDetails();
    const personalDetails = usePersonalDetails();

    const [transaction] = useOnyx(`${ONYXKEYS.COLLECTION.TRANSACTION_DRAFT}${transactionID}`, {canBeMissing: true});

    const feature = isReporting ? CONST.UPGRADE_FEATURE_INTRO_MAPPING.reports : CONST.UPGRADE_FEATURE_INTRO_MAPPING.categories;

    const [isUpgraded, setIsUpgraded] = useState(false);
    const [showConfirmationForm, setShowConfirmationForm] = useState(false);
    const [createdPolicyName, setCreatedPolicyName] = useState('');
    const policyDataRef = useRef<CreateWorkspaceParams | null>(null);
    const isDistanceRateUpgrade = upgradePath === CONST.UPGRADE_PATHS.DISTANCE_RATES;
    const isCategorizing = upgradePath === CONST.UPGRADE_PATHS.CATEGORIES;
    const isReporting = upgradePath === CONST.UPGRADE_PATHS.REPORTS;

    const feature = useMemo(
        () =>
            Object.values(CONST.UPGRADE_FEATURE_INTRO_MAPPING)
                .filter((value) => value.id !== CONST.UPGRADE_FEATURE_INTRO_MAPPING.policyPreventMemberChangingTitle.id)
                .find((f) => f.alias === upgradePath),
        [upgradePath],
    );

    const afterUpgradeAcknowledged = useCallback(() => {
        const expenseReportID = policyDataRef.current?.expenseChatReportID ?? reportID;
        const policyID = policyDataRef.current?.policyID;
        if (shouldSubmitExpense) {
            setMoneyRequestParticipants(transactionID, [
                {
                    selected: true,
                    accountID: 0,
                    isPolicyExpenseChat: true,
                    reportID: expenseReportID,
                    policyID: policyDataRef.current?.policyID,
                    searchText: policyDataRef.current?.policyName,
                },
            ]);
        }
        Navigation.goBack();

        switch (upgradePath) {
            case CONST.UPGRADE_PATHS.DISTANCE_RATES: {
                if (!policyID || !reportID) {
                    return;
                }
                setTransactionReport(transactionID, {reportID: expenseReportID}, true);
                // Let the confirmation step decide the distance rate because policy data is not fully available at this step
                setCustomUnitRateID(transactionID, '-1');
                Navigation.setParams({reportID: expenseReportID});
                Navigation.navigate(ROUTES.WORKSPACE_CREATE_DISTANCE_RATE.getRoute(policyID, transactionID, expenseReportID));
                break;
            }
            case CONST.UPGRADE_PATHS.CATEGORIES:
                Navigation.navigate(ROUTES.MONEY_REQUEST_STEP_CATEGORY.getRoute(action, CONST.IOU.TYPE.SUBMIT, transactionID, reportID, ROUTES.REPORT_WITH_ID.getRoute(reportID)));
                break;
            default:
        }
    }, [action, reportID, shouldSubmitExpense, transactionID, upgradePath]);

    const adminParticipant = useMemo(() => {
        const participant = transaction?.participants?.[0];
        if (!isDistanceRateUpgrade || !participant?.accountID) {
            return;
        }

        return getParticipantsOption(participant, personalDetails);
    }, [isDistanceRateUpgrade, transaction?.participants, personalDetails]);

    const onUpgrade = useCallback(() => {
        if (isCategorizing || isReporting) {
            setShowConfirmationForm(true);
            return;
        }
        const policyData = Policy.createWorkspace({
            policyOwnerEmail: undefined,
            policyName: undefined,
            policyID: undefined,
            engagementChoice: CONST.ONBOARDING_CHOICES.TRACK_WORKSPACE,
            currency: currentUserPersonalDetails?.localCurrencyCode ?? '',
            areDistanceRatesEnabled: isDistanceRateUpgrade,
            adminParticipant,
        });
        setIsUpgraded(true);
        policyDataRef.current = policyData;
    }, [isCategorizing, isReporting, currentUserPersonalDetails?.localCurrencyCode, isDistanceRateUpgrade, adminParticipant]);

    const [session] = useOnyx(ONYXKEYS.SESSION, {canBeMissing: false});

    const onWorkspaceConfirmationSubmit = (params: WorkspaceConfirmationSubmitFunctionParams) => {
        const policyData = Policy.createWorkspace({
            policyOwnerEmail: undefined,
            makeMeAdmin: false,
            policyName: params.name,
            policyID: params.policyID,
            currency: params.currency,
            file: params.avatarFile as File,
            engagementChoice: CONST.ONBOARDING_CHOICES.TRACK_WORKSPACE,
        });
        policyDataRef.current = policyData;
        setCreatedPolicyName(params.name);
        setShowConfirmationForm(false);
        setIsUpgraded(true);
    };

<<<<<<< HEAD
    // TODO: remove this after all the changes are applied
    // eslint-disable-next-line rulesdir/prefer-early-return
    const onConfirmUpgrade = () => {
        if (isCategorizing) {
            if (shouldSubmitExpense) {
                setMoneyRequestParticipants(transactionID, [
                    {
                        selected: true,
                        accountID: 0,
                        isPolicyExpenseChat: true,
                        reportID: policyDataRef.current?.expenseChatReportID,
                        policyID: policyDataRef.current?.policyID,
                        searchText: policyDataRef.current?.policyName,
                    },
                ]);
                Navigation.goBack();
                Navigation.navigate(ROUTES.MONEY_REQUEST_STEP_CATEGORY.getRoute(action, CONST.IOU.TYPE.SUBMIT, transactionID, policyDataRef.current?.expenseChatReportID));
            } else {
                Navigation.navigate(ROUTES.MONEY_REQUEST_STEP_CATEGORY.getRoute(action, CONST.IOU.TYPE.SUBMIT, transactionID, reportID, ROUTES.REPORT_WITH_ID.getRoute(reportID)));
            }
        }
    };

    const [session] = useOnyx(ONYXKEYS.SESSION, {canBeMissing: false});

    const onWorkspaceConfirmationSubmit = (params: WorkspaceConfirmationSubmitFunctionParams) => {
        const policyData = Policy.createWorkspace({
            policyOwnerEmail: '',
            makeMeAdmin: false,
            policyName: params.name,
            policyID: params.policyID,
            currency: params.currency,
            file: params.avatarFile as File,
            engagementChoice: CONST.ONBOARDING_CHOICES.TRACK_WORKSPACE,
        });
        policyDataRef.current = policyData;
        setCreatedPolicyName(params.name);
        setShowConfirmationForm(false);
        setIsUpgraded(true);
    };

    // TODO: remove this after all the changes are applied
    // eslint-disable-next-line rulesdir/prefer-early-return
    const onConfirmUpgrade = () => {
        if (isCategorizing) {
            if (shouldSubmitExpense) {
                setMoneyRequestParticipants(transactionID, [
                    {
                        selected: true,
                        accountID: 0,
                        isPolicyExpenseChat: true,
                        reportID: policyDataRef.current?.expenseChatReportID,
                        policyID: policyDataRef.current?.policyID,
                        searchText: policyDataRef.current?.policyName,
                    },
                ]);
                Navigation.goBack();
                Navigation.navigate(ROUTES.MONEY_REQUEST_STEP_CATEGORY.getRoute(action, CONST.IOU.TYPE.SUBMIT, transactionID, policyDataRef.current?.expenseChatReportID));
            } else {
                Navigation.navigate(ROUTES.MONEY_REQUEST_STEP_CATEGORY.getRoute(action, CONST.IOU.TYPE.SUBMIT, transactionID, reportID));
            }
        }
        if (isReporting) {
            Navigation.navigate(ROUTES.MONEY_REQUEST_STEP_REPORT.getRoute(action, CONST.IOU.TYPE.SUBMIT, transactionID, reportID));
        }
    };

=======
>>>>>>> 759ffe66
    return (
        <ScreenWrapper
            shouldShowOfflineIndicator
            testID="workspaceUpgradePage"
            offlineIndicatorStyle={styles.mtAuto}
        >
            {(!!isUpgraded || !showConfirmationForm) && (
                <HeaderWithBackButton
                    title={translate('common.upgrade')}
                    onBackButtonPress={() => Navigation.goBack()}
                />
            )}
            {!showConfirmationForm && (
                <ScrollView contentContainerStyle={styles.flexGrow1}>
                    {!!isUpgraded && (
                        <UpgradeConfirmation
                            afterUpgradeAcknowledged={afterUpgradeAcknowledged}
                            policyName={createdPolicyName}
                            isCategorizing={isCategorizing}
                            isReporting={isReporting}
                            isDistanceRateUpgrade={isDistanceRateUpgrade}
                        />
                    )}
                    {!isUpgraded && (
                        <UpgradeIntro
                            feature={feature}
                            onUpgrade={onUpgrade}
                            buttonDisabled={isOffline}
                            loading={false}
                            isCategorizing={isCategorizing}
                            isDistanceRateUpgrade={isDistanceRateUpgrade}
                        />
                    )}
                </ScrollView>
            )}
            {!isUpgraded && showConfirmationForm && (
                <WorkspaceConfirmationForm
                    policyOwnerEmail={session?.email ?? ''}
                    onSubmit={onWorkspaceConfirmationSubmit}
                    onBackButtonPress={() => setShowConfirmationForm(false)}
                    addBottomSafeAreaPadding={false}
                />
            )}
        </ScreenWrapper>
    );
}

export default IOURequestStepUpgrade;<|MERGE_RESOLUTION|>--- conflicted
+++ resolved
@@ -40,8 +40,6 @@
     const personalDetails = usePersonalDetails();
 
     const [transaction] = useOnyx(`${ONYXKEYS.COLLECTION.TRANSACTION_DRAFT}${transactionID}`, {canBeMissing: true});
-
-    const feature = isReporting ? CONST.UPGRADE_FEATURE_INTRO_MAPPING.reports : CONST.UPGRADE_FEATURE_INTRO_MAPPING.categories;
 
     const [isUpgraded, setIsUpgraded] = useState(false);
     const [showConfirmationForm, setShowConfirmationForm] = useState(false);
@@ -90,6 +88,9 @@
             }
             case CONST.UPGRADE_PATHS.CATEGORIES:
                 Navigation.navigate(ROUTES.MONEY_REQUEST_STEP_CATEGORY.getRoute(action, CONST.IOU.TYPE.SUBMIT, transactionID, reportID, ROUTES.REPORT_WITH_ID.getRoute(reportID)));
+                break;
+            case CONST.UPGRADE_PATHS.REPORTS:
+                Navigation.navigate(ROUTES.MONEY_REQUEST_STEP_REPORT.getRoute(action, CONST.IOU.TYPE.SUBMIT, transactionID, reportID));
                 break;
             default:
         }
@@ -140,76 +141,6 @@
         setIsUpgraded(true);
     };
 
-<<<<<<< HEAD
-    // TODO: remove this after all the changes are applied
-    // eslint-disable-next-line rulesdir/prefer-early-return
-    const onConfirmUpgrade = () => {
-        if (isCategorizing) {
-            if (shouldSubmitExpense) {
-                setMoneyRequestParticipants(transactionID, [
-                    {
-                        selected: true,
-                        accountID: 0,
-                        isPolicyExpenseChat: true,
-                        reportID: policyDataRef.current?.expenseChatReportID,
-                        policyID: policyDataRef.current?.policyID,
-                        searchText: policyDataRef.current?.policyName,
-                    },
-                ]);
-                Navigation.goBack();
-                Navigation.navigate(ROUTES.MONEY_REQUEST_STEP_CATEGORY.getRoute(action, CONST.IOU.TYPE.SUBMIT, transactionID, policyDataRef.current?.expenseChatReportID));
-            } else {
-                Navigation.navigate(ROUTES.MONEY_REQUEST_STEP_CATEGORY.getRoute(action, CONST.IOU.TYPE.SUBMIT, transactionID, reportID, ROUTES.REPORT_WITH_ID.getRoute(reportID)));
-            }
-        }
-    };
-
-    const [session] = useOnyx(ONYXKEYS.SESSION, {canBeMissing: false});
-
-    const onWorkspaceConfirmationSubmit = (params: WorkspaceConfirmationSubmitFunctionParams) => {
-        const policyData = Policy.createWorkspace({
-            policyOwnerEmail: '',
-            makeMeAdmin: false,
-            policyName: params.name,
-            policyID: params.policyID,
-            currency: params.currency,
-            file: params.avatarFile as File,
-            engagementChoice: CONST.ONBOARDING_CHOICES.TRACK_WORKSPACE,
-        });
-        policyDataRef.current = policyData;
-        setCreatedPolicyName(params.name);
-        setShowConfirmationForm(false);
-        setIsUpgraded(true);
-    };
-
-    // TODO: remove this after all the changes are applied
-    // eslint-disable-next-line rulesdir/prefer-early-return
-    const onConfirmUpgrade = () => {
-        if (isCategorizing) {
-            if (shouldSubmitExpense) {
-                setMoneyRequestParticipants(transactionID, [
-                    {
-                        selected: true,
-                        accountID: 0,
-                        isPolicyExpenseChat: true,
-                        reportID: policyDataRef.current?.expenseChatReportID,
-                        policyID: policyDataRef.current?.policyID,
-                        searchText: policyDataRef.current?.policyName,
-                    },
-                ]);
-                Navigation.goBack();
-                Navigation.navigate(ROUTES.MONEY_REQUEST_STEP_CATEGORY.getRoute(action, CONST.IOU.TYPE.SUBMIT, transactionID, policyDataRef.current?.expenseChatReportID));
-            } else {
-                Navigation.navigate(ROUTES.MONEY_REQUEST_STEP_CATEGORY.getRoute(action, CONST.IOU.TYPE.SUBMIT, transactionID, reportID));
-            }
-        }
-        if (isReporting) {
-            Navigation.navigate(ROUTES.MONEY_REQUEST_STEP_REPORT.getRoute(action, CONST.IOU.TYPE.SUBMIT, transactionID, reportID));
-        }
-    };
-
-=======
->>>>>>> 759ffe66
     return (
         <ScreenWrapper
             shouldShowOfflineIndicator
