--- conflicted
+++ resolved
@@ -3,10 +3,7 @@
 import {usePersonalDetails} from '@components/OnyxListItemProvider';
 import ScreenWrapper from '@components/ScreenWrapper';
 import ScrollView from '@components/ScrollView';
-<<<<<<< HEAD
-=======
 import useCurrentUserPersonalDetails from '@hooks/useCurrentUserPersonalDetails';
->>>>>>> cb0389c5
 import WorkspaceConfirmationForm from '@components/WorkspaceConfirmationForm';
 import type {WorkspaceConfirmationSubmitFunctionParams} from '@components/WorkspaceConfirmationForm';
 import useLocalize from '@hooks/useLocalize';
@@ -34,12 +31,6 @@
 
 function IOURequestStepUpgrade({
     route: {
-<<<<<<< HEAD
-        params: {transactionID, action, reportID, isCategorizing, isReporting, shouldSubmitExpense},
-    },
-}: IOURequestStepUpgradeProps) {
-    const styles = useThemeStyles();
-=======
         params: {transactionID, action, reportID, isCategorizing, isReporting, shouldSubmitExpense, featureName = DEFAULT_FEATURE_NAME},
     },
 }: IOURequestStepUpgradeProps) {
@@ -51,7 +42,6 @@
                 .find((f) => f.alias === featureName),
         [featureName],
     );
->>>>>>> cb0389c5
     const {translate} = useLocalize();
     const {isOffline} = useNetwork();
     const currentUserPersonalDetails = useCurrentUserPersonalDetails();
@@ -225,36 +215,22 @@
             <ScrollView contentContainerStyle={styles.flexGrow1}>
                 {!!isUpgraded && (
                     <UpgradeConfirmation
-<<<<<<< HEAD
-=======
                         afterUpgradeAcknowledged={afterUpgradeAcknowledged}
->>>>>>> cb0389c5
                         onConfirmUpgrade={onConfirmUpgrade}
                         policyName={createdPolicyName}
                         isCategorizing={isCategorizing}
                         isReporting={isReporting}
-<<<<<<< HEAD
-=======
                         isDistanceRateUpgrade={isDistanceRateUpgrade}
->>>>>>> cb0389c5
                     />
                 )}
                 {!isUpgraded && !showConfirmationForm && (
                     <UpgradeIntro
                         feature={feature}
-<<<<<<< HEAD
-                        onUpgrade={() => setShowConfirmationForm(true)}
-                        buttonDisabled={isOffline}
-                        loading={false}
-                        isCategorizing={isCategorizing}
-                        isReporting={isReporting}
-=======
                         onUpgrade={onUpgrade}
                         buttonDisabled={isOffline}
                         loading={false}
                         isCategorizing={isCategorizing}
                         isDistanceRateUpgrade={isDistanceRateUpgrade}
->>>>>>> cb0389c5
                     />
                 )}
                 {!isUpgraded && showConfirmationForm && (
