--- conflicted
+++ resolved
@@ -3,12 +3,9 @@
 import {usePersonalDetails} from '@components/OnyxListItemProvider';
 import ScreenWrapper from '@components/ScreenWrapper';
 import ScrollView from '@components/ScrollView';
-<<<<<<< HEAD
+import useCurrentUserPersonalDetails from '@hooks/useCurrentUserPersonalDetails';
 import WorkspaceConfirmationForm from '@components/WorkspaceConfirmationForm';
 import type {WorkspaceConfirmationSubmitFunctionParams} from '@components/WorkspaceConfirmationForm';
-=======
-import useCurrentUserPersonalDetails from '@hooks/useCurrentUserPersonalDetails';
->>>>>>> aacbf6b4
 import useLocalize from '@hooks/useLocalize';
 import useNetwork from '@hooks/useNetwork';
 import useOnyx from '@hooks/useOnyx';
@@ -34,11 +31,7 @@
 
 function IOURequestStepUpgrade({
     route: {
-<<<<<<< HEAD
-        params: {transactionID, action, reportID, isCategorizing, isReporting, shouldSubmitExpense},
-=======
-        params: {transactionID, action, featureName = DEFAULT_FEATURE_NAME},
->>>>>>> aacbf6b4
+        params: {transactionID, action, reportID, isCategorizing, isReporting, shouldSubmitExpense, featureName = DEFAULT_FEATURE_NAME},
     },
 }: IOURequestStepUpgradeProps) {
     const styles = useThemeStyles();
@@ -176,27 +169,22 @@
             <ScrollView contentContainerStyle={styles.flexGrow1}>
                 {!!isUpgraded && (
                     <UpgradeConfirmation
-<<<<<<< HEAD
+                        afterUpgradeAcknowledged={afterUpgradeAcknowledged}
                         onConfirmUpgrade={onConfirmUpgrade}
                         policyName={createdPolicyName}
                         isCategorizing={isCategorizing}
                         isReporting={isReporting}
-=======
-                        afterUpgradeAcknowledged={afterUpgradeAcknowledged}
-                        policyName=""
-                        isCategorizing={isCategorizing}
                         isDistanceRateUpgrade={isDistanceRateUpgrade}
->>>>>>> aacbf6b4
                     />
                 )}
                 {!isUpgraded && !showConfirmationForm && (
                     <UpgradeIntro
                         feature={feature}
-<<<<<<< HEAD
-                        onUpgrade={() => setShowConfirmationForm(true)}
+                        onUpgrade={onUpgrade}
                         buttonDisabled={isOffline}
                         loading={false}
                         isCategorizing={isCategorizing}
+                        isDistanceRateUpgrade={isDistanceRateUpgrade}
                     />
                 )}
                 {!isUpgraded && showConfirmationForm && (
@@ -205,13 +193,6 @@
                         onSubmit={onWorkspaceConfirmationSubmit}
                         onBackButtonPress={() => setShowConfirmationForm(false)}
                         addBottomSafeAreaPadding={false}
-=======
-                        onUpgrade={onUpgrade}
-                        buttonDisabled={isOffline}
-                        loading={false}
-                        isCategorizing={isCategorizing}
-                        isDistanceRateUpgrade={isDistanceRateUpgrade}
->>>>>>> aacbf6b4
                     />
                 )}
             </ScrollView>
