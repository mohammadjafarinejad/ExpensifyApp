--- conflicted
+++ resolved
@@ -18,21 +18,12 @@
 import useLocationBias from '@hooks/useLocationBias';
 import useNetwork from '@hooks/useNetwork';
 import useThemeStyles from '@hooks/useThemeStyles';
-<<<<<<< HEAD
-import useWindowDimensions from '@hooks/useWindowDimensions';
-import {addErrorMessage} from '@libs/ErrorUtils';
-import {shouldUseTransactionDraft as shouldUseTransactionDraftIOUUtils} from '@libs/IOUUtils';
-import Navigation from '@libs/Navigation/Navigation';
-import {isValidAddress} from '@libs/ValidationUtils';
-import {removeWaypoint, saveWaypoint as saveWaypointAction} from '@userActions/Transaction';
-=======
 import useThreeDotsAnchorPosition from '@hooks/useThreeDotsAnchorPosition';
 import {addErrorMessage} from '@libs/ErrorUtils';
 import {shouldUseTransactionDraft} from '@libs/IOUUtils';
 import Navigation from '@libs/Navigation/Navigation';
 import {isValidAddress} from '@libs/ValidationUtils';
 import {removeWaypoint, saveWaypoint} from '@userActions/Transaction';
->>>>>>> da9797b7
 import CONST from '@src/CONST';
 import type {TranslationPaths} from '@src/languages/types';
 import ONYXKEYS from '@src/ONYXKEYS';
@@ -45,10 +36,6 @@
 import type {WithWritableReportOrNotFoundProps} from './withWritableReportOrNotFound';
 import withWritableReportOrNotFound from './withWritableReportOrNotFound';
 
-<<<<<<< HEAD
-type IOURequestStepWaypointProps = WithWritableReportOrNotFoundProps<typeof SCREENS.MONEY_REQUEST.STEP_WAYPOINT> & {
-    transaction: OnyxEntry<Transaction>;
-=======
 // Only grab the most recent 20 waypoints because that's all that is shown in the UI. This also puts them into the format of data
 // that the google autocomplete component expects for it's "predefined places" feature.
 function recentWaypointsSelector(waypoints: OnyxTypes.RecentWaypoint[] = []) {
@@ -68,8 +55,7 @@
 }
 
 type IOURequestStepWaypointProps = WithWritableReportOrNotFoundProps<typeof SCREENS.MONEY_REQUEST.STEP_WAYPOINT> & {
-    transaction: OnyxEntry<OnyxTypes.Transaction>;
->>>>>>> da9797b7
+    transaction: OnyxEntry<Transaction>;
 };
 
 function IOURequestStepWaypoint({
@@ -156,21 +142,13 @@
         return errors;
     };
 
-<<<<<<< HEAD
-    const saveWaypoint = (waypoint: FormOnyxValues<'waypointForm'>) => saveWaypointAction(transactionID, pageIndex, waypoint, shouldUseTransactionDraft);
-=======
     const save = (waypoint: FormOnyxValues<'waypointForm'>) => saveWaypoint(transactionID, pageIndex, waypoint, shouldUseTransactionDraft(action));
->>>>>>> da9797b7
 
     const submit = (values: FormOnyxValues<'waypointForm'>) => {
         const waypointValue = values[`waypoint${pageIndex}`] ?? '';
         // Allows letting you set a waypoint to an empty value
         if (waypointValue === '') {
-<<<<<<< HEAD
-            removeWaypoint(transaction, pageIndex, shouldUseTransactionDraft);
-=======
             removeWaypoint(transaction, pageIndex, shouldUseTransactionDraft(action));
->>>>>>> da9797b7
         }
 
         // While the user is offline, the auto-complete address search will not work
@@ -191,11 +169,7 @@
     };
 
     const deleteStopAndHideModal = () => {
-<<<<<<< HEAD
-        removeWaypoint(transaction, pageIndex, shouldUseTransactionDraft);
-=======
         removeWaypoint(transaction, pageIndex, shouldUseTransactionDraft(action));
->>>>>>> da9797b7
         setRestoreFocusType(CONST.MODAL.RESTORE_FOCUS_TYPE.DELETE);
         setIsDeleteStopModalOpen(false);
         goBack();
@@ -210,11 +184,7 @@
             keyForList: `${values.name ?? 'waypoint'}_${Date.now()}`,
         };
 
-<<<<<<< HEAD
-        saveWaypointAction(transactionID, pageIndex, waypoint, shouldUseTransactionDraft);
-=======
         saveWaypoint(transactionID, pageIndex, waypoint, shouldUseTransactionDraft(action));
->>>>>>> da9797b7
         goBack();
     };
 
