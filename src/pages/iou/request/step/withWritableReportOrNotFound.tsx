import type {ComponentType, ForwardedRef, RefAttributes} from 'react';
import React, {forwardRef, useEffect} from 'react';
import type {OnyxEntry} from 'react-native-onyx';
import {useOnyx} from 'react-native-onyx';
import FullPageNotFoundView from '@components/BlockingViews/FullPageNotFoundView';
import FullScreenLoadingIndicator from '@components/FullscreenLoadingIndicator';
import getComponentDisplayName from '@libs/getComponentDisplayName';
import type {PlatformStackScreenProps} from '@libs/Navigation/PlatformStackNavigation/types';
import type {MoneyRequestNavigatorParamList} from '@libs/Navigation/types';
<<<<<<< HEAD
import {canUserPerformWriteAction as canUserPerformWriteActionReportUtil} from '@libs/ReportUtils';
=======
import {canUserPerformWriteAction} from '@libs/ReportUtils';
>>>>>>> 92707c3a
import {openReport} from '@userActions/Report';
import CONST from '@src/CONST';
import ONYXKEYS from '@src/ONYXKEYS';
import type SCREENS from '@src/SCREENS';
import type {Report} from '@src/types/onyx';

type WithWritableReportOrNotFoundOnyxProps = {
    /** The report corresponding to the reportID in the route params */
    report: OnyxEntry<Report>;

    /** The draft report corresponding to the reportID in the route params */
    reportDraft: OnyxEntry<Report>;
};

type MoneyRequestRouteName =
    | typeof SCREENS.MONEY_REQUEST.STEP_WAYPOINT
    | typeof SCREENS.MONEY_REQUEST.STEP_DESCRIPTION
    | typeof SCREENS.MONEY_REQUEST.STEP_DATE
    | typeof SCREENS.MONEY_REQUEST.STEP_CATEGORY
    | typeof SCREENS.MONEY_REQUEST.STEP_DISTANCE_RATE
    | typeof SCREENS.MONEY_REQUEST.STEP_CONFIRMATION
    | typeof SCREENS.MONEY_REQUEST.STEP_TAX_RATE
    | typeof SCREENS.MONEY_REQUEST.STEP_AMOUNT
    | typeof SCREENS.MONEY_REQUEST.STEP_DISTANCE
    | typeof SCREENS.MONEY_REQUEST.CREATE
    | typeof SCREENS.MONEY_REQUEST.START
    | typeof SCREENS.MONEY_REQUEST.STEP_TAG
    | typeof SCREENS.MONEY_REQUEST.STEP_PARTICIPANTS
    | typeof SCREENS.MONEY_REQUEST.STEP_MERCHANT
    | typeof SCREENS.MONEY_REQUEST.STEP_TAX_AMOUNT
    | typeof SCREENS.MONEY_REQUEST.STEP_SCAN
    | typeof SCREENS.MONEY_REQUEST.STEP_SEND_FROM
    | typeof SCREENS.MONEY_REQUEST.STEP_REPORT
    | typeof SCREENS.MONEY_REQUEST.STEP_COMPANY_INFO
    | typeof SCREENS.MONEY_REQUEST.STEP_ATTENDEES
    | typeof SCREENS.MONEY_REQUEST.STEP_ACCOUNTANT
    | typeof SCREENS.MONEY_REQUEST.STEP_UPGRADE
    | typeof SCREENS.MONEY_REQUEST.STEP_DESTINATION
    | typeof SCREENS.MONEY_REQUEST.STEP_TIME
    | typeof SCREENS.MONEY_REQUEST.STEP_TIME_EDIT
    | typeof SCREENS.MONEY_REQUEST.STEP_SUBRATE;

type WithWritableReportOrNotFoundProps<RouteName extends MoneyRequestRouteName> = WithWritableReportOrNotFoundOnyxProps & PlatformStackScreenProps<MoneyRequestNavigatorParamList, RouteName>;

export default function <TProps extends WithWritableReportOrNotFoundProps<MoneyRequestRouteName>, TRef>(
    WrappedComponent: ComponentType<TProps & RefAttributes<TRef>>,
    shouldIncludeDeprecatedIOUType = false,
): React.ComponentType<Omit<TProps & RefAttributes<TRef>, keyof WithWritableReportOrNotFoundOnyxProps>> {
    // eslint-disable-next-line rulesdir/no-negated-variables
    function WithWritableReportOrNotFound(props: Omit<TProps, keyof WithWritableReportOrNotFoundOnyxProps>, ref: ForwardedRef<TRef>) {
        const {route} = props;
        const [report] = useOnyx(`${ONYXKEYS.COLLECTION.REPORT}${route.params.reportID}`);
        const [isLoadingApp = true] = useOnyx(ONYXKEYS.IS_LOADING_APP);
        const [reportDraft] = useOnyx(`${ONYXKEYS.COLLECTION.REPORT_DRAFT}${route.params.reportID}`);

        const iouTypeParamIsInvalid = !Object.values(CONST.IOU.TYPE)
            .filter((type) => shouldIncludeDeprecatedIOUType || (type !== CONST.IOU.TYPE.REQUEST && type !== CONST.IOU.TYPE.SEND))
            .includes(route.params?.iouType);
        const isEditing = 'action' in route.params && route.params?.action === CONST.IOU.ACTION.EDIT;

<<<<<<< HEAD
        const canUserPerformWriteAction = canUserPerformWriteActionReportUtil(report ?? {reportID: ''});

=======
>>>>>>> 92707c3a
        useEffect(() => {
            if (!!report?.reportID || !route.params.reportID || !!reportDraft || !isEditing) {
                return;
            }
            openReport(route.params.reportID);
            // eslint-disable-next-line react-compiler/react-compiler, react-hooks/exhaustive-deps
        }, []);

        if (isEditing && isLoadingApp) {
            return <FullScreenLoadingIndicator />;
        }

        if (iouTypeParamIsInvalid || !canUserPerformWriteAction(report ?? {reportID: ''})) {
            return <FullPageNotFoundView shouldShow />;
        }

        return (
            <WrappedComponent
                // eslint-disable-next-line react/jsx-props-no-spreading
                {...(props as TProps)}
                report={report}
                reportDraft={reportDraft}
                ref={ref}
            />
        );
    }

    WithWritableReportOrNotFound.displayName = `withWritableReportOrNotFound(${getComponentDisplayName(WrappedComponent)})`;

    return forwardRef(WithWritableReportOrNotFound);
}

export type {WithWritableReportOrNotFoundProps};<|MERGE_RESOLUTION|>--- conflicted
+++ resolved
@@ -7,11 +7,7 @@
 import getComponentDisplayName from '@libs/getComponentDisplayName';
 import type {PlatformStackScreenProps} from '@libs/Navigation/PlatformStackNavigation/types';
 import type {MoneyRequestNavigatorParamList} from '@libs/Navigation/types';
-<<<<<<< HEAD
-import {canUserPerformWriteAction as canUserPerformWriteActionReportUtil} from '@libs/ReportUtils';
-=======
 import {canUserPerformWriteAction} from '@libs/ReportUtils';
->>>>>>> 92707c3a
 import {openReport} from '@userActions/Report';
 import CONST from '@src/CONST';
 import ONYXKEYS from '@src/ONYXKEYS';
@@ -72,11 +68,6 @@
             .includes(route.params?.iouType);
         const isEditing = 'action' in route.params && route.params?.action === CONST.IOU.ACTION.EDIT;
 
-<<<<<<< HEAD
-        const canUserPerformWriteAction = canUserPerformWriteActionReportUtil(report ?? {reportID: ''});
-
-=======
->>>>>>> 92707c3a
         useEffect(() => {
             if (!!report?.reportID || !route.params.reportID || !!reportDraft || !isEditing) {
                 return;
