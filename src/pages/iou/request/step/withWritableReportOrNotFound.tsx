import type {RouteProp} from '@react-navigation/core';
import type {ComponentType, ForwardedRef, RefAttributes} from 'react';
import React, {forwardRef} from 'react';
import type {OnyxEntry} from 'react-native-onyx';
import {withOnyx} from 'react-native-onyx';
import FullPageNotFoundView from '@components/BlockingViews/FullPageNotFoundView';
import getComponentDisplayName from '@libs/getComponentDisplayName';
import type {MoneyRequestNavigatorParamList} from '@libs/Navigation/types';
import * as ReportUtils from '@libs/ReportUtils';
import CONST from '@src/CONST';
import ONYXKEYS from '@src/ONYXKEYS';
import type SCREENS from '@src/SCREENS';
import type {Report} from '@src/types/onyx';

type WithWritableReportOrNotFoundOnyxProps = {
    /** The report corresponding to the reportID in the route params */
    report: OnyxEntry<Report>;
};

type MoneyRequestRouteName =
    | typeof SCREENS.MONEY_REQUEST.STEP_WAYPOINT
    | typeof SCREENS.MONEY_REQUEST.STEP_DESCRIPTION
<<<<<<< HEAD
    | typeof SCREENS.MONEY_REQUEST.STEP_CATEGORY
    | typeof SCREENS.MONEY_REQUEST.STEP_CONFIRMATION;
=======
    | typeof SCREENS.MONEY_REQUEST.STEP_TAX_RATE
    | typeof SCREENS.MONEY_REQUEST.STEP_TAX_AMOUNT;
>>>>>>> 0b2f55fe

type Route<T extends MoneyRequestRouteName> = RouteProp<MoneyRequestNavigatorParamList, T>;

type WithWritableReportOrNotFoundProps<T extends MoneyRequestRouteName> = WithWritableReportOrNotFoundOnyxProps & {route: Route<T>};

export default function <TProps extends WithWritableReportOrNotFoundProps<MoneyRequestRouteName>, TRef>(
    WrappedComponent: ComponentType<TProps & RefAttributes<TRef>>,
): React.ComponentType<Omit<TProps & RefAttributes<TRef>, keyof WithWritableReportOrNotFoundOnyxProps>> {
    // eslint-disable-next-line rulesdir/no-negated-variables
    function WithWritableReportOrNotFound(props: TProps, ref: ForwardedRef<TRef>) {
        const {report = {reportID: ''}, route} = props;
        const iouTypeParamIsInvalid = !Object.values(CONST.IOU.TYPE).includes(route.params?.iouType);
        const canUserPerformWriteAction = ReportUtils.canUserPerformWriteAction(report);

        if (iouTypeParamIsInvalid || !canUserPerformWriteAction) {
            return <FullPageNotFoundView shouldShow />;
        }

        return (
            <WrappedComponent
                // eslint-disable-next-line react/jsx-props-no-spreading
                {...props}
                ref={ref}
            />
        );
    }

    WithWritableReportOrNotFound.displayName = `withWritableReportOrNotFound(${getComponentDisplayName(WrappedComponent)})`;

    return withOnyx<TProps & RefAttributes<TRef>, WithWritableReportOrNotFoundOnyxProps>({
        report: {
            key: ({route}) => `${ONYXKEYS.COLLECTION.REPORT}${route.params.reportID ?? '0'}`,
        },
    })(forwardRef(WithWritableReportOrNotFound));
}

export type {WithWritableReportOrNotFoundProps};<|MERGE_RESOLUTION|>--- conflicted
+++ resolved
@@ -20,13 +20,10 @@
 type MoneyRequestRouteName =
     | typeof SCREENS.MONEY_REQUEST.STEP_WAYPOINT
     | typeof SCREENS.MONEY_REQUEST.STEP_DESCRIPTION
-<<<<<<< HEAD
     | typeof SCREENS.MONEY_REQUEST.STEP_CATEGORY
-    | typeof SCREENS.MONEY_REQUEST.STEP_CONFIRMATION;
-=======
+    | typeof SCREENS.MONEY_REQUEST.STEP_CONFIRMATION
     | typeof SCREENS.MONEY_REQUEST.STEP_TAX_RATE
     | typeof SCREENS.MONEY_REQUEST.STEP_TAX_AMOUNT;
->>>>>>> 0b2f55fe
 
 type Route<T extends MoneyRequestRouteName> = RouteProp<MoneyRequestNavigatorParamList, T>;
 
