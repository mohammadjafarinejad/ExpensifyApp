--- conflicted
+++ resolved
@@ -238,13 +238,8 @@
         const backendAmount = CurrencyUtils.convertToBackendAmount(Number.parseFloat(currentAmount));
         initializeAmount(backendAmount);
 
-<<<<<<< HEAD
-        onSubmitButtonPress(currentAmount);
+        onSubmitButtonPress({amount: currentAmount, currency});
     }, [onSubmitButtonPress, currentAmount, amount, isTaxAmountForm, formattedTaxAmount, translate, initializeAmount]);
-=======
-        onSubmitButtonPress({amount: currentAmount, currency});
-    }, [onSubmitButtonPress, currentAmount, currency, initializeAmount]);
->>>>>>> c7639e8b
 
     /**
      * Input handler to check for a forward-delete key (or keyboard shortcut) press.
