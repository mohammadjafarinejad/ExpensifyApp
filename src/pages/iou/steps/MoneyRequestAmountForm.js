--- conflicted
+++ resolved
@@ -129,23 +129,13 @@
             const newAmountWithoutSpaces = MoneyRequestUtils.stripSpacesFromAmount(newAmount);
             // Use a shallow copy of selection to trigger setSelection
             // More info: https://github.com/Expensify/App/issues/16385
-<<<<<<< HEAD
-            if (!MoneyRequestUtils.validateAmount(newAmountWithoutSpaces)) {
+            if (!MoneyRequestUtils.validateAmount(newAmountWithoutSpaces, decimals)) {
                 setSelection((prevSelection) => ({...prevSelection}));
                 return;
             }
             if (!_.isEmpty(formError)) {
                 setFormError('');
             }
-=======
-            if (!MoneyRequestUtils.validateAmount(newAmountWithoutSpaces, decimals)) {
-                setSelection((prevSelection) => ({...prevSelection}));
-                return;
-            }
-            const checkInvalidAmount = isAmountValid(newAmountWithoutSpaces);
-            setIsInvalidAmount(checkInvalidAmount);
-            setFormError(checkInvalidAmount ? 'iou.error.invalidAmount' : '');
->>>>>>> f2a98fcb
             setCurrentAmount((prevAmount) => {
                 const strippedAmount = MoneyRequestUtils.stripCommaFromAmount(newAmountWithoutSpaces);
                 const isForwardDelete = prevAmount.length > strippedAmount.length && forwardDeletePressedRef.current;
@@ -153,11 +143,7 @@
                 return strippedAmount;
             });
         },
-<<<<<<< HEAD
-        [formError],
-    );
-=======
-        [decimals],
+        [decimals, formError],
     );
 
     // Modifies the amount to match the decimals for changed currency.
@@ -173,7 +159,6 @@
         // we want to update only when decimals change (setNewAmount also changes when decimals change).
         // eslint-disable-next-line react-hooks/exhaustive-deps
     }, [setNewAmount]);
->>>>>>> f2a98fcb
 
     /**
      * Update amount with number or Backspace pressed for BigNumberPad.
