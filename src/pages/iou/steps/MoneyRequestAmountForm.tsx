--- conflicted
+++ resolved
@@ -37,7 +37,6 @@
     /** Whether the amount is being edited or not */
     isEditing?: boolean;
 
-<<<<<<< HEAD
     /** Whether the confirmation screen should be skipped */
     skipConfirmation?: boolean;
 
@@ -49,10 +48,9 @@
 
     /** Depending on expense report or personal IOU report, respective bank account route */
     bankAccountRoute?: AllRoutes;
-=======
+
     /** Whether the currency symbol is pressable */
     isCurrencyPressable?: boolean;
->>>>>>> ebc8de82
 
     /** Fired when back button pressed, navigates to currency selection page */
     onCurrencyButtonPress?: () => void;
