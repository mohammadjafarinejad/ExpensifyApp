import React from 'react';
import {View, InteractionManager} from 'react-native';
import PropTypes from 'prop-types';
import lodashGet from 'lodash/get';
import _ from 'underscore';
import {withOnyx} from 'react-native-onyx';
import styles from '../../../styles/styles';
import BigNumberPad from '../../../components/BigNumberPad';
import Navigation from '../../../libs/Navigation/Navigation';
import ROUTES from '../../../ROUTES';
import withLocalize, {withLocalizePropTypes} from '../../../components/withLocalize';
import compose from '../../../libs/compose';
import * as OptionsListUtils from '../../../libs/OptionsListUtils';
import * as ReportUtils from '../../../libs/ReportUtils';
import * as IOUUtils from '../../../libs/IOUUtils';
import * as CurrencyUtils from '../../../libs/CurrencyUtils';
import Button from '../../../components/Button';
import CONST from '../../../CONST';
import * as DeviceCapabilities from '../../../libs/DeviceCapabilities';
import TextInputWithCurrencySymbol from '../../../components/TextInputWithCurrencySymbol';
import ScreenWrapper from '../../../components/ScreenWrapper';
import FullPageNotFoundView from '../../../components/BlockingViews/FullPageNotFoundView';
import withCurrentUserPersonalDetails, {withCurrentUserPersonalDetailsPropTypes, withCurrentUserPersonalDetailsDefaultProps} from '../../../components/withCurrentUserPersonalDetails';
import withNavigation from '../../../components/withNavigation';
import ModalHeader from '../ModalHeader';
import ONYXKEYS from '../../../ONYXKEYS';
import personalDetailsPropType from '../../personalDetailsPropType';
import reportPropTypes from '../../reportPropTypes';
import * as IOU from '../../../libs/actions/IOU';

const propTypes = {
    route: PropTypes.shape({
        params: PropTypes.shape({
            iouType: PropTypes.string,
            reportID: PropTypes.string,
        }),
    }),

    /** The report on which the request is initiated on */
    report: reportPropTypes,

    /** Personal details of all users */
    personalDetails: personalDetailsPropType,

    /** Holds data related to Money Request view state, rather than the underlying Money Request data. */
    iou: PropTypes.shape({
        amount: PropTypes.number,
        currency: PropTypes.string,
        participants: PropTypes.arrayOf(optionPropTypes),
    }),

    ...withCurrentUserPersonalDetailsPropTypes,
    ...withLocalizePropTypes,
};

const defaultProps = {
<<<<<<< HEAD
    route: {
        params: {
            iouType: '',
            reportID: '',
        },
    },
    report: {},
    personalDetails: {},
    iou: {
        amount: 0,
        currency: CONST.CURRENCY.USD,
        participants: [],
    },
    ...withCurrentUserPersonalDetailsDefaultProps,
=======
    iou: {},
>>>>>>> efb14636
};
class MoneyRequestAmountPage extends React.Component {
    constructor(props) {
        super(props);

        this.updateAmountNumberPad = this.updateAmountNumberPad.bind(this);
        this.updateLongPressHandlerState = this.updateLongPressHandlerState.bind(this);
        this.updateAmount = this.updateAmount.bind(this);
        this.stripCommaFromAmount = this.stripCommaFromAmount.bind(this);
        this.stripSpacesFromAmount = this.stripSpacesFromAmount.bind(this);
        this.focusTextInput = this.focusTextInput.bind(this);
        this.navigateToCurrencySelectionPage = this.navigateToCurrencySelectionPage.bind(this);
        this.amountViewID = 'amountView';
        this.numPadContainerViewID = 'numPadContainerView';
        this.numPadViewID = 'numPadView';
        this.iouType = lodashGet(props.route, 'params.iouType', '');
        this.reportID = lodashGet(props.route, 'params.reportID', '');
        this.isEditing = lodashGet(props.route, 'path', '').includes('amount');

        const amount = this.isEditing ? props.iou.amount : 0;
        const currency = lodashGet(props.currentUserPersonalDetails, 'localCurrencyCode', CONST.CURRENCY.USD);
        const selectedAmountAsString = amount ? CurrencyUtils.convertToWholeUnit(currency, amount).toString() : '';
        this.state = {
            amount: selectedAmountAsString,
<<<<<<< HEAD
            selectedCurrencyCode: currency,
=======
            selectedCurrencyCode: _.isUndefined(props.iou.selectedCurrencyCode) ? CONST.CURRENCY.USD : props.iou.selectedCurrencyCode,
>>>>>>> efb14636
            shouldUpdateSelection: true,
            selection: {
                start: selectedAmountAsString.length,
                end: selectedAmountAsString.length,
            },
        };
    }

    componentDidMount() {
        if (this.isEditing) {
            if (_.isEmpty(this.props.iou.participants) || this.props.iou.amount === 0) {
                Navigation.goBack();
                Navigation.navigate(ROUTES.getMoneyRequestRoute(this.iouType, this.reportID));
            }
        } else {
            // Initialize money request data
            IOU.setMoneyRequestAmount(0);
            IOU.setMoneyRequestCurrency(lodashGet(props.currentUserPersonalDetails, 'localCurrencyCode', CONST.CURRENCY.USD));
            IOU.setMoneyRequestDescription('');
            const participants = ReportUtils.isPolicyExpenseChat(this.props.report)
                ? OptionsListUtils.getPolicyExpenseReportOptions(this.props.report)
                : OptionsListUtils.getParticipantsOptions(this.props.report, this.props.personalDetails);
            IOU.setMoneyRequestParticipants(_.map(participants, (participant) => ({...participant, selected: true})));
        }

        this.focusTextInput();

        // Focus automatically after navigating back from currency selector
        this.unsubscribeNavFocus = this.props.navigation.addListener('focus', () => {
            this.focusTextInput();
        });
    }

    componentDidUpdate(prevProps) {
<<<<<<< HEAD
        const prevCurrencyParam = lodashGet(prevProps.route.params, 'currency', '');
        const currencyParam = lodashGet(this.props.route.params, 'currency', '');
        if (currencyParam !== '' && prevCurrencyParam !== currencyParam) {
            this.setState({selectedCurrencyCode: currencyParam});
        }

        if (prevProps.iou.currency !== this.props.iou.currency) {
            this.setState({selectedCurrencyCode: this.props.iou.currency});
        }

        if (prevProps.iou.amount !== this.props.iou.amount) {
            const selectedAmountAsString = CurrencyUtils.convertToWholeUnit(this.props.iou.currency, this.props.iou.amount).toString();
            this.setState({
                amount: selectedAmountAsString,
                selection: {
                    start: selectedAmountAsString.length,
                    end: selectedAmountAsString.length,
                },
            });
        }
=======
        if (prevProps.iou.selectedCurrencyCode === this.props.iou.selectedCurrencyCode) {
            return;
        }

        this.setState({selectedCurrencyCode: this.props.iou.selectedCurrencyCode});
>>>>>>> efb14636
    }

    componentWillUnmount() {
        this.unsubscribeNavFocus();
    }

    /**
     * Event occurs when a user presses a mouse button over an DOM element.
     *
     * @param {Event} event
     * @param {Array<string>} nativeIds
     */
    onMouseDown(event, nativeIds) {
        const relatedTargetId = lodashGet(event, 'nativeEvent.target.id');
        if (!_.contains(nativeIds, relatedTargetId)) {
            return;
        }
        event.preventDefault();
        if (!this.textInput.isFocused()) {
            this.textInput.focus();
        }
    }

    /**
     * Returns the new selection object based on the updated amount's length
     *
     * @param {Object} oldSelection
     * @param {Number} prevLength
     * @param {Number} newLength
     * @returns {Object}
     */
    getNewSelection(oldSelection, prevLength, newLength) {
        const cursorPosition = oldSelection.end + (newLength - prevLength);
        return {start: cursorPosition, end: cursorPosition};
    }

    /**
     * Returns new state object if the updated amount is valid
     *
     * @param {Object} prevState
     * @param {String} newAmount - Changed amount from user input
     * @returns {Object}
     */
    getNewState(prevState, newAmount) {
        // Remove spaces from the newAmount value because Safari on iOS adds spaces when pasting a copied value
        // More info: https://github.com/Expensify/App/issues/16974
        const newAmountWithoutSpaces = this.stripSpacesFromAmount(newAmount);
        if (!this.validateAmount(newAmountWithoutSpaces)) {
            // Use a shallow copy of selection to trigger setSelection
            // More info: https://github.com/Expensify/App/issues/16385
            return {amount: prevState.amount, selection: {...prevState.selection}};
        }
        const selection = this.getNewSelection(prevState.selection, prevState.amount.length, newAmountWithoutSpaces.length);
        return {amount: this.stripCommaFromAmount(newAmountWithoutSpaces), selection};
    }

    /**
     * Get page title based on the iou type
     *
     * @returns {String}
     */
    getTitleForStep() {
        if (this.isEditing) {
            return this.props.translate('iou.amount');
        }
        const title = {
            [CONST.IOU.MONEY_REQUEST_TYPE.REQUEST]: this.props.translate('iou.requestMoney'),
            [CONST.IOU.MONEY_REQUEST_TYPE.SEND]: this.props.translate('iou.sendMoney'),
            [CONST.IOU.MONEY_REQUEST_TYPE.SPLIT]: this.props.translate('iou.splitBill'),
        };
        return title[this.iouType];
    }

    /**
     * Focus text input
     */
    focusTextInput() {
        // Component may not initialized due to navigation transitions
        // Wait until interactions are complete before trying to focus
        InteractionManager.runAfterInteractions(() => {
            // Focus text input
            if (!this.textInput) {
                return;
            }

            this.textInput.focus();
        });
    }

    /**
     * @param {String} amount
     * @returns {Number}
     */
    calculateAmountLength(amount) {
        const leadingZeroes = amount.match(/^0+/);
        const leadingZeroesLength = lodashGet(leadingZeroes, '[0].length', 0);
        const absAmount = parseFloat((this.stripCommaFromAmount(amount) * 100).toFixed(2)).toString();

        // The following logic will prevent users from pasting an amount that is excessively long in length,
        // which would result in the 'absAmount' value being expressed in scientific notation or becoming infinity.
        if (/\D/.test(absAmount)) {
            return CONST.IOU.AMOUNT_MAX_LENGTH + 1;
        }

        /*
        Return the sum of leading zeroes length and absolute amount length(including fraction digits).
        When the absolute amount is 0, add 2 to the leading zeroes length to represent fraction digits.
        */
        return leadingZeroesLength + (absAmount === '0' ? 2 : absAmount.length);
    }

    /**
     * Check if amount is a decimal up to 3 digits
     *
     * @param {String} amount
     * @returns {Boolean}
     */
    validateAmount(amount) {
        const decimalNumberRegex = new RegExp(/^\d+(,\d+)*(\.\d{0,2})?$/, 'i');
        return amount === '' || (decimalNumberRegex.test(amount) && this.calculateAmountLength(amount) <= CONST.IOU.AMOUNT_MAX_LENGTH);
    }

    /**
     * Strip comma from the amount
     *
     * @param {String} amount
     * @returns {String}
     */
    stripCommaFromAmount(amount) {
        return amount.replace(/,/g, '');
    }

    /**
     * Strip spaces from the amount
     *
     * @param {String} amount
     * @returns {String}
     */
    stripSpacesFromAmount(amount) {
        return amount.replace(/\s+/g, '');
    }

    /**
     * Adds a leading zero to the amount if user entered just the decimal separator
     *
     * @param {String} amount - Changed amount from user input
     * @returns {String}
     */
    addLeadingZero(amount) {
        return amount === '.' ? '0.' : amount;
    }

    /**
     * Update amount with number or Backspace pressed for BigNumberPad.
     * Validate new amount with decimal number regex up to 6 digits and 2 decimal digit to enable Next button
     *
     * @param {String} key
     */
    updateAmountNumberPad(key) {
        if (this.state.shouldUpdateSelection && !this.textInput.isFocused()) {
            this.textInput.focus();
        }

        // Backspace button is pressed
        if (key === '<' || key === 'Backspace') {
            if (this.state.amount.length > 0) {
                this.setState((prevState) => {
                    const selectionStart = prevState.selection.start === prevState.selection.end ? prevState.selection.start - 1 : prevState.selection.start;
                    const amount = `${prevState.amount.substring(0, selectionStart)}${prevState.amount.substring(prevState.selection.end)}`;
                    return this.getNewState(prevState, amount);
                });
            }
            return;
        }

        this.setState((prevState) => {
            const amount = this.addLeadingZero(`${prevState.amount.substring(0, prevState.selection.start)}${key}${prevState.amount.substring(prevState.selection.end)}`);
            return this.getNewState(prevState, amount);
        });
    }

    /**
     * Update long press value, to remove items pressing on <
     *
     * @param {Boolean} value - Changed text from user input
     */
    updateLongPressHandlerState(value) {
        this.setState({shouldUpdateSelection: !value});
        if (!value && !this.textInput.isFocused()) {
            this.textInput.focus();
        }
    }

    /**
     * Update amount on amount change
     * Validate new amount with decimal number regex up to 6 digits and 2 decimal digit
     *
     * @param {String} text - Changed text from user input
     */
    updateAmount(text) {
        this.setState((prevState) => {
            const amount = this.addLeadingZero(this.replaceAllDigits(text, this.props.fromLocaleDigit));
            return this.getNewState(prevState, amount);
        });
    }

    /**
     * Replaces each character by calling `convertFn`. If `convertFn` throws an error, then
     * the original character will be preserved.
     *
     * @param {String} text
     * @param {Function} convertFn - `this.props.fromLocaleDigit` or `this.props.toLocaleDigit`
     * @returns {String}
     */
    replaceAllDigits(text, convertFn) {
        return _.chain([...text])
            .map((char) => {
                try {
                    return convertFn(char);
                } catch {
                    return char;
                }
            })
            .join('')
            .value();
    }

    navigateToCurrencySelectionPage() {
        // Remove query from the route and encode it.
        const activeRoute = encodeURIComponent(Navigation.getActiveRoute().replace(/\?.*/, ''));
        Navigation.navigate(ROUTES.getMoneyRequestCurrencyRoute(this.iouType, this.reportID, this.state.selectedCurrencyCode, activeRoute));
    }

    navigateToNextPage() {
        if (this.isEditing) {
            Navigation.goBack();
            return;
        }

        // If a request is initiated on a report, skip the participants selection step and navigate to the confirmation page.
        if (this.reportID) {
            Navigation.navigate(ROUTES.getMoneyRequestConfirmationRoute(this.iouType, this.reportID));
            return;
        }
        Navigation.navigate(ROUTES.getMoneyRequestParticipantsRoute(this.iouType));
    }

    render() {
        const formattedAmount = this.replaceAllDigits(this.state.amount, this.props.toLocaleDigit);
        const buttonText = this.isEditing ? this.props.translate('common.save') : this.props.translate('common.next');

        return (
            <FullPageNotFoundView shouldShow={!IOUUtils.isValidType(this.iouType)}>
                <ScreenWrapper includeSafeAreaPaddingBottom={false}>
                    {({safeAreaPaddingBottomStyle}) => (
                        <View style={[styles.flex1, safeAreaPaddingBottomStyle]}>
                            <ModalHeader
                                title={this.getTitleForStep()}
                                shouldShowBackButton={this.isEditing}
                                onBackButtonPress={Navigation.goBack}
                            />
                            <View
                                nativeID={this.amountViewID}
                                onMouseDown={(event) => this.onMouseDown(event, [this.amountViewID])}
                                style={[styles.flex1, styles.flexRow, styles.w100, styles.alignItemsCenter, styles.justifyContentCenter]}
                            >
                                <TextInputWithCurrencySymbol
                                    formattedAmount={formattedAmount}
                                    onChangeAmount={this.updateAmount}
                                    onCurrencyButtonPress={this.navigateToCurrencySelectionPage}
                                    placeholder={this.props.numberFormat(0)}
                                    ref={(el) => (this.textInput = el)}
                                    selectedCurrencyCode={this.state.selectedCurrencyCode}
                                    selection={this.state.selection}
                                    onSelectionChange={(e) => {
                                        if (!this.state.shouldUpdateSelection) {
                                            return;
                                        }
                                        this.setState({selection: e.nativeEvent.selection});
                                    }}
                                />
                            </View>
                            <View
                                onMouseDown={(event) => this.onMouseDown(event, [this.numPadContainerViewID, this.numPadViewID])}
                                style={[styles.w100, styles.justifyContentEnd, styles.pageWrapper]}
                                nativeID={this.numPadContainerViewID}
                            >
                                {DeviceCapabilities.canUseTouchScreen() ? (
                                    <BigNumberPad
                                        nativeID={this.numPadViewID}
                                        numberPressed={this.updateAmountNumberPad}
                                        longPressHandlerStateChanged={this.updateLongPressHandlerState}
                                    />
                                ) : (
                                    <View />
                                )}

                                <Button
                                    success
                                    style={[styles.w100, styles.mt5]}
                                    onPress={() => {
                                        const amountInSmallestCurrencyUnits = CurrencyUtils.convertToSmallestUnit(this.state.selectedCurrencyCode, Number.parseFloat(this.state.amount));
                                        IOU.setMoneyRequestAmount(amountInSmallestCurrencyUnits);
                                        IOU.setMoneyRequestCurrency(this.state.selectedCurrencyCode);
                                        this.navigateToNextPage();
                                    }}
                                    pressOnEnter
                                    isDisabled={!this.state.amount.length || parseFloat(this.state.amount) < 0.01}
                                    text={buttonText}
                                />
                            </View>
                        </View>
                    )}
                </ScreenWrapper>
            </FullPageNotFoundView>
        );
    }
}

MoneyRequestAmountPage.propTypes = propTypes;
MoneyRequestAmountPage.defaultProps = defaultProps;

export default compose(
    withLocalize,
    withNavigation,
    withCurrentUserPersonalDetails,
    withOnyx({
        report: {
            key: ({route}) => `${ONYXKEYS.COLLECTION.REPORT}${lodashGet(route, 'params.reportID', '')}`,
        },
        personalDetails: {
            key: ONYXKEYS.PERSONAL_DETAILS,
        },
        iou: {
            key: ONYXKEYS.IOU,
        },
    }),
)(MoneyRequestAmountPage);<|MERGE_RESOLUTION|>--- conflicted
+++ resolved
@@ -26,6 +26,7 @@
 import ONYXKEYS from '../../../ONYXKEYS';
 import personalDetailsPropType from '../../personalDetailsPropType';
 import reportPropTypes from '../../reportPropTypes';
+import optionPropTypes from '../../../components/optionPropTypes';
 import * as IOU from '../../../libs/actions/IOU';
 
 const propTypes = {
@@ -54,7 +55,6 @@
 };
 
 const defaultProps = {
-<<<<<<< HEAD
     route: {
         params: {
             iouType: '',
@@ -69,9 +69,6 @@
         participants: [],
     },
     ...withCurrentUserPersonalDetailsDefaultProps,
-=======
-    iou: {},
->>>>>>> efb14636
 };
 class MoneyRequestAmountPage extends React.Component {
     constructor(props) {
@@ -92,15 +89,11 @@
         this.isEditing = lodashGet(props.route, 'path', '').includes('amount');
 
         const amount = this.isEditing ? props.iou.amount : 0;
-        const currency = lodashGet(props.currentUserPersonalDetails, 'localCurrencyCode', CONST.CURRENCY.USD);
+        const currency = this.isEditing ? props.iou.currency : lodashGet(props.currentUserPersonalDetails, 'localCurrencyCode', CONST.CURRENCY.USD);
         const selectedAmountAsString = amount ? CurrencyUtils.convertToWholeUnit(currency, amount).toString() : '';
         this.state = {
             amount: selectedAmountAsString,
-<<<<<<< HEAD
             selectedCurrencyCode: currency,
-=======
-            selectedCurrencyCode: _.isUndefined(props.iou.selectedCurrencyCode) ? CONST.CURRENCY.USD : props.iou.selectedCurrencyCode,
->>>>>>> efb14636
             shouldUpdateSelection: true,
             selection: {
                 start: selectedAmountAsString.length,
@@ -118,7 +111,7 @@
         } else {
             // Initialize money request data
             IOU.setMoneyRequestAmount(0);
-            IOU.setMoneyRequestCurrency(lodashGet(props.currentUserPersonalDetails, 'localCurrencyCode', CONST.CURRENCY.USD));
+            IOU.setMoneyRequestCurrency(lodashGet(this.props.currentUserPersonalDetails, 'localCurrencyCode', CONST.CURRENCY.USD));
             IOU.setMoneyRequestDescription('');
             const participants = ReportUtils.isPolicyExpenseChat(this.props.report)
                 ? OptionsListUtils.getPolicyExpenseReportOptions(this.props.report)
@@ -135,7 +128,6 @@
     }
 
     componentDidUpdate(prevProps) {
-<<<<<<< HEAD
         const prevCurrencyParam = lodashGet(prevProps.route.params, 'currency', '');
         const currencyParam = lodashGet(this.props.route.params, 'currency', '');
         if (currencyParam !== '' && prevCurrencyParam !== currencyParam) {
@@ -147,7 +139,7 @@
         }
 
         if (prevProps.iou.amount !== this.props.iou.amount) {
-            const selectedAmountAsString = CurrencyUtils.convertToWholeUnit(this.props.iou.currency, this.props.iou.amount).toString();
+            const selectedAmountAsString = this.props.iou.amount ? CurrencyUtils.convertToWholeUnit(this.props.iou.currency, this.props.iou.amount).toString() : '';
             this.setState({
                 amount: selectedAmountAsString,
                 selection: {
@@ -156,13 +148,6 @@
                 },
             });
         }
-=======
-        if (prevProps.iou.selectedCurrencyCode === this.props.iou.selectedCurrencyCode) {
-            return;
-        }
-
-        this.setState({selectedCurrencyCode: this.props.iou.selectedCurrencyCode});
->>>>>>> efb14636
     }
 
     componentWillUnmount() {
