import React, {useCallback, useEffect, useMemo, useRef, useState} from 'react';
import {ScrollView, View} from 'react-native';
import PropTypes from 'prop-types';
import {withOnyx} from 'react-native-onyx';
import _ from 'underscore';
import lodashGet from 'lodash/get';
import MoneyRequestConfirmationList from '../../../components/MoneyRequestConfirmationList';
import CONST from '../../../CONST';
import ScreenWrapper from '../../../components/ScreenWrapper';
import styles from '../../../styles/styles';
import Navigation from '../../../libs/Navigation/Navigation';
import ROUTES from '../../../ROUTES';
import * as IOU from '../../../libs/actions/IOU';
import compose from '../../../libs/compose';
import * as ReportUtils from '../../../libs/ReportUtils';
import * as OptionsListUtils from '../../../libs/OptionsListUtils';
import * as MoneyRequestUtils from '../../../libs/MoneyRequestUtils';
import withLocalize from '../../../components/withLocalize';
import HeaderWithBackButton from '../../../components/HeaderWithBackButton';
import ONYXKEYS from '../../../ONYXKEYS';
import withCurrentUserPersonalDetails, {withCurrentUserPersonalDetailsDefaultProps, withCurrentUserPersonalDetailsPropTypes} from '../../../components/withCurrentUserPersonalDetails';
import reportPropTypes from '../../reportPropTypes';
import personalDetailsPropType from '../../personalDetailsPropType';
import * as FileUtils from '../../../libs/fileDownload/FileUtils';
import * as Policy from '../../../libs/actions/Policy';
import useWindowDimensions from '../../../hooks/useWindowDimensions';
import * as StyleUtils from '../../../styles/StyleUtils';
import {iouPropTypes, iouDefaultProps} from '../propTypes';

const propTypes = {
    /** React Navigation route */
    route: PropTypes.shape({
        /** Params from the route */
        params: PropTypes.shape({
            /** The type of IOU report, i.e. bill, request, send */
            iouType: PropTypes.string,

            /** The report ID of the IOU */
            reportID: PropTypes.string,
        }),
    }).isRequired,

    report: reportPropTypes,

    /** Holds data related to Money Request view state, rather than the underlying Money Request data. */
    iou: iouPropTypes,

    /** Personal details of all users */
    personalDetails: personalDetailsPropType,

    ...withCurrentUserPersonalDetailsPropTypes,
};

const defaultProps = {
    report: {},
    personalDetails: {},
    iou: iouDefaultProps,
    ...withCurrentUserPersonalDetailsDefaultProps,
};

function MoneyRequestConfirmPage(props) {
    const [isBillable, setIsBillable] = useState(true);
    const {windowHeight} = useWindowDimensions();
    const prevMoneyRequestId = useRef(props.iou.id);
    const iouType = useRef(lodashGet(props.route, 'params.iouType', ''));
    const isDistanceRequest = MoneyRequestUtils.isDistanceRequest(iouType.current, props.selectedTab);
    const reportID = useRef(lodashGet(props.route, 'params.reportID', ''));
    const participants = useMemo(
        () =>
            lodashGet(props.iou.participants, [0, 'isPolicyExpenseChat'], false)
                ? OptionsListUtils.getPolicyExpenseReportOptions(props.iou.participants[0])
                : OptionsListUtils.getParticipantsOptions(props.iou.participants, props.personalDetails),
        [props.iou.participants, props.personalDetails],
    );

    useEffect(() => {
        const policyExpenseChat = _.find(participants, (participant) => participant.isPolicyExpenseChat);
        if (policyExpenseChat) {
            Policy.openDraftWorkspaceRequest(policyExpenseChat.policyID);
        }
        // eslint-disable-next-line react-hooks/exhaustive-deps
    }, []);

    useEffect(() => {
        // ID in Onyx could change by initiating a new request in a separate browser tab or completing a request
        if (!isDistanceRequest && prevMoneyRequestId.current !== props.iou.id) {
            // The ID is cleared on completing a request. In that case, we will do nothing.
            if (props.iou.id) {
                Navigation.goBack(ROUTES.getMoneyRequestRoute(iouType.current, reportID.current), true);
            }
            return;
        }

        // Reset the money request Onyx if the ID in Onyx does not match the ID from params
        const moneyRequestId = `${iouType.current}${reportID.current}`;
        const shouldReset = !isDistanceRequest && props.iou.id !== moneyRequestId;
        if (shouldReset) {
            IOU.resetMoneyRequestInfo(moneyRequestId);
        }

        if (_.isEmpty(props.iou.participants) || (props.iou.amount === 0 && !props.iou.receiptPath && !isDistanceRequest) || shouldReset) {
            Navigation.goBack(ROUTES.getMoneyRequestRoute(iouType.current, reportID.current), true);
        }

        return () => {
            prevMoneyRequestId.current = props.iou.id;
        };
    }, [props.iou.participants, props.iou.amount, props.iou.id, props.iou.receiptPath, isDistanceRequest]);

    const navigateBack = () => {
        let fallback;
        if (reportID.current) {
            fallback = ROUTES.getMoneyRequestRoute(iouType.current, reportID.current);
        } else {
            fallback = ROUTES.getMoneyRequestParticipantsRoute(iouType.current);
        }
        Navigation.goBack(fallback);
    };

    /**
     * @param {Array} selectedParticipants
     * @param {String} trimmedComment
     * @param {File} [receipt]
     */
    const requestMoney = useCallback(
        (selectedParticipants, trimmedComment, receipt) => {
            IOU.requestMoney(
                props.report,
                props.iou.amount,
                props.iou.currency,
                props.iou.created,
                props.iou.merchant,
                props.currentUserPersonalDetails.login,
                props.currentUserPersonalDetails.accountID,
                selectedParticipants[0],
                trimmedComment,
                receipt,
                props.iou.category,
            );
        },
        [
            props.report,
            props.iou.amount,
            props.iou.currency,
            props.iou.created,
            props.iou.merchant,
            props.currentUserPersonalDetails.login,
            props.currentUserPersonalDetails.accountID,
            props.iou.category,
        ],
    );

    /**
     * @param {Array} selectedParticipants
     * @param {String} trimmedComment
     */
    const createDistanceRequest = useCallback(
        (selectedParticipants, trimmedComment) => {
            IOU.createDistanceRequest(
                props.report,
                selectedParticipants[0],
                trimmedComment,
                props.iou.created,
                props.iou.transactionID,
                props.iou.category,
                props.iou.amount,
                props.iou.currency,
                props.iou.merchant,
            );
        },
        [props.report, props.iou.created, props.iou.transactionID, props.iou.category, props.iou.amount, props.iou.currency, props.iou.merchant],
    );

    const createTransaction = useCallback(
        (selectedParticipants) => {
            const trimmedComment = props.iou.comment.trim();

            // IOUs created from a group report will have a reportID param in the route.
            // Since the user is already viewing the report, we don't need to navigate them to the report
            if (iouType.current === CONST.IOU.MONEY_REQUEST_TYPE.SPLIT && CONST.REGEX.NUMBER.test(reportID.current)) {
                IOU.splitBill(
                    selectedParticipants,
                    props.currentUserPersonalDetails.login,
                    props.currentUserPersonalDetails.accountID,
                    props.iou.amount,
                    trimmedComment,
                    props.iou.currency,
                    reportID.current,
                );
                return;
            }

            // If the request is created from the global create menu, we also navigate the user to the group report
            if (iouType.current === CONST.IOU.MONEY_REQUEST_TYPE.SPLIT) {
                IOU.splitBillAndOpenReport(
                    selectedParticipants,
                    props.currentUserPersonalDetails.login,
                    props.currentUserPersonalDetails.accountID,
                    props.iou.amount,
                    trimmedComment,
                    props.iou.currency,
                );
                return;
            }

            if (props.iou.receiptPath && props.iou.receiptSource) {
                FileUtils.readFileAsync(props.iou.receiptPath, props.iou.receiptSource).then((receipt) => {
                    requestMoney(selectedParticipants, trimmedComment, receipt);
                });
                return;
            }

            if (isDistanceRequest) {
                createDistanceRequest(selectedParticipants, trimmedComment);
                return;
            }

            requestMoney(selectedParticipants, trimmedComment);
        },
        [
            props.iou.amount,
            props.iou.comment,
            props.currentUserPersonalDetails.login,
            props.currentUserPersonalDetails.accountID,
            props.iou.currency,
            props.iou.receiptPath,
            props.iou.receiptSource,
            isDistanceRequest,
            requestMoney,
            createDistanceRequest,
        ],
    );

    /**
     * Checks if user has a GOLD wallet then creates a paid IOU report on the fly
     *
     * @param {String} paymentMethodType
     */
    const sendMoney = useCallback(
        (paymentMethodType) => {
            const currency = props.iou.currency;
            const trimmedComment = props.iou.comment.trim();
            const participant = participants[0];

            if (paymentMethodType === CONST.IOU.PAYMENT_TYPE.ELSEWHERE) {
                IOU.sendMoneyElsewhere(props.report, props.iou.amount, currency, trimmedComment, props.currentUserPersonalDetails.accountID, participant);
                return;
            }

            if (paymentMethodType === CONST.IOU.PAYMENT_TYPE.PAYPAL_ME) {
                IOU.sendMoneyViaPaypal(props.report, props.iou.amount, currency, trimmedComment, props.currentUserPersonalDetails.accountID, participant);
                return;
            }

            if (paymentMethodType === CONST.IOU.PAYMENT_TYPE.EXPENSIFY) {
                IOU.sendMoneyWithWallet(props.report, props.iou.amount, currency, trimmedComment, props.currentUserPersonalDetails.accountID, participant);
            }
        },
        [props.iou.amount, props.iou.comment, participants, props.iou.currency, props.currentUserPersonalDetails.accountID, props.report],
    );

    return (
        <ScreenWrapper includeSafeAreaPaddingBottom={false}>
            {({safeAreaPaddingBottomStyle}) => (
                <View style={[styles.flex1, safeAreaPaddingBottomStyle]}>
                    <HeaderWithBackButton
                        title={isDistanceRequest ? props.translate('common.distance') : props.translate('iou.cash')}
                        onBackButtonPress={navigateBack}
                    />
                    {/*
                     * The MoneyRequestConfirmationList component uses a SectionList which uses a VirtualizedList internally.
                     * VirtualizedList cannot be directly nested within ScrollViews of the same orientation.
                     * To work around this, we wrap the MoneyRequestConfirmationList component with a horizontal ScrollView.
                     */}
                    <ScrollView contentContainerStyle={[styles.flexGrow1]}>
                        <ScrollView
                            horizontal
                            contentContainerStyle={[styles.flex1, styles.flexColumn]}
                        >
                            <MoneyRequestConfirmationList
                                transactionID={props.iou.transactionID}
                                hasMultipleParticipants={iouType.current === CONST.IOU.MONEY_REQUEST_TYPE.SPLIT}
                                selectedParticipants={participants}
                                iouAmount={props.iou.amount}
                                iouComment={props.iou.comment}
                                iouCurrencyCode={props.iou.currency}
<<<<<<< HEAD
                                iouIsBillable={isBillable}
                                onToggleBillable={(newValue) => setIsBillable(newValue)}
=======
                                iouCategory={props.iou.category}
>>>>>>> 3fe7ab1c
                                onConfirm={createTransaction}
                                onSendMoney={sendMoney}
                                onSelectParticipant={(option) => {
                                    const newParticipants = _.map(props.iou.participants, (participant) => {
                                        if (participant.accountID === option.accountID) {
                                            return {...participant, selected: !participant.selected};
                                        }
                                        return participant;
                                    });
                                    IOU.setMoneyRequestParticipants(newParticipants);
                                }}
                                receiptPath={props.iou.receiptPath}
                                receiptSource={props.iou.receiptSource}
                                iouType={iouType.current}
                                reportID={reportID.current}
                                // The participants can only be modified when the action is initiated from directly within a group chat and not the floating-action-button.
                                // This is because when there is a group of people, say they are on a trip, and you have some shared expenses with some of the people,
                                // but not all of them (maybe someone skipped out on dinner). Then it's nice to be able to select/deselect people from the group chat bill
                                // split rather than forcing the user to create a new group, just for that expense. The reportID is empty, when the action was initiated from
                                // the floating-action-button (since it is something that exists outside the context of a report).
                                canModifyParticipants={!_.isEmpty(reportID.current)}
                                policyID={props.report.policyID}
                                bankAccountRoute={ReportUtils.getBankAccountRoute(props.report)}
                                iouMerchant={props.iou.merchant}
                                iouCreated={props.iou.created}
                                isDistanceRequest={isDistanceRequest}
                                listStyles={[StyleUtils.getMaximumHeight(windowHeight / 3)]}
                            />
                        </ScrollView>
                    </ScrollView>
                </View>
            )}
        </ScreenWrapper>
    );
}

MoneyRequestConfirmPage.displayName = 'MoneyRequestConfirmPage';
MoneyRequestConfirmPage.propTypes = propTypes;
MoneyRequestConfirmPage.defaultProps = defaultProps;

export default compose(
    withCurrentUserPersonalDetails,
    withLocalize,
    withOnyx({
        iou: {
            key: ONYXKEYS.IOU,
        },
    }),
    withOnyx({
        report: {
            key: ({route, iou}) => {
                let reportID = lodashGet(route, 'params.reportID', '');
                if (!reportID) {
                    // When the money request creation flow is initialized on Global Create, the reportID is not passed as a navigation parameter.
                    // Get the report id from the participants list on the IOU object stored in Onyx.
                    reportID = lodashGet(iou, 'participants.0.reportID', '');
                }
                return `${ONYXKEYS.COLLECTION.REPORT}${reportID}`;
            },
        },
        personalDetails: {
            key: ONYXKEYS.PERSONAL_DETAILS_LIST,
        },
        selectedTab: {
            key: `${ONYXKEYS.COLLECTION.SELECTED_TAB}${CONST.TAB.RECEIPT_TAB_ID}`,
        },
    }),
)(MoneyRequestConfirmPage);<|MERGE_RESOLUTION|>--- conflicted
+++ resolved
@@ -284,12 +284,9 @@
                                 iouAmount={props.iou.amount}
                                 iouComment={props.iou.comment}
                                 iouCurrencyCode={props.iou.currency}
-<<<<<<< HEAD
                                 iouIsBillable={isBillable}
                                 onToggleBillable={(newValue) => setIsBillable(newValue)}
-=======
                                 iouCategory={props.iou.category}
->>>>>>> 3fe7ab1c
                                 onConfirm={createTransaction}
                                 onSendMoney={sendMoney}
                                 onSelectParticipant={(option) => {
