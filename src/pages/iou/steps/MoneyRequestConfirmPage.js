import React, {useCallback, useEffect, useMemo, useRef} from 'react';
import {ScrollView, View} from 'react-native';
import PropTypes from 'prop-types';
import {withOnyx} from 'react-native-onyx';
import _ from 'underscore';
import lodashGet from 'lodash/get';
import MoneyRequestConfirmationList from '../../../components/MoneyRequestConfirmationList';
import CONST from '../../../CONST';
import ScreenWrapper from '../../../components/ScreenWrapper';
import styles from '../../../styles/styles';
import Navigation from '../../../libs/Navigation/Navigation';
import ROUTES from '../../../ROUTES';
import * as IOU from '../../../libs/actions/IOU';
import compose from '../../../libs/compose';
import * as ReportUtils from '../../../libs/ReportUtils';
import * as OptionsListUtils from '../../../libs/OptionsListUtils';
import withLocalize from '../../../components/withLocalize';
import HeaderWithBackButton from '../../../components/HeaderWithBackButton';
import ONYXKEYS from '../../../ONYXKEYS';
import withCurrentUserPersonalDetails, {withCurrentUserPersonalDetailsDefaultProps, withCurrentUserPersonalDetailsPropTypes} from '../../../components/withCurrentUserPersonalDetails';
import reportPropTypes from '../../reportPropTypes';
import personalDetailsPropType from '../../personalDetailsPropType';
import * as FileUtils from '../../../libs/fileDownload/FileUtils';
import * as Policy from '../../../libs/actions/Policy';
import useWindowDimensions from '../../../hooks/useWindowDimensions';
import * as StyleUtils from '../../../styles/StyleUtils';
import {iouPropTypes, iouDefaultProps} from '../propTypes';

const propTypes = {
    /** React Navigation route */
    route: PropTypes.shape({
        /** Params from the route */
        params: PropTypes.shape({
            /** The type of IOU report, i.e. bill, request, send */
            iouType: PropTypes.string,

            /** The report ID of the IOU */
            reportID: PropTypes.string,
        }),
    }).isRequired,

    report: reportPropTypes,

    /** Holds data related to Money Request view state, rather than the underlying Money Request data. */
    iou: iouPropTypes,

    /** Personal details of all users */
    personalDetails: personalDetailsPropType,

    ...withCurrentUserPersonalDetailsPropTypes,
};

const defaultProps = {
    report: {},
    personalDetails: {},
    iou: iouDefaultProps,
    ...withCurrentUserPersonalDetailsDefaultProps,
};

function MoneyRequestConfirmPage(props) {
    const {windowHeight} = useWindowDimensions();
    const isDistanceRequest = props.selectedTab === CONST.TAB.DISTANCE;
    const prevMoneyRequestId = useRef(props.iou.id);
    const iouType = useRef(lodashGet(props.route, 'params.iouType', ''));
    const reportID = useRef(lodashGet(props.route, 'params.reportID', ''));
    const participants = useMemo(
        () =>
            lodashGet(props.iou.participants, [0, 'isPolicyExpenseChat'], false)
                ? OptionsListUtils.getPolicyExpenseReportOptions(props.iou.participants[0])
                : OptionsListUtils.getParticipantsOptions(props.iou.participants, props.personalDetails),
        [props.iou.participants, props.personalDetails],
    );

    useEffect(() => {
        const policyExpenseChat = _.find(participants, (participant) => participant.isPolicyExpenseChat);
        if (policyExpenseChat) {
            Policy.openDraftWorkspaceRequest(policyExpenseChat.policyID);
        }
        // eslint-disable-next-line react-hooks/exhaustive-deps
    }, []);

    useEffect(() => {
        // ID in Onyx could change by initiating a new request in a separate browser tab or completing a request
        if (!isDistanceRequest && prevMoneyRequestId.current !== props.iou.id) {
            // The ID is cleared on completing a request. In that case, we will do nothing.
            if (props.iou.id) {
                Navigation.goBack(ROUTES.getMoneyRequestRoute(iouType.current, reportID.current), true);
            }
            return;
        }

        // Reset the money request Onyx if the ID in Onyx does not match the ID from params
        const moneyRequestId = `${iouType.current}${reportID.current}`;
        const shouldReset = !isDistanceRequest && props.iou.id !== moneyRequestId;
        if (shouldReset) {
            IOU.resetMoneyRequestInfo(moneyRequestId);
        }

        if (_.isEmpty(props.iou.participants) || (props.iou.amount === 0 && !props.iou.receiptPath && !isDistanceRequest) || shouldReset) {
            Navigation.goBack(ROUTES.getMoneyRequestRoute(iouType.current, reportID.current), true);
        }

        return () => {
            prevMoneyRequestId.current = props.iou.id;
        };
    }, [props.iou.participants, props.iou.amount, props.iou.id, props.iou.receiptPath, isDistanceRequest]);

    const navigateBack = () => {
        let fallback;
        if (reportID.current) {
            fallback = ROUTES.getMoneyRequestRoute(iouType.current, reportID.current);
        } else {
            fallback = ROUTES.getMoneyRequestParticipantsRoute(iouType.current);
        }
        Navigation.goBack(fallback);
    };

    /**
     * @param {Array} selectedParticipants
     * @param {String} trimmedComment
     * @param {File} [receipt]
     */
    const requestMoney = useCallback(
        (selectedParticipants, trimmedComment, receipt) => {
            IOU.requestMoney(
                props.report,
                props.iou.amount,
                props.iou.currency,
                props.iou.created,
                props.iou.merchant,
                props.currentUserPersonalDetails.login,
                props.currentUserPersonalDetails.accountID,
                selectedParticipants[0],
                trimmedComment,
                receipt,
            );
        },
        [props.report, props.iou.amount, props.iou.currency, props.iou.created, props.iou.merchant, props.currentUserPersonalDetails.login, props.currentUserPersonalDetails.accountID],
    );

    /**
     * @param {Array} selectedParticipants
     * @param {String} trimmedComment
     */
    const createDistanceRequest = useCallback(
        (selectedParticipants, trimmedComment) => {
            IOU.createDistanceRequest(
                props.report,
                selectedParticipants[0],
                trimmedComment,
                props.iou.created,
                props.iou.transactionID,
                props.iou.amount,
                props.iou.currency,
                props.iou.merchant,
            );
        },
        [props.report, props.iou.created, props.iou.transactionID, props.iou.amount, props.iou.currency, props.iou.merchant],
    );

    const createTransaction = useCallback(
        (selectedParticipants) => {
            const trimmedComment = props.iou.comment.trim();

            // IOUs created from a group report will have a reportID param in the route.
            // Since the user is already viewing the report, we don't need to navigate them to the report
            if (iouType.current === CONST.IOU.MONEY_REQUEST_TYPE.SPLIT && CONST.REGEX.NUMBER.test(reportID.current)) {
                IOU.splitBill(
                    selectedParticipants,
                    props.currentUserPersonalDetails.login,
                    props.currentUserPersonalDetails.accountID,
                    props.iou.amount,
                    trimmedComment,
                    props.iou.currency,
                    reportID.current,
                );
                return;
            }

            // If the request is created from the global create menu, we also navigate the user to the group report
            if (iouType.current === CONST.IOU.MONEY_REQUEST_TYPE.SPLIT) {
                IOU.splitBillAndOpenReport(
                    selectedParticipants,
                    props.currentUserPersonalDetails.login,
                    props.currentUserPersonalDetails.accountID,
                    props.iou.amount,
                    trimmedComment,
                    props.iou.currency,
                );
                return;
            }

            if (props.iou.receiptPath && props.iou.receiptSource) {
                FileUtils.readFileAsync(props.iou.receiptPath, props.iou.receiptSource).then((receipt) => {
                    requestMoney(selectedParticipants, trimmedComment, receipt);
                });
                return;
            }

            if (isDistanceRequest) {
                createDistanceRequest(selectedParticipants, trimmedComment);
                return;
            }

            requestMoney(selectedParticipants, trimmedComment);
        },
        [
            props.iou.amount,
            props.iou.comment,
            props.currentUserPersonalDetails.login,
            props.currentUserPersonalDetails.accountID,
            props.iou.currency,
            props.iou.receiptPath,
            props.iou.receiptSource,
            isDistanceRequest,
            requestMoney,
            createDistanceRequest,
        ],
    );

    /**
     * Checks if user has a GOLD wallet then creates a paid IOU report on the fly
     *
     * @param {String} paymentMethodType
     */
    const sendMoney = useCallback(
        (paymentMethodType) => {
            const currency = props.iou.currency;
            const trimmedComment = props.iou.comment.trim();
            const participant = participants[0];

            if (paymentMethodType === CONST.IOU.PAYMENT_TYPE.ELSEWHERE) {
                IOU.sendMoneyElsewhere(props.report, props.iou.amount, currency, trimmedComment, props.currentUserPersonalDetails.accountID, participant);
                return;
            }

            if (paymentMethodType === CONST.IOU.PAYMENT_TYPE.PAYPAL_ME) {
                IOU.sendMoneyViaPaypal(props.report, props.iou.amount, currency, trimmedComment, props.currentUserPersonalDetails.accountID, participant);
                return;
            }

            if (paymentMethodType === CONST.IOU.PAYMENT_TYPE.EXPENSIFY) {
                IOU.sendMoneyWithWallet(props.report, props.iou.amount, currency, trimmedComment, props.currentUserPersonalDetails.accountID, participant);
            }
        },
        [props.iou.amount, props.iou.comment, participants, props.iou.currency, props.currentUserPersonalDetails.accountID, props.report],
    );

    return (
        <ScreenWrapper includeSafeAreaPaddingBottom={false}>
            {({safeAreaPaddingBottomStyle}) => (
                <View style={[styles.flex1, safeAreaPaddingBottomStyle]}>
                    <HeaderWithBackButton
<<<<<<< HEAD
                        title={iouType.current === CONST.IOU.MONEY_REQUEST_TYPE.SPLIT ? props.translate('iou.split') : props.translate('tabSelector.manual')}
=======
                        title={isDistanceRequest ? props.translate('common.distance') : props.translate('iou.cash')}
>>>>>>> ebcc8d04
                        onBackButtonPress={navigateBack}
                    />
                    {/*
                     * The MoneyRequestConfirmationList component uses a SectionList which uses a VirtualizedList internally.
                     * VirtualizedList cannot be directly nested within ScrollViews of the same orientation.
                     * To work around this, we wrap the MoneyRequestConfirmationList component with a horizontal ScrollView.
                     */}
                    <ScrollView>
                        <ScrollView
                            horizontal
                            contentContainerStyle={[styles.flex1, styles.flexColumn]}
                        >
                            <MoneyRequestConfirmationList
                                transactionID={props.iou.transactionID}
                                hasMultipleParticipants={iouType.current === CONST.IOU.MONEY_REQUEST_TYPE.SPLIT}
                                selectedParticipants={participants}
                                iouAmount={props.iou.amount}
                                iouComment={props.iou.comment}
                                iouCurrencyCode={props.iou.currency}
                                onConfirm={createTransaction}
                                onSendMoney={sendMoney}
                                onSelectParticipant={(option) => {
                                    const newParticipants = _.map(props.iou.participants, (participant) => {
                                        if (participant.accountID === option.accountID) {
                                            return {...participant, selected: !participant.selected};
                                        }
                                        return participant;
                                    });
                                    IOU.setMoneyRequestParticipants(newParticipants);
                                }}
                                receiptPath={props.iou.receiptPath}
                                receiptSource={props.iou.receiptSource}
                                iouType={iouType.current}
                                reportID={reportID.current}
                                // The participants can only be modified when the action is initiated from directly within a group chat and not the floating-action-button.
                                // This is because when there is a group of people, say they are on a trip, and you have some shared expenses with some of the people,
                                // but not all of them (maybe someone skipped out on dinner). Then it's nice to be able to select/deselect people from the group chat bill
                                // split rather than forcing the user to create a new group, just for that expense. The reportID is empty, when the action was initiated from
                                // the floating-action-button (since it is something that exists outside the context of a report).
                                canModifyParticipants={!_.isEmpty(reportID.current)}
                                policyID={props.report.policyID}
                                bankAccountRoute={ReportUtils.getBankAccountRoute(props.report)}
                                iouMerchant={props.iou.merchant}
                                iouCreated={props.iou.created}
                                isDistanceRequest={isDistanceRequest}
                                listStyles={[StyleUtils.getMaximumHeight(windowHeight / 3)]}
                            />
                        </ScrollView>
                    </ScrollView>
                </View>
            )}
        </ScreenWrapper>
    );
}

MoneyRequestConfirmPage.displayName = 'MoneyRequestConfirmPage';
MoneyRequestConfirmPage.propTypes = propTypes;
MoneyRequestConfirmPage.defaultProps = defaultProps;

export default compose(
    withCurrentUserPersonalDetails,
    withLocalize,
    withOnyx({
        iou: {
            key: ONYXKEYS.IOU,
        },
    }),
    withOnyx({
        report: {
            key: ({route, iou}) => {
                let reportID = lodashGet(route, 'params.reportID', '');
                if (!reportID) {
                    // When the money request creation flow is initialized on Global Create, the reportID is not passed as a navigation parameter.
                    // Get the report id from the participants list on the IOU object stored in Onyx.
                    reportID = lodashGet(iou, 'participants.0.reportID', '');
                }
                return `${ONYXKEYS.COLLECTION.REPORT}${reportID}`;
            },
        },
        personalDetails: {
            key: ONYXKEYS.PERSONAL_DETAILS_LIST,
        },
        selectedTab: {
            key: `${ONYXKEYS.SELECTED_TAB}_${CONST.TAB.RECEIPT_TAB_ID}`,
        },
    }),
)(MoneyRequestConfirmPage);<|MERGE_RESOLUTION|>--- conflicted
+++ resolved
@@ -246,16 +246,24 @@
         [props.iou.amount, props.iou.comment, participants, props.iou.currency, props.currentUserPersonalDetails.accountID, props.report],
     );
 
+    const headerTitle = () => {
+        if (isDistanceRequest) {
+            return props.translate('common.distance');
+        }
+
+        if (iouType.current === CONST.IOU.MONEY_REQUEST_TYPE.SPLIT) {
+            return props.translate('iou.split');
+        }
+
+        return props.translate('tabSelector.manual');
+    }
+
     return (
         <ScreenWrapper includeSafeAreaPaddingBottom={false}>
             {({safeAreaPaddingBottomStyle}) => (
                 <View style={[styles.flex1, safeAreaPaddingBottomStyle]}>
                     <HeaderWithBackButton
-<<<<<<< HEAD
-                        title={iouType.current === CONST.IOU.MONEY_REQUEST_TYPE.SPLIT ? props.translate('iou.split') : props.translate('tabSelector.manual')}
-=======
-                        title={isDistanceRequest ? props.translate('common.distance') : props.translate('iou.cash')}
->>>>>>> ebcc8d04
+                        title={headerTitle()}
                         onBackButtonPress={navigateBack}
                     />
                     {/*
