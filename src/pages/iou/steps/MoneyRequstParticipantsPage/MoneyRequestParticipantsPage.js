import React, {useEffect, useRef, useState, useCallback} from 'react';
import {View} from 'react-native';
import PropTypes from 'prop-types';
import {withOnyx} from 'react-native-onyx';
import lodashGet from 'lodash/get';
import _ from 'underscore';
import CONST from '../../../../CONST';
import ONYXKEYS from '../../../../ONYXKEYS';
import ROUTES from '../../../../ROUTES';
import MoneyRequestParticipantsSelector from './MoneyRequestParticipantsSelector';
import styles from '../../../../styles/styles';
import ScreenWrapper from '../../../../components/ScreenWrapper';
import Navigation from '../../../../libs/Navigation/Navigation';
import * as DeviceCapabilities from '../../../../libs/DeviceCapabilities';
import HeaderWithBackButton from '../../../../components/HeaderWithBackButton';
import * as IOU from '../../../../libs/actions/IOU';
import * as MoneyRequestUtils from '../../../../libs/MoneyRequestUtils';
import {iouPropTypes, iouDefaultProps} from '../../propTypes';
import useLocalize from '../../../../hooks/useLocalize';
import useInitialValue from '../../../../hooks/useInitialValue';

const propTypes = {
    /** React Navigation route */
    route: PropTypes.shape({
        /** Params from the route */
        params: PropTypes.shape({
            /** The type of IOU report, i.e. bill, request, send */
            iouType: PropTypes.string,

            /** The report ID of the IOU */
            reportID: PropTypes.string,
        }),
    }).isRequired,

    /** Holds data related to Money Request view state, rather than the underlying Money Request data. */
    iou: iouPropTypes,

    /** The current tab we have navigated to in the request modal. String that corresponds to the request type. */
    selectedTab: PropTypes.oneOf([CONST.TAB.DISTANCE, CONST.TAB.MANUAL, CONST.TAB.SCAN]),
};

const defaultProps = {
    iou: iouDefaultProps,
    selectedTab: undefined,
};

function MoneyRequestParticipantsPage({iou, selectedTab, route}) {
    const {translate} = useLocalize();
    const prevMoneyRequestId = useRef(iou.id);
    const optionsSelectorRef = useRef();
    const iouType = useInitialValue(() => lodashGet(route, 'params.iouType', ''));
    const reportID = useInitialValue(() => lodashGet(route, 'params.reportID', ''));
    const isDistanceRequest = MoneyRequestUtils.isDistanceRequest(iouType, selectedTab);
    const isSendRequest = iouType === CONST.IOU.TYPE.SEND;
    const isScanRequest = MoneyRequestUtils.isScanRequest(selectedTab);
    const isSplitRequest = iou.id === CONST.IOU.TYPE.SPLIT;
    const [headerTitle, setHeaderTitle] = useState();

    useEffect(() => {
        if (isDistanceRequest) {
            setHeaderTitle(translate('common.distance'));
            return;
        }

        if (isSendRequest) {
            setHeaderTitle(translate('common.send'));
            return;
        }

        setHeaderTitle(_.isEmpty(iou.participants) ? translate('tabSelector.manual') : translate('iou.split'));
    }, [iou.participants, isDistanceRequest, isSendRequest, translate]);

    const navigateToConfirmationStep = (moneyRequestType) => {
        IOU.setMoneyRequestId(moneyRequestType);
        Navigation.navigate(ROUTES.MONEY_REQUEST_CONFIRMATION.getRoute(moneyRequestType, reportID));
    };

    const navigateBack = useCallback((forceFallback = false) => {
        Navigation.goBack(ROUTES.MONEY_REQUEST.getRoute(iouType, reportID), forceFallback);
        // eslint-disable-next-line react-hooks/exhaustive-deps -- no deps as we use only initial values
    }, []);

    useEffect(() => {
        // ID in Onyx could change by initiating a new request in a separate browser tab or completing a request
        if (prevMoneyRequestId.current !== iou.id && !_.isEmpty(reportID.current)) {
            // The ID is cleared on completing a request. In that case, we will do nothing
            if (iou.id && !isDistanceRequest && !isSplitRequest) {
                navigateBack(true);
            }
            return;
        }

        // Reset the money request Onyx if the ID in Onyx does not match the ID from params
<<<<<<< HEAD
        const moneyRequestId = `${iouType}${reportID}`;
        const shouldReset = iou.id !== moneyRequestId;
=======
        const moneyRequestId = `${iouType.current}${reportID.current}`;
        const shouldReset = !_.isEmpty(reportID.current) && iou.id !== moneyRequestId;
>>>>>>> 1c85ebeb
        if (shouldReset) {
            IOU.resetMoneyRequestInfo(moneyRequestId);
        }
        if (!isDistanceRequest && ((iou.amount === 0 && !iou.receiptPath) || shouldReset)) {
            navigateBack(true);
        }

        return () => {
            prevMoneyRequestId.current = iou.id;
        };
    }, [iou.amount, iou.id, iou.receiptPath, isDistanceRequest, isSplitRequest, iouType, reportID, navigateBack]);

    return (
        <ScreenWrapper
            includeSafeAreaPaddingBottom={false}
            shouldEnableMaxHeight={DeviceCapabilities.canUseTouchScreen()}
            onEntryTransitionEnd={() => optionsSelectorRef.current && optionsSelectorRef.current.focus()}
            testID={MoneyRequestParticipantsPage.displayName}
        >
            {({safeAreaPaddingBottomStyle}) => (
                <View style={styles.flex1}>
                    <HeaderWithBackButton
                        title={headerTitle}
                        onBackButtonPress={navigateBack}
                    />
                    <MoneyRequestParticipantsSelector
                        ref={(el) => (optionsSelectorRef.current = el)}
                        participants={iou.participants}
                        onAddParticipants={IOU.setMoneyRequestParticipants}
                        navigateToRequest={() => navigateToConfirmationStep(iouType)}
                        navigateToSplit={() => navigateToConfirmationStep(CONST.IOU.TYPE.SPLIT)}
                        safeAreaPaddingBottomStyle={safeAreaPaddingBottomStyle}
                        iouType={iouType}
                        isDistanceRequest={isDistanceRequest}
                        isScanRequest={isScanRequest}
                    />
                </View>
            )}
        </ScreenWrapper>
    );
}

MoneyRequestParticipantsPage.displayName = 'MoneyRequestParticipantsPage';
MoneyRequestParticipantsPage.propTypes = propTypes;
MoneyRequestParticipantsPage.defaultProps = defaultProps;

export default withOnyx({
    iou: {
        key: ONYXKEYS.IOU,
    },
    selectedTab: {
        key: `${ONYXKEYS.COLLECTION.SELECTED_TAB}${CONST.TAB.RECEIPT_TAB_ID}`,
    },
})(MoneyRequestParticipantsPage);<|MERGE_RESOLUTION|>--- conflicted
+++ resolved
@@ -91,13 +91,8 @@
         }
 
         // Reset the money request Onyx if the ID in Onyx does not match the ID from params
-<<<<<<< HEAD
         const moneyRequestId = `${iouType}${reportID}`;
-        const shouldReset = iou.id !== moneyRequestId;
-=======
-        const moneyRequestId = `${iouType.current}${reportID.current}`;
-        const shouldReset = !_.isEmpty(reportID.current) && iou.id !== moneyRequestId;
->>>>>>> 1c85ebeb
+        const shouldReset = !_.isEmpty(reportID) && iou.id !== moneyRequestId;
         if (shouldReset) {
             IOU.resetMoneyRequestInfo(moneyRequestId);
         }
