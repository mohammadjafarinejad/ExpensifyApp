import React, {useEffect, useRef, useState} from 'react';
import {View} from 'react-native';
import PropTypes from 'prop-types';
import {withOnyx} from 'react-native-onyx';
import lodashGet from 'lodash/get';
import _ from 'underscore';
import CONST from '../../../../CONST';
import ONYXKEYS from '../../../../ONYXKEYS';
import ROUTES from '../../../../ROUTES';
import MoneyRequestParticipantsSelector from './MoneyRequestParticipantsSelector';
import styles from '../../../../styles/styles';
import ScreenWrapper from '../../../../components/ScreenWrapper';
import Navigation from '../../../../libs/Navigation/Navigation';
import * as DeviceCapabilities from '../../../../libs/DeviceCapabilities';
import HeaderWithBackButton from '../../../../components/HeaderWithBackButton';
import * as IOU from '../../../../libs/actions/IOU';
import * as MoneyRequestUtils from '../../../../libs/MoneyRequestUtils';
import {iouPropTypes, iouDefaultProps} from '../../propTypes';
import useLocalize from '../../../../hooks/useLocalize';

const propTypes = {
    /** React Navigation route */
    route: PropTypes.shape({
        /** Params from the route */
        params: PropTypes.shape({
            /** The type of IOU report, i.e. bill, request, send */
            iouType: PropTypes.string,

            /** The report ID of the IOU */
            reportID: PropTypes.string,
        }),
    }).isRequired,

    /** Holds data related to Money Request view state, rather than the underlying Money Request data. */
    iou: iouPropTypes,

    /** The current tab we have navigated to in the request modal. String that corresponds to the request type. */
    selectedTab: PropTypes.oneOf([CONST.TAB.DISTANCE, CONST.TAB.MANUAL, CONST.TAB.SCAN]),
};

const defaultProps = {
    iou: iouDefaultProps,
    selectedTab: undefined,
};

function MoneyRequestParticipantsPage({iou, selectedTab, route}) {
    const {translate} = useLocalize();
    const prevMoneyRequestId = useRef(iou.id);
    const optionsSelectorRef = useRef();
    const iouType = useRef(lodashGet(route, 'params.iouType', ''));
    const reportID = useRef(lodashGet(route, 'params.reportID', ''));
    const isDistanceRequest = MoneyRequestUtils.isDistanceRequest(iouType.current, selectedTab);
    const isScanRequest = MoneyRequestUtils.isScanRequest(selectedTab);
    const isSplitRequest = iou.id === CONST.IOU.MONEY_REQUEST_TYPE.SPLIT;
    const [headerTitle, setHeaderTitle] = useState();

    useEffect(() => {
        if (isDistanceRequest) {
            setHeaderTitle(translate('common.distance'));
            return;
        }

        setHeaderTitle(_.isEmpty(iou.participants) ? translate('tabSelector.manual') : translate('iou.split'));
    }, [iou.participants, isDistanceRequest, translate]);

    const navigateToConfirmationStep = (moneyRequestType) => {
        IOU.setMoneyRequestId(moneyRequestType);
        Navigation.navigate(ROUTES.MONEY_REQUEST_CONFIRMATION.getRoute(moneyRequestType, reportID.current));
    };

    const navigateBack = (forceFallback = false) => {
        Navigation.goBack(ROUTES.MONEY_REQUEST.getRoute(iouType.current, reportID.current), forceFallback);
    };

    useEffect(() => {
        // ID in Onyx could change by initiating a new request in a separate browser tab or completing a request
        if (prevMoneyRequestId.current !== iou.id) {
            // The ID is cleared on completing a request. In that case, we will do nothing
            if (iou.id && !isDistanceRequest && !isSplitRequest) {
                navigateBack(true);
            }
            return;
        }

        // Reset the money request Onyx if the ID in Onyx does not match the ID from params
        const moneyRequestId = `${iouType.current}${reportID.current}`;
        const shouldReset = iou.id !== moneyRequestId;
        if (shouldReset) {
            IOU.resetMoneyRequestInfo(moneyRequestId);
        }
        if (!isDistanceRequest && ((iou.amount === 0 && !iou.receiptPath) || shouldReset)) {
            navigateBack(true);
        }

        return () => {
            prevMoneyRequestId.current = iou.id;
        };
    }, [iou.amount, iou.id, iou.receiptPath, isDistanceRequest, isSplitRequest]);

    return (
        <ScreenWrapper
            includeSafeAreaPaddingBottom={false}
            shouldEnableMaxHeight={DeviceCapabilities.canUseTouchScreen()}
            onEntryTransitionEnd={() => optionsSelectorRef.current && optionsSelectorRef.current.focus()}
            testID={MoneyRequestParticipantsPage.displayName}
        >
            {({safeAreaPaddingBottomStyle}) => (
                <View style={styles.flex1}>
                    <HeaderWithBackButton
                        title={headerTitle}
                        onBackButtonPress={navigateBack}
                    />
                    <MoneyRequestParticipantsSelector
                        ref={(el) => (optionsSelectorRef.current = el)}
                        participants={iou.participants}
                        onAddParticipants={IOU.setMoneyRequestParticipants}
<<<<<<< HEAD
                        navigateToRequest={(option) => navigateToRequestStep(iouType.current, option)}
                        navigateToSplit={() => navigateToSplitStep(CONST.IOU.MONEY_REQUEST_TYPE.SPLIT)}
=======
                        navigateToRequest={() => navigateToConfirmationStep(CONST.IOU.MONEY_REQUEST_TYPE.REQUEST)}
                        navigateToSplit={() => navigateToConfirmationStep(CONST.IOU.MONEY_REQUEST_TYPE.SPLIT)}
>>>>>>> d4b0a245
                        safeAreaPaddingBottomStyle={safeAreaPaddingBottomStyle}
                        iouType={iouType.current}
                        isDistanceRequest={isDistanceRequest}
                        isScanRequest={isScanRequest}
                    />
                </View>
            )}
        </ScreenWrapper>
    );
}

MoneyRequestParticipantsPage.displayName = 'MoneyRequestParticipantsPage';
MoneyRequestParticipantsPage.propTypes = propTypes;
MoneyRequestParticipantsPage.defaultProps = defaultProps;

export default withOnyx({
    iou: {
        key: ONYXKEYS.IOU,
    },
    selectedTab: {
        key: `${ONYXKEYS.COLLECTION.SELECTED_TAB}${CONST.TAB.RECEIPT_TAB_ID}`,
    },
})(MoneyRequestParticipantsPage);<|MERGE_RESOLUTION|>--- conflicted
+++ resolved
@@ -114,13 +114,8 @@
                         ref={(el) => (optionsSelectorRef.current = el)}
                         participants={iou.participants}
                         onAddParticipants={IOU.setMoneyRequestParticipants}
-<<<<<<< HEAD
-                        navigateToRequest={(option) => navigateToRequestStep(iouType.current, option)}
-                        navigateToSplit={() => navigateToSplitStep(CONST.IOU.MONEY_REQUEST_TYPE.SPLIT)}
-=======
-                        navigateToRequest={() => navigateToConfirmationStep(CONST.IOU.MONEY_REQUEST_TYPE.REQUEST)}
+                        navigateToRequest={() => navigateToConfirmationStep(iouType.current)}
                         navigateToSplit={() => navigateToConfirmationStep(CONST.IOU.MONEY_REQUEST_TYPE.SPLIT)}
->>>>>>> d4b0a245
                         safeAreaPaddingBottomStyle={safeAreaPaddingBottomStyle}
                         iouType={iouType.current}
                         isDistanceRequest={isDistanceRequest}
