--- conflicted
+++ resolved
@@ -45,22 +45,14 @@
     iou: iouDefaultProps,
 };
 
-<<<<<<< HEAD
 function MoneyRequestParticipantsPage({iou, selectedTab, translate, route}) {
     const prevMoneyRequestId = useRef(iou.id);
+    const optionsSelectorRef = useRef();
     const iouType = useRef(lodashGet(route, 'params.iouType', ''));
     const reportID = useRef(lodashGet(route, 'params.reportID', ''));
     const isDistanceRequest = MoneyRequestUtils.isDistanceRequest(iouType.current, selectedTab);
     const isSplitRequest = iou.id === CONST.IOU.MONEY_REQUEST_TYPE.SPLIT;
     const [headerTitle, setHeaderTitle] = useState();
-=======
-function MoneyRequestParticipantsPage(props) {
-    const prevMoneyRequestId = useRef(props.iou.id);
-    const iouType = useRef(lodashGet(props.route, 'params.iouType', ''));
-    const reportID = useRef(lodashGet(props.route, 'params.reportID', ''));
-    const optionsSelectorRef = useRef();
-    const isDistanceRequest = MoneyRequestUtils.isDistanceRequest(iouType.current, props.selectedTab);
->>>>>>> 32f43cf1
 
     useEffect(() => {
         if (isDistanceRequest) {
@@ -117,7 +109,6 @@
                         title={headerTitle}
                         onBackButtonPress={navigateBack}
                     />
-<<<<<<< HEAD
                     <MoneyRequestParticipantsSelector
                         participants={iou.participants}
                         onAddParticipants={IOU.setMoneyRequestParticipants}
@@ -127,25 +118,6 @@
                         iouType={iouType.current}
                         isDistanceRequest={isDistanceRequest}
                     />
-=======
-                    {iouType.current === CONST.IOU.MONEY_REQUEST_TYPE.SPLIT ? (
-                        <MoneyRequestParticipantsSplitSelector
-                            onStepComplete={navigateToNextStep}
-                            participants={props.iou.participants}
-                            onAddParticipants={IOU.setMoneyRequestParticipants}
-                            safeAreaPaddingBottomStyle={safeAreaPaddingBottomStyle}
-                        />
-                    ) : (
-                        <MoneyRequestParticipantsSelector
-                            ref={(el) => (optionsSelectorRef.current = el)}
-                            onStepComplete={navigateToNextStep}
-                            onAddParticipants={IOU.setMoneyRequestParticipants}
-                            safeAreaPaddingBottomStyle={safeAreaPaddingBottomStyle}
-                            iouType={iouType.current}
-                            isDistanceRequest={isDistanceRequest}
-                        />
-                    )}
->>>>>>> 32f43cf1
                 </View>
             )}
         </ScreenWrapper>
