import React, {memo, useCallback, useContext, useEffect, useMemo, useState} from 'react';
import {View} from 'react-native';
import {GestureHandlerRootView} from 'react-native-gesture-handler';
import Animated, {FadeIn, LayoutAnimationConfig, useSharedValue} from 'react-native-reanimated';
import AttachmentCarousel from '@components/Attachments/AttachmentCarousel';
import AttachmentCarouselPagerContext from '@components/Attachments/AttachmentCarousel/Pager/AttachmentCarouselPagerContext';
import AttachmentView from '@components/Attachments/AttachmentView';
import useAttachmentErrors from '@components/Attachments/AttachmentView/useAttachmentErrors';
import type {Attachment} from '@components/Attachments/types';
import BlockingView from '@components/BlockingViews/BlockingView';
import Button from '@components/Button';
import FullScreenLoadingIndicator from '@components/FullscreenLoadingIndicator';
import HeaderGap from '@components/HeaderGap';
import HeaderWithBackButton from '@components/HeaderWithBackButton';
import * as Illustrations from '@components/Icon/Illustrations';
import SafeAreaConsumer from '@components/SafeAreaConsumer';
import useLocalize from '@hooks/useLocalize';
import useNetwork from '@hooks/useNetwork';
import useOnyx from '@hooks/useOnyx';
import useResponsiveLayout from '@hooks/useResponsiveLayout';
import useThemeStyles from '@hooks/useThemeStyles';
import KeyboardShortcut from '@libs/KeyboardShortcut';
import {getOriginalMessage, getReportAction, isMoneyRequestAction} from '@libs/ReportActionsUtils';
import type {AvatarSource} from '@libs/UserUtils';
import variables from '@styles/variables';
import CONST from '@src/CONST';
import ONYXKEYS from '@src/ONYXKEYS';
<<<<<<< HEAD
import ROUTES from '@src/ROUTES';
import type {FileObject} from '@src/types/utils/Attachment';
=======
>>>>>>> 7ab25fec
import {isEmptyObject} from '@src/types/utils/EmptyObject';
import viewRef from '@src/types/utils/viewRef';
import {AttachmentStateContext} from './AttachmentStateContextProvider';
import type {AttachmentModalBaseContentProps} from './types';

function AttachmentModalBaseContent({
    source: sourceProp = '',
    fallbackSource,
    file: filesProp,
    fileToDisplayIndex = 0,
    originalFileName = '',
    attachmentID,
    isAuthTokenRequired = false,
    maybeIcon = false,
    type,
    accountID,
    attachmentLink = '',
    report,
    reportID,
    isWorkspaceAvatar = false,
    headerTitle,
    threeDotsMenuItems: threeDotsMenuItemsProp,
    isLoading = false,
    shouldShowNotFoundPage = false,
    shouldShowCarousel = true,
    shouldDisableSendButton = false,
    shouldDisplayHelpButton = false,
    submitRef,
    onDownloadAttachment,
    onClose,
    onConfirm,
    AttachmentContent,
    onCarouselAttachmentChange = () => {},
}: AttachmentModalBaseContentProps) {
    const styles = useThemeStyles();
    const {shouldUseNarrowLayout} = useResponsiveLayout();
    const {translate} = useLocalize();
    const {isOffline} = useNetwork();

    // This logic is used to ensure that the source is updated when the source changes and
    // that the initially provided source is always used as a fallback.
    const [source, setSource] = useState<AvatarSource>(() => sourceProp);
    const isLocalSource = typeof source === 'string' && /^file:|^blob:/.test(source);
    const sourceForAttachmentView = source || sourceProp;
    useEffect(() => {
        setSource(() => sourceProp);
    }, [sourceProp]);

    const [isAuthTokenRequiredState, setIsAuthTokenRequiredState] = useState(isAuthTokenRequired);
    useEffect(() => {
        setIsAuthTokenRequiredState(isAuthTokenRequired);
    }, [isAuthTokenRequired]);

    const [isConfirmButtonDisabled, setIsConfirmButtonDisabled] = useState(false);
    const parentReportAction = getReportAction(report?.parentReportID, report?.parentReportActionID);
    const transactionID = (isMoneyRequestAction(parentReportAction) && getOriginalMessage(parentReportAction)?.IOUTransactionID) ?? CONST.DEFAULT_NUMBER_ID;
    const [transaction] = useOnyx(`${ONYXKEYS.COLLECTION.TRANSACTION}${transactionID}`, {canBeMissing: true});
    const [currentAttachmentLink, setCurrentAttachmentLink] = useState(attachmentLink);

    const fallbackFile = useMemo(() => (originalFileName ? {name: originalFileName} : undefined), [originalFileName]);
    const [files, setFilesInternal] = useState<FileObject | FileObject[] | undefined>();
    const [isMultipleFiles, setIsMultipleFiles] = useState<boolean>(() => Array.isArray(files));
    const fileToDisplay = useMemo(() => {
        if (isMultipleFiles) {
            return (files as FileObject[])?.at(fileToDisplayIndex);
        }
        return files as FileObject;
    }, [files, fileToDisplayIndex, isMultipleFiles]);

    const setFile = useCallback((newFile: FileObject | FileObject[] | undefined) => {
        if (Array.isArray(newFile)) {
            setFilesInternal(newFile);
            setIsMultipleFiles(true);
        } else {
            setFilesInternal(newFile);
            setIsMultipleFiles(false);
        }
    }, []);

    useEffect(() => {
        if (!filesProp) {
            return;
        }

        setFile(filesProp ?? fallbackFile);
    }, [filesProp, fallbackFile, setFile]);

    /**
     * Keeps the attachment source in sync with the attachment displayed currently in the carousel.
     */
    const onNavigate = useCallback(
        (attachment: Attachment) => {
            setSource(attachment.source);
            setFile(attachment.file);
            setIsAuthTokenRequiredState(attachment.isAuthTokenRequired ?? false);
            onCarouselAttachmentChange(attachment);
            setCurrentAttachmentLink(attachment?.attachmentLink ?? '');
        },
        [onCarouselAttachmentChange, setFile],
    );

    const threeDotsMenuItems = useMemo(
        () => (typeof threeDotsMenuItemsProp === 'function' ? threeDotsMenuItemsProp({file: fileToDisplay, source, isLocalSource}) : (threeDotsMenuItemsProp ?? [])),
        [fileToDisplay, isLocalSource, source, threeDotsMenuItemsProp],
    );

    const [isDownloadButtonReadyToBeShown, setIsDownloadButtonReadyToBeShown] = useState(true);
    const setDownloadButtonVisibility = useCallback(
        (isButtonVisible: boolean) => {
            if (isDownloadButtonReadyToBeShown === isButtonVisible) {
                return;
            }
            setIsDownloadButtonReadyToBeShown(isButtonVisible);
        },
        [isDownloadButtonReadyToBeShown],
    );

    /**
     * Execute the onConfirm callback and close the modal.
     */
    const submitAndClose = useCallback(() => {
        // If the modal has already been closed or the confirm button is disabled
        // do not submit.
        if (isConfirmButtonDisabled) {
            return;
        }

        if (onConfirm) {
            onConfirm(Object.assign(files ?? {}, {source} as FileObject));
        }

        onClose?.();
    }, [isConfirmButtonDisabled, onConfirm, onClose, files, source]);

    // Close the modal when the escape key is pressed
    useEffect(() => {
        const shortcutConfig = CONST.KEYBOARD_SHORTCUTS.ESCAPE;
        const unsubscribeEscapeKey = KeyboardShortcut.subscribe(
            shortcutConfig.shortcutKey,
            () => {
                onClose?.();
            },
            shortcutConfig.descriptionKey,
            shortcutConfig.modifiers,
            true,
            true,
        );

        return unsubscribeEscapeKey;
    }, [onClose]);

<<<<<<< HEAD
    const threeDotsMenuItems = useMemo(() => {
        if (!isReceiptAttachment) {
            return [];
        }

        const menuItems = [];
        if (canEditReceipt) {
            menuItems.push({
                icon: Expensicons.Camera,
                text: translate('common.replace'),
                onSelected: () => {
                    const goToScanScreen = () => {
                        // eslint-disable-next-line @typescript-eslint/no-deprecated
                        InteractionManager.runAfterInteractions(() => {
                            Navigation.navigate(
                                ROUTES.MONEY_REQUEST_STEP_SCAN.getRoute(
                                    iouAction ?? CONST.IOU.ACTION.EDIT,
                                    iouType,
                                    draftTransactionID ?? transaction?.transactionID,
                                    report?.reportID,
                                    Navigation.getActiveRoute(),
                                ),
                            );
                        });
                    };

                    onClose?.({shouldCallDirectly: true, onAfterClose: goToScanScreen});
                },
            });
        }
        if ((!isOffline && allowDownload && !isLocalSource) || !!draftTransactionID) {
            menuItems.push({
                icon: Expensicons.Download,
                text: translate('common.download'),
                onSelected: () => downloadAttachment(),
            });
        }

        const hasOnlyEReceipt = hasEReceipt(transaction) && !hasReceiptSource(transaction);
        if (!hasOnlyEReceipt && hasReceipt(transaction) && !isReceiptBeingScanned(transaction) && canDeleteReceipt && !hasMissingSmartscanFields(transaction)) {
            menuItems.push({
                icon: Expensicons.Trashcan,
                text: translate('receipt.deleteReceipt'),
                onSelected: onRequestDeleteReceipt,
                shouldCallAfterModalHide: true,
            });
        }
        return menuItems;
        // eslint-disable-next-line react-compiler/react-compiler, react-hooks/exhaustive-deps
    }, [isReceiptAttachment, transaction, file, sourceState, iouType]);

    // There are a few things that shouldn't be set until we absolutely know if the file is a receipt or an attachment.
    // props.isReceiptAttachment will be null until its certain what the file is, in which case it will then be true|false.
    const headerTitle = useMemo(() => headerTitleProp ?? translate(isReceiptAttachment ? 'common.receipt' : 'common.attachment'), [headerTitleProp, isReceiptAttachment, translate]);
    const shouldShowThreeDotsButton = useMemo(() => isReceiptAttachment && threeDotsMenuItems.length !== 0, [isReceiptAttachment, threeDotsMenuItems.length]);
=======
    const {setAttachmentError, isErrorInAttachment, clearAttachmentErrors} = useAttachmentErrors();
    useEffect(() => {
        return () => {
            clearAttachmentErrors();
        };
    }, [clearAttachmentErrors]);
>>>>>>> 7ab25fec

    const {isAttachmentLoaded} = useContext(AttachmentStateContext);
    const shouldShowDownloadButton = useMemo(() => {
        const isValidContext = !isEmptyObject(report) || type === CONST.ATTACHMENT_TYPE.SEARCH;
        if (!isValidContext || isErrorInAttachment(source)) {
            return false;
        }

        return !!onDownloadAttachment && isDownloadButtonReadyToBeShown && !shouldShowNotFoundPage && !isOffline && !isLocalSource && isAttachmentLoaded?.(source);
    }, [isAttachmentLoaded, isDownloadButtonReadyToBeShown, isErrorInAttachment, isLocalSource, isOffline, onDownloadAttachment, report, shouldShowNotFoundPage, source, type]);

    // We need to pass a shared value of type boolean to the context, so `falseSV` acts as a default value.
    const falseSV = useSharedValue(false);
    const context = useMemo(
        () => ({
            pagerItems: [{source: sourceForAttachmentView, index: 0, isActive: true}],
            activePage: 0,
            pagerRef: undefined,
            isPagerScrolling: falseSV,
            isScrollEnabled: falseSV,
            onTap: () => {},
            onScaleChanged: () => {},
            onAttachmentError: setAttachmentError,
        }),
        [falseSV, sourceForAttachmentView, setAttachmentError],
    );

    const shouldDisplayContent = !shouldShowNotFoundPage && !isLoading;
    const Content = useMemo(() => {
        if (AttachmentContent) {
            return (
                <AttachmentContent
                    fileToDisplay={fileToDisplay}
                    files={files}
                />
            );
        }

        return !isEmptyObject(report) && shouldShowCarousel && type !== CONST.ATTACHMENT_TYPE.SEARCH ? (
            <AttachmentCarousel
                accountID={accountID}
                type={type}
                attachmentID={attachmentID}
                report={report}
                onNavigate={onNavigate}
                source={sourceProp}
                setDownloadButtonVisibility={setDownloadButtonVisibility}
                attachmentLink={currentAttachmentLink}
                onAttachmentError={setAttachmentError}
            />
        ) : (
            !!sourceForAttachmentView && (
                <AttachmentCarouselPagerContext.Provider value={context}>
                    <AttachmentView
                        containerStyles={[styles.mh5]}
                        source={sourceForAttachmentView}
                        isAuthTokenRequired={isAuthTokenRequiredState}
                        file={fileToDisplay}
                        onToggleKeyboard={setIsConfirmButtonDisabled}
                        isWorkspaceAvatar={isWorkspaceAvatar}
                        maybeIcon={maybeIcon}
                        fallbackSource={fallbackSource}
                        isUsedInAttachmentModal
                        transactionID={transaction?.transactionID}
                        isUploaded={!isEmptyObject(report)}
                        reportID={reportID ?? (!isEmptyObject(report) ? report.reportID : undefined)}
                    />
                </AttachmentCarouselPagerContext.Provider>
            )
        );
    }, [
        AttachmentContent,
        accountID,
        attachmentID,
        context,
        currentAttachmentLink,
        fallbackSource,
        fileToDisplay,
        files,
        isAuthTokenRequiredState,
        isWorkspaceAvatar,
        maybeIcon,
        onNavigate,
        report,
        reportID,
        setAttachmentError,
        setDownloadButtonVisibility,
        shouldShowCarousel,
        sourceForAttachmentView,
        sourceProp,
        styles.mh5,
        transaction?.transactionID,
        type,
    ]);

    return (
        <GestureHandlerRootView style={styles.flex1}>
            {shouldUseNarrowLayout && <HeaderGap />}
            <HeaderWithBackButton
                shouldMinimizeMenuButton
                title={headerTitle ?? translate('common.attachment')}
                shouldShowBorderBottom
                shouldShowDownloadButton={shouldShowDownloadButton}
                shouldDisplayHelpButton={shouldDisplayHelpButton}
                onDownloadButtonPress={() => onDownloadAttachment?.({file: fileToDisplay, source})}
                shouldShowCloseButton={!shouldUseNarrowLayout}
                shouldShowBackButton={shouldUseNarrowLayout}
                onBackButtonPress={onClose}
                onCloseButtonPress={onClose}
                shouldShowThreeDotsButton={threeDotsMenuItems.length > 0}
                threeDotsMenuItems={threeDotsMenuItems}
                threeDotsAnchorAlignment={{
                    horizontal: CONST.MODAL.ANCHOR_ORIGIN_HORIZONTAL.LEFT,
                    vertical: CONST.MODAL.ANCHOR_ORIGIN_VERTICAL.TOP,
                }}
                shouldSetModalVisibility={false}
                shouldOverlayDots
                subTitleLink={currentAttachmentLink ?? ''}
            />
            <View style={styles.imageModalImageCenterContainer}>
                {isLoading && <FullScreenLoadingIndicator testID="attachment-loading-spinner" />}
                {shouldShowNotFoundPage && !isLoading && (
                    <BlockingView
                        icon={Illustrations.ToddBehindCloud}
                        iconWidth={variables.modalTopIconWidth}
                        iconHeight={variables.modalTopIconHeight}
                        title={translate('notFound.notHere')}
                        subtitle={translate('notFound.pageNotFound')}
                        linkTranslationKey="notFound.goBackHome"
                        onLinkPress={onClose}
                    />
                )}
                {shouldDisplayContent && Content}
            </View>
            {/* If we have an onConfirm method show a confirmation button */}
            {!!onConfirm && !isConfirmButtonDisabled && (
                <LayoutAnimationConfig skipEntering>
                    {!!onConfirm && !isConfirmButtonDisabled && (
                        <SafeAreaConsumer>
                            {({safeAreaPaddingBottomStyle}) => (
                                <Animated.View
                                    style={safeAreaPaddingBottomStyle}
                                    entering={FadeIn}
                                >
                                    <Button
                                        ref={submitRef ? viewRef(submitRef) : undefined}
                                        success
                                        large
                                        style={[styles.buttonConfirm, shouldUseNarrowLayout ? {} : styles.attachmentButtonBigScreen]}
                                        textStyles={[styles.buttonConfirmText]}
                                        text={translate('common.send')}
                                        onPress={submitAndClose}
                                        isDisabled={isConfirmButtonDisabled || shouldDisableSendButton}
                                        pressOnEnter
                                    />
                                </Animated.View>
                            )}
                        </SafeAreaConsumer>
                    )}
                </LayoutAnimationConfig>
            )}
        </GestureHandlerRootView>
    );
}
AttachmentModalBaseContent.displayName = 'AttachmentModalBaseContent';

export default memo(AttachmentModalBaseContent);<|MERGE_RESOLUTION|>--- conflicted
+++ resolved
@@ -25,11 +25,7 @@
 import variables from '@styles/variables';
 import CONST from '@src/CONST';
 import ONYXKEYS from '@src/ONYXKEYS';
-<<<<<<< HEAD
-import ROUTES from '@src/ROUTES';
 import type {FileObject} from '@src/types/utils/Attachment';
-=======
->>>>>>> 7ab25fec
 import {isEmptyObject} from '@src/types/utils/EmptyObject';
 import viewRef from '@src/types/utils/viewRef';
 import {AttachmentStateContext} from './AttachmentStateContextProvider';
@@ -181,70 +177,12 @@
         return unsubscribeEscapeKey;
     }, [onClose]);
 
-<<<<<<< HEAD
-    const threeDotsMenuItems = useMemo(() => {
-        if (!isReceiptAttachment) {
-            return [];
-        }
-
-        const menuItems = [];
-        if (canEditReceipt) {
-            menuItems.push({
-                icon: Expensicons.Camera,
-                text: translate('common.replace'),
-                onSelected: () => {
-                    const goToScanScreen = () => {
-                        // eslint-disable-next-line @typescript-eslint/no-deprecated
-                        InteractionManager.runAfterInteractions(() => {
-                            Navigation.navigate(
-                                ROUTES.MONEY_REQUEST_STEP_SCAN.getRoute(
-                                    iouAction ?? CONST.IOU.ACTION.EDIT,
-                                    iouType,
-                                    draftTransactionID ?? transaction?.transactionID,
-                                    report?.reportID,
-                                    Navigation.getActiveRoute(),
-                                ),
-                            );
-                        });
-                    };
-
-                    onClose?.({shouldCallDirectly: true, onAfterClose: goToScanScreen});
-                },
-            });
-        }
-        if ((!isOffline && allowDownload && !isLocalSource) || !!draftTransactionID) {
-            menuItems.push({
-                icon: Expensicons.Download,
-                text: translate('common.download'),
-                onSelected: () => downloadAttachment(),
-            });
-        }
-
-        const hasOnlyEReceipt = hasEReceipt(transaction) && !hasReceiptSource(transaction);
-        if (!hasOnlyEReceipt && hasReceipt(transaction) && !isReceiptBeingScanned(transaction) && canDeleteReceipt && !hasMissingSmartscanFields(transaction)) {
-            menuItems.push({
-                icon: Expensicons.Trashcan,
-                text: translate('receipt.deleteReceipt'),
-                onSelected: onRequestDeleteReceipt,
-                shouldCallAfterModalHide: true,
-            });
-        }
-        return menuItems;
-        // eslint-disable-next-line react-compiler/react-compiler, react-hooks/exhaustive-deps
-    }, [isReceiptAttachment, transaction, file, sourceState, iouType]);
-
-    // There are a few things that shouldn't be set until we absolutely know if the file is a receipt or an attachment.
-    // props.isReceiptAttachment will be null until its certain what the file is, in which case it will then be true|false.
-    const headerTitle = useMemo(() => headerTitleProp ?? translate(isReceiptAttachment ? 'common.receipt' : 'common.attachment'), [headerTitleProp, isReceiptAttachment, translate]);
-    const shouldShowThreeDotsButton = useMemo(() => isReceiptAttachment && threeDotsMenuItems.length !== 0, [isReceiptAttachment, threeDotsMenuItems.length]);
-=======
     const {setAttachmentError, isErrorInAttachment, clearAttachmentErrors} = useAttachmentErrors();
     useEffect(() => {
         return () => {
             clearAttachmentErrors();
         };
     }, [clearAttachmentErrors]);
->>>>>>> 7ab25fec
 
     const {isAttachmentLoaded} = useContext(AttachmentStateContext);
     const shouldShowDownloadButton = useMemo(() => {
