--- conflicted
+++ resolved
@@ -52,7 +52,7 @@
     shouldShowNotFoundPage = false,
     shouldShowCarousel = true,
     shouldDisableSendButton = false,
-    shouldDisplayHelpButton = true,
+    shouldDisplayHelpButton = false,
     submitRef,
     onDownloadAttachment,
     onClose,
@@ -176,99 +176,23 @@
         return unsubscribeEscapeKey;
     }, [onClose]);
 
-<<<<<<< HEAD
+    const {setAttachmentLoaded, isAttachmentLoaded} = useAttachmentLoaded();
     const {setAttachmentError, isErrorInAttachment, clearAttachmentErrors} = useAttachmentErrors();
     useEffect(() => {
         return () => {
             clearAttachmentErrors();
         };
     }, [clearAttachmentErrors]);
-    const shouldShowDownloadButton = useMemo(() => {
-        if ((isEmptyObject(report) && type !== CONST.ATTACHMENT_TYPE.SEARCH) || isErrorInAttachment(source)) {
-            return false;
-        }
-=======
-    const threeDotsMenuItems = useMemo(() => {
-        if (!isReceiptAttachment) {
-            return [];
-        }
-
-        const menuItems = [];
-        if (canEditReceipt) {
-            menuItems.push({
-                icon: Expensicons.Camera,
-                text: translate('common.replace'),
-                onSelected: () => {
-                    const goToScanScreen = () => {
-                        InteractionManager.runAfterInteractions(() => {
-                            Navigation.navigate(
-                                ROUTES.MONEY_REQUEST_STEP_SCAN.getRoute(
-                                    iouAction ?? CONST.IOU.ACTION.EDIT,
-                                    iouType,
-                                    draftTransactionID ?? transaction?.transactionID,
-                                    report?.reportID,
-                                    Navigation.getActiveRoute(),
-                                ),
-                            );
-                        });
-                    };
-
-                    onClose?.({shouldCallDirectly: true, onAfterClose: goToScanScreen});
-                },
-            });
-        }
-        if ((!isOffline && allowDownload && !isLocalSource) || !!draftTransactionID) {
-            menuItems.push({
-                icon: Expensicons.Download,
-                text: translate('common.download'),
-                onSelected: () => downloadAttachment(),
-            });
-        }
-
-        const hasOnlyEReceipt = hasEReceipt(transaction) && !hasReceiptSource(transaction);
-        if (!hasOnlyEReceipt && hasReceipt(transaction) && !isReceiptBeingScanned(transaction) && canDeleteReceipt && !hasMissingSmartscanFields(transaction)) {
-            menuItems.push({
-                icon: Expensicons.Trashcan,
-                text: translate('receipt.deleteReceipt'),
-                onSelected: onRequestDeleteReceipt,
-                shouldCallAfterModalHide: true,
-            });
-        }
-        return menuItems;
-        // eslint-disable-next-line react-compiler/react-compiler, react-hooks/exhaustive-deps
-    }, [isReceiptAttachment, transaction, file, sourceState, iouType]);
-
-    // There are a few things that shouldn't be set until we absolutely know if the file is a receipt or an attachment.
-    // props.isReceiptAttachment will be null until its certain what the file is, in which case it will then be true|false.
-    const headerTitle = useMemo(() => headerTitleProp ?? translate(isReceiptAttachment ? 'common.receipt' : 'common.attachment'), [headerTitleProp, isReceiptAttachment, translate]);
-    const shouldShowThreeDotsButton = useMemo(() => isReceiptAttachment && threeDotsMenuItems.length !== 0, [isReceiptAttachment, threeDotsMenuItems.length]);
-    const {setAttachmentLoaded, isAttachmentLoaded} = useAttachmentLoaded();
 
     const shouldShowDownloadButton = useMemo(() => {
         const isValidContext = !isEmptyObject(report) || type === CONST.ATTACHMENT_TYPE.SEARCH;
 
-        if (isValidContext && !isErrorInAttachment(sourceState)) {
-            return allowDownload && isDownloadButtonReadyToBeShown && !shouldShowNotFoundPage && !isReceiptAttachment && !isOffline && !isLocalSource && isAttachmentLoaded(sourceState);
-        }
-
-        return false;
-    }, [
-        allowDownload,
-        isDownloadButtonReadyToBeShown,
-        isErrorInAttachment,
-        isLocalSource,
-        isOffline,
-        isReceiptAttachment,
-        report,
-        shouldShowNotFoundPage,
-        sourceState,
-        type,
-        isAttachmentLoaded,
-    ]);
->>>>>>> 3938e139
-
-        return !!onDownloadAttachment && isDownloadButtonReadyToBeShown && !shouldShowNotFoundPage && !isOffline && !isLocalSource;
-    }, [isDownloadButtonReadyToBeShown, isErrorInAttachment, isLocalSource, isOffline, onDownloadAttachment, report, shouldShowNotFoundPage, source, type]);
+        if (!isValidContext || isErrorInAttachment(source)) {
+            return false;
+        }
+
+        return !!onDownloadAttachment && isDownloadButtonReadyToBeShown && !shouldShowNotFoundPage && !isOffline && !isLocalSource && isAttachmentLoaded(source);
+    }, [isAttachmentLoaded, isDownloadButtonReadyToBeShown, isErrorInAttachment, isLocalSource, isOffline, onDownloadAttachment, report, shouldShowNotFoundPage, source, type]);
 
     // We need to pass a shared value of type boolean to the context, so `falseSV` acts as a default value.
     const falseSV = useSharedValue(false);
@@ -296,7 +220,6 @@
                     fileToDisplay={fileToDisplay}
                     files={files}
                 />
-<<<<<<< HEAD
             );
         }
 
@@ -312,6 +235,7 @@
                 setDownloadButtonVisibility={setDownloadButtonVisibility}
                 attachmentLink={currentAttachmentLink}
                 onAttachmentError={setAttachmentError}
+                onAttachmentLoaded={setAttachmentLoaded}
             />
         ) : (
             !!sourceForAttachmentView && (
@@ -350,6 +274,7 @@
         report,
         reportID,
         setAttachmentError,
+        setAttachmentLoaded,
         setDownloadButtonVisibility,
         shouldShowCarousel,
         sourceForAttachmentView,
@@ -394,97 +319,6 @@
                         subtitle={translate('notFound.pageNotFound')}
                         linkTranslationKey="notFound.goBackHome"
                         onLinkPress={onClose}
-=======
-                <View style={styles.imageModalImageCenterContainer}>
-                    {isLoading && <FullScreenLoadingIndicator testID="attachment-loading-spinner" />}
-                    {shouldShowNotFoundPage && !isLoading && (
-                        <BlockingView
-                            icon={Illustrations.ToddBehindCloud}
-                            iconWidth={variables.modalTopIconWidth}
-                            iconHeight={variables.modalTopIconHeight}
-                            title={translate('notFound.notHere')}
-                            subtitle={translate('notFound.pageNotFound')}
-                            linkTranslationKey="notFound.goBackHome"
-                            onLinkPress={onClose}
-                        />
-                    )}
-                    {!shouldShowNotFoundPage &&
-                        !isLoading &&
-                        // We shouldn't show carousel arrow in search result attachment
-                        (!isEmptyObject(report) && !isReceiptAttachment && type !== CONST.ATTACHMENT_TYPE.SEARCH ? (
-                            <AttachmentCarousel
-                                accountID={accountID}
-                                type={type}
-                                attachmentID={attachmentID}
-                                report={report}
-                                onNavigate={onNavigate}
-                                onClose={onClose}
-                                source={source}
-                                setDownloadButtonVisibility={setDownloadButtonVisibility}
-                                attachmentLink={currentAttachmentLink}
-                                onAttachmentError={setAttachmentError}
-                                onAttachmentLoaded={setAttachmentLoaded}
-                            />
-                        ) : (
-                            !!sourceForAttachmentView && (
-                                <AttachmentCarouselPagerContext.Provider value={context}>
-                                    <AttachmentView
-                                        containerStyles={[styles.mh5]}
-                                        source={sourceForAttachmentView}
-                                        isAuthTokenRequired={isAuthTokenRequiredState}
-                                        file={file}
-                                        onToggleKeyboard={setIsConfirmButtonDisabled}
-                                        onPDFLoadError={() => onPdfLoadError?.()}
-                                        isWorkspaceAvatar={isWorkspaceAvatar}
-                                        maybeIcon={maybeIcon}
-                                        fallbackSource={fallbackSource}
-                                        isUsedInAttachmentModal
-                                        transactionID={transaction?.transactionID}
-                                        isUploaded={!isEmptyObject(report)}
-                                        reportID={reportID ?? (!isEmptyObject(report) ? report.reportID : undefined)}
-                                    />
-                                </AttachmentCarouselPagerContext.Provider>
-                            )
-                        ))}
-                </View>
-                {/* If we have an onConfirm method show a confirmation button */}
-                {!!onConfirm && !isConfirmButtonDisabled && (
-                    <LayoutAnimationConfig skipEntering>
-                        {!!onConfirm && !isConfirmButtonDisabled && (
-                            <SafeAreaConsumer>
-                                {({safeAreaPaddingBottomStyle}) => (
-                                    <Animated.View
-                                        style={safeAreaPaddingBottomStyle}
-                                        entering={FadeIn}
-                                    >
-                                        <Button
-                                            ref={submitRef ? viewRef(submitRef) : undefined}
-                                            success
-                                            large
-                                            style={[styles.buttonConfirm, shouldUseNarrowLayout ? {} : styles.attachmentButtonBigScreen]}
-                                            textStyles={[styles.buttonConfirmText]}
-                                            text={translate('common.send')}
-                                            onPress={submitAndClose}
-                                            isDisabled={isConfirmButtonDisabled || shouldDisableSendButton}
-                                            pressOnEnter
-                                        />
-                                    </Animated.View>
-                                )}
-                            </SafeAreaConsumer>
-                        )}
-                    </LayoutAnimationConfig>
-                )}
-                {isReceiptAttachment && (
-                    <ConfirmModal
-                        title={translate('receipt.deleteReceipt')}
-                        isVisible={isDeleteReceiptConfirmModalVisible}
-                        onConfirm={deleteAndCloseModal}
-                        onCancel={onConfirmModalClose}
-                        prompt={translate('receipt.deleteConfirmation')}
-                        confirmText={translate('common.delete')}
-                        cancelText={translate('common.cancel')}
-                        danger
->>>>>>> 3938e139
                     />
                 )}
                 {shouldDisplayContent && Content}
