import React, {memo, useCallback, useContext, useEffect, useMemo, useState} from 'react';
import {View} from 'react-native';
import {GestureHandlerRootView} from 'react-native-gesture-handler';
import Animated, {FadeIn, LayoutAnimationConfig, useSharedValue} from 'react-native-reanimated';
import AttachmentCarousel from '@components/Attachments/AttachmentCarousel';
import AttachmentCarouselPagerContext from '@components/Attachments/AttachmentCarousel/Pager/AttachmentCarouselPagerContext';
import AttachmentView from '@components/Attachments/AttachmentView';
import useAttachmentErrors from '@components/Attachments/AttachmentView/useAttachmentErrors';
import type {Attachment} from '@components/Attachments/types';
import BlockingView from '@components/BlockingViews/BlockingView';
import Button from '@components/Button';
import FullScreenLoadingIndicator from '@components/FullscreenLoadingIndicator';
import HeaderGap from '@components/HeaderGap';
import HeaderWithBackButton from '@components/HeaderWithBackButton';
import * as Illustrations from '@components/Icon/Illustrations';
import SafeAreaConsumer from '@components/SafeAreaConsumer';
import useLocalize from '@hooks/useLocalize';
import useNetwork from '@hooks/useNetwork';
import useOnyx from '@hooks/useOnyx';
import useResponsiveLayout from '@hooks/useResponsiveLayout';
import useThemeStyles from '@hooks/useThemeStyles';
import KeyboardShortcut from '@libs/KeyboardShortcut';
import {getOriginalMessage, getReportAction, isMoneyRequestAction} from '@libs/ReportActionsUtils';
import type {AvatarSource} from '@libs/UserUtils';
import type {FileObject} from '@pages/media/AttachmentModalScreen/types';
import variables from '@styles/variables';
import CONST from '@src/CONST';
import ONYXKEYS from '@src/ONYXKEYS';
import {isEmptyObject} from '@src/types/utils/EmptyObject';
import viewRef from '@src/types/utils/viewRef';
import {AttachmentStateContext} from './AttachmentStateContextProvider';
import type {AttachmentModalBaseContentProps} from './types';

function AttachmentModalBaseContent({
    source: sourceProp = '',
    fallbackSource,
    file: filesProp,
    fileToDisplayIndex = 0,
    originalFileName = '',
    attachmentID,
    isAuthTokenRequired = false,
    maybeIcon = false,
    type,
    accountID,
    attachmentLink = '',
    report,
    reportID,
    isWorkspaceAvatar = false,
    headerTitle,
    threeDotsMenuItems: threeDotsMenuItemsProp,
    isLoading = false,
    shouldShowNotFoundPage = false,
    shouldShowCarousel = true,
    shouldDisableSendButton = false,
    shouldDisplayHelpButton = false,
    submitRef,
    onDownloadAttachment,
    onClose,
    onConfirm,
    AttachmentContent,
    onCarouselAttachmentChange = () => {},
}: AttachmentModalBaseContentProps) {
    const styles = useThemeStyles();
    const {shouldUseNarrowLayout} = useResponsiveLayout();
    const {translate} = useLocalize();
    const {isOffline} = useNetwork();

    // This logic is used to ensure that the source is updated when the source changes and
    // that the initially provided source is always used as a fallback.
    const [source, setSource] = useState<AvatarSource>(() => sourceProp);
    const isLocalSource = typeof source === 'string' && /^file:|^blob:/.test(source);
    const sourceForAttachmentView = source || sourceProp;
    useEffect(() => {
        setSource(() => sourceProp);
    }, [sourceProp]);

    const [isAuthTokenRequiredState, setIsAuthTokenRequiredState] = useState(isAuthTokenRequired);
    useEffect(() => {
        setIsAuthTokenRequiredState(isAuthTokenRequired);
    }, [isAuthTokenRequired]);

    const [isConfirmButtonDisabled, setIsConfirmButtonDisabled] = useState(false);
    const parentReportAction = getReportAction(report?.parentReportID, report?.parentReportActionID);
    const transactionID = (isMoneyRequestAction(parentReportAction) && getOriginalMessage(parentReportAction)?.IOUTransactionID) ?? CONST.DEFAULT_NUMBER_ID;
    const [transaction] = useOnyx(`${ONYXKEYS.COLLECTION.TRANSACTION}${transactionID}`, {canBeMissing: true});
    const [currentAttachmentLink, setCurrentAttachmentLink] = useState(attachmentLink);

    const fallbackFile = useMemo(() => (originalFileName ? {name: originalFileName} : undefined), [originalFileName]);
<<<<<<< HEAD
    const [files, setFilesInternal] = useState<FileObject | FileObject[] | undefined>(filesProp ?? fallbackFile);
=======
    const [files, setFilesInternal] = useState<FileObject | FileObject[] | undefined>(() => filesProp ?? fallbackFile);
>>>>>>> 2b235e23
    const [isMultipleFiles, setIsMultipleFiles] = useState<boolean>(() => Array.isArray(files));
    const fileToDisplay = useMemo(() => {
        if (isMultipleFiles) {
            return (files as FileObject[])?.at(fileToDisplayIndex);
        }
        return files as FileObject;
    }, [files, fileToDisplayIndex, isMultipleFiles]);

    const setFile = useCallback((newFile: FileObject | FileObject[] | undefined) => {
        if (Array.isArray(newFile)) {
            setFilesInternal(newFile);
            setIsMultipleFiles(true);
        } else {
            setFilesInternal(newFile);
            setIsMultipleFiles(false);
        }
    }, []);

    useEffect(() => {
        setFile(filesProp ?? fallbackFile);
    }, [filesProp, fallbackFile, setFile]);

    /**
     * Keeps the attachment source in sync with the attachment displayed currently in the carousel.
     */
    const onNavigate = useCallback(
        (attachment: Attachment) => {
            setSource(attachment.source);
            setFile(attachment.file);
            setIsAuthTokenRequiredState(attachment.isAuthTokenRequired ?? false);
            onCarouselAttachmentChange(attachment);
            setCurrentAttachmentLink(attachment?.attachmentLink ?? '');
        },
        [onCarouselAttachmentChange, setFile],
    );

    const threeDotsMenuItems = useMemo(
        () => (typeof threeDotsMenuItemsProp === 'function' ? threeDotsMenuItemsProp({file: fileToDisplay, source, isLocalSource}) : (threeDotsMenuItemsProp ?? [])),
        [fileToDisplay, isLocalSource, source, threeDotsMenuItemsProp],
    );

    const [isDownloadButtonReadyToBeShown, setIsDownloadButtonReadyToBeShown] = useState(true);
    const setDownloadButtonVisibility = useCallback(
        (isButtonVisible: boolean) => {
            if (isDownloadButtonReadyToBeShown === isButtonVisible) {
                return;
            }
            setIsDownloadButtonReadyToBeShown(isButtonVisible);
        },
        [isDownloadButtonReadyToBeShown],
    );

    /**
     * Execute the onConfirm callback and close the modal.
     */
    const submitAndClose = useCallback(() => {
        // If the modal has already been closed or the confirm button is disabled
        // do not submit.
        if (isConfirmButtonDisabled) {
            return;
        }

        if (onConfirm) {
            onConfirm(Object.assign(files ?? {}, {source} as FileObject));
        }

        onClose?.();
    }, [isConfirmButtonDisabled, onConfirm, onClose, files, source]);

    // Close the modal when the escape key is pressed
    useEffect(() => {
        const shortcutConfig = CONST.KEYBOARD_SHORTCUTS.ESCAPE;
        const unsubscribeEscapeKey = KeyboardShortcut.subscribe(
            shortcutConfig.shortcutKey,
            () => {
                onClose?.();
            },
            shortcutConfig.descriptionKey,
            shortcutConfig.modifiers,
            true,
            true,
        );

        return unsubscribeEscapeKey;
    }, [onClose]);

    const {setAttachmentError, isErrorInAttachment, clearAttachmentErrors} = useAttachmentErrors();
    useEffect(() => {
        return () => {
            clearAttachmentErrors();
        };
    }, [clearAttachmentErrors]);

    const {isAttachmentLoaded} = useContext(AttachmentStateContext);
    const shouldShowDownloadButton = useMemo(() => {
        const isValidContext = !isEmptyObject(report) || type === CONST.ATTACHMENT_TYPE.SEARCH;
        if (!isValidContext || isErrorInAttachment(source)) {
            return false;
        }

        return !!onDownloadAttachment && isDownloadButtonReadyToBeShown && !shouldShowNotFoundPage && !isOffline && !isLocalSource && isAttachmentLoaded?.(source);
    }, [isAttachmentLoaded, isDownloadButtonReadyToBeShown, isErrorInAttachment, isLocalSource, isOffline, onDownloadAttachment, report, shouldShowNotFoundPage, source, type]);

    // We need to pass a shared value of type boolean to the context, so `falseSV` acts as a default value.
    const falseSV = useSharedValue(false);
    const context = useMemo(
        () => ({
            pagerItems: [{source: sourceForAttachmentView, index: 0, isActive: true}],
            activePage: 0,
            pagerRef: undefined,
            isPagerScrolling: falseSV,
            isScrollEnabled: falseSV,
            onTap: () => {},
            onScaleChanged: () => {},
            onAttachmentError: setAttachmentError,
        }),
        [falseSV, sourceForAttachmentView, setAttachmentError],
    );

    const shouldDisplayContent = !shouldShowNotFoundPage && !isLoading;
    const Content = useMemo(() => {
        if (AttachmentContent) {
            return (
                <AttachmentContent
                    fileToDisplay={fileToDisplay}
                    files={files}
                />
            );
        }

        return !isEmptyObject(report) && shouldShowCarousel && type !== CONST.ATTACHMENT_TYPE.SEARCH ? (
            <AttachmentCarousel
                accountID={accountID}
                type={type}
                attachmentID={attachmentID}
                report={report}
                onNavigate={onNavigate}
                source={sourceProp}
                setDownloadButtonVisibility={setDownloadButtonVisibility}
                attachmentLink={currentAttachmentLink}
                onAttachmentError={setAttachmentError}
            />
        ) : (
            !!sourceForAttachmentView && (
                <AttachmentCarouselPagerContext.Provider value={context}>
                    <AttachmentView
                        containerStyles={[styles.mh5]}
                        source={sourceForAttachmentView}
                        isAuthTokenRequired={isAuthTokenRequiredState}
                        file={fileToDisplay}
                        onToggleKeyboard={setIsConfirmButtonDisabled}
                        isWorkspaceAvatar={isWorkspaceAvatar}
                        maybeIcon={maybeIcon}
                        fallbackSource={fallbackSource}
                        isUsedInAttachmentModal
                        transactionID={transaction?.transactionID}
                        isUploaded={!isEmptyObject(report)}
                        reportID={reportID ?? (!isEmptyObject(report) ? report.reportID : undefined)}
                    />
                </AttachmentCarouselPagerContext.Provider>
            )
        );
    }, [
        AttachmentContent,
        accountID,
        attachmentID,
        context,
        currentAttachmentLink,
        fallbackSource,
        fileToDisplay,
        files,
        isAuthTokenRequiredState,
        isWorkspaceAvatar,
        maybeIcon,
        onNavigate,
        report,
        reportID,
        setAttachmentError,
        setDownloadButtonVisibility,
        shouldShowCarousel,
        sourceForAttachmentView,
        sourceProp,
        styles.mh5,
        transaction?.transactionID,
        type,
    ]);

    return (
        <GestureHandlerRootView style={styles.flex1}>
            {shouldUseNarrowLayout && <HeaderGap />}
            <HeaderWithBackButton
                shouldMinimizeMenuButton
                title={headerTitle ?? translate('common.attachment')}
                shouldShowBorderBottom
                shouldShowDownloadButton={shouldShowDownloadButton}
                shouldDisplayHelpButton={shouldDisplayHelpButton}
                onDownloadButtonPress={() => onDownloadAttachment?.({file: fileToDisplay, source})}
                shouldShowCloseButton={!shouldUseNarrowLayout}
                shouldShowBackButton={shouldUseNarrowLayout}
                onBackButtonPress={onClose}
                onCloseButtonPress={onClose}
                shouldShowThreeDotsButton={threeDotsMenuItems.length > 0}
                threeDotsMenuItems={threeDotsMenuItems}
                threeDotsAnchorAlignment={{
                    horizontal: CONST.MODAL.ANCHOR_ORIGIN_HORIZONTAL.LEFT,
                    vertical: CONST.MODAL.ANCHOR_ORIGIN_VERTICAL.TOP,
                }}
                shouldSetModalVisibility={false}
                shouldOverlayDots
                subTitleLink={currentAttachmentLink ?? ''}
            />
            <View style={styles.imageModalImageCenterContainer}>
                {isLoading && <FullScreenLoadingIndicator testID="attachment-loading-spinner" />}
                {shouldShowNotFoundPage && !isLoading && (
                    <BlockingView
                        icon={Illustrations.ToddBehindCloud}
                        iconWidth={variables.modalTopIconWidth}
                        iconHeight={variables.modalTopIconHeight}
                        title={translate('notFound.notHere')}
                        subtitle={translate('notFound.pageNotFound')}
                        linkTranslationKey="notFound.goBackHome"
                        onLinkPress={onClose}
                    />
                )}
                {shouldDisplayContent && Content}
            </View>
            {/* If we have an onConfirm method show a confirmation button */}
            {!!onConfirm && !isConfirmButtonDisabled && (
                <LayoutAnimationConfig skipEntering>
                    {!!onConfirm && !isConfirmButtonDisabled && (
                        <SafeAreaConsumer>
                            {({safeAreaPaddingBottomStyle}) => (
                                <Animated.View
                                    style={safeAreaPaddingBottomStyle}
                                    entering={FadeIn}
                                >
                                    <Button
                                        ref={submitRef ? viewRef(submitRef) : undefined}
                                        success
                                        large
                                        style={[styles.buttonConfirm, shouldUseNarrowLayout ? {} : styles.attachmentButtonBigScreen]}
                                        textStyles={[styles.buttonConfirmText]}
                                        text={translate('common.send')}
                                        onPress={submitAndClose}
                                        isDisabled={isConfirmButtonDisabled || shouldDisableSendButton}
                                        pressOnEnter
                                    />
                                </Animated.View>
                            )}
                        </SafeAreaConsumer>
                    )}
                </LayoutAnimationConfig>
            )}
        </GestureHandlerRootView>
    );
}
AttachmentModalBaseContent.displayName = 'AttachmentModalBaseContent';

export default memo(AttachmentModalBaseContent);<|MERGE_RESOLUTION|>--- conflicted
+++ resolved
@@ -86,11 +86,7 @@
     const [currentAttachmentLink, setCurrentAttachmentLink] = useState(attachmentLink);
 
     const fallbackFile = useMemo(() => (originalFileName ? {name: originalFileName} : undefined), [originalFileName]);
-<<<<<<< HEAD
-    const [files, setFilesInternal] = useState<FileObject | FileObject[] | undefined>(filesProp ?? fallbackFile);
-=======
     const [files, setFilesInternal] = useState<FileObject | FileObject[] | undefined>(() => filesProp ?? fallbackFile);
->>>>>>> 2b235e23
     const [isMultipleFiles, setIsMultipleFiles] = useState<boolean>(() => Array.isArray(files));
     const fileToDisplay = useMemo(() => {
         if (isMultipleFiles) {
