import React, {memo, useCallback, useContext, useEffect} from 'react';
import ScreenWrapper from '@components/ScreenWrapper';
import attachmentModalHandler from '@libs/AttachmentModalHandler';
import Navigation from '@libs/Navigation/Navigation';
import AttachmentModalBaseContent from '@pages/media/AttachmentModalScreen/AttachmentModalBaseContent';
import AttachmentStateContextProvider from '@pages/media/AttachmentModalScreen/AttachmentModalBaseContent/AttachmentStateContextProvider';
import type {AttachmentModalOnCloseOptions} from '@pages/media/AttachmentModalScreen/AttachmentModalBaseContent/types';
import AttachmentModalContext from '@pages/media/AttachmentModalScreen/AttachmentModalContext';
import type {AttachmentModalScreenType} from '@pages/media/AttachmentModalScreen/types';
import type AttachmentModalContainerProps from './types';

function AttachmentModalContainer<Screen extends AttachmentModalScreenType>({contentProps, navigation, onShow, onClose, ExtraContent}: AttachmentModalContainerProps<Screen>) {
    const attachmentsContext = useContext(AttachmentModalContext);
    const testID = typeof contentProps.source === 'string' ? contentProps.source : (contentProps.source?.toString() ?? '');

    const closeScreen = useCallback(
        (options?: AttachmentModalOnCloseOptions) => {
            attachmentsContext.setCurrentAttachment(undefined);

            const close = () => {
                onClose?.();
                Navigation.goBack();
                options?.onAfterClose?.();
            };

            if (options?.shouldCallDirectly) {
                close();
            } else {
                attachmentModalHandler.handleModalClose(close);
            }
        },
        [attachmentsContext, onClose],
    );

    useEffect(() => {
        onShow?.();
    }, [onShow]);

    return (
<<<<<<< HEAD
        <>
            <ScreenWrapper
                navigation={navigation}
                testID={`attachment-modal-${testID}`}
                enableEdgeToEdgeBottomSafeAreaPadding
            >
=======
        <ScreenWrapper
            navigation={navigation}
            testID={`attachment-modal-${testID}`}
            enableEdgeToEdgeBottomSafeAreaPadding
        >
            <AttachmentStateContextProvider>
>>>>>>> 33ce24b8
                <AttachmentModalBaseContent
                    // eslint-disable-next-line react/jsx-props-no-spreading
                    {...contentProps}
                    onClose={closeScreen}
                />
<<<<<<< HEAD
            </ScreenWrapper>
            {ExtraContent}
        </>
=======
            </AttachmentStateContextProvider>
        </ScreenWrapper>
>>>>>>> 33ce24b8
    );
}

AttachmentModalContainer.displayName = 'AttachmentModalContainer';

export default memo(AttachmentModalContainer);<|MERGE_RESOLUTION|>--- conflicted
+++ resolved
@@ -37,34 +37,22 @@
     }, [onShow]);
 
     return (
-<<<<<<< HEAD
         <>
             <ScreenWrapper
                 navigation={navigation}
                 testID={`attachment-modal-${testID}`}
                 enableEdgeToEdgeBottomSafeAreaPadding
             >
-=======
-        <ScreenWrapper
-            navigation={navigation}
-            testID={`attachment-modal-${testID}`}
-            enableEdgeToEdgeBottomSafeAreaPadding
-        >
-            <AttachmentStateContextProvider>
->>>>>>> 33ce24b8
-                <AttachmentModalBaseContent
-                    // eslint-disable-next-line react/jsx-props-no-spreading
-                    {...contentProps}
-                    onClose={closeScreen}
-                />
-<<<<<<< HEAD
+                <AttachmentStateContextProvider>
+                    <AttachmentModalBaseContent
+                        // eslint-disable-next-line react/jsx-props-no-spreading
+                        {...contentProps}
+                        onClose={closeScreen}
+                    />
+                </AttachmentStateContextProvider>
             </ScreenWrapper>
             {ExtraContent}
         </>
-=======
-            </AttachmentStateContextProvider>
-        </ScreenWrapper>
->>>>>>> 33ce24b8
     );
 }
 
