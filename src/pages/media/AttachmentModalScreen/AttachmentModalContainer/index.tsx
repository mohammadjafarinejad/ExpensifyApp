--- conflicted
+++ resolved
@@ -47,7 +47,6 @@
     }, [onShow]);
 
     return (
-<<<<<<< HEAD
         <>
             <Modal
                 isVisible={isVisible}
@@ -62,36 +61,17 @@
                 onClose={closeModal}
                 enableEdgeToEdgeBottomSafeAreaPadding
             >
-=======
-        <Modal
-            isVisible={isVisible}
-            type={modalType ?? CONST.MODAL.MODAL_TYPE.CENTERED_UNSWIPEABLE}
-            initialFocus={() => {
-                if (!contentProps.submitRef?.current) {
-                    return false;
-                }
-                return contentProps.submitRef.current;
-            }}
-            shouldHandleNavigationBack={shouldHandleNavigationBack}
-            onClose={closeModal}
-            enableEdgeToEdgeBottomSafeAreaPadding
-        >
-            <AttachmentStateContextProvider>
->>>>>>> 33ce24b8
-                <AttachmentModalBaseContent
-                    // eslint-disable-next-line react/jsx-props-no-spreading
-                    {...contentProps}
-                    shouldDisplayHelpButton={false}
-                    onClose={closeModal}
-                />
-<<<<<<< HEAD
+                <AttachmentStateContextProvider>
+                    <AttachmentModalBaseContent
+                        // eslint-disable-next-line react/jsx-props-no-spreading
+                        {...contentProps}
+                        shouldDisplayHelpButton={false}
+                        onClose={closeModal}
+                    />
+                </AttachmentStateContextProvider>
             </Modal>
             {ExtraContent}
         </>
-=======
-            </AttachmentStateContextProvider>
-        </Modal>
->>>>>>> 33ce24b8
     );
 }
 
