--- conflicted
+++ resolved
@@ -62,11 +62,8 @@
             }}
             shouldHandleNavigationBack={shouldHandleNavigationBack}
             onClose={closeModal}
-<<<<<<< HEAD
             shouldUseReanimatedModal
-=======
             enableEdgeToEdgeBottomSafeAreaPadding
->>>>>>> b7436524
         >
             <AttachmentModalBaseContent
                 // eslint-disable-next-line react/jsx-props-no-spreading
