import React, {useCallback, useEffect, useMemo, useRef} from 'react';
import type {View} from 'react-native';
import type {Attachment} from '@components/Attachments/types';
import useNetwork from '@hooks/useNetwork';
import useOnyx from '@hooks/useOnyx';
import useOriginalReportID from '@hooks/useOriginalReportID';
import {openReport} from '@libs/actions/Report';
import Navigation from '@libs/Navigation/Navigation';
import {isReportNotFound} from '@libs/ReportUtils';
import tryResolveUrlFromApiRoot from '@libs/tryResolveUrlFromApiRoot';
import type {AttachmentModalBaseContentProps} from '@pages/media/AttachmentModalScreen/AttachmentModalBaseContent/types';
import AttachmentModalContainer from '@pages/media/AttachmentModalScreen/AttachmentModalContainer';
import type {AttachmentModalScreenProps} from '@pages/media/AttachmentModalScreen/types';
import CONST from '@src/CONST';
import ONYXKEYS from '@src/ONYXKEYS';
import ROUTES from '@src/ROUTES';
import type SCREENS from '@src/SCREENS';
import {isEmptyObject} from '@src/types/utils/EmptyObject';
import useDownloadAttachment from './hooks/useDownloadAttachment';
import useNavigateToReportOnRefresh from './hooks/useNavigateToReportOnRefresh';
import useReportAttachmentModalType from './hooks/useReportAttachmentModalType';

function ReportAttachmentModalContent({route, navigation}: AttachmentModalScreenProps<typeof SCREENS.ATTACHMENTS>) {
<<<<<<< HEAD
    const {attachmentID, type, source: sourceParam, isAuthTokenRequired, attachmentLink, originalFileName, accountID, reportID, hashKey, headerTitle, onShow, onClose} = route.params;

    const [report] = useOnyx(`${ONYXKEYS.COLLECTION.REPORT}${reportID}`, {canBeMissing: false});
=======
    const {
        attachmentID,
        type,
        file: fileParam,
        source: sourceParam,
        isAuthTokenRequired,
        attachmentLink,
        originalFileName,
        accountID = CONST.DEFAULT_NUMBER_ID,
        reportID,
        hashKey,
        shouldDisableSendButton,
        headerTitle,
        onConfirm,
        onShow,
    } = route.params;
    // Extract the reportActionID from the attachmentID (format: reportActionID_index)
    const reportActionID = useMemo(() => attachmentID?.split('_')?.[0], [attachmentID]);
>>>>>>> 686dcf21
    const [reportActions] = useOnyx(`${ONYXKEYS.COLLECTION.REPORT_ACTIONS}${reportID}`, {
        canEvict: false,
        canBeMissing: true,
    });
    const originalReportID = useOriginalReportID(reportID, reportActionID ? (reportActions?.[reportActionID ?? CONST.DEFAULT_NUMBER_ID] ?? {reportActionID}) : undefined);
    const reportActionReportID = originalReportID ?? reportID;

    const [report] = useOnyx(`${ONYXKEYS.COLLECTION.REPORT}${reportActionReportID}`, {canBeMissing: false});
    const [reportMetadata] = useOnyx(`${ONYXKEYS.COLLECTION.REPORT_METADATA}${reportActionReportID}`, {
        canBeMissing: false,
    });

    useNavigateToReportOnRefresh({source: sourceParam, reportID});

    const [isLoadingApp] = useOnyx(ONYXKEYS.IS_LOADING_APP, {canBeMissing: true});
    const {isOffline} = useNetwork();

    const submitRef = useRef<View | HTMLElement>(null);

    const shouldFetchReport = useMemo(() => {
        return isEmptyObject(reportActions?.[reportActionID ?? CONST.DEFAULT_NUMBER_ID]);
    }, [reportActions, reportActionID]);

    const isLoading = useMemo(() => {
        if (isOffline || isReportNotFound(report) || !reportActionReportID) {
            return false;
        }
        const isEmptyReport = isEmptyObject(report);
        return !!isLoadingApp || isEmptyReport || (reportMetadata?.isLoadingInitialReportActions !== false && shouldFetchReport);
    }, [isOffline, reportActionReportID, isLoadingApp, report, reportMetadata, shouldFetchReport]);

    const fetchReport = useCallback(() => {
        openReport(reportActionReportID, reportActionID);
    }, [reportActionReportID, reportActionID]);

    useEffect(() => {
        if (!reportActionReportID || !shouldFetchReport) {
            return;
        }

        fetchReport();
    }, [reportActionReportID, fetchReport, shouldFetchReport]);

    const onCarouselAttachmentChange = useCallback(
        (attachment: Attachment) => {
            const routeToNavigate = ROUTES.ATTACHMENTS.getRoute({
                reportID,
                attachmentID: attachment.attachmentID,
                type,
                source: String(attachment.source),
                accountID,
                isAuthTokenRequired: attachment?.isAuthTokenRequired,
                originalFileName: attachment?.file?.name,
                attachmentLink: attachment?.attachmentLink,
                hashKey,
            });
            Navigation.navigate(routeToNavigate);
        },
        [reportID, type, accountID, hashKey],
    );

    const onDownloadAttachment = useDownloadAttachment({
        isAuthTokenRequired,
    });

    const source = useMemo(() => Number(sourceParam) || (typeof sourceParam === 'string' ? tryResolveUrlFromApiRoot(decodeURIComponent(sourceParam)) : undefined), [sourceParam]);
    const modalType = useReportAttachmentModalType();

    const contentProps = useMemo<AttachmentModalBaseContentProps>(
        () => ({
            // In native the imported images sources are of type number. Ref: https://reactnative.dev/docs/image#imagesource
            type,
            report,
            shouldShowNotFoundPage: !isLoading && type !== CONST.ATTACHMENT_TYPE.SEARCH && !report?.reportID,
            isAuthTokenRequired: !!isAuthTokenRequired,
            attachmentLink: attachmentLink ?? '',
            originalFileName: originalFileName ?? '',
            isLoading,
            source,
            attachmentID,
            accountID,
            headerTitle,
            submitRef,
            onDownloadAttachment,
            onCarouselAttachmentChange,
        }),
        [accountID, attachmentID, attachmentLink, headerTitle, isAuthTokenRequired, isLoading, onCarouselAttachmentChange, onDownloadAttachment, originalFileName, report, source, type],
    );

    return (
        <AttachmentModalContainer<typeof SCREENS.ATTACHMENTS>
            navigation={navigation}
            contentProps={contentProps}
            modalType={modalType}
            onShow={onShow}
            onClose={onClose}
        />
    );
}
ReportAttachmentModalContent.displayName = 'ReportAttachmentModalContent';

export default ReportAttachmentModalContent;<|MERGE_RESOLUTION|>--- conflicted
+++ resolved
@@ -21,34 +21,14 @@
 import useReportAttachmentModalType from './hooks/useReportAttachmentModalType';
 
 function ReportAttachmentModalContent({route, navigation}: AttachmentModalScreenProps<typeof SCREENS.ATTACHMENTS>) {
-<<<<<<< HEAD
     const {attachmentID, type, source: sourceParam, isAuthTokenRequired, attachmentLink, originalFileName, accountID, reportID, hashKey, headerTitle, onShow, onClose} = route.params;
 
-    const [report] = useOnyx(`${ONYXKEYS.COLLECTION.REPORT}${reportID}`, {canBeMissing: false});
-=======
-    const {
-        attachmentID,
-        type,
-        file: fileParam,
-        source: sourceParam,
-        isAuthTokenRequired,
-        attachmentLink,
-        originalFileName,
-        accountID = CONST.DEFAULT_NUMBER_ID,
-        reportID,
-        hashKey,
-        shouldDisableSendButton,
-        headerTitle,
-        onConfirm,
-        onShow,
-    } = route.params;
-    // Extract the reportActionID from the attachmentID (format: reportActionID_index)
-    const reportActionID = useMemo(() => attachmentID?.split('_')?.[0], [attachmentID]);
->>>>>>> 686dcf21
     const [reportActions] = useOnyx(`${ONYXKEYS.COLLECTION.REPORT_ACTIONS}${reportID}`, {
         canEvict: false,
         canBeMissing: true,
     });
+
+    const reportActionID = useMemo(() => attachmentID?.split('_')?.[0], [attachmentID]);
     const originalReportID = useOriginalReportID(reportID, reportActionID ? (reportActions?.[reportActionID ?? CONST.DEFAULT_NUMBER_ID] ?? {reportActionID}) : undefined);
     const reportActionReportID = originalReportID ?? reportID;
 
