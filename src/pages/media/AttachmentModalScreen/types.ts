import type {PlatformStackScreenProps} from '@libs/Navigation/PlatformStackNavigation/types';
import type {RootNavigatorParamList} from '@libs/Navigation/types';
import type SCREENS from '@src/SCREENS';
import type ModalType from '@src/types/utils/ModalType';
import type {AttachmentModalBaseContentProps} from './AttachmentModalBaseContent/types';

/**
 * Modal render prop component that exposes modal launching triggers that can be used
 * to display a full size image or PDF modally with optional confirmation button.
 */

type ImagePickerResponse = {
    height?: number;
    name: string;
    size?: number | null;
    type: string;
    uri: string;
    width?: number;
};

type FileObject = Partial<File | ImagePickerResponse>;

type AttachmentModalContainerModalProps = {
    /** The type of the modal */
    modalType?: ModalType;

    /** Callback to fire when the modal is shown */
    onShow?: () => void;

    /** Callback to fire when the modal is closed */
    onClose?: () => void;

    /** Whether to handle navigation back */
    shouldHandleNavigationBack?: boolean;

    /** Extra modals to be displayed in the modal */
    ExtraContent?: React.ReactNode;
};

<<<<<<< HEAD
type AttachmentModalScreenType =
    | typeof SCREENS.ATTACHMENTS
    | typeof SCREENS.REPORT_ADD_ATTACHMENT
    | typeof SCREENS.REPORT_AVATAR
    | typeof SCREENS.PROFILE_AVATAR
    | typeof SCREENS.WORKSPACE_AVATAR
    | typeof SCREENS.TRANSACTION_RECEIPT
    | typeof SCREENS.MONEY_REQUEST.RECEIPT_PREVIEW;
=======
const ATTACHMENT_MODAL_SCREENS = [
    SCREENS.REPORT_ATTACHMENTS,
    SCREENS.REPORT_ADD_ATTACHMENT,
    SCREENS.REPORT_AVATAR,
    SCREENS.PROFILE_AVATAR,
    SCREENS.WORKSPACE_AVATAR,
    SCREENS.TRANSACTION_RECEIPT,
    SCREENS.MONEY_REQUEST.RECEIPT_PREVIEW,
];
type AttachmentModalScreenType = TupleToUnion<typeof ATTACHMENT_MODAL_SCREENS>;
>>>>>>> 989cec21

type AttachmentModalScreenBaseParams = AttachmentModalBaseContentProps & AttachmentModalContainerModalProps;

type AttachmentModalScreenProps<Screen extends AttachmentModalScreenType> = PlatformStackScreenProps<RootNavigatorParamList, Screen>;

export type {AttachmentModalScreenType, AttachmentModalScreenBaseParams, AttachmentModalContainerModalProps, AttachmentModalScreenProps, FileObject, ImagePickerResponse};<|MERGE_RESOLUTION|>--- conflicted
+++ resolved
@@ -37,27 +37,14 @@
     ExtraContent?: React.ReactNode;
 };
 
-<<<<<<< HEAD
 type AttachmentModalScreenType =
-    | typeof SCREENS.ATTACHMENTS
+    | typeof SCREENS.REPORT_ATTACHMENTS
     | typeof SCREENS.REPORT_ADD_ATTACHMENT
     | typeof SCREENS.REPORT_AVATAR
     | typeof SCREENS.PROFILE_AVATAR
     | typeof SCREENS.WORKSPACE_AVATAR
     | typeof SCREENS.TRANSACTION_RECEIPT
     | typeof SCREENS.MONEY_REQUEST.RECEIPT_PREVIEW;
-=======
-const ATTACHMENT_MODAL_SCREENS = [
-    SCREENS.REPORT_ATTACHMENTS,
-    SCREENS.REPORT_ADD_ATTACHMENT,
-    SCREENS.REPORT_AVATAR,
-    SCREENS.PROFILE_AVATAR,
-    SCREENS.WORKSPACE_AVATAR,
-    SCREENS.TRANSACTION_RECEIPT,
-    SCREENS.MONEY_REQUEST.RECEIPT_PREVIEW,
-];
-type AttachmentModalScreenType = TupleToUnion<typeof ATTACHMENT_MODAL_SCREENS>;
->>>>>>> 989cec21
 
 type AttachmentModalScreenBaseParams = AttachmentModalBaseContentProps & AttachmentModalContainerModalProps;
 
