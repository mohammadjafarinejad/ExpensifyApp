--- conflicted
+++ resolved
@@ -1,15 +1,9 @@
 import React from 'react';
-<<<<<<< HEAD
 import useCurrentUserPersonalDetails from '@hooks/useCurrentUserPersonalDetails';
 import {readFileAsync} from '@libs/fileDownload/FileUtils';
 import Navigation from '@libs/Navigation/Navigation';
 import {addAttachment} from '@userActions/Report';
 import CONST from '@src/CONST';
-=======
-import {readFileAsync} from '@libs/fileDownload/FileUtils';
-import Navigation from '@libs/Navigation/Navigation';
-import {addAttachment} from '@userActions/Report';
->>>>>>> dca17cf0
 import ROUTES from '@src/ROUTES';
 import BaseShareLogList from './BaseShareLogList';
 import type {ShareLogListProps} from './types';
@@ -21,11 +15,7 @@
             logSource,
             filename,
             (file) => {
-<<<<<<< HEAD
-                addAttachment(reportID, file, personalDetail?.timezone ?? CONST.DEFAULT_TIME_ZONE);
-=======
-                addAttachment(reportID, reportID, file);
->>>>>>> dca17cf0
+                addAttachment(reportID, reportID, file, personalDetail?.timezone ?? CONST.DEFAULT_TIME_ZONE);
 
                 const routeToNavigate = ROUTES.REPORT_WITH_ID.getRoute(reportID);
                 Navigation.navigate(routeToNavigate);
