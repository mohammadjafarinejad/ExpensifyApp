--- conflicted
+++ resolved
@@ -31,11 +31,8 @@
 import walletTermsPropTypes from '../EnablePayments/walletTermsPropTypes';
 import * as PolicyUtils from '../../libs/PolicyUtils';
 import ConfirmModal from '../../components/ConfirmModal';
-<<<<<<< HEAD
 import * as ReportUtils from '../../libs/ReportUtils';
-=======
 import OfflineWithFeedback from '../../components/OfflineWithFeedback';
->>>>>>> 9a4d2cf5
 
 const propTypes = {
     /* Onyx Props */
@@ -250,23 +247,15 @@
                         <View style={styles.pageWrapper}>
                             <Pressable style={[styles.mb3]} onPress={this.openProfileSettings}>
                                 <Tooltip text={this.props.currentUserPersonalDetails.displayName}>
-<<<<<<< HEAD
-                                    <Avatar
-                                        imageStyles={[styles.avatarLarge]}
-                                        source={ReportUtils.getCorrectAvatar(this.props.currentUserPersonalDetails.avatar, this.props.session.email)}
-                                        size={CONST.AVATAR_SIZE.LARGE}
-                                    />
-=======
                                     <OfflineWithFeedback
                                         pendingAction={lodashGet(this.props.currentUserPersonalDetails, 'pendingFields.avatar', null)}
                                     >
                                         <Avatar
                                             imageStyles={[styles.avatarLarge]}
-                                            source={this.props.currentUserPersonalDetails.avatar}
+                                            source={ReportUtils.getCorrectAvatar(this.props.currentUserPersonalDetails.avatar, this.props.session.email)}
                                             size={CONST.AVATAR_SIZE.LARGE}
                                         />
                                     </OfflineWithFeedback>
->>>>>>> 9a4d2cf5
                                 </Tooltip>
                             </Pressable>
 
