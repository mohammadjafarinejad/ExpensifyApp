--- conflicted
+++ resolved
@@ -141,31 +141,6 @@
                     routeName: ROUTES.SETTINGS_PROFILE,
                     brickRoadIndicator: profileBrickRoadIndicator,
                 },
-<<<<<<< HEAD
-                shouldShowRightIcon: true,
-                iconRight: Expensicons.NewWindow,
-                link: CONST.NEWHELP_URL,
-            },
-            {
-                translationKey: 'initialSettingsPage.about',
-                icon: Expensicons.Info,
-                action: waitForNavigate(() => {
-                    Navigation.navigate(ROUTES.SETTINGS_ABOUT);
-                }),
-            },
-            {
-                translationKey: 'initialSettingsPage.goToExpensifyClassic',
-                icon: Expensicons.NewExpensify,
-                action: () => {
-                    Navigation.navigate(ROUTES.SETTINGS_EXIT_SURVEY_REASON);
-                },
-            },
-            {
-                translationKey: 'initialSettingsPage.signOut',
-                icon: Expensicons.Exit,
-                action: () => {
-                    signOut(false);
-=======
                 {
                     translationKey: 'common.wallet',
                     icon: Expensicons.Wallet,
@@ -179,7 +154,6 @@
                     translationKey: 'common.shareCode',
                     icon: Expensicons.QrCode,
                     routeName: ROUTES.SETTINGS_SHARE_CODE,
->>>>>>> 42deba4b
                 },
                 {
                     translationKey: 'common.preferences',
@@ -195,9 +169,8 @@
                     translationKey: 'initialSettingsPage.goToExpensifyClassic',
                     icon: Expensicons.NewExpensify,
                     action: () => {
-                        Link.openOldDotLink(CONST.OLDDOT_URLS.INBOX);
+                        Navigation.navigate(ROUTES.SETTINGS_EXIT_SURVEY_REASON);
                     },
-                    link: Link.buildOldDotURL(CONST.OLDDOT_URLS.INBOX),
                 },
                 {
                     translationKey: 'initialSettingsPage.signOut',
