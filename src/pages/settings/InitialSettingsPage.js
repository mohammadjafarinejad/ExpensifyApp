--- conflicted
+++ resolved
@@ -89,28 +89,6 @@
     ...withCurrentUserPersonalDetailsDefaultProps,
 };
 
-<<<<<<< HEAD
-/**
- * Dismisses the errors on one item
- *
- * @param {string} policyID
- * @param {string} pendingAction
- */
-function dismissWorkspaceError(policyID, pendingAction) {
-    if (pendingAction === CONST.RED_BRICK_ROAD_PENDING_ACTION.DELETE) {
-        Policy.clearDeleteWorkspaceError(policyID);
-        return;
-    }
-
-    if (pendingAction === CONST.RED_BRICK_ROAD_PENDING_ACTION.ADD) {
-        Policy.removeWorkspace(policyID);
-        return;
-    }
-    throw new Error('Not implemented');
-}
-
-=======
->>>>>>> 7b728862
 class InitialSettingsPage extends React.Component {
     constructor(props) {
         super(props);
