--- conflicted
+++ resolved
@@ -260,13 +260,8 @@
                 brickRoadIndicator={item.brickRoadIndicator}
                 floatRightAvatars={item.floatRightAvatars}
                 shouldStackHorizontally={item.shouldStackHorizontally}
-<<<<<<< HEAD
-                avatarSize={item.avatarSize}
+                floatRightAvatarSize={item.avatarSize}
                 ref={popoverAnchor}
-=======
-                floatRightAvatarSize={item.avatarSize}
-                ref={this.popoverAnchor}
->>>>>>> 58f663a2
                 shouldBlockSelection={Boolean(item.link)}
                 onSecondaryInteraction={!_.isEmpty(item.link) ? (e) => ReportActionContextMenu.showContextMenu(CONTEXT_MENU_TYPES.LINK, e, item.link, popoverAnchor.current) : undefined}
             />
