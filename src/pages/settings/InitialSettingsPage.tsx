--- conflicted
+++ resolved
@@ -91,13 +91,8 @@
     const [loginList] = useOnyx(ONYXKEYS.LOGIN_LIST, {canBeMissing: true});
     const [policies] = useOnyx(ONYXKEYS.COLLECTION.POLICY, {canBeMissing: true});
     const [privatePersonalDetails] = useOnyx(ONYXKEYS.PRIVATE_PERSONAL_DETAILS, {canBeMissing: true});
-<<<<<<< HEAD
     const [tryNewDot] = useOnyx(ONYXKEYS.NVP_TRYNEWDOT, {canBeMissing: true});
     const [allCards] = useOnyx(ONYXKEYS.CARD_LIST, {canBeMissing: true});
-=======
-    const [tryNewDot] = useOnyx(ONYXKEYS.NVP_TRY_NEW_DOT, {canBeMissing: true});
-    const [allCards] = useOnyx(`${ONYXKEYS.CARD_LIST}`, {canBeMissing: true});
->>>>>>> 6fdd77d7
 
     const {shouldUseNarrowLayout} = useResponsiveLayout();
     const network = useNetwork();
@@ -393,13 +388,8 @@
             {isEmptyObject(currentUserPersonalDetails) || currentUserPersonalDetails.displayName === undefined ? (
                 <AccountSwitcherSkeletonView avatarSize={CONST.AVATAR_SIZE.DEFAULT} />
             ) : (
-<<<<<<< HEAD
-                <View style={[styles.flexRow, styles.justifyContentBetween, styles.alignItemsCenter, styles.gap3, canUseLeftHandBar ? [styles.headerBarDesktopHeight(true)] : []]}>
+                <View style={[styles.flexRow, styles.justifyContentBetween, styles.alignItemsCenter, styles.gap3]}>
                     <AccountSwitcher isScreenFocused={isScreenFocused} />
-=======
-                <View style={[styles.flexRow, styles.justifyContentBetween, styles.alignItemsCenter, styles.gap3]}>
-                    <AccountSwitcher />
->>>>>>> 6fdd77d7
                     <Tooltip text={translate('statusPage.status')}>
                         <PressableWithFeedback
                             accessibilityLabel={translate('statusPage.status')}
