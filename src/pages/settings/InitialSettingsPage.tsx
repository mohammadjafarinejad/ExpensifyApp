--- conflicted
+++ resolved
@@ -183,72 +183,6 @@
         return defaultMenu;
     }, [loginList, privatePersonalDetails, styles.accountSettingsSectionContainer, walletBrickRoadIndicator, hasActivatedWallet, userWallet?.currentBalance]);
 
-<<<<<<< HEAD
-    const navigateToWorkspacesSettings = useCallback(() => {
-        hideWorkspaceSettingsTooltip();
-        Navigation.navigate(ROUTES.SETTINGS_WORKSPACES.route);
-    }, [hideWorkspaceSettingsTooltip]);
-
-    /**
-     * Return a list of menu items data for workspace section
-     * @returns object with translationKey, style and items for the workspace section
-     */
-    const workspaceMenuItemsData: Menu = useMemo(() => {
-        const items: MenuData[] = [
-            {
-                translationKey: 'common.workspaces',
-                icon: Expensicons.Buildings,
-                screenName: SCREENS.SETTINGS.WORKSPACES,
-                brickRoadIndicator: hasGlobalWorkspaceSettingsRBR(policies, allConnectionSyncProgresses) ? CONST.BRICK_ROAD_INDICATOR_STATUS.ERROR : undefined,
-                action: navigateToWorkspacesSettings,
-                shouldRenderTooltip: shouldShowWorkspaceSettingsTooltip,
-                renderTooltipContent: renderWorkspaceSettingsTooltip,
-                onEducationTooltipPress: navigateToWorkspacesSettings,
-            },
-            {
-                translationKey: 'allSettingsScreen.domains',
-                icon: Expensicons.Globe,
-                shouldShowRightIcon: true,
-                iconRight: Expensicons.NewWindow,
-                link: () => buildOldDotURL(CONST.OLDDOT_URLS.ADMIN_DOMAINS_URL),
-                action: () => {
-                    openOldDotLink(CONST.OLDDOT_URLS.ADMIN_DOMAINS_URL);
-                },
-            },
-        ];
-
-        if (subscriptionPlan) {
-            items.splice(1, 0, {
-                translationKey: 'allSettingsScreen.subscription',
-                icon: Expensicons.CreditCard,
-                screenName: SCREENS.SETTINGS.SUBSCRIPTION.ROOT,
-                brickRoadIndicator: !!privateSubscription?.errors || hasSubscriptionRedDotError() ? CONST.BRICK_ROAD_INDICATOR_STATUS.ERROR : undefined,
-                badgeText: freeTrialText,
-                badgeStyle: freeTrialText ? styles.badgeSuccess : undefined,
-                action: () => Navigation.navigate(ROUTES.SETTINGS_SUBSCRIPTION.route),
-            });
-        }
-
-        return {
-            sectionStyle: styles.workspaceSettingsSectionContainer,
-            sectionTranslationKey: 'common.workspaces',
-            items,
-        };
-    }, [
-        allConnectionSyncProgresses,
-        freeTrialText,
-        policies,
-        privateSubscription?.errors,
-        styles.badgeSuccess,
-        styles.workspaceSettingsSectionContainer,
-        subscriptionPlan,
-        navigateToWorkspacesSettings,
-        renderWorkspaceSettingsTooltip,
-        shouldShowWorkspaceSettingsTooltip,
-    ]);
-
-=======
->>>>>>> 051e86d4
     /**
      * Return a list of menu items data for general section
      * @returns object with translationKey, style and items for the general section
