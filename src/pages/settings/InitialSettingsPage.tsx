import {findFocusedRoute, useNavigationState, useRoute} from '@react-navigation/native';
import React, {useCallback, useContext, useEffect, useLayoutEffect, useMemo, useRef, useState} from 'react';
// eslint-disable-next-line no-restricted-imports
import type {GestureResponderEvent, ScrollView as RNScrollView, ScrollViewProps, StyleProp, ViewStyle} from 'react-native';
import {View} from 'react-native';
import type {ValueOf} from 'type-fest';
import AccountSwitcher from '@components/AccountSwitcher';
import AccountSwitcherSkeletonView from '@components/AccountSwitcherSkeletonView';
import ConfirmModal from '@components/ConfirmModal';
import Icon from '@components/Icon';
import * as Expensicons from '@components/Icon/Expensicons';
import MenuItem from '@components/MenuItem';
import NavigationTabBar from '@components/Navigation/NavigationTabBar';
import NAVIGATION_TABS from '@components/Navigation/NavigationTabBar/NAVIGATION_TABS';
import {PressableWithFeedback} from '@components/Pressable';
import ScreenWrapper from '@components/ScreenWrapper';
import {ScrollOffsetContext} from '@components/ScrollOffsetContextProvider';
import ScrollView from '@components/ScrollView';
import Text from '@components/Text';
import Tooltip from '@components/Tooltip';
import type {WithCurrentUserPersonalDetailsProps} from '@components/withCurrentUserPersonalDetails';
import withCurrentUserPersonalDetails from '@components/withCurrentUserPersonalDetails';
import useLocalize from '@hooks/useLocalize';
import useNetwork from '@hooks/useNetwork';
import useOnyx from '@hooks/useOnyx';
import usePrivateSubscription from '@hooks/usePrivateSubscription';
import useResponsiveLayout from '@hooks/useResponsiveLayout';
import useSingleExecution from '@hooks/useSingleExecution';
import useSubscriptionPlan from '@hooks/useSubscriptionPlan';
import useTheme from '@hooks/useTheme';
import useThemeStyles from '@hooks/useThemeStyles';
import {resetExitSurveyForm} from '@libs/actions/ExitSurvey';
import {checkIfFeedConnectionIsBroken} from '@libs/CardUtils';
import {convertToDisplayString} from '@libs/CurrencyUtils';
import useIsSidebarRouteActive from '@libs/Navigation/helpers/useIsSidebarRouteActive';
import Navigation from '@libs/Navigation/Navigation';
import {getFreeTrialText, hasSubscriptionRedDotError} from '@libs/SubscriptionUtils';
import {getProfilePageBrickRoadIndicator} from '@libs/UserUtils';
import type SETTINGS_TO_RHP from '@navigation/linkingConfig/RELATIONS/SETTINGS_TO_RHP';
import {showContextMenu} from '@pages/home/report/ContextMenu/ReportActionContextMenu';
import variables from '@styles/variables';
import {confirmReadyToOpenApp} from '@userActions/App';
import closeReactNativeApp from '@userActions/HybridApp';
import {openExternalLink} from '@userActions/Link';
import {hasPaymentMethodError} from '@userActions/PaymentMethods';
import {isSupportAuthToken, signOutAndRedirectToSignIn} from '@userActions/Session';
import {openInitialSettingsPage} from '@userActions/Wallet';
import CONFIG from '@src/CONFIG';
import CONST from '@src/CONST';
import type {TranslationPaths} from '@src/languages/types';
import NAVIGATORS from '@src/NAVIGATORS';
import ONYXKEYS from '@src/ONYXKEYS';
import ROUTES from '@src/ROUTES';
import SCREENS from '@src/SCREENS';
import type {Icon as TIcon} from '@src/types/onyx/OnyxCommon';
import {isEmptyObject} from '@src/types/utils/EmptyObject';
import type IconAsset from '@src/types/utils/IconAsset';

type InitialSettingsPageProps = WithCurrentUserPersonalDetailsProps;

type SettingsTopLevelScreens = keyof typeof SETTINGS_TO_RHP;

type MenuData = {
    translationKey: TranslationPaths;
    icon: IconAsset;
    screenName?: SettingsTopLevelScreens;
    brickRoadIndicator?: ValueOf<typeof CONST.BRICK_ROAD_INDICATOR_STATUS>;
    action: () => void;
    link?: string | (() => Promise<string>);
    iconType?: typeof CONST.ICON_TYPE_ICON | typeof CONST.ICON_TYPE_AVATAR | typeof CONST.ICON_TYPE_WORKSPACE;
    iconStyles?: StyleProp<ViewStyle>;
    fallbackIcon?: IconAsset;
    shouldStackHorizontally?: boolean;
    avatarSize?: ValueOf<typeof CONST.AVATAR_SIZE>;
    floatRightAvatars?: TIcon[];
    title?: string;
    shouldShowRightIcon?: boolean;
    iconRight?: IconAsset;
    badgeText?: string;
    badgeStyle?: ViewStyle;
};

type Menu = {sectionStyle: StyleProp<ViewStyle>; sectionTranslationKey: TranslationPaths; items: MenuData[]};

function InitialSettingsPage({currentUserPersonalDetails}: InitialSettingsPageProps) {
    const [userWallet] = useOnyx(ONYXKEYS.USER_WALLET, {canBeMissing: true});
    const [bankAccountList] = useOnyx(ONYXKEYS.BANK_ACCOUNT_LIST, {canBeMissing: true});
    const [fundList] = useOnyx(ONYXKEYS.FUND_LIST, {canBeMissing: true});
    const [walletTerms] = useOnyx(ONYXKEYS.WALLET_TERMS, {canBeMissing: true});
    const [loginList] = useOnyx(ONYXKEYS.LOGIN_LIST, {canBeMissing: true});
    const [privatePersonalDetails] = useOnyx(ONYXKEYS.PRIVATE_PERSONAL_DETAILS, {canBeMissing: true});
    const [vacationDelegate] = useOnyx(ONYXKEYS.NVP_PRIVATE_VACATION_DELEGATE, {canBeMissing: true});
    const [tryNewDot] = useOnyx(ONYXKEYS.NVP_TRY_NEW_DOT, {canBeMissing: true});
    const [allCards] = useOnyx(ONYXKEYS.CARD_LIST, {canBeMissing: true});
    const [policies] = useOnyx(ONYXKEYS.COLLECTION.POLICY, {canBeMissing: true});
<<<<<<< HEAD
    const [stripeCustomerId] = useOnyx(ONYXKEYS.NVP_PRIVATE_STRIPE_CUSTOMER_ID, {canBeMissing: true});
=======
    const [session] = useOnyx(ONYXKEYS.SESSION, {canBeMissing: false});

>>>>>>> 15e889be
    const {shouldUseNarrowLayout} = useResponsiveLayout();
    const network = useNetwork();
    const theme = useTheme();
    const styles = useThemeStyles();
    const {isExecuting, singleExecution} = useSingleExecution();
    const popoverAnchor = useRef(null);
    const {translate} = useLocalize();
    const focusedRouteName = useNavigationState((state) => findFocusedRoute(state)?.name);
    const emojiCode = currentUserPersonalDetails?.status?.emojiCode ?? '';
    const isScreenFocused = useIsSidebarRouteActive(NAVIGATORS.SETTINGS_SPLIT_NAVIGATOR, shouldUseNarrowLayout);
    const hasActivatedWallet = ([CONST.WALLET.TIER_NAME.GOLD, CONST.WALLET.TIER_NAME.PLATINUM] as string[]).includes(userWallet?.tierName ?? '');

    const privateSubscription = usePrivateSubscription();
    const subscriptionPlan = useSubscriptionPlan();

    const shouldLogout = useRef(false);

    const freeTrialText = getFreeTrialText(policies);

    const shouldDisplayLHB = !shouldUseNarrowLayout;

    const hasBrokenFeedConnection = checkIfFeedConnectionIsBroken(allCards, CONST.EXPENSIFY_CARD.BANK);
    const walletBrickRoadIndicator =
        hasPaymentMethodError(bankAccountList, fundList) || !isEmptyObject(userWallet?.errors) || !isEmptyObject(walletTerms?.errors) || hasBrokenFeedConnection ? 'error' : undefined;

    const [shouldShowSignoutConfirmModal, setShouldShowSignoutConfirmModal] = useState(false);

    const shouldOpenSurveyReasonPage = tryNewDot?.classicRedirect?.dismissed === false;

    useEffect(() => {
        openInitialSettingsPage();
        confirmReadyToOpenApp();
    }, []);

    const toggleSignoutConfirmModal = (value: boolean) => {
        setShouldShowSignoutConfirmModal(value);
    };

    const signOut = useCallback(
        (shouldForceSignout = false) => {
            if (!network.isOffline || shouldForceSignout) {
                signOutAndRedirectToSignIn();
                return;
            }

            // When offline, warn the user that any actions they took while offline will be lost if they sign out
            toggleSignoutConfirmModal(true);
        },
        [network.isOffline],
    );

    /**
     * Return a list of menu items data for account section
     * @returns object with translationKey, style and items for the account section
     */
    const accountMenuItemsData: Menu = useMemo(() => {
        const profileBrickRoadIndicator = getProfilePageBrickRoadIndicator(loginList, privatePersonalDetails, vacationDelegate, session?.email);
        const items: MenuData[] = [
            {
                translationKey: 'common.profile',
                icon: Expensicons.Profile,
                screenName: SCREENS.SETTINGS.PROFILE.ROOT,
                brickRoadIndicator: profileBrickRoadIndicator,
                action: () => Navigation.navigate(ROUTES.SETTINGS_PROFILE.getRoute()),
            },
            {
                translationKey: 'common.wallet',
                icon: Expensicons.Wallet,
                screenName: SCREENS.SETTINGS.WALLET.ROOT,
                brickRoadIndicator: walletBrickRoadIndicator,
                action: () => Navigation.navigate(ROUTES.SETTINGS_WALLET),
                badgeText: hasActivatedWallet ? convertToDisplayString(userWallet?.currentBalance) : undefined,
            },
            {
                translationKey: 'common.preferences',
                icon: Expensicons.Gear,
                screenName: SCREENS.SETTINGS.PREFERENCES.ROOT,
                action: () => Navigation.navigate(ROUTES.SETTINGS_PREFERENCES),
            },
            {
                translationKey: 'initialSettingsPage.security',
                icon: Expensicons.Lock,
                screenName: SCREENS.SETTINGS.SECURITY,
                action: () => Navigation.navigate(ROUTES.SETTINGS_SECURITY),
            },
        ];

        if (subscriptionPlan) {
            items.splice(1, 0, {
                translationKey: 'allSettingsScreen.subscription',
                icon: Expensicons.CreditCard,
                screenName: SCREENS.SETTINGS.SUBSCRIPTION.ROOT,
                brickRoadIndicator: !!privateSubscription?.errors || hasSubscriptionRedDotError(stripeCustomerId) ? CONST.BRICK_ROAD_INDICATOR_STATUS.ERROR : undefined,
                badgeText: freeTrialText,
                badgeStyle: freeTrialText ? styles.badgeSuccess : undefined,
                action: () => Navigation.navigate(ROUTES.SETTINGS_SUBSCRIPTION.route),
            });
        }

        return {
            sectionStyle: styles.accountSettingsSectionContainer,
            sectionTranslationKey: 'initialSettingsPage.account',
            items,
        };
    }, [
        loginList,
        privatePersonalDetails,
        vacationDelegate,
        session?.email,
        walletBrickRoadIndicator,
        hasActivatedWallet,
        userWallet?.currentBalance,
        subscriptionPlan,
        styles.accountSettingsSectionContainer,
        styles.badgeSuccess,
        privateSubscription?.errors,
        freeTrialText,
    ]);

    /**
     * Return a list of menu items data for general section
     * @returns object with translationKey, style and items for the general section
     */
    const generalMenuItemsData: Menu = useMemo(() => {
        const signOutTranslationKey = isSupportAuthToken() ? 'initialSettingsPage.restoreStashed' : 'initialSettingsPage.signOut';
        return {
            sectionStyle: {
                ...styles.pt4,
            },
            sectionTranslationKey: 'initialSettingsPage.general',
            items: [
                {
                    translationKey: 'initialSettingsPage.help',
                    icon: Expensicons.QuestionMark,
                    iconRight: Expensicons.NewWindow,
                    shouldShowRightIcon: true,
                    link: CONST.NEWHELP_URL,
                    action: () => {
                        openExternalLink(CONST.NEWHELP_URL);
                    },
                },
                {
                    translationKey: 'initialSettingsPage.whatIsNew',
                    icon: Expensicons.TreasureChest,
                    iconRight: Expensicons.NewWindow,
                    shouldShowRightIcon: true,
                    link: CONST.WHATS_NEW_URL,
                    action: () => {
                        openExternalLink(CONST.WHATS_NEW_URL);
                    },
                },
                {
                    translationKey: 'exitSurvey.goToExpensifyClassic',
                    icon: Expensicons.ExpensifyLogoNew,
                    ...(CONFIG.IS_HYBRID_APP
                        ? {
                              action: () => closeReactNativeApp({shouldSignOut: false, shouldSetNVP: true}),
                          }
                        : {
                              action() {
                                  resetExitSurveyForm(() => {
                                      if (shouldOpenSurveyReasonPage) {
                                          Navigation.navigate(ROUTES.SETTINGS_EXIT_SURVEY_REASON.route);
                                          return;
                                      }
                                      Navigation.navigate(ROUTES.SETTINGS_EXIT_SURVEY_CONFIRM.route);
                                  });
                              },
                          }),
                },
                {
                    translationKey: 'initialSettingsPage.about',
                    icon: Expensicons.Info,
                    screenName: SCREENS.SETTINGS.ABOUT,
                    action: () => Navigation.navigate(ROUTES.SETTINGS_ABOUT),
                },
                {
                    translationKey: 'initialSettingsPage.aboutPage.troubleshoot',
                    icon: Expensicons.Lightbulb,
                    screenName: SCREENS.SETTINGS.TROUBLESHOOT,
                    action: () => Navigation.navigate(ROUTES.SETTINGS_TROUBLESHOOT),
                },
                {
                    translationKey: 'sidebarScreen.saveTheWorld',
                    icon: Expensicons.Heart,
                    screenName: SCREENS.SETTINGS.SAVE_THE_WORLD,
                    action: () => Navigation.navigate(ROUTES.SETTINGS_SAVE_THE_WORLD),
                },
                {
                    translationKey: signOutTranslationKey,
                    icon: Expensicons.Exit,
                    action: () => {
                        signOut(false);
                    },
                },
            ],
        };
    }, [styles.pt4, shouldOpenSurveyReasonPage, signOut]);

    /**
     * Return JSX.Element with menu items
     * @param menuItemsData list with menu items data
     * @returns the menu items for passed data
     */
    const getMenuItemsSection = useCallback(
        (menuItemsData: Menu) => {
            const openPopover = (link: string | (() => Promise<string>) | undefined, event: GestureResponderEvent | MouseEvent) => {
                if (!isScreenFocused) {
                    return;
                }

                if (typeof link === 'function') {
                    link?.()?.then((url) =>
                        showContextMenu({
                            type: CONST.CONTEXT_MENU_TYPES.LINK,
                            event,
                            selection: url,
                            contextMenuAnchor: popoverAnchor.current,
                        }),
                    );
                } else if (link) {
                    showContextMenu({
                        type: CONST.CONTEXT_MENU_TYPES.LINK,
                        event,
                        selection: link,
                        contextMenuAnchor: popoverAnchor.current,
                    });
                }
            };

            return (
                <View style={[menuItemsData.sectionStyle, styles.pb4, styles.mh3]}>
                    <Text style={styles.sectionTitle}>{translate(menuItemsData.sectionTranslationKey)}</Text>
                    {menuItemsData.items.map((item) => {
                        const keyTitle = item.translationKey ? translate(item.translationKey) : item.title;
                        const isFocused = focusedRouteName ? focusedRouteName === item.screenName : false;

                        return (
                            <MenuItem
                                key={keyTitle}
                                wrapperStyle={styles.sectionMenuItem}
                                title={keyTitle}
                                icon={item.icon}
                                iconType={item.iconType}
                                disabled={isExecuting}
                                onPress={singleExecution(() => {
                                    item.action();
                                })}
                                iconStyles={item.iconStyles}
                                badgeText={item.badgeText}
                                badgeStyle={item.badgeStyle}
                                fallbackIcon={item.fallbackIcon}
                                brickRoadIndicator={item.brickRoadIndicator}
                                shouldStackHorizontally={item.shouldStackHorizontally}
                                ref={popoverAnchor}
                                shouldBlockSelection={!!item.link}
                                onSecondaryInteraction={item.link ? (event) => openPopover(item.link, event) : undefined}
                                focused={isFocused}
                                isPaneMenu
                                iconRight={item.iconRight}
                                shouldShowRightIcon={item.shouldShowRightIcon}
                                shouldIconUseAutoWidthStyle
                            />
                        );
                    })}
                </View>
            );
        },
        [styles.pb4, styles.mh3, styles.sectionTitle, styles.sectionMenuItem, translate, isScreenFocused, focusedRouteName, isExecuting, singleExecution],
    );

    const accountMenuItems = useMemo(() => getMenuItemsSection(accountMenuItemsData), [accountMenuItemsData, getMenuItemsSection]);
    const generalMenuItems = useMemo(() => getMenuItemsSection(generalMenuItemsData), [generalMenuItemsData, getMenuItemsSection]);

    const headerContent = (
        <View style={[styles.ph5, styles.pv4]}>
            {isEmptyObject(currentUserPersonalDetails) || currentUserPersonalDetails.displayName === undefined ? (
                <AccountSwitcherSkeletonView avatarSize={CONST.AVATAR_SIZE.DEFAULT} />
            ) : (
                <View style={[styles.flexRow, styles.justifyContentBetween, styles.alignItemsCenter, styles.gap3]}>
                    <AccountSwitcher isScreenFocused={isScreenFocused} />
                    <Tooltip text={translate('statusPage.status')}>
                        <PressableWithFeedback
                            accessibilityLabel={translate('statusPage.status')}
                            accessibilityRole="button"
                            accessible
                            onPress={() => Navigation.navigate(ROUTES.SETTINGS_STATUS)}
                        >
                            <View style={styles.primaryMediumIcon}>
                                {emojiCode ? (
                                    <Text style={styles.primaryMediumText}>{emojiCode}</Text>
                                ) : (
                                    <Icon
                                        src={Expensicons.Emoji}
                                        width={variables.iconSizeNormal}
                                        height={variables.iconSizeNormal}
                                        fill={theme.icon}
                                    />
                                )}
                            </View>
                        </PressableWithFeedback>
                    </Tooltip>
                </View>
            )}
        </View>
    );

    const {saveScrollOffset, getScrollOffset} = useContext(ScrollOffsetContext);
    const route = useRoute();
    const scrollViewRef = useRef<RNScrollView>(null);

    const onScroll = useCallback<NonNullable<ScrollViewProps['onScroll']>>(
        (e) => {
            // If the layout measurement is 0, it means the flash list is not displayed but the onScroll may be triggered with offset value 0.
            // We should ignore this case.
            if (e.nativeEvent.layoutMeasurement.height === 0) {
                return;
            }
            saveScrollOffset(route, e.nativeEvent.contentOffset.y);
        },
        [route, saveScrollOffset],
    );

    useLayoutEffect(() => {
        const scrollOffset = getScrollOffset(route);
        if (!scrollOffset || !scrollViewRef.current) {
            return;
        }
        scrollViewRef.current.scrollTo({y: scrollOffset, animated: false});
    }, [getScrollOffset, route]);

    return (
        <ScreenWrapper
            includeSafeAreaPaddingBottom
            testID={InitialSettingsPage.displayName}
            bottomContent={!shouldDisplayLHB && <NavigationTabBar selectedTab={NAVIGATION_TABS.SETTINGS} />}
            shouldEnableKeyboardAvoidingView={false}
        >
            {headerContent}
            <ScrollView
                ref={scrollViewRef}
                onScroll={onScroll}
                scrollEventThrottle={16}
                contentContainerStyle={[styles.w100]}
                showsVerticalScrollIndicator={false}
            >
                {accountMenuItems}
                {generalMenuItems}
                <ConfirmModal
                    danger
                    title={translate('common.areYouSure')}
                    prompt={translate('initialSettingsPage.signOutConfirmationText')}
                    confirmText={translate('initialSettingsPage.signOut')}
                    cancelText={translate('common.cancel')}
                    isVisible={shouldShowSignoutConfirmModal}
                    onConfirm={() => {
                        toggleSignoutConfirmModal(false);
                        shouldLogout.current = true;
                    }}
                    onCancel={() => toggleSignoutConfirmModal(false)}
                    onModalHide={() => {
                        if (!shouldLogout.current) {
                            return;
                        }
                        signOut(true);
                    }}
                />
            </ScrollView>
            {shouldDisplayLHB && <NavigationTabBar selectedTab={NAVIGATION_TABS.SETTINGS} />}
        </ScreenWrapper>
    );
}

InitialSettingsPage.displayName = 'InitialSettingsPage';

export default withCurrentUserPersonalDetails(InitialSettingsPage);<|MERGE_RESOLUTION|>--- conflicted
+++ resolved
@@ -93,12 +93,9 @@
     const [tryNewDot] = useOnyx(ONYXKEYS.NVP_TRY_NEW_DOT, {canBeMissing: true});
     const [allCards] = useOnyx(ONYXKEYS.CARD_LIST, {canBeMissing: true});
     const [policies] = useOnyx(ONYXKEYS.COLLECTION.POLICY, {canBeMissing: true});
-<<<<<<< HEAD
     const [stripeCustomerId] = useOnyx(ONYXKEYS.NVP_PRIVATE_STRIPE_CUSTOMER_ID, {canBeMissing: true});
-=======
     const [session] = useOnyx(ONYXKEYS.SESSION, {canBeMissing: false});
 
->>>>>>> 15e889be
     const {shouldUseNarrowLayout} = useResponsiveLayout();
     const network = useNetwork();
     const theme = useTheme();
