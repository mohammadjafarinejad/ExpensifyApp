import HybridAppModule from '@expensify/react-native-hybrid-app/src';
import {findFocusedRoute, useNavigationState, useRoute} from '@react-navigation/native';
import React, {useCallback, useContext, useEffect, useLayoutEffect, useMemo, useRef, useState} from 'react';
// eslint-disable-next-line no-restricted-imports
import type {GestureResponderEvent, ScrollView as RNScrollView, ScrollViewProps, StyleProp, ViewStyle} from 'react-native';
import {View} from 'react-native';
import {useOnyx} from 'react-native-onyx';
import type {ValueOf} from 'type-fest';
import AccountSwitcher from '@components/AccountSwitcher';
import AccountSwitcherSkeletonView from '@components/AccountSwitcherSkeletonView';
import ConfirmModal from '@components/ConfirmModal';
import DelegateNoAccessModal from '@components/DelegateNoAccessModal';
import Icon from '@components/Icon';
import * as Expensicons from '@components/Icon/Expensicons';
import MenuItem from '@components/MenuItem';
import BottomTabBar from '@components/Navigation/BottomTabBar';
import BOTTOM_TABS from '@components/Navigation/BottomTabBar/BOTTOM_TABS';
import {PressableWithFeedback} from '@components/Pressable';
import ScreenWrapper from '@components/ScreenWrapper';
import {ScrollOffsetContext} from '@components/ScrollOffsetContextProvider';
import ScrollView from '@components/ScrollView';
import Text from '@components/Text';
import Tooltip from '@components/Tooltip';
import type {WithCurrentUserPersonalDetailsProps} from '@components/withCurrentUserPersonalDetails';
import withCurrentUserPersonalDetails from '@components/withCurrentUserPersonalDetails';
import useLocalize from '@hooks/useLocalize';
import useNetwork from '@hooks/useNetwork';
import useSingleExecution from '@hooks/useSingleExecution';
import useSubscriptionPlan from '@hooks/useSubscriptionPlan';
import useTheme from '@hooks/useTheme';
import useThemeStyles from '@hooks/useThemeStyles';
import {resetExitSurveyForm} from '@libs/actions/ExitSurvey';
import {convertToDisplayString} from '@libs/CurrencyUtils';
import Navigation from '@libs/Navigation/Navigation';
import {getFreeTrialText, hasSubscriptionRedDotError} from '@libs/SubscriptionUtils';
import {getProfilePageBrickRoadIndicator} from '@libs/UserUtils';
import {hasGlobalWorkspaceSettingsRBR} from '@libs/WorkspacesSettingsUtils';
import type SETTINGS_TO_RHP from '@navigation/linkingConfig/RELATIONS/SETTINGS_TO_RHP';
import * as ReportActionContextMenu from '@pages/home/report/ContextMenu/ReportActionContextMenu';
import variables from '@styles/variables';
import {confirmReadyToOpenApp} from '@userActions/App';
import * as HybridAppActions from '@userActions/HybridApp';
import {setIsRootStatusBarEnabled} from '@userActions/HybridApp';
import {buildOldDotURL, openExternalLink, openOldDotLink} from '@userActions/Link';
import {hasPaymentMethodError} from '@userActions/PaymentMethods';
import {isSupportAuthToken, signOutAndRedirectToSignIn} from '@userActions/Session';
import {openInitialSettingsPage} from '@userActions/Wallet';
import CONFIG from '@src/CONFIG';
import CONST from '@src/CONST';
import type {TranslationPaths} from '@src/languages/types';
import ONYXKEYS from '@src/ONYXKEYS';
import ROUTES from '@src/ROUTES';
import SCREENS from '@src/SCREENS';
import type {Icon as TIcon} from '@src/types/onyx/OnyxCommon';
import {isEmptyObject} from '@src/types/utils/EmptyObject';
import type IconAsset from '@src/types/utils/IconAsset';

type InitialSettingsPageProps = WithCurrentUserPersonalDetailsProps;

type SettingsTopLevelScreens = keyof typeof SETTINGS_TO_RHP;

type MenuData = {
    translationKey: TranslationPaths;
    icon: IconAsset;
    screenName?: SettingsTopLevelScreens;
    brickRoadIndicator?: ValueOf<typeof CONST.BRICK_ROAD_INDICATOR_STATUS>;
    action: () => void;
    link?: string | (() => Promise<string>);
    iconType?: typeof CONST.ICON_TYPE_ICON | typeof CONST.ICON_TYPE_AVATAR | typeof CONST.ICON_TYPE_WORKSPACE;
    iconStyles?: StyleProp<ViewStyle>;
    fallbackIcon?: IconAsset;
    shouldStackHorizontally?: boolean;
    avatarSize?: ValueOf<typeof CONST.AVATAR_SIZE>;
    floatRightAvatars?: TIcon[];
    title?: string;
    shouldShowRightIcon?: boolean;
    iconRight?: IconAsset;
    badgeText?: string;
    badgeStyle?: ViewStyle;
};

type Menu = {sectionStyle: StyleProp<ViewStyle>; sectionTranslationKey: TranslationPaths; items: MenuData[]};

function InitialSettingsPage({currentUserPersonalDetails}: InitialSettingsPageProps) {
    const [userWallet] = useOnyx(ONYXKEYS.USER_WALLET);
    const [bankAccountList] = useOnyx(ONYXKEYS.BANK_ACCOUNT_LIST);
    const [fundList] = useOnyx(ONYXKEYS.FUND_LIST);
    const [walletTerms] = useOnyx(ONYXKEYS.WALLET_TERMS);
    const [loginList] = useOnyx(ONYXKEYS.LOGIN_LIST);
    const [policies] = useOnyx(ONYXKEYS.COLLECTION.POLICY);
    const [privatePersonalDetails] = useOnyx(ONYXKEYS.PRIVATE_PERSONAL_DETAILS);
    const [tryNewDot] = useOnyx(ONYXKEYS.NVP_TRYNEWDOT);

    const [isActingAsDelegate] = useOnyx(ONYXKEYS.ACCOUNT, {selector: (account) => !!account?.delegatedAccess?.delegate});

    const [isNoDelegateAccessMenuVisible, setIsNoDelegateAccessMenuVisible] = useState(false);

    const network = useNetwork();
    const theme = useTheme();
    const styles = useThemeStyles();
    const {isExecuting, singleExecution} = useSingleExecution();
    const popoverAnchor = useRef(null);
    const {translate} = useLocalize();
    const focusedRouteName = useNavigationState((state) => findFocusedRoute(state)?.name);
    const emojiCode = currentUserPersonalDetails?.status?.emojiCode ?? '';
    const [allConnectionSyncProgresses] = useOnyx(`${ONYXKEYS.COLLECTION.POLICY_CONNECTION_SYNC_PROGRESS}`);
<<<<<<< HEAD
    const {setInitialURL} = useContext(InitialURLContext);
=======
    const {setRootStatusBarEnabled} = useContext(CustomStatusBarAndBackgroundContext);
>>>>>>> 1ce740c2

    const [privateSubscription] = useOnyx(ONYXKEYS.NVP_PRIVATE_SUBSCRIPTION);
    const subscriptionPlan = useSubscriptionPlan();

    const [shouldShowSignoutConfirmModal, setShouldShowSignoutConfirmModal] = useState(false);

    const freeTrialText = getFreeTrialText(policies);
    const shouldOpenBookACall = tryNewDot?.classicRedirect?.dismissed === false;

    useEffect(() => {
        openInitialSettingsPage();
        confirmReadyToOpenApp();
    }, []);

    const toggleSignoutConfirmModal = (value: boolean) => {
        setShouldShowSignoutConfirmModal(value);
    };

    const signOut = useCallback(
        (shouldForceSignout = false) => {
            if (!network.isOffline || shouldForceSignout) {
                signOutAndRedirectToSignIn();
                return;
            }

            // When offline, warn the user that any actions they took while offline will be lost if they sign out
            toggleSignoutConfirmModal(true);
        },
        [network.isOffline],
    );

    /**
     * Retuns a list of menu items data for account section
     * @returns object with translationKey, style and items for the account section
     */
    const accountMenuItemsData: Menu = useMemo(() => {
        const profileBrickRoadIndicator = getProfilePageBrickRoadIndicator(loginList, privatePersonalDetails);
        const paymentCardList = fundList;
        const defaultMenu: Menu = {
            sectionStyle: styles.accountSettingsSectionContainer,
            sectionTranslationKey: 'initialSettingsPage.account',
            items: [
                {
                    translationKey: 'common.profile',
                    icon: Expensicons.Profile,
                    screenName: SCREENS.SETTINGS.PROFILE.ROOT,
                    brickRoadIndicator: profileBrickRoadIndicator,
                    action: () => Navigation.navigate(ROUTES.SETTINGS_PROFILE),
                },
                {
                    translationKey: 'common.wallet',
                    icon: Expensicons.Wallet,
                    screenName: SCREENS.SETTINGS.WALLET.ROOT,
                    brickRoadIndicator:
                        hasPaymentMethodError(bankAccountList, paymentCardList) || !isEmptyObject(userWallet?.errors) || !isEmptyObject(walletTerms?.errors) ? 'error' : undefined,
                    action: () => Navigation.navigate(ROUTES.SETTINGS_WALLET),
                },
                {
                    translationKey: 'common.preferences',
                    icon: Expensicons.Gear,
                    screenName: SCREENS.SETTINGS.PREFERENCES.ROOT,
                    action: () => Navigation.navigate(ROUTES.SETTINGS_PREFERENCES),
                },
                {
                    translationKey: 'initialSettingsPage.security',
                    icon: Expensicons.Lock,
                    screenName: SCREENS.SETTINGS.SECURITY,
                    action: () => Navigation.navigate(ROUTES.SETTINGS_SECURITY),
                },
            ],
        };

        return defaultMenu;
    }, [loginList, fundList, styles.accountSettingsSectionContainer, bankAccountList, userWallet?.errors, walletTerms?.errors, privatePersonalDetails]);

    /**
     * Retuns a list of menu items data for workspace section
     * @returns object with translationKey, style and items for the workspace section
     */
    const workspaceMenuItemsData: Menu = useMemo(() => {
        const items: MenuData[] = [
            {
                translationKey: 'common.workspaces',
                icon: Expensicons.Buildings,
                screenName: SCREENS.SETTINGS.WORKSPACES,
                brickRoadIndicator: hasGlobalWorkspaceSettingsRBR(policies, allConnectionSyncProgresses) ? CONST.BRICK_ROAD_INDICATOR_STATUS.ERROR : undefined,
                action: () => Navigation.navigate(ROUTES.SETTINGS_WORKSPACES.route),
            },
            {
                translationKey: 'allSettingsScreen.domains',
                icon: Expensicons.Globe,
                shouldShowRightIcon: true,
                iconRight: Expensicons.NewWindow,
                link: () => buildOldDotURL(CONST.OLDDOT_URLS.ADMIN_DOMAINS_URL),
                action: () => {
                    openOldDotLink(CONST.OLDDOT_URLS.ADMIN_DOMAINS_URL);
                },
            },
        ];

        if (subscriptionPlan) {
            items.splice(1, 0, {
                translationKey: 'allSettingsScreen.subscription',
                icon: Expensicons.CreditCard,
                screenName: SCREENS.SETTINGS.SUBSCRIPTION.ROOT,
                brickRoadIndicator: !!privateSubscription?.errors || hasSubscriptionRedDotError() ? CONST.BRICK_ROAD_INDICATOR_STATUS.ERROR : undefined,
                badgeText: freeTrialText,
                badgeStyle: freeTrialText ? styles.badgeSuccess : undefined,
                action: () => Navigation.navigate(ROUTES.SETTINGS_SUBSCRIPTION.route),
            });
        }

        return {
            sectionStyle: styles.workspaceSettingsSectionContainer,
            sectionTranslationKey: 'common.workspaces',
            items,
        };
    }, [allConnectionSyncProgresses, freeTrialText, policies, privateSubscription?.errors, styles.badgeSuccess, styles.workspaceSettingsSectionContainer, subscriptionPlan]);

    /**
     * Retuns a list of menu items data for general section
     * @returns object with translationKey, style and items for the general section
     */
    const generalMenuItemsData: Menu = useMemo(() => {
        const signOutTranslationKey = isSupportAuthToken() ? 'initialSettingsPage.restoreStashed' : 'initialSettingsPage.signOut';
        return {
            sectionStyle: {
                ...styles.pt4,
            },
            sectionTranslationKey: 'initialSettingsPage.general',
            items: [
                {
                    translationKey: 'initialSettingsPage.help',
                    icon: Expensicons.QuestionMark,
                    iconRight: Expensicons.NewWindow,
                    shouldShowRightIcon: true,
                    link: CONST.NEWHELP_URL,
                    action: () => {
                        openExternalLink(CONST.NEWHELP_URL);
                    },
                },
                {
                    translationKey: 'exitSurvey.goToExpensifyClassic',
                    icon: Expensicons.ExpensifyLogoNew,
                    ...(CONFIG.IS_HYBRID_APP
                        ? {
                              action: () => {
<<<<<<< HEAD
                                  NativeModules.HybridAppModule.closeReactNativeApp({shouldSignOut: false, shouldSetNVP: true});
                                  setInitialURL(undefined);
                                  setIsRootStatusBarEnabled(false);
=======
                                  HybridAppModule.closeReactNativeApp({shouldSignOut: false, shouldSetNVP: true});
                                  setRootStatusBarEnabled(false);
>>>>>>> 1ce740c2
                              },
                          }
                        : {
                              action() {
                                  if (isActingAsDelegate) {
                                      setIsNoDelegateAccessMenuVisible(true);
                                      return;
                                  }
                                  resetExitSurveyForm(() => {
                                      if (shouldOpenBookACall) {
                                          Navigation.navigate(ROUTES.SETTINGS_EXIT_SURVERY_BOOK_CALL.route);
                                          return;
                                      }
                                      Navigation.navigate(ROUTES.SETTINGS_EXIT_SURVEY_CONFIRM.route);
                                  });
                              },
                          }),
                },
                {
                    translationKey: 'initialSettingsPage.about',
                    icon: Expensicons.Info,
                    screenName: SCREENS.SETTINGS.ABOUT,
                    action: () => Navigation.navigate(ROUTES.SETTINGS_ABOUT),
                },
                {
                    translationKey: 'initialSettingsPage.aboutPage.troubleshoot',
                    icon: Expensicons.Lightbulb,
                    screenName: SCREENS.SETTINGS.TROUBLESHOOT,
                    action: () => Navigation.navigate(ROUTES.SETTINGS_TROUBLESHOOT),
                },
                {
                    translationKey: 'sidebarScreen.saveTheWorld',
                    icon: Expensicons.Heart,
                    screenName: SCREENS.SETTINGS.SAVE_THE_WORLD,
                    action: () => Navigation.navigate(ROUTES.SETTINGS_SAVE_THE_WORLD),
                },
                {
                    translationKey: signOutTranslationKey,
                    icon: Expensicons.Exit,
                    action: () => {
                        signOut(false);
                        HybridAppActions.resetSignInFlow();
                    },
                },
            ],
        };
<<<<<<< HEAD
    }, [styles.pt4, setInitialURL, isActingAsDelegate, shouldOpenBookACall, signOut]);
=======
    }, [styles.pt4, setRootStatusBarEnabled, isActingAsDelegate, shouldOpenBookACall, signOut]);
>>>>>>> 1ce740c2

    /**
     * Retuns JSX.Element with menu items
     * @param menuItemsData list with menu items data
     * @returns the menu items for passed data
     */
    const getMenuItemsSection = useCallback(
        (menuItemsData: Menu) => {
            /**
             * @param isPaymentItem whether the item being rendered is the payments menu item
             * @returns the user's wallet balance
             */
            const getWalletBalance = (isPaymentItem: boolean): string | undefined => (isPaymentItem ? convertToDisplayString(userWallet?.currentBalance) : undefined);

            const openPopover = (link: string | (() => Promise<string>) | undefined, event: GestureResponderEvent | MouseEvent) => {
                if (typeof link === 'function') {
                    link?.()?.then((url) => ReportActionContextMenu.showContextMenu(CONST.CONTEXT_MENU_TYPES.LINK, event, url, popoverAnchor.current));
                } else if (link) {
                    ReportActionContextMenu.showContextMenu(CONST.CONTEXT_MENU_TYPES.LINK, event, link, popoverAnchor.current);
                }
            };

            return (
                <View style={[menuItemsData.sectionStyle, styles.pb4, styles.mh3]}>
                    <Text style={styles.sectionTitle}>{translate(menuItemsData.sectionTranslationKey)}</Text>
                    {menuItemsData.items.map((item) => {
                        const keyTitle = item.translationKey ? translate(item.translationKey) : item.title;
                        const isPaymentItem = item.translationKey === 'common.wallet';
                        const isFocused = focusedRouteName ? focusedRouteName === item.screenName : false;

                        return (
                            <MenuItem
                                key={keyTitle}
                                wrapperStyle={styles.sectionMenuItem}
                                title={keyTitle}
                                icon={item.icon}
                                iconType={item.iconType}
                                disabled={isExecuting}
                                onPress={singleExecution(() => {
                                    item.action();
                                })}
                                iconStyles={item.iconStyles}
                                badgeText={item.badgeText ?? getWalletBalance(isPaymentItem)}
                                badgeStyle={item.badgeStyle}
                                fallbackIcon={item.fallbackIcon}
                                brickRoadIndicator={item.brickRoadIndicator}
                                floatRightAvatars={item.floatRightAvatars}
                                shouldStackHorizontally={item.shouldStackHorizontally}
                                floatRightAvatarSize={item.avatarSize}
                                ref={popoverAnchor}
                                shouldBlockSelection={!!item.link}
                                onSecondaryInteraction={item.link ? (event) => openPopover(item.link, event) : undefined}
                                focused={isFocused}
                                isPaneMenu
                                iconRight={item.iconRight}
                                shouldShowRightIcon={item.shouldShowRightIcon}
                                shouldIconUseAutoWidthStyle
                            />
                        );
                    })}
                </View>
            );
        },
        [styles.pb4, styles.mh3, styles.sectionTitle, styles.sectionMenuItem, translate, userWallet?.currentBalance, focusedRouteName, isExecuting, singleExecution],
    );

    const accountMenuItems = useMemo(() => getMenuItemsSection(accountMenuItemsData), [accountMenuItemsData, getMenuItemsSection]);
    const generalMenuItems = useMemo(() => getMenuItemsSection(generalMenuItemsData), [generalMenuItemsData, getMenuItemsSection]);
    const workspaceMenuItems = useMemo(() => getMenuItemsSection(workspaceMenuItemsData), [workspaceMenuItemsData, getMenuItemsSection]);

    const headerContent = (
        <View style={[styles.ph5, styles.pv5]}>
            {isEmptyObject(currentUserPersonalDetails) || currentUserPersonalDetails.displayName === undefined ? (
                <AccountSwitcherSkeletonView avatarSize={CONST.AVATAR_SIZE.DEFAULT} />
            ) : (
                <View style={[styles.flexRow, styles.justifyContentBetween, styles.alignItemsCenter, styles.gap3]}>
                    <AccountSwitcher />
                    <Tooltip text={translate('statusPage.status')}>
                        <PressableWithFeedback
                            accessibilityLabel={translate('statusPage.status')}
                            accessibilityRole="button"
                            accessible
                            onPress={() => Navigation.navigate(ROUTES.SETTINGS_STATUS)}
                        >
                            <View style={styles.primaryMediumIcon}>
                                {emojiCode ? (
                                    <Text style={styles.primaryMediumText}>{emojiCode}</Text>
                                ) : (
                                    <Icon
                                        src={Expensicons.Emoji}
                                        width={variables.iconSizeNormal}
                                        height={variables.iconSizeNormal}
                                        fill={theme.icon}
                                    />
                                )}
                            </View>
                        </PressableWithFeedback>
                    </Tooltip>
                </View>
            )}
        </View>
    );

    const {saveScrollOffset, getScrollOffset} = useContext(ScrollOffsetContext);
    const route = useRoute();
    const scrollViewRef = useRef<RNScrollView>(null);

    const onScroll = useCallback<NonNullable<ScrollViewProps['onScroll']>>(
        (e) => {
            // If the layout measurement is 0, it means the flashlist is not displayed but the onScroll may be triggered with offset value 0.
            // We should ignore this case.
            if (e.nativeEvent.layoutMeasurement.height === 0) {
                return;
            }
            saveScrollOffset(route, e.nativeEvent.contentOffset.y);
        },
        [route, saveScrollOffset],
    );

    useLayoutEffect(() => {
        const scrollOffset = getScrollOffset(route);
        if (!scrollOffset || !scrollViewRef.current) {
            return;
        }
        scrollViewRef.current.scrollTo({y: scrollOffset, animated: false});
    }, [getScrollOffset, route]);

    return (
        <ScreenWrapper
            includeSafeAreaPaddingBottom
            testID={InitialSettingsPage.displayName}
            bottomContent={<BottomTabBar selectedTab={BOTTOM_TABS.SETTINGS} />}
            shouldEnableKeyboardAvoidingView={false}
        >
            {headerContent}
            <ScrollView
                ref={scrollViewRef}
                onScroll={onScroll}
                scrollEventThrottle={16}
                contentContainerStyle={[styles.w100]}
                showsVerticalScrollIndicator={false}
            >
                {accountMenuItems}
                {workspaceMenuItems}
                {generalMenuItems}
                <ConfirmModal
                    danger
                    title={translate('common.areYouSure')}
                    prompt={translate('initialSettingsPage.signOutConfirmationText')}
                    confirmText={translate('initialSettingsPage.signOut')}
                    cancelText={translate('common.cancel')}
                    isVisible={shouldShowSignoutConfirmModal}
                    onConfirm={() => signOut(true)}
                    onCancel={() => toggleSignoutConfirmModal(false)}
                />
            </ScrollView>
            <DelegateNoAccessModal
                isNoDelegateAccessMenuVisible={isNoDelegateAccessMenuVisible}
                onClose={() => setIsNoDelegateAccessMenuVisible(false)}
            />
        </ScreenWrapper>
    );
}

InitialSettingsPage.displayName = 'InitialSettingsPage';

export default withCurrentUserPersonalDetails(InitialSettingsPage);<|MERGE_RESOLUTION|>--- conflicted
+++ resolved
@@ -104,11 +104,7 @@
     const focusedRouteName = useNavigationState((state) => findFocusedRoute(state)?.name);
     const emojiCode = currentUserPersonalDetails?.status?.emojiCode ?? '';
     const [allConnectionSyncProgresses] = useOnyx(`${ONYXKEYS.COLLECTION.POLICY_CONNECTION_SYNC_PROGRESS}`);
-<<<<<<< HEAD
-    const {setInitialURL} = useContext(InitialURLContext);
-=======
     const {setRootStatusBarEnabled} = useContext(CustomStatusBarAndBackgroundContext);
->>>>>>> 1ce740c2
 
     const [privateSubscription] = useOnyx(ONYXKEYS.NVP_PRIVATE_SUBSCRIPTION);
     const subscriptionPlan = useSubscriptionPlan();
@@ -256,14 +252,8 @@
                     ...(CONFIG.IS_HYBRID_APP
                         ? {
                               action: () => {
-<<<<<<< HEAD
-                                  NativeModules.HybridAppModule.closeReactNativeApp({shouldSignOut: false, shouldSetNVP: true});
-                                  setInitialURL(undefined);
-                                  setIsRootStatusBarEnabled(false);
-=======
                                   HybridAppModule.closeReactNativeApp({shouldSignOut: false, shouldSetNVP: true});
                                   setRootStatusBarEnabled(false);
->>>>>>> 1ce740c2
                               },
                           }
                         : {
@@ -310,11 +300,7 @@
                 },
             ],
         };
-<<<<<<< HEAD
-    }, [styles.pt4, setInitialURL, isActingAsDelegate, shouldOpenBookACall, signOut]);
-=======
     }, [styles.pt4, setRootStatusBarEnabled, isActingAsDelegate, shouldOpenBookACall, signOut]);
->>>>>>> 1ce740c2
 
     /**
      * Retuns JSX.Element with menu items
