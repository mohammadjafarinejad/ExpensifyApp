import HybridAppModule from '@expensify/react-native-hybrid-app/src';
import {findFocusedRoute, useNavigationState, useRoute} from '@react-navigation/native';
import React, {useCallback, useContext, useEffect, useLayoutEffect, useMemo, useRef, useState} from 'react';
// eslint-disable-next-line no-restricted-imports
import type {GestureResponderEvent, ScrollView as RNScrollView, ScrollViewProps, StyleProp, ViewStyle} from 'react-native';
import {View} from 'react-native';
import {useOnyx} from 'react-native-onyx';
import type {ValueOf} from 'type-fest';
import AccountSwitcher from '@components/AccountSwitcher';
import AccountSwitcherSkeletonView from '@components/AccountSwitcherSkeletonView';
import ConfirmModal from '@components/ConfirmModal';
import CustomStatusBarAndBackgroundContext from '@components/CustomStatusBarAndBackground/CustomStatusBarAndBackgroundContext';
import Icon from '@components/Icon';
import * as Expensicons from '@components/Icon/Expensicons';
import MenuItem from '@components/MenuItem';
import NavigationTabBar from '@components/Navigation/NavigationTabBar';
import NAVIGATION_TABS from '@components/Navigation/NavigationTabBar/NAVIGATION_TABS';
import {PressableWithFeedback} from '@components/Pressable';
import {useProductTrainingContext} from '@components/ProductTrainingContext';
import ScreenWrapper from '@components/ScreenWrapper';
import {ScrollOffsetContext} from '@components/ScrollOffsetContextProvider';
import ScrollView from '@components/ScrollView';
import Text from '@components/Text';
import Tooltip from '@components/Tooltip';
import type {WithCurrentUserPersonalDetailsProps} from '@components/withCurrentUserPersonalDetails';
import withCurrentUserPersonalDetails from '@components/withCurrentUserPersonalDetails';
import useLocalize from '@hooks/useLocalize';
import useNetwork from '@hooks/useNetwork';
import useResponsiveLayout from '@hooks/useResponsiveLayout';
import useScrollEventEmitter from '@hooks/useScrollEventEmitter';
import useSingleExecution from '@hooks/useSingleExecution';
import useSubscriptionPlan from '@hooks/useSubscriptionPlan';
import useTheme from '@hooks/useTheme';
import useThemeStyles from '@hooks/useThemeStyles';
import {resetExitSurveyForm} from '@libs/actions/ExitSurvey';
import {checkIfFeedConnectionIsBroken} from '@libs/CardUtils';
import {convertToDisplayString} from '@libs/CurrencyUtils';
import useIsAccountSettingsRouteActive from '@libs/Navigation/helpers/useRouteActive';
import Navigation from '@libs/Navigation/Navigation';
import {getFreeTrialText, hasSubscriptionRedDotError} from '@libs/SubscriptionUtils';
import {getProfilePageBrickRoadIndicator} from '@libs/UserUtils';
import {hasGlobalWorkspaceSettingsRBR} from '@libs/WorkspacesSettingsUtils';
import type SETTINGS_TO_RHP from '@navigation/linkingConfig/RELATIONS/SETTINGS_TO_RHP';
import {showContextMenu} from '@pages/home/report/ContextMenu/ReportActionContextMenu';
import variables from '@styles/variables';
import {confirmReadyToOpenApp} from '@userActions/App';
import {buildOldDotURL, openExternalLink, openOldDotLink} from '@userActions/Link';
import {hasPaymentMethodError} from '@userActions/PaymentMethods';
import {isSupportAuthToken, signOutAndRedirectToSignIn} from '@userActions/Session';
import {openInitialSettingsPage} from '@userActions/Wallet';
import CONFIG from '@src/CONFIG';
import CONST from '@src/CONST';
import type {TranslationPaths} from '@src/languages/types';
import ONYXKEYS from '@src/ONYXKEYS';
import ROUTES from '@src/ROUTES';
import SCREENS from '@src/SCREENS';
import type {Icon as TIcon} from '@src/types/onyx/OnyxCommon';
import {isEmptyObject} from '@src/types/utils/EmptyObject';
import type IconAsset from '@src/types/utils/IconAsset';

type InitialSettingsPageProps = WithCurrentUserPersonalDetailsProps;

type SettingsTopLevelScreens = keyof typeof SETTINGS_TO_RHP;

type MenuData = {
    translationKey: TranslationPaths;
    icon: IconAsset;
    screenName?: SettingsTopLevelScreens;
    brickRoadIndicator?: ValueOf<typeof CONST.BRICK_ROAD_INDICATOR_STATUS>;
    action: () => void;
    link?: string | (() => Promise<string>);
    iconType?: typeof CONST.ICON_TYPE_ICON | typeof CONST.ICON_TYPE_AVATAR | typeof CONST.ICON_TYPE_WORKSPACE;
    iconStyles?: StyleProp<ViewStyle>;
    fallbackIcon?: IconAsset;
    shouldStackHorizontally?: boolean;
    avatarSize?: ValueOf<typeof CONST.AVATAR_SIZE>;
    floatRightAvatars?: TIcon[];
    title?: string;
    shouldShowRightIcon?: boolean;
    iconRight?: IconAsset;
    badgeText?: string;
    badgeStyle?: ViewStyle;
    shouldRenderTooltip?: boolean;
    renderTooltipContent?: () => React.JSX.Element;
    onEducationTooltipPress?: () => void;
};

type Menu = {sectionStyle: StyleProp<ViewStyle>; sectionTranslationKey: TranslationPaths; items: MenuData[]};

function InitialSettingsPage({currentUserPersonalDetails}: InitialSettingsPageProps) {
    const [userWallet] = useOnyx(ONYXKEYS.USER_WALLET, {canBeMissing: true});
    const [bankAccountList] = useOnyx(ONYXKEYS.BANK_ACCOUNT_LIST, {canBeMissing: true});
    const [fundList] = useOnyx(ONYXKEYS.FUND_LIST, {canBeMissing: true});
    const [walletTerms] = useOnyx(ONYXKEYS.WALLET_TERMS, {canBeMissing: true});
    const [loginList] = useOnyx(ONYXKEYS.LOGIN_LIST, {canBeMissing: true});
    const [policies] = useOnyx(ONYXKEYS.COLLECTION.POLICY, {canBeMissing: true});
    const [privatePersonalDetails] = useOnyx(ONYXKEYS.PRIVATE_PERSONAL_DETAILS, {canBeMissing: true});
    const [tryNewDot] = useOnyx(ONYXKEYS.NVP_TRY_NEW_DOT, {canBeMissing: true});
    const [allCards] = useOnyx(ONYXKEYS.CARD_LIST, {canBeMissing: true});

    const {shouldUseNarrowLayout} = useResponsiveLayout();
    const network = useNetwork();
    const theme = useTheme();
    const styles = useThemeStyles();
    const {isExecuting, singleExecution} = useSingleExecution();
    const popoverAnchor = useRef(null);
    const {translate} = useLocalize();
    const focusedRouteName = useNavigationState((state) => findFocusedRoute(state)?.name);
    const emojiCode = currentUserPersonalDetails?.status?.emojiCode ?? '';
    const [allConnectionSyncProgresses] = useOnyx(`${ONYXKEYS.COLLECTION.POLICY_CONNECTION_SYNC_PROGRESS}`, {canBeMissing: true});
    const {setRootStatusBarEnabled} = useContext(CustomStatusBarAndBackgroundContext);
<<<<<<< HEAD
    const {canUseLeftHandBar} = usePermissions();

    const isScreenFocused = useIsAccountSettingsRouteActive(shouldUseNarrowLayout);
    const isWorkspacesTabSelected = focusedRouteName === SCREENS.SETTINGS.WORKSPACES;

    const {
        renderProductTrainingTooltip: renderWorkspaceSettingsTooltip,
        shouldShowProductTrainingTooltip: shouldShowWorkspaceSettingsTooltip,
        hideProductTrainingTooltip: hideWorkspaceSettingsTooltip,
    } = useProductTrainingContext(CONST.PRODUCT_TRAINING_TOOLTIP_NAMES.WORKSPACES_SETTINGS, isScreenFocused && !isWorkspacesTabSelected);

    // Controls the visibility of the educational tooltip based on user scrolling.
    // Hides the tooltip when the user is scrolling and displays it once scrolling stops.
    const triggerScrollEvent = useScrollEventEmitter();

    const shouldDisplayLHB = !!canUseLeftHandBar && !shouldUseNarrowLayout;
=======
    const shouldDisplayLHB = !shouldUseNarrowLayout;
>>>>>>> 12bb1919

    const [privateSubscription] = useOnyx(ONYXKEYS.NVP_PRIVATE_SUBSCRIPTION, {canBeMissing: true});
    const subscriptionPlan = useSubscriptionPlan();
    const hasBrokenFeedConnection = checkIfFeedConnectionIsBroken(allCards, CONST.EXPENSIFY_CARD.BANK);
    const walletBrickRoadIndicator =
        hasPaymentMethodError(bankAccountList, fundList) || !isEmptyObject(userWallet?.errors) || !isEmptyObject(walletTerms?.errors) || hasBrokenFeedConnection ? 'error' : undefined;

    const [shouldShowSignoutConfirmModal, setShouldShowSignoutConfirmModal] = useState(false);

    const freeTrialText = getFreeTrialText(policies);
    const shouldOpenBookACall = tryNewDot?.classicRedirect?.dismissed === false;

    useEffect(() => {
        openInitialSettingsPage();
        confirmReadyToOpenApp();
    }, []);

    const toggleSignoutConfirmModal = (value: boolean) => {
        setShouldShowSignoutConfirmModal(value);
    };

    const signOut = useCallback(
        (shouldForceSignout = false) => {
            if (!network.isOffline || shouldForceSignout) {
                signOutAndRedirectToSignIn();
                return;
            }

            // When offline, warn the user that any actions they took while offline will be lost if they sign out
            toggleSignoutConfirmModal(true);
        },
        [network.isOffline],
    );

    /**
     * Retuns a list of menu items data for account section
     * @returns object with translationKey, style and items for the account section
     */
    const accountMenuItemsData: Menu = useMemo(() => {
        const profileBrickRoadIndicator = getProfilePageBrickRoadIndicator(loginList, privatePersonalDetails);
        const defaultMenu: Menu = {
            sectionStyle: styles.accountSettingsSectionContainer,
            sectionTranslationKey: 'initialSettingsPage.account',
            items: [
                {
                    translationKey: 'common.profile',
                    icon: Expensicons.Profile,
                    screenName: SCREENS.SETTINGS.PROFILE.ROOT,
                    brickRoadIndicator: profileBrickRoadIndicator,
                    action: () => Navigation.navigate(ROUTES.SETTINGS_PROFILE.getRoute()),
                },
                {
                    translationKey: 'common.wallet',
                    icon: Expensicons.Wallet,
                    screenName: SCREENS.SETTINGS.WALLET.ROOT,
                    brickRoadIndicator: walletBrickRoadIndicator,
                    action: () => Navigation.navigate(ROUTES.SETTINGS_WALLET),
                },
                {
                    translationKey: 'common.preferences',
                    icon: Expensicons.Gear,
                    screenName: SCREENS.SETTINGS.PREFERENCES.ROOT,
                    action: () => Navigation.navigate(ROUTES.SETTINGS_PREFERENCES),
                },
                {
                    translationKey: 'initialSettingsPage.security',
                    icon: Expensicons.Lock,
                    screenName: SCREENS.SETTINGS.SECURITY,
                    action: () => Navigation.navigate(ROUTES.SETTINGS_SECURITY),
                },
            ],
        };

        return defaultMenu;
    }, [loginList, privatePersonalDetails, styles.accountSettingsSectionContainer, walletBrickRoadIndicator]);

    const navigateToWorkspacesSettings = useCallback(() => {
        hideWorkspaceSettingsTooltip();
        Navigation.navigate(ROUTES.SETTINGS_WORKSPACES.route);
    }, [hideWorkspaceSettingsTooltip]);

    /**
     * Retuns a list of menu items data for workspace section
     * @returns object with translationKey, style and items for the workspace section
     */
    const workspaceMenuItemsData: Menu = useMemo(() => {
        const items: MenuData[] = [
            {
                translationKey: 'common.workspaces',
                icon: Expensicons.Buildings,
                screenName: SCREENS.SETTINGS.WORKSPACES,
                brickRoadIndicator: hasGlobalWorkspaceSettingsRBR(policies, allConnectionSyncProgresses) ? CONST.BRICK_ROAD_INDICATOR_STATUS.ERROR : undefined,
                action: navigateToWorkspacesSettings,
                shouldRenderTooltip: shouldShowWorkspaceSettingsTooltip,
                renderTooltipContent: renderWorkspaceSettingsTooltip,
                onEducationTooltipPress: navigateToWorkspacesSettings,
            },
            {
                translationKey: 'allSettingsScreen.domains',
                icon: Expensicons.Globe,
                shouldShowRightIcon: true,
                iconRight: Expensicons.NewWindow,
                link: () => buildOldDotURL(CONST.OLDDOT_URLS.ADMIN_DOMAINS_URL),
                action: () => {
                    openOldDotLink(CONST.OLDDOT_URLS.ADMIN_DOMAINS_URL);
                },
            },
        ];

        if (subscriptionPlan) {
            items.splice(1, 0, {
                translationKey: 'allSettingsScreen.subscription',
                icon: Expensicons.CreditCard,
                screenName: SCREENS.SETTINGS.SUBSCRIPTION.ROOT,
                brickRoadIndicator: !!privateSubscription?.errors || hasSubscriptionRedDotError() ? CONST.BRICK_ROAD_INDICATOR_STATUS.ERROR : undefined,
                badgeText: freeTrialText,
                badgeStyle: freeTrialText ? styles.badgeSuccess : undefined,
                action: () => Navigation.navigate(ROUTES.SETTINGS_SUBSCRIPTION.route),
            });
        }

        return {
            sectionStyle: styles.workspaceSettingsSectionContainer,
            sectionTranslationKey: 'common.workspaces',
            items,
        };
    }, [
        allConnectionSyncProgresses,
        freeTrialText,
        policies,
        privateSubscription?.errors,
        styles.badgeSuccess,
        styles.workspaceSettingsSectionContainer,
        subscriptionPlan,
        navigateToWorkspacesSettings,
        renderWorkspaceSettingsTooltip,
        shouldShowWorkspaceSettingsTooltip,
    ]);

    /**
     * Retuns a list of menu items data for general section
     * @returns object with translationKey, style and items for the general section
     */
    const generalMenuItemsData: Menu = useMemo(() => {
        const signOutTranslationKey = isSupportAuthToken() ? 'initialSettingsPage.restoreStashed' : 'initialSettingsPage.signOut';
        return {
            sectionStyle: {
                ...styles.pt4,
            },
            sectionTranslationKey: 'initialSettingsPage.general',
            items: [
                {
                    translationKey: 'initialSettingsPage.help',
                    icon: Expensicons.QuestionMark,
                    iconRight: Expensicons.NewWindow,
                    shouldShowRightIcon: true,
                    link: CONST.NEWHELP_URL,
                    action: () => {
                        openExternalLink(CONST.NEWHELP_URL);
                    },
                },
                {
                    translationKey: 'exitSurvey.goToExpensifyClassic',
                    icon: Expensicons.ExpensifyLogoNew,
                    ...(CONFIG.IS_HYBRID_APP
                        ? {
                              action: () => {
                                  HybridAppModule.closeReactNativeApp({shouldSignOut: false, shouldSetNVP: true});
                                  setRootStatusBarEnabled(false);
                              },
                          }
                        : {
                              action() {
                                  resetExitSurveyForm(() => {
                                      if (shouldOpenBookACall) {
                                          Navigation.navigate(ROUTES.SETTINGS_EXIT_SURVERY_BOOK_CALL.route);
                                          return;
                                      }
                                      Navigation.navigate(ROUTES.SETTINGS_EXIT_SURVEY_CONFIRM.route);
                                  });
                              },
                          }),
                },
                {
                    translationKey: 'initialSettingsPage.about',
                    icon: Expensicons.Info,
                    screenName: SCREENS.SETTINGS.ABOUT,
                    action: () => Navigation.navigate(ROUTES.SETTINGS_ABOUT),
                },
                {
                    translationKey: 'initialSettingsPage.aboutPage.troubleshoot',
                    icon: Expensicons.Lightbulb,
                    screenName: SCREENS.SETTINGS.TROUBLESHOOT,
                    action: () => Navigation.navigate(ROUTES.SETTINGS_TROUBLESHOOT),
                },
                {
                    translationKey: 'sidebarScreen.saveTheWorld',
                    icon: Expensicons.Heart,
                    screenName: SCREENS.SETTINGS.SAVE_THE_WORLD,
                    action: () => Navigation.navigate(ROUTES.SETTINGS_SAVE_THE_WORLD),
                },
                {
                    translationKey: signOutTranslationKey,
                    icon: Expensicons.Exit,
                    action: () => {
                        signOut(false);
                    },
                },
            ],
        };
    }, [styles.pt4, setRootStatusBarEnabled, shouldOpenBookACall, signOut]);

    /**
     * Retuns JSX.Element with menu items
     * @param menuItemsData list with menu items data
     * @returns the menu items for passed data
     */
    const getMenuItemsSection = useCallback(
        (menuItemsData: Menu) => {
            /**
             * @param isPaymentItem whether the item being rendered is the payments menu item
             * @returns the user's wallet balance
             */
            const getWalletBalance = (isPaymentItem: boolean): string | undefined => (isPaymentItem ? convertToDisplayString(userWallet?.currentBalance) : undefined);

            const openPopover = (link: string | (() => Promise<string>) | undefined, event: GestureResponderEvent | MouseEvent) => {
                if (typeof link === 'function') {
                    link?.()?.then((url) =>
                        showContextMenu({
                            type: CONST.CONTEXT_MENU_TYPES.LINK,
                            event,
                            selection: url,
                            contextMenuAnchor: popoverAnchor.current,
                        }),
                    );
                } else if (link) {
                    showContextMenu({
                        type: CONST.CONTEXT_MENU_TYPES.LINK,
                        event,
                        selection: link,
                        contextMenuAnchor: popoverAnchor.current,
                    });
                }
            };

            return (
                <View style={[menuItemsData.sectionStyle, styles.pb4, styles.mh3]}>
                    <Text style={styles.sectionTitle}>{translate(menuItemsData.sectionTranslationKey)}</Text>
                    {menuItemsData.items.map((item) => {
                        const keyTitle = item.translationKey ? translate(item.translationKey) : item.title;
                        const isPaymentItem = item.translationKey === 'common.wallet';
                        const isFocused = focusedRouteName ? focusedRouteName === item.screenName : false;

                        return (
                            <MenuItem
                                key={keyTitle}
                                wrapperStyle={styles.sectionMenuItem}
                                title={keyTitle}
                                icon={item.icon}
                                iconType={item.iconType}
                                disabled={isExecuting}
                                onPress={singleExecution(() => {
                                    item.action();
                                })}
                                iconStyles={item.iconStyles}
                                badgeText={item.badgeText ?? getWalletBalance(isPaymentItem)}
                                badgeStyle={item.badgeStyle}
                                fallbackIcon={item.fallbackIcon}
                                brickRoadIndicator={item.brickRoadIndicator}
                                floatRightAvatars={item.floatRightAvatars}
                                shouldStackHorizontally={item.shouldStackHorizontally}
                                floatRightAvatarSize={item.avatarSize}
                                ref={popoverAnchor}
                                shouldBlockSelection={!!item.link}
                                onSecondaryInteraction={item.link ? (event) => openPopover(item.link, event) : undefined}
                                focused={isFocused}
                                isPaneMenu
                                iconRight={item.iconRight}
                                shouldShowRightIcon={item.shouldShowRightIcon}
                                shouldIconUseAutoWidthStyle
                                shouldRenderTooltip={item.shouldRenderTooltip}
                                renderTooltipContent={item.renderTooltipContent}
                                onEducationTooltipPress={item.onEducationTooltipPress}
                                tooltipAnchorAlignment={{
                                    horizontal: CONST.MODAL.ANCHOR_ORIGIN_HORIZONTAL.LEFT,
                                    vertical: CONST.MODAL.ANCHOR_ORIGIN_VERTICAL.TOP,
                                }}
                                tooltipShiftHorizontal={variables.workspacesSettingsTooltipShiftHorizontal}
                                tooltipShiftVertical={variables.workspacesSettingsTooltipShiftVertical}
                                tooltipWrapperStyle={styles.productTrainingTooltipWrapper}
                                shouldHideOnScroll
                            />
                        );
                    })}
                </View>
            );
        },
        [
            styles.pb4,
            styles.mh3,
            styles.sectionTitle,
            styles.sectionMenuItem,
            translate,
            userWallet?.currentBalance,
            focusedRouteName,
            isExecuting,
            singleExecution,
            styles.productTrainingTooltipWrapper,
        ],
    );

    const accountMenuItems = useMemo(() => getMenuItemsSection(accountMenuItemsData), [accountMenuItemsData, getMenuItemsSection]);
    const generalMenuItems = useMemo(() => getMenuItemsSection(generalMenuItemsData), [generalMenuItemsData, getMenuItemsSection]);
    const workspaceMenuItems = useMemo(() => getMenuItemsSection(workspaceMenuItemsData), [workspaceMenuItemsData, getMenuItemsSection]);

    const headerContent = (
        <View style={[styles.ph5, styles.pv4]}>
            {isEmptyObject(currentUserPersonalDetails) || currentUserPersonalDetails.displayName === undefined ? (
                <AccountSwitcherSkeletonView avatarSize={CONST.AVATAR_SIZE.DEFAULT} />
            ) : (
                <View style={[styles.flexRow, styles.justifyContentBetween, styles.alignItemsCenter, styles.gap3]}>
                    <AccountSwitcher isScreenFocused={isScreenFocused} />
                    <Tooltip text={translate('statusPage.status')}>
                        <PressableWithFeedback
                            accessibilityLabel={translate('statusPage.status')}
                            accessibilityRole="button"
                            accessible
                            onPress={() => Navigation.navigate(ROUTES.SETTINGS_STATUS)}
                        >
                            <View style={styles.primaryMediumIcon}>
                                {emojiCode ? (
                                    <Text style={styles.primaryMediumText}>{emojiCode}</Text>
                                ) : (
                                    <Icon
                                        src={Expensicons.Emoji}
                                        width={variables.iconSizeNormal}
                                        height={variables.iconSizeNormal}
                                        fill={theme.icon}
                                    />
                                )}
                            </View>
                        </PressableWithFeedback>
                    </Tooltip>
                </View>
            )}
        </View>
    );

    const {saveScrollOffset, getScrollOffset} = useContext(ScrollOffsetContext);
    const route = useRoute();
    const scrollViewRef = useRef<RNScrollView>(null);

    const onScroll = useCallback<NonNullable<ScrollViewProps['onScroll']>>(
        (e) => {
            // If the layout measurement is 0, it means the flashlist is not displayed but the onScroll may be triggered with offset value 0.
            // We should ignore this case.
            if (e.nativeEvent.layoutMeasurement.height === 0) {
                return;
            }
            saveScrollOffset(route, e.nativeEvent.contentOffset.y);
            triggerScrollEvent();
        },
        [route, saveScrollOffset, triggerScrollEvent],
    );

    useLayoutEffect(() => {
        const scrollOffset = getScrollOffset(route);
        if (!scrollOffset || !scrollViewRef.current) {
            return;
        }
        scrollViewRef.current.scrollTo({y: scrollOffset, animated: false});
    }, [getScrollOffset, route]);

    return (
        <ScreenWrapper
            includeSafeAreaPaddingBottom
            testID={InitialSettingsPage.displayName}
            bottomContent={!shouldDisplayLHB && <NavigationTabBar selectedTab={NAVIGATION_TABS.SETTINGS} />}
            shouldEnableKeyboardAvoidingView={false}
        >
            {headerContent}
            <ScrollView
                ref={scrollViewRef}
                onScroll={onScroll}
                scrollEventThrottle={16}
                contentContainerStyle={[styles.w100]}
                showsVerticalScrollIndicator={false}
            >
                {accountMenuItems}
                {workspaceMenuItems}
                {generalMenuItems}
                <ConfirmModal
                    danger
                    title={translate('common.areYouSure')}
                    prompt={translate('initialSettingsPage.signOutConfirmationText')}
                    confirmText={translate('initialSettingsPage.signOut')}
                    cancelText={translate('common.cancel')}
                    isVisible={shouldShowSignoutConfirmModal}
                    onConfirm={() => signOut(true)}
                    onCancel={() => toggleSignoutConfirmModal(false)}
                />
            </ScrollView>
            {shouldDisplayLHB && <NavigationTabBar selectedTab={NAVIGATION_TABS.SETTINGS} />}
        </ScreenWrapper>
    );
}

InitialSettingsPage.displayName = 'InitialSettingsPage';

export default withCurrentUserPersonalDetails(InitialSettingsPage);<|MERGE_RESOLUTION|>--- conflicted
+++ resolved
@@ -109,8 +109,6 @@
     const emojiCode = currentUserPersonalDetails?.status?.emojiCode ?? '';
     const [allConnectionSyncProgresses] = useOnyx(`${ONYXKEYS.COLLECTION.POLICY_CONNECTION_SYNC_PROGRESS}`, {canBeMissing: true});
     const {setRootStatusBarEnabled} = useContext(CustomStatusBarAndBackgroundContext);
-<<<<<<< HEAD
-    const {canUseLeftHandBar} = usePermissions();
 
     const isScreenFocused = useIsAccountSettingsRouteActive(shouldUseNarrowLayout);
     const isWorkspacesTabSelected = focusedRouteName === SCREENS.SETTINGS.WORKSPACES;
@@ -125,10 +123,7 @@
     // Hides the tooltip when the user is scrolling and displays it once scrolling stops.
     const triggerScrollEvent = useScrollEventEmitter();
 
-    const shouldDisplayLHB = !!canUseLeftHandBar && !shouldUseNarrowLayout;
-=======
     const shouldDisplayLHB = !shouldUseNarrowLayout;
->>>>>>> 12bb1919
 
     const [privateSubscription] = useOnyx(ONYXKEYS.NVP_PRIVATE_SUBSCRIPTION, {canBeMissing: true});
     const subscriptionPlan = useSubscriptionPlan();
