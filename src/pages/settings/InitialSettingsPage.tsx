import HybridAppModule from '@expensify/react-native-hybrid-app/src';
import {findFocusedRoute, useNavigationState, useRoute} from '@react-navigation/native';
import React, {useCallback, useContext, useEffect, useLayoutEffect, useMemo, useRef, useState} from 'react';
// eslint-disable-next-line no-restricted-imports
import type {GestureResponderEvent, ScrollView as RNScrollView, ScrollViewProps, StyleProp, ViewStyle} from 'react-native';
import {View} from 'react-native';
import {useOnyx} from 'react-native-onyx';
import type {ValueOf} from 'type-fest';
import AccountSwitcher from '@components/AccountSwitcher';
import AccountSwitcherSkeletonView from '@components/AccountSwitcherSkeletonView';
import ConfirmModal from '@components/ConfirmModal';
import CustomStatusBarAndBackgroundContext from '@components/CustomStatusBarAndBackground/CustomStatusBarAndBackgroundContext';
import Icon from '@components/Icon';
import * as Expensicons from '@components/Icon/Expensicons';
import MenuItem from '@components/MenuItem';
import BottomTabBar from '@components/Navigation/BottomTabBar';
import BOTTOM_TABS from '@components/Navigation/BottomTabBar/BOTTOM_TABS';
import {PressableWithFeedback} from '@components/Pressable';
import ScreenWrapper from '@components/ScreenWrapper';
import {ScrollOffsetContext} from '@components/ScrollOffsetContextProvider';
import ScrollView from '@components/ScrollView';
import Text from '@components/Text';
import Tooltip from '@components/Tooltip';
import type {WithCurrentUserPersonalDetailsProps} from '@components/withCurrentUserPersonalDetails';
import withCurrentUserPersonalDetails from '@components/withCurrentUserPersonalDetails';
import useLocalize from '@hooks/useLocalize';
import useNetwork from '@hooks/useNetwork';
<<<<<<< HEAD
import useResponsiveLayout from '@hooks/useResponsiveLayout';
=======
import usePermissions from '@hooks/usePermissions';
>>>>>>> 25529844
import useSingleExecution from '@hooks/useSingleExecution';
import useSubscriptionPlan from '@hooks/useSubscriptionPlan';
import useTheme from '@hooks/useTheme';
import useThemeStyles from '@hooks/useThemeStyles';
import {resetExitSurveyForm} from '@libs/actions/ExitSurvey';
import {checkIfFeedConnectionIsBroken} from '@libs/CardUtils';
import {convertToDisplayString} from '@libs/CurrencyUtils';
import useIsAccountSettingsRouteActive from '@libs/Navigation/helpers/useRouteActive';
import Navigation from '@libs/Navigation/Navigation';
import {getFreeTrialText, hasSubscriptionRedDotError} from '@libs/SubscriptionUtils';
import {getProfilePageBrickRoadIndicator} from '@libs/UserUtils';
import {hasGlobalWorkspaceSettingsRBR} from '@libs/WorkspacesSettingsUtils';
import type SETTINGS_TO_RHP from '@navigation/linkingConfig/RELATIONS/SETTINGS_TO_RHP';
import {showContextMenu} from '@pages/home/report/ContextMenu/ReportActionContextMenu';
import variables from '@styles/variables';
import {confirmReadyToOpenApp} from '@userActions/App';
import {buildOldDotURL, openExternalLink, openOldDotLink} from '@userActions/Link';
import {hasPaymentMethodError} from '@userActions/PaymentMethods';
import {isSupportAuthToken, signOutAndRedirectToSignIn} from '@userActions/Session';
import {openInitialSettingsPage} from '@userActions/Wallet';
import CONFIG from '@src/CONFIG';
import CONST from '@src/CONST';
import type {TranslationPaths} from '@src/languages/types';
import ONYXKEYS from '@src/ONYXKEYS';
import ROUTES from '@src/ROUTES';
import SCREENS from '@src/SCREENS';
import type {Icon as TIcon} from '@src/types/onyx/OnyxCommon';
import {isEmptyObject} from '@src/types/utils/EmptyObject';
import type IconAsset from '@src/types/utils/IconAsset';

type InitialSettingsPageProps = WithCurrentUserPersonalDetailsProps;

type SettingsTopLevelScreens = keyof typeof SETTINGS_TO_RHP;

type MenuData = {
    translationKey: TranslationPaths;
    icon: IconAsset;
    screenName?: SettingsTopLevelScreens;
    brickRoadIndicator?: ValueOf<typeof CONST.BRICK_ROAD_INDICATOR_STATUS>;
    action: () => void;
    link?: string | (() => Promise<string>);
    iconType?: typeof CONST.ICON_TYPE_ICON | typeof CONST.ICON_TYPE_AVATAR | typeof CONST.ICON_TYPE_WORKSPACE;
    iconStyles?: StyleProp<ViewStyle>;
    fallbackIcon?: IconAsset;
    shouldStackHorizontally?: boolean;
    avatarSize?: ValueOf<typeof CONST.AVATAR_SIZE>;
    floatRightAvatars?: TIcon[];
    title?: string;
    shouldShowRightIcon?: boolean;
    iconRight?: IconAsset;
    badgeText?: string;
    badgeStyle?: ViewStyle;
};

type Menu = {sectionStyle: StyleProp<ViewStyle>; sectionTranslationKey: TranslationPaths; items: MenuData[]};

function InitialSettingsPage({currentUserPersonalDetails}: InitialSettingsPageProps) {
    const [userWallet] = useOnyx(ONYXKEYS.USER_WALLET);
    const [bankAccountList] = useOnyx(ONYXKEYS.BANK_ACCOUNT_LIST);
    const [fundList] = useOnyx(ONYXKEYS.FUND_LIST);
    const [walletTerms] = useOnyx(ONYXKEYS.WALLET_TERMS);
    const [loginList] = useOnyx(ONYXKEYS.LOGIN_LIST);
    const [policies] = useOnyx(ONYXKEYS.COLLECTION.POLICY);
    const [privatePersonalDetails] = useOnyx(ONYXKEYS.PRIVATE_PERSONAL_DETAILS);
    const [tryNewDot] = useOnyx(ONYXKEYS.NVP_TRYNEWDOT);
    const [allCards] = useOnyx(`${ONYXKEYS.CARD_LIST}`);

    const network = useNetwork();
    const theme = useTheme();
    const styles = useThemeStyles();
    const {isExecuting, singleExecution} = useSingleExecution();
    const popoverAnchor = useRef(null);
    const {translate} = useLocalize();
    const focusedRouteName = useNavigationState((state) => findFocusedRoute(state)?.name);
    const emojiCode = currentUserPersonalDetails?.status?.emojiCode ?? '';
    const [allConnectionSyncProgresses] = useOnyx(`${ONYXKEYS.COLLECTION.POLICY_CONNECTION_SYNC_PROGRESS}`);
    const {setRootStatusBarEnabled} = useContext(CustomStatusBarAndBackgroundContext);
    const {canUseLeftHandBar} = usePermissions();

    const [privateSubscription] = useOnyx(ONYXKEYS.NVP_PRIVATE_SUBSCRIPTION);
    const subscriptionPlan = useSubscriptionPlan();
    const hasBrokenFeedConnection = checkIfFeedConnectionIsBroken(allCards, CONST.EXPENSIFY_CARD.BANK);
    const walletBrickRoadIndicator =
        hasPaymentMethodError(bankAccountList, fundList) || !isEmptyObject(userWallet?.errors) || !isEmptyObject(walletTerms?.errors) || hasBrokenFeedConnection ? 'error' : undefined;

    const [shouldShowSignoutConfirmModal, setShouldShowSignoutConfirmModal] = useState(false);

    const freeTrialText = getFreeTrialText(policies);
    const shouldOpenBookACall = tryNewDot?.classicRedirect?.dismissed === false;

    const {shouldUseNarrowLayout} = useResponsiveLayout();
    const isScreenFocused = useIsAccountSettingsRouteActive(shouldUseNarrowLayout);

    useEffect(() => {
        openInitialSettingsPage();
        confirmReadyToOpenApp();
    }, []);

    const toggleSignoutConfirmModal = (value: boolean) => {
        setShouldShowSignoutConfirmModal(value);
    };

    const signOut = useCallback(
        (shouldForceSignout = false) => {
            if (!network.isOffline || shouldForceSignout) {
                signOutAndRedirectToSignIn();
                return;
            }

            // When offline, warn the user that any actions they took while offline will be lost if they sign out
            toggleSignoutConfirmModal(true);
        },
        [network.isOffline],
    );

    /**
     * Retuns a list of menu items data for account section
     * @returns object with translationKey, style and items for the account section
     */
    const accountMenuItemsData: Menu = useMemo(() => {
        const profileBrickRoadIndicator = getProfilePageBrickRoadIndicator(loginList, privatePersonalDetails);
        const defaultMenu: Menu = {
            sectionStyle: styles.accountSettingsSectionContainer,
            sectionTranslationKey: 'initialSettingsPage.account',
            items: [
                {
                    translationKey: 'common.profile',
                    icon: Expensicons.Profile,
                    screenName: SCREENS.SETTINGS.PROFILE.ROOT,
                    brickRoadIndicator: profileBrickRoadIndicator,
                    action: () => Navigation.navigate(ROUTES.SETTINGS_PROFILE.getRoute()),
                },
                {
                    translationKey: 'common.wallet',
                    icon: Expensicons.Wallet,
                    screenName: SCREENS.SETTINGS.WALLET.ROOT,
                    brickRoadIndicator: walletBrickRoadIndicator,
                    action: () => Navigation.navigate(ROUTES.SETTINGS_WALLET),
                },
                {
                    translationKey: 'common.preferences',
                    icon: Expensicons.Gear,
                    screenName: SCREENS.SETTINGS.PREFERENCES.ROOT,
                    action: () => Navigation.navigate(ROUTES.SETTINGS_PREFERENCES),
                },
                {
                    translationKey: 'initialSettingsPage.security',
                    icon: Expensicons.Lock,
                    screenName: SCREENS.SETTINGS.SECURITY,
                    action: () => Navigation.navigate(ROUTES.SETTINGS_SECURITY),
                },
            ],
        };

        return defaultMenu;
    }, [loginList, privatePersonalDetails, styles.accountSettingsSectionContainer, walletBrickRoadIndicator]);

    /**
     * Retuns a list of menu items data for workspace section
     * @returns object with translationKey, style and items for the workspace section
     */
    const workspaceMenuItemsData: Menu = useMemo(() => {
        const items: MenuData[] = [
            {
                translationKey: 'common.workspaces',
                icon: Expensicons.Buildings,
                screenName: SCREENS.SETTINGS.WORKSPACES,
                brickRoadIndicator: hasGlobalWorkspaceSettingsRBR(policies, allConnectionSyncProgresses) ? CONST.BRICK_ROAD_INDICATOR_STATUS.ERROR : undefined,
                action: () => Navigation.navigate(ROUTES.SETTINGS_WORKSPACES.route),
            },
            {
                translationKey: 'allSettingsScreen.domains',
                icon: Expensicons.Globe,
                shouldShowRightIcon: true,
                iconRight: Expensicons.NewWindow,
                link: () => buildOldDotURL(CONST.OLDDOT_URLS.ADMIN_DOMAINS_URL),
                action: () => {
                    openOldDotLink(CONST.OLDDOT_URLS.ADMIN_DOMAINS_URL);
                },
            },
        ];

        if (subscriptionPlan) {
            items.splice(1, 0, {
                translationKey: 'allSettingsScreen.subscription',
                icon: Expensicons.CreditCard,
                screenName: SCREENS.SETTINGS.SUBSCRIPTION.ROOT,
                brickRoadIndicator: !!privateSubscription?.errors || hasSubscriptionRedDotError() ? CONST.BRICK_ROAD_INDICATOR_STATUS.ERROR : undefined,
                badgeText: freeTrialText,
                badgeStyle: freeTrialText ? styles.badgeSuccess : undefined,
                action: () => Navigation.navigate(ROUTES.SETTINGS_SUBSCRIPTION.route),
            });
        }

        return {
            sectionStyle: styles.workspaceSettingsSectionContainer,
            sectionTranslationKey: 'common.workspaces',
            items,
        };
    }, [allConnectionSyncProgresses, freeTrialText, policies, privateSubscription?.errors, styles.badgeSuccess, styles.workspaceSettingsSectionContainer, subscriptionPlan]);

    /**
     * Retuns a list of menu items data for general section
     * @returns object with translationKey, style and items for the general section
     */
    const generalMenuItemsData: Menu = useMemo(() => {
        const signOutTranslationKey = isSupportAuthToken() ? 'initialSettingsPage.restoreStashed' : 'initialSettingsPage.signOut';
        return {
            sectionStyle: {
                ...styles.pt4,
            },
            sectionTranslationKey: 'initialSettingsPage.general',
            items: [
                {
                    translationKey: 'initialSettingsPage.help',
                    icon: Expensicons.QuestionMark,
                    iconRight: Expensicons.NewWindow,
                    shouldShowRightIcon: true,
                    link: CONST.NEWHELP_URL,
                    action: () => {
                        openExternalLink(CONST.NEWHELP_URL);
                    },
                },
                {
                    translationKey: 'exitSurvey.goToExpensifyClassic',
                    icon: Expensicons.ExpensifyLogoNew,
                    ...(CONFIG.IS_HYBRID_APP
                        ? {
                              action: () => {
                                  HybridAppModule.closeReactNativeApp({shouldSignOut: false, shouldSetNVP: true});
                                  setRootStatusBarEnabled(false);
                              },
                          }
                        : {
                              action() {
                                  resetExitSurveyForm(() => {
                                      if (shouldOpenBookACall) {
                                          Navigation.navigate(ROUTES.SETTINGS_EXIT_SURVERY_BOOK_CALL.route);
                                          return;
                                      }
                                      Navigation.navigate(ROUTES.SETTINGS_EXIT_SURVEY_CONFIRM.route);
                                  });
                              },
                          }),
                },
                {
                    translationKey: 'initialSettingsPage.about',
                    icon: Expensicons.Info,
                    screenName: SCREENS.SETTINGS.ABOUT,
                    action: () => Navigation.navigate(ROUTES.SETTINGS_ABOUT),
                },
                {
                    translationKey: 'initialSettingsPage.aboutPage.troubleshoot',
                    icon: Expensicons.Lightbulb,
                    screenName: SCREENS.SETTINGS.TROUBLESHOOT,
                    action: () => Navigation.navigate(ROUTES.SETTINGS_TROUBLESHOOT),
                },
                {
                    translationKey: 'sidebarScreen.saveTheWorld',
                    icon: Expensicons.Heart,
                    screenName: SCREENS.SETTINGS.SAVE_THE_WORLD,
                    action: () => Navigation.navigate(ROUTES.SETTINGS_SAVE_THE_WORLD),
                },
                {
                    translationKey: signOutTranslationKey,
                    icon: Expensicons.Exit,
                    action: () => {
                        signOut(false);
                    },
                },
            ],
        };
    }, [styles.pt4, setRootStatusBarEnabled, shouldOpenBookACall, signOut]);

    /**
     * Retuns JSX.Element with menu items
     * @param menuItemsData list with menu items data
     * @returns the menu items for passed data
     */
    const getMenuItemsSection = useCallback(
        (menuItemsData: Menu) => {
            /**
             * @param isPaymentItem whether the item being rendered is the payments menu item
             * @returns the user's wallet balance
             */
            const getWalletBalance = (isPaymentItem: boolean): string | undefined => (isPaymentItem ? convertToDisplayString(userWallet?.currentBalance) : undefined);

            const openPopover = (link: string | (() => Promise<string>) | undefined, event: GestureResponderEvent | MouseEvent) => {
                if (typeof link === 'function') {
                    link?.()?.then((url) =>
                        showContextMenu({
                            type: CONST.CONTEXT_MENU_TYPES.LINK,
                            event,
                            selection: url,
                            contextMenuAnchor: popoverAnchor.current,
                        }),
                    );
                } else if (link) {
                    showContextMenu({
                        type: CONST.CONTEXT_MENU_TYPES.LINK,
                        event,
                        selection: link,
                        contextMenuAnchor: popoverAnchor.current,
                    });
                }
            };

            return (
                <View style={[menuItemsData.sectionStyle, styles.pb4, styles.mh3]}>
                    <Text style={styles.sectionTitle}>{translate(menuItemsData.sectionTranslationKey)}</Text>
                    {menuItemsData.items.map((item) => {
                        const keyTitle = item.translationKey ? translate(item.translationKey) : item.title;
                        const isPaymentItem = item.translationKey === 'common.wallet';
                        const isFocused = focusedRouteName ? focusedRouteName === item.screenName : false;

                        return (
                            <MenuItem
                                key={keyTitle}
                                wrapperStyle={styles.sectionMenuItem}
                                title={keyTitle}
                                icon={item.icon}
                                iconType={item.iconType}
                                disabled={isExecuting}
                                onPress={singleExecution(() => {
                                    item.action();
                                })}
                                iconStyles={item.iconStyles}
                                badgeText={item.badgeText ?? getWalletBalance(isPaymentItem)}
                                badgeStyle={item.badgeStyle}
                                fallbackIcon={item.fallbackIcon}
                                brickRoadIndicator={item.brickRoadIndicator}
                                floatRightAvatars={item.floatRightAvatars}
                                shouldStackHorizontally={item.shouldStackHorizontally}
                                floatRightAvatarSize={item.avatarSize}
                                ref={popoverAnchor}
                                shouldBlockSelection={!!item.link}
                                onSecondaryInteraction={item.link ? (event) => openPopover(item.link, event) : undefined}
                                focused={isFocused}
                                isPaneMenu
                                iconRight={item.iconRight}
                                shouldShowRightIcon={item.shouldShowRightIcon}
                                shouldIconUseAutoWidthStyle
                            />
                        );
                    })}
                </View>
            );
        },
        [styles.pb4, styles.mh3, styles.sectionTitle, styles.sectionMenuItem, translate, userWallet?.currentBalance, focusedRouteName, isExecuting, singleExecution],
    );

    const accountMenuItems = useMemo(() => getMenuItemsSection(accountMenuItemsData), [accountMenuItemsData, getMenuItemsSection]);
    const generalMenuItems = useMemo(() => getMenuItemsSection(generalMenuItemsData), [generalMenuItemsData, getMenuItemsSection]);
    const workspaceMenuItems = useMemo(() => getMenuItemsSection(workspaceMenuItemsData), [workspaceMenuItemsData, getMenuItemsSection]);

    const headerContent = (
        <View style={[styles.ph5, !canUseLeftHandBar && styles.pv5]}>
            {isEmptyObject(currentUserPersonalDetails) || currentUserPersonalDetails.displayName === undefined ? (
                <AccountSwitcherSkeletonView avatarSize={CONST.AVATAR_SIZE.DEFAULT} />
            ) : (
<<<<<<< HEAD
                <View style={[styles.flexRow, styles.justifyContentBetween, styles.alignItemsCenter, styles.gap3]}>
                    <AccountSwitcher isScreenFocused={isScreenFocused} />
=======
                <View style={[styles.flexRow, styles.justifyContentBetween, styles.alignItemsCenter, styles.gap3, canUseLeftHandBar ? [styles.headerBarDesktopHeight(true)] : []]}>
                    <AccountSwitcher />
>>>>>>> 25529844
                    <Tooltip text={translate('statusPage.status')}>
                        <PressableWithFeedback
                            accessibilityLabel={translate('statusPage.status')}
                            accessibilityRole="button"
                            accessible
                            onPress={() => Navigation.navigate(ROUTES.SETTINGS_STATUS)}
                        >
                            <View style={styles.primaryMediumIcon}>
                                {emojiCode ? (
                                    <Text style={styles.primaryMediumText}>{emojiCode}</Text>
                                ) : (
                                    <Icon
                                        src={Expensicons.Emoji}
                                        width={variables.iconSizeNormal}
                                        height={variables.iconSizeNormal}
                                        fill={theme.icon}
                                    />
                                )}
                            </View>
                        </PressableWithFeedback>
                    </Tooltip>
                </View>
            )}
        </View>
    );

    const {saveScrollOffset, getScrollOffset} = useContext(ScrollOffsetContext);
    const route = useRoute();
    const scrollViewRef = useRef<RNScrollView>(null);

    const onScroll = useCallback<NonNullable<ScrollViewProps['onScroll']>>(
        (e) => {
            // If the layout measurement is 0, it means the flashlist is not displayed but the onScroll may be triggered with offset value 0.
            // We should ignore this case.
            if (e.nativeEvent.layoutMeasurement.height === 0) {
                return;
            }
            saveScrollOffset(route, e.nativeEvent.contentOffset.y);
        },
        [route, saveScrollOffset],
    );

    useLayoutEffect(() => {
        const scrollOffset = getScrollOffset(route);
        if (!scrollOffset || !scrollViewRef.current) {
            return;
        }
        scrollViewRef.current.scrollTo({y: scrollOffset, animated: false});
    }, [getScrollOffset, route]);

    return (
        <ScreenWrapper
            includeSafeAreaPaddingBottom
            testID={InitialSettingsPage.displayName}
            bottomContent={<BottomTabBar selectedTab={BOTTOM_TABS.SETTINGS} />}
            shouldEnableKeyboardAvoidingView={false}
        >
            {headerContent}
            <ScrollView
                ref={scrollViewRef}
                onScroll={onScroll}
                scrollEventThrottle={16}
                contentContainerStyle={[styles.w100]}
                showsVerticalScrollIndicator={false}
            >
                {accountMenuItems}
                {workspaceMenuItems}
                {generalMenuItems}
                <ConfirmModal
                    danger
                    title={translate('common.areYouSure')}
                    prompt={translate('initialSettingsPage.signOutConfirmationText')}
                    confirmText={translate('initialSettingsPage.signOut')}
                    cancelText={translate('common.cancel')}
                    isVisible={shouldShowSignoutConfirmModal}
                    onConfirm={() => signOut(true)}
                    onCancel={() => toggleSignoutConfirmModal(false)}
                />
            </ScrollView>
        </ScreenWrapper>
    );
}

InitialSettingsPage.displayName = 'InitialSettingsPage';

export default withCurrentUserPersonalDetails(InitialSettingsPage);<|MERGE_RESOLUTION|>--- conflicted
+++ resolved
@@ -25,11 +25,8 @@
 import withCurrentUserPersonalDetails from '@components/withCurrentUserPersonalDetails';
 import useLocalize from '@hooks/useLocalize';
 import useNetwork from '@hooks/useNetwork';
-<<<<<<< HEAD
 import useResponsiveLayout from '@hooks/useResponsiveLayout';
-=======
 import usePermissions from '@hooks/usePermissions';
->>>>>>> 25529844
 import useSingleExecution from '@hooks/useSingleExecution';
 import useSubscriptionPlan from '@hooks/useSubscriptionPlan';
 import useTheme from '@hooks/useTheme';
@@ -390,13 +387,8 @@
             {isEmptyObject(currentUserPersonalDetails) || currentUserPersonalDetails.displayName === undefined ? (
                 <AccountSwitcherSkeletonView avatarSize={CONST.AVATAR_SIZE.DEFAULT} />
             ) : (
-<<<<<<< HEAD
-                <View style={[styles.flexRow, styles.justifyContentBetween, styles.alignItemsCenter, styles.gap3]}>
+                <View style={[styles.flexRow, styles.justifyContentBetween, styles.alignItemsCenter, styles.gap3, canUseLeftHandBar ? [styles.headerBarDesktopHeight(true)] : []]}>
                     <AccountSwitcher isScreenFocused={isScreenFocused} />
-=======
-                <View style={[styles.flexRow, styles.justifyContentBetween, styles.alignItemsCenter, styles.gap3, canUseLeftHandBar ? [styles.headerBarDesktopHeight(true)] : []]}>
-                    <AccountSwitcher />
->>>>>>> 25529844
                     <Tooltip text={translate('statusPage.status')}>
                         <PressableWithFeedback
                             accessibilityLabel={translate('statusPage.status')}
