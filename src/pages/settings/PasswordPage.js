import React, {Component} from 'react';
import {View, ScrollView} from 'react-native';
import {withOnyx} from 'react-native-onyx';
import PropTypes from 'prop-types';
import _ from 'underscore';
import HeaderWithCloseButton from '../../components/HeaderWithCloseButton';
import Navigation from '../../libs/Navigation/Navigation';
import ScreenWrapper from '../../components/ScreenWrapper';
import Text from '../../components/Text';
import styles from '../../styles/styles';
import ONYXKEYS from '../../ONYXKEYS';
import Button from '../../components/Button';
import * as ValidationUtils from '../../libs/ValidationUtils';
import * as User from '../../libs/actions/User';
import withLocalize, {withLocalizePropTypes} from '../../components/withLocalize';
import compose from '../../libs/compose';
import FixedFooter from '../../components/FixedFooter';
import TextInput from '../../components/TextInput';
import * as Session from '../../libs/actions/Session';
import * as ErrorUtils from '../../libs/ErrorUtils';
import ConfirmationPage from '../../components/ConfirmationPage';

const propTypes = {
    /* Onyx Props */

    /** Holds information about the users account that is logging in */
    account: PropTypes.shape({
        /** An error message to display to the user */
        errors: PropTypes.objectOf(PropTypes.string),

        /** Success message to display when necessary */
        success: PropTypes.string,

        /** Whether a sign on form is loading (being submitted) */
        isLoading: PropTypes.bool,
    }),

    ...withLocalizePropTypes,
};

const defaultProps = {
    account: {},
};
class PasswordPage extends Component {
    constructor(props) {
        super(props);

        this.state = {
            currentPassword: '',
            newPassword: '',
            errors: {
                currentPassword: false,
                newPassword: false,
                newPasswordSameAsOld: false,
            },
        };

        this.submit = this.submit.bind(this);
        this.getErrorText = this.getErrorText.bind(this);
        this.validate = this.validate.bind(this);
        this.clearErrorAndSetValue = this.clearErrorAndSetValue.bind(this);

        this.errorKeysMap = {
            currentPassword: 'passwordPage.errors.currentPassword',
            newPasswordSameAsOld: 'passwordPage.errors.newPasswordSameAsOld',
            newPassword: 'passwordPage.errors.newPassword',
        };
    }

    componentWillUnmount() {
        Session.clearAccountMessages();
    }

    /**
     * @param {String} field
     * @returns {String}
     */
    getErrorText(field) {
        if (this.state.errors[field]) {
            return this.props.translate(this.errorKeysMap[field]);
        }
        return '';
    }

    /**
     * @param {String} field
     * @param {String} value
     * @param {String[]} additionalErrorsToClear
     */
    clearErrorAndSetValue(field, value, additionalErrorsToClear) {
        const errorsToReset = {
            [field]: false,
        };
        if (additionalErrorsToClear) {
            _.each(additionalErrorsToClear, (errorFlag) => {
                errorsToReset[errorFlag] = false;
            });
        }

        this.setState((prevState) => ({
            [field]: value,
            errors: {...prevState.errors, ...errorsToReset},
        }));
    }

    /**
     * @returns {Boolean}
     */
    validate() {
        const errors = {};

        if (!this.state.currentPassword) {
            errors.currentPassword = true;
        }

        if (!this.state.newPassword || !ValidationUtils.isValidPassword(this.state.newPassword)) {
            errors.newPassword = true;
        }

        if (this.state.currentPassword && this.state.newPassword && _.isEqual(this.state.currentPassword, this.state.newPassword)) {
            errors.newPasswordSameAsOld = true;
        }

        this.setState({errors});
        return _.size(errors) === 0;
    }

    /**
     * Submit the form
     */
    submit() {
        if (!this.validate()) {
            return;
        }
        User.updatePassword(this.state.currentPassword, this.state.newPassword);
    }

    render() {
        const shouldShowNewPasswordPrompt = !this.state.errors.newPassword && !this.state.errors.newPasswordSameAsOld;
        return (
            <ScreenWrapper
                onEntryTransitionEnd={() => {
                    if (!this.currentPasswordInputRef) {
                        return;
                    }

                    this.currentPasswordInputRef.focus();
                }}
            >
                <HeaderWithCloseButton
                    title={this.props.translate('passwordPage.changePassword')}
                    shouldShowBackButton
                    onBackButtonPress={() => Navigation.goBack()}
                    onCloseButtonPress={() => Navigation.dismissModal(true)}
                />
<<<<<<< HEAD
                {!_.isEmpty(this.props.account.success)
                    ? (
                        <ConfirmationPage
                            heading={this.props.translate('passwordConfirmationScreen.passwordUpdated')}
                            shouldShowButton
                            onButtonPress={Navigation.goBack}
                            buttonText={this.props.translate('common.buttonConfirm')}
                            description={this.props.translate('passwordConfirmationScreen.allSet')}
                        />
                    ) : (
                        <>
                            <ScrollView
                                style={styles.flex1}
                                contentContainerStyle={styles.p5}

                                // Allow the user to click show password while password input is focused.
                                // eslint-disable-next-line react/jsx-props-no-multi-spaces
                                keyboardShouldPersistTaps="always"
                            >
                                <Text style={[styles.mb6]}>
                                    {this.props.translate('passwordPage.changingYourPasswordPrompt')}
                                </Text>
                                <View style={styles.mb6}>
                                    <TextInput
                                        label={`${this.props.translate('passwordPage.currentPassword')}*`}
                                        ref={el => this.currentPasswordInputRef = el}
                                        secureTextEntry
                                        autoCompleteType="password"
                                        textContentType="password"
                                        value={this.state.currentPassword}
                                        onChangeText={text => this.clearErrorAndSetValue('currentPassword', text)}
                                        returnKeyType="done"
                                        hasError={this.state.errors.currentPassword}
                                        errorText={this.getErrorText('currentPassword')}
                                        onSubmitEditing={this.submit}
                                    />
                                </View>
                                <View style={styles.mb6}>
                                    <TextInput
                                        label={`${this.props.translate('passwordPage.newPassword')}*`}
                                        secureTextEntry
                                        autoCompleteType="password"
                                        textContentType="password"
                                        value={this.state.newPassword}
                                        hasError={this.state.errors.newPassword || this.state.errors.newPasswordSameAsOld}
                                        errorText={this.state.errors.newPasswordSameAsOld
                                            ? this.getErrorText('newPasswordSameAsOld')
                                            : this.getErrorText('newPassword')}
                                        onChangeText={text => this.clearErrorAndSetValue('newPassword', text, ['newPasswordSameAsOld'])}
                                        onSubmitEditing={this.submit}
                                    />
                                    {shouldShowNewPasswordPrompt && (
                                    <Text
                                        style={[
                                            styles.textLabelSupporting,
                                            styles.mt1,
                                        ]}
                                    >
                                        {this.props.translate('passwordPage.newPasswordPrompt')}
                                    </Text>
                                    )}
                                </View>
                                {_.every(this.state.errors, error => !error) && !_.isEmpty(this.props.account.errors) && (
                                <Text style={styles.formError}>
                                    {ErrorUtils.getLatestErrorMessage(this.props.account)}
                                </Text>
                                )}
                            </ScrollView>
                            <FixedFooter style={[styles.flexGrow0]}>
                                <Button
                                    success
                                    isLoading={this.props.account.isLoading}
                                    text={this.props.translate('common.save')}
                                    onPress={this.submit}
=======
                {!_.isEmpty(this.props.account.success) ? (
                    <ConfirmationPage
                        heading={this.props.translate('passwordConfirmationScreen.passwordUpdated')}
                        shouldShowButton
                        onButtonPress={Navigation.goBack}
                        buttonText={this.props.translate('passwordConfirmationScreen.gotIt')}
                        description={this.props.translate('passwordConfirmationScreen.allSet')}
                    />
                ) : (
                    <>
                        <ScrollView
                            style={styles.flex1}
                            contentContainerStyle={styles.p5}
                            // Allow the user to click show password while password input is focused.
                            // eslint-disable-next-line react/jsx-props-no-multi-spaces
                            keyboardShouldPersistTaps="always"
                        >
                            <Text style={[styles.mb6]}>{this.props.translate('passwordPage.changingYourPasswordPrompt')}</Text>
                            <View style={styles.mb6}>
                                <TextInput
                                    label={`${this.props.translate('passwordPage.currentPassword')}*`}
                                    ref={(el) => (this.currentPasswordInputRef = el)}
                                    secureTextEntry
                                    autoCompleteType="password"
                                    textContentType="password"
                                    value={this.state.currentPassword}
                                    onChangeText={(text) => this.clearErrorAndSetValue('currentPassword', text)}
                                    returnKeyType="done"
                                    hasError={this.state.errors.currentPassword}
                                    errorText={this.getErrorText('currentPassword')}
                                    onSubmitEditing={this.submit}
                                />
                            </View>
                            <View style={styles.mb6}>
                                <TextInput
                                    label={`${this.props.translate('passwordPage.newPassword')}*`}
                                    secureTextEntry
                                    autoCompleteType="password"
                                    textContentType="password"
                                    value={this.state.newPassword}
                                    hasError={this.state.errors.newPassword || this.state.errors.newPasswordSameAsOld}
                                    errorText={this.state.errors.newPasswordSameAsOld ? this.getErrorText('newPasswordSameAsOld') : this.getErrorText('newPassword')}
                                    onChangeText={(text) => this.clearErrorAndSetValue('newPassword', text, ['newPasswordSameAsOld'])}
                                    onSubmitEditing={this.submit}
>>>>>>> e48e8757
                                />
                                {shouldShowNewPasswordPrompt && <Text style={[styles.textLabelSupporting, styles.mt1]}>{this.props.translate('passwordPage.newPasswordPrompt')}</Text>}
                            </View>
                            {_.every(this.state.errors, (error) => !error) && !_.isEmpty(this.props.account.errors) && (
                                <Text style={styles.formError}>{ErrorUtils.getLatestErrorMessage(this.props.account)}</Text>
                            )}
                        </ScrollView>
                        <FixedFooter style={[styles.flexGrow0]}>
                            <Button
                                success
                                isLoading={this.props.account.isLoading}
                                text={this.props.translate('common.save')}
                                onPress={this.submit}
                            />
                        </FixedFooter>
                    </>
                )}
            </ScreenWrapper>
        );
    }
}

PasswordPage.propTypes = propTypes;
PasswordPage.defaultProps = defaultProps;

export default compose(
    withLocalize,
    withOnyx({
        account: {
            key: ONYXKEYS.ACCOUNT,
        },
    }),
)(PasswordPage);<|MERGE_RESOLUTION|>--- conflicted
+++ resolved
@@ -153,88 +153,12 @@
                     onBackButtonPress={() => Navigation.goBack()}
                     onCloseButtonPress={() => Navigation.dismissModal(true)}
                 />
-<<<<<<< HEAD
-                {!_.isEmpty(this.props.account.success)
-                    ? (
-                        <ConfirmationPage
-                            heading={this.props.translate('passwordConfirmationScreen.passwordUpdated')}
-                            shouldShowButton
-                            onButtonPress={Navigation.goBack}
-                            buttonText={this.props.translate('common.buttonConfirm')}
-                            description={this.props.translate('passwordConfirmationScreen.allSet')}
-                        />
-                    ) : (
-                        <>
-                            <ScrollView
-                                style={styles.flex1}
-                                contentContainerStyle={styles.p5}
-
-                                // Allow the user to click show password while password input is focused.
-                                // eslint-disable-next-line react/jsx-props-no-multi-spaces
-                                keyboardShouldPersistTaps="always"
-                            >
-                                <Text style={[styles.mb6]}>
-                                    {this.props.translate('passwordPage.changingYourPasswordPrompt')}
-                                </Text>
-                                <View style={styles.mb6}>
-                                    <TextInput
-                                        label={`${this.props.translate('passwordPage.currentPassword')}*`}
-                                        ref={el => this.currentPasswordInputRef = el}
-                                        secureTextEntry
-                                        autoCompleteType="password"
-                                        textContentType="password"
-                                        value={this.state.currentPassword}
-                                        onChangeText={text => this.clearErrorAndSetValue('currentPassword', text)}
-                                        returnKeyType="done"
-                                        hasError={this.state.errors.currentPassword}
-                                        errorText={this.getErrorText('currentPassword')}
-                                        onSubmitEditing={this.submit}
-                                    />
-                                </View>
-                                <View style={styles.mb6}>
-                                    <TextInput
-                                        label={`${this.props.translate('passwordPage.newPassword')}*`}
-                                        secureTextEntry
-                                        autoCompleteType="password"
-                                        textContentType="password"
-                                        value={this.state.newPassword}
-                                        hasError={this.state.errors.newPassword || this.state.errors.newPasswordSameAsOld}
-                                        errorText={this.state.errors.newPasswordSameAsOld
-                                            ? this.getErrorText('newPasswordSameAsOld')
-                                            : this.getErrorText('newPassword')}
-                                        onChangeText={text => this.clearErrorAndSetValue('newPassword', text, ['newPasswordSameAsOld'])}
-                                        onSubmitEditing={this.submit}
-                                    />
-                                    {shouldShowNewPasswordPrompt && (
-                                    <Text
-                                        style={[
-                                            styles.textLabelSupporting,
-                                            styles.mt1,
-                                        ]}
-                                    >
-                                        {this.props.translate('passwordPage.newPasswordPrompt')}
-                                    </Text>
-                                    )}
-                                </View>
-                                {_.every(this.state.errors, error => !error) && !_.isEmpty(this.props.account.errors) && (
-                                <Text style={styles.formError}>
-                                    {ErrorUtils.getLatestErrorMessage(this.props.account)}
-                                </Text>
-                                )}
-                            </ScrollView>
-                            <FixedFooter style={[styles.flexGrow0]}>
-                                <Button
-                                    success
-                                    isLoading={this.props.account.isLoading}
-                                    text={this.props.translate('common.save')}
-                                    onPress={this.submit}
-=======
                 {!_.isEmpty(this.props.account.success) ? (
                     <ConfirmationPage
                         heading={this.props.translate('passwordConfirmationScreen.passwordUpdated')}
                         shouldShowButton
                         onButtonPress={Navigation.goBack}
-                        buttonText={this.props.translate('passwordConfirmationScreen.gotIt')}
+                        buttonText={this.props.translate('common.buttonConfirm')}
                         description={this.props.translate('passwordConfirmationScreen.allSet')}
                     />
                 ) : (
@@ -273,7 +197,6 @@
                                     errorText={this.state.errors.newPasswordSameAsOld ? this.getErrorText('newPasswordSameAsOld') : this.getErrorText('newPassword')}
                                     onChangeText={(text) => this.clearErrorAndSetValue('newPassword', text, ['newPasswordSameAsOld'])}
                                     onSubmitEditing={this.submit}
->>>>>>> e48e8757
                                 />
                                 {shouldShowNewPasswordPrompt && <Text style={[styles.textLabelSupporting, styles.mt1]}>{this.props.translate('passwordPage.newPasswordPrompt')}</Text>}
                             </View>
