import React, {Component} from 'react';
import {View} from 'react-native';
import _ from 'underscore';
import HeaderWithCloseButton from '../../../components/HeaderWithCloseButton';
import Navigation from '../../../libs/Navigation/Navigation';
import ScreenWrapper from '../../../components/ScreenWrapper';
import styles from '../../../styles/styles';
import Text from '../../../components/Text';
import TextLink from '../../../components/TextLink';
import withLocalize, {withLocalizePropTypes} from '../../../components/withLocalize';
import * as PaymentMethods from '../../../libs/actions/PaymentMethods';
import * as ValidationUtils from '../../../libs/ValidationUtils';
import CheckboxWithLabel from '../../../components/CheckboxWithLabel';
import StatePicker from '../../../components/StatePicker';
import TextInput from '../../../components/TextInput';
import CONST from '../../../CONST';
import ONYXKEYS from '../../../ONYXKEYS';
import AddressSearch from '../../../components/AddressSearch';
import * as ComponentUtils from '../../../libs/ComponentUtils';
import Form from '../../../components/Form';

const propTypes = {
    /* Onyx Props */
    ...withLocalizePropTypes,
};

class DebitCardPage extends Component {
    constructor(props) {
        super(props);

        this.validate = this.validate.bind(this);
    }

    /**
     * Make sure we reset the onyx values so old errors don't show if this form is displayed later
     */
    componentWillUnmount() {
        PaymentMethods.clearDebitCardFormErrorAndSubmit();
    }

    /**
     * @param {Object} values - form input values passed by the Form component
     * @returns {Boolean}
     */
    validate(values) {
        const errors = {};

        if (!values.nameOnCard || !ValidationUtils.isValidCardName(values.nameOnCard)) {
            errors.nameOnCard = this.props.translate('addDebitCardPage.error.invalidName');
        }

        if (!values.cardNumber || !ValidationUtils.isValidDebitCard(values.cardNumber.replace(/ /g, ''))) {
            errors.cardNumber = this.props.translate('addDebitCardPage.error.debitCardNumber');
        }

        if (!values.expirationDate || !ValidationUtils.isValidExpirationDate(values.expirationDate)) {
            errors.expirationDate = this.props.translate('addDebitCardPage.error.expirationDate');
        }

        if (!values.securityCode || !ValidationUtils.isValidSecurityCode(values.securityCode)) {
            errors.securityCode = this.props.translate('addDebitCardPage.error.securityCode');
        }

        if (!values.addressStreet || !ValidationUtils.isValidAddress(values.addressStreet)) {
            errors.addressStreet = this.props.translate('addDebitCardPage.error.addressStreet');
        }

        if (!values.addressZipCode || !ValidationUtils.isValidZipCode(values.addressZipCode)) {
            errors.addressZipCode = this.props.translate('addDebitCardPage.error.addressZipCode');
        }

        if (!values.addressState || !values.addressState) {
            errors.addressState = this.props.translate('addDebitCardPage.error.addressState');
        }

        if (!values.password || _.isEmpty(values.password.trim())) {
            errors.password = this.props.translate('addDebitCardPage.error.password');
        }

        if (!values.acceptedTerms) {
            errors.acceptedTerms = this.props.translate('common.error.acceptedTerms');
        }

        return errors;
    }

    render() {
        return (
            <ScreenWrapper>
                <HeaderWithCloseButton
                    title={this.props.translate('addDebitCardPage.addADebitCard')}
                    shouldShowBackButton
                    onBackButtonPress={() => Navigation.goBack()}
                    onCloseButtonPress={() => Navigation.dismissModal(true)}
                />
                <Form
                    formID={ONYXKEYS.FORMS.ADD_DEBIT_CARD_FORM}
                    validate={this.validate}
                    onSubmit={PaymentMethods.addBillingCard}
                    submitButtonText={this.props.translate('common.save')}
                    style={[styles.mh5, styles.flexGrow1]}
                >
                    <TextInput
                        inputID="nameOnCard"
                        label={this.props.translate('addDebitCardPage.nameOnCard')}
                    />
<<<<<<< HEAD
                    <Form
                        formID={ONYXKEYS.FORMS.ADD_DEBIT_CARD_FORM}
                        validate={this.validate}
                        onSubmit={PaymentMethods.addPaymentCard}
                        submitButtonText={this.props.translate('common.save')}
                        style={[styles.mh5, styles.flexGrow1]}
                    >
                        <TextInput
                            inputID="nameOnCard"
                            label={this.props.translate('addDebitCardPage.nameOnCard')}
                        />
                        <TextInput
                            inputID="cardNumber"
                            label={this.props.translate('addDebitCardPage.debitCardNumber')}
                            containerStyles={[styles.mt4]}
                            keyboardType={CONST.KEYBOARD_TYPE.NUMBER_PAD}
                        />
                        <View style={[styles.flexRow, styles.mt4]}>
                            <View style={[styles.flex1, styles.mr2]}>
                                <TextInput
                                    inputID="expirationDate"
                                    label={this.props.translate('addDebitCardPage.expiration')}
                                    placeholder={this.props.translate('addDebitCardPage.expirationDate')}
                                    keyboardType={CONST.KEYBOARD_TYPE.NUMBER_PAD}
                                />
                            </View>
                            <View style={[styles.flex1]}>
                                <TextInput
                                    inputID="securityCode"
                                    label={this.props.translate('addDebitCardPage.cvv')}
                                    maxLength={4}
                                    keyboardType={CONST.KEYBOARD_TYPE.NUMBER_PAD}
                                />
                            </View>
                        </View>
                        <View>
                            <AddressSearch
                                inputID="addressStreet"
                                label={this.props.translate('addDebitCardPage.billingAddress')}
                                containerStyles={[styles.mt4]}
=======
                    <TextInput
                        inputID="cardNumber"
                        label={this.props.translate('addDebitCardPage.debitCardNumber')}
                        containerStyles={[styles.mt4]}
                        keyboardType={CONST.KEYBOARD_TYPE.NUMBER_PAD}
                    />
                    <View style={[styles.flexRow, styles.mt4]}>
                        <View style={[styles.flex1, styles.mr2]}>
                            <TextInput
                                inputID="expirationDate"
                                label={this.props.translate('addDebitCardPage.expiration')}
                                placeholder={this.props.translate('addDebitCardPage.expirationDate')}
                                keyboardType={CONST.KEYBOARD_TYPE.NUMBER_PAD}
>>>>>>> 9a760345
                            />
                        </View>
                        <View style={[styles.flex1]}>
                            <TextInput
                                inputID="securityCode"
                                label={this.props.translate('addDebitCardPage.cvv')}
                                maxLength={4}
                                keyboardType={CONST.KEYBOARD_TYPE.NUMBER_PAD}
                            />
                        </View>
                    </View>
                    <View>
                        <AddressSearch
                            inputID="addressStreet"
                            label={this.props.translate('addDebitCardPage.billingAddress')}
                            containerStyles={[styles.mt4]}
                        />
                    </View>
                    <View style={[styles.flexRow, styles.mt4]}>
                        <View style={[styles.flex2, styles.mr2]}>
                            <TextInput
                                inputID="addressZipCode"
                                label={this.props.translate('common.zip')}
                                keyboardType={CONST.KEYBOARD_TYPE.NUMBER_PAD}
                                maxLength={CONST.BANK_ACCOUNT.MAX_LENGTH.ZIP_CODE}
                            />
                        </View>
                        <View style={[styles.flex1]}>
                            <StatePicker
                                inputID="addressState"
                            />
                        </View>
                    </View>
                    <View style={[styles.mt4]}>
                        <TextInput
                            inputID="password"
                            label={this.props.translate('addDebitCardPage.expensifyPassword')}
                            textContentType="password"
                            autoCompleteType={ComponentUtils.PASSWORD_AUTOCOMPLETE_TYPE}
                            secureTextEntry
                        />
                    </View>
                    <CheckboxWithLabel
                        inputID="acceptedTerms"
                        LabelComponent={() => (
                            <>
                                <Text>{`${this.props.translate('common.iAcceptThe')}`}</Text>
                                <TextLink href="https://use.expensify.com/terms">
                                    {`${this.props.translate('addDebitCardPage.expensifyTermsOfService')}`}
                                </TextLink>
                            </>
                        )}
                        style={[styles.mt4]}
                        shouldSaveDraft
                    />
                </Form>
            </ScreenWrapper>
        );
    }
}

DebitCardPage.propTypes = propTypes;

export default withLocalize(DebitCardPage);<|MERGE_RESOLUTION|>--- conflicted
+++ resolved
@@ -104,48 +104,6 @@
                         inputID="nameOnCard"
                         label={this.props.translate('addDebitCardPage.nameOnCard')}
                     />
-<<<<<<< HEAD
-                    <Form
-                        formID={ONYXKEYS.FORMS.ADD_DEBIT_CARD_FORM}
-                        validate={this.validate}
-                        onSubmit={PaymentMethods.addPaymentCard}
-                        submitButtonText={this.props.translate('common.save')}
-                        style={[styles.mh5, styles.flexGrow1]}
-                    >
-                        <TextInput
-                            inputID="nameOnCard"
-                            label={this.props.translate('addDebitCardPage.nameOnCard')}
-                        />
-                        <TextInput
-                            inputID="cardNumber"
-                            label={this.props.translate('addDebitCardPage.debitCardNumber')}
-                            containerStyles={[styles.mt4]}
-                            keyboardType={CONST.KEYBOARD_TYPE.NUMBER_PAD}
-                        />
-                        <View style={[styles.flexRow, styles.mt4]}>
-                            <View style={[styles.flex1, styles.mr2]}>
-                                <TextInput
-                                    inputID="expirationDate"
-                                    label={this.props.translate('addDebitCardPage.expiration')}
-                                    placeholder={this.props.translate('addDebitCardPage.expirationDate')}
-                                    keyboardType={CONST.KEYBOARD_TYPE.NUMBER_PAD}
-                                />
-                            </View>
-                            <View style={[styles.flex1]}>
-                                <TextInput
-                                    inputID="securityCode"
-                                    label={this.props.translate('addDebitCardPage.cvv')}
-                                    maxLength={4}
-                                    keyboardType={CONST.KEYBOARD_TYPE.NUMBER_PAD}
-                                />
-                            </View>
-                        </View>
-                        <View>
-                            <AddressSearch
-                                inputID="addressStreet"
-                                label={this.props.translate('addDebitCardPage.billingAddress')}
-                                containerStyles={[styles.mt4]}
-=======
                     <TextInput
                         inputID="cardNumber"
                         label={this.props.translate('addDebitCardPage.debitCardNumber')}
@@ -159,7 +117,6 @@
                                 label={this.props.translate('addDebitCardPage.expiration')}
                                 placeholder={this.props.translate('addDebitCardPage.expirationDate')}
                                 keyboardType={CONST.KEYBOARD_TYPE.NUMBER_PAD}
->>>>>>> 9a760345
                             />
                         </View>
                         <View style={[styles.flex1]}>
