import _ from 'underscore';
import React, {Component} from 'react';
import PropTypes from 'prop-types';
import {ActivityIndicator, FlatList, ScrollView} from 'react-native';
import lodashGet from 'lodash/get';
import {withOnyx} from 'react-native-onyx';
import styles from '../../../styles/styles';
import * as StyleUtils from '../../../styles/StyleUtils';
import MenuItem from '../../../components/MenuItem';
import Button from '../../../components/Button';
import Text from '../../../components/Text';
import compose from '../../../libs/compose';
import withLocalize, {withLocalizePropTypes} from '../../../components/withLocalize';
import ONYXKEYS from '../../../ONYXKEYS';
import CONST from '../../../CONST';
import {withNetwork} from '../../../components/OnyxProvider';
import * as Expensicons from '../../../components/Icon/Expensicons';
import bankAccountPropTypes from '../../../components/bankAccountPropTypes';
import paypalMeDataPropTypes from '../../../components/paypalMeDataPropTypes';
import cardPropTypes from '../../../components/cardPropTypes';
import * as PaymentUtils from '../../../libs/PaymentUtils';
import FormAlertWrapper from '../../../components/FormAlertWrapper';
import OfflineWithFeedback from '../../../components/OfflineWithFeedback';
import * as PaymentMethods from '../../../libs/actions/PaymentMethods';
import Log from '../../../libs/Log';
import themeColors from '../../../styles/themes/default';

const propTypes = {
    /** What to do when a menu item is pressed */
    onPress: PropTypes.func.isRequired,

    /** Account details for PayPal.Me */
    payPalMeData: paypalMeDataPropTypes,

    /** List of bank accounts */
    bankAccountList: PropTypes.objectOf(bankAccountPropTypes),

    /** List of cards */
    cardList: PropTypes.objectOf(cardPropTypes),

    /** Whether the add Payment button be shown on the list */
    shouldShowAddPaymentMethodButton: PropTypes.bool,

    /** Are we loading payment methods? */
    isLoadingPaymentMethods: PropTypes.bool,

    /** Type to filter the payment Method list */
    filterType: PropTypes.oneOf([CONST.PAYMENT_METHODS.DEBIT_CARD, CONST.PAYMENT_METHODS.BANK_ACCOUNT, '']),

    /** User wallet props */
    userWallet: PropTypes.shape({
        /** The ID of the linked account */
        walletLinkedAccountID: PropTypes.number,

        /** The type of the linked account (debitCard or bankAccount) */
        walletLinkedAccountType: PropTypes.string,
    }),

    /** Type of active/highlighted payment method */
    actionPaymentMethodType: PropTypes.oneOf([..._.values(CONST.PAYMENT_METHODS), '']),

    /** ID of active/highlighted payment method */
    activePaymentMethodID: PropTypes.oneOfType([PropTypes.string, PropTypes.number]),

    /** ID of selected payment method */
    selectedMethodID: PropTypes.oneOfType([PropTypes.string, PropTypes.number]),

    /** Content for the FlatList header component */
    listHeaderComponent: PropTypes.func,

    ...withLocalizePropTypes,
};

const defaultProps = {
    payPalMeData: {},
    bankAccountList: {},
    cardList: {},
    userWallet: {
        walletLinkedAccountID: 0,
        walletLinkedAccountType: '',
    },
    isLoadingPaymentMethods: true,
    shouldShowAddPaymentMethodButton: true,
    filterType: '',
    actionPaymentMethodType: '',
    activePaymentMethodID: '',
    selectedMethodID: '',
    listHeaderComponent: null,
};

class PaymentMethodList extends Component {
    constructor(props) {
        super(props);

        this.renderItem = this.renderItem.bind(this);
    }

    /**
     * @param {Boolean} isDefault
     * @returns {*}
     */
    getDefaultBadgeText(isDefault = false) {
        if (!isDefault) {
            return null;
        }

        const defaultablePaymentMethodCount = _.reduce(this.getFilteredPaymentMethods(), (count, method) => (
            (method.accountType === CONST.PAYMENT_METHODS.BANK_ACCOUNT || method.accountType === CONST.PAYMENT_METHODS.DEBIT_CARD)
                ? count + 1
                : count
        ), 0);
        if (defaultablePaymentMethodCount <= 1) {
            return null;
        }

        return this.props.translate('paymentMethodList.defaultPaymentMethod');
    }

    /**
     * @returns {Array}
     */
    getFilteredPaymentMethods() {
        // Hide any billing cards that are not P2P debit cards for now because you cannot make them your default method, or delete them
        const filteredCardList = _.filter(this.props.cardList, card => card.accountData.additionalData.isP2PDebitCard);
        let combinedPaymentMethods = PaymentUtils.formatPaymentMethods(this.props.bankAccountList, filteredCardList, this.props.payPalMeData);

        if (!_.isEmpty(this.props.filterType)) {
            combinedPaymentMethods = _.filter(combinedPaymentMethods, paymentMethod => paymentMethod.accountType === this.props.filterType);
        }

        combinedPaymentMethods = _.map(combinedPaymentMethods, paymentMethod => ({
            ...paymentMethod,
            onPress: e => this.props.onPress(e, paymentMethod.accountType, paymentMethod.accountData, paymentMethod.isDefault, paymentMethod.methodID),
            iconFill: this.isPaymentMethodActive(paymentMethod) ? StyleUtils.getIconFillColor(CONST.BUTTON_STATES.PRESSED) : null,
            wrapperStyle: this.isPaymentMethodActive(paymentMethod) ? [StyleUtils.getButtonBackgroundColorStyle(CONST.BUTTON_STATES.PRESSED)] : null,
        }));

        return combinedPaymentMethods;
    }

    /**
     * Dismisses the error on the payment method
     * @param {Object} item
     */
    dismissError(item) {
        const paymentList = item.accountType === CONST.PAYMENT_METHODS.BANK_ACCOUNT ? ONYXKEYS.BANK_ACCOUNT_LIST : ONYXKEYS.CARD_LIST;
        const paymentID = item.accountType === CONST.PAYMENT_METHODS.BANK_ACCOUNT ? lodashGet(item, ['accountData', 'bankAccountID'], '') : lodashGet(item, ['accountData', 'fundID'], '');

        if (!paymentID) {
            Log.info('Unable to clear payment method error: ', item);
            return;
        }

        if (item.pendingAction === CONST.RED_BRICK_ROAD_PENDING_ACTION.DELETE) {
            PaymentMethods.clearDeletePaymentMethodError(paymentList, paymentID);
        } else {
            PaymentMethods.clearAddPaymentMethodError(paymentList, paymentID);
        }
    }

    /**
     * @param {Object} paymentMethod
     * @param {String|Number} paymentMethod.methodID
     * @param {String} paymentMethod.accountType
     * @return {Boolean}
     */
    isPaymentMethodActive(paymentMethod) {
        return paymentMethod.accountType === this.props.actionPaymentMethodType && paymentMethod.methodID === this.props.activePaymentMethodID;
    }

    /**
     * Create a menuItem for each passed paymentMethod
     *
     * @param {Object} params
     * @param {Object} params.item
     *
     * @return {React.Component}
     */
    renderItem({item}) {
        return (
            <OfflineWithFeedback
                onClose={() => this.dismissError(item)}
                pendingAction={item.pendingAction}
                errors={item.errors}
                errorRowStyles={styles.ph6}
            >
                <MenuItem
                    onPress={item.onPress}
                    title={item.title}
                    description={item.description}
                    icon={item.icon}
                    disabled={item.disabled}
                    iconFill={item.iconFill}
                    iconHeight={item.iconSize}
                    iconWidth={item.iconSize}
                    badgeText={this.getDefaultBadgeText(item.isDefault)}
                    wrapperStyle={item.wrapperStyle}
                    shouldShowSelectedState={this.props.shouldShowSelectedState}
                    isSelected={this.props.selectedMethodID === item.methodID}
                />
            </OfflineWithFeedback>
        );
    }

    /**
     * Show add first payment copy when payment methods are
     *
     * @return {React.Component}
     */
    renderListEmptyComponent() {
        return (
            <Text
                style={[styles.popoverMenuItem]}
            >
                {this.props.translate('paymentMethodList.addFirstPaymentMethod')}
            </Text>
        );
    }

    render() {
        return (
            <>
<<<<<<< HEAD
                {this.props.isLoadingPaymentMethods && !this.props.network.isOffline ? (
                    <ScrollView>
                        <ActivityIndicator color={themeColors.spinner} size="large" />
                    </ScrollView>
                ) : (
                    <FlatList
                        data={this.getFilteredPaymentMethods()}
                        renderItem={this.renderItem}
                        keyExtractor={item => item.key}
                        ListEmptyComponent={this.renderListEmptyComponent()}
                    />
                )}
                {this.props.shouldShowAddPaymentMethodButton && (
                    <Button
                        text={this.props.translate('paymentMethodList.addPaymentMethod')}
                        icon={Expensicons.CreditCard}
                        onPress={e => this.props.onPress(e)}
                        isDisabled={this.props.isLoadingPayments || this.props.network.isOffline}
                        style={[styles.mh4, styles.buttonCTA]}
                        iconStyles={[styles.buttonCTAIcon]}
                        key="addPaymentMethodButton"
                        success
                        shouldShowRightIcon
                        large
                    />
                )}
=======
                <FlatList
                    data={this.getFilteredPaymentMethods()}
                    renderItem={this.renderItem}
                    keyExtractor={item => item.key}
                    ListEmptyComponent={this.renderListEmptyComponent()}
                    ListHeaderComponent={this.props.listHeaderComponent}
                />
                {
                    this.props.shouldShowAddPaymentMethodButton
                    && (
                        <FormAlertWrapper>
                            {
                                isOffline => (
                                    <Button
                                        text={this.props.translate('paymentMethodList.addPaymentMethod')}
                                        icon={Expensicons.CreditCard}
                                        onPress={e => this.props.onPress(e)}
                                        isDisabled={this.props.isLoadingPayments || isOffline}
                                        style={[styles.mh4, styles.buttonCTA]}
                                        iconStyles={[styles.buttonCTAIcon]}
                                        key="addPaymentMethodButton"
                                        success
                                        shouldShowRightIcon
                                        large
                                    />
                                )
                            }
                        </FormAlertWrapper>
                    )
                }
>>>>>>> 8d8f8acb
            </>
        );
    }
}

PaymentMethodList.propTypes = propTypes;
PaymentMethodList.defaultProps = defaultProps;

export default compose(
    withNetwork(),
    withLocalize,
    withOnyx({
        bankAccountList: {
            key: ONYXKEYS.BANK_ACCOUNT_LIST,
        },
        cardList: {
            key: ONYXKEYS.CARD_LIST,
        },
        isLoadingPaymentMethods: {
            key: ONYXKEYS.IS_LOADING_PAYMENT_METHODS,
        },
        payPalMeData: {
            key: ONYXKEYS.PAYPAL,
        },
        userWallet: {
            key: ONYXKEYS.USER_WALLET,
        },
    }),
)(PaymentMethodList);<|MERGE_RESOLUTION|>--- conflicted
+++ resolved
@@ -220,7 +220,6 @@
     render() {
         return (
             <>
-<<<<<<< HEAD
                 {this.props.isLoadingPaymentMethods && !this.props.network.isOffline ? (
                     <ScrollView>
                         <ActivityIndicator color={themeColors.spinner} size="large" />
@@ -231,6 +230,7 @@
                         renderItem={this.renderItem}
                         keyExtractor={item => item.key}
                         ListEmptyComponent={this.renderListEmptyComponent()}
+                        ListHeaderComponent={this.props.listHeaderComponent}
                     />
                 )}
                 {this.props.shouldShowAddPaymentMethodButton && (
@@ -247,38 +247,6 @@
                         large
                     />
                 )}
-=======
-                <FlatList
-                    data={this.getFilteredPaymentMethods()}
-                    renderItem={this.renderItem}
-                    keyExtractor={item => item.key}
-                    ListEmptyComponent={this.renderListEmptyComponent()}
-                    ListHeaderComponent={this.props.listHeaderComponent}
-                />
-                {
-                    this.props.shouldShowAddPaymentMethodButton
-                    && (
-                        <FormAlertWrapper>
-                            {
-                                isOffline => (
-                                    <Button
-                                        text={this.props.translate('paymentMethodList.addPaymentMethod')}
-                                        icon={Expensicons.CreditCard}
-                                        onPress={e => this.props.onPress(e)}
-                                        isDisabled={this.props.isLoadingPayments || isOffline}
-                                        style={[styles.mh4, styles.buttonCTA]}
-                                        iconStyles={[styles.buttonCTAIcon]}
-                                        key="addPaymentMethodButton"
-                                        success
-                                        shouldShowRightIcon
-                                        large
-                                    />
-                                )
-                            }
-                        </FormAlertWrapper>
-                    )
-                }
->>>>>>> 8d8f8acb
             </>
         );
     }
