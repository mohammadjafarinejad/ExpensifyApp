--- conflicted
+++ resolved
@@ -81,72 +81,12 @@
      * @returns {Array}
      */
     createPaymentMethodList() {
-<<<<<<< HEAD
-        const combinedPaymentMethods = [];
-
-        _.each(this.props.bankAccountList, (bankAccount) => {
-            // Add all bank accounts besides the wallet
-            if (bankAccount.type === CONST.BANK_ACCOUNT_TYPES.WALLET) {
-                return;
-            }
-            const formattedBankAccountNumber = bankAccount.accountNumber
-                ? `${this.props.translate('paymentMethodList.accountLastFour')} ${
-                    bankAccount.accountNumber.slice(-4)
-                }`
-                : null;
-            const isDefault = this.props.userWallet.walletLinkedAccountType === 'bankAccount' && this.props.userWallet.walletLinkedAccountID === bankAccount.bankAccountID;
-            const {icon, iconSize} = getBankIcon(lodashGet(bankAccount, 'additionalData.bankName', ''));
-            combinedPaymentMethods.push({
-                type: MENU_ITEM,
-                title: bankAccount.addressName,
-
-                // eslint-disable-next-line
-                description: formattedBankAccountNumber,
-                icon,
-                iconSize,
-                onPress: e => this.props.onPress(e, 'bankAccount', bankAccount),
-                key: `bankAccount-${bankAccount.bankAccountID}`,
-                isDefault,
-            });
-        });
-
-        _.each(this.props.cardList, (card) => {
-            const formattedCardNumber = card.cardNumber
-                ? `${this.props.translate('paymentMethodList.cardLastFour')} ${card.cardNumber.slice(-4)}`
-                : null;
-            const isDefault = this.props.userWallet.walletLinkedAccountType === 'debitCard' && this.props.userWallet.walletLinkedAccountID === card.fundID;
-            const {icon, iconSize} = getBankIcon(card.bank, true);
-            combinedPaymentMethods.push({
-                type: MENU_ITEM,
-                title: card.addressName,
-                // eslint-disable-next-line
-                description: formattedCardNumber,
-                icon,
-                iconSize,
-                onPress: e => this.props.onPress(e, 'card', card),
-                key: `card-${card.cardNumber}`,
-                isDefault,
-            });
-        });
-
-        if (this.props.payPalMeUsername) {
-            combinedPaymentMethods.push({
-                type: MENU_ITEM,
-                title: 'PayPal.me',
-                description: this.props.payPalMeUsername,
-                icon: Expensicons.PayPal,
-                onPress: e => this.props.onPress(e, 'payPalMe'),
-                key: 'payPalMePaymentMethod',
-            });
-        }
-=======
-        let combinedPaymentMethods = PaymentUtils.getPaymentMethods(this.props.bankAccountList, this.props.cardList, this.props.payPalMeUsername);
+        let combinedPaymentMethods = PaymentUtils.getPaymentMethods(this.props.bankAccountList, this.props.cardList, this.props.payPalMeUsername, this.props.wallet);
         combinedPaymentMethods = _.map(combinedPaymentMethods, paymentMethod => ({
             ...paymentMethod,
             type: MENU_ITEM,
             onPress: e => this.props.onPress(e, paymentMethod.methodID),
         }));
->>>>>>> be6dccf6
 
         // If we have not added any payment methods, show a default empty state
         if (_.isEmpty(combinedPaymentMethods)) {
