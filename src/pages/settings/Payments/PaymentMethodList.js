--- conflicted
+++ resolved
@@ -81,11 +81,7 @@
      * @returns {Array}
      */
     createPaymentMethodList() {
-<<<<<<< HEAD
-        let combinedPaymentMethods = PaymentUtils.getPaymentMethods(this.props.bankAccountList, this.props.cardList, this.props.payPalMeUsername, this.props.userWallet);
-=======
-        let combinedPaymentMethods = PaymentUtils.formatPaymentMethods(this.props.bankAccountList, this.props.cardList, this.props.payPalMeUsername);
->>>>>>> 01757b2e
+        let combinedPaymentMethods = PaymentUtils.formatPaymentMethods(this.props.bankAccountList, this.props.cardList, this.props.payPalMeUsername, this.props.userWallet);
         combinedPaymentMethods = _.map(combinedPaymentMethods, paymentMethod => ({
             ...paymentMethod,
             type: MENU_ITEM,
