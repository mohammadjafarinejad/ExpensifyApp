--- conflicted
+++ resolved
@@ -23,14 +23,6 @@
     /** What to do when a menu item is pressed */
     onPress: PropTypes.func.isRequired,
 
-<<<<<<< HEAD
-    /** Are we loading payments from the server? */
-    isLoadingPayments: PropTypes.bool,
-=======
-    /** Is the payment options menu open / active? */
-    isAddPaymentMenuActive: PropTypes.bool,
->>>>>>> b6bf89fe
-
     /** User's paypal.me username if they have one */
     payPalMeUsername: PropTypes.string,
 
@@ -84,11 +76,6 @@
         walletLinkedAccountID: 0,
         walletLinkedAccountType: '',
     },
-<<<<<<< HEAD
-    isLoadingPayments: false,
-=======
-    isAddPaymentMenuActive: false,
->>>>>>> b6bf89fe
     shouldShowAddPaymentMethodButton: true,
     filterType: '',
     actionPaymentMethodType: '',
@@ -176,11 +163,6 @@
             shouldShowRightIcon: true,
             success: true,
             key: 'addPaymentMethodButton',
-<<<<<<< HEAD
-=======
-            iconFill: this.props.isAddPaymentMenuActive ? StyleUtils.getIconFillColor(CONST.BUTTON_STATES.PRESSED) : null,
-            wrapperStyle: this.props.isAddPaymentMenuActive ? [StyleUtils.getButtonBackgroundColorStyle(CONST.BUTTON_STATES.PRESSED)] : [],
->>>>>>> b6bf89fe
         });
 
         return combinedPaymentMethods;
