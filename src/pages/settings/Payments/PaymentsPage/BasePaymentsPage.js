import React from 'react';
import {
    View, TouchableOpacity, InteractionManager, LayoutAnimation,
} from 'react-native';
import {withOnyx} from 'react-native-onyx';
import _ from 'underscore';
import lodashGet from 'lodash/get';
import PaymentMethodList from '../PaymentMethodList';
import ROUTES from '../../../../ROUTES';
import HeaderWithCloseButton from '../../../../components/HeaderWithCloseButton';
import PasswordPopover from '../../../../components/PasswordPopover';
import ScreenWrapper from '../../../../components/ScreenWrapper';
import Navigation from '../../../../libs/Navigation/Navigation';
import styles from '../../../../styles/styles';
import withLocalize from '../../../../components/withLocalize';
import compose from '../../../../libs/compose';
import * as BankAccounts from '../../../../libs/actions/BankAccounts';
import Popover from '../../../../components/Popover';
import MenuItem from '../../../../components/MenuItem';
import Text from '../../../../components/Text';
import * as PaymentMethods from '../../../../libs/actions/PaymentMethods';
import getClickedElementLocation from '../../../../libs/getClickedElementLocation';
import withWindowDimensions from '../../../../components/withWindowDimensions';
import CurrentWalletBalance from '../../../../components/CurrentWalletBalance';
import ONYXKEYS from '../../../../ONYXKEYS';
import Permissions from '../../../../libs/Permissions';
import ConfirmPopover from '../../../../components/ConfirmPopover';
import AddPaymentMethodMenu from '../../../../components/AddPaymentMethodMenu';
import CONST from '../../../../CONST';
import * as Expensicons from '../../../../components/Icon/Expensicons';
import KYCWall from '../../../../components/KYCWall';
import {propTypes, defaultProps} from './paymentsPagePropTypes';
import {withNetwork} from '../../../../components/OnyxProvider';
import * as PaymentUtils from '../../../../libs/PaymentUtils';
import OfflineIndicator from '../../../../components/OfflineIndicator';

class BasePaymentsPage extends React.Component {
    constructor(props) {
        super(props);

        this.state = {
            shouldShowAddPaymentMenu: false,
            shouldShowDefaultDeleteMenu: false,
            shouldShowPasswordPrompt: false,
            shouldShowConfirmPopover: false,
            isSelectedPaymentMethodDefault: false,
            selectedPaymentMethod: {},
            formattedSelectedPaymentMethod: {
                title: '',
            },
            anchorPositionTop: 0,
            anchorPositionBottom: 0,
            anchorPositionRight: 0,
            addPaymentMethodButton: null,
        };

        this.paymentMethodPressed = this.paymentMethodPressed.bind(this);
        this.addPaymentMethodTypePressed = this.addPaymentMethodTypePressed.bind(this);
        this.hideAddPaymentMenu = this.hideAddPaymentMenu.bind(this);
        this.hideDefaultDeleteMenu = this.hideDefaultDeleteMenu.bind(this);
        this.makeDefaultPaymentMethod = this.makeDefaultPaymentMethod.bind(this);
        this.deletePaymentMethod = this.deletePaymentMethod.bind(this);
        this.hidePasswordPrompt = this.hidePasswordPrompt.bind(this);
        this.navigateToTransferBalancePage = this.navigateToTransferBalancePage.bind(this);
        this.setMenuPosition = this.setMenuPosition.bind(this);
    }

    componentDidMount() {
        this.fetchData();
    }

    componentDidUpdate(prevProps) {
        if (this.shouldListenForResize) {
            this.setMenuPosition();
        }

        if (!prevProps.network.isOffline || this.props.network.isOffline) {
            return;
        }
        this.fetchData();
    }

    setMenuPosition() {
        if (!this.state.addPaymentMethodButton) {
            return;
        }
        const buttonPosition = getClickedElementLocation(this.state.addPaymentMethodButton);
        this.setPositionAddPaymentMenu(buttonPosition);
    }

    getSelectedPaymentMethodID() {
        if (this.state.selectedPaymentMethodType === CONST.PAYMENT_METHODS.PAYPAL) {
            return CONST.PAYMENT_METHODS.PAYPAL;
        }
        if (this.state.selectedPaymentMethodType === CONST.PAYMENT_METHODS.BANK_ACCOUNT) {
            return this.state.selectedPaymentMethod.bankAccountID;
        }
        if (this.state.selectedPaymentMethodType === CONST.PAYMENT_METHODS.DEBIT_CARD) {
            return this.state.selectedPaymentMethod.fundID;
        }
    }

    /**
     * Set position of the payment menu
     *
     * @param {Object} position
     */
    setPositionAddPaymentMenu(position) {
        this.setState({
            anchorPositionTop: position.top + position.height,
            anchorPositionBottom: this.props.windowHeight - position.top,

            // We want the position to be 13px to the right of the left border
            anchorPositionRight: (this.props.windowWidth - position.right) + 13,
        });
    }

    /**
     * Display the delete/default menu, or the add payment method menu
     *
     * @param {Object} nativeEvent
     * @param {String} accountType
     * @param {String} account
     * @param {Boolean} isDefault
     */
    paymentMethodPressed(nativeEvent, accountType, account, isDefault) {
        const position = getClickedElementLocation(nativeEvent);
        this.setState({
            addPaymentMethodButton: nativeEvent,
        });

        // The delete/default menu
        if (accountType) {
            let formattedSelectedPaymentMethod;
            if (accountType === CONST.PAYMENT_METHODS.PAYPAL) {
                formattedSelectedPaymentMethod = {
                    title: 'PayPal.me',
                    icon: account.icon,
                    description: account.username,
                    type: CONST.PAYMENT_METHODS.PAYPAL,
                };
            } else if (accountType === CONST.PAYMENT_METHODS.BANK_ACCOUNT) {
                formattedSelectedPaymentMethod = {
                    title: account.addressName,
                    icon: account.icon,
                    description: `${this.props.translate('paymentMethodList.accountLastFour')} ${account.accountNumber.slice(-4)}`,
                    type: CONST.PAYMENT_METHODS.BANK_ACCOUNT,
                };
            } else if (accountType === CONST.PAYMENT_METHODS.DEBIT_CARD) {
                formattedSelectedPaymentMethod = {
                    title: account.addressName,
                    icon: account.icon,
                    description: `${this.props.translate('paymentMethodList.cardLastFour')} ${account.cardNumber.slice(-4)}`,
                    type: CONST.PAYMENT_METHODS.DEBIT_CARD,
                };
            }
            this.setState({
                isSelectedPaymentMethodDefault: isDefault,
                shouldShowDefaultDeleteMenu: true,
                selectedPaymentMethod: account,
                selectedPaymentMethodType: accountType,
                formattedSelectedPaymentMethod,
            });
            this.setPositionAddPaymentMenu(position);
            return;
        }
        this.setState({
            shouldShowAddPaymentMenu: true,
        });

        this.setPositionAddPaymentMenu(position);
    }

    /**
     * Navigate to the appropriate payment type addition screen
     *
     * @param {String} paymentType
     */
    addPaymentMethodTypePressed(paymentType) {
        this.hideAddPaymentMenu();

        if (paymentType === CONST.PAYMENT_METHODS.PAYPAL) {
            Navigation.navigate(ROUTES.SETTINGS_ADD_PAYPAL_ME);
            return;
        }

        if (paymentType === CONST.PAYMENT_METHODS.DEBIT_CARD) {
            Navigation.navigate(ROUTES.SETTINGS_ADD_DEBIT_CARD);
            return;
        }

        if (paymentType === CONST.PAYMENT_METHODS.BANK_ACCOUNT) {
            Navigation.navigate(ROUTES.SETTINGS_ADD_BANK_ACCOUNT);
            return;
        }

        throw new Error('Invalid payment method type selected');
    }

    fetchData() {
        PaymentMethods.getPaymentMethods();
    }

    /**
     * Hide the add payment modal
     */
    hideAddPaymentMenu() {
        this.setState({shouldShowAddPaymentMenu: false});
    }

    /**
     * Hide the default / delete modal
     */
    hideDefaultDeleteMenu() {
        this.setState({shouldShowDefaultDeleteMenu: false});
    }

    hidePasswordPrompt() {
        this.setState({shouldShowPasswordPrompt: false});

        // Due to iOS modal freeze issue, password modal freezes the app when closed.
        // LayoutAnimation undoes the running animation.
        LayoutAnimation.configureNext(LayoutAnimation.create(50, LayoutAnimation.Types.easeInEaseOut, LayoutAnimation.Properties.opacity));
    }

    makeDefaultPaymentMethod(password) {
        // Find the previous default payment method so we can revert if the MakeDefaultPaymentMethod command errors
        const paymentMethods = PaymentUtils.formatPaymentMethods(
            this.props.bankAccountList,
            this.props.cardList,
            '',
            this.props.userWallet,
        );
        const previousPaymentMethod = _.find(paymentMethods, method => method.isDefault);
        const previousPaymentMethodID = lodashGet(previousPaymentMethod, 'methodID');
        const previousPaymentMethodType = lodashGet(previousPaymentMethod, 'accountType');
        if (this.state.selectedPaymentMethodType === CONST.PAYMENT_METHODS.BANK_ACCOUNT) {
            PaymentMethods.makeDefaultPaymentMethod(password, this.state.selectedPaymentMethod.bankAccountID, null, previousPaymentMethodID, previousPaymentMethodType);
        } else if (this.state.selectedPaymentMethodType === CONST.PAYMENT_METHODS.DEBIT_CARD) {
            PaymentMethods.makeDefaultPaymentMethod(password, null, this.state.selectedPaymentMethod.fundID, previousPaymentMethodID, previousPaymentMethodType);
        }
    }

    deletePaymentMethod() {
        if (this.state.selectedPaymentMethodType === CONST.PAYMENT_METHODS.PAYPAL) {
            PaymentMethods.deletePayPalMe();
        } else if (this.state.selectedPaymentMethodType === CONST.PAYMENT_METHODS.BANK_ACCOUNT) {
            BankAccounts.deleteBankAccount(this.state.selectedPaymentMethod.bankAccountID);
        } else if (this.state.selectedPaymentMethodType === CONST.PAYMENT_METHODS.DEBIT_CARD) {
            PaymentMethods.deleteDebitCard(this.state.selectedPaymentMethod.fundID);
        }
    }

    navigateToTransferBalancePage() {
        Navigation.navigate(ROUTES.SETTINGS_PAYMENTS_TRANSFER_BALANCE);
    }

    render() {
        const isPayPalMeSelected = this.state.formattedSelectedPaymentMethod.type === CONST.PAYMENT_METHODS.PAYPAL;
        const shouldShowMakeDefaultButton = !this.state.isSelectedPaymentMethodDefault && Permissions.canUseWallet(this.props.betas) && !isPayPalMeSelected;

        // Determines whether or not the modal popup is mounted from the bottom of the screen instead of the side mount on Web or Desktop screens
        const isPopoverBottomMount = this.state.anchorPositionTop === 0 || this.props.isSmallScreenWidth;
        return (
            <ScreenWrapper>
<<<<<<< HEAD
                <KeyboardAvoidingView>
                    <HeaderWithCloseButton
                        title={this.props.translate('common.payments')}
                        shouldShowBackButton
                        onBackButtonPress={() => Navigation.navigate(ROUTES.SETTINGS)}
                        onCloseButtonPress={() => Navigation.dismissModal(true)}
                    />
                    <View style={styles.flex1}>
                        {Permissions.canUseWallet(this.props.betas) && (
                            <>
                                <View style={[styles.mv5]}>
                                    <CurrentWalletBalance />
                                </View>
                                {this.props.userWallet.currentBalance > 0 && (
                                    <KYCWall
                                        onSuccessfulKYC={this.navigateToTransferBalancePage}
                                        enablePaymentsRoute={ROUTES.SETTINGS_ENABLE_PAYMENTS}
                                        addBankAccountRoute={ROUTES.SETTINGS_ADD_BANK_ACCOUNT}
                                        addDebitCardRoute={ROUTES.SETTINGS_ADD_DEBIT_CARD}
                                        popoverPlacement="bottom"
                                    >
                                        {triggerKYCFlow => (
                                            <MenuItem
                                                title={this.props.translate('common.transferBalance')}
                                                icon={Expensicons.Transfer}
                                                onPress={triggerKYCFlow}
                                                shouldShowRightIcon
                                            />
                                        )}
                                    </KYCWall>
                                )}
                            </>
                        )}
                        <Text
                            style={[styles.ph5, styles.mt6, styles.formLabel]}
                        >
                            {this.props.translate('paymentsPage.paymentMethodsTitle')}
                        </Text>
                        <PaymentMethodList
                            onPress={this.paymentMethodPressed}
                            style={[styles.flex4]}
                            isAddPaymentMenuActive={this.state.shouldShowAddPaymentMenu}
                            actionPaymentMethodType={this.state.shouldShowDefaultDeleteMenu || this.state.shouldShowPasswordPrompt || this.state.shouldShowConfirmPopover
                                ? this.state.selectedPaymentMethodType
                                : ''}
                            activePaymentMethodID={this.state.shouldShowDefaultDeleteMenu || this.state.shouldShowPasswordPrompt || this.state.shouldShowConfirmPopover
                                ? this.getSelectedPaymentMethodID()
                                : ''}
                        />
                    </View>
                    <AddPaymentMethodMenu
                        isVisible={this.state.shouldShowAddPaymentMenu}
                        onClose={this.hideAddPaymentMenu}
                        anchorPosition={{
                            bottom: this.state.anchorPositionBottom,
                            right: this.state.anchorPositionRight - 30,
                        }}
                        onItemSelected={method => this.addPaymentMethodTypePressed(method)}
                    />
                    <Popover
                        isVisible={this.state.shouldShowDefaultDeleteMenu}
                        onClose={this.hideDefaultDeleteMenu}
                        anchorPosition={{
                            top: this.state.anchorPositionTop,
                            right: this.state.anchorPositionRight,
                        }}
                    >
                        <View
                            style={[
                                styles.m5,
                                !this.props.isSmallScreenWidth ? styles.sidebarPopover : '',
                            ]}
                        >
                            {isPopoverBottomMount && (
                                <MenuItem
                                    title={this.state.formattedSelectedPaymentMethod.title}
                                    icon={this.state.formattedSelectedPaymentMethod.icon}
                                    description={this.state.formattedSelectedPaymentMethod.description}
                                    wrapperStyle={[styles.pv0, styles.ph0, styles.mb4]}
                                    disabled
                                    interactive={false}
                                />
                            )}
                            {shouldShowMakeDefaultButton && (
                                <TouchableOpacity
                                    onPress={() => {
                                        this.setState({
                                            shouldShowDefaultDeleteMenu: false,
                                        });

                                        // Wait for the previous modal to close, before opening a new one. A modal will be considered completely closed when closing animation is finished.
                                        // InteractionManager fires after the currently running animation is completed.
                                        // https://github.com/Expensify/App/issues/7768#issuecomment-1044879541
                                        InteractionManager.runAfterInteractions(() => {
                                            this.setState({
                                                shouldShowPasswordPrompt: true,
                                                passwordButtonText: this.props.translate('paymentsPage.setDefaultConfirmation'),
                                            });
                                        });
                                    }}
                                    style={[styles.button, styles.alignSelfCenter, styles.w100]}
=======
                <HeaderWithCloseButton
                    title={this.props.translate('common.payments')}
                    shouldShowBackButton
                    onBackButtonPress={() => Navigation.navigate(ROUTES.SETTINGS)}
                    onCloseButtonPress={() => Navigation.dismissModal(true)}
                />
                <View style={styles.flex1}>
                    {Permissions.canUseWallet(this.props.betas) && (
                        <>
                            <View style={[styles.mv5]}>
                                <CurrentWalletBalance />
                            </View>
                            {this.props.userWallet.currentBalance > 0 && (
                                <KYCWall
                                    onSuccessfulKYC={this.navigateToTransferBalancePage}
                                    enablePaymentsRoute={ROUTES.SETTINGS_ENABLE_PAYMENTS}
                                    addBankAccountRoute={ROUTES.SETTINGS_ADD_BANK_ACCOUNT}
                                    addDebitCardRoute={ROUTES.SETTINGS_ADD_DEBIT_CARD}
                                    popoverPlacement="bottom"
>>>>>>> 8bbc2eca
                                >
                                    {triggerKYCFlow => (
                                        <MenuItem
                                            title={this.props.translate('common.transferBalance')}
                                            icon={Expensicons.Transfer}
                                            onPress={triggerKYCFlow}
                                            shouldShowRightIcon
                                            disabled={this.props.network.isOffline}
                                        />
                                    )}
                                </KYCWall>
                            )}
                        </>
                    )}
                    <Text
                        style={[styles.ph5, styles.mt6, styles.formLabel]}
                    >
                        {this.props.translate('paymentsPage.paymentMethodsTitle')}
                    </Text>
                    <PaymentMethodList
                        onPress={this.paymentMethodPressed}
                        style={[styles.flex4]}
                        isAddPaymentMenuActive={this.state.shouldShowAddPaymentMenu}
                        actionPaymentMethodType={this.state.shouldShowDefaultDeleteMenu || this.state.shouldShowPasswordPrompt || this.state.shouldShowConfirmPopover
                            ? this.state.selectedPaymentMethodType
                            : ''}
                        activePaymentMethodID={this.state.shouldShowDefaultDeleteMenu || this.state.shouldShowPasswordPrompt || this.state.shouldShowConfirmPopover
                            ? this.getSelectedPaymentMethodID()
                            : ''}
                    />
                </View>
                <AddPaymentMethodMenu
                    isVisible={this.state.shouldShowAddPaymentMenu}
                    onClose={this.hideAddPaymentMenu}
                    anchorPosition={{
                        top: this.state.anchorPositionTop,
                        left: this.state.anchorPositionLeft,
                    }}
                    onItemSelected={method => this.addPaymentMethodTypePressed(method)}
                />
                <Popover
                    isVisible={this.state.shouldShowDefaultDeleteMenu}
                    onClose={this.hideDefaultDeleteMenu}
                    anchorPosition={{
                        top: this.state.anchorPositionTop,
                        left: this.state.anchorPositionLeft,
                    }}
                >
                    <View
                        style={[
                            styles.m5,
                            !this.props.isSmallScreenWidth ? styles.sidebarPopover : '',
                        ]}
                    >
                        {isPopoverBottomMount && (
                            <MenuItem
                                title={this.state.formattedSelectedPaymentMethod.title || ''}
                                icon={this.state.formattedSelectedPaymentMethod.icon}
                                description={this.state.formattedSelectedPaymentMethod.description}
                                wrapperStyle={[styles.pv0, styles.ph0, styles.mb4]}
                                disabled
                                interactive={false}
                            />
                        )}
                        {shouldShowMakeDefaultButton && (
                            <TouchableOpacity
                                onPress={() => {
                                    this.setState({
                                        shouldShowDefaultDeleteMenu: false,
                                    });

                                    // Wait for the previous modal to close, before opening a new one. A modal will be considered completely closed when closing animation is finished.
                                    // InteractionManager fires after the currently running animation is completed.
                                    // https://github.com/Expensify/App/issues/7768#issuecomment-1044879541
                                    InteractionManager.runAfterInteractions(() => {
                                        this.setState({
                                            shouldShowPasswordPrompt: true,
                                            passwordButtonText: this.props.translate('paymentsPage.setDefaultConfirmation'),
                                        });
                                    });
                                }}
                                style={[styles.button, styles.alignSelfCenter, styles.w100]}
                            >
                                <Text style={[styles.buttonText]}>
                                    {this.props.translate('paymentsPage.setDefaultConfirmation')}
                                </Text>
                            </TouchableOpacity>
<<<<<<< HEAD
                        </View>
                    </Popover>
                    <PasswordPopover
                        isVisible={this.state.shouldShowPasswordPrompt}
                        onClose={this.hidePasswordPrompt}
                        anchorPosition={{
                            top: this.state.anchorPositionTop,
                            right: this.state.anchorPositionRight,
                        }}
                        onSubmit={(password) => {
                            this.hidePasswordPrompt();
                            this.makeDefaultPaymentMethod(password);
                        }}
                        submitButtonText={this.state.passwordButtonText}
                        isDangerousAction
                    />
                    <ConfirmPopover
                        contentStyles={!this.props.isSmallScreenWidth ? [styles.sidebarPopover] : undefined}
                        isVisible={this.state.shouldShowConfirmPopover}
                        title={this.props.translate('paymentsPage.deleteAccount')}
                        prompt={this.props.translate('paymentsPage.deleteConfirmation')}
                        confirmText={this.props.translate('common.delete')}
                        cancelText={this.props.translate('common.cancel')}
                        anchorPosition={{
                            top: this.state.anchorPositionTop,
                            right: this.state.anchorPositionRight,
                        }}
                        onConfirm={() => {
                            this.setState({
                                shouldShowConfirmPopover: false,
                            });
                            this.deletePaymentMethod();
                        }}
                        onCancel={() => {
                            this.setState({shouldShowConfirmPopover: false});
                        }}
                        shouldShowCancelButton
                        danger
                    />
                    <ConfirmModal
                        title={this.props.translate('paymentsPage.allSet')}
                        onConfirm={PaymentMethods.dismissWalletConfirmModal}
                        isVisible={this.props.walletTransfer.shouldShowConfirmModal}
                        prompt={this.props.translate('paymentsPage.transferConfirmText', {
                            amount: this.props.numberFormat(
                                this.props.walletTransfer.transferAmount / 100,
                                {style: 'currency', currency: 'USD'},
                            ),
                        })}
                        confirmText={this.props.translate('paymentsPage.gotIt')}
                        shouldShowCancelButton={false}
                    />
                </KeyboardAvoidingView>
=======
                        )}
                        <TouchableOpacity
                            onPress={() => {
                                this.setState({
                                    shouldShowDefaultDeleteMenu: false,
                                });
                                InteractionManager.runAfterInteractions(() => {
                                    this.setState({
                                        shouldShowConfirmPopover: true,
                                    });
                                });
                            }}
                            style={[
                                styles.button,
                                styles.buttonDanger,
                                shouldShowMakeDefaultButton && styles.mt4,
                                styles.alignSelfCenter,
                                styles.w100,
                            ]}
                        >
                            <Text style={[styles.buttonText, styles.textWhite]}>
                                {this.props.translate('common.delete')}
                            </Text>
                        </TouchableOpacity>
                    </View>
                </Popover>
                <PasswordPopover
                    isVisible={this.state.shouldShowPasswordPrompt}
                    onClose={this.hidePasswordPrompt}
                    anchorPosition={{
                        top: this.state.anchorPositionTop,
                        left: this.state.anchorPositionLeft,
                    }}
                    onSubmit={(password) => {
                        this.hidePasswordPrompt();
                        this.makeDefaultPaymentMethod(password);
                    }}
                    submitButtonText={this.state.passwordButtonText}
                    isDangerousAction
                />
                <ConfirmPopover
                    contentStyles={!this.props.isSmallScreenWidth ? [styles.sidebarPopover] : undefined}
                    isVisible={this.state.shouldShowConfirmPopover}
                    title={this.props.translate('paymentsPage.deleteAccount')}
                    prompt={this.props.translate('paymentsPage.deleteConfirmation')}
                    confirmText={this.props.translate('common.delete')}
                    cancelText={this.props.translate('common.cancel')}
                    anchorPosition={{
                        top: this.state.anchorPositionTop,
                        left: this.state.anchorPositionLeft,
                    }}
                    onConfirm={() => {
                        this.setState({
                            shouldShowConfirmPopover: false,
                        });
                        this.deletePaymentMethod();
                    }}
                    onCancel={() => {
                        this.setState({shouldShowConfirmPopover: false});
                    }}
                    shouldShowCancelButton
                    danger
                />
                <OfflineIndicator containerStyles={[styles.ml5, styles.mv3]} />
>>>>>>> 8bbc2eca
            </ScreenWrapper>
        );
    }
}

BasePaymentsPage.propTypes = propTypes;
BasePaymentsPage.defaultProps = defaultProps;

export default compose(
    withWindowDimensions,
    withLocalize,
    withNetwork(),
    withOnyx({
        betas: {
            key: ONYXKEYS.BETAS,
        },
        walletTransfer: {
            key: ONYXKEYS.WALLET_TRANSFER,
        },
        userWallet: {
            key: ONYXKEYS.USER_WALLET,
        },
        bankAccountList: {
            key: ONYXKEYS.BANK_ACCOUNT_LIST,
        },
        cardList: {
            key: ONYXKEYS.CARD_LIST,
        },
    }),
)(BasePaymentsPage);<|MERGE_RESOLUTION|>--- conflicted
+++ resolved
@@ -263,109 +263,6 @@
         const isPopoverBottomMount = this.state.anchorPositionTop === 0 || this.props.isSmallScreenWidth;
         return (
             <ScreenWrapper>
-<<<<<<< HEAD
-                <KeyboardAvoidingView>
-                    <HeaderWithCloseButton
-                        title={this.props.translate('common.payments')}
-                        shouldShowBackButton
-                        onBackButtonPress={() => Navigation.navigate(ROUTES.SETTINGS)}
-                        onCloseButtonPress={() => Navigation.dismissModal(true)}
-                    />
-                    <View style={styles.flex1}>
-                        {Permissions.canUseWallet(this.props.betas) && (
-                            <>
-                                <View style={[styles.mv5]}>
-                                    <CurrentWalletBalance />
-                                </View>
-                                {this.props.userWallet.currentBalance > 0 && (
-                                    <KYCWall
-                                        onSuccessfulKYC={this.navigateToTransferBalancePage}
-                                        enablePaymentsRoute={ROUTES.SETTINGS_ENABLE_PAYMENTS}
-                                        addBankAccountRoute={ROUTES.SETTINGS_ADD_BANK_ACCOUNT}
-                                        addDebitCardRoute={ROUTES.SETTINGS_ADD_DEBIT_CARD}
-                                        popoverPlacement="bottom"
-                                    >
-                                        {triggerKYCFlow => (
-                                            <MenuItem
-                                                title={this.props.translate('common.transferBalance')}
-                                                icon={Expensicons.Transfer}
-                                                onPress={triggerKYCFlow}
-                                                shouldShowRightIcon
-                                            />
-                                        )}
-                                    </KYCWall>
-                                )}
-                            </>
-                        )}
-                        <Text
-                            style={[styles.ph5, styles.mt6, styles.formLabel]}
-                        >
-                            {this.props.translate('paymentsPage.paymentMethodsTitle')}
-                        </Text>
-                        <PaymentMethodList
-                            onPress={this.paymentMethodPressed}
-                            style={[styles.flex4]}
-                            isAddPaymentMenuActive={this.state.shouldShowAddPaymentMenu}
-                            actionPaymentMethodType={this.state.shouldShowDefaultDeleteMenu || this.state.shouldShowPasswordPrompt || this.state.shouldShowConfirmPopover
-                                ? this.state.selectedPaymentMethodType
-                                : ''}
-                            activePaymentMethodID={this.state.shouldShowDefaultDeleteMenu || this.state.shouldShowPasswordPrompt || this.state.shouldShowConfirmPopover
-                                ? this.getSelectedPaymentMethodID()
-                                : ''}
-                        />
-                    </View>
-                    <AddPaymentMethodMenu
-                        isVisible={this.state.shouldShowAddPaymentMenu}
-                        onClose={this.hideAddPaymentMenu}
-                        anchorPosition={{
-                            bottom: this.state.anchorPositionBottom,
-                            right: this.state.anchorPositionRight - 30,
-                        }}
-                        onItemSelected={method => this.addPaymentMethodTypePressed(method)}
-                    />
-                    <Popover
-                        isVisible={this.state.shouldShowDefaultDeleteMenu}
-                        onClose={this.hideDefaultDeleteMenu}
-                        anchorPosition={{
-                            top: this.state.anchorPositionTop,
-                            right: this.state.anchorPositionRight,
-                        }}
-                    >
-                        <View
-                            style={[
-                                styles.m5,
-                                !this.props.isSmallScreenWidth ? styles.sidebarPopover : '',
-                            ]}
-                        >
-                            {isPopoverBottomMount && (
-                                <MenuItem
-                                    title={this.state.formattedSelectedPaymentMethod.title}
-                                    icon={this.state.formattedSelectedPaymentMethod.icon}
-                                    description={this.state.formattedSelectedPaymentMethod.description}
-                                    wrapperStyle={[styles.pv0, styles.ph0, styles.mb4]}
-                                    disabled
-                                    interactive={false}
-                                />
-                            )}
-                            {shouldShowMakeDefaultButton && (
-                                <TouchableOpacity
-                                    onPress={() => {
-                                        this.setState({
-                                            shouldShowDefaultDeleteMenu: false,
-                                        });
-
-                                        // Wait for the previous modal to close, before opening a new one. A modal will be considered completely closed when closing animation is finished.
-                                        // InteractionManager fires after the currently running animation is completed.
-                                        // https://github.com/Expensify/App/issues/7768#issuecomment-1044879541
-                                        InteractionManager.runAfterInteractions(() => {
-                                            this.setState({
-                                                shouldShowPasswordPrompt: true,
-                                                passwordButtonText: this.props.translate('paymentsPage.setDefaultConfirmation'),
-                                            });
-                                        });
-                                    }}
-                                    style={[styles.button, styles.alignSelfCenter, styles.w100]}
-=======
                 <HeaderWithCloseButton
                     title={this.props.translate('common.payments')}
                     shouldShowBackButton
@@ -385,7 +282,6 @@
                                     addBankAccountRoute={ROUTES.SETTINGS_ADD_BANK_ACCOUNT}
                                     addDebitCardRoute={ROUTES.SETTINGS_ADD_DEBIT_CARD}
                                     popoverPlacement="bottom"
->>>>>>> 8bbc2eca
                                 >
                                     {triggerKYCFlow => (
                                         <MenuItem
@@ -421,8 +317,8 @@
                     isVisible={this.state.shouldShowAddPaymentMenu}
                     onClose={this.hideAddPaymentMenu}
                     anchorPosition={{
-                        top: this.state.anchorPositionTop,
-                        left: this.state.anchorPositionLeft,
+                        bottom: this.state.anchorPositionBottom,
+                        right: this.state.anchorPositionRight - 30,
                     }}
                     onItemSelected={method => this.addPaymentMethodTypePressed(method)}
                 />
@@ -431,7 +327,7 @@
                     onClose={this.hideDefaultDeleteMenu}
                     anchorPosition={{
                         top: this.state.anchorPositionTop,
-                        left: this.state.anchorPositionLeft,
+                        right: this.state.anchorPositionRight,
                     }}
                 >
                     <View
@@ -473,61 +369,6 @@
                                     {this.props.translate('paymentsPage.setDefaultConfirmation')}
                                 </Text>
                             </TouchableOpacity>
-<<<<<<< HEAD
-                        </View>
-                    </Popover>
-                    <PasswordPopover
-                        isVisible={this.state.shouldShowPasswordPrompt}
-                        onClose={this.hidePasswordPrompt}
-                        anchorPosition={{
-                            top: this.state.anchorPositionTop,
-                            right: this.state.anchorPositionRight,
-                        }}
-                        onSubmit={(password) => {
-                            this.hidePasswordPrompt();
-                            this.makeDefaultPaymentMethod(password);
-                        }}
-                        submitButtonText={this.state.passwordButtonText}
-                        isDangerousAction
-                    />
-                    <ConfirmPopover
-                        contentStyles={!this.props.isSmallScreenWidth ? [styles.sidebarPopover] : undefined}
-                        isVisible={this.state.shouldShowConfirmPopover}
-                        title={this.props.translate('paymentsPage.deleteAccount')}
-                        prompt={this.props.translate('paymentsPage.deleteConfirmation')}
-                        confirmText={this.props.translate('common.delete')}
-                        cancelText={this.props.translate('common.cancel')}
-                        anchorPosition={{
-                            top: this.state.anchorPositionTop,
-                            right: this.state.anchorPositionRight,
-                        }}
-                        onConfirm={() => {
-                            this.setState({
-                                shouldShowConfirmPopover: false,
-                            });
-                            this.deletePaymentMethod();
-                        }}
-                        onCancel={() => {
-                            this.setState({shouldShowConfirmPopover: false});
-                        }}
-                        shouldShowCancelButton
-                        danger
-                    />
-                    <ConfirmModal
-                        title={this.props.translate('paymentsPage.allSet')}
-                        onConfirm={PaymentMethods.dismissWalletConfirmModal}
-                        isVisible={this.props.walletTransfer.shouldShowConfirmModal}
-                        prompt={this.props.translate('paymentsPage.transferConfirmText', {
-                            amount: this.props.numberFormat(
-                                this.props.walletTransfer.transferAmount / 100,
-                                {style: 'currency', currency: 'USD'},
-                            ),
-                        })}
-                        confirmText={this.props.translate('paymentsPage.gotIt')}
-                        shouldShowCancelButton={false}
-                    />
-                </KeyboardAvoidingView>
-=======
                         )}
                         <TouchableOpacity
                             onPress={() => {
@@ -559,7 +400,7 @@
                     onClose={this.hidePasswordPrompt}
                     anchorPosition={{
                         top: this.state.anchorPositionTop,
-                        left: this.state.anchorPositionLeft,
+                        right: this.state.anchorPositionRight,
                     }}
                     onSubmit={(password) => {
                         this.hidePasswordPrompt();
@@ -577,7 +418,7 @@
                     cancelText={this.props.translate('common.cancel')}
                     anchorPosition={{
                         top: this.state.anchorPositionTop,
-                        left: this.state.anchorPositionLeft,
+                        right: this.state.anchorPositionRight,
                     }}
                     onConfirm={() => {
                         this.setState({
@@ -592,7 +433,6 @@
                     danger
                 />
                 <OfflineIndicator containerStyles={[styles.ml5, styles.mv3]} />
->>>>>>> 8bbc2eca
             </ScreenWrapper>
         );
     }
