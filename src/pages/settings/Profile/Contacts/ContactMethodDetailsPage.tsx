import {Str} from 'expensify-common';
import React, {useCallback, useEffect, useMemo, useRef, useState} from 'react';
import {InteractionManager, Keyboard} from 'react-native';
import {useOnyx} from 'react-native-onyx';
import FullPageNotFoundView from '@components/BlockingViews/FullPageNotFoundView';
import ConfirmModal from '@components/ConfirmModal';
import ErrorMessageRow from '@components/ErrorMessageRow';
import FullscreenLoadingIndicator from '@components/FullscreenLoadingIndicator';
import HeaderWithBackButton from '@components/HeaderWithBackButton';
import {Star, Trashcan} from '@components/Icon/Expensicons';
import MenuItem from '@components/MenuItem';
import OfflineWithFeedback from '@components/OfflineWithFeedback';
import ScreenWrapper from '@components/ScreenWrapper';
import ScrollView from '@components/ScrollView';
import Text from '@components/Text';
import ValidateCodeActionWithoutModal from '@components/ValidateCodeActionWithoutModal';
import useBeforeRemove from '@hooks/useBeforeRemove';
import useLocalize from '@hooks/useLocalize';
import usePrevious from '@hooks/usePrevious';
import useTheme from '@hooks/useTheme';
import useThemeStyles from '@hooks/useThemeStyles';
import useWindowDimensions from '@hooks/useWindowDimensions';
import blurActiveElement from '@libs/Accessibility/blurActiveElement';
import {
    clearContactMethod,
    clearContactMethodErrors,
    clearUnvalidatedNewContactMethodAction,
    deleteContactMethod,
    requestContactMethodValidateCode,
    resetContactMethodValidateCodeSentState,
    setContactMethodAsDefault,
    validateSecondaryLogin,
} from '@libs/actions/User';
import {canUseTouchScreen} from '@libs/DeviceCapabilities';
import {getEarliestErrorField, getLatestErrorField} from '@libs/ErrorUtils';
import Navigation from '@libs/Navigation/Navigation';
import type {PlatformStackScreenProps} from '@libs/Navigation/PlatformStackNavigation/types';
import type {SettingsNavigatorParamList} from '@libs/Navigation/types';
import {addSMSDomainIfPhoneNumber} from '@libs/PhoneNumber';
import {close} from '@userActions/Modal';
<<<<<<< HEAD
import {
    clearContactMethod,
    clearContactMethodErrors,
    clearUnvalidatedNewContactMethodAction,
    deleteContactMethod,
    requestContactMethodValidateCode,
    setContactMethodAsDefault,
    validateSecondaryLogin,
} from '@userActions/User';
=======
>>>>>>> 95cc6482
import CONST from '@src/CONST';
import ONYXKEYS from '@src/ONYXKEYS';
import ROUTES from '@src/ROUTES';
import type SCREENS from '@src/SCREENS';
import {isEmptyObject} from '@src/types/utils/EmptyObject';
import isLoadingOnyxValue from '@src/types/utils/isLoadingOnyxValue';
import KeyboardUtils from '@src/utils/keyboard';
import type {ValidateCodeFormHandle} from './ValidateCodeForm/BaseValidateCodeForm';

type ContactMethodDetailsPageProps = PlatformStackScreenProps<SettingsNavigatorParamList, typeof SCREENS.SETTINGS.PROFILE.CONTACT_METHOD_DETAILS>;

function ContactMethodDetailsPage({route}: ContactMethodDetailsPageProps) {
    const [loginList, loginListResult] = useOnyx(ONYXKEYS.LOGIN_LIST);
    const [session, sessionResult] = useOnyx(ONYXKEYS.SESSION);
    const [myDomainSecurityGroups, myDomainSecurityGroupsResult] = useOnyx(ONYXKEYS.MY_DOMAIN_SECURITY_GROUPS);
    const [securityGroups, securityGroupsResult] = useOnyx(ONYXKEYS.COLLECTION.SECURITY_GROUP);
    const [isLoadingReportData, isLoadingReportDataResult] = useOnyx(ONYXKEYS.IS_LOADING_REPORT_DATA, {initialValue: true});
    const [isValidateCodeActionModalVisible, setIsValidateCodeActionModalVisible] = useState(true);

    const isLoadingOnyxValues = isLoadingOnyxValue(loginListResult, sessionResult, myDomainSecurityGroupsResult, securityGroupsResult, isLoadingReportDataResult);

    const {formatPhoneNumber, translate} = useLocalize();
    const theme = useTheme();
    const themeStyles = useThemeStyles();
    const {windowWidth} = useWindowDimensions();

    const [isDeleteModalOpen, setIsDeleteModalOpen] = useState(false);
    const validateCodeFormRef = useRef<ValidateCodeFormHandle>(null);
    const backTo = route.params.backTo;

    /**
     * Gets the current contact method from the route params
     */
    const contactMethod: string = useMemo(() => {
        const contactMethodParam = route.params.contactMethod;

        // We find the number of times the url is encoded based on the last % sign and remove them.
        const lastPercentIndex = contactMethodParam.lastIndexOf('%');
        const encodePercents = contactMethodParam.substring(lastPercentIndex).match(new RegExp('25', 'g'));
        let numberEncodePercents = encodePercents?.length ?? 0;
        const beforeAtSign = contactMethodParam.substring(0, lastPercentIndex).replace(CONST.REGEX.ENCODE_PERCENT_CHARACTER, (match) => {
            if (numberEncodePercents > 0) {
                numberEncodePercents--;
                return '%';
            }
            return match;
        });
        const afterAtSign = contactMethodParam.substring(lastPercentIndex).replace(CONST.REGEX.ENCODE_PERCENT_CHARACTER, '%');

        return addSMSDomainIfPhoneNumber(decodeURIComponent(beforeAtSign + afterAtSign));
    }, [route.params.contactMethod]);
    const loginData = useMemo(() => loginList?.[contactMethod], [loginList, contactMethod]);
    const isDefaultContactMethod = useMemo(() => session?.email === loginData?.partnerUserID, [session?.email, loginData?.partnerUserID]);
    const validateLoginError = getEarliestErrorField(loginData, 'validateLogin');

    /**
     * Attempt to set this contact method as user's "Default contact method"
     */
    const setAsDefault = useCallback(() => {
        setContactMethodAsDefault(contactMethod, backTo);
    }, [contactMethod, backTo]);

    /**
     * Checks if the user is allowed to change their default contact method. This should only be allowed if:
     * 1. The viewed contact method is not already their default contact method
     * 2. The viewed contact method is validated
     * 3. If the user is on a private domain, their security group must allow primary login switching
     */
    const canChangeDefaultContactMethod = useMemo(() => {
        // Cannot set this contact method as default if:
        // 1. This contact method is already their default
        // 2. This contact method is not validated
        if (isDefaultContactMethod || !loginData?.validatedDate) {
            return false;
        }

        const domainName = Str.extractEmailDomain(session?.email ?? '');
        const primaryDomainSecurityGroupID = myDomainSecurityGroups?.[domainName];

        // If there's no security group associated with the user for the primary domain,
        // default to allowing the user to change their default contact method.
        if (!primaryDomainSecurityGroupID) {
            return true;
        }

        // Allow user to change their default contact method if they don't have a security group OR if their security group
        // does NOT restrict primary login switching.
        return !securityGroups?.[`${ONYXKEYS.COLLECTION.SECURITY_GROUP}${primaryDomainSecurityGroupID}`]?.hasRestrictedPrimaryLogin;
    }, [isDefaultContactMethod, loginData?.validatedDate, session?.email, myDomainSecurityGroups, securityGroups]);

    /**
     * Toggle delete confirm modal visibility
     */
    const toggleDeleteModal = useCallback((isOpen: boolean) => {
        if (canUseTouchScreen() && isOpen) {
            InteractionManager.runAfterInteractions(() => {
                setIsDeleteModalOpen(isOpen);
            });
            Keyboard.dismiss();
        } else {
            setIsDeleteModalOpen(isOpen);
        }
    }, []);

    /**
     * Delete the contact method and hide the modal
     */
    const confirmDeleteAndHideModal = useCallback(() => {
        toggleDeleteModal(false);
        deleteContactMethod(contactMethod, loginList ?? {}, backTo);
    }, [contactMethod, loginList, toggleDeleteModal, backTo]);

    const prevValidatedDate = usePrevious(loginData?.validatedDate);
    useEffect(() => {
        // eslint-disable-next-line @typescript-eslint/prefer-nullish-coalescing
        if (prevValidatedDate || !loginData?.validatedDate || !loginData) {
            return;
        }

        // Navigate to methods page on successful magic code verification
        // validatedDate property is responsible to decide the status of the magic code verification
        Navigation.goBack(ROUTES.SETTINGS_CONTACT_METHODS.getRoute(backTo));
    }, [prevValidatedDate, loginData?.validatedDate, isDefaultContactMethod, backTo, loginData]);

    useBeforeRemove(() => setIsValidateCodeActionModalVisible(false));

    useEffect(() => {
        setIsValidateCodeActionModalVisible(!loginData?.validatedDate);
    }, [loginData?.validatedDate, loginData?.errorFields?.addedLogin]);

    useEffect(() => {
        resetContactMethodValidateCodeSentState(contactMethod);
    }, [contactMethod]);

    const getThreeDotsMenuItems = useCallback(() => {
        const menuItems = [];
        if (isValidateCodeActionModalVisible && !isDefaultContactMethod) {
            menuItems.push({
                icon: Trashcan,
                text: translate('common.remove'),
                onSelected: () => close(() => toggleDeleteModal(true)),
            });
        }
        return menuItems;
    }, [isValidateCodeActionModalVisible, translate, toggleDeleteModal, isDefaultContactMethod]);

    if (isLoadingOnyxValues || (isLoadingReportData && isEmptyObject(loginList))) {
        return <FullscreenLoadingIndicator />;
    }

    if (!contactMethod || !loginData) {
        return (
            <ScreenWrapper testID={ContactMethodDetailsPage.displayName}>
                <FullPageNotFoundView
                    shouldShow
                    linkKey="contacts.goBackContactMethods"
                    onBackButtonPress={() => Navigation.goBack(ROUTES.SETTINGS_CONTACT_METHODS.getRoute(backTo))}
                    onLinkPress={() => Navigation.goBack(ROUTES.SETTINGS_CONTACT_METHODS.getRoute(backTo))}
                />
            </ScreenWrapper>
        );
    }

    // Replacing spaces with "hard spaces" to prevent breaking the number
    const formattedContactMethod = Str.isSMSLogin(contactMethod) ? formatPhoneNumber(contactMethod) : contactMethod;
    const hasMagicCodeBeenSent = !!loginData.validateCodeSent;
    const isFailedAddContactMethod = !!loginData.errorFields?.addedLogin;
    const isFailedRemovedContactMethod = !!loginData.errorFields?.deletedLogin;

    const getDeleteConfirmationModal = () => (
        <ConfirmModal
            title={translate('contacts.removeContactMethod')}
            onConfirm={confirmDeleteAndHideModal}
            onCancel={() => toggleDeleteModal(false)}
            onModalHide={() => {
                InteractionManager.runAfterInteractions(() => {
                    validateCodeFormRef.current?.focusLastSelected?.();
                });
            }}
            prompt={translate('contacts.removeAreYouSure')}
            confirmText={translate('common.yesContinue')}
            cancelText={translate('common.cancel')}
            isVisible={isDeleteModalOpen && !isDefaultContactMethod}
            danger
        />
    );

    const getMenuItems = () => (
        <>
            {canChangeDefaultContactMethod ? (
                <OfflineWithFeedback
                    errors={getLatestErrorField(loginData, 'defaultLogin')}
                    errorRowStyles={[themeStyles.ml8, themeStyles.mr5]}
                    onClose={() => clearContactMethodErrors(contactMethod, 'defaultLogin')}
                >
                    <MenuItem
                        title={translate('contacts.setAsDefault')}
                        icon={Star}
                        onPress={setAsDefault}
                    />
                </OfflineWithFeedback>
            ) : null}
            {isDefaultContactMethod ? (
                <OfflineWithFeedback
                    pendingAction={loginData.pendingFields?.defaultLogin}
                    errors={getLatestErrorField(loginData, isFailedRemovedContactMethod ? 'deletedLogin' : 'defaultLogin')}
                    errorRowStyles={[themeStyles.ml8, themeStyles.mr5]}
                    onClose={() => clearContactMethodErrors(contactMethod, isFailedRemovedContactMethod ? 'deletedLogin' : 'defaultLogin')}
                >
                    <Text style={[themeStyles.ph5, themeStyles.mv3]}>{translate('contacts.yourDefaultContactMethod')}</Text>
                </OfflineWithFeedback>
            ) : (
                <OfflineWithFeedback
                    pendingAction={loginData.pendingFields?.deletedLogin}
                    errors={getLatestErrorField(loginData, 'deletedLogin')}
                    errorRowStyles={[themeStyles.mt6, themeStyles.ph5]}
                    onClose={() => clearContactMethodErrors(contactMethod, 'deletedLogin')}
                >
                    <MenuItem
                        title={translate('common.remove')}
                        icon={Trashcan}
                        iconFill={theme.danger}
                        onPress={() => toggleDeleteModal(true)}
                    />
                </OfflineWithFeedback>
            )}
            {getDeleteConfirmationModal()}
        </>
    );

    return (
        <ScreenWrapper
            onEntryTransitionEnd={() => validateCodeFormRef.current?.focus?.()}
            testID={ContactMethodDetailsPage.displayName}
            focusTrapSettings={{
                focusTrapOptions: {
                    //It is added because input form's focusing bothers transition animation:
                    // https://github.com/Expensify/App/issues/53884#issuecomment-2594568960
                    checkCanFocusTrap: (trapContainers: Array<HTMLElement | SVGElement>) => {
                        return new Promise((resolve) => {
                            const interval = setInterval(() => {
                                const trapContainer = trapContainers.at(0);
                                if (!trapContainer || (trapContainer && getComputedStyle(trapContainer).visibility !== 'hidden')) {
                                    resolve();
                                    clearInterval(interval);
                                }
                            }, 5);
                        });
                    },
                },
            }}
        >
            <HeaderWithBackButton
                title={formattedContactMethod}
                threeDotsMenuItems={getThreeDotsMenuItems()}
                shouldShowThreeDotsButton={getThreeDotsMenuItems().length > 0}
                shouldOverlayDots
                threeDotsAnchorPosition={themeStyles.threeDotsPopoverOffset(windowWidth)}
                onThreeDotsButtonPress={() => {
                    // Hide the keyboard when the user clicks the three-dot menu.
                    // Use blurActiveElement() for mWeb and KeyboardUtils.dismiss() for native apps.
                    blurActiveElement();
                    KeyboardUtils.dismiss();
                }}
            />
            <ScrollView
                keyboardShouldPersistTaps="handled"
                contentContainerStyle={themeStyles.flex1}
            >
                {isFailedAddContactMethod && (
                    <ErrorMessageRow
                        errors={getLatestErrorField(loginData, 'addedLogin')}
                        errorRowStyles={[themeStyles.mh5, themeStyles.mv3]}
                        onClose={() => {
                            clearContactMethod(contactMethod);
                            clearUnvalidatedNewContactMethodAction();
                            Navigation.goBack(ROUTES.SETTINGS_CONTACT_METHODS.getRoute(backTo));
                        }}
                        canDismissError
                    />
                )}

<<<<<<< HEAD
                {!loginData?.validatedDate && (
                    <ValidateCodeActionWithoutModal
                        hasMagicCodeBeenSent={hasMagicCodeBeenSent}
                        isVisible={isValidateCodeActionModalVisible && !loginData.validatedDate && !!loginData}
                        validatePendingAction={loginData.pendingFields?.validateCodeSent}
                        handleSubmitForm={(validateCode) => validateSecondaryLogin(loginList, contactMethod, validateCode)}
                        validateError={!isEmptyObject(validateLoginError) ? validateLoginError : getLatestErrorField(loginData, 'validateCodeSent')}
                        clearError={() => clearContactMethodErrors(contactMethod, !isEmptyObject(validateLoginError) ? 'validateLogin' : 'validateCodeSent')}
                        sendValidateCode={() => requestContactMethodValidateCode(contactMethod)}
                        descriptionPrimary={translate('contacts.enterMagicCode', {contactMethod: formattedContactMethod})}
                        onThreeDotsButtonPress={() => {
                            // Hide the keyboard when the user clicks the three-dot menu.
                            // Use blurActiveElement() for mWeb and KeyboardUtils.dismiss() for native apps.
                            blurActiveElement();
                            KeyboardUtils.dismiss();
                        }}
                        threeDotsMenuItems={getThreeDotsMenuItems()}
                        forwardedRef={validateCodeFormRef}
                    />
                )}
=======
                <ValidateCodeActionModal
                    title={formattedContactMethod}
                    onModalHide={() => {}}
                    hasMagicCodeBeenSent={hasMagicCodeBeenSent}
                    isVisible={isValidateCodeActionModalVisible && !loginData.validatedDate && !!loginData}
                    validatePendingAction={loginData.pendingFields?.validateCodeSent}
                    handleSubmitForm={(validateCode) => validateSecondaryLogin(loginList, contactMethod, validateCode)}
                    validateError={!isEmptyObject(validateLoginError) ? validateLoginError : getLatestErrorField(loginData, 'validateCodeSent')}
                    clearError={() => clearContactMethodErrors(contactMethod, !isEmptyObject(validateLoginError) ? 'validateLogin' : 'validateCodeSent')}
                    onClose={() => {
                        Navigation.goBack(ROUTES.SETTINGS_CONTACT_METHODS.getRoute(backTo));
                        setIsValidateCodeActionModalVisible(false);
                    }}
                    sendValidateCode={() => requestContactMethodValidateCode(contactMethod)}
                    descriptionPrimary={translate('contacts.enterMagicCode', {contactMethod: formattedContactMethod})}
                    onThreeDotsButtonPress={() => {
                        // Hide the keyboard when the user clicks the three-dot menu.
                        // Use blurActiveElement() for mWeb and KeyboardUtils.dismiss() for native apps.
                        blurActiveElement();
                        KeyboardUtils.dismiss();
                    }}
                    threeDotsMenuItems={getThreeDotsMenuItems()}
                    footer={getDeleteConfirmationModal}
                />
>>>>>>> 95cc6482

                {!isValidateCodeActionModalVisible && !!loginData?.validatedDate && getMenuItems()}
            </ScrollView>
        </ScreenWrapper>
    );
}

ContactMethodDetailsPage.displayName = 'ContactMethodDetailsPage';

export default ContactMethodDetailsPage;<|MERGE_RESOLUTION|>--- conflicted
+++ resolved
@@ -38,18 +38,6 @@
 import type {SettingsNavigatorParamList} from '@libs/Navigation/types';
 import {addSMSDomainIfPhoneNumber} from '@libs/PhoneNumber';
 import {close} from '@userActions/Modal';
-<<<<<<< HEAD
-import {
-    clearContactMethod,
-    clearContactMethodErrors,
-    clearUnvalidatedNewContactMethodAction,
-    deleteContactMethod,
-    requestContactMethodValidateCode,
-    setContactMethodAsDefault,
-    validateSecondaryLogin,
-} from '@userActions/User';
-=======
->>>>>>> 95cc6482
 import CONST from '@src/CONST';
 import ONYXKEYS from '@src/ONYXKEYS';
 import ROUTES from '@src/ROUTES';
@@ -332,7 +320,6 @@
                     />
                 )}
 
-<<<<<<< HEAD
                 {!loginData?.validatedDate && (
                     <ValidateCodeActionWithoutModal
                         hasMagicCodeBeenSent={hasMagicCodeBeenSent}
@@ -343,42 +330,9 @@
                         clearError={() => clearContactMethodErrors(contactMethod, !isEmptyObject(validateLoginError) ? 'validateLogin' : 'validateCodeSent')}
                         sendValidateCode={() => requestContactMethodValidateCode(contactMethod)}
                         descriptionPrimary={translate('contacts.enterMagicCode', {contactMethod: formattedContactMethod})}
-                        onThreeDotsButtonPress={() => {
-                            // Hide the keyboard when the user clicks the three-dot menu.
-                            // Use blurActiveElement() for mWeb and KeyboardUtils.dismiss() for native apps.
-                            blurActiveElement();
-                            KeyboardUtils.dismiss();
-                        }}
-                        threeDotsMenuItems={getThreeDotsMenuItems()}
                         forwardedRef={validateCodeFormRef}
                     />
                 )}
-=======
-                <ValidateCodeActionModal
-                    title={formattedContactMethod}
-                    onModalHide={() => {}}
-                    hasMagicCodeBeenSent={hasMagicCodeBeenSent}
-                    isVisible={isValidateCodeActionModalVisible && !loginData.validatedDate && !!loginData}
-                    validatePendingAction={loginData.pendingFields?.validateCodeSent}
-                    handleSubmitForm={(validateCode) => validateSecondaryLogin(loginList, contactMethod, validateCode)}
-                    validateError={!isEmptyObject(validateLoginError) ? validateLoginError : getLatestErrorField(loginData, 'validateCodeSent')}
-                    clearError={() => clearContactMethodErrors(contactMethod, !isEmptyObject(validateLoginError) ? 'validateLogin' : 'validateCodeSent')}
-                    onClose={() => {
-                        Navigation.goBack(ROUTES.SETTINGS_CONTACT_METHODS.getRoute(backTo));
-                        setIsValidateCodeActionModalVisible(false);
-                    }}
-                    sendValidateCode={() => requestContactMethodValidateCode(contactMethod)}
-                    descriptionPrimary={translate('contacts.enterMagicCode', {contactMethod: formattedContactMethod})}
-                    onThreeDotsButtonPress={() => {
-                        // Hide the keyboard when the user clicks the three-dot menu.
-                        // Use blurActiveElement() for mWeb and KeyboardUtils.dismiss() for native apps.
-                        blurActiveElement();
-                        KeyboardUtils.dismiss();
-                    }}
-                    threeDotsMenuItems={getThreeDotsMenuItems()}
-                    footer={getDeleteConfirmationModal}
-                />
->>>>>>> 95cc6482
 
                 {!isValidateCodeActionModalVisible && !!loginData?.validatedDate && getMenuItems()}
             </ScrollView>
