import {Str} from 'expensify-common';
import React, {useCallback, useContext, useEffect, useMemo, useRef, useState} from 'react';
import {InteractionManager, Keyboard} from 'react-native';
import FullPageNotFoundView from '@components/BlockingViews/FullPageNotFoundView';
import ConfirmModal from '@components/ConfirmModal';
import {DelegateNoAccessContext} from '@components/DelegateNoAccessModalProvider';
import ErrorMessageRow from '@components/ErrorMessageRow';
import FullscreenLoadingIndicator from '@components/FullscreenLoadingIndicator';
import HeaderWithBackButton from '@components/HeaderWithBackButton';
import {Star, Trashcan} from '@components/Icon/Expensicons';
import {LockedAccountContext} from '@components/LockedAccountModalProvider';
import MenuItem from '@components/MenuItem';
import OfflineWithFeedback from '@components/OfflineWithFeedback';
import ScreenWrapper from '@components/ScreenWrapper';
import ScrollView from '@components/ScrollView';
import Text from '@components/Text';
import ValidateCodeActionForm from '@components/ValidateCodeActionForm';
import type {ValidateCodeFormHandle} from '@components/ValidateCodeActionModal/ValidateCodeForm/BaseValidateCodeForm';
import useLocalize from '@hooks/useLocalize';
import useOnyx from '@hooks/useOnyx';
import usePrevious from '@hooks/usePrevious';
import useTheme from '@hooks/useTheme';
import useThemeStyles from '@hooks/useThemeStyles';
import blurActiveElement from '@libs/Accessibility/blurActiveElement';
import {
    clearContactMethod,
    clearContactMethodErrors,
    clearUnvalidatedNewContactMethodAction,
    deleteContactMethod,
    requestContactMethodValidateCode,
    resetContactMethodValidateCodeSentState,
    setContactMethodAsDefault,
    validateSecondaryLogin,
} from '@libs/actions/User';
import {isMobileSafari} from '@libs/Browser';
import {canUseTouchScreen} from '@libs/DeviceCapabilities';
import {getEarliestErrorField, getLatestErrorField} from '@libs/ErrorUtils';
import Navigation from '@libs/Navigation/Navigation';
import type {PlatformStackScreenProps} from '@libs/Navigation/PlatformStackNavigation/types';
import type {SettingsNavigatorParamList} from '@libs/Navigation/types';
import {addSMSDomainIfPhoneNumber} from '@libs/PhoneNumber';
import {close} from '@userActions/Modal';
import CONST from '@src/CONST';
import ONYXKEYS from '@src/ONYXKEYS';
import ROUTES from '@src/ROUTES';
import type SCREENS from '@src/SCREENS';
import {isEmptyObject} from '@src/types/utils/EmptyObject';
import isLoadingOnyxValue from '@src/types/utils/isLoadingOnyxValue';
import KeyboardUtils from '@src/utils/keyboard';

type ContactMethodDetailsPageProps = PlatformStackScreenProps<SettingsNavigatorParamList, typeof SCREENS.SETTINGS.PROFILE.CONTACT_METHOD_DETAILS>;

function ContactMethodDetailsPage({route}: ContactMethodDetailsPageProps) {
    const [loginList, loginListResult] = useOnyx(ONYXKEYS.LOGIN_LIST, {canBeMissing: true});
    const [session, sessionResult] = useOnyx(ONYXKEYS.SESSION, {canBeMissing: true});
    const [myDomainSecurityGroups, myDomainSecurityGroupsResult] = useOnyx(ONYXKEYS.MY_DOMAIN_SECURITY_GROUPS, {canBeMissing: true});
    const [securityGroups, securityGroupsResult] = useOnyx(ONYXKEYS.COLLECTION.SECURITY_GROUP, {canBeMissing: true});
    const [isLoadingReportData = true, isLoadingReportDataResult] = useOnyx(ONYXKEYS.IS_LOADING_REPORT_DATA, {canBeMissing: true});
    const [isValidateCodeFormVisible, setIsValidateCodeFormVisible] = useState(true);
    const {isActingAsDelegate, showDelegateNoAccessModal} = useContext(DelegateNoAccessContext);
    const isLoadingOnyxValues = isLoadingOnyxValue(loginListResult, sessionResult, myDomainSecurityGroupsResult, securityGroupsResult, isLoadingReportDataResult);
    const {isAccountLocked, showLockedAccountModal} = useContext(LockedAccountContext);
    const isDeletingRef = useRef(false);

    const {formatPhoneNumber, translate} = useLocalize();
    const theme = useTheme();
    const themeStyles = useThemeStyles();

    const [isDeleteModalOpen, setIsDeleteModalOpen] = useState(false);
    const validateCodeFormRef = useRef<ValidateCodeFormHandle>(null);
    const backTo = route.params.backTo;

    /**
     * Gets the current contact method from the route params
     */
    const contactMethod: string = useMemo(() => {
        const contactMethodParam = route.params.contactMethod;

        // We find the number of times the url is encoded based on the last % sign and remove them.
        const lastPercentIndex = contactMethodParam.lastIndexOf('%');
        const encodePercents = contactMethodParam.substring(lastPercentIndex).match(new RegExp('25', 'g'));
        let numberEncodePercents = encodePercents?.length ?? 0;
        const beforeAtSign = contactMethodParam.substring(0, lastPercentIndex).replace(CONST.REGEX.ENCODE_PERCENT_CHARACTER, (match) => {
            if (numberEncodePercents > 0) {
                numberEncodePercents--;
                return '%';
            }
            return match;
        });
        const afterAtSign = contactMethodParam.substring(lastPercentIndex).replace(CONST.REGEX.ENCODE_PERCENT_CHARACTER, '%');

        return addSMSDomainIfPhoneNumber(decodeURIComponent(beforeAtSign + afterAtSign));
    }, [route.params.contactMethod]);
    const loginData = useMemo(() => loginList?.[contactMethod], [loginList, contactMethod]);
    const loginDataRef = useRef(loginData);
    loginDataRef.current = loginData;

    const isDefaultContactMethod = useMemo(() => session?.email === loginData?.partnerUserID, [session?.email, loginData?.partnerUserID]);
    const validateLoginError = getEarliestErrorField(loginData, 'validateLogin');
    const prevPendingDeletedLogin = usePrevious(loginData?.pendingFields?.deletedLogin);

    /**
     * Attempt to set this contact method as user's "Default contact method"
     */
    const setAsDefault = useCallback(() => {
        setContactMethodAsDefault(contactMethod, formatPhoneNumber, backTo);
    }, [contactMethod, backTo, formatPhoneNumber]);

    /**
     * Checks if the user is allowed to change their default contact method. This should only be allowed if:
     * 1. The viewed contact method is not already their default contact method
     * 2. The viewed contact method is validated
     * 3. If the user is on a private domain, their security group must allow primary login switching
     */
    const canChangeDefaultContactMethod = useMemo(() => {
        // Cannot set this contact method as default if:
        // 1. This contact method is already their default
        // 2. This contact method is not validated
        if (isDefaultContactMethod || !loginData?.validatedDate) {
            return false;
        }

        const domainName = Str.extractEmailDomain(session?.email ?? '');
        const primaryDomainSecurityGroupID = myDomainSecurityGroups?.[domainName];

        // If there's no security group associated with the user for the primary domain,
        // default to allowing the user to change their default contact method.
        if (!primaryDomainSecurityGroupID) {
            return true;
        }

        // Allow user to change their default contact method if they don't have a security group OR if their security group
        // does NOT restrict primary login switching.
        return !securityGroups?.[`${ONYXKEYS.COLLECTION.SECURITY_GROUP}${primaryDomainSecurityGroupID}`]?.enableRestrictedPrimaryLogin;
    }, [isDefaultContactMethod, loginData?.validatedDate, session?.email, myDomainSecurityGroups, securityGroups]);

    /**
     * Toggle delete confirm modal visibility
     */
    const toggleDeleteModal = useCallback((isOpen: boolean) => {
        if (canUseTouchScreen() && isOpen) {
            InteractionManager.runAfterInteractions(() => {
                setIsDeleteModalOpen(isOpen);
            });
            Keyboard.dismiss();
        } else {
            setIsDeleteModalOpen(isOpen);
        }
    }, []);

    /**
     * Delete the contact method and hide the modal
     */
    const confirmDeleteAndHideModal = useCallback(() => {
        isDeletingRef.current = true;
        toggleDeleteModal(false);
        deleteContactMethod(contactMethod, loginList ?? {}, backTo);
    }, [contactMethod, loginList, toggleDeleteModal, backTo]);

    const prevValidatedDate = usePrevious(loginData?.validatedDate);
    useEffect(() => {
        // eslint-disable-next-line @typescript-eslint/prefer-nullish-coalescing
        if (prevValidatedDate || !loginData?.validatedDate || !loginData) {
            return;
        }

        // Navigate to methods page on successful magic code verification
        // validatedDate property is responsible to decide the status of the magic code verification
        Navigation.goBack(ROUTES.SETTINGS_CONTACT_METHODS.getRoute(backTo));
    }, [prevValidatedDate, loginData?.validatedDate, isDefaultContactMethod, backTo, loginData]);

    useEffect(() => {
        setIsValidateCodeFormVisible(!loginData?.validatedDate);
    }, [loginData?.validatedDate, loginData?.errorFields?.addedLogin]);

    useEffect(() => {
        // eslint-disable-next-line @typescript-eslint/prefer-nullish-coalescing
        if (!loginData?.partnerUserID || loginData?.validatedDate || prevPendingDeletedLogin) {
            return;
        }
        resetContactMethodValidateCodeSentState(contactMethod);
        // eslint-disable-next-line react-compiler/react-compiler, react-hooks/exhaustive-deps -- The prevPendingDeletedLogin is a ref, so no need to add it to dependencies.
    }, [contactMethod, loginData?.partnerUserID, loginData?.validatedDate]);

    const getThreeDotsMenuItems = useCallback(() => {
        const menuItems = [];
        if (isValidateCodeFormVisible && !isDefaultContactMethod) {
            menuItems.push({
                icon: Trashcan,
                text: translate('common.remove'),
                onSelected: () => close(() => toggleDeleteModal(true)),
            });
        }
        return menuItems;
    }, [isValidateCodeFormVisible, translate, toggleDeleteModal, isDefaultContactMethod]);

    if (isLoadingOnyxValues || (isLoadingReportData && isEmptyObject(loginList))) {
        return <FullscreenLoadingIndicator />;
    }

    if (!contactMethod || !loginData) {
        return (
            <ScreenWrapper testID={ContactMethodDetailsPage.displayName}>
                <FullPageNotFoundView
                    shouldShow
                    linkTranslationKey="contacts.goBackContactMethods"
                    onBackButtonPress={() => Navigation.goBack(ROUTES.SETTINGS_CONTACT_METHODS.getRoute(backTo))}
                    onLinkPress={() => Navigation.goBack(ROUTES.SETTINGS_CONTACT_METHODS.getRoute(backTo))}
                />
            </ScreenWrapper>
        );
    }

    // Replacing spaces with "hard spaces" to prevent breaking the number
    const formattedContactMethod = Str.isSMSLogin(contactMethod) ? formatPhoneNumber(contactMethod) : contactMethod;
    const hasMagicCodeBeenSent = !!loginData.validateCodeSent;
    const isFailedAddContactMethod = !!loginData.errorFields?.addedLogin;
    const isFailedRemovedContactMethod = !!loginData.errorFields?.deletedLogin;
    const shouldSkipInitialValidation = route.params?.shouldSkipInitialValidation === 'true';

    const getDeleteConfirmationModal = () => (
        <ConfirmModal
            title={translate('contacts.removeContactMethod')}
            onConfirm={confirmDeleteAndHideModal}
            onCancel={() => toggleDeleteModal(false)}
            onModalHide={() => {
                InteractionManager.runAfterInteractions(() => {
                    validateCodeFormRef.current?.focusLastSelected?.();
                });
            }}
            prompt={translate('contacts.removeAreYouSure')}
            confirmText={translate('common.yesContinue')}
            cancelText={translate('common.cancel')}
            isVisible={isDeleteModalOpen && !isDefaultContactMethod}
            danger
        />
    );

    const getMenuItems = () => (
        <>
            {canChangeDefaultContactMethod ? (
                <OfflineWithFeedback
                    errors={getLatestErrorField(loginData, 'defaultLogin')}
                    errorRowStyles={[themeStyles.ml8, themeStyles.mr5]}
                    onClose={() => clearContactMethodErrors(contactMethod, 'defaultLogin')}
                >
                    <MenuItem
                        title={translate('contacts.setAsDefault')}
                        icon={Star}
                        onPress={isAccountLocked ? showLockedAccountModal : setAsDefault}
                    />
                </OfflineWithFeedback>
            ) : null}
            {isDefaultContactMethod ? (
                <OfflineWithFeedback
                    pendingAction={loginData.pendingFields?.defaultLogin}
                    errors={getLatestErrorField(loginData, isFailedRemovedContactMethod ? 'deletedLogin' : 'defaultLogin')}
                    errorRowStyles={[themeStyles.ml8, themeStyles.mr5]}
                    onClose={() => clearContactMethodErrors(contactMethod, isFailedRemovedContactMethod ? 'deletedLogin' : 'defaultLogin')}
                >
                    <Text style={[themeStyles.ph5, themeStyles.mv3]}>{translate('contacts.yourDefaultContactMethod')}</Text>
                </OfflineWithFeedback>
            ) : (
                <OfflineWithFeedback
                    pendingAction={loginData.pendingFields?.deletedLogin}
                    errors={getLatestErrorField(loginData, 'deletedLogin')}
                    errorRowStyles={[themeStyles.mt6, themeStyles.ph5]}
                    onClose={() => clearContactMethodErrors(contactMethod, 'deletedLogin')}
                >
                    <MenuItem
                        title={translate('common.remove')}
                        icon={Trashcan}
                        iconFill={theme.danger}
                        onPress={() => {
                            if (isActingAsDelegate) {
                                showDelegateNoAccessModal();
                                return;
                            }
                            toggleDeleteModal(true);
                        }}
                    />
                </OfflineWithFeedback>
            )}
        </>
    );

    return (
        <ScreenWrapper
            shouldEnableMaxHeight
            onEntryTransitionEnd={() => {
                InteractionManager.runAfterInteractions(() => {
                    validateCodeFormRef.current?.focus?.();
                });
            }}
            testID={ContactMethodDetailsPage.displayName}
            focusTrapSettings={{
                focusTrapOptions: isMobileSafari()
                    ? undefined
                    : {
                          // We need to check this because focusing the input form interferes with the transition animation:
                          // https://github.com/Expensify/App/issues/53884#issuecomment-2594568960
                          checkCanFocusTrap: (trapContainers: Array<HTMLElement | SVGElement>) => {
                              return new Promise((resolve) => {
                                  const interval = setInterval(() => {
                                      const trapContainer = trapContainers.at(0);
                                      if (!trapContainer || getComputedStyle(trapContainer).visibility !== 'hidden') {
                                          resolve();
                                          clearInterval(interval);
                                      }
                                  }, 5);
                              });
                          },
                      },
            }}
        >
            <HeaderWithBackButton
                title={formattedContactMethod}
                threeDotsMenuItems={getThreeDotsMenuItems()}
                shouldShowThreeDotsButton={getThreeDotsMenuItems().length > 0}
                shouldOverlayDots
                onThreeDotsButtonPress={() => {
                    // Hide the keyboard when the user clicks the three-dot menu.
                    // Use blurActiveElement() for mWeb and KeyboardUtils.dismiss() for native apps.
                    blurActiveElement();
                    KeyboardUtils.dismiss();
                }}
            />
            <ScrollView
                keyboardShouldPersistTaps="handled"
                contentContainerStyle={themeStyles.flexGrow1}
                style={[themeStyles.w100, themeStyles.h100, themeStyles.flex1]}
            >
                {isFailedAddContactMethod && (
                    <ErrorMessageRow
                        errors={getLatestErrorField(loginData, 'addedLogin')}
                        errorRowStyles={[themeStyles.mh5, themeStyles.mv3]}
                        onClose={() => {
                            clearContactMethod(contactMethod);
                            clearUnvalidatedNewContactMethodAction();
                            Navigation.goBack(ROUTES.SETTINGS_CONTACT_METHODS.getRoute(backTo));
                        }}
                        canDismissError
                    />
                )}
                {isValidateCodeFormVisible && !!loginData && !loginData.validatedDate && (
                    <ValidateCodeActionForm
                        hasMagicCodeBeenSent={hasMagicCodeBeenSent}
                        handleSubmitForm={(validateCode) => validateSecondaryLogin(loginList, contactMethod, validateCode, formatPhoneNumber)}
                        validateError={!isEmptyObject(validateLoginError) ? validateLoginError : getLatestErrorField(loginData, 'validateCodeSent')}
                        clearError={() => {
<<<<<<< HEAD
                            if (isDeletingRef.current || !loginDataRef.current) {
=======
                            // When removing unverified contact methods, the ValidateCodeActionForm unmounts and triggers clearError.
                            // This causes loginData to become an object, which makes sendValidateCode trigger, so we add this check to prevent clearing the error.
                            if (!loginData.partnerUserID) {
>>>>>>> 5dcacfe7
                                return;
                            }
                            clearContactMethodErrors(contactMethod, !isEmptyObject(validateLoginError) ? 'validateLogin' : 'validateCodeSent');
                        }}
<<<<<<< HEAD
                        sendValidateCode={() => requestContactMethodValidateCode(contactMethod)}
=======
                        sendValidateCode={() => {
                            if (!loginData.partnerUserID) {
                                return;
                            }
                            requestContactMethodValidateCode(contactMethod);
                        }}
>>>>>>> 5dcacfe7
                        descriptionPrimary={translate('contacts.enterMagicCode', {contactMethod: formattedContactMethod})}
                        forwardedRef={validateCodeFormRef}
                        shouldSkipInitialValidation={shouldSkipInitialValidation}
                    />
                )}

                {!isValidateCodeFormVisible && !!loginData.validatedDate && getMenuItems()}
                {getDeleteConfirmationModal()}
            </ScrollView>
        </ScreenWrapper>
    );
}

ContactMethodDetailsPage.displayName = 'ContactMethodDetailsPage';

export default ContactMethodDetailsPage;<|MERGE_RESOLUTION|>--- conflicted
+++ resolved
@@ -60,7 +60,6 @@
     const {isActingAsDelegate, showDelegateNoAccessModal} = useContext(DelegateNoAccessContext);
     const isLoadingOnyxValues = isLoadingOnyxValue(loginListResult, sessionResult, myDomainSecurityGroupsResult, securityGroupsResult, isLoadingReportDataResult);
     const {isAccountLocked, showLockedAccountModal} = useContext(LockedAccountContext);
-    const isDeletingRef = useRef(false);
 
     const {formatPhoneNumber, translate} = useLocalize();
     const theme = useTheme();
@@ -152,7 +151,6 @@
      * Delete the contact method and hide the modal
      */
     const confirmDeleteAndHideModal = useCallback(() => {
-        isDeletingRef.current = true;
         toggleDeleteModal(false);
         deleteContactMethod(contactMethod, loginList ?? {}, backTo);
     }, [contactMethod, loginList, toggleDeleteModal, backTo]);
@@ -348,27 +346,19 @@
                         handleSubmitForm={(validateCode) => validateSecondaryLogin(loginList, contactMethod, validateCode, formatPhoneNumber)}
                         validateError={!isEmptyObject(validateLoginError) ? validateLoginError : getLatestErrorField(loginData, 'validateCodeSent')}
                         clearError={() => {
-<<<<<<< HEAD
-                            if (isDeletingRef.current || !loginDataRef.current) {
-=======
                             // When removing unverified contact methods, the ValidateCodeActionForm unmounts and triggers clearError.
                             // This causes loginData to become an object, which makes sendValidateCode trigger, so we add this check to prevent clearing the error.
-                            if (!loginData.partnerUserID) {
->>>>>>> 5dcacfe7
+                            if (!loginData.partnerUserID || !loginDataRef.current) {
                                 return;
                             }
                             clearContactMethodErrors(contactMethod, !isEmptyObject(validateLoginError) ? 'validateLogin' : 'validateCodeSent');
                         }}
-<<<<<<< HEAD
-                        sendValidateCode={() => requestContactMethodValidateCode(contactMethod)}
-=======
                         sendValidateCode={() => {
                             if (!loginData.partnerUserID) {
                                 return;
                             }
                             requestContactMethodValidateCode(contactMethod);
                         }}
->>>>>>> 5dcacfe7
                         descriptionPrimary={translate('contacts.enterMagicCode', {contactMethod: formattedContactMethod})}
                         forwardedRef={validateCodeFormRef}
                         shouldSkipInitialValidation={shouldSkipInitialValidation}
