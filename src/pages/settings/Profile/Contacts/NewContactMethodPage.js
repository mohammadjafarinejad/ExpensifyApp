import React, {
    useCallback, useMemo, useRef, useState,
} from 'react';
import PropTypes from 'prop-types';
import {View} from 'react-native';
import {ScrollView} from 'react-native-gesture-handler';
import {withOnyx} from 'react-native-onyx';
import {compose} from 'underscore';
import lodashGet from 'lodash/get';
import Str from 'expensify-common/lib/str';
import Button from '../../../../components/Button';
import FixedFooter from '../../../../components/FixedFooter';
import HeaderWithBackButton from '../../../../components/HeaderWithBackButton';
import ScreenWrapper from '../../../../components/ScreenWrapper';
import Text from '../../../../components/Text';
import TextInput from '../../../../components/TextInput';
import withLocalize, {withLocalizePropTypes} from '../../../../components/withLocalize';
import Navigation from '../../../../libs/Navigation/Navigation';
import Permissions from '../../../../libs/Permissions';
import ONYXKEYS from '../../../../ONYXKEYS';
import ROUTES from '../../../../ROUTES';
import styles from '../../../../styles/styles';
import * as User from '../../../../libs/actions/User';
import * as LoginUtils from '../../../../libs/LoginUtils';

const propTypes = {
    /* Onyx Props */

    /** List of betas available to current user */
    betas: PropTypes.arrayOf(PropTypes.string),

    /** Login list for the user that is signed in */
    loginList: PropTypes.shape({
        /** The partner creating the account. It depends on the source: website, mobile, integrations, ... */
        partnerName: PropTypes.string,

        /** Phone/Email associated with user */
        partnerUserID: PropTypes.string,

        /** The date when the login was validated, used to show the brickroad status */
        validatedDate: PropTypes.string,

        /** Field-specific server side errors keyed by microtime */
        errorFields: PropTypes.objectOf(PropTypes.objectOf(PropTypes.string)),

        /** Field-specific pending states for offline UI status */
        pendingFields: PropTypes.objectOf(PropTypes.objectOf(PropTypes.string)),
    }),

    ...withLocalizePropTypes,
};
const defaultProps = {
    betas: [],
    loginList: {},
};

function NewContactMethodPage(props) {
    const [login, setLogin] = useState('');
    const [password, setPassword] = useState('');
    const loginInputRef = useRef(null);

    const handleLoginChange = useCallback((value) => {
        setLogin(value.trim());
    }, []);

    const handlePasswordChange = useCallback((value) => {
        setPassword(value.trim());
    }, []);

    const isFormValid = useMemo(() => {
        const phoneLogin = LoginUtils.getPhoneNumberWithoutSpecialChars(login);

        return (Permissions.canUsePasswordlessLogins(props.betas) || password)
            && (Str.isValidEmail(login) || Str.isValidPhone(phoneLogin));
    }, [login, password, props.betas]);

    const submitForm = useCallback(() => {
        // If this login already exists, just go back.
        if (lodashGet(props.loginList, login)) {
            Navigation.navigate(ROUTES.SETTINGS_CONTACT_METHODS);
            return;
        }
<<<<<<< HEAD
        User.addNewContactMethodAndNavigate(this.state.login, this.state.password);
    }

    render() {
        return (
            <ScreenWrapper
                onTransitionEnd={() => {
                    if (!this.loginInputRef) {
                        return;
                    }
                    this.loginInputRef.focus();
                }}
            >
                <HeaderWithBackButton
                    title={this.props.translate('contacts.newContactMethod')}
                    onBackButtonPress={Navigation.goBack}
                />
                <ScrollView>
                    <Text style={[styles.ph5, styles.mb5]}>
                        {this.props.translate('common.pleaseEnterEmailOrPhoneNumber')}
                    </Text>
                    <View style={[styles.ph5, styles.mb6]}>
                        <TextInput
                            label={`${this.props.translate('common.email')}/${this.props.translate('common.phoneNumber')}`}
                            ref={el => this.loginInputRef = el}
                            value={this.state.login}
                            onChangeText={this.onLoginChange}
                            autoCapitalize="none"
                            returnKeyType={Permissions.canUsePasswordlessLogins(this.props.betas) ? 'done' : 'next'}
                        />
                    </View>
                    {!Permissions.canUsePasswordlessLogins(this.props.betas)
                        && (
                            <View style={[styles.ph5, styles.mb6]}>
                                <TextInput
                                    label={this.props.translate('common.password')}
                                    value={this.state.password}
                                    onChangeText={password => this.setState({password})}
                                    returnKeyType="done"
                                />
                            </View>
                        )}
                </ScrollView>
                <FixedFooter style={[styles.flexGrow0]}>
                    <Button
                        success
                        isDisabled={!this.validateForm()}
                        text={this.props.translate('common.add')}
                        onPress={this.submitForm}
                        pressOnEnter
=======
        User.addNewContactMethodAndNavigate(login, password);
    }, [login, props.loginList, password]);

    return (
        <ScreenWrapper
            onTransitionEnd={() => {
                if (!loginInputRef.current) {
                    return;
                }
                loginInputRef.current.focus();
            }}
        >
            <HeaderWithCloseButton
                title={props.translate('contacts.newContactMethod')}
                shouldShowBackButton
                onBackButtonPress={() => Navigation.navigate(ROUTES.SETTINGS_CONTACT_METHODS)}
                onCloseButtonPress={() => Navigation.dismissModal(true)}
            />
            <ScrollView>
                <Text style={[styles.ph5, styles.mb5]}>
                    {props.translate('common.pleaseEnterEmailOrPhoneNumber')}
                </Text>
                <View style={[styles.ph5, styles.mb6]}>
                    <TextInput
                        label={`${props.translate('common.email')}/${props.translate('common.phoneNumber')}`}
                        ref={loginInputRef}
                        value={login}
                        onChangeText={handleLoginChange}
                        autoCapitalize="none"
                        returnKeyType={Permissions.canUsePasswordlessLogins(props.betas) ? 'done' : 'next'}
>>>>>>> 63f00c8f
                    />
                </View>
                {!Permissions.canUsePasswordlessLogins(props.betas)
                    && (
                        <View style={[styles.ph5, styles.mb6]}>
                            <TextInput
                                label={props.translate('common.password')}
                                value={password}
                                onChangeText={handlePasswordChange}
                                returnKeyType="done"
                            />
                        </View>
                    )}
            </ScrollView>
            <FixedFooter style={[styles.flexGrow0]}>
                <Button
                    success
                    isDisabled={!isFormValid}
                    text={props.translate('common.add')}
                    onPress={submitForm}
                    pressOnEnter
                />
            </FixedFooter>
        </ScreenWrapper>
    );
}

NewContactMethodPage.propTypes = propTypes;
NewContactMethodPage.defaultProps = defaultProps;

export default compose(
    withLocalize,
    withOnyx({
        betas: {key: ONYXKEYS.BETAS},
        loginList: {key: ONYXKEYS.LOGIN_LIST},
    }),
)(NewContactMethodPage);<|MERGE_RESOLUTION|>--- conflicted
+++ resolved
@@ -80,58 +80,6 @@
             Navigation.navigate(ROUTES.SETTINGS_CONTACT_METHODS);
             return;
         }
-<<<<<<< HEAD
-        User.addNewContactMethodAndNavigate(this.state.login, this.state.password);
-    }
-
-    render() {
-        return (
-            <ScreenWrapper
-                onTransitionEnd={() => {
-                    if (!this.loginInputRef) {
-                        return;
-                    }
-                    this.loginInputRef.focus();
-                }}
-            >
-                <HeaderWithBackButton
-                    title={this.props.translate('contacts.newContactMethod')}
-                    onBackButtonPress={Navigation.goBack}
-                />
-                <ScrollView>
-                    <Text style={[styles.ph5, styles.mb5]}>
-                        {this.props.translate('common.pleaseEnterEmailOrPhoneNumber')}
-                    </Text>
-                    <View style={[styles.ph5, styles.mb6]}>
-                        <TextInput
-                            label={`${this.props.translate('common.email')}/${this.props.translate('common.phoneNumber')}`}
-                            ref={el => this.loginInputRef = el}
-                            value={this.state.login}
-                            onChangeText={this.onLoginChange}
-                            autoCapitalize="none"
-                            returnKeyType={Permissions.canUsePasswordlessLogins(this.props.betas) ? 'done' : 'next'}
-                        />
-                    </View>
-                    {!Permissions.canUsePasswordlessLogins(this.props.betas)
-                        && (
-                            <View style={[styles.ph5, styles.mb6]}>
-                                <TextInput
-                                    label={this.props.translate('common.password')}
-                                    value={this.state.password}
-                                    onChangeText={password => this.setState({password})}
-                                    returnKeyType="done"
-                                />
-                            </View>
-                        )}
-                </ScrollView>
-                <FixedFooter style={[styles.flexGrow0]}>
-                    <Button
-                        success
-                        isDisabled={!this.validateForm()}
-                        text={this.props.translate('common.add')}
-                        onPress={this.submitForm}
-                        pressOnEnter
-=======
         User.addNewContactMethodAndNavigate(login, password);
     }, [login, props.loginList, password]);
 
@@ -144,11 +92,9 @@
                 loginInputRef.current.focus();
             }}
         >
-            <HeaderWithCloseButton
+            <HeaderWithBackButton
                 title={props.translate('contacts.newContactMethod')}
-                shouldShowBackButton
-                onBackButtonPress={() => Navigation.navigate(ROUTES.SETTINGS_CONTACT_METHODS)}
-                onCloseButtonPress={() => Navigation.dismissModal(true)}
+                onBackButtonPress={Navigation.goBack}
             />
             <ScrollView>
                 <Text style={[styles.ph5, styles.mb5]}>
@@ -162,7 +108,6 @@
                         onChangeText={handleLoginChange}
                         autoCapitalize="none"
                         returnKeyType={Permissions.canUsePasswordlessLogins(props.betas) ? 'done' : 'next'}
->>>>>>> 63f00c8f
                     />
                 </View>
                 {!Permissions.canUsePasswordlessLogins(props.betas)
