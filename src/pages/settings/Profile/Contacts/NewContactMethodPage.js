import React, {useRef} from 'react';
import PropTypes from 'prop-types';
import {View} from 'react-native';
import {withOnyx} from 'react-native-onyx';
import _ from 'underscore';
import lodashGet from 'lodash/get';
import Str from 'expensify-common/lib/str';
import {parsePhoneNumber} from 'awesome-phonenumber';
import compose from '../../../../libs/compose';
import HeaderWithCloseButton from '../../../../components/HeaderWithCloseButton';
import ScreenWrapper from '../../../../components/ScreenWrapper';
import Text from '../../../../components/Text';
import TextInput from '../../../../components/TextInput';
import withLocalize, {withLocalizePropTypes} from '../../../../components/withLocalize';
import Navigation from '../../../../libs/Navigation/Navigation';
import Permissions from '../../../../libs/Permissions';
import ONYXKEYS from '../../../../ONYXKEYS';
import ROUTES from '../../../../ROUTES';
import styles from '../../../../styles/styles';
import * as User from '../../../../libs/actions/User';
import * as LoginUtils from '../../../../libs/LoginUtils';
import * as ErrorUtils from '../../../../libs/ErrorUtils';
import Form from '../../../../components/Form';
import CONST from '../../../../CONST';

const propTypes = {
    /* Onyx Props */

    /** List of betas available to current user */
    betas: PropTypes.arrayOf(PropTypes.string),

    /** Login list for the user that is signed in */
    loginList: PropTypes.shape({
        /** The partner creating the account. It depends on the source: website, mobile, integrations, ... */
        partnerName: PropTypes.string,

        /** Phone/Email associated with user */
        partnerUserID: PropTypes.string,

        /** The date when the login was validated, used to show the brickroad status */
        validatedDate: PropTypes.string,

        /** Field-specific server side errors keyed by microtime */
        errorFields: PropTypes.objectOf(PropTypes.objectOf(PropTypes.string)),

        /** Field-specific pending states for offline UI status */
        pendingFields: PropTypes.objectOf(PropTypes.objectOf(PropTypes.string)),
    }),

    ...withLocalizePropTypes,
};
const defaultProps = {
    betas: [],
    loginList: {},
};

function NewContactMethodPage(props) {
    const loginInputRef = useRef(null);

    const getPhoneLogin = (phoneOrEmail) => {
        if (_.isEmpty(phoneOrEmail)) {
            return '';
        }

        return LoginUtils.appendCountryCode(LoginUtils.getPhoneNumberWithoutSpecialChars(phoneOrEmail));
    };

    const validateNumber = (values) => {
        const parsedPhoneNumber = parsePhoneNumber(values);

        if (parsedPhoneNumber.possible) {
            return parsedPhoneNumber.number.e164;
        }

        return '';
    };

<<<<<<< HEAD
    const validate = (values) => {
        const phoneLogin = getPhoneLogin(values.phoneOrEmail);
        const validateIfnumber = validateNumber(phoneLogin);
        const errors = {};
=======
    const submitForm = useCallback(() => {
        const phoneLogin = LoginUtils.appendCountryCode(LoginUtils.getPhoneNumberWithoutSpecialChars(login));
        const parsedPhoneNumber = parsePhoneNumber(phoneLogin);
        const userLogin = parsedPhoneNumber.possible ? `${parsedPhoneNumber.number.e164}${CONST.SMS.DOMAIN}` : login;
>>>>>>> d4ed2335

        if (_.isEmpty(values.phoneOrEmail)) {
            ErrorUtils.addErrorMessage(errors, 'phoneOrEmail', props.translate('contacts.genericFailureMessages.contactMethodRequired'));
        }

        if (!_.isEmpty(values.phoneOrEmail) && !(parsePhoneNumber(phoneLogin).possible || Str.isValidEmail(values.phoneOrEmail))) {
            ErrorUtils.addErrorMessage(errors, 'phoneOrEmail', props.translate('contacts.genericFailureMessages.invalidContactMethod'));
        }

        if (!_.isEmpty(values.phoneOrEmail) && lodashGet(props.loginList, validateIfnumber || (values.phoneOrEmail).toLowerCase())) {
            ErrorUtils.addErrorMessage(errors, 'phoneOrEmail', props.translate('contacts.genericFailureMessages.enteredMethodIsAlreadySubmited'));
        }

        if (!Permissions.canUsePasswordlessLogins(props.betas) && _.isEmpty(values.password)) {
            errors.password = props.translate('contacts.genericFailureMessages.passwordRequired');
        }

        return errors;
    };

    const addNewContactMethod = (values) => {
        const phoneLogin = getPhoneLogin(values.phoneOrEmail);
        const validateIfnumber = validateNumber(phoneLogin);
        const submitDetail = (validateIfnumber || values.phoneOrEmail).trim();

        User.addNewContactMethodAndNavigate(submitDetail, values.password);
    };

    return (
        <ScreenWrapper
            onEntryTransitionEnd={() => {
                if (!loginInputRef.current) {
                    return;
                }

                loginInputRef.current.focus();
            }}

            includeSafeAreaPaddingBottom={false}
        >
            <HeaderWithCloseButton
                title={props.translate('contacts.newContactMethod')}
                shouldShowBackButton
                onBackButtonPress={() => Navigation.navigate(ROUTES.SETTINGS_CONTACT_METHODS)}
                onCloseButtonPress={() => Navigation.dismissModal(true)}
            />
            <Form
                formID={ONYXKEYS.FORMS.NEW_CONTACT_METHOD_FORM}
                validate={validate}
                onSubmit={addNewContactMethod}
                submitButtonText={props.translate('common.add')}
                style={[styles.flexGrow1, styles.mh5]}
                enabledWhenOffline
            >
                <Text style={[styles.mb5]}>
                    {props.translate('common.pleaseEnterEmailOrPhoneNumber')}
                </Text>
                <View style={[styles.mb6]}>
                    <TextInput
                        label={`${props.translate('common.email')}/${props.translate('common.phoneNumber')}`}
                        keyboardType={CONST.KEYBOARD_TYPE.EMAIL_ADDRESS}
                        ref={el => loginInputRef.current = el}
                        inputID="phoneOrEmail"
                        autoCapitalize="none"
                        returnKeyType={Permissions.canUsePasswordlessLogins(props.betas) ? 'done' : 'next'}
                    />
                </View>
                {!Permissions.canUsePasswordlessLogins(props.betas)
                    && (
                        <View style={[styles.mb6]}>
                            <TextInput
                                label={props.translate('common.password')}
                                inputID="password"
                                returnKeyType="done"
                            />
                        </View>
                    )}
            </Form>
        </ScreenWrapper>
    );
}

NewContactMethodPage.propTypes = propTypes;
NewContactMethodPage.defaultProps = defaultProps;

export default compose(
    withLocalize,
    withOnyx({
        betas: {key: ONYXKEYS.BETAS},
        loginList: {key: ONYXKEYS.LOGIN_LIST},
    }),
)(NewContactMethodPage);<|MERGE_RESOLUTION|>--- conflicted
+++ resolved
@@ -69,23 +69,17 @@
         const parsedPhoneNumber = parsePhoneNumber(values);
 
         if (parsedPhoneNumber.possible) {
-            return parsedPhoneNumber.number.e164;
+            return parsedPhoneNumber.number.e164 + CONST.SMS.DOMAIN;
         }
 
         return '';
     };
 
-<<<<<<< HEAD
     const validate = (values) => {
         const phoneLogin = getPhoneLogin(values.phoneOrEmail);
         const validateIfnumber = validateNumber(phoneLogin);
+
         const errors = {};
-=======
-    const submitForm = useCallback(() => {
-        const phoneLogin = LoginUtils.appendCountryCode(LoginUtils.getPhoneNumberWithoutSpecialChars(login));
-        const parsedPhoneNumber = parsePhoneNumber(phoneLogin);
-        const userLogin = parsedPhoneNumber.possible ? `${parsedPhoneNumber.number.e164}${CONST.SMS.DOMAIN}` : login;
->>>>>>> d4ed2335
 
         if (_.isEmpty(values.phoneOrEmail)) {
             ErrorUtils.addErrorMessage(errors, 'phoneOrEmail', props.translate('contacts.genericFailureMessages.contactMethodRequired'));
