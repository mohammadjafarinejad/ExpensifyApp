--- conflicted
+++ resolved
@@ -98,36 +98,7 @@
         formRef.current.resetForm({[INPUT_IDS.EMOJI_CODE]: initialEmoji});
     };
 
-<<<<<<< HEAD
     useEffect(() => setBrickRoadIndicator(isValidClearAfterDate() ? null : CONST.BRICK_ROAD_INDICATOR_STATUS.ERROR), [isValidClearAfterDate]);
-=======
-    const navigateBackToSettingsPage = useCallback(() => {
-        const topMostReportID = Navigation.getTopmostReportId();
-        if (topMostReportID) {
-            Navigation.goBack(ROUTES.REPORT_WITH_ID.getRoute(topMostReportID));
-        } else {
-            Navigation.goBack(ROUTES.SETTINGS_PROFILE, false, true);
-        }
-    }, []);
-
-    const updateStatus = useCallback(() => {
-        User.updateCustomStatus({text: defaultText, emojiCode: defaultEmoji});
-
-        User.clearDraftCustomStatus();
-        Navigation.goBack(ROUTES.SETTINGS_PROFILE);
-    }, [defaultText, defaultEmoji]);
-    const footerComponent = useMemo(
-        () =>
-            hasDraftStatus ? (
-                <Button
-                    success
-                    text={translate('statusPage.save')}
-                    onPress={updateStatus}
-                />
-            ) : null,
-        [hasDraftStatus, translate, updateStatus],
-    );
->>>>>>> 30cc17c6
 
     useEffect(() => {
         if (!currentUserEmojiCode && !currentUserClearAfter && !draftClearAfter) {
@@ -157,8 +128,7 @@
                 />
             }
             headerContainerStyles={[styles.staticHeaderImage]}
-<<<<<<< HEAD
-            backgroundColor={themeColors.PAGE_BACKGROUND_COLORS[SCREENS.SETTINGS.STATUS]}
+            backgroundColor={theme.PAGE_BACKGROUND_COLORS[SCREENS.SETTINGS.STATUS]}
             childrenContainerStyles={[styles.flex1, styles.pt0]}
             scrollViewContainerStyles={[styles.flex1]}
         >
@@ -206,46 +176,18 @@
                         containerStyle={styles.pr2}
                         brickRoadIndicator={brickRoadIndicator}
                     />
-
                     {(!!currentUserEmojiCode || !!currentUserStatusText) && (
                         <MenuItem
                             title={translate('statusPage.clearStatus')}
                             titleStyle={styles.ml0}
                             icon={Expensicons.Trashcan}
                             onPress={clearStatus}
-                            iconFill={themeColors.danger}
+                    iconFill={theme.danger}
                             wrapperStyle={[styles.pl2]}
                         />
                     )}
                 </View>
             </FormProvider>
-=======
-            backgroundColor={theme.PAGE_BACKGROUND_COLORS[SCREENS.SETTINGS.STATUS]}
-            footer={footerComponent}
-        >
-            <View style={[styles.mh5, styles.mb5]}>
-                <Text style={[styles.textHeadline]}>{translate('statusPage.setStatusTitle')}</Text>
-                <Text style={[styles.textNormal, styles.mt2]}>{translate('statusPage.statusExplanation')}</Text>
-            </View>
-            <MenuItemWithTopDescription
-                title={customStatus}
-                description={translate('statusPage.status')}
-                shouldShowRightIcon
-                inputID="test"
-                onPress={() => Navigation.navigate(ROUTES.SETTINGS_STATUS_SET)}
-            />
-
-            {(!!currentUserEmojiCode || !!currentUserStatusText) && (
-                <MenuItem
-                    title={translate('statusPage.clearStatus')}
-                    titleStyle={styles.ml0}
-                    icon={Expensicons.Close}
-                    onPress={clearStatus}
-                    iconFill={theme.danger}
-                    wrapperStyle={[styles.pl2]}
-                />
-            )}
->>>>>>> 30cc17c6
         </HeaderPageLayout>
     );
 }
