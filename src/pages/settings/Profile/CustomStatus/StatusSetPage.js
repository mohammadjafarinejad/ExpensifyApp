--- conflicted
+++ resolved
@@ -47,14 +47,11 @@
     };
 
     return (
-<<<<<<< HEAD
         <ScreenWrapper
+            testID={StatusSetPage.displayName}
             includeSafeAreaPaddingBottom={false}
             shouldEnableMaxHeight
         >
-=======
-        <ScreenWrapper testID={StatusSetPage.displayName}>
->>>>>>> db4d85bd
             <HeaderWithBackButton
                 title={translate('statusPage.status')}
                 onBackButtonPress={() => Navigation.goBack(ROUTES.SETTINGS_STATUS)}
