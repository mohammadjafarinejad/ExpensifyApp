import React, {useCallback, useEffect, useMemo, useState} from 'react';
import {View} from 'react-native';
import ConfirmModal from '@components/ConfirmModal';
import HeaderWithBackButton from '@components/HeaderWithBackButton';
import * as Expensicons from '@components/Icon/Expensicons';
import {useBetas} from '@components/OnyxListItemProvider';
import {useOptionsList} from '@components/OptionListContextProvider';
import ScreenWrapper from '@components/ScreenWrapper';
import SelectionList from '@components/SelectionListWithSections';
import UserListItem from '@components/SelectionListWithSections/UserListItem';
import useCurrentUserPersonalDetails from '@hooks/useCurrentUserPersonalDetails';
import useDebouncedState from '@hooks/useDebouncedState';
import useLocalize from '@hooks/useLocalize';
import useOnyx from '@hooks/useOnyx';
import useThemeStyles from '@hooks/useThemeStyles';
import {searchInServer} from '@libs/actions/Report';
import {clearVacationDelegateError, deleteVacationDelegate, setVacationDelegate} from '@libs/actions/VacationDelegate';
import {formatPhoneNumber} from '@libs/LocalePhoneNumber';
import Navigation from '@libs/Navigation/Navigation';
import {filterAndOrderOptions, getHeaderMessage, getValidOptions} from '@libs/OptionsListUtils';
import {getPersonalDetailByEmail} from '@libs/PersonalDetailsUtils';
import CONST from '@src/CONST';
import ONYXKEYS from '@src/ONYXKEYS';
import ROUTES from '@src/ROUTES';
import type {Participant} from '@src/types/onyx/IOU';

function useOptions() {
    const betas = useBetas();
    const [countryCode] = useOnyx(ONYXKEYS.COUNTRY_CODE, {canBeMissing: false});
    const [searchValue, debouncedSearchValue, setSearchValue] = useDebouncedState('');
    const {options: optionsList, areOptionsInitialized} = useOptionsList();
    const [vacationDelegate] = useOnyx(ONYXKEYS.NVP_PRIVATE_VACATION_DELEGATE, {canBeMissing: true});
    const currentVacationDelegate = vacationDelegate?.delegate;
    const delegatePersonalDetails = getPersonalDetailByEmail(currentVacationDelegate ?? '');
    const [draftComments] = useOnyx(ONYXKEYS.COLLECTION.REPORT_DRAFT_COMMENT, {canBeMissing: true});

    const excludeLogins = useMemo(
        () => ({
            ...CONST.EXPENSIFY_EMAILS_OBJECT,
            [currentVacationDelegate ?? '']: true,
        }),
        [currentVacationDelegate],
    );

    const defaultOptions = useMemo(() => {
        const {recentReports, personalDetails, userToInvite, currentUserOption} = getValidOptions(
            {
                reports: optionsList.reports,
                personalDetails: optionsList.personalDetails,
            },
            draftComments,
            {
                betas,
                excludeLogins,
            },
            countryCode,
        );

        const headerMessage = getHeaderMessage((recentReports?.length || 0) + (personalDetails?.length || 0) !== 0, !!userToInvite, '');

        return {
            userToInvite,
            recentReports,
            personalDetails,
            currentUserOption,
            headerMessage,
        };
<<<<<<< HEAD
    }, [optionsList.reports, optionsList.personalDetails, betas, excludeLogins, countryCode]);
=======
    }, [optionsList.reports, optionsList.personalDetails, draftComments, betas, excludeLogins]);
>>>>>>> 276a46a0

    const options = useMemo(() => {
        const filteredOptions = filterAndOrderOptions(defaultOptions, debouncedSearchValue.trim(), countryCode, {
            excludeLogins,
            maxRecentReportsToShow: CONST.IOU.MAX_RECENT_REPORTS_TO_SHOW,
        });
        const headerMessage = getHeaderMessage(
            (filteredOptions.recentReports?.length || 0) + (filteredOptions.personalDetails?.length || 0) !== 0,
            !!filteredOptions.userToInvite,
            debouncedSearchValue,
        );

        return {
            ...filteredOptions,
            headerMessage,
        };
    }, [debouncedSearchValue, defaultOptions, excludeLogins, countryCode]);

    return {...options, vacationDelegate, searchValue, debouncedSearchValue, setSearchValue, areOptionsInitialized, delegatePersonalDetails};
}

function VacationDelegatePage() {
    const {translate} = useLocalize();
    const styles = useThemeStyles();
    const [isWarningModalVisible, setIsWarningModalVisible] = useState(false);
    const [newVacationDelegate, setNewVacationDelegate] = useState('');
    const {login: currentUserLogin} = useCurrentUserPersonalDetails();

    const [isSearchingForReports] = useOnyx(ONYXKEYS.IS_SEARCHING_FOR_REPORTS, {initWithStoredValues: false, canBeMissing: false});
    const {vacationDelegate, userToInvite, recentReports, personalDetails, searchValue, debouncedSearchValue, setSearchValue, headerMessage, areOptionsInitialized, delegatePersonalDetails} =
        useOptions();

    const sections = useMemo(() => {
        const sectionsList = [];

        if (vacationDelegate && delegatePersonalDetails) {
            sectionsList.push({
                title: undefined,
                data: [
                    {
                        ...delegatePersonalDetails,
                        text: delegatePersonalDetails?.displayName ?? vacationDelegate.delegate,
                        alternateText: delegatePersonalDetails?.login ?? vacationDelegate.delegate,
                        login: delegatePersonalDetails.login ?? vacationDelegate.delegate,
                        keyForList: `vacationDelegate-${delegatePersonalDetails.login}`,
                        isDisabled: false,
                        isSelected: true,
                        shouldShowSubscript: undefined,
                        icons: [
                            {
                                source: delegatePersonalDetails?.avatar ?? Expensicons.FallbackAvatar,
                                name: formatPhoneNumber(delegatePersonalDetails?.login ?? ''),
                                type: CONST.ICON_TYPE_AVATAR,
                                id: delegatePersonalDetails?.accountID,
                            },
                        ],
                    },
                ],
                shouldShow: true,
            });
        }

        sectionsList.push({
            title: translate('common.recents'),
            data: recentReports,
            shouldShow: recentReports?.length > 0,
        });

        sectionsList.push({
            title: translate('common.contacts'),
            data: personalDetails,
            shouldShow: personalDetails?.length > 0,
        });

        if (userToInvite) {
            sectionsList.push({
                title: undefined,
                data: [userToInvite],
                shouldShow: true,
            });
        }

        return sectionsList.map((section) => ({
            ...section,
            data: section.data.map((option) => ({
                ...option,
                text: option.text ?? option.displayName ?? '',
                alternateText: option.alternateText ?? option.login ?? undefined,
                keyForList: option.keyForList ?? '',
                isDisabled: option.isDisabled ?? undefined,
                isSelected: option.isSelected ?? undefined,
                login: option.login ?? undefined,
                shouldShowSubscript: option.shouldShowSubscript ?? undefined,
            })),
        }));
    }, [vacationDelegate, delegatePersonalDetails, personalDetails, recentReports, translate, userToInvite]);

    const onSelectRow = useCallback(
        (option: Participant) => {
            // Clear search to prevent "No results found" after selection
            setSearchValue('');

            if (option?.login === vacationDelegate?.delegate) {
                deleteVacationDelegate(vacationDelegate);
                Navigation.goBack(ROUTES.SETTINGS_STATUS);
                return;
            }

            setVacationDelegate(currentUserLogin ?? '', option?.login ?? '', false, vacationDelegate?.delegate).then((response) => {
                if (!response?.jsonCode) {
                    Navigation.goBack(ROUTES.SETTINGS_STATUS);
                    return;
                }

                if (response.jsonCode === CONST.JSON_CODE.POLICY_DIFF_WARNING) {
                    setIsWarningModalVisible(true);
                    setNewVacationDelegate(option?.login ?? '');
                    return;
                }

                Navigation.goBack(ROUTES.SETTINGS_STATUS);
            });
        },
        [currentUserLogin, vacationDelegate, setSearchValue],
    );

    useEffect(() => {
        searchInServer(debouncedSearchValue);
    }, [debouncedSearchValue]);

    return (
        <>
            <ScreenWrapper
                includeSafeAreaPaddingBottom={false}
                testID={VacationDelegatePage.displayName}
            >
                <HeaderWithBackButton
                    title={translate('statusPage.vacationDelegate')}
                    onBackButtonPress={() => Navigation.goBack(ROUTES.SETTINGS_STATUS)}
                />
                <View style={[styles.flex1, styles.w100, styles.pRelative]}>
                    <SelectionList
                        sections={areOptionsInitialized ? sections : []}
                        ListItem={UserListItem}
                        onSelectRow={onSelectRow}
                        shouldSingleExecuteRowSelect
                        onChangeText={setSearchValue}
                        textInputValue={searchValue}
                        headerMessage={headerMessage}
                        textInputLabel={translate('selectionList.nameEmailOrPhoneNumber')}
                        showLoadingPlaceholder={!areOptionsInitialized}
                        isLoadingNewOptions={!!isSearchingForReports}
                    />
                </View>
            </ScreenWrapper>
            <ConfirmModal
                isVisible={isWarningModalVisible}
                title={translate('common.headsUp')}
                prompt={translate('statusPage.vacationDelegateWarning', {nameOrEmail: getPersonalDetailByEmail(newVacationDelegate)?.displayName ?? newVacationDelegate})}
                onConfirm={() => {
                    setIsWarningModalVisible(false);
                    setVacationDelegate(currentUserLogin ?? '', newVacationDelegate, true, vacationDelegate?.delegate).then(() => Navigation.goBack(ROUTES.SETTINGS_STATUS));
                }}
                onCancel={() => {
                    setIsWarningModalVisible(false);
                    clearVacationDelegateError(vacationDelegate?.previousDelegate);
                }}
                confirmText={translate('common.confirm')}
                cancelText={translate('common.cancel')}
            />
        </>
    );
}

VacationDelegatePage.displayName = 'VacationDelegatePage';

export default VacationDelegatePage;<|MERGE_RESOLUTION|>--- conflicted
+++ resolved
@@ -65,11 +65,7 @@
             currentUserOption,
             headerMessage,
         };
-<<<<<<< HEAD
-    }, [optionsList.reports, optionsList.personalDetails, betas, excludeLogins, countryCode]);
-=======
-    }, [optionsList.reports, optionsList.personalDetails, draftComments, betas, excludeLogins]);
->>>>>>> 276a46a0
+    }, [optionsList.reports, optionsList.personalDetails, draftComments, betas, excludeLogins, countryCode]);
 
     const options = useMemo(() => {
         const filteredOptions = filterAndOrderOptions(defaultOptions, debouncedSearchValue.trim(), countryCode, {
