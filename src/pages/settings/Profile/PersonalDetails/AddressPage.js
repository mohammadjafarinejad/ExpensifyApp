--- conflicted
+++ resolved
@@ -66,12 +66,6 @@
     const address = useMemo(() => lodashGet(privatePersonalDetails, 'address') || {}, [privatePersonalDetails]);
     const countryFromUrl = lodashGet(route, 'params.country');
     const [currentCountry, setCurrentCountry] = useState(address.country);
-<<<<<<< HEAD
-    const zipSampleFormat = lodashGet(CONST.COUNTRY_ZIP_REGEX_DATA, [currentCountry, 'samples'], '');
-    const zipFormat = ['common.zipCodeExampleFormat', {zipSampleFormat}];
-    const isUSAForm = currentCountry === CONST.COUNTRY.US;
-=======
->>>>>>> 0cca90ab
     const isLoadingPersonalDetails = lodashGet(privatePersonalDetails, 'isLoading', true);
     const [street1, street2] = (address.street || '').split('\n');
     const [state, setState] = useState(address.state);
