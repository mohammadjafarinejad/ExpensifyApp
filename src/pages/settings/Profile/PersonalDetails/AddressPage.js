--- conflicted
+++ resolved
@@ -128,13 +128,8 @@
         return errors;
     }, []);
 
-<<<<<<< HEAD
-    const handleAddressChange = (value, key) => {
+    const handleAddressChange = useCallback((value, key) => {
         if (key !== 'country' && key !== 'state' && key !== 'city') {
-=======
-    const handleAddressChange = useCallback((value, key) => {
-        if (key !== 'country' && key !== 'state') {
->>>>>>> 109e96c9
             return;
         }
         if (key === 'country') {
@@ -147,13 +142,9 @@
             setState(value);
             return;
         }
-<<<<<<< HEAD
         if (key === 'city') {
             setCity(value);
         }
-    };
-=======
-        setState(value);
     }, []);
 
     useEffect(() => {
@@ -162,7 +153,6 @@
         }
         handleAddressChange(countryFromUrl, 'country');
     }, [countryFromUrl, handleAddressChange, currentCountry]);
->>>>>>> 109e96c9
 
     return (
         <ScreenWrapper
