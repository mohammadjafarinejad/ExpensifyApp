--- conflicted
+++ resolved
@@ -212,13 +212,8 @@
                     <TextInput
                         inputID="addressLine2"
                         label={translate('common.addressLine', {lineNumber: 2})}
-<<<<<<< HEAD
-                        aria-label={translate('common.addressLine')}
+                        aria-label={translate('common.addressLine', {lineNumber: 2})}
                         role={CONST.ACCESSIBILITY_ROLE.TEXT}
-=======
-                        accessibilityLabel={translate('common.addressLine', {lineNumber: 2})}
-                        accessibilityRole={CONST.ACCESSIBILITY_ROLE.TEXT}
->>>>>>> 377648bd
                         defaultValue={street2 || ''}
                         maxLength={CONST.FORM_CHARACTER_LIMIT}
                         spellCheck={false}
