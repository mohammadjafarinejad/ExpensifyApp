import React, {Component} from 'react';
import PropTypes from 'prop-types';
import {withOnyx} from 'react-native-onyx';
import moment from 'moment';
import ScreenWrapper from '../../../../components/ScreenWrapper';
import HeaderWithBackButton from '../../../../components/HeaderWithBackButton';
import withLocalize, {withLocalizePropTypes} from '../../../../components/withLocalize';
import Form from '../../../../components/Form';
import ONYXKEYS from '../../../../ONYXKEYS';
import * as ValidationUtils from '../../../../libs/ValidationUtils';
import styles from '../../../../styles/styles';
import * as PersonalDetails from '../../../../libs/actions/PersonalDetails';
import compose from '../../../../libs/compose';
import NewDatePicker from '../../../../components/NewDatePicker';
import CONST from '../../../../CONST';
<<<<<<< HEAD
import Navigation from '../../../../libs/Navigation/Navigation';
import ROUTES from '../../../../ROUTES';
=======
import withNavigationFocus from '../../../../components/withNavigationFocus';
>>>>>>> d17562e1

const propTypes = {
    /* Onyx Props */

    /** User's private personal details */
    privatePersonalDetails: PropTypes.shape({
        dob: PropTypes.string,
    }),

    ...withLocalizePropTypes,
};

const defaultProps = {
    privatePersonalDetails: {
        dob: '',
    },
};

class DateOfBirthPage extends Component {
    constructor(props) {
        super(props);

        this.validate = this.validate.bind(this);
        this.updateDateOfBirth = this.updateDateOfBirth.bind(this);
        this.getYearFromRouteParams = this.getYearFromRouteParams.bind(this);
        this.minDate = moment().subtract(CONST.DATE_BIRTH.MAX_AGE, 'Y').toDate();
        this.maxDate = moment().subtract(CONST.DATE_BIRTH.MIN_AGE, 'Y').toDate();

        this.state = {
            selectedYear: '',
        };
    }

    componentDidMount() {
        this.getYearFromRouteParams();
<<<<<<< HEAD
        this.props.navigation.addListener('focus', this.getYearFromRouteParams);
=======
>>>>>>> d17562e1
    }

    componentDidUpdate(prevProps) {
        // When we're navigating back from Year page. We need to update the selected year from the URL
        if (prevProps.isFocused || !this.props.isFocused) {
            return;
        }

        this.getYearFromRouteParams();
    }

    /**
     * Function to be called to read year from params - necessary to read passed year from the Year picker which is a separate screen
     * It allows to display selected year in the calendar picker without overwriting this value in Onyx
     */
    getYearFromRouteParams() {
        const {params} = this.props.route;
        if (params && params.year) {
            this.setState({selectedYear: params.year});
        }
    }

    /**
     * Submit form to update user's first and last legal name
     * @param {Object} values
     * @param {String} values.dob - date of birth
     */
    updateDateOfBirth(values) {
        PersonalDetails.updateDateOfBirth(values.dob);
    }

    /**
     * @param {Object} values
     * @param {String} values.dob - date of birth
     * @returns {Object} - An object containing the errors for each inputID
     */
    validate(values) {
        const errors = {};
        const minimumAge = CONST.DATE_BIRTH.MIN_AGE;
        const maximumAge = CONST.DATE_BIRTH.MAX_AGE;

        if (!values.dob || !ValidationUtils.isValidDate(values.dob)) {
            errors.dob = this.props.translate('common.error.fieldRequired');
        }
        const dateError = ValidationUtils.getAgeRequirementError(values.dob, minimumAge, maximumAge);
        if (dateError) {
            errors.dob = dateError;
        }

        return errors;
    }

    render() {
        const privateDetails = this.props.privatePersonalDetails || {};

        return (
            <ScreenWrapper includeSafeAreaPaddingBottom={false}>
                <HeaderWithBackButton
                    title={this.props.translate('common.dob')}
                    onBackButtonPress={() => Navigation.goBack(ROUTES.SETTINGS_PERSONAL_DETAILS)}
                />
                <Form
                    style={[styles.flexGrow1, styles.ph5]}
                    formID={ONYXKEYS.FORMS.DATE_OF_BIRTH_FORM}
                    validate={this.validate}
                    onSubmit={this.updateDateOfBirth}
                    submitButtonText={this.props.translate('common.save')}
                    enabledWhenOffline
                >
                    <NewDatePicker
                        inputID="dob"
                        label={this.props.translate('common.date')}
                        defaultValue={privateDetails.dob || ''}
                        minDate={this.minDate}
                        maxDate={this.maxDate}
                        selectedYear={this.state.selectedYear}
                    />
                </Form>
            </ScreenWrapper>
        );
    }
}

DateOfBirthPage.propTypes = propTypes;
DateOfBirthPage.defaultProps = defaultProps;

export default compose(
    withLocalize,
    withNavigationFocus,
    withOnyx({
        privatePersonalDetails: {
            key: ONYXKEYS.PRIVATE_PERSONAL_DETAILS,
        },
    }),
)(DateOfBirthPage);<|MERGE_RESOLUTION|>--- conflicted
+++ resolved
@@ -13,12 +13,9 @@
 import compose from '../../../../libs/compose';
 import NewDatePicker from '../../../../components/NewDatePicker';
 import CONST from '../../../../CONST';
-<<<<<<< HEAD
 import Navigation from '../../../../libs/Navigation/Navigation';
 import ROUTES from '../../../../ROUTES';
-=======
 import withNavigationFocus from '../../../../components/withNavigationFocus';
->>>>>>> d17562e1
 
 const propTypes = {
     /* Onyx Props */
@@ -54,10 +51,7 @@
 
     componentDidMount() {
         this.getYearFromRouteParams();
-<<<<<<< HEAD
         this.props.navigation.addListener('focus', this.getYearFromRouteParams);
-=======
->>>>>>> d17562e1
     }
 
     componentDidUpdate(prevProps) {
