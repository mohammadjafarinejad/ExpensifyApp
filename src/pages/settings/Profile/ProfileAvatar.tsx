--- conflicted
+++ resolved
@@ -16,15 +16,9 @@
 type ProfileAvatarProps = PlatformStackScreenProps<AuthScreensParamList, typeof SCREENS.PROFILE_AVATAR>;
 
 function ProfileAvatar({route}: ProfileAvatarProps) {
-<<<<<<< HEAD
-    const [personalDetails] = useOnyx(ONYXKEYS.PERSONAL_DETAILS_LIST);
-    const [personalDetailsMetadata] = useOnyx(ONYXKEYS.PERSONAL_DETAILS_METADATA);
-    const [isLoadingApp = true] = useOnyx(ONYXKEYS.IS_LOADING_APP);
-=======
     const [personalDetails] = useOnyx(ONYXKEYS.PERSONAL_DETAILS_LIST, {canBeMissing: true});
     const [personalDetailsMetadata] = useOnyx(ONYXKEYS.PERSONAL_DETAILS_METADATA, {canBeMissing: true});
-    const [isLoadingApp] = useOnyx(ONYXKEYS.IS_LOADING_APP, {initialValue: true, canBeMissing: true});
->>>>>>> 4053d409
+    const [isLoadingApp = true] = useOnyx(ONYXKEYS.IS_LOADING_APP, {canBeMissing: true});
     const personalDetail = personalDetails?.[route.params.accountID];
     const avatarURL = personalDetail?.avatar ?? '';
     const accountID = Number(route.params.accountID ?? CONST.DEFAULT_NUMBER_ID);
