--- conflicted
+++ resolved
@@ -65,7 +65,6 @@
     constructor(props) {
         super(props);
 
-<<<<<<< HEAD
         this.defaultAvatar = ReportUtils.getDefaultAvatar(this.props.currentUserPersonalDetails.login);
         this.avatar = {uri: lodashGet(this.props.currentUserPersonalDetails, 'avatar', ReportUtils.getDefaultAvatar(this.props.currentUserPersonalDetails.login))};
         this.pronouns = props.currentUserPersonalDetails.pronouns;
@@ -74,21 +73,6 @@
             selectedTimezone: lodashGet(props.currentUserPersonalDetails.timezone, 'selected', CONST.DEFAULT_TIME_ZONE.selected),
             isAutomaticTimezone: lodashGet(props.currentUserPersonalDetails.timezone, 'automatic', CONST.DEFAULT_TIME_ZONE.automatic),
             hasSelfSelectedPronouns: !_.isEmpty(props.currentUserPersonalDetails.pronouns) && !props.currentUserPersonalDetails.pronouns.startsWith(CONST.PRONOUNS.PREFIX),
-=======
-        const currentUserDetails = this.props.currentUserPersonalDetails || {};
-        this.state = {
-            firstName: currentUserDetails.firstName || '',
-            hasFirstNameError: false,
-            lastName: currentUserDetails.lastName || '',
-            hasLastNameError: false,
-            pronouns: currentUserDetails.pronouns || '',
-            hasPronounError: false,
-            hasSelfSelectedPronouns: !_.isEmpty(currentUserDetails.pronouns) && !currentUserDetails.pronouns.startsWith(CONST.PRONOUNS.PREFIX),
-            selectedTimezone: lodashGet(currentUserDetails, 'timezone.selected', CONST.DEFAULT_TIME_ZONE.selected),
-            isAutomaticTimezone: lodashGet(currentUserDetails, 'timezone.automatic', CONST.DEFAULT_TIME_ZONE.automatic),
-            logins: this.getLogins(props.loginList),
-            avatar: {uri: currentUserDetails.avatar || ReportUtils.getDefaultAvatar(currentUserDetails.login)},
->>>>>>> a095a955
             isAvatarChanged: false,
         };
 
@@ -96,7 +80,6 @@
         this.validate = this.validate.bind(this);
         this.updatePersonalDetails = this.updatePersonalDetails.bind(this);
         this.updateAvatar = this.updateAvatar.bind(this);
-        this.deleteAvatar = this.deleteAvatar.bind(this);
     }
 
     componentDidUpdate(prevProps) {
@@ -150,21 +133,9 @@
      * @param {Object} avatar
      */
     updateAvatar(avatar) {
-<<<<<<< HEAD
         this.avatar = _.isUndefined(avatar) ? {uri: ReportUtils.getDefaultAvatar(this.props.currentUserPersonalDetails.login)} : avatar;
 
         this.setState({isAvatarChanged: true});
-=======
-        this.setState({avatar, isAvatarChanged: true});
-    }
-
-    /**
-     * Replaces the user's current avatar image with a default avatar.
-     */
-    deleteAvatar() {
-        PersonalDetails.deleteAvatar();
-        this.setState({avatar: {uri: ReportUtils.getDefaultAvatar(lodashGet(this.props.currentUserPersonalDetails, 'login'))}});
->>>>>>> a095a955
     }
 
     /**
@@ -173,7 +144,6 @@
      */
     updatePersonalDetails(values) {
         // Check if the user has modified their avatar
-<<<<<<< HEAD
         if ((this.props.currentUserPersonalDetails.avatar !== this.avatar.uri) && this.state.isAvatarChanged) {
             // If the user removed their profile photo, replace it accordingly with the default avatar
             if (this.avatar.uri.includes('/images/avatars/avatar')) {
@@ -181,16 +151,11 @@
             } else {
                 PersonalDetails.setAvatar(this.avatar);
             }
-=======
-        if ((lodashGet(this.props.currentUserPersonalDetails, 'avatar') !== this.state.avatar.uri) && this.state.isAvatarChanged) {
-            PersonalDetails.setAvatar(this.state.avatar);
->>>>>>> a095a955
 
             // Reset the changed state
             this.setState({isAvatarChanged: false});
         }
 
-<<<<<<< HEAD
         PersonalDetails.setPersonalDetails({
             firstName: values.firstName.trim(),
             lastName: values.lastName.trim(),
@@ -198,15 +163,6 @@
             timezone: {
                 automatic: values.isAutomaticTimezone,
                 selected: values.timezone,
-=======
-        PersonalDetails.updateProfile(
-            this.state.firstName.trim(),
-            this.state.lastName.trim(),
-            this.state.pronouns.trim(),
-            {
-                automatic: this.state.isAutomaticTimezone,
-                selected: this.state.selectedTimezone,
->>>>>>> a095a955
             },
         );
     }
@@ -252,20 +208,7 @@
             value: `${CONST.PRONOUNS.PREFIX}${key}`,
         }));
 
-<<<<<<< HEAD
         const pronounsPickerValue = this.state.hasSelfSelectedPronouns ? CONST.PRONOUNS.SELF_SELECT : this.pronouns;
-=======
-        // Disables button if none of the form values have changed
-        const currentUserDetails = this.props.currentUserPersonalDetails || {};
-        const isButtonDisabled = (currentUserDetails.firstName === this.state.firstName.trim())
-            && (currentUserDetails.lastName === this.state.lastName.trim())
-            && (lodashGet(currentUserDetails, 'timezone.selected') === this.state.selectedTimezone)
-            && (lodashGet(currentUserDetails, 'timezone.automatic') === this.state.isAutomaticTimezone)
-            && (currentUserDetails.pronouns === this.state.pronouns.trim())
-            && (!this.state.isAvatarChanged || currentUserDetails.avatarUploading);
-
-        const pronounsPickerValue = this.state.hasSelfSelectedPronouns ? CONST.PRONOUNS.SELF_SELECT : this.state.pronouns;
->>>>>>> a095a955
 
         return (
             <ScreenWrapper>
@@ -284,17 +227,11 @@
                         submitButtonText={this.props.translate('common.save')}
                     >
                         <AvatarWithImagePicker
-<<<<<<< HEAD
                             isUploading={this.props.currentUserPersonalDetails.avatarUploading}
                             isUsingDefaultAvatar={this.avatar.uri.includes('/images/avatars/avatar')}
                             avatarURL={this.avatar.uri}
-=======
-                            isUploading={currentUserDetails.avatarUploading}
-                            isUsingDefaultAvatar={this.state.avatar.uri.includes('/images/avatars/avatar')}
-                            avatarURL={this.state.avatar.uri}
->>>>>>> a095a955
                             onImageSelected={this.updateAvatar}
-                            onImageRemoved={this.deleteAvatar}
+                            onImageRemoved={this.updateAvatar}
                             anchorPosition={styles.createMenuPositionProfile}
                             size={CONST.AVATAR_SIZE.LARGE}
                         />
