--- conflicted
+++ resolved
@@ -217,47 +217,7 @@
                             isUsingDefaultAvatar={this.props.myPersonalDetails.avatar.includes('/images/avatars/avatar')}
                             anchorPosition={styles.createMenuPositionProfile}
                         />
-<<<<<<< HEAD
-                        <AttachmentPicker>
-                            {({openPicker}) => (
-                                <>
-                                    <Button
-                                        small
-                                        style={[styles.alignSelfCenter, styles.mt3]}
-                                        onPress={() => this.setState({isEditPhotoMenuVisible: true})}
-                                        ContentComponent={() => (
-                                            <View style={[styles.flexRow]}>
-                                                <Icon src={DownArrow} />
-                                                <View style={styles.justifyContentCenter}>
-                                                    <Text
-                                                        style={[
-                                                            styles.headerText,
-                                                            styles.buttonSmallText,
-                                                            styles.ml2,
-                                                        ]}
-                                                    >
-                                                        {this.props.translate('profilePage.editPhoto')}
-                                                    </Text>
-                                                </View>
-                                            </View>
-                                        )}
-                                    />
-                                    <PopoverMenu
-                                        isVisible={this.state.isEditPhotoMenuVisible}
-                                        onClose={() => this.setState({isEditPhotoMenuVisible: false})}
-                                        onItemSelected={() => this.setState({isEditPhotoMenuVisible: false})}
-                                        menuItems={this.createMenuItems(openPicker)}
-                                        anchorPosition={styles.createMenuPositionProfile}
-                                        animationIn="fadeInRight"
-                                        animationOut="fadeOutRight"
-                                    />
-                                </>
-                            )}
-                        </AttachmentPicker>
                         <Text style={[styles.mt6, styles.mb6]}>
-=======
-                        <Text style={[styles.mt6, styles.mb6, styles.textP]}>
->>>>>>> ee2f84fd
                             {this.props.translate('profilePage.tellUsAboutYourself')}
                         </Text>
                         <FullNameInputRow
