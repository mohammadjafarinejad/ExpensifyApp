--- conflicted
+++ resolved
@@ -61,12 +61,9 @@
     };
     const currentUserDetails = props.currentUserPersonalDetails || {};
     const contactMethodBrickRoadIndicator = UserUtils.getLoginListBrickRoadIndicator(props.loginList);
-<<<<<<< HEAD
     const avatarURL = lodashGet(currentUserDetails, 'avatar', '');
     const accountID = lodashGet(currentUserDetails, 'accountID', '');
-=======
     const emojiCode = lodashGet(props, 'currentUserPersonalDetails.status.emojiCode', '');
->>>>>>> 7162c961
 
     const profileSettingsOptions = [
         {
