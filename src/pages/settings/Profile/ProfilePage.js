import lodashGet from 'lodash/get';
import React, {Component} from 'react';
import {withOnyx} from 'react-native-onyx';
import PropTypes from 'prop-types';
import {View, ScrollView} from 'react-native';
import Str from 'expensify-common/lib/str';
import moment from 'moment-timezone';
import _ from 'underscore';
import HeaderWithCloseButton from '../../../components/HeaderWithCloseButton';
import Navigation from '../../../libs/Navigation/Navigation';
import ScreenWrapper from '../../../components/ScreenWrapper';
import * as PersonalDetails from '../../../libs/actions/PersonalDetails';
import ROUTES from '../../../ROUTES';
import ONYXKEYS from '../../../ONYXKEYS';
import CONST from '../../../CONST';
import styles from '../../../styles/styles';
import Text from '../../../components/Text';
import LoginField from './LoginField';
import withLocalize, {withLocalizePropTypes} from '../../../components/withLocalize';
import compose from '../../../libs/compose';
import Button from '../../../components/Button';
import KeyboardAvoidingView from '../../../components/KeyboardAvoidingView';
import FixedFooter from '../../../components/FixedFooter';
import TextInput from '../../../components/TextInput';
import Picker from '../../../components/Picker';
import FullNameInputRow from '../../../components/FullNameInputRow';
import CheckboxWithLabel from '../../../components/CheckboxWithLabel';
import AvatarWithImagePicker from '../../../components/AvatarWithImagePicker';
import withCurrentUserPersonalDetails, {withCurrentUserPersonalDetailsPropTypes, withCurrentUserPersonalDetailsDefaultProps} from '../../../components/withCurrentUserPersonalDetails';
import * as ValidationUtils from '../../../libs/ValidationUtils';
import * as ReportUtils from '../../../libs/ReportUtils';

const propTypes = {
    /* Onyx Props */

    /** Login list for the user that is signed in */
    loginList: PropTypes.arrayOf(PropTypes.shape({

        /** Value of partner name */
        partnerName: PropTypes.string,

        /** Phone/Email associated with user */
        partnerUserID: PropTypes.string,

        /** Date of when login was validated */
        validatedDate: PropTypes.string,
    })),
    ...withLocalizePropTypes,
    ...withCurrentUserPersonalDetailsPropTypes,
};

const defaultProps = {
    loginList: [],
    ...withCurrentUserPersonalDetailsDefaultProps,
};

const timezones = _.chain(moment.tz.names())
    .filter(timezone => !timezone.startsWith('Etc/GMT'))
    .map(timezone => ({
        value: timezone,
        label: timezone,
    }))
    .value();

class ProfilePage extends Component {
    constructor(props) {
        super(props);

<<<<<<< HEAD
=======
        this.defaultAvatar = ReportUtils.getDefaultAvatar(this.props.currentUserPersonalDetails.login);

>>>>>>> 1a101b39
        this.state = {
            firstName: this.props.currentUserPersonalDetails.firstName,
            hasFirstNameError: false,
            lastName: this.props.currentUserPersonalDetails.lastName,
            hasLastNameError: false,
            pronouns: this.props.currentUserPersonalDetails.pronouns,
            hasPronounError: false,
            hasSelfSelectedPronouns: !_.isEmpty(this.props.currentUserPersonalDetails.pronouns) && !this.props.currentUserPersonalDetails.pronouns.startsWith(CONST.PRONOUNS.PREFIX),
            selectedTimezone: lodashGet(this.props.currentUserPersonalDetails.timezone, 'selected', CONST.DEFAULT_TIME_ZONE.selected),
            isAutomaticTimezone: lodashGet(this.props.currentUserPersonalDetails.timezone, 'automatic', CONST.DEFAULT_TIME_ZONE.automatic),
            logins: this.getLogins(props.loginList),
            avatar: {uri: lodashGet(this.props.currentUserPersonalDetails, 'avatar', ReportUtils.getDefaultAvatar(this.props.currentUserPersonalDetails.login))},
            isAvatarChanged: false,
        };

        this.getLogins = this.getLogins.bind(this);
        this.setAutomaticTimezone = this.setAutomaticTimezone.bind(this);
        this.updatePersonalDetails = this.updatePersonalDetails.bind(this);
        this.validateInputs = this.validateInputs.bind(this);
        this.updateAvatar = this.updateAvatar.bind(this);
    }

    componentDidUpdate(prevProps) {
        let stateToUpdate = {};

        // Recalculate logins if loginList has changed
        if (this.props.loginList !== prevProps.loginList) {
            stateToUpdate = {...stateToUpdate, logins: this.getLogins(this.props.loginList)};
        }

        if (_.isEmpty(stateToUpdate)) {
            return;
        }

        // eslint-disable-next-line react/no-did-update-set-state
        this.setState(stateToUpdate);
    }

    /**
     * Set the form to use automatic timezone
     *
     * @param {Boolean} isAutomaticTimezone
     */
    setAutomaticTimezone(isAutomaticTimezone) {
        this.setState(({selectedTimezone}) => ({
            isAutomaticTimezone,
            selectedTimezone: isAutomaticTimezone ? moment.tz.guess() : selectedTimezone,
        }));
    }

    /**
     * Get the most validated login of each type
     *
     * @param {Array} loginList
     * @returns {Object}
     */
    getLogins(loginList) {
        return _.reduce(loginList, (logins, currentLogin) => {
            const type = Str.isSMSLogin(currentLogin.partnerUserID) ? CONST.LOGIN_TYPE.PHONE : CONST.LOGIN_TYPE.EMAIL;
            const login = Str.removeSMSDomain(currentLogin.partnerUserID);

            // If there's already a login type that's validated and/or currentLogin isn't valid then return early
            if ((login !== this.props.currentUserPersonalDetails.login) && !_.isEmpty(logins[type])
                && (logins[type].validatedDate || !currentLogin.validatedDate)) {
                return logins;
            }
            return {
                ...logins,
                [type]: {
                    ...currentLogin,
                    type,
                    partnerUserID: Str.removeSMSDomain(currentLogin.partnerUserID),
                },
            };
        }, {
            phone: {},
            email: {},
        });
    }

    /**
     * Updates the user's avatar image.
     * @param {Object} avatar
     */
    updateAvatar(avatar) {
<<<<<<< HEAD
        this.setState({avatar, isAvatarChanged: true});
    }

    /**
     * Replaces the user's current avatar image with a default avatar.
     */
    removeAvatar() {
        PersonalDetails.deleteAvatar();
=======
        this.setState({avatar: _.isUndefined(avatar) ? {uri: ReportUtils.getDefaultAvatar(this.props.currentUserPersonalDetails.login)} : avatar, isAvatarChanged: true});
>>>>>>> 1a101b39
    }

    /**
     * Submit form to update personal details
     */
    updatePersonalDetails() {
        if (!this.validateInputs()) {
            return;
        }

        // Check if the user has modified their avatar
<<<<<<< HEAD
        if ((this.props.myPersonalDetails.avatar !== this.state.avatar.uri) && this.state.isAvatarChanged) {
            PersonalDetails.setAvatar(this.state.avatar);
=======
        if ((this.props.currentUserPersonalDetails.avatar !== this.state.avatar.uri) && this.state.isAvatarChanged) {
            // If the user removed their profile photo, replace it accordingly with the default avatar
            if (this.state.avatar.uri.includes('/images/avatars/avatar')) {
                PersonalDetails.deleteAvatar(this.state.avatar.uri);
            } else {
                PersonalDetails.setAvatar(this.state.avatar);
            }
>>>>>>> 1a101b39

            // Reset the changed state
            this.setState({isAvatarChanged: false});
        }

        PersonalDetails.updateProfile(
            this.state.firstName.trim(),
            this.state.lastName.trim(),
            this.state.pronouns.trim(),
            {
                automatic: this.state.isAutomaticTimezone,
                selected: this.state.selectedTimezone,
            },
        );
    }

    validateInputs() {
        const [hasFirstNameError, hasLastNameError, hasPronounError] = ValidationUtils.doesFailCharacterLimit(
            50,
            [this.state.firstName.trim(), this.state.lastName.trim(), this.state.pronouns.trim()],
        );
        this.setState({
            hasFirstNameError,
            hasLastNameError,
            hasPronounError,
        });
        return !hasFirstNameError && !hasLastNameError && !hasPronounError;
    }

    render() {
        const pronounsList = _.map(this.props.translate('pronouns'), (value, key) => ({
            label: value,
            value: `${CONST.PRONOUNS.PREFIX}${key}`,
        }));

        // Disables button if none of the form values have changed
        const isButtonDisabled = (this.props.currentUserPersonalDetails.firstName === this.state.firstName.trim())
            && (this.props.currentUserPersonalDetails.lastName === this.state.lastName.trim())
            && (this.props.currentUserPersonalDetails.timezone.selected === this.state.selectedTimezone)
            && (this.props.currentUserPersonalDetails.timezone.automatic === this.state.isAutomaticTimezone)
            && (this.props.currentUserPersonalDetails.pronouns === this.state.pronouns.trim())
            && (!this.state.isAvatarChanged || this.props.currentUserPersonalDetails.avatarUploading);

        const pronounsPickerValue = this.state.hasSelfSelectedPronouns ? CONST.PRONOUNS.SELF_SELECT : this.state.pronouns;

        return (
            <ScreenWrapper>
                <KeyboardAvoidingView>
                    <HeaderWithCloseButton
                        title={this.props.translate('common.profile')}
                        shouldShowBackButton
                        onBackButtonPress={() => Navigation.navigate(ROUTES.SETTINGS)}
                        onCloseButtonPress={() => Navigation.dismissModal(true)}
                    />
                    <ScrollView style={styles.flex1} contentContainerStyle={styles.p5}>
                        <AvatarWithImagePicker
                            isUploading={this.props.currentUserPersonalDetails.avatarUploading}
                            isUsingDefaultAvatar={this.state.avatar.uri.includes('/images/avatars/avatar')}
                            avatarURL={this.state.avatar.uri}
                            onImageSelected={this.updateAvatar}
                            onImageRemoved={this.removeAvatar}
                            anchorPosition={styles.createMenuPositionProfile}
                            size={CONST.AVATAR_SIZE.LARGE}
                        />
                        <Text style={[styles.mt6, styles.mb6]}>
                            {this.props.translate('profilePage.tellUsAboutYourself')}
                        </Text>
                        <FullNameInputRow
                            firstName={this.state.firstName}
                            firstNameError={PersonalDetails.getMaxCharacterError(this.state.hasFirstNameError)}
                            lastName={this.state.lastName}
                            lastNameError={PersonalDetails.getMaxCharacterError(this.state.hasLastNameError)}
                            onChangeFirstName={firstName => this.setState({firstName})}
                            onChangeLastName={lastName => this.setState({lastName})}
                            style={[styles.mt4, styles.mb4]}
                        />
                        <View style={styles.mb6}>
                            <Picker
                                label={this.props.translate('profilePage.preferredPronouns')}
                                onInputChange={(pronouns) => {
                                    const hasSelfSelectedPronouns = pronouns === CONST.PRONOUNS.SELF_SELECT;
                                    this.setState({
                                        pronouns: hasSelfSelectedPronouns ? '' : pronouns,
                                        hasSelfSelectedPronouns,
                                    });
                                }}
                                items={pronounsList}
                                placeholder={{
                                    value: '',
                                    label: this.props.translate('profilePage.selectYourPronouns'),
                                }}
                                value={pronounsPickerValue}
                            />
                            {this.state.hasSelfSelectedPronouns && (
                                <View style={styles.mt2}>
                                    <TextInput
                                        value={this.state.pronouns}
                                        onChangeText={pronouns => this.setState({pronouns})}
                                        placeholder={this.props.translate('profilePage.selfSelectYourPronoun')}
                                        errorText={PersonalDetails.getMaxCharacterError(this.state.hasPronounError)}
                                    />
                                </View>
                            )}
                        </View>
                        <LoginField
                            label={this.props.translate('profilePage.emailAddress')}
                            type="email"
                            login={this.state.logins.email}
                        />
                        <LoginField
                            label={this.props.translate('common.phoneNumber')}
                            type="phone"
                            login={this.state.logins.phone}
                        />
                        <View style={styles.mb3}>
                            <Picker
                                label={this.props.translate('profilePage.timezone')}
                                onInputChange={selectedTimezone => this.setState({selectedTimezone})}
                                items={timezones}
                                isDisabled={this.state.isAutomaticTimezone}
                                value={this.state.selectedTimezone}
                            />
                        </View>
                        <CheckboxWithLabel
                            label={this.props.translate('profilePage.setMyTimezoneAutomatically')}
                            isChecked={this.state.isAutomaticTimezone}
                            onInputChange={this.setAutomaticTimezone}
                        />
                    </ScrollView>
                    <FixedFooter>
                        <Button
                            success
                            isDisabled={isButtonDisabled}
                            onPress={this.updatePersonalDetails}
                            style={[styles.w100]}
                            text={this.props.translate('common.save')}
                            pressOnEnter
                        />
                    </FixedFooter>
                </KeyboardAvoidingView>
            </ScreenWrapper>
        );
    }
}

ProfilePage.propTypes = propTypes;
ProfilePage.defaultProps = defaultProps;
ProfilePage.displayName = 'ProfilePage';

export default compose(
    withLocalize,
    withCurrentUserPersonalDetails,
    withOnyx({
        loginList: {
            key: ONYXKEYS.LOGIN_LIST,
        },
    }),
)(ProfilePage);<|MERGE_RESOLUTION|>--- conflicted
+++ resolved
@@ -66,11 +66,6 @@
     constructor(props) {
         super(props);
 
-<<<<<<< HEAD
-=======
-        this.defaultAvatar = ReportUtils.getDefaultAvatar(this.props.currentUserPersonalDetails.login);
-
->>>>>>> 1a101b39
         this.state = {
             firstName: this.props.currentUserPersonalDetails.firstName,
             hasFirstNameError: false,
@@ -156,7 +151,6 @@
      * @param {Object} avatar
      */
     updateAvatar(avatar) {
-<<<<<<< HEAD
         this.setState({avatar, isAvatarChanged: true});
     }
 
@@ -165,9 +159,6 @@
      */
     removeAvatar() {
         PersonalDetails.deleteAvatar();
-=======
-        this.setState({avatar: _.isUndefined(avatar) ? {uri: ReportUtils.getDefaultAvatar(this.props.currentUserPersonalDetails.login)} : avatar, isAvatarChanged: true});
->>>>>>> 1a101b39
     }
 
     /**
@@ -179,18 +170,8 @@
         }
 
         // Check if the user has modified their avatar
-<<<<<<< HEAD
         if ((this.props.myPersonalDetails.avatar !== this.state.avatar.uri) && this.state.isAvatarChanged) {
             PersonalDetails.setAvatar(this.state.avatar);
-=======
-        if ((this.props.currentUserPersonalDetails.avatar !== this.state.avatar.uri) && this.state.isAvatarChanged) {
-            // If the user removed their profile photo, replace it accordingly with the default avatar
-            if (this.state.avatar.uri.includes('/images/avatars/avatar')) {
-                PersonalDetails.deleteAvatar(this.state.avatar.uri);
-            } else {
-                PersonalDetails.setAvatar(this.state.avatar);
-            }
->>>>>>> 1a101b39
 
             // Reset the changed state
             this.setState({isAvatarChanged: false});
