import _ from 'underscore';
import lodashGet from 'lodash/get';
import React, {useState, useEffect, useMemo, useCallback} from 'react';
import withCurrentUserPersonalDetails, {withCurrentUserPersonalDetailsPropTypes, withCurrentUserPersonalDetailsDefaultProps} from '../../../components/withCurrentUserPersonalDetails';
import ScreenWrapper from '../../../components/ScreenWrapper';
import HeaderWithBackButton from '../../../components/HeaderWithBackButton';
import withLocalize, {withLocalizePropTypes} from '../../../components/withLocalize';
import Text from '../../../components/Text';
import styles from '../../../styles/styles';
import * as PersonalDetails from '../../../libs/actions/PersonalDetails';
import compose from '../../../libs/compose';
import themeColors from '../../../styles/themes/default';
import * as Expensicons from '../../../components/Icon/Expensicons';
import CONST from '../../../CONST';
import OptionsSelector from '../../../components/OptionsSelector';
import ROUTES from '../../../ROUTES';
import Navigation from '../../../libs/Navigation/Navigation';

const greenCheckmark = {src: Expensicons.Checkmark, color: themeColors.success};

const propTypes = {
    ...withLocalizePropTypes,
    ...withCurrentUserPersonalDetailsPropTypes,
};

const defaultProps = {
    ...withCurrentUserPersonalDetailsDefaultProps,
};

const PronounsPage = (props) => {
    const {currentUserPersonalDetails, translate} = props;

    const [initiallyFocusedOption, setInitiallyFocusedOption] = useState({});
    const [searchValue, setSearchValue] = useState('');
    const [pronounsList, setPronounsList] = useState([]);

    /**
     * Loads the pronouns list from the translations and adds the green checkmark icon to the currently selected value.
     *
     * @returns {void}
     */
    const loadPronouns = useCallback(() => {
        const currentPronouns = lodashGet(currentUserPersonalDetails, 'pronouns', '');

        const pronouns = _.chain(translate('pronouns'))
            .map((value, key) => {
                const fullPronounKey = `${CONST.PRONOUNS.PREFIX}${key}`;
                const isCurrentPronouns = fullPronounKey === currentPronouns;

                if (isCurrentPronouns) {
                    setInitiallyFocusedOption({
                        text: value,
                        keyForList: key,
                    });
                }

                return {
                    text: value,
                    value: fullPronounKey,
                    keyForList: key,

                    // Include the green checkmark icon to indicate the currently selected value
                    customIcon: isCurrentPronouns ? greenCheckmark : undefined,

                    // This property will make the currently selected value have bold text
                    boldStyle: isCurrentPronouns,
                };
            })
            .sortBy((pronoun) => pronoun.text.toLowerCase())
            .value();

        setPronounsList(pronouns);
    }, [currentUserPersonalDetails, translate]);

    const onChangeText = (value = '') => {
        setSearchValue(value);
    };

    /**
     * @param {Object} selectedPronouns
     */
<<<<<<< HEAD
    const updatePronouns = (selectedPronouns) => {
        PersonalDetails.updatePronouns(selectedPronouns.keyForList === initiallyFocusedOption.keyForList ? '' : lodashGet(selectedPronouns, 'value', ''));
    };

    /**
     * Pronouns list filtered by searchValue needed for the OptionsSelector.
     * Empty array if the searchValue is empty.
     */
    const filteredPronounsList = useMemo(() => {
        const searchedValue = searchValue.trim();
        if (searchedValue.length === 0) {
            return [];
        }
        return _.filter(pronounsList, (pronous) => pronous.text.toLowerCase().indexOf(searchedValue.toLowerCase()) >= 0);
    }, [pronounsList, searchValue]);

    const headerMessage = useMemo(
        () => (searchValue.trim() && !filteredPronounsList.length ? translate('common.noResultsFound') : ''),
        [filteredPronounsList.length, searchValue, translate],
    );

    useEffect(() => {
        setSearchValue(initiallyFocusedOption.text);
    }, [initiallyFocusedOption]);

    useEffect(() => {
        onChangeText();
        loadPronouns();
    }, [loadPronouns]);

    return (
        <ScreenWrapper includeSafeAreaPaddingBottom={false}>
            {({safeAreaPaddingBottomStyle}) => (
                <>
                    <HeaderWithCloseButton
                        title={translate('pronounsPage.pronouns')}
                        shouldShowBackButton
                        onBackButtonPress={() => Navigation.navigate(ROUTES.SETTINGS_PROFILE)}
                        onCloseButtonPress={() => Navigation.dismissModal(true)}
                    />
                    <Text style={[styles.ph5, styles.mb3]}>{translate('pronounsPage.isShownOnProfile')}</Text>
                    <OptionsSelector
                        textInputLabel={translate('pronounsPage.pronouns')}
                        placeholderText={translate('pronounsPage.placeholderText')}
                        headerMessage={headerMessage}
                        sections={[{data: filteredPronounsList, indexOffset: 0}]}
                        value={searchValue}
                        onSelectRow={updatePronouns}
                        onChangeText={onChangeText}
                        optionHoveredStyle={styles.hoveredComponentBG}
                        safeAreaPaddingBottomStyle={safeAreaPaddingBottomStyle}
                        shouldFocusOnSelectRow
                        shouldHaveOptionSeparator
                        initiallyFocusedOptionKey={initiallyFocusedOption.keyForList}
                    />
                </>
            )}
        </ScreenWrapper>
    );
};
=======
    updatePronouns(selectedPronouns) {
        PersonalDetails.updatePronouns(selectedPronouns.keyForList === this.initiallyFocusedOption.keyForList ? '' : lodashGet(selectedPronouns, 'value', ''));
    }

    render() {
        const filteredPronounsList = this.getFilteredPronouns();
        const headerMessage = this.state.searchValue.trim() && !filteredPronounsList.length ? this.props.translate('common.noResultsFound') : '';

        return (
            <ScreenWrapper includeSafeAreaPaddingBottom={false}>
                {({safeAreaPaddingBottomStyle}) => (
                    <>
                        <HeaderWithBackButton
                            title={this.props.translate('pronounsPage.pronouns')}
                            onBackButtonPress={() => Navigation.goBack(ROUTES.SETTINGS_PROFILE)}
                        />
                        <Text style={[styles.ph5, styles.mb3]}>{this.props.translate('pronounsPage.isShownOnProfile')}</Text>
                        <OptionsSelector
                            textInputLabel={this.props.translate('pronounsPage.pronouns')}
                            placeholderText={this.props.translate('pronounsPage.placeholderText')}
                            headerMessage={headerMessage}
                            sections={[{data: filteredPronounsList, indexOffset: 0}]}
                            value={this.state.searchValue}
                            onSelectRow={this.updatePronouns}
                            onChangeText={this.onChangeText}
                            optionHoveredStyle={styles.hoveredComponentBG}
                            safeAreaPaddingBottomStyle={safeAreaPaddingBottomStyle}
                            shouldDelayFocus
                            shouldFocusOnSelectRow
                            shouldHaveOptionSeparator
                            initiallyFocusedOptionKey={this.initiallyFocusedOption.keyForList}
                        />
                    </>
                )}
            </ScreenWrapper>
        );
    }
}
>>>>>>> 79f18eca

PronounsPage.propTypes = propTypes;
PronounsPage.defaultProps = defaultProps;
PronounsPage.displayName = 'PronounsPage';

export default compose(withLocalize, withCurrentUserPersonalDetails)(PronounsPage);<|MERGE_RESOLUTION|>--- conflicted
+++ resolved
@@ -79,7 +79,6 @@
     /**
      * @param {Object} selectedPronouns
      */
-<<<<<<< HEAD
     const updatePronouns = (selectedPronouns) => {
         PersonalDetails.updatePronouns(selectedPronouns.keyForList === initiallyFocusedOption.keyForList ? '' : lodashGet(selectedPronouns, 'value', ''));
     };
@@ -114,11 +113,9 @@
         <ScreenWrapper includeSafeAreaPaddingBottom={false}>
             {({safeAreaPaddingBottomStyle}) => (
                 <>
-                    <HeaderWithCloseButton
+                    <HeaderWithBackButton
                         title={translate('pronounsPage.pronouns')}
-                        shouldShowBackButton
-                        onBackButtonPress={() => Navigation.navigate(ROUTES.SETTINGS_PROFILE)}
-                        onCloseButtonPress={() => Navigation.dismissModal(true)}
+                        onBackButtonPress={() => Navigation.goBack(ROUTES.SETTINGS_PROFILE)}
                     />
                     <Text style={[styles.ph5, styles.mb3]}>{translate('pronounsPage.isShownOnProfile')}</Text>
                     <OptionsSelector
@@ -131,6 +128,7 @@
                         onChangeText={onChangeText}
                         optionHoveredStyle={styles.hoveredComponentBG}
                         safeAreaPaddingBottomStyle={safeAreaPaddingBottomStyle}
+                        shouldDelayFocus
                         shouldFocusOnSelectRow
                         shouldHaveOptionSeparator
                         initiallyFocusedOptionKey={initiallyFocusedOption.keyForList}
@@ -140,46 +138,6 @@
         </ScreenWrapper>
     );
 };
-=======
-    updatePronouns(selectedPronouns) {
-        PersonalDetails.updatePronouns(selectedPronouns.keyForList === this.initiallyFocusedOption.keyForList ? '' : lodashGet(selectedPronouns, 'value', ''));
-    }
-
-    render() {
-        const filteredPronounsList = this.getFilteredPronouns();
-        const headerMessage = this.state.searchValue.trim() && !filteredPronounsList.length ? this.props.translate('common.noResultsFound') : '';
-
-        return (
-            <ScreenWrapper includeSafeAreaPaddingBottom={false}>
-                {({safeAreaPaddingBottomStyle}) => (
-                    <>
-                        <HeaderWithBackButton
-                            title={this.props.translate('pronounsPage.pronouns')}
-                            onBackButtonPress={() => Navigation.goBack(ROUTES.SETTINGS_PROFILE)}
-                        />
-                        <Text style={[styles.ph5, styles.mb3]}>{this.props.translate('pronounsPage.isShownOnProfile')}</Text>
-                        <OptionsSelector
-                            textInputLabel={this.props.translate('pronounsPage.pronouns')}
-                            placeholderText={this.props.translate('pronounsPage.placeholderText')}
-                            headerMessage={headerMessage}
-                            sections={[{data: filteredPronounsList, indexOffset: 0}]}
-                            value={this.state.searchValue}
-                            onSelectRow={this.updatePronouns}
-                            onChangeText={this.onChangeText}
-                            optionHoveredStyle={styles.hoveredComponentBG}
-                            safeAreaPaddingBottomStyle={safeAreaPaddingBottomStyle}
-                            shouldDelayFocus
-                            shouldFocusOnSelectRow
-                            shouldHaveOptionSeparator
-                            initiallyFocusedOptionKey={this.initiallyFocusedOption.keyForList}
-                        />
-                    </>
-                )}
-            </ScreenWrapper>
-        );
-    }
-}
->>>>>>> 79f18eca
 
 PronounsPage.propTypes = propTypes;
 PronounsPage.defaultProps = defaultProps;
