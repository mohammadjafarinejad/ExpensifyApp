import React, {Component} from 'react';
import PropTypes from 'prop-types';
import {View, ScrollView} from 'react-native';
import {withOnyx} from 'react-native-onyx';
import _ from 'underscore';
import lodashGet from 'lodash/get';
import CONST from '../../../CONST';
import ONYXKEYS from '../../../ONYXKEYS';
import styles from '../../../styles/styles';
import compose from '../../../libs/compose';
import Navigation from '../../../libs/Navigation/Navigation';
import * as Report from '../../../libs/actions/Report';
import * as ReportUtils from '../../../libs/ReportUtils';
import HeaderWithBackButton from '../../../components/HeaderWithBackButton';
import ScreenWrapper from '../../../components/ScreenWrapper';
import withLocalize, {withLocalizePropTypes} from '../../../components/withLocalize';
import Text from '../../../components/Text';
import OfflineWithFeedback from '../../../components/OfflineWithFeedback';
import reportPropTypes from '../../reportPropTypes';
import withReportOrNotFound from '../../home/report/withReportOrNotFound';
import FullPageNotFoundView from '../../../components/BlockingViews/FullPageNotFoundView';
import MenuItemWithTopDescription from '../../../components/MenuItemWithTopDescription';
import ROUTES from '../../../ROUTES';
import * as Expensicons from '../../../components/Icon/Expensicons';
import MenuItem from '../../../components/MenuItem';

const propTypes = {
    /** Route params */
    route: PropTypes.shape({
        params: PropTypes.shape({
            /** Report ID passed via route r/:reportID/settings */
            reportID: PropTypes.string,
        }),
    }).isRequired,

    ...withLocalizePropTypes,

    /* Onyx Props */

    /** The active report */
    report: reportPropTypes.isRequired,

    /** The policies which the user has access to and which the report could be tied to */
    policies: PropTypes.shape({
        /** The policy name */
        name: PropTypes.string,

        /** ID of the policy */
        id: PropTypes.string,
    }),
};

const defaultProps = {
    policies: {},
};

class ReportSettingsPage extends Component {
    /**
     * We only want policy owners and admins to be able to modify the welcome message.
     *
     * @param {Object|null} linkedWorkspace - the workspace the report is on, null if the user isn't a member of the workspace
     * @returns {Boolean}
     */
    shouldDisableWelcomeMessage(linkedWorkspace) {
        return ReportUtils.isArchivedRoom(this.props.report) || !ReportUtils.isChatRoom(this.props.report) || _.isEmpty(linkedWorkspace) || linkedWorkspace.role !== CONST.POLICY.ROLE.ADMIN;
    }

    render() {
        const shouldShowRoomName = !ReportUtils.isPolicyExpenseChat(this.props.report) && !ReportUtils.isChatThread(this.props.report);
        const linkedWorkspace = _.find(this.props.policies, (policy) => policy && policy.id === this.props.report.policyID);
<<<<<<< HEAD
        const shouldDisableRename = Policy.shouldDisableRename(linkedWorkspace, this.props.report) || ReportUtils.isChatThread(this.props.report);
=======
        const shouldDisableRename = ReportUtils.shouldDisableRename(this.props.report, linkedWorkspace) || ReportUtils.isChatThread(this.props.report);
>>>>>>> dd3d99f0
        const notificationPreference = this.props.translate(`notificationPreferencesPage.notificationPreferences.${this.props.report.notificationPreference}`);
        const shouldDisableWelcomeMessage = this.shouldDisableWelcomeMessage(linkedWorkspace);
        const writeCapability = ReportUtils.isAdminRoom(this.props.report)
            ? CONST.REPORT.WRITE_CAPABILITIES.ADMINS
            : this.props.report.writeCapability || CONST.REPORT.WRITE_CAPABILITIES.ALL;

        const writeCapabilityText = this.props.translate(`writeCapabilityPage.writeCapability.${writeCapability}`);
        const shouldAllowWriteCapabilityEditing = lodashGet(linkedWorkspace, 'role', '') === CONST.POLICY.ROLE.ADMIN && !ReportUtils.isAdminRoom(this.props.report);

        return (
            <ScreenWrapper>
                <FullPageNotFoundView shouldShow={_.isEmpty(this.props.report)}>
                    <HeaderWithBackButton
                        title={this.props.translate('common.settings')}
                        onBackButtonPress={() => Navigation.goBack(ROUTES.getReportDetailsRoute(this.props.report.reportID))}
                    />
                    <ScrollView style={[styles.flex1]}>
                        <MenuItemWithTopDescription
                            shouldShowRightIcon
                            title={notificationPreference}
                            description={this.props.translate('notificationPreferencesPage.label')}
                            onPress={() => Navigation.navigate(ROUTES.getReportSettingsNotificationPreferencesRoute(this.props.report.reportID))}
                        />
                        {shouldShowRoomName && (
                            <OfflineWithFeedback
                                pendingAction={lodashGet(this.props.report, 'pendingFields.reportName', null)}
                                errors={lodashGet(this.props.report, 'errorFields.reportName', null)}
                                errorRowStyles={[styles.ph5]}
                                onClose={() => Report.clearPolicyRoomNameErrors(this.props.report.reportID)}
                            >
                                {shouldDisableRename ? (
                                    <View style={[styles.ph5, styles.pv3]}>
                                        <Text
                                            style={[styles.textLabelSupporting, styles.lh16, styles.mb1]}
                                            numberOfLines={1}
                                        >
                                            {this.props.translate('newRoomPage.roomName')}
                                        </Text>
                                        <Text
                                            numberOfLines={1}
                                            style={[styles.optionAlternateText, styles.pre]}
                                        >
                                            {this.props.report.reportName}
                                        </Text>
                                    </View>
                                ) : (
                                    <MenuItemWithTopDescription
                                        shouldShowRightIcon
                                        title={this.props.report.reportName}
                                        description={this.props.translate('newRoomPage.roomName')}
                                        onPress={() => Navigation.navigate(ROUTES.getReportSettingsRoomNameRoute(this.props.report.reportID))}
                                    />
                                )}
                            </OfflineWithFeedback>
                        )}
                        {shouldAllowWriteCapabilityEditing ? (
                            <MenuItemWithTopDescription
                                shouldShowRightIcon
                                title={writeCapabilityText}
                                description={this.props.translate('writeCapabilityPage.label')}
                                onPress={() => Navigation.navigate(ROUTES.getReportSettingsWriteCapabilityRoute(this.props.report.reportID))}
                            />
                        ) : (
                            <View style={[styles.ph5, styles.pv3]}>
                                <Text
                                    style={[styles.textLabelSupporting, styles.lh16, styles.mb1]}
                                    numberOfLines={1}
                                >
                                    {this.props.translate('writeCapabilityPage.label')}
                                </Text>
                                <Text
                                    numberOfLines={1}
                                    style={[styles.optionAlternateText, styles.pre]}
                                >
                                    {writeCapabilityText}
                                </Text>
                            </View>
                        )}
                        <View style={[styles.ph5]}>
                            {Boolean(linkedWorkspace) && (
                                <View style={[styles.pv3]}>
                                    <Text
                                        style={[styles.textLabelSupporting, styles.lh16, styles.mb1]}
                                        numberOfLines={1}
                                    >
                                        {this.props.translate('workspace.common.workspace')}
                                    </Text>
                                    <Text
                                        numberOfLines={1}
                                        style={[styles.optionAlternateText, styles.pre]}
                                    >
                                        {linkedWorkspace.name}
                                    </Text>
                                </View>
                            )}
                            {Boolean(this.props.report.visibility) && (
                                <View style={[styles.pv3]}>
                                    <Text
                                        style={[styles.textLabelSupporting, styles.lh16, styles.mb1]}
                                        numberOfLines={1}
                                    >
                                        {this.props.translate('newRoomPage.visibility')}
                                    </Text>
                                    <Text
                                        numberOfLines={1}
                                        style={[styles.reportSettingsVisibilityText]}
                                    >
                                        {this.props.translate(`newRoomPage.visibilityOptions.${this.props.report.visibility}`)}
                                    </Text>
                                    <Text style={[styles.textLabelSupporting, styles.mt1]}>{this.props.translate(`newRoomPage.${this.props.report.visibility}Description`)}</Text>
                                </View>
                            )}
                        </View>
                        {!shouldDisableWelcomeMessage && (
                            <MenuItem
                                title={this.props.translate('welcomeMessagePage.welcomeMessage')}
                                icon={Expensicons.ChatBubble}
                                onPress={() => Navigation.navigate(ROUTES.getReportWelcomeMessageRoute(this.props.report.reportID))}
                                shouldShowRightIcon
                            />
                        )}
                    </ScrollView>
                </FullPageNotFoundView>
            </ScreenWrapper>
        );
    }
}

ReportSettingsPage.propTypes = propTypes;
ReportSettingsPage.defaultProps = defaultProps;
export default compose(
    withLocalize,
    withReportOrNotFound,
    withOnyx({
        policies: {
            key: ONYXKEYS.COLLECTION.POLICY,
        },
    }),
)(ReportSettingsPage);<|MERGE_RESOLUTION|>--- conflicted
+++ resolved
@@ -68,11 +68,7 @@
     render() {
         const shouldShowRoomName = !ReportUtils.isPolicyExpenseChat(this.props.report) && !ReportUtils.isChatThread(this.props.report);
         const linkedWorkspace = _.find(this.props.policies, (policy) => policy && policy.id === this.props.report.policyID);
-<<<<<<< HEAD
-        const shouldDisableRename = Policy.shouldDisableRename(linkedWorkspace, this.props.report) || ReportUtils.isChatThread(this.props.report);
-=======
         const shouldDisableRename = ReportUtils.shouldDisableRename(this.props.report, linkedWorkspace) || ReportUtils.isChatThread(this.props.report);
->>>>>>> dd3d99f0
         const notificationPreference = this.props.translate(`notificationPreferencesPage.notificationPreferences.${this.props.report.notificationPreference}`);
         const shouldDisableWelcomeMessage = this.shouldDisableWelcomeMessage(linkedWorkspace);
         const writeCapability = ReportUtils.isAdminRoom(this.props.report)
