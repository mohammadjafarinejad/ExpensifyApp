import type {StackScreenProps} from '@react-navigation/stack';
import React, {useMemo} from 'react';
import {ScrollView, View} from 'react-native';
import FullPageNotFoundView from '@components/BlockingViews/FullPageNotFoundView';
import DisplayNames from '@components/DisplayNames';
import HeaderWithBackButton from '@components/HeaderWithBackButton';
import MenuItemWithTopDescription from '@components/MenuItemWithTopDescription';
import OfflineWithFeedback from '@components/OfflineWithFeedback';
import ScreenWrapper from '@components/ScreenWrapper';
import Text from '@components/Text';
import useLocalize from '@hooks/useLocalize';
import useThemeStyles from '@hooks/useThemeStyles';
import {getGroupChatName} from '@libs/GroupChatUtils';
import Navigation from '@libs/Navigation/Navigation';
import * as ReportUtils from '@libs/ReportUtils';
import type {ReportSettingsNavigatorParamList} from '@navigation/types';
import withReportOrNotFound from '@pages/home/report/withReportOrNotFound';
import type {WithReportOrNotFoundProps} from '@pages/home/report/withReportOrNotFound';
import * as ReportActions from '@userActions/Report';
import CONST from '@src/CONST';
import ROUTES from '@src/ROUTES';
import type SCREENS from '@src/SCREENS';
import {isEmptyObject} from '@src/types/utils/EmptyObject';

type ReportSettingsPageProps = WithReportOrNotFoundProps & StackScreenProps<ReportSettingsNavigatorParamList, typeof SCREENS.REPORT_SETTINGS.ROOT>;

function ReportSettingsPage({report, policies}: ReportSettingsPageProps) {
    const reportID = report?.reportID ?? '';
    const styles = useThemeStyles();
    const {translate} = useLocalize();
    // The workspace the report is on, null if the user isn't a member of the workspace
    const linkedWorkspace = useMemo(() => Object.values(policies ?? {}).find((policy) => policy && policy.id === report?.policyID) ?? null, [policies, report?.policyID]);
    const shouldDisableRename = useMemo(() => ReportUtils.shouldDisableRename(report, linkedWorkspace), [report, linkedWorkspace]);
    const isMoneyRequestReport = ReportUtils.isMoneyRequestReport(report);

    const shouldDisableSettings = isEmptyObject(report) || ReportUtils.isArchivedRoom(report);
    const shouldShowRoomName = !ReportUtils.isPolicyExpenseChat(report) && !ReportUtils.isChatThread(report);
    const notificationPreference =
        report?.notificationPreference && report.notificationPreference !== CONST.REPORT.NOTIFICATION_PREFERENCE.HIDDEN
            ? translate(`notificationPreferencesPage.notificationPreferences.${report.notificationPreference}`)
            : '';
    const writeCapability = ReportUtils.isAdminRoom(report) ? CONST.REPORT.WRITE_CAPABILITIES.ADMINS : report?.writeCapability ?? CONST.REPORT.WRITE_CAPABILITIES.ALL;

    const writeCapabilityText = translate(`writeCapabilityPage.writeCapability.${writeCapability}`);
    const shouldAllowWriteCapabilityEditing = useMemo(() => ReportUtils.canEditWriteCapability(report, linkedWorkspace), [report, linkedWorkspace]);
    const shouldAllowChangeVisibility = useMemo(() => ReportUtils.canEditRoomVisibility(report, linkedWorkspace), [report, linkedWorkspace]);

    const shouldShowNotificationPref = !isMoneyRequestReport && report?.notificationPreference !== CONST.REPORT.NOTIFICATION_PREFERENCE.HIDDEN;
    const roomNameLabel = translate(isMoneyRequestReport ? 'workspace.editor.nameInputLabel' : 'newRoomPage.roomName');
    const reportName = ReportUtils.isGroupChat(report) ? getGroupChatName(report) : ReportUtils.getReportName(report);

    const shouldShowWriteCapability = !isMoneyRequestReport;

    return (
        <ScreenWrapper testID={ReportSettingsPage.displayName}>
            <FullPageNotFoundView shouldShow={shouldDisableSettings}>
                <HeaderWithBackButton
                    title={translate('common.settings')}
                    onBackButtonPress={() => Navigation.goBack(ROUTES.REPORT_WITH_ID_DETAILS.getRoute(reportID))}
                />
                <ScrollView style={[styles.flex1]}>
                    {shouldShowNotificationPref && (
                        <MenuItemWithTopDescription
                            shouldShowRightIcon
                            title={notificationPreference}
                            description={translate('notificationPreferencesPage.label')}
                            onPress={() => Navigation.navigate(ROUTES.REPORT_SETTINGS_NOTIFICATION_PREFERENCES.getRoute(reportID))}
                        />
                    )}
                    {shouldShowRoomName && (
                        <OfflineWithFeedback
                            pendingAction={report?.pendingFields?.reportName}
                            errors={report?.errorFields?.reportName}
                            errorRowStyles={[styles.ph5]}
                            onClose={() => ReportActions.clearPolicyRoomNameErrors(reportID)}
                        >
                            {shouldDisableRename ? (
                                <View style={[styles.ph5, styles.pv3]}>
                                    <Text
                                        style={[styles.textLabelSupporting, styles.lh16, styles.mb1]}
                                        numberOfLines={1}
                                    >
                                        {roomNameLabel}
                                    </Text>
                                    <DisplayNames
                                        fullTitle={reportName ?? ''}
                                        tooltipEnabled
                                        numberOfLines={1}
                                        textStyles={[styles.optionAlternateText, styles.pre]}
                                        shouldUseFullTitle
                                    />
                                </View>
                            ) : (
                                <MenuItemWithTopDescription
                                    shouldShowRightIcon
                                    title={report?.reportName}
                                    description={translate('newRoomPage.roomName')}
                                    onPress={() => Navigation.navigate(ROUTES.REPORT_SETTINGS_ROOM_NAME.getRoute(reportID))}
                                />
                            )}
                        </OfflineWithFeedback>
                    )}
                    {shouldShowWriteCapability &&
                        (shouldAllowWriteCapabilityEditing ? (
                            <MenuItemWithTopDescription
                                shouldShowRightIcon
                                title={writeCapabilityText}
                                description={translate('writeCapabilityPage.label')}
                                onPress={() => Navigation.navigate(ROUTES.REPORT_SETTINGS_WRITE_CAPABILITY.getRoute(reportID))}
                            />
                        ) : (
                            <View style={[styles.ph5, styles.pv3]}>
                                <Text
                                    style={[styles.textLabelSupporting, styles.lh16, styles.mb1]}
                                    numberOfLines={1}
                                >
                                    {translate('writeCapabilityPage.label')}
                                </Text>
                                <Text
                                    numberOfLines={1}
                                    style={[styles.optionAlternateText, styles.pre]}
                                >
                                    {writeCapabilityText}
                                </Text>
                            </View>
                        ))}
                    <View style={[styles.ph5]}>
                        {linkedWorkspace !== null && (
                            <View style={[styles.pv3]}>
                                <Text
                                    style={[styles.textLabelSupporting, styles.lh16, styles.mb1]}
                                    numberOfLines={1}
                                >
                                    {translate('workspace.common.workspace')}
                                </Text>
                                <DisplayNames
                                    fullTitle={linkedWorkspace.name}
                                    tooltipEnabled
                                    numberOfLines={1}
                                    textStyles={[styles.optionAlternateText, styles.pre]}
                                    shouldUseFullTitle
                                />
                            </View>
                        )}
                    </View>
                    {report?.visibility !== undefined &&
                        (shouldAllowChangeVisibility ? (
                            <MenuItemWithTopDescription
                                shouldShowRightIcon
                                title={translate(`newRoomPage.visibilityOptions.${report.visibility}`)}
                                description={translate('newRoomPage.visibility')}
                                onPress={() => Navigation.navigate(ROUTES.REPORT_SETTINGS_VISIBILITY.getRoute(report.reportID))}
                            />
                        ) : (
                            <View style={[styles.pv3, styles.ph5]}>
                                <Text
                                    style={[styles.textLabelSupporting, styles.lh16, styles.mb1]}
                                    numberOfLines={1}
                                >
                                    {translate('newRoomPage.visibility')}
                                </Text>
                                <Text
                                    numberOfLines={1}
                                    style={[styles.reportSettingsVisibilityText]}
                                >
                                    {translate(`newRoomPage.visibilityOptions.${report.visibility}`)}
                                </Text>
                                <Text style={[styles.textLabelSupporting, styles.mt1]}>{translate(`newRoomPage.${report.visibility}Description`)}</Text>
                            </View>
<<<<<<< HEAD
                        ))}
                    {!shouldDisableWelcomeMessage && (
                        <MenuItem
                            title={translate('welcomeMessagePage.welcomeMessage')}
                            icon={Expensicons.ChatBubble}
                            onPress={() => Navigation.navigate(ROUTES.REPORT_WELCOME_MESSAGE.getRoute(reportID))}
                            shouldShowRightIcon
                        />
                    )}
=======
                        )}
                    </View>
>>>>>>> 023d62cb
                </ScrollView>
            </FullPageNotFoundView>
        </ScreenWrapper>
    );
}

ReportSettingsPage.displayName = 'ReportSettingsPage';

export default withReportOrNotFound()(ReportSettingsPage);<|MERGE_RESOLUTION|>--- conflicted
+++ resolved
@@ -167,20 +167,7 @@
                                 </Text>
                                 <Text style={[styles.textLabelSupporting, styles.mt1]}>{translate(`newRoomPage.${report.visibility}Description`)}</Text>
                             </View>
-<<<<<<< HEAD
                         ))}
-                    {!shouldDisableWelcomeMessage && (
-                        <MenuItem
-                            title={translate('welcomeMessagePage.welcomeMessage')}
-                            icon={Expensicons.ChatBubble}
-                            onPress={() => Navigation.navigate(ROUTES.REPORT_WELCOME_MESSAGE.getRoute(reportID))}
-                            shouldShowRightIcon
-                        />
-                    )}
-=======
-                        )}
-                    </View>
->>>>>>> 023d62cb
                 </ScrollView>
             </FullPageNotFoundView>
         </ScreenWrapper>
