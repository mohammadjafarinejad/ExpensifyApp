import React, {useMemo} from 'react';
import {View} from 'react-native';
import FullPageNotFoundView from '@components/BlockingViews/FullPageNotFoundView';
import HeaderWithBackButton from '@components/HeaderWithBackButton';
import MenuItemWithTopDescription from '@components/MenuItemWithTopDescription';
import ScreenWrapper from '@components/ScreenWrapper';
import ScrollView from '@components/ScrollView';
import Text from '@components/Text';
import useLocalize from '@hooks/useLocalize';
import useReportIsArchived from '@hooks/useReportIsArchived';
import useThemeStyles from '@hooks/useThemeStyles';
import Navigation from '@libs/Navigation/Navigation';
import type {PlatformStackScreenProps} from '@libs/Navigation/PlatformStackNavigation/types';
import {
    canEditRoomVisibility,
    canEditWriteCapability,
    getReportNotificationPreference,
    isAdminRoom,
    isArchivedNonExpenseReport,
    isArchivedReport,
    isHiddenForCurrentUser,
    isMoneyRequestReport as isMoneyRequestReportUtil,
    isSelfDM,
} from '@libs/ReportUtils';
import type {ReportSettingsNavigatorParamList} from '@navigation/types';
import withReportOrNotFound from '@pages/home/report/withReportOrNotFound';
import type {WithReportOrNotFoundProps} from '@pages/home/report/withReportOrNotFound';
import CONST from '@src/CONST';
import ROUTES from '@src/ROUTES';
import type SCREENS from '@src/SCREENS';
import {isEmptyObject} from '@src/types/utils/EmptyObject';

type ReportSettingsPageProps = WithReportOrNotFoundProps & PlatformStackScreenProps<ReportSettingsNavigatorParamList, typeof SCREENS.REPORT_SETTINGS.ROOT>;

function ReportSettingsPage({report, policy, route}: ReportSettingsPageProps) {
    const backTo = route.params.backTo;
    const reportID = report?.reportID;
    const styles = useThemeStyles();
    const {translate} = useLocalize();
<<<<<<< HEAD

    // The workspace the report is on, null if the user isn't a member of the workspace
    const linkedWorkspace = useMemo(() => Object.values(policies ?? {}).find((policy) => policy && policy.id === report?.policyID), [policies, report?.policyID]);
    const isMoneyRequestReport = ReportUtils.isMoneyRequestReport(report);
    const isReportArchived = useReportIsArchived(report?.reportID);
    const shouldDisableSettings = isEmptyObject(report) || ReportUtils.isArchivedNonExpenseReport(report, isReportArchived) || ReportUtils.isSelfDM(report);
    const notificationPreferenceValue = ReportUtils.getReportNotificationPreference(report);
=======
    const [reportNameValuePairs] = useOnyx(`${ONYXKEYS.COLLECTION.REPORT_NAME_VALUE_PAIRS}${reportID}`, {canBeMissing: true});
    // The workspace the report is on, null if the user isn't a member of the workspace
    const linkedWorkspace = useMemo(() => (report?.policyID && policy?.id === report?.policyID ? policy : undefined), [policy, report?.policyID]);
    const isMoneyRequestReport = isMoneyRequestReportUtil(report);

    const shouldDisableSettings = isEmptyObject(report) || isArchivedNonExpenseReport(report, reportNameValuePairs) || isSelfDM(report);
    const notificationPreferenceValue = getReportNotificationPreference(report);
>>>>>>> 7a4f4fac
    const notificationPreference =
        notificationPreferenceValue && !isHiddenForCurrentUser(notificationPreferenceValue)
            ? translate(`notificationPreferencesPage.notificationPreferences.${notificationPreferenceValue}`)
            : '';
    const writeCapability = isAdminRoom(report) ? CONST.REPORT.WRITE_CAPABILITIES.ADMINS : (report?.writeCapability ?? CONST.REPORT.WRITE_CAPABILITIES.ALL);

    const writeCapabilityText = translate(`writeCapabilityPage.writeCapability.${writeCapability}`);
    const isReportArchived = isArchivedReport(reportNameValuePairs);
    const shouldAllowWriteCapabilityEditing = useMemo(() => canEditWriteCapability(report, linkedWorkspace, isReportArchived), [report, linkedWorkspace, isReportArchived]);
    const shouldAllowChangeVisibility = useMemo(() => canEditRoomVisibility(report, linkedWorkspace), [report, linkedWorkspace]);

    const shouldShowNotificationPref = !isMoneyRequestReport && !isHiddenForCurrentUser(notificationPreferenceValue);

    const shouldShowWriteCapability = !isMoneyRequestReport;

    return (
        <ScreenWrapper testID={ReportSettingsPage.displayName}>
            <FullPageNotFoundView shouldShow={shouldDisableSettings}>
                <HeaderWithBackButton
                    title={translate('common.settings')}
                    onBackButtonPress={() => Navigation.goBack(ROUTES.REPORT_WITH_ID_DETAILS.getRoute(reportID, backTo))}
                />
                <ScrollView style={[styles.flex1]}>
                    {shouldShowNotificationPref && (
                        <MenuItemWithTopDescription
                            shouldShowRightIcon
                            title={notificationPreference}
                            description={translate('notificationPreferencesPage.label')}
                            onPress={() => Navigation.navigate(ROUTES.REPORT_SETTINGS_NOTIFICATION_PREFERENCES.getRoute(reportID, backTo))}
                        />
                    )}
                    {shouldShowWriteCapability &&
                        (shouldAllowWriteCapabilityEditing ? (
                            <MenuItemWithTopDescription
                                shouldShowRightIcon
                                title={writeCapabilityText}
                                description={translate('writeCapabilityPage.label')}
                                onPress={() => Navigation.navigate(ROUTES.REPORT_SETTINGS_WRITE_CAPABILITY.getRoute(reportID, backTo))}
                            />
                        ) : (
                            <View style={[styles.ph5, styles.pv3]}>
                                <Text
                                    style={[styles.textLabelSupporting, styles.lh16, styles.mb1]}
                                    numberOfLines={1}
                                >
                                    {translate('writeCapabilityPage.label')}
                                </Text>
                                <Text
                                    numberOfLines={1}
                                    style={[styles.optionAlternateText, styles.pre]}
                                >
                                    {writeCapabilityText}
                                </Text>
                            </View>
                        ))}
                    {!!report?.visibility &&
                        report.chatType !== CONST.REPORT.CHAT_TYPE.INVOICE &&
                        (shouldAllowChangeVisibility ? (
                            <MenuItemWithTopDescription
                                shouldShowRightIcon
                                title={translate(`newRoomPage.visibilityOptions.${report.visibility}`)}
                                description={translate('newRoomPage.visibility')}
                                onPress={() => Navigation.navigate(ROUTES.REPORT_SETTINGS_VISIBILITY.getRoute(report.reportID, backTo))}
                            />
                        ) : (
                            <View style={[styles.pv3, styles.ph5]}>
                                <Text
                                    style={[styles.textLabelSupporting, styles.lh16, styles.mb1]}
                                    numberOfLines={1}
                                >
                                    {translate('newRoomPage.visibility')}
                                </Text>
                                <Text
                                    numberOfLines={1}
                                    style={[styles.reportSettingsVisibilityText]}
                                >
                                    {translate(`newRoomPage.visibilityOptions.${report.visibility}`)}
                                </Text>
                                <Text style={[styles.textLabelSupporting, styles.mt1]}>{translate(`newRoomPage.${report.visibility}Description`)}</Text>
                            </View>
                        ))}
                </ScrollView>
            </FullPageNotFoundView>
        </ScreenWrapper>
    );
}

ReportSettingsPage.displayName = 'ReportSettingsPage';

export default withReportOrNotFound()(ReportSettingsPage);<|MERGE_RESOLUTION|>--- conflicted
+++ resolved
@@ -17,7 +17,6 @@
     getReportNotificationPreference,
     isAdminRoom,
     isArchivedNonExpenseReport,
-    isArchivedReport,
     isHiddenForCurrentUser,
     isMoneyRequestReport as isMoneyRequestReportUtil,
     isSelfDM,
@@ -37,23 +36,13 @@
     const reportID = report?.reportID;
     const styles = useThemeStyles();
     const {translate} = useLocalize();
-<<<<<<< HEAD
 
-    // The workspace the report is on, null if the user isn't a member of the workspace
-    const linkedWorkspace = useMemo(() => Object.values(policies ?? {}).find((policy) => policy && policy.id === report?.policyID), [policies, report?.policyID]);
-    const isMoneyRequestReport = ReportUtils.isMoneyRequestReport(report);
-    const isReportArchived = useReportIsArchived(report?.reportID);
-    const shouldDisableSettings = isEmptyObject(report) || ReportUtils.isArchivedNonExpenseReport(report, isReportArchived) || ReportUtils.isSelfDM(report);
-    const notificationPreferenceValue = ReportUtils.getReportNotificationPreference(report);
-=======
-    const [reportNameValuePairs] = useOnyx(`${ONYXKEYS.COLLECTION.REPORT_NAME_VALUE_PAIRS}${reportID}`, {canBeMissing: true});
     // The workspace the report is on, null if the user isn't a member of the workspace
     const linkedWorkspace = useMemo(() => (report?.policyID && policy?.id === report?.policyID ? policy : undefined), [policy, report?.policyID]);
     const isMoneyRequestReport = isMoneyRequestReportUtil(report);
-
-    const shouldDisableSettings = isEmptyObject(report) || isArchivedNonExpenseReport(report, reportNameValuePairs) || isSelfDM(report);
+    const isReportArchived = useReportIsArchived(report?.reportID);
+    const shouldDisableSettings = isEmptyObject(report) || isArchivedNonExpenseReport(report, isReportArchived) || isSelfDM(report);
     const notificationPreferenceValue = getReportNotificationPreference(report);
->>>>>>> 7a4f4fac
     const notificationPreference =
         notificationPreferenceValue && !isHiddenForCurrentUser(notificationPreferenceValue)
             ? translate(`notificationPreferencesPage.notificationPreferences.${notificationPreferenceValue}`)
@@ -61,7 +50,6 @@
     const writeCapability = isAdminRoom(report) ? CONST.REPORT.WRITE_CAPABILITIES.ADMINS : (report?.writeCapability ?? CONST.REPORT.WRITE_CAPABILITIES.ALL);
 
     const writeCapabilityText = translate(`writeCapabilityPage.writeCapability.${writeCapability}`);
-    const isReportArchived = isArchivedReport(reportNameValuePairs);
     const shouldAllowWriteCapabilityEditing = useMemo(() => canEditWriteCapability(report, linkedWorkspace, isReportArchived), [report, linkedWorkspace, isReportArchived]);
     const shouldAllowChangeVisibility = useMemo(() => canEditRoomVisibility(report, linkedWorkspace), [report, linkedWorkspace]);
 
