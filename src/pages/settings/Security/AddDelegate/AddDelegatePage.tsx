--- conflicted
+++ resolved
@@ -3,14 +3,9 @@
 import DelegateNoAccessWrapper from '@components/DelegateNoAccessWrapper';
 import HeaderWithBackButton from '@components/HeaderWithBackButton';
 import ScreenWrapper from '@components/ScreenWrapper';
-<<<<<<< HEAD
-import SelectionList from '@components/SelectionList';
-import UserListItem from '@components/SelectionList/UserListItem';
-=======
 import SelectionList from '@components/SelectionListWithSections';
+import type {ListItem} from '@components/SelectionListWithSections/types';
 import UserListItem from '@components/SelectionListWithSections/UserListItem';
-import useDebouncedState from '@hooks/useDebouncedState';
->>>>>>> 3a10c20e
 import useLocalize from '@hooks/useLocalize';
 import useOnyx from '@hooks/useOnyx';
 import useSearchSelector from '@hooks/useSearchSelector';
@@ -21,7 +16,6 @@
 import CONST from '@src/CONST';
 import ONYXKEYS from '@src/ONYXKEYS';
 import ROUTES from '@src/ROUTES';
-import type {Participant} from '@src/types/onyx/IOU';
 
 function AddDelegatePage() {
     const {translate} = useLocalize();
@@ -91,7 +85,7 @@
         }));
     }, [availableOptions, translate]);
 
-    const onSelectRow = useCallback((option: Participant) => {
+    const onSelectRow = useCallback((option: ListItem) => {
         Navigation.navigate(ROUTES.SETTINGS_DELEGATE_ROLE.getRoute(option?.login ?? ''));
     }, []);
 
