import React, {Component} from 'react';
import {View} from 'react-native';
import {withOnyx} from 'react-native-onyx';
import PropTypes from 'prop-types';
import _ from 'underscore';
import Str from 'expensify-common/lib/str';
import HeaderWithBackButton from '../../../components/HeaderWithBackButton';
import Navigation from '../../../libs/Navigation/Navigation';
import ROUTES from '../../../ROUTES';
import * as User from '../../../libs/actions/User';
import compose from '../../../libs/compose';
import styles from '../../../styles/styles';
import ScreenWrapper from '../../../components/ScreenWrapper';
import TextInput from '../../../components/TextInput';
import Text from '../../../components/Text';
import withLocalize, {withLocalizePropTypes} from '../../../components/withLocalize';
import withWindowDimensions, {windowDimensionsPropTypes} from '../../../components/withWindowDimensions';
import * as CloseAccount from '../../../libs/actions/CloseAccount';
import ONYXKEYS from '../../../ONYXKEYS';
import Form from '../../../components/Form';
import CONST from '../../../CONST';
import ConfirmModal from '../../../components/ConfirmModal';

const propTypes = {
    /** Session of currently logged in user */
    session: PropTypes.shape({
        /** Email address */
        email: PropTypes.string.isRequired,
    }),

    ...windowDimensionsPropTypes,
    ...withLocalizePropTypes,
};

const defaultProps = {
    session: {
        email: null,
    },
};

class CloseAccountPage extends Component {
    constructor(props) {
        super(props);

        this.onConfirm = this.onConfirm.bind(this);
        this.validate = this.validate.bind(this);
        this.hideConfirmModal = this.hideConfirmModal.bind(this);
        this.showConfirmModal = this.showConfirmModal.bind(this);
        CloseAccount.clearError();
        this.state = {
            isConfirmModalVisible: false,
            reasonForLeaving: '',
        };
    }

    componentWillUnmount() {
        CloseAccount.clearError();
    }

    onConfirm() {
        User.closeAccount(this.state.reasonForLeaving);
        this.hideConfirmModal();
    }

    showConfirmModal(values) {
        this.setState({
            isConfirmModalVisible: true,
            reasonForLeaving: values.reasonForLeaving,
        });
    }

    hideConfirmModal() {
        this.setState({isConfirmModalVisible: false});
    }

    validate(values) {
        const userEmailOrPhone = this.props.formatPhoneNumber(this.props.session.email);
        const errors = {};

        if (_.isEmpty(values.phoneOrEmail) || userEmailOrPhone.toLowerCase() !== values.phoneOrEmail.toLowerCase()) {
            errors.phoneOrEmail = 'closeAccountPage.enterYourDefaultContactMethod';
        }
        return errors;
    }

    render() {
        const userEmailOrPhone = this.props.formatPhoneNumber(this.props.session.email);
        return (
            <ScreenWrapper includeSafeAreaPaddingBottom={false}>
                <HeaderWithBackButton
                    title={this.props.translate('closeAccountPage.closeAccount')}
                    onBackButtonPress={() => Navigation.goBack(ROUTES.SETTINGS_SECURITY)}
                />
                <Form
                    formID={ONYXKEYS.FORMS.CLOSE_ACCOUNT_FORM}
                    validate={this.validate}
                    onSubmit={this.showConfirmModal}
                    submitButtonText={this.props.translate('closeAccountPage.closeAccount')}
                    style={[styles.flexGrow1, styles.mh5]}
                    isSubmitActionDangerous
                >
                    <View style={[styles.flexGrow1]}>
                        <Text>{this.props.translate('closeAccountPage.reasonForLeavingPrompt')}</Text>
                        <TextInput
                            inputID="reasonForLeaving"
                            autoGrowHeight
                            textAlignVertical="top"
                            label={this.props.translate('closeAccountPage.enterMessageHere')}
<<<<<<< HEAD
                            accessibilityLabel={this.props.translate('closeAccountPage.enterMessageHere')}
                            accessibilityRole={CONST.ACCESSIBILITY_ROLE.TEXT}
                            containerStyles={[styles.mt5, styles.closeAccountMessageInput]}
=======
                            containerStyles={[styles.mt5, styles.autoGrowHeightMultilineInput]}
>>>>>>> e5f00f86
                        />
                        <Text style={[styles.mt5]}>
                            {this.props.translate('closeAccountPage.enterDefaultContactToConfirm')} <Text style={[styles.textStrong]}>{userEmailOrPhone}</Text>.
                        </Text>
                        <TextInput
                            inputID="phoneOrEmail"
                            autoCapitalize="none"
                            label={this.props.translate('closeAccountPage.enterDefaultContact')}
                            accessibilityLabel={this.props.translate('closeAccountPage.enterDefaultContact')}
                            accessibilityRole={CONST.ACCESSIBILITY_ROLE.TEXT}
                            containerStyles={[styles.mt5]}
                            autoCorrect={false}
                            keyboardType={Str.isValidEmail(userEmailOrPhone) ? CONST.KEYBOARD_TYPE.EMAIL_ADDRESS : CONST.KEYBOARD_TYPE.DEFAULT}
                        />
                        <ConfirmModal
                            title={this.props.translate('closeAccountPage.closeAccountWarning')}
                            onConfirm={this.onConfirm}
                            onCancel={this.hideConfirmModal}
                            isVisible={this.state.isConfirmModalVisible}
                            prompt={this.props.translate('closeAccountPage.closeAccountPermanentlyDeleteData')}
                            confirmText={this.props.translate('common.yesContinue')}
                            cancelText={this.props.translate('common.cancel')}
                            shouldShowCancelButton
                            danger
                        />
                    </View>
                </Form>
            </ScreenWrapper>
        );
    }
}

CloseAccountPage.propTypes = propTypes;
CloseAccountPage.defaultProps = defaultProps;

export default compose(
    withLocalize,
    withWindowDimensions,
    withOnyx({
        session: {
            key: ONYXKEYS.SESSION,
        },
    }),
)(CloseAccountPage);<|MERGE_RESOLUTION|>--- conflicted
+++ resolved
@@ -106,13 +106,9 @@
                             autoGrowHeight
                             textAlignVertical="top"
                             label={this.props.translate('closeAccountPage.enterMessageHere')}
-<<<<<<< HEAD
                             accessibilityLabel={this.props.translate('closeAccountPage.enterMessageHere')}
                             accessibilityRole={CONST.ACCESSIBILITY_ROLE.TEXT}
-                            containerStyles={[styles.mt5, styles.closeAccountMessageInput]}
-=======
                             containerStyles={[styles.mt5, styles.autoGrowHeightMultilineInput]}
->>>>>>> e5f00f86
                         />
                         <Text style={[styles.mt5]}>
                             {this.props.translate('closeAccountPage.enterDefaultContactToConfirm')} <Text style={[styles.textStrong]}>{userEmailOrPhone}</Text>.
