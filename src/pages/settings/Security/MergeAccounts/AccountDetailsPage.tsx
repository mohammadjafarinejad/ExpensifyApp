import {useFocusEffect, useNavigation, useRoute} from '@react-navigation/native';
import {Str} from 'expensify-common';
import React, {useCallback, useEffect, useRef, useState} from 'react';
import {InteractionManager, View} from 'react-native';
import {useOnyx} from 'react-native-onyx';
import type {ValueOf} from 'type-fest';
import CheckboxWithLabel from '@components/CheckboxWithLabel';
import FormProvider from '@components/Form/FormProvider';
import InputWrapper from '@components/Form/InputWrapper';
import type {FormOnyxValues, FormRef} from '@components/Form/types';
import FormAlertWithSubmitButton from '@components/FormAlertWithSubmitButton';
import HeaderWithBackButton from '@components/HeaderWithBackButton';
import ScreenWrapper from '@components/ScreenWrapper';
import Text from '@components/Text';
import TextInput from '@components/TextInput';
import useLocalize from '@hooks/useLocalize';
import useThemeStyles from '@hooks/useThemeStyles';
import {addErrorMessage, getLatestErrorMessage} from '@libs/ErrorUtils';
import {getPhoneLogin, validateNumber} from '@libs/LoginUtils';
import Navigation from '@libs/Navigation/Navigation';
import type {PlatformStackRouteProp} from '@libs/Navigation/PlatformStackNavigation/types';
import type {SettingsNavigatorParamList} from '@libs/Navigation/types';
import {isNumericWithSpecialChars} from '@libs/ValidationUtils';
import {clearGetValidateCodeForAccountMerge, requestValidationCodeForAccountMerge} from '@userActions/MergeAccounts';
import CONST from '@src/CONST';
import ONYXKEYS from '@src/ONYXKEYS';
import ROUTES from '@src/ROUTES';
import type SCREENS from '@src/SCREENS';
import INPUT_IDS from '@src/types/form/MergeAccountDetailsForm';
import type {Errors} from '@src/types/onyx/OnyxCommon';

const getValidateCodeErrorKey = (err: string): ValueOf<typeof CONST.MERGE_ACCOUNT_RESULTS> | null => {
    if (err.includes('403')) {
        return CONST.MERGE_ACCOUNT_RESULTS.TOO_MANY_ATTEMPTS;
    }

    if (err.includes('404')) {
        return CONST.MERGE_ACCOUNT_RESULTS.ERR_NO_EXIST;
    }

    if (err.includes('401')) {
        return CONST.MERGE_ACCOUNT_RESULTS.ERR_SAML_PRIMARY_LOGIN;
    }

    if (err.includes('402')) {
        return CONST.MERGE_ACCOUNT_RESULTS.ERR_SAML_NOT_SUPPORTED;
    }

    return null;
};

function AccountDetailsPage() {
    const formRef = useRef<FormRef>(null);
<<<<<<< HEAD
    const navigation = useNavigation();
=======
>>>>>>> 838784b2
    const [userEmailOrPhone] = useOnyx(ONYXKEYS.SESSION, {selector: (session) => session?.email, canBeMissing: true});
    const [getValidateCodeForAccountMerge] = useOnyx(ONYXKEYS.ACCOUNT, {selector: (account) => account?.getValidateCodeForAccountMerge, canBeMissing: true});
    const {params} = useRoute<PlatformStackRouteProp<SettingsNavigatorParamList, typeof SCREENS.SETTINGS.MERGE_ACCOUNTS.ACCOUNT_DETAILS>>();
    const [email, setEmail] = useState(params?.email ?? '');

    const validateCodeSent = getValidateCodeForAccountMerge?.validateCodeSent;
    const latestError = getLatestErrorMessage(getValidateCodeForAccountMerge);
    const errorKey = getValidateCodeErrorKey(latestError);
    const genericError = !errorKey ? latestError : undefined;

    const styles = useThemeStyles();
    const {translate} = useLocalize();

    useFocusEffect(
        useCallback(() => {
            const task = InteractionManager.runAfterInteractions(() => {
                if (!validateCodeSent || !email) {
                    return;
                }

                return Navigation.navigate(ROUTES.SETTINGS_MERGE_ACCOUNTS_MAGIC_CODE.getRoute(email));
            });

            return () => task.cancel();
        }, [validateCodeSent, email]),
    );

    useFocusEffect(
        useCallback(() => {
            const task = InteractionManager.runAfterInteractions(() => {
                if (!errorKey || !email) {
                    return;
                }
                return Navigation.navigate(ROUTES.SETTINGS_MERGE_ACCOUNTS_RESULT.getRoute(email, errorKey));
            });

            return () => task.cancel();
        }, [errorKey, email]),
    );

    useEffect(() => {
        const unsubscribe = navigation.addListener('blur', () => {
            clearGetValidateCodeForAccountMerge();
        });

        return unsubscribe;
    }, [navigation]);

    const validate = (values: FormOnyxValues<typeof ONYXKEYS.FORMS.MERGE_ACCOUNT_DETAILS_FORM>): Errors => {
        const errors = {};

        const login = values[INPUT_IDS.PHONE_OR_EMAIL];

        if (!login) {
            addErrorMessage(errors, INPUT_IDS.PHONE_OR_EMAIL, translate('common.pleaseEnterEmailOrPhoneNumber'));
        } else if (login.trim() === userEmailOrPhone) {
            addErrorMessage(errors, INPUT_IDS.PHONE_OR_EMAIL, translate('common.error.email'));
        } else {
            const phoneLogin = getPhoneLogin(login);
            const validateIfNumber = validateNumber(phoneLogin);

            if (!Str.isValidEmail(login) && !validateIfNumber) {
                if (isNumericWithSpecialChars(login)) {
                    addErrorMessage(errors, INPUT_IDS.PHONE_OR_EMAIL, translate('common.error.phoneNumber'));
                } else {
                    addErrorMessage(errors, INPUT_IDS.PHONE_OR_EMAIL, translate('loginForm.error.invalidFormatEmailLogin'));
                }
            }
        }

        if (!values[INPUT_IDS.CONSENT]) {
            addErrorMessage(errors, INPUT_IDS.CONSENT, translate('common.error.fieldRequired'));
        }
        return errors;
    };

    return (
        <ScreenWrapper
            shouldEnableMaxHeight
            includeSafeAreaPaddingBottom
            testID={AccountDetailsPage.displayName}
        >
            <HeaderWithBackButton
                title={translate('mergeAccountsPage.mergeAccount')}
                onBackButtonPress={() => Navigation.dismissModal()}
                shouldDisplayHelpButton={false}
            />
            <FormProvider
                formID={ONYXKEYS.FORMS.MERGE_ACCOUNT_DETAILS_FORM}
                onSubmit={(values) => {
                    requestValidationCodeForAccountMerge(values[INPUT_IDS.PHONE_OR_EMAIL]);
                }}
                style={[styles.flexGrow1, styles.mh5]}
                shouldTrimValues
                validate={validate}
                submitButtonText={translate('common.next')}
                isSubmitButtonVisible={false}
                ref={formRef}
            >
                <View style={[styles.flexGrow1, styles.mt3]}>
                    <View>
                        <Text>
                            {translate('mergeAccountsPage.accountDetails.accountToMergeInto')}
                            <Text style={styles.textStrong}>{userEmailOrPhone}</Text>
                        </Text>
                    </View>
                    <InputWrapper
                        InputComponent={TextInput}
                        inputID={INPUT_IDS.PHONE_OR_EMAIL}
                        autoCapitalize="none"
                        label={translate('loginForm.phoneOrEmail')}
                        aria-label={translate('loginForm.phoneOrEmail')}
                        role={CONST.ROLE.PRESENTATION}
                        containerStyles={[styles.mt8]}
                        autoCorrect={false}
                        onChangeText={setEmail}
                        value={email}
                    />
                    <InputWrapper
                        style={[styles.mt8]}
                        InputComponent={CheckboxWithLabel}
                        inputID={INPUT_IDS.CONSENT}
                        label={translate('mergeAccountsPage.accountDetails.notReversibleConsent')}
                        aria-label={translate('mergeAccountsPage.accountDetails.notReversibleConsent')}
                    />
                </View>
                <FormAlertWithSubmitButton
                    isAlertVisible={!!genericError}
                    onSubmit={() => {
                        formRef.current?.submit();
                    }}
                    message={genericError}
                    buttonText={translate('common.next')}
                    enabledWhenOffline={false}
                    containerStyles={styles.mt3}
                    isLoading={getValidateCodeForAccountMerge?.isLoading}
                />
            </FormProvider>
        </ScreenWrapper>
    );
}

AccountDetailsPage.displayName = 'AccountDetailsPage';

export default AccountDetailsPage;<|MERGE_RESOLUTION|>--- conflicted
+++ resolved
@@ -51,10 +51,7 @@
 
 function AccountDetailsPage() {
     const formRef = useRef<FormRef>(null);
-<<<<<<< HEAD
     const navigation = useNavigation();
-=======
->>>>>>> 838784b2
     const [userEmailOrPhone] = useOnyx(ONYXKEYS.SESSION, {selector: (session) => session?.email, canBeMissing: true});
     const [getValidateCodeForAccountMerge] = useOnyx(ONYXKEYS.ACCOUNT, {selector: (account) => account?.getValidateCodeForAccountMerge, canBeMissing: true});
     const {params} = useRoute<PlatformStackRouteProp<SettingsNavigatorParamList, typeof SCREENS.SETTINGS.MERGE_ACCOUNTS.ACCOUNT_DETAILS>>();
