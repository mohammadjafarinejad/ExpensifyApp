import PropTypes from 'prop-types';
import React, {useMemo} from 'react';
import {ScrollView, View} from 'react-native';
import {withOnyx} from 'react-native-onyx';
import _ from 'underscore';
import * as Expensicons from '@components/Icon/Expensicons';
import IllustratedHeaderPageLayout from '@components/IllustratedHeaderPageLayout';
import LottieAnimations from '@components/LottieAnimations';
import MenuItemList from '@components/MenuItemList';
import withLocalize, {withLocalizePropTypes} from '@components/withLocalize';
import useWaitForNavigation from '@hooks/useWaitForNavigation';
import compose from '@libs/compose';
import Navigation from '@libs/Navigation/Navigation';
import useTheme from '@styles/themes/useTheme';
import useThemeStyles from '@styles/useThemeStyles';
import ONYXKEYS from '@src/ONYXKEYS';
import ROUTES from '@src/ROUTES';
import SCREENS from '@src/SCREENS';

const propTypes = {
    ...withLocalizePropTypes,

    /* Onyx Props */

    /** Holds information about the users account that is logging in */
    account: PropTypes.shape({
        /** Whether this account has 2FA enabled or not */
        requiresTwoFactorAuth: PropTypes.bool,
    }),
};

const defaultProps = {
    account: {},
};

function SecuritySettingsPage(props) {
    const theme = useTheme();
    const styles = useThemeStyles();
    const {translate} = props;
    const waitForNavigate = useWaitForNavigation();

    const menuItems = useMemo(() => {
        const baseMenuItems = [
            {
                translationKey: 'twoFactorAuth.headerTitle',
                icon: Expensicons.Shield,
                action: waitForNavigate(() => Navigation.navigate(ROUTES.SETTINGS_2FA.getRoute())),
            },
            {
                translationKey: 'closeAccountPage.closeAccount',
                icon: Expensicons.ClosedSign,
                action: waitForNavigate(() => Navigation.navigate(ROUTES.SETTINGS_CLOSE)),
            },
        ];

        return _.map(baseMenuItems, (item) => ({
            key: item.translationKey,
            title: translate(item.translationKey),
            icon: item.icon,
            iconRight: item.iconRight,
            onPress: item.action,
            shouldShowRightIcon: true,
        }));
    }, [translate, waitForNavigate]);

    return (
        <IllustratedHeaderPageLayout
            title={translate('initialSettingsPage.security')}
            onBackButtonPress={() => Navigation.goBack(ROUTES.SETTINGS_HOME)}
            shouldShowBackButton
            illustration={LottieAnimations.Safe}
<<<<<<< HEAD
            backgroundColor={theme.PAGE_BACKGROUND_COLORS[SCREENS.SETTINGS.SECURITY]}
            shouldShowBackButtonOnlyOnMobile
=======
            backgroundColor={theme.PAGE_THEMES[SCREENS.SETTINGS.SECURITY].backgroundColor}
>>>>>>> a2cf5916
        >
            <ScrollView contentContainerStyle={[styles.flexGrow1, styles.flexColumn, styles.justifyContentBetween]}>
                <View style={[styles.flex1]}>
                    <MenuItemList
                        menuItems={menuItems}
                        shouldUseSingleExecution
                    />
                </View>
            </ScrollView>
        </IllustratedHeaderPageLayout>
    );
}

SecuritySettingsPage.propTypes = propTypes;
SecuritySettingsPage.defaultProps = defaultProps;
SecuritySettingsPage.displayName = 'SettingSecurityPage';

export default compose(
    withLocalize,
    withOnyx({
        account: {key: ONYXKEYS.ACCOUNT},
    }),
)(SecuritySettingsPage);<|MERGE_RESOLUTION|>--- conflicted
+++ resolved
@@ -69,12 +69,8 @@
             onBackButtonPress={() => Navigation.goBack(ROUTES.SETTINGS_HOME)}
             shouldShowBackButton
             illustration={LottieAnimations.Safe}
-<<<<<<< HEAD
-            backgroundColor={theme.PAGE_BACKGROUND_COLORS[SCREENS.SETTINGS.SECURITY]}
+            backgroundColor={theme.PAGE_THEMES[SCREENS.SETTINGS.SECURITY].backgroundColor}
             shouldShowBackButtonOnlyOnMobile
-=======
-            backgroundColor={theme.PAGE_THEMES[SCREENS.SETTINGS.SECURITY].backgroundColor}
->>>>>>> a2cf5916
         >
             <ScrollView contentContainerStyle={[styles.flexGrow1, styles.flexColumn, styles.justifyContentBetween]}>
                 <View style={[styles.flex1]}>
