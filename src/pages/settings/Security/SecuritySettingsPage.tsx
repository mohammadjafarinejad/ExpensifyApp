import debounce from 'lodash/debounce';
import React, {useCallback, useEffect, useLayoutEffect, useMemo, useRef, useState} from 'react';
import type {RefObject} from 'react';
import {Dimensions, View} from 'react-native';
import type {GestureResponderEvent, StyleProp, ViewStyle} from 'react-native';
import {useOnyx} from 'react-native-onyx';
import ConfirmModal from '@components/ConfirmModal';
import DelegateNoAccessModal from '@components/DelegateNoAccessModal';
import HeaderWithBackButton from '@components/HeaderWithBackButton';
import * as Expensicons from '@components/Icon/Expensicons';
import {FallbackAvatar} from '@components/Icon/Expensicons';
import * as Illustrations from '@components/Icon/Illustrations';
import LottieAnimations from '@components/LottieAnimations';
import MenuItem from '@components/MenuItem';
import type {MenuItemProps} from '@components/MenuItem';
import MenuItemList from '@components/MenuItemList';
import {usePersonalDetails} from '@components/OnyxProvider';
import PopoverMenu from '@components/PopoverMenu';
import type {PopoverMenuItem} from '@components/PopoverMenu';
import ScreenWrapper from '@components/ScreenWrapper';
import ScrollView from '@components/ScrollView';
import Section from '@components/Section';
import Text from '@components/Text';
import TextLink from '@components/TextLink';
import useLocalize from '@hooks/useLocalize';
import usePermissions from '@hooks/usePermissions';
import useResponsiveLayout from '@hooks/useResponsiveLayout';
import useThemeStyles from '@hooks/useThemeStyles';
import useWaitForNavigation from '@hooks/useWaitForNavigation';
import useWindowDimensions from '@hooks/useWindowDimensions';
import {clearDelegateErrorsByField, openSecuritySettingsPage, removeDelegate} from '@libs/actions/Delegate';
import {getLatestError} from '@libs/ErrorUtils';
import getClickedTargetLocation from '@libs/getClickedTargetLocation';
import {formatPhoneNumber} from '@libs/LocalePhoneNumber';
import Navigation from '@libs/Navigation/Navigation';
import {getPersonalDetailByEmail} from '@libs/PersonalDetailsUtils';
import type {AnchorPosition} from '@styles/index';
import {close as modalClose} from '@userActions/Modal';
import CONST from '@src/CONST';
import type {TranslationPaths} from '@src/languages/types';
import ONYXKEYS from '@src/ONYXKEYS';
import ROUTES from '@src/ROUTES';
import type {Delegate} from '@src/types/onyx/Account';
import {isEmptyObject} from '@src/types/utils/EmptyObject';
import type IconAsset from '@src/types/utils/IconAsset';

type BaseMenuItemType = {
    translationKey: TranslationPaths;
    icon: IconAsset;
    iconRight?: IconAsset;
    action: () => Promise<void> | void;
    link?: string;
    wrapperStyle?: StyleProp<ViewStyle>;
};

function SecuritySettingsPage() {
    const styles = useThemeStyles();
    const {translate} = useLocalize();
    const waitForNavigate = useWaitForNavigation();
    const {shouldUseNarrowLayout} = useResponsiveLayout();
    const {windowWidth} = useWindowDimensions();
    const personalDetails = usePersonalDetails();
    const {canUseMergeAccounts} = usePermissions();

<<<<<<< HEAD
    const [account] = useOnyx(ONYXKEYS.ACCOUNT, {canBeMissing: false});
=======
    const [account] = useOnyx(ONYXKEYS.ACCOUNT, {canBeMissing: true});
    const isUserValidated = account?.validated;
>>>>>>> 8c8b0093
    const delegateButtonRef = useRef<HTMLDivElement | null>(null);

    const [shouldShowDelegatePopoverMenu, setShouldShowDelegatePopoverMenu] = useState(false);
    const [shouldShowRemoveDelegateModal, setShouldShowRemoveDelegateModal] = useState(false);
    const [selectedDelegate, setSelectedDelegate] = useState<Delegate | undefined>();
    const [selectedEmail, setSelectedEmail] = useState<string | undefined>();

    const errorFields = account?.delegatedAccess?.errorFields ?? {};

    const [anchorPosition, setAnchorPosition] = useState<AnchorPosition>({
        horizontal: 0,
        vertical: 0,
    });
    const [lockAccountDetails] = useOnyx(ONYXKEYS.NVP_PRIVATE_LOCK_ACCOUNT_DETAILS, {canBeMissing: false});
    const isAccountLocked = lockAccountDetails?.isLocked ?? false;

    const isActingAsDelegate = !!account?.delegatedAccess?.delegate || false;
    const [isNoDelegateAccessMenuVisible, setIsNoDelegateAccessMenuVisible] = useState(false);

    const delegates = account?.delegatedAccess?.delegates ?? [];
    const delegators = account?.delegatedAccess?.delegators ?? [];

    const hasDelegates = delegates.length > 0;
    const hasDelegators = delegators.length > 0;

    const setMenuPosition = useCallback(() => {
        if (!delegateButtonRef.current) {
            return;
        }

        const position = getClickedTargetLocation(delegateButtonRef.current);
        setAnchorPosition({
            horizontal: position.right - position.left,
            vertical: position.y + position.height,
        });
    }, [delegateButtonRef]);

    const showPopoverMenu = (nativeEvent: GestureResponderEvent | KeyboardEvent, delegate: Delegate) => {
        delegateButtonRef.current = nativeEvent?.currentTarget as HTMLDivElement;
        setMenuPosition();
        setShouldShowDelegatePopoverMenu(true);
        setSelectedDelegate(delegate);
        setSelectedEmail(delegate.email);
    };

    const showDelegateNoAccessMenu = () => {
        setIsNoDelegateAccessMenuVisible(true);
    };
    useLayoutEffect(() => {
        const popoverPositionListener = Dimensions.addEventListener('change', () => {
            debounce(setMenuPosition, CONST.TIMING.RESIZE_DEBOUNCE_TIME)();
        });

        return () => {
            if (!popoverPositionListener) {
                return;
            }
            popoverPositionListener.remove();
        };
    }, [setMenuPosition]);

    const securityMenuItems = useMemo(() => {
        const baseMenuItems: BaseMenuItemType[] = [
            {
                translationKey: 'twoFactorAuth.headerTitle',
                icon: Expensicons.Shield,
                action: isActingAsDelegate ? showDelegateNoAccessMenu : waitForNavigate(() => Navigation.navigate(ROUTES.SETTINGS_2FA_ROOT.getRoute())),
            },
        ];

        if (canUseMergeAccounts) {
            baseMenuItems.push({
                translationKey: 'mergeAccountsPage.mergeAccount',
                icon: Expensicons.ArrowCollapse,
                action: isActingAsDelegate ? showDelegateNoAccessMenu : waitForNavigate(() => Navigation.navigate(ROUTES.SETTINGS_MERGE_ACCOUNTS.route)),
            });
        }

        if (isAccountLocked) {
            baseMenuItems.push({
                translationKey: 'lockAccountPage.unlockAccount',
                icon: Expensicons.UserLock,
                action: waitForNavigate(() => Navigation.navigate(ROUTES.SETTINGS_UNLOCK_ACCOUNT)),
            });
        } else {
            baseMenuItems.push({
                translationKey: 'lockAccountPage.lockAccount',
                icon: Expensicons.UserLock,
                action: waitForNavigate(() => Navigation.navigate(ROUTES.SETTINGS_LOCK_ACCOUNT)),
            });
        }

        baseMenuItems.push({
            translationKey: 'closeAccountPage.closeAccount',
            icon: Expensicons.ClosedSign,
            action: isActingAsDelegate ? showDelegateNoAccessMenu : waitForNavigate(() => Navigation.navigate(ROUTES.SETTINGS_CLOSE)),
        });
        return baseMenuItems.map((item) => ({
            key: item.translationKey,
            title: translate(item.translationKey),
            icon: item.icon,
            onPress: item.action,
            shouldShowRightIcon: true,
            link: '',
            wrapperStyle: [styles.sectionMenuItemTopDescription],
        }));
    }, [isActingAsDelegate, waitForNavigate, canUseMergeAccounts, isAccountLocked, translate, styles.sectionMenuItemTopDescription]);

    const delegateMenuItems: MenuItemProps[] = useMemo(
        () =>
            delegates
                .filter((d) => !d.optimisticAccountID)
                .map(({email, role, pendingAction, pendingFields}) => {
                    const personalDetail = getPersonalDetailByEmail(email);
                    const addDelegateErrors = errorFields?.addDelegate?.[email];
                    const error = getLatestError(addDelegateErrors);

                    const onPress = (e: GestureResponderEvent | KeyboardEvent) => {
                        if (isEmptyObject(pendingAction)) {
                            showPopoverMenu(e, {email, role});
                            return;
                        }
                        if (!role) {
                            Navigation.navigate(ROUTES.SETTINGS_DELEGATE_ROLE.getRoute(email));
                            return;
                        }
                        if (pendingFields?.role && !pendingFields?.email) {
                            Navigation.navigate(ROUTES.SETTINGS_UPDATE_DELEGATE_ROLE.getRoute(email, role));
                            return;
                        }

                        Navigation.navigate(ROUTES.SETTINGS_DELEGATE_CONFIRM.getRoute(email, role, true));
                    };

                    const formattedEmail = formatPhoneNumber(email);
                    return {
                        title: personalDetail?.displayName ?? formattedEmail,
                        description: personalDetail?.displayName ? formattedEmail : '',
                        badgeText: translate('delegate.role', {role}),
                        avatarID: personalDetail?.accountID ?? CONST.DEFAULT_NUMBER_ID,
                        icon: personalDetail?.avatar ?? FallbackAvatar,
                        iconType: CONST.ICON_TYPE_AVATAR,
                        numberOfLinesDescription: 1,
                        wrapperStyle: [styles.sectionMenuItemTopDescription],
                        iconRight: Expensicons.ThreeDots,
                        shouldShowRightIcon: true,
                        pendingAction,
                        shouldForceOpacity: !!pendingAction,
                        onPendingActionDismiss: () => clearDelegateErrorsByField(email, 'addDelegate'),
                        error,
                        onPress,
                        success: selectedEmail === email,
                    };
                }),
        // eslint-disable-next-line react-compiler/react-compiler, react-hooks/exhaustive-deps
        [delegates, translate, styles, personalDetails, errorFields, windowWidth, selectedEmail],
    );

    const delegatorMenuItems: MenuItemProps[] = useMemo(
        () =>
            delegators.map(({email, role}) => {
                const personalDetail = getPersonalDetailByEmail(email);
                const formattedEmail = formatPhoneNumber(email);

                return {
                    title: personalDetail?.displayName ?? formattedEmail,
                    description: personalDetail?.displayName ? formattedEmail : '',
                    badgeText: translate('delegate.role', {role}),
                    avatarID: personalDetail?.accountID ?? CONST.DEFAULT_NUMBER_ID,
                    icon: personalDetail?.avatar ?? FallbackAvatar,
                    iconType: CONST.ICON_TYPE_AVATAR,
                    numberOfLinesDescription: 1,
                    wrapperStyle: [styles.sectionMenuItemTopDescription],
                    interactive: false,
                };
            }),
        // eslint-disable-next-line react-compiler/react-compiler, react-hooks/exhaustive-deps
        [delegators, styles, translate, personalDetails],
    );

    const delegatePopoverMenuItems: PopoverMenuItem[] = [
        {
            text: translate('delegate.changeAccessLevel'),
            icon: Expensicons.Pencil,
            onPress: () => {
                if (isActingAsDelegate) {
                    modalClose(() => setIsNoDelegateAccessMenuVisible(true));
                    return;
                }
                Navigation.navigate(ROUTES.SETTINGS_UPDATE_DELEGATE_ROLE.getRoute(selectedDelegate?.email ?? '', selectedDelegate?.role ?? ''));
                setShouldShowDelegatePopoverMenu(false);
                setSelectedDelegate(undefined);
                setSelectedEmail(undefined);
            },
        },
        {
            text: translate('delegate.removeCopilot'),
            icon: Expensicons.Trashcan,
            onPress: () => {
                if (isActingAsDelegate) {
                    modalClose(() => setIsNoDelegateAccessMenuVisible(true));
                    return;
                }
                modalClose(() => {
                    setShouldShowDelegatePopoverMenu(false);
                    setShouldShowRemoveDelegateModal(true);
                    setSelectedEmail(undefined);
                });
            },
        },
    ];

    useEffect(() => {
        openSecuritySettingsPage();
    }, []);

    return (
        <ScreenWrapper
            testID={SecuritySettingsPage.displayName}
            includeSafeAreaPaddingBottom={false}
            shouldEnablePickerAvoiding={false}
            shouldShowOfflineIndicatorInWideScreen
        >
            {({safeAreaPaddingBottomStyle}) => (
                <>
                    <HeaderWithBackButton
                        title={translate('initialSettingsPage.security')}
                        shouldShowBackButton={shouldUseNarrowLayout}
                        onBackButtonPress={Navigation.popToSidebar}
                        icon={Illustrations.LockClosed}
                        shouldUseHeadlineHeader
                        shouldDisplaySearchRouter
                    />
                    <ScrollView contentContainerStyle={styles.pt3}>
                        <View style={[styles.flex1, shouldUseNarrowLayout ? styles.workspaceSectionMobile : styles.workspaceSection]}>
                            <Section
                                title={translate('securityPage.title')}
                                subtitle={translate('securityPage.subtitle')}
                                isCentralPane
                                subtitleMuted
                                illustration={LottieAnimations.Safe}
                                titleStyles={styles.accountSettingsSectionTitle}
                                childrenStyles={styles.pt5}
                            >
                                <MenuItemList
                                    menuItems={securityMenuItems}
                                    shouldUseSingleExecution
                                />
                            </Section>
                            <View style={safeAreaPaddingBottomStyle}>
                                <Section
                                    title={translate('delegate.copilotDelegatedAccess')}
                                    renderSubtitle={() => (
                                        <Text style={[styles.flexRow, styles.alignItemsCenter, styles.w100, styles.mt2]}>
                                            <Text style={[styles.textNormal, styles.colorMuted]}>{translate('delegate.copilotDelegatedAccessDescription')} </Text>
                                            <TextLink
                                                style={[styles.link]}
                                                href={CONST.COPILOT_HELP_URL}
                                            >
                                                {translate('common.learnMore')}
                                            </TextLink>
                                        </Text>
                                    )}
                                    isCentralPane
                                    subtitleMuted
                                    titleStyles={styles.accountSettingsSectionTitle}
                                    childrenStyles={styles.pt5}
                                >
                                    {hasDelegates && (
                                        <>
                                            <Text style={[styles.textLabelSupporting, styles.pv1]}>{translate('delegate.membersCanAccessYourAccount')}</Text>
                                            <MenuItemList menuItems={delegateMenuItems} />
                                        </>
                                    )}
                                    {!isActingAsDelegate && (
                                        <MenuItem
                                            title={translate('delegate.addCopilot')}
                                            icon={Expensicons.UserPlus}
                                            onPress={() => {
                                                if (!isUserValidated) {
                                                    Navigation.navigate(ROUTES.SETTINGS_CONTACT_METHOD_VERIFY_ACCOUNT.getRoute(Navigation.getActiveRoute(), ROUTES.SETTINGS_ADD_DELEGATE));
                                                    return;
                                                }
                                                Navigation.navigate(ROUTES.SETTINGS_ADD_DELEGATE);
                                            }}
                                            shouldShowRightIcon
                                            wrapperStyle={[styles.sectionMenuItemTopDescription, hasDelegators && styles.mb6]}
                                        />
                                    )}
                                    {hasDelegators && (
                                        <>
                                            <Text style={[styles.textLabelSupporting, styles.pv1]}>{translate('delegate.youCanAccessTheseAccounts')}</Text>
                                            <MenuItemList menuItems={delegatorMenuItems} />
                                        </>
                                    )}
                                </Section>
                            </View>
                            <PopoverMenu
                                isVisible={shouldShowDelegatePopoverMenu}
                                anchorRef={delegateButtonRef as RefObject<View>}
                                anchorPosition={{
                                    horizontal: anchorPosition.horizontal,
                                    vertical: anchorPosition.vertical,
                                }}
                                anchorAlignment={{
                                    horizontal: CONST.MODAL.ANCHOR_ORIGIN_HORIZONTAL.LEFT,
                                    vertical: CONST.MODAL.ANCHOR_ORIGIN_VERTICAL.TOP,
                                }}
                                menuItems={delegatePopoverMenuItems}
                                onClose={() => {
                                    setShouldShowDelegatePopoverMenu(false);
                                    setSelectedEmail(undefined);
                                }}
                            />
                            <ConfirmModal
                                isVisible={shouldShowRemoveDelegateModal}
                                title={translate('delegate.removeCopilot')}
                                prompt={translate('delegate.removeCopilotConfirmation')}
                                danger
                                onConfirm={() => {
                                    removeDelegate(selectedDelegate?.email ?? '');
                                    setShouldShowRemoveDelegateModal(false);
                                    setSelectedDelegate(undefined);
                                }}
                                onCancel={() => {
                                    setShouldShowRemoveDelegateModal(false);
                                    setSelectedDelegate(undefined);
                                }}
                                confirmText={translate('delegate.removeCopilot')}
                                cancelText={translate('common.cancel')}
                                shouldShowCancelButton
                            />
                        </View>
                    </ScrollView>
                    <DelegateNoAccessModal
                        isNoDelegateAccessMenuVisible={isNoDelegateAccessMenuVisible}
                        onClose={() => setIsNoDelegateAccessMenuVisible(false)}
                    />
                </>
            )}
        </ScreenWrapper>
    );
}

SecuritySettingsPage.displayName = 'SettingSecurityPage';

export default SecuritySettingsPage;<|MERGE_RESOLUTION|>--- conflicted
+++ resolved
@@ -62,12 +62,8 @@
     const personalDetails = usePersonalDetails();
     const {canUseMergeAccounts} = usePermissions();
 
-<<<<<<< HEAD
-    const [account] = useOnyx(ONYXKEYS.ACCOUNT, {canBeMissing: false});
-=======
     const [account] = useOnyx(ONYXKEYS.ACCOUNT, {canBeMissing: true});
     const isUserValidated = account?.validated;
->>>>>>> 8c8b0093
     const delegateButtonRef = useRef<HTMLDivElement | null>(null);
 
     const [shouldShowDelegatePopoverMenu, setShouldShowDelegatePopoverMenu] = useState(false);
