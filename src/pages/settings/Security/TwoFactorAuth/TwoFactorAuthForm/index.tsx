import React from 'react';
import BaseTwoFactorAuthForm from './BaseTwoFactorAuthForm';
import type {TwoFactorAuthFormProps} from './types';

<<<<<<< HEAD
function TwoFactorAuthForm({innerRef, validateInsteadOfDisable, onFocus}: TwoFactorAuthFormProps) {
=======
function TwoFactorAuthForm({innerRef, validateInsteadOfDisable, shouldAutoFocusOnMobile}: TwoFactorAuthFormProps) {
>>>>>>> d0dd99fd
    return (
        <BaseTwoFactorAuthForm
            ref={innerRef}
            autoComplete="one-time-code"
            validateInsteadOfDisable={validateInsteadOfDisable}
<<<<<<< HEAD
            onFocus={onFocus}
=======
            shouldAutoFocusOnMobile={shouldAutoFocusOnMobile}
>>>>>>> d0dd99fd
        />
    );
}

TwoFactorAuthForm.displayName = 'TwoFactorAuthForm';

export default TwoFactorAuthForm;<|MERGE_RESOLUTION|>--- conflicted
+++ resolved
@@ -2,21 +2,14 @@
 import BaseTwoFactorAuthForm from './BaseTwoFactorAuthForm';
 import type {TwoFactorAuthFormProps} from './types';
 
-<<<<<<< HEAD
-function TwoFactorAuthForm({innerRef, validateInsteadOfDisable, onFocus}: TwoFactorAuthFormProps) {
-=======
-function TwoFactorAuthForm({innerRef, validateInsteadOfDisable, shouldAutoFocusOnMobile}: TwoFactorAuthFormProps) {
->>>>>>> d0dd99fd
+function TwoFactorAuthForm({ innerRef, validateInsteadOfDisable, onFocus, shouldAutoFocusOnMobile}: TwoFactorAuthFormProps) {
     return (
         <BaseTwoFactorAuthForm
             ref={innerRef}
             autoComplete="one-time-code"
             validateInsteadOfDisable={validateInsteadOfDisable}
-<<<<<<< HEAD
             onFocus={onFocus}
-=======
             shouldAutoFocusOnMobile={shouldAutoFocusOnMobile}
->>>>>>> d0dd99fd
         />
     );
 }
