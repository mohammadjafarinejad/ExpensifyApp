import React, {useMemo} from 'react';
import {View} from 'react-native';
import Button from '@components/Button';
import Icon from '@components/Icon';
import * as Expensicons from '@components/Icon/Expensicons';
import Section from '@components/Section';
import Text from '@components/Text';
import useLocalize from '@hooks/useLocalize';
import useNetwork from '@hooks/useNetwork';
import useTheme from '@hooks/useTheme';
import useThemeStyles from '@hooks/useThemeStyles';
import DateUtils from '@libs/DateUtils';
import * as Subscription from '@userActions/Subscription';
import {isEmptyObject} from '@src/types/utils/EmptyObject';
import BillingBanner from './BillingBanner';
import CardSectionActions from './CardSectionActions';
import CardSectionDataEmpty from './CardSectionDataEmpty';
import CardSectionUtils from './utils';

function CardSection() {
    const {translate, preferredLocale} = useLocalize();
    const styles = useThemeStyles();
    const theme = useTheme();
<<<<<<< HEAD
    const {isOffline} = useNetwork();
=======
    const [fundList] = useOnyx(ONYXKEYS.FUND_LIST);
    const [privateSubscription] = useOnyx(ONYXKEYS.NVP_PRIVATE_SUBSCRIPTION);
>>>>>>> 5f45b4cc

    const defaultCard = CardSectionUtils.getCardForSubscriptionBilling();

    const cardMonth = useMemo(() => DateUtils.getMonthNames(preferredLocale)[(defaultCard?.accountData?.cardMonth ?? 1) - 1], [defaultCard?.accountData?.cardMonth, preferredLocale]);

<<<<<<< HEAD
    const {title, subtitle, isError, shouldShowRedDotIndicator, shouldShowGreenDotIndicator, isRetryAvailable} = CardSectionUtils.getBillingStatus(
        translate,
        preferredLocale,
        defaultCard?.accountData?.cardNumber ?? '',
    );

    const shouldShowBanner = !!title || !!subtitle;
=======
    const nextPaymentDate = !isEmptyObject(privateSubscription) ? CardSectionUtils.getNextBillingDate() : undefined;

    const sectionSubtitle = defaultCard && !!nextPaymentDate ? translate('subscription.cardSection.cardNextPayment', {nextPaymentDate}) : translate('subscription.cardSection.subtitle');
    const BillingBanner = <PreTrialBillingBanner />;
>>>>>>> 5f45b4cc

    return (
        <Section
            title={translate('subscription.cardSection.title')}
            subtitle={sectionSubtitle}
            isCentralPane
            titleStyles={styles.textStrong}
            subtitleMuted
            banner={
                shouldShowBanner && (
                    <BillingBanner
                        title={title}
                        subtitle={subtitle}
                        isError={isError}
                        shouldShowRedDotIndicator={shouldShowRedDotIndicator}
                        shouldShowGreenDotIndicator={shouldShowGreenDotIndicator}
                    />
                )
            }
        >
            <View style={[styles.mt8, styles.mb3, styles.flexRow]}>
                {!isEmptyObject(defaultCard?.accountData) && (
                    <>
                        <View style={[styles.flexRow, styles.flex1, styles.gap3]}>
                            <Icon
                                src={Expensicons.CreditCard}
                                additionalStyles={styles.subscriptionAddedCardIcon}
                                fill={theme.text}
                                medium
                            />
                            <View style={styles.flex1}>
                                <Text style={styles.textStrong}>{translate('subscription.cardSection.cardEnding', {cardNumber: defaultCard?.accountData?.cardNumber})}</Text>
                                <Text style={styles.mutedNormalTextLabel}>
                                    {translate('subscription.cardSection.cardInfo', {
                                        name: defaultCard?.accountData?.addressName,
                                        expiration: `${cardMonth} ${defaultCard?.accountData?.cardYear}`,
                                        currency: defaultCard?.accountData?.currency,
                                    })}
                                </Text>
                            </View>
                        </View>
                        <CardSectionActions />
                    </>
                )}
                {!isEmptyObject(defaultCard?.accountData) && <CardSectionDataEmpty />}
                {!isRetryAvailable && (
                    <Button
                        text={translate('subscription.cardSection.retryPaymentButton')}
                        isDisabled={isOffline}
                        onPress={() => {
                            Subscription.clearOutstandingBalance();
                        }}
                        style={styles.w100}
                        success
                        large
                    />
                )}
            </View>
        </Section>
    );
}

CardSection.displayName = 'CardSection';

export default CardSection;<|MERGE_RESOLUTION|>--- conflicted
+++ resolved
@@ -1,5 +1,6 @@
 import React, {useMemo} from 'react';
 import {View} from 'react-native';
+import {useOnyx} from 'react-native-onyx';
 import Button from '@components/Button';
 import Icon from '@components/Icon';
 import * as Expensicons from '@components/Icon/Expensicons';
@@ -11,6 +12,7 @@
 import useThemeStyles from '@hooks/useThemeStyles';
 import DateUtils from '@libs/DateUtils';
 import * as Subscription from '@userActions/Subscription';
+import ONYXKEYS from '@src/ONYXKEYS';
 import {isEmptyObject} from '@src/types/utils/EmptyObject';
 import BillingBanner from './BillingBanner';
 import CardSectionActions from './CardSectionActions';
@@ -21,18 +23,16 @@
     const {translate, preferredLocale} = useLocalize();
     const styles = useThemeStyles();
     const theme = useTheme();
-<<<<<<< HEAD
     const {isOffline} = useNetwork();
-=======
-    const [fundList] = useOnyx(ONYXKEYS.FUND_LIST);
     const [privateSubscription] = useOnyx(ONYXKEYS.NVP_PRIVATE_SUBSCRIPTION);
->>>>>>> 5f45b4cc
 
     const defaultCard = CardSectionUtils.getCardForSubscriptionBilling();
 
     const cardMonth = useMemo(() => DateUtils.getMonthNames(preferredLocale)[(defaultCard?.accountData?.cardMonth ?? 1) - 1], [defaultCard?.accountData?.cardMonth, preferredLocale]);
 
-<<<<<<< HEAD
+    const nextPaymentDate = !isEmptyObject(privateSubscription) ? CardSectionUtils.getNextBillingDate() : undefined;
+
+    const sectionSubtitle = defaultCard && !!nextPaymentDate ? translate('subscription.cardSection.cardNextPayment', {nextPaymentDate}) : translate('subscription.cardSection.subtitle');
     const {title, subtitle, isError, shouldShowRedDotIndicator, shouldShowGreenDotIndicator, isRetryAvailable} = CardSectionUtils.getBillingStatus(
         translate,
         preferredLocale,
@@ -40,12 +40,6 @@
     );
 
     const shouldShowBanner = !!title || !!subtitle;
-=======
-    const nextPaymentDate = !isEmptyObject(privateSubscription) ? CardSectionUtils.getNextBillingDate() : undefined;
-
-    const sectionSubtitle = defaultCard && !!nextPaymentDate ? translate('subscription.cardSection.cardNextPayment', {nextPaymentDate}) : translate('subscription.cardSection.subtitle');
-    const BillingBanner = <PreTrialBillingBanner />;
->>>>>>> 5f45b4cc
 
     return (
         <Section
