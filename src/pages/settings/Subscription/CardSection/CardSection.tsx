--- conflicted
+++ resolved
@@ -29,14 +29,10 @@
 
     const cardMonth = useMemo(() => DateUtils.getMonthNames(preferredLocale)[(defaultCard?.accountData?.cardMonth ?? 1) - 1], [defaultCard?.accountData?.cardMonth, preferredLocale]);
 
-<<<<<<< HEAD
-    const BillingBanner = SubscriptionUtils.isUserOnFreeTrial() ? <TrialBillingBanner /> : <PreTrialBillingBanner />;
-=======
     const nextPaymentDate = !isEmptyObject(privateSubscription) ? CardSectionUtils.getNextBillingDate() : undefined;
 
     const sectionSubtitle = defaultCard && !!nextPaymentDate ? translate('subscription.cardSection.cardNextPayment', {nextPaymentDate}) : translate('subscription.cardSection.subtitle');
-    const BillingBanner = <PreTrialBillingBanner />;
->>>>>>> d7db203c
+    const BillingBanner = SubscriptionUtils.isUserOnFreeTrial() ? <TrialBillingBanner /> : <PreTrialBillingBanner />;
 
     return (
         <Section
