--- conflicted
+++ resolved
@@ -17,11 +17,8 @@
 import ROUTES from '@src/ROUTES';
 import {isEmptyObject} from '@src/types/utils/EmptyObject';
 import PreTrialBillingBanner from './BillingBanner/PreTrialBillingBanner';
-<<<<<<< HEAD
+import SubscriptionBillingBanner from './BillingBanner/SubscriptionBillingBanner';
 import TrialStartedBillingBanner from './BillingBanner/TrialStartedBillingBanner';
-=======
-import SubscriptionBillingBanner from './BillingBanner/SubscriptionBillingBanner';
->>>>>>> 551c6cbf
 import CardSectionActions from './CardSectionActions';
 import CardSectionDataEmpty from './CardSectionDataEmpty';
 import CardSectionUtils from './utils';
@@ -43,13 +40,12 @@
     const nextPaymentDate = !isEmptyObject(privateSubscription) ? CardSectionUtils.getNextBillingDate() : undefined;
 
     const sectionSubtitle = defaultCard && !!nextPaymentDate ? translate('subscription.cardSection.cardNextPayment', {nextPaymentDate}) : translate('subscription.cardSection.subtitle');
-<<<<<<< HEAD
-    const BillingBanner = SubscriptionUtils.isUserOnFreeTrial() ? <TrialStartedBillingBanner /> : <PreTrialBillingBanner />;
-=======
 
     let BillingBanner: React.ReactNode | undefined;
     if (CardSectionUtils.shouldShowPreTrialBillingBanner()) {
         BillingBanner = <PreTrialBillingBanner />;
+    } else if (SubscriptionUtils.isUserOnFreeTrial()) {
+        BillingBanner = <TrialStartedBillingBanner />;
     } else if (billingStatus) {
         BillingBanner = (
             <SubscriptionBillingBanner
@@ -61,7 +57,6 @@
             />
         );
     }
->>>>>>> 551c6cbf
 
     return (
         <Section
