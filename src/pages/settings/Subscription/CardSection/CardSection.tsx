--- conflicted
+++ resolved
@@ -11,12 +11,9 @@
 import useTheme from '@hooks/useTheme';
 import useThemeStyles from '@hooks/useThemeStyles';
 import DateUtils from '@libs/DateUtils';
-<<<<<<< HEAD
+import * as SubscriptionUtils from '@libs/SubscriptionUtils';
 import * as Subscription from '@userActions/Subscription';
 import CONST from '@src/CONST';
-=======
-import * as SubscriptionUtils from '@libs/SubscriptionUtils';
->>>>>>> 77ac09c6
 import ONYXKEYS from '@src/ONYXKEYS';
 import {isEmptyObject} from '@src/types/utils/EmptyObject';
 import PreTrialBillingBanner from './BillingBanner/PreTrialBillingBanner';
@@ -31,14 +28,9 @@
     const styles = useThemeStyles();
     const theme = useTheme();
     const [privateSubscription] = useOnyx(ONYXKEYS.NVP_PRIVATE_SUBSCRIPTION);
-<<<<<<< HEAD
     const [subscriptionRetryBillingStatus] = useOnyx(ONYXKEYS.SUBSCRIPTION_RETRY_BILLING_STATUS);
     const {isOffline} = useNetwork();
-    const defaultCard = CardSectionUtils.getCardForSubscriptionBilling();
-=======
-
     const defaultCard = SubscriptionUtils.getCardForSubscriptionBilling();
->>>>>>> 77ac09c6
 
     const cardMonth = useMemo(() => DateUtils.getMonthNames(preferredLocale)[(defaultCard?.accountData?.cardMonth ?? 1) - 1], [defaultCard?.accountData?.cardMonth, preferredLocale]);
 
