import {addMonths, format, fromUnixTime, startOfMonth} from 'date-fns';
<<<<<<< HEAD
=======
import * as Expensicons from '@components/Icon/Expensicons';
import * as Illustrations from '@components/Icon/Illustrations';
>>>>>>> db927894
import DateUtils from '@libs/DateUtils';
import type {Phrase, PhraseParameters} from '@libs/Localize';
import * as SubscriptionUtils from '@libs/SubscriptionUtils';
import CONST from '@src/CONST';
import type {TranslationPaths} from '@src/languages/types';
import type {Fund} from '@src/types/onyx';
<<<<<<< HEAD
import type Locale from '@src/types/onyx/Locale';
=======
import type IconAsset from '@src/types/utils/IconAsset';
>>>>>>> db927894

type BillingStatusResult = {
    title?: string;
    subtitle?: string;
    isError?: boolean;
<<<<<<< HEAD
    shouldShowRedDotIndicator?: boolean;
    shouldShowGreenDotIndicator?: boolean;
=======
>>>>>>> db927894
    isTrialActive?: boolean;
    isRetryAvailable?: boolean;
    isAddButtonDark?: boolean;
    isAuthenticatingRequired?: boolean;
<<<<<<< HEAD
=======
    icon?: IconAsset;
    rightIcon?: IconAsset;
>>>>>>> db927894
};

function getBillingStatus(
    translate: <TKey extends TranslationPaths>(phraseKey: TKey, ...phraseParameters: PhraseParameters<Phrase<TKey>>) => string,
<<<<<<< HEAD
    locale: Locale,
=======
>>>>>>> db927894
    cardEnding: string,
): BillingStatusResult {
    const amountOwed = SubscriptionUtils.getAmountOwed();

    const status = SubscriptionUtils.getSubscriptionStatus();

    const endDate = SubscriptionUtils.getOverdueGracePeriodDate();

<<<<<<< HEAD
    const endDateFormatted = DateUtils.formatWithUTCTimeZone(fromUnixTime(endDate).toUTCString(), CONST.DATE.MONTH_DAY_YEAR_FORMAT);

    switch (status.status) {
        case SubscriptionUtils.PAYMENT_STATUSES.POLICY_OWNER_WITH_AMOUNT_OWED:
=======
    const endDateFormatted = endDate ? DateUtils.formatWithUTCTimeZone(fromUnixTime(endDate).toUTCString(), CONST.DATE.MONTH_DAY_YEAR_FORMAT) : null;

    switch (status.status) {
        case SubscriptionUtils.PAYMENT_STATUS.POLICY_OWNER_WITH_AMOUNT_OWED:
>>>>>>> db927894
            return {
                title: translate('subscription.billingBanner.outdatedInfo'),
                subtitle: translate('subscription.billingBanner.updateCardDataByDate', {date: endDateFormatted}),
                isError: true,
<<<<<<< HEAD
                shouldShowRedDotIndicator: status.shouldShowRedDotIndicator,
                isRetryAvailable: true,
            };

        case SubscriptionUtils.PAYMENT_STATUSES.POLICY_OWNER_WITH_AMOUNT_OWED_OVERDUE:
=======
                isRetryAvailable: true,
            };

        case SubscriptionUtils.PAYMENT_STATUS.POLICY_OWNER_WITH_AMOUNT_OWED_OVERDUE:
>>>>>>> db927894
            return {
                title: translate('subscription.billingBanner.outdatedInfo'),
                subtitle: translate('subscription.billingBanner.updatePaymentInformation'),
                isError: true,
<<<<<<< HEAD
                shouldShowRedDotIndicator: status.shouldShowRedDotIndicator,
            };

        case SubscriptionUtils.PAYMENT_STATUSES.OWNER_OF_POLICY_UNDER_INVOICING:
=======
            };

        case SubscriptionUtils.PAYMENT_STATUS.OWNER_OF_POLICY_UNDER_INVOICING:
>>>>>>> db927894
            return {
                title: translate('subscription.billingBanner.outdatedInfo'),
                subtitle: translate('subscription.billingBanner.paymentPastDuePayByDate', {date: endDateFormatted}),
                isError: true,
<<<<<<< HEAD
                shouldShowRedDotIndicator: status.shouldShowRedDotIndicator,
                isAddButtonDark: true,
            };

        case SubscriptionUtils.PAYMENT_STATUSES.OWNER_OF_POLICY_UNDER_INVOICING_OVERDUE:
=======
                isAddButtonDark: true,
            };

        case SubscriptionUtils.PAYMENT_STATUS.OWNER_OF_POLICY_UNDER_INVOICING_OVERDUE:
>>>>>>> db927894
            return {
                title: translate('subscription.billingBanner.outdatedInfo'),
                subtitle: translate('subscription.billingBanner.paymentPastDue'),
                isError: true,
<<<<<<< HEAD
                shouldShowRedDotIndicator: status.shouldShowRedDotIndicator,
                isAddButtonDark: true,
            };

        case SubscriptionUtils.PAYMENT_STATUSES.BILLING_DISPUTE_PENDING:
=======
                isAddButtonDark: true,
            };

        case SubscriptionUtils.PAYMENT_STATUS.BILLING_DISPUTE_PENDING:
>>>>>>> db927894
            return {
                title: translate('subscription.billingBanner.cardCouldNotBeCharged'),
                subtitle: translate('subscription.billingBanner.cardOnDispute', {amountOwed, cardEnding}),
                isError: true,
<<<<<<< HEAD
                shouldShowRedDotIndicator: status.shouldShowRedDotIndicator,
                isRetryAvailable: false,
            };

        case SubscriptionUtils.PAYMENT_STATUSES.CARD_AUTHENTICATION_REQUIRED:
=======
                isRetryAvailable: false,
            };

        case SubscriptionUtils.PAYMENT_STATUS.CARD_AUTHENTICATION_REQUIRED:
>>>>>>> db927894
            return {
                title: translate('subscription.billingBanner.cardCouldNotBeCharged'),
                subtitle: translate('subscription.billingBanner.cardNotFullyAuthenticated', {cardEnding}),
                isError: true,
<<<<<<< HEAD
                shouldShowRedDotIndicator: status.shouldShowRedDotIndicator,
                isAuthenticatingRequired: true,
            };

        case SubscriptionUtils.PAYMENT_STATUSES.INSUFFICIENT_FUNDS:
=======
                isAuthenticatingRequired: true,
            };

        case SubscriptionUtils.PAYMENT_STATUS.INSUFFICIENT_FUNDS:
>>>>>>> db927894
            return {
                title: translate('subscription.billingBanner.cardCouldNotBeCharged'),
                subtitle: translate('subscription.billingBanner.cardDeclinedDueToInsufficientFunds', {amountOwed}),
                isError: true,
<<<<<<< HEAD
                shouldShowRedDotIndicator: status.shouldShowRedDotIndicator,
                isRetryAvailable: true,
            };

        case SubscriptionUtils.PAYMENT_STATUSES.CARD_EXPIRED:
=======
                isRetryAvailable: true,
            };

        case SubscriptionUtils.PAYMENT_STATUS.CARD_EXPIRED:
>>>>>>> db927894
            return {
                title: translate('subscription.billingBanner.cardCouldNotBeCharged'),
                subtitle: translate('subscription.billingBanner.cardExpired', {amountOwed}),
                isError: true,
<<<<<<< HEAD
                shouldShowRedDotIndicator: status.shouldShowRedDotIndicator,
                isRetryAvailable: true,
            };

        case SubscriptionUtils.PAYMENT_STATUSES.CARD_EXPIRE_SOON:
            return {
                title: translate('subscription.billingBanner.cardExpiringSoon'),
                subtitle: translate('subscription.billingBanner.cardWillExpireAtTheEndOfMonth'),
                isError: true,
                shouldShowGreenDotIndicator: status.shouldShowGreenDotIndicator,
            };

        case SubscriptionUtils.PAYMENT_STATUSES.RETRY_BILLING_SUCCESS:
=======
                isRetryAvailable: true,
            };

        case SubscriptionUtils.PAYMENT_STATUS.CARD_EXPIRE_SOON:
            return {
                title: translate('subscription.billingBanner.cardExpiringSoon'),
                subtitle: translate('subscription.billingBanner.cardWillExpireAtTheEndOfMonth'),
                isError: false,
                icon: Illustrations.CreditCardEyes,
            };

        case SubscriptionUtils.PAYMENT_STATUS.RETRY_BILLING_SUCCESS:
>>>>>>> db927894
            return {
                title: translate('subscription.billingBanner.succeeded'),
                subtitle: translate('subscription.billingBanner.billedSuccessfully'),
                isError: false,
<<<<<<< HEAD
                shouldShowRedDotIndicator: status.shouldShowRedDotIndicator,
            };

        case SubscriptionUtils.PAYMENT_STATUSES.RETRY_BILLING_ERROR:
=======
                rightIcon: Expensicons.Close,
            };

        case SubscriptionUtils.PAYMENT_STATUS.RETRY_BILLING_ERROR:
>>>>>>> db927894
            return {
                title: translate('subscription.billingBanner.cardCouldNotBeCharged'),
                subtitle: translate('subscription.billingBanner.retryMessage'),
                isError: true,
<<<<<<< HEAD
                shouldShowRedDotIndicator: status.shouldShowRedDotIndicator,
            };

        case SubscriptionUtils.PAYMENT_STATUSES.GENERIC_API_ERROR:
            return {
                title: translate('subscription.billingBanner.cardCouldNotBeCharged'),
                subtitle: translate('subscription.billingBanner.retryMessage'),
                isError: true,
                shouldShowRedDotIndicator: status.shouldShowRedDotIndicator,
            };

        default:
            break;
    }

    return {};
=======
            };

        default:
            return {};
    }
>>>>>>> db927894
}

function getCardForSubscriptionBilling(): Fund | undefined {
    return SubscriptionUtils.getCardForSubscriptionBilling();
}

/**
 * Get the next billing date.
 *
 * @returns - The next billing date in 'yyyy-MM-dd' format.
 */
function getNextBillingDate(): string {
    const today = new Date();

    const nextBillingDate = startOfMonth(addMonths(today, 1));

    return format(nextBillingDate, CONST.DATE.MONTH_DAY_YEAR_FORMAT);
}

function shouldShowPreTrialBillingBanner(): boolean {
    return !SubscriptionUtils.isUserOnFreeTrial() && !SubscriptionUtils.hasUserFreeTrialEnded();
}

export default {
    getBillingStatus,
    getCardForSubscriptionBilling,
    shouldShowPreTrialBillingBanner,
    getNextBillingDate,
};<|MERGE_RESOLUTION|>--- conflicted
+++ resolved
@@ -1,47 +1,28 @@
 import {addMonths, format, fromUnixTime, startOfMonth} from 'date-fns';
-<<<<<<< HEAD
-=======
 import * as Expensicons from '@components/Icon/Expensicons';
 import * as Illustrations from '@components/Icon/Illustrations';
->>>>>>> db927894
 import DateUtils from '@libs/DateUtils';
 import type {Phrase, PhraseParameters} from '@libs/Localize';
 import * as SubscriptionUtils from '@libs/SubscriptionUtils';
 import CONST from '@src/CONST';
 import type {TranslationPaths} from '@src/languages/types';
 import type {Fund} from '@src/types/onyx';
-<<<<<<< HEAD
-import type Locale from '@src/types/onyx/Locale';
-=======
 import type IconAsset from '@src/types/utils/IconAsset';
->>>>>>> db927894
 
 type BillingStatusResult = {
     title?: string;
     subtitle?: string;
     isError?: boolean;
-<<<<<<< HEAD
-    shouldShowRedDotIndicator?: boolean;
-    shouldShowGreenDotIndicator?: boolean;
-=======
->>>>>>> db927894
     isTrialActive?: boolean;
     isRetryAvailable?: boolean;
     isAddButtonDark?: boolean;
     isAuthenticatingRequired?: boolean;
-<<<<<<< HEAD
-=======
     icon?: IconAsset;
     rightIcon?: IconAsset;
->>>>>>> db927894
 };
 
 function getBillingStatus(
     translate: <TKey extends TranslationPaths>(phraseKey: TKey, ...phraseParameters: PhraseParameters<Phrase<TKey>>) => string,
-<<<<<<< HEAD
-    locale: Locale,
-=======
->>>>>>> db927894
     cardEnding: string,
 ): BillingStatusResult {
     const amountOwed = SubscriptionUtils.getAmountOwed();
@@ -50,146 +31,69 @@
 
     const endDate = SubscriptionUtils.getOverdueGracePeriodDate();
 
-<<<<<<< HEAD
-    const endDateFormatted = DateUtils.formatWithUTCTimeZone(fromUnixTime(endDate).toUTCString(), CONST.DATE.MONTH_DAY_YEAR_FORMAT);
-
-    switch (status.status) {
-        case SubscriptionUtils.PAYMENT_STATUSES.POLICY_OWNER_WITH_AMOUNT_OWED:
-=======
     const endDateFormatted = endDate ? DateUtils.formatWithUTCTimeZone(fromUnixTime(endDate).toUTCString(), CONST.DATE.MONTH_DAY_YEAR_FORMAT) : null;
 
     switch (status.status) {
         case SubscriptionUtils.PAYMENT_STATUS.POLICY_OWNER_WITH_AMOUNT_OWED:
->>>>>>> db927894
             return {
                 title: translate('subscription.billingBanner.outdatedInfo'),
                 subtitle: translate('subscription.billingBanner.updateCardDataByDate', {date: endDateFormatted}),
                 isError: true,
-<<<<<<< HEAD
-                shouldShowRedDotIndicator: status.shouldShowRedDotIndicator,
-                isRetryAvailable: true,
-            };
-
-        case SubscriptionUtils.PAYMENT_STATUSES.POLICY_OWNER_WITH_AMOUNT_OWED_OVERDUE:
-=======
                 isRetryAvailable: true,
             };
 
         case SubscriptionUtils.PAYMENT_STATUS.POLICY_OWNER_WITH_AMOUNT_OWED_OVERDUE:
->>>>>>> db927894
             return {
                 title: translate('subscription.billingBanner.outdatedInfo'),
                 subtitle: translate('subscription.billingBanner.updatePaymentInformation'),
                 isError: true,
-<<<<<<< HEAD
-                shouldShowRedDotIndicator: status.shouldShowRedDotIndicator,
-            };
-
-        case SubscriptionUtils.PAYMENT_STATUSES.OWNER_OF_POLICY_UNDER_INVOICING:
-=======
             };
 
         case SubscriptionUtils.PAYMENT_STATUS.OWNER_OF_POLICY_UNDER_INVOICING:
->>>>>>> db927894
             return {
                 title: translate('subscription.billingBanner.outdatedInfo'),
                 subtitle: translate('subscription.billingBanner.paymentPastDuePayByDate', {date: endDateFormatted}),
                 isError: true,
-<<<<<<< HEAD
-                shouldShowRedDotIndicator: status.shouldShowRedDotIndicator,
-                isAddButtonDark: true,
-            };
-
-        case SubscriptionUtils.PAYMENT_STATUSES.OWNER_OF_POLICY_UNDER_INVOICING_OVERDUE:
-=======
                 isAddButtonDark: true,
             };
 
         case SubscriptionUtils.PAYMENT_STATUS.OWNER_OF_POLICY_UNDER_INVOICING_OVERDUE:
->>>>>>> db927894
             return {
                 title: translate('subscription.billingBanner.outdatedInfo'),
                 subtitle: translate('subscription.billingBanner.paymentPastDue'),
                 isError: true,
-<<<<<<< HEAD
-                shouldShowRedDotIndicator: status.shouldShowRedDotIndicator,
-                isAddButtonDark: true,
-            };
-
-        case SubscriptionUtils.PAYMENT_STATUSES.BILLING_DISPUTE_PENDING:
-=======
                 isAddButtonDark: true,
             };
 
         case SubscriptionUtils.PAYMENT_STATUS.BILLING_DISPUTE_PENDING:
->>>>>>> db927894
             return {
                 title: translate('subscription.billingBanner.cardCouldNotBeCharged'),
                 subtitle: translate('subscription.billingBanner.cardOnDispute', {amountOwed, cardEnding}),
                 isError: true,
-<<<<<<< HEAD
-                shouldShowRedDotIndicator: status.shouldShowRedDotIndicator,
-                isRetryAvailable: false,
-            };
-
-        case SubscriptionUtils.PAYMENT_STATUSES.CARD_AUTHENTICATION_REQUIRED:
-=======
                 isRetryAvailable: false,
             };
 
         case SubscriptionUtils.PAYMENT_STATUS.CARD_AUTHENTICATION_REQUIRED:
->>>>>>> db927894
             return {
                 title: translate('subscription.billingBanner.cardCouldNotBeCharged'),
                 subtitle: translate('subscription.billingBanner.cardNotFullyAuthenticated', {cardEnding}),
                 isError: true,
-<<<<<<< HEAD
-                shouldShowRedDotIndicator: status.shouldShowRedDotIndicator,
-                isAuthenticatingRequired: true,
-            };
-
-        case SubscriptionUtils.PAYMENT_STATUSES.INSUFFICIENT_FUNDS:
-=======
                 isAuthenticatingRequired: true,
             };
 
         case SubscriptionUtils.PAYMENT_STATUS.INSUFFICIENT_FUNDS:
->>>>>>> db927894
             return {
                 title: translate('subscription.billingBanner.cardCouldNotBeCharged'),
                 subtitle: translate('subscription.billingBanner.cardDeclinedDueToInsufficientFunds', {amountOwed}),
                 isError: true,
-<<<<<<< HEAD
-                shouldShowRedDotIndicator: status.shouldShowRedDotIndicator,
-                isRetryAvailable: true,
-            };
-
-        case SubscriptionUtils.PAYMENT_STATUSES.CARD_EXPIRED:
-=======
                 isRetryAvailable: true,
             };
 
         case SubscriptionUtils.PAYMENT_STATUS.CARD_EXPIRED:
->>>>>>> db927894
             return {
                 title: translate('subscription.billingBanner.cardCouldNotBeCharged'),
                 subtitle: translate('subscription.billingBanner.cardExpired', {amountOwed}),
                 isError: true,
-<<<<<<< HEAD
-                shouldShowRedDotIndicator: status.shouldShowRedDotIndicator,
-                isRetryAvailable: true,
-            };
-
-        case SubscriptionUtils.PAYMENT_STATUSES.CARD_EXPIRE_SOON:
-            return {
-                title: translate('subscription.billingBanner.cardExpiringSoon'),
-                subtitle: translate('subscription.billingBanner.cardWillExpireAtTheEndOfMonth'),
-                isError: true,
-                shouldShowGreenDotIndicator: status.shouldShowGreenDotIndicator,
-            };
-
-        case SubscriptionUtils.PAYMENT_STATUSES.RETRY_BILLING_SUCCESS:
-=======
                 isRetryAvailable: true,
             };
 
@@ -202,50 +106,23 @@
             };
 
         case SubscriptionUtils.PAYMENT_STATUS.RETRY_BILLING_SUCCESS:
->>>>>>> db927894
             return {
                 title: translate('subscription.billingBanner.succeeded'),
                 subtitle: translate('subscription.billingBanner.billedSuccessfully'),
                 isError: false,
-<<<<<<< HEAD
-                shouldShowRedDotIndicator: status.shouldShowRedDotIndicator,
-            };
-
-        case SubscriptionUtils.PAYMENT_STATUSES.RETRY_BILLING_ERROR:
-=======
                 rightIcon: Expensicons.Close,
             };
 
         case SubscriptionUtils.PAYMENT_STATUS.RETRY_BILLING_ERROR:
->>>>>>> db927894
             return {
                 title: translate('subscription.billingBanner.cardCouldNotBeCharged'),
                 subtitle: translate('subscription.billingBanner.retryMessage'),
                 isError: true,
-<<<<<<< HEAD
-                shouldShowRedDotIndicator: status.shouldShowRedDotIndicator,
-            };
-
-        case SubscriptionUtils.PAYMENT_STATUSES.GENERIC_API_ERROR:
-            return {
-                title: translate('subscription.billingBanner.cardCouldNotBeCharged'),
-                subtitle: translate('subscription.billingBanner.retryMessage'),
-                isError: true,
-                shouldShowRedDotIndicator: status.shouldShowRedDotIndicator,
-            };
-
-        default:
-            break;
-    }
-
-    return {};
-=======
             };
 
         default:
             return {};
     }
->>>>>>> db927894
 }
 
 function getCardForSubscriptionBilling(): Fund | undefined {
