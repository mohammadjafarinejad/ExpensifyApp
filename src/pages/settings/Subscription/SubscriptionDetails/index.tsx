--- conflicted
+++ resolved
@@ -57,35 +57,23 @@
         Navigation.navigate(ROUTES.SETTINGS_SUBSCRIPTION_SIZE);
     };
 
-<<<<<<< HEAD
-    if (privateSubscription?.type === CONST.SUBSCRIPTION.TYPE.ANNUAL) {
-        subscriptionSizeSection = privateSubscription?.userCount ? (
-            <OfflineWithFeedback
-                pendingAction={privateSubscription?.pendingFields?.userCount}
-                errors={privateSubscription?.errorFields?.userCount}
-            >
-                <MenuItemWithTopDescription
-                    description={translate('subscription.details.subscriptionSize')}
-                    title={`${privateSubscription?.userCount}`}
-                    wrapperStyle={styles.sectionMenuItemTopDescription}
-                    style={styles.mt5}
-                />
-            </OfflineWithFeedback>
-        ) : (
-=======
     // This section is only shown when the subscription is annual
     const subscriptionSizeSection: React.JSX.Element | null =
         selectedOption === CONST.SUBSCRIPTION.TYPE.ANNUAL ? (
->>>>>>> 9d915406
             <>
-                <MenuItemWithTopDescription
-                    description={translate('subscription.details.subscriptionSize')}
-                    shouldShowRightIcon
-                    onPress={onSubscriptionSizePress}
-                    wrapperStyle={styles.sectionMenuItemTopDescription}
-                    style={styles.mt5}
-                    title={`${privateSubscription?.userCount ?? ''}`}
-                />
+                <OfflineWithFeedback
+                    pendingAction={privateSubscription?.pendingFields?.userCount}
+                    errors={privateSubscription?.errorFields?.userCount}
+                >
+                    <MenuItemWithTopDescription
+                        description={translate('subscription.details.subscriptionSize')}
+                        shouldShowRightIcon
+                        onPress={onSubscriptionSizePress}
+                        wrapperStyle={styles.sectionMenuItemTopDescription}
+                        style={styles.mt5}
+                        title={`${privateSubscription?.userCount ?? ''}`}
+                    />
+                </OfflineWithFeedback>
                 {!privateSubscription?.userCount && (
                     <Text style={styles.mt2}>
                         <Text style={styles.h4}>{translate('subscription.details.headsUpTitle')}</Text>
