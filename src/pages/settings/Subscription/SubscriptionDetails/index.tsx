--- conflicted
+++ resolved
@@ -15,10 +15,7 @@
 import Navigation from '@libs/Navigation/Navigation';
 import variables from '@styles/variables';
 import * as Subscription from '@userActions/Subscription';
-<<<<<<< HEAD
-=======
 import type {SubscriptionType} from '@src/CONST';
->>>>>>> a451de46
 import CONST from '@src/CONST';
 import ONYXKEYS from '@src/ONYXKEYS';
 import ROUTES from '@src/ROUTES';
@@ -44,20 +41,13 @@
     const [privateSubscription] = useOnyx(ONYXKEYS.NVP_PRIVATE_SUBSCRIPTION);
     const [account] = useOnyx(ONYXKEYS.ACCOUNT);
 
-<<<<<<< HEAD
-    const [selectedOption, setSelectedOption] = useState(privateSubscription?.type ?? CONST.SUBSCRIPTION.TYPE.ANNUAL);
-
-    const onOptionSelected = (option: SubscriptionVariant) => {
+    const onOptionSelected = (option: SubscriptionType) => {
         if (privateSubscription?.type === CONST.SUBSCRIPTION.TYPE.ANNUAL && option === CONST.SUBSCRIPTION.TYPE.PAYPERUSE) {
             Navigation.navigate(ROUTES.SETTINGS_SUBSCRIPTION_SIZE.getRoute(0));
             return;
         }
 
-        setSelectedOption(option);
-=======
-    const onOptionSelected = (option: SubscriptionType) => {
         Subscription.updateSubscriptionType(option);
->>>>>>> a451de46
     };
 
     const onSubscriptionSizePress = () => {
@@ -68,7 +58,6 @@
     const subscriptionSizeSection: React.JSX.Element | null =
         privateSubscription?.type === CONST.SUBSCRIPTION.TYPE.ANNUAL ? (
             <>
-<<<<<<< HEAD
                 <OfflineWithFeedback
                     pendingAction={privateSubscription?.pendingFields?.userCount}
                     errors={privateSubscription?.errorFields?.userCount}
@@ -85,23 +74,7 @@
                         title={`${privateSubscription?.userCount ?? ''}`}
                     />
                 </OfflineWithFeedback>
-                {!privateSubscription?.userCount && (
-                    <Text style={styles.mt2}>
-                        <Text style={styles.h4}>{translate('subscription.details.headsUpTitle')}</Text>
-                        <Text style={styles.textLabelSupporting}>{translate('subscription.details.headsUpBody')}</Text>
-                    </Text>
-                )}
-=======
-                <MenuItemWithTopDescription
-                    description={translate('subscription.details.subscriptionSize')}
-                    shouldShowRightIcon
-                    onPress={onSubscriptionSizePress}
-                    wrapperStyle={styles.sectionMenuItemTopDescription}
-                    style={styles.mt5}
-                    title={`${privateSubscription?.userCount ?? ''}`}
-                />
                 {!privateSubscription?.userCount && <Text style={[styles.mt2, styles.textLabelSupporting, styles.textLineHeightNormal]}>{translate('subscription.details.headsUp')}</Text>}
->>>>>>> a451de46
             </>
         ) : null;
 
