import React, {useMemo} from 'react';
import type {StyleProp, ViewStyle} from 'react-native';
import {View} from 'react-native';
import Button from '@components/Button';
import MenuItemWithTopDescription from '@components/MenuItemWithTopDescription';
import Text from '@components/Text';
import useHasTeam2025Pricing from '@hooks/useHasTeam2025Pricing';
import useLocalize from '@hooks/useLocalize';
import useOnyx from '@hooks/useOnyx';
import usePrivateSubscription from '@hooks/usePrivateSubscription';
import useThemeStyles from '@hooks/useThemeStyles';
import {upgradeToCorporate} from '@libs/actions/Policy/Policy';
import {canModifyPlan, getOwnedPaidPolicies} from '@libs/PolicyUtils';
import Navigation from '@navigation/Navigation';
import {getCurrentUserAccountID} from '@userActions/Report';
import CONST from '@src/CONST';
import ONYXKEYS from '@src/ONYXKEYS';
import ROUTES from '@src/ROUTES';
import AddMembersButton from './AddMembersButton';
import type {PersonalPolicyTypeExcludedProps} from './SubscriptionPlanCard';

type SubscriptionPlanCardActionButtonProps = {
    /** Subscription plan to display */
    subscriptionPlan: PersonalPolicyTypeExcludedProps | null;

    /** Whether the plan card was rendered inside the comparison modal */
    isFromComparisonModal: boolean;

    /** Whether the plan is currently used */
    isSelected: boolean;

    /** Closes comparison modal */
    closeComparisonModal?: () => void;

    /** Additional style props */
    style?: StyleProp<ViewStyle>;
};

function SubscriptionPlanCardActionButton({subscriptionPlan, isFromComparisonModal, isSelected, closeComparisonModal, style}: SubscriptionPlanCardActionButtonProps) {
    const styles = useThemeStyles();
    const {translate} = useLocalize();
    const hasTeam2025Pricing = useHasTeam2025Pricing();
    const currentUserAccountID = getCurrentUserAccountID();
    const [policies] = useOnyx(ONYXKEYS.COLLECTION.POLICY, {canBeMissing: false});
<<<<<<< HEAD
    const [privateSubscription] = useOnyx(ONYXKEYS.NVP_PRIVATE_SUBSCRIPTION, {canBeMissing: false});
    const [account] = useOnyx(ONYXKEYS.ACCOUNT, {canBeMissing: false});
=======
    const privateSubscription = usePrivateSubscription();
>>>>>>> 62542b02
    const isAnnual = privateSubscription?.type === CONST.SUBSCRIPTION.TYPE.ANNUAL;
    const ownerPolicies = useMemo(() => getOwnedPaidPolicies(policies, currentUserAccountID), [policies, currentUserAccountID]);

    const [canPerformUpgrade, policy] = useMemo(() => {
        const firstPolicy = ownerPolicies.at(0);
        if (!firstPolicy || ownerPolicies.length > 1) {
            return [false, undefined];
        }
        return [canModifyPlan(firstPolicy.id), firstPolicy];
    }, [ownerPolicies]);

    const handlePlanPress = (planType: PersonalPolicyTypeExcludedProps) => {
        closeComparisonModal?.();

        // If user has no policies, return.
        if (!ownerPolicies.length) {
            return;
        }
        if (planType === CONST.POLICY.TYPE.TEAM && privateSubscription?.type === CONST.SUBSCRIPTION.TYPE.ANNUAL && !account?.canDowngrade) {
            Navigation.navigate(ROUTES.SETTINGS_SUBSCRIPTION_DOWNGRADE_BLOCKED.getRoute(Navigation.getActiveRoute()));
            return;
        }

        if (planType === CONST.POLICY.TYPE.TEAM) {
            Navigation.navigate(ROUTES.WORKSPACE_DOWNGRADE.getRoute(policy?.id, Navigation.getActiveRoute()));
            return;
        }

        if (planType === CONST.POLICY.TYPE.CORPORATE) {
            if (canPerformUpgrade && !!policy?.id) {
                upgradeToCorporate(policy.id);
                closeComparisonModal?.();
                return;
            }
            Navigation.navigate(ROUTES.WORKSPACE_UPGRADE.getRoute(policy?.id, undefined, Navigation.getActiveRoute()));
        }
    };

    const currentPlanLabel = (
        <View style={style}>
            <View style={[styles.button, styles.buttonContainer, styles.outlinedButton]}>
                <Text style={styles.textLabelSupporting}>{translate('subscription.yourPlan.thisIsYourCurrentPlan')}</Text>
            </View>
        </View>
    );

    if (subscriptionPlan === CONST.POLICY.TYPE.TEAM) {
        if (isFromComparisonModal) {
            if (isSelected) {
                return currentPlanLabel;
            }
            return (
                <Button
                    text={translate('subscription.yourPlan.downgrade')}
                    style={style}
                    onPress={() => handlePlanPress(CONST.POLICY.TYPE.TEAM)}
                />
            );
        }
        if (hasTeam2025Pricing) {
            return <AddMembersButton />;
        }
    }

    if (subscriptionPlan === CONST.POLICY.TYPE.CORPORATE) {
        if (isFromComparisonModal) {
            if (isSelected) {
                return currentPlanLabel;
            }
            return (
                <Button
                    success
                    style={style}
                    text={translate('subscription.yourPlan.upgrade')}
                    onPress={() => handlePlanPress(CONST.POLICY.TYPE.CORPORATE)}
                />
            );
        }
    }

    const autoIncrease = privateSubscription?.addNewUsersAutomatically ? translate('subscription.subscriptionSettings.on') : translate('subscription.subscriptionSettings.off');
    const subscriptionType = isAnnual ? translate('subscription.subscriptionSettings.annual') : translate('subscription.details.payPerUse');
    const subscriptionSize = `${privateSubscription?.userCount ?? translate('subscription.subscriptionSettings.none')}`;
    const autoRenew = privateSubscription?.autoRenew ? translate('subscription.subscriptionSettings.on') : translate('subscription.subscriptionSettings.off');

    return (
        <MenuItemWithTopDescription
            description={translate('subscription.subscriptionSettings.title')}
            style={style}
            shouldShowRightIcon
            onPress={() => Navigation.navigate(ROUTES.SETTINGS_SUBSCRIPTION_SETTINGS_DETAILS)}
            numberOfLinesTitle={3}
            title={translate('subscription.subscriptionSettings.summary', {subscriptionType, subscriptionSize, autoRenew, autoIncrease})}
        />
    );
}

export default SubscriptionPlanCardActionButton;<|MERGE_RESOLUTION|>--- conflicted
+++ resolved
@@ -42,12 +42,8 @@
     const hasTeam2025Pricing = useHasTeam2025Pricing();
     const currentUserAccountID = getCurrentUserAccountID();
     const [policies] = useOnyx(ONYXKEYS.COLLECTION.POLICY, {canBeMissing: false});
-<<<<<<< HEAD
-    const [privateSubscription] = useOnyx(ONYXKEYS.NVP_PRIVATE_SUBSCRIPTION, {canBeMissing: false});
     const [account] = useOnyx(ONYXKEYS.ACCOUNT, {canBeMissing: false});
-=======
     const privateSubscription = usePrivateSubscription();
->>>>>>> 62542b02
     const isAnnual = privateSubscription?.type === CONST.SUBSCRIPTION.TYPE.ANNUAL;
     const ownerPolicies = useMemo(() => getOwnedPaidPolicies(policies, currentUserAccountID), [policies, currentUserAccountID]);
 
