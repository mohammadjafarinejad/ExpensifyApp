--- conflicted
+++ resolved
@@ -1,35 +1,26 @@
-<<<<<<< HEAD
-import React from 'react';
+import React, {useEffect} from 'react';
 import {View} from 'react-native';
-=======
-import React, {useEffect} from 'react';
->>>>>>> d21af1d3
 import HeaderWithBackButton from '@components/HeaderWithBackButton';
 import * as Illustrations from '@components/Icon/Illustrations';
 import ScreenWrapper from '@components/ScreenWrapper';
 import ScrollView from '@components/ScrollView';
 import useLocalize from '@hooks/useLocalize';
-<<<<<<< HEAD
+import useResponsiveLayout from '@hooks/useResponsiveLayout';
+import useSubscriptionPlan from '@hooks/useSubscriptionPlan';
 import useThemeStyles from '@hooks/useThemeStyles';
 import useWindowDimensions from '@hooks/useWindowDimensions';
 import Navigation from '@libs/Navigation/Navigation';
+import NotFoundPage from '@pages/ErrorPage/NotFoundPage';
+import * as Subscription from '@userActions/Subscription';
 import CardSection from './CardSection/CardSection';
 import ReducedFunctionalityMessage from './ReducedFunctionalityMessage';
-=======
-import useResponsiveLayout from '@hooks/useResponsiveLayout';
-import useSubscriptionPlan from '@hooks/useSubscriptionPlan';
-import Navigation from '@libs/Navigation/Navigation';
-import NotFoundPage from '@pages/ErrorPage/NotFoundPage';
-import * as Subscription from '@userActions/Subscription';
 import SubscriptionPlan from './SubscriptionPlan';
->>>>>>> d21af1d3
 
 function SubscriptionSettingsPage() {
     const {shouldUseNarrowLayout} = useResponsiveLayout();
+    const {isSmallScreenWidth} = useWindowDimensions();
     const {translate} = useLocalize();
-<<<<<<< HEAD
     const styles = useThemeStyles();
-=======
     const subscriptionPlan = useSubscriptionPlan();
 
     useEffect(() => {
@@ -39,7 +30,6 @@
     if (!subscriptionPlan) {
         return <NotFoundPage />;
     }
->>>>>>> d21af1d3
 
     return (
         <ScreenWrapper testID={SubscriptionSettingsPage.displayName}>
@@ -49,16 +39,13 @@
                 shouldShowBackButton={shouldUseNarrowLayout}
                 icon={Illustrations.CreditCardsNew}
             />
-<<<<<<< HEAD
             <ScrollView style={styles.pt3}>
                 <View style={[styles.flex1, isSmallScreenWidth ? styles.workspaceSectionMobile : styles.workspaceSection]}>
                     <ReducedFunctionalityMessage />
                     <CardSection />
+                    <SubscriptionPlan />
                 </View>
             </ScrollView>
-=======
-            <SubscriptionPlan />
->>>>>>> d21af1d3
         </ScreenWrapper>
     );
 }
