import lodashGet from 'lodash/get';
import PropTypes from 'prop-types';
import React, {useCallback, useEffect, useRef, useState} from 'react';
import {View} from 'react-native';
import {withOnyx} from 'react-native-onyx';
import _ from 'underscore';
import BigNumberPad from '@components/BigNumberPad';
import Button from '@components/Button';
import IllustratedHeaderPageLayout from '@components/IllustratedHeaderPageLayout';
import LottieAnimations from '@components/LottieAnimations';
import MagicCodeInput from '@components/MagicCodeInput';
import Text from '@components/Text';
import useLocalize from '@hooks/useLocalize';
import useNetwork from '@hooks/useNetwork';
import useWindowDimensions from '@hooks/useWindowDimensions';
import * as CardUtils from '@libs/CardUtils';
import * as DeviceCapabilities from '@libs/DeviceCapabilities';
import * as ErrorUtils from '@libs/ErrorUtils';
import Navigation from '@libs/Navigation/Navigation';
import NotFoundPage from '@pages/ErrorPage/NotFoundPage';
import useTheme from '@styles/themes/useTheme';
import useThemeStyles from '@styles/useThemeStyles';
import * as CardSettings from '@userActions/Card';
import CONST from '@src/CONST';
import ONYXKEYS from '@src/ONYXKEYS';
import ROUTES from '@src/ROUTES';
import SCREENS from '@src/SCREENS';
import assignedCardPropTypes from './assignedCardPropTypes';

const propTypes = {
    /* Onyx Props */

    /** The details about the Expensify cards */
    cardList: PropTypes.objectOf(assignedCardPropTypes),

    /** Navigation route context info provided by react navigation */
    route: PropTypes.shape({
        params: PropTypes.shape({
            /** domain passed via route /settings/wallet/card/:domain */
            domain: PropTypes.string,
        }),
    }).isRequired,
};

const defaultProps = {
    cardList: {},
};

const LAST_FOUR_DIGITS_LENGTH = 4;
const MAGIC_INPUT_MIN_HEIGHT = 86;

function ActivatePhysicalCardPage({
    cardList,
    route: {
        params: {domain},
    },
}) {
    const theme = useTheme();
    const styles = useThemeStyles();
    const {isExtraSmallScreenHeight} = useWindowDimensions();
    const {translate} = useLocalize();
    const {isOffline} = useNetwork();

    const [formError, setFormError] = useState('');
    const [lastFourDigits, setLastFourDigits] = useState('');
    const [lastPressedDigit, setLastPressedDigit] = useState('');

    const domainCards = CardUtils.getDomainCards(cardList)[domain];
    const physicalCard = _.find(domainCards, (card) => !card.isVirtual) || {};
    const cardID = lodashGet(physicalCard, 'cardID', 0);
    const cardError = ErrorUtils.getLatestErrorMessage(physicalCard);

    const activateCardCodeInputRef = useRef(null);

    /**
     * If state of the card is CONST.EXPENSIFY_CARD.STATE.OPEN, navigate to card details screen.
     */
    useEffect(() => {
        if (physicalCard.isLoading || lodashGet(cardList, `${cardID}.state`, 0) !== CONST.EXPENSIFY_CARD.STATE.OPEN) {
            return;
        }

        Navigation.navigate(ROUTES.SETTINGS_WALLET_DOMAINCARD.getRoute(domain));
    }, [cardID, cardList, domain, physicalCard.isLoading]);

    useEffect(
        () => () => {
            CardSettings.clearCardListErrors(cardID);
        },
        [cardID],
    );

    /**
     * Update lastPressedDigit with value that was pressed on BigNumberPad.
     *
     * NOTE: If the same digit is pressed twice in a row, append it to the end of the string
     * so that useEffect inside MagicCodeInput will be triggered by artificial change of the value.
     *
     * @param {String} key
     */
    const updateLastPressedDigit = useCallback((key) => setLastPressedDigit(lastPressedDigit === key ? lastPressedDigit + key : key), [lastPressedDigit]);

    /**
     * Handle card activation code input
     *
     * @param {String} text
     */
    const onCodeInput = (text) => {
        setFormError('');

        if (cardError) {
            CardSettings.clearCardListErrors(cardID);
        }

        setLastFourDigits(text);
    };

    const submitAndNavigateToNextPage = useCallback(() => {
        activateCardCodeInputRef.current.blur();

        if (lastFourDigits.replace(CONST.MAGIC_CODE_EMPTY_CHAR, '').length !== LAST_FOUR_DIGITS_LENGTH) {
            setFormError('activateCardPage.error.thatDidntMatch');
            return;
        }

<<<<<<< HEAD
        CardSettings.activatePhysicalExpensifyCard(Number(lastFourDigits), cardID);
    }, [lastFourDigits, cardID]);
=======
        CardSettings.activatePhysicalExpensifyCard(lastFourDigits, cardID);
    }, [lastFourDigits, cardID, translate]);
>>>>>>> 2a7b028e

    if (_.isEmpty(physicalCard)) {
        return <NotFoundPage />;
    }

    return (
        <IllustratedHeaderPageLayout
            title={translate('activateCardPage.activateCard')}
            onBackButtonPress={() => Navigation.navigate(ROUTES.SETTINGS_WALLET_DOMAINCARD.getRoute(domain))}
            backgroundColor={theme.PAGE_THEMES[SCREENS.SETTINGS.PREFERENCES].backgroundColor}
            illustration={LottieAnimations.Magician}
            scrollViewContainerStyles={[styles.mnh100]}
            childrenContainerStyles={[styles.flex1]}
        >
            <Text style={[styles.mh5, styles.textHeadline]}>{translate('activateCardPage.pleaseEnterLastFour')}</Text>
            <View style={[styles.mh5, {minHeight: MAGIC_INPUT_MIN_HEIGHT}]}>
                <MagicCodeInput
                    isDisableKeyboard
                    autoComplete="off"
                    maxLength={LAST_FOUR_DIGITS_LENGTH}
                    name="activateCardCode"
                    value={lastFourDigits}
                    lastPressedDigit={lastPressedDigit}
                    onChangeText={onCodeInput}
                    onFulfill={submitAndNavigateToNextPage}
                    errorText={formError || cardError}
                    ref={activateCardCodeInputRef}
                />
            </View>
            <View style={[styles.w100, styles.justifyContentEnd, styles.pageWrapper, styles.pv0]}>
                {DeviceCapabilities.canUseTouchScreen() && <BigNumberPad numberPressed={updateLastPressedDigit} />}
            </View>
            <Button
                success
                isDisabled={isOffline}
                isLoading={physicalCard.isLoading}
                medium={isExtraSmallScreenHeight}
                style={[styles.w100, styles.p5, styles.mtAuto]}
                onPress={submitAndNavigateToNextPage}
                pressOnEnter
                text={translate('activateCardPage.activatePhysicalCard')}
            />
        </IllustratedHeaderPageLayout>
    );
}

ActivatePhysicalCardPage.propTypes = propTypes;
ActivatePhysicalCardPage.defaultProps = defaultProps;
ActivatePhysicalCardPage.displayName = 'ActivatePhysicalCardPage';

export default withOnyx({
    cardList: {
        key: ONYXKEYS.CARD_LIST,
    },
})(ActivatePhysicalCardPage);<|MERGE_RESOLUTION|>--- conflicted
+++ resolved
@@ -123,13 +123,8 @@
             return;
         }
 
-<<<<<<< HEAD
-        CardSettings.activatePhysicalExpensifyCard(Number(lastFourDigits), cardID);
+        CardSettings.activatePhysicalExpensifyCard(lastFourDigits, cardID);
     }, [lastFourDigits, cardID]);
-=======
-        CardSettings.activatePhysicalExpensifyCard(lastFourDigits, cardID);
-    }, [lastFourDigits, cardID, translate]);
->>>>>>> 2a7b028e
 
     if (_.isEmpty(physicalCard)) {
         return <NotFoundPage />;
