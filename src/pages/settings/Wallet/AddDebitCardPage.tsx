--- conflicted
+++ resolved
@@ -1,9 +1,5 @@
-<<<<<<< HEAD
+import {accountIDSelector} from '@selectors/Session';
 import React, {useCallback, useContext, useEffect, useRef} from 'react';
-=======
-import {accountIDSelector} from '@selectors/Session';
-import React, {useCallback, useEffect, useRef} from 'react';
->>>>>>> 24962c77
 import PaymentCardForm from '@components/AddPaymentCard/PaymentCardForm';
 import HeaderWithBackButton from '@components/HeaderWithBackButton';
 import {KYCWallContext} from '@components/KYCWall/KYCWallContext';
@@ -24,19 +20,11 @@
     return <NotFoundPage />;
 
     const {translate} = useLocalize();
-<<<<<<< HEAD
-    const [formData] = useOnyx(ONYXKEYS.FORMS.ADD_PAYMENT_CARD_FORM, {canBeMissing: true});
-    const prevFormDataSetupComplete = usePrevious(!!formData?.setupComplete);
-    const nameOnCardRef = useRef<AnimatedTextInputRef>(null);
-    const [accountID] = useOnyx(ONYXKEYS.SESSION, {selector: (session) => session?.accountID ?? CONST.DEFAULT_NUMBER_ID, canBeMissing: true});
-    const kycWallRef = useContext(KYCWallContext);
-=======
     const [formData] = useOnyx(ONYXKEYS.FORMS.ADD_PAYMENT_CARD_FORM, {canBeMissing: false});
     const prevFormDataSetupComplete = usePrevious(!!formData?.setupComplete);
     const nameOnCardRef = useRef<AnimatedTextInputRef>(null);
     const [accountID] = useOnyx(ONYXKEYS.SESSION, {selector: accountIDSelector, canBeMissing: false});
-
->>>>>>> 24962c77
+    const kycWallRef = useContext(KYCWallContext);
     /**
      * Reset the form values on the mount and unmount so that old errors don't show when this form is displayed again.
      */
@@ -53,13 +41,8 @@
             return;
         }
 
-<<<<<<< HEAD
         continueSetup(kycWallRef);
     }, [prevFormDataSetupComplete, formData?.setupComplete, kycWallRef]);
-=======
-        continueSetup();
-    }, [prevFormDataSetupComplete, formData?.setupComplete]);
->>>>>>> 24962c77
 
     const addPaymentCard = useCallback(
         (params: PaymentCardParams) => {
