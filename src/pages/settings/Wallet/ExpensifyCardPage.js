import PropTypes from 'prop-types';
import React, {useState} from 'react';
import {ScrollView, View} from 'react-native';
import {withOnyx} from 'react-native-onyx';
import _ from 'underscore';
import ONYXKEYS from '../../../ONYXKEYS';
import ROUTES from '../../../ROUTES';
import NotFoundPage from '../../ErrorPage/NotFoundPage';
import CardPreview from '../../../components/CardPreview';
import HeaderWithBackButton from '../../../components/HeaderWithBackButton';
import MenuItemWithTopDescription from '../../../components/MenuItemWithTopDescription';
import ScreenWrapper from '../../../components/ScreenWrapper';
import assignedCardPropTypes from './assignedCardPropTypes';
import useLocalize from '../../../hooks/useLocalize';
import * as CurrencyUtils from '../../../libs/CurrencyUtils';
import Navigation from '../../../libs/Navigation/Navigation';
import styles from '../../../styles/styles';
import * as Expensicons from '../../../components/Icon/Expensicons';
import * as CardUtils from '../../../libs/CardUtils';
import Button from '../../../components/Button';
import CardDetails from './WalletPage/CardDetails';

const propTypes = {
    /* Onyx Props */
    cardList: PropTypes.objectOf(assignedCardPropTypes),

    /** Navigation route context info provided by react navigation */
    route: PropTypes.shape({
        params: PropTypes.shape({
            /** domain passed via route /settings/wallet/card/:domain */
            domain: PropTypes.string,
        }),
    }).isRequired,
};

const defaultProps = {
    cardList: {},
};

function ExpensifyCardPage({
    cardList,
    route: {
        params: {domain},
    },
}) {
    const {translate} = useLocalize();
    const domainCards = CardUtils.getDomainCards(cardList)[domain];
    const virtualCard = _.find(domainCards, (card) => card.isVirtual) || {};
    const physicalCard = _.find(domainCards, (card) => !card.isVirtual) || {};

    const [shouldShowCardDetails, setShouldShowCardDetails] = useState(false);

    if (_.isEmpty(virtualCard) && _.isEmpty(physicalCard)) {
        return <NotFoundPage />;
    }

    const formattedAvailableSpendAmount = CurrencyUtils.convertToDisplayString(physicalCard.availableSpend || virtualCard.availableSpend || 0);

    const handleRevealDetails = () => {
        setShouldShowCardDetails(true);
    };

    return (
        <ScreenWrapper
            includeSafeAreaPaddingBottom={false}
            testID={ExpensifyCardPage.displayName}
        >
            {({safeAreaPaddingBottomStyle}) => (
                <>
                    <HeaderWithBackButton
                        title={translate('cardPage.expensifyCard')}
                        onBackButtonPress={() => Navigation.goBack(ROUTES.SETTINGS_WALLET)}
                    />
                    <ScrollView contentContainerStyle={safeAreaPaddingBottomStyle}>
                        <View style={[styles.flex1, styles.mb4, styles.mt4]}>
                            <CardPreview />
                        </View>

                        <MenuItemWithTopDescription
                            description={translate('cardPage.availableSpend')}
                            title={formattedAvailableSpendAmount}
                            interactive={false}
                            titleStyle={styles.newKansasLarge}
                        />
                        {!_.isEmpty(virtualCard) && (
                            <>
<<<<<<< HEAD
                                <MenuItemWithTopDescription
                                    description={translate('cardPage.virtualCardNumber')}
                                    title={CardUtils.maskCard(virtualCard.lastFourPAN)}
                                    interactive={false}
                                    titleStyle={styles.walletCardMenuItem}
                                />
                                <MenuItemWithTopDescription
                                    title={translate('cardPage.reportFraud')}
                                    titleStyle={styles.walletCardMenuItem}
                                    icon={Expensicons.Flag}
                                    shouldShowRightIcon
                                    onPress={() => Navigation.navigate(ROUTES.SETTINGS_REPORT_FRAUD.getRoute(domain))}
                                />
=======
                                {shouldShowCardDetails ? (
                                    <CardDetails
                                        // This is just a temporary mock, it will be replaced in this issue https://github.com/orgs/Expensify/projects/58?pane=issue&itemId=33286617
                                        pan="1234123412341234"
                                        expiration="11/02/2024"
                                        cvv="321"
                                    />
                                ) : (
                                    <MenuItemWithTopDescription
                                        description={translate('cardPage.virtualCardNumber')}
                                        title={CardUtils.maskCard(virtualCard.lastFourPAN)}
                                        interactive={false}
                                        titleStyle={styles.walletCardNumber}
                                        shouldShowRightComponent
                                        rightComponent={
                                            <Button
                                                medium
                                                text={translate('cardPage.cardDetails.revealDetails')}
                                                onPress={handleRevealDetails}
                                            />
                                        }
                                    />
                                )}
>>>>>>> 1eae8007
                            </>
                        )}
                        {!_.isEmpty(physicalCard) && (
                            <MenuItemWithTopDescription
                                description={translate('cardPage.physicalCardNumber')}
                                title={CardUtils.maskCard(physicalCard.lastFourPAN)}
                                interactive={false}
                                titleStyle={styles.walletCardMenuItem}
                            />
                        )}
                    </ScrollView>
                </>
            )}
        </ScreenWrapper>
    );
}

ExpensifyCardPage.propTypes = propTypes;
ExpensifyCardPage.defaultProps = defaultProps;
ExpensifyCardPage.displayName = 'ExpensifyCardPage';

export default withOnyx({
    cardList: {
        key: ONYXKEYS.CARD_LIST,
    },
})(ExpensifyCardPage);<|MERGE_RESOLUTION|>--- conflicted
+++ resolved
@@ -84,21 +84,6 @@
                         />
                         {!_.isEmpty(virtualCard) && (
                             <>
-<<<<<<< HEAD
-                                <MenuItemWithTopDescription
-                                    description={translate('cardPage.virtualCardNumber')}
-                                    title={CardUtils.maskCard(virtualCard.lastFourPAN)}
-                                    interactive={false}
-                                    titleStyle={styles.walletCardMenuItem}
-                                />
-                                <MenuItemWithTopDescription
-                                    title={translate('cardPage.reportFraud')}
-                                    titleStyle={styles.walletCardMenuItem}
-                                    icon={Expensicons.Flag}
-                                    shouldShowRightIcon
-                                    onPress={() => Navigation.navigate(ROUTES.SETTINGS_REPORT_FRAUD.getRoute(domain))}
-                                />
-=======
                                 {shouldShowCardDetails ? (
                                     <CardDetails
                                         // This is just a temporary mock, it will be replaced in this issue https://github.com/orgs/Expensify/projects/58?pane=issue&itemId=33286617
@@ -107,11 +92,13 @@
                                         cvv="321"
                                     />
                                 ) : (
+                                    <>
                                     <MenuItemWithTopDescription
                                         description={translate('cardPage.virtualCardNumber')}
                                         title={CardUtils.maskCard(virtualCard.lastFourPAN)}
                                         interactive={false}
                                         titleStyle={styles.walletCardNumber}
+                                        // titleStyle={styles.walletCardMenuItem}
                                         shouldShowRightComponent
                                         rightComponent={
                                             <Button
@@ -121,8 +108,15 @@
                                             />
                                         }
                                     />
+                                                                    <MenuItemWithTopDescription
+                                    title={translate('cardPage.reportFraud')}
+                                    titleStyle={styles.walletCardMenuItem}
+                                    icon={Expensicons.Flag}
+                                    shouldShowRightIcon
+                                    onPress={() => Navigation.navigate(ROUTES.SETTINGS_REPORT_FRAUD.getRoute(domain))}
+                                />
+                                    </>
                                 )}
->>>>>>> 1eae8007
                             </>
                         )}
                         {!_.isEmpty(physicalCard) && (
