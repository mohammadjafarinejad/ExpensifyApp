import PropTypes from 'prop-types';
import React from 'react';
import {ScrollView, View} from 'react-native';
import {withOnyx} from 'react-native-onyx';
import _ from 'underscore';
import ONYXKEYS from '../../../ONYXKEYS';
import ROUTES from '../../../ROUTES';
import NotFoundPage from '../../ErrorPage/NotFoundPage';
import CardPreview from '../../../components/CardPreview';
import HeaderWithBackButton from '../../../components/HeaderWithBackButton';
import MenuItemWithTopDescription from '../../../components/MenuItemWithTopDescription';
import ScreenWrapper from '../../../components/ScreenWrapper';
<<<<<<< HEAD
=======
import assignedCardPropTypes from './assignedCardPropTypes';
>>>>>>> fe87eb45
import useLocalize from '../../../hooks/useLocalize';
import * as CurrencyUtils from '../../../libs/CurrencyUtils';
import Navigation from '../../../libs/Navigation/Navigation';
import styles from '../../../styles/styles';
import * as CardUtils from '../../../libs/CardUtils';
import Button from '../../../components/Button';
import assignedCardPropTypes from './assignedCardPropTypes';

const propTypes = {
    /* Onyx Props */
<<<<<<< HEAD
    // cardList: PropTypes.objectOf(cardListPropTypes),
    cardList: PropTypes.shape({
        isLoading: PropTypes.bool,
        [PropTypes.string]: PropTypes.objectOf(assignedCardPropTypes),
        [PropTypes.string]: PropTypes.shape({
            // eslint-disable-next-line react/forbid-prop-types
            errors: PropTypes.object,
        }),
    }),
=======
    cardList: PropTypes.objectOf(assignedCardPropTypes),
>>>>>>> fe87eb45

    /** Navigation route context info provided by react navigation */
    route: PropTypes.shape({
        params: PropTypes.shape({
            /** domain passed via route /settings/wallet/card/:domain */
            domain: PropTypes.string,
        }),
    }).isRequired,
};

const defaultProps = {
    cardList: {},
};

// eslint-disable-next-line rulesdir/no-negated-variables
const CARD_NOT_ACTIVATED_STATE = 4;

function ExpensifyCardPage({
    cardList,
    route: {
        params: {domain},
    },
}) {
    const {translate} = useLocalize();
    const domainCards = CardUtils.getDomainCards(cardList)[domain];
    const virtualCard = _.find(domainCards, (card) => card.isVirtual) || {};
    const physicalCard = _.find(domainCards, (card) => !card.isVirtual) || {};

    if (_.isEmpty(virtualCard) && _.isEmpty(physicalCard)) {
        return <NotFoundPage />;
    }

    const formattedAvailableSpendAmount = CurrencyUtils.convertToDisplayString(physicalCard.availableSpend || virtualCard.availableSpend || 0);

    return (
        <ScreenWrapper includeSafeAreaPaddingBottom={false}>
            {({safeAreaPaddingBottomStyle}) => (
                <>
                    <HeaderWithBackButton
                        title={translate('cardPage.expensifyCard')}
                        onBackButtonPress={() => Navigation.goBack(ROUTES.SETTINGS_WALLET)}
                    />
                    <ScrollView contentContainerStyle={safeAreaPaddingBottomStyle}>
                        <View style={[styles.flex1, styles.mb4, styles.mt4]}>
                            <CardPreview />
                        </View>

                        <MenuItemWithTopDescription
                            description={translate('cardPage.availableSpend')}
                            title={formattedAvailableSpendAmount}
                            interactive={false}
                            titleStyle={styles.newKansasLarge}
                        />
                        {!_.isEmpty(physicalCard) && (
                            <MenuItemWithTopDescription
                                description={translate('cardPage.virtualCardNumber')}
                                title={CardUtils.maskCard(virtualCard.lastFourPAN)}
                                interactive={false}
                                titleStyle={styles.walletCardNumber}
                            />
                        )}
                        {!_.isEmpty(physicalCard) && (
                            <MenuItemWithTopDescription
                                description={translate('cardPage.physicalCardNumber')}
                                title={CardUtils.maskCard(physicalCard.lastFourPAN)}
                                interactive={false}
                                titleStyle={styles.walletCardNumber}
                            />
                        )}
                        {}
                    </ScrollView>
                    {physicalCard.state === CARD_NOT_ACTIVATED_STATE ? (
                        <Button
                            success
                            style={[styles.w100, styles.p5]}
                            onPress={() => Navigation.navigate(ROUTES.getSettingsWalletCardActivateRoute(domain))}
                            text={translate('activateCardPage.activatePhysicalCard')}
                        />
                    ) : null}
                </>
            )}
        </ScreenWrapper>
    );
}

ExpensifyCardPage.propTypes = propTypes;
ExpensifyCardPage.defaultProps = defaultProps;
ExpensifyCardPage.displayName = 'ExpensifyCardPage';

export default withOnyx({
    cardList: {
        key: ONYXKEYS.CARD_LIST,
    },
})(ExpensifyCardPage);<|MERGE_RESOLUTION|>--- conflicted
+++ resolved
@@ -10,22 +10,16 @@
 import HeaderWithBackButton from '../../../components/HeaderWithBackButton';
 import MenuItemWithTopDescription from '../../../components/MenuItemWithTopDescription';
 import ScreenWrapper from '../../../components/ScreenWrapper';
-<<<<<<< HEAD
-=======
 import assignedCardPropTypes from './assignedCardPropTypes';
->>>>>>> fe87eb45
 import useLocalize from '../../../hooks/useLocalize';
 import * as CurrencyUtils from '../../../libs/CurrencyUtils';
 import Navigation from '../../../libs/Navigation/Navigation';
 import styles from '../../../styles/styles';
 import * as CardUtils from '../../../libs/CardUtils';
 import Button from '../../../components/Button';
-import assignedCardPropTypes from './assignedCardPropTypes';
 
 const propTypes = {
     /* Onyx Props */
-<<<<<<< HEAD
-    // cardList: PropTypes.objectOf(cardListPropTypes),
     cardList: PropTypes.shape({
         isLoading: PropTypes.bool,
         [PropTypes.string]: PropTypes.objectOf(assignedCardPropTypes),
@@ -34,9 +28,6 @@
             errors: PropTypes.object,
         }),
     }),
-=======
-    cardList: PropTypes.objectOf(assignedCardPropTypes),
->>>>>>> fe87eb45
 
     /** Navigation route context info provided by react navigation */
     route: PropTypes.shape({
