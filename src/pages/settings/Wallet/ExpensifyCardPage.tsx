--- conflicted
+++ resolved
@@ -67,14 +67,8 @@
         params: {cardID = ''},
     },
 }: ExpensifyCardPageProps) {
-<<<<<<< HEAD
-    const [account] = useOnyx(ONYXKEYS.ACCOUNT);
-    const [cardList] = useOnyx(ONYXKEYS.CARD_LIST);
-=======
     const [account] = useOnyx(ONYXKEYS.ACCOUNT, {canBeMissing: false});
-    const [loginList] = useOnyx(ONYXKEYS.LOGIN_LIST, {canBeMissing: false});
     const [cardList] = useOnyx(ONYXKEYS.CARD_LIST, {canBeMissing: false});
->>>>>>> 10a0df11
 
     const styles = useThemeStyles();
     const {isOffline} = useNetwork();
