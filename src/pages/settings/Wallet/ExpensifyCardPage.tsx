--- conflicted
+++ resolved
@@ -78,13 +78,9 @@
     const isTravelCard = cardList?.[cardID]?.nameValuePairs?.isTravelCard;
     const shouldDisplayCardDomain = !isTravelCard && (!cardList?.[cardID]?.nameValuePairs?.issuedBy || !cardList?.[cardID]?.nameValuePairs?.isVirtual);
     const domain = cardList?.[cardID]?.domainName ?? '';
-<<<<<<< HEAD
-    const pageTitle = shouldDisplayCardDomain ? translate('cardPage.expensifyCard') : cardList?.[cardID]?.nameValuePairs?.cardTitle ?? translate('cardPage.expensifyCard');
-    const {displayName} = useCurrentUserPersonalDetails();
-=======
     const expensifyCardTitle = isTravelCard ? translate('cardPage.expensifyTravelCard') : translate('cardPage.expensifyCard');
     const pageTitle = shouldDisplayCardDomain ? expensifyCardTitle : cardList?.[cardID]?.nameValuePairs?.cardTitle ?? expensifyCardTitle;
->>>>>>> abe337c0
+    const {displayName} = useCurrentUserPersonalDetails();
 
     const [isNotFound, setIsNotFound] = useState(false);
     const cardsToShow = useMemo(() => {
