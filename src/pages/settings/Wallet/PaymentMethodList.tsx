--- conflicted
+++ resolved
@@ -380,11 +380,7 @@
 
     const onPressItem = useCallback(() => {
         if (!isUserValidated) {
-<<<<<<< HEAD
-            Navigation.navigate(ROUTES.SETTINGS_CONTACT_METHOD_VERIFY_ACCOUNT.getRoute(Navigation.getActiveRoute(), ROUTES.SETTINGS_ADD_BANK_ACCOUNT));
-=======
-            Navigation.navigate(ROUTES.SETTINGS_WALLET_VERIFY_ACCOUNT.getRoute(Navigation.getActiveRoute(), ROUTES.SETTINGS_ADD_BANK_ACCOUNT.route));
->>>>>>> 20a1a6f4
+            Navigation.navigate(ROUTES.SETTINGS_CONTACT_METHOD_VERIFY_ACCOUNT.getRoute(Navigation.getActiveRoute(), ROUTES.SETTINGS_ADD_BANK_ACCOUNT.route));
             return;
         }
         onPress();
