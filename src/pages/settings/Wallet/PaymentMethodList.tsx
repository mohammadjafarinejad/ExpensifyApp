import {FlashList} from '@shopify/flash-list';
import lodashSortBy from 'lodash/sortBy';
import type {ReactElement} from 'react';
import React, {useCallback, useMemo} from 'react';
import type {GestureResponderEvent, StyleProp, ViewStyle} from 'react-native';
import {View} from 'react-native';
import type {ValueOf} from 'type-fest';
import type {RenderSuggestionMenuItemProps} from '@components/AutoCompleteSuggestions/types';
import * as Expensicons from '@components/Icon/Expensicons';
import MenuItem from '@components/MenuItem';
import OfflineWithFeedback from '@components/OfflineWithFeedback';
import Text from '@components/Text';
import useLocalize from '@hooks/useLocalize';
import useNetwork from '@hooks/useNetwork';
import useOnyx from '@hooks/useOnyx';
import useStyleUtils from '@hooks/useStyleUtils';
import useThemeIllustrations from '@hooks/useThemeIllustrations';
import useThemeStyles from '@hooks/useThemeStyles';
import {clearAddPaymentMethodError, clearDeletePaymentMethodError} from '@libs/actions/PaymentMethods';
import {getAssignedCardSortKey, getCardFeedIcon, getPlaidInstitutionIconUrl, isExpensifyCard, lastFourNumbersFromCardName, maskCardNumber} from '@libs/CardUtils';
import Log from '@libs/Log';
import Navigation from '@libs/Navigation/Navigation';
import {formatPaymentMethods} from '@libs/PaymentUtils';
import {getDescriptionForPolicyDomainCard} from '@libs/PolicyUtils';
import variables from '@styles/variables';
import CONST from '@src/CONST';
import ONYXKEYS from '@src/ONYXKEYS';
import ROUTES from '@src/ROUTES';
import type {BankAccount, BankAccountList, CardList, CompanyCardFeed} from '@src/types/onyx';
import type {BankIcon} from '@src/types/onyx/Bank';
import type {Errors} from '@src/types/onyx/OnyxCommon';
import type PaymentMethod from '@src/types/onyx/PaymentMethod';
import {getEmptyObject, isEmptyObject} from '@src/types/utils/EmptyObject';
import type IconAsset from '@src/types/utils/IconAsset';
import isLoadingOnyxValue from '@src/types/utils/isLoadingOnyxValue';
import type {CardPressHandlerParams, PaymentMethodPressHandlerParams} from './WalletPage/types';

type PaymentMethodPressHandler = ({event, accountType, accountData, methodID, icon, description, isDefault}: PaymentMethodPressHandlerParams) => void;

type CardPressHandler = ({event, cardID, cardData, icon}: CardPressHandlerParams) => void;

type PaymentMethodListProps = {
    /** Type of active/highlighted payment method */
    actionPaymentMethodType?: string;

    /** ID of active/highlighted payment method */
    activePaymentMethodID?: string | number;

    /** ID of selected payment method */
    selectedMethodID?: string | number;

    /** Content for the FlatList header component */
    listHeaderComponent?: ReactElement;

    /** Callback for whenever FlatList component size changes */
    onListContentSizeChange?: () => void;

    /** Should menu items be selectable with a checkbox */
    shouldShowSelectedState?: boolean;

    /** List container style */
    style?: StyleProp<ViewStyle>;

    /** List item style */
    listItemStyle?: StyleProp<ViewStyle>;

    /** Whether the add bank account button should be shown on the list */
    shouldShowAddBankAccount?: boolean;

    /** Whether the assigned cards should be shown on the list */
    shouldShowAssignedCards?: boolean;

    /** Whether the right icon should be shown in PaymentMethodItem */
    shouldShowRightIcon?: boolean;

    /** What to do when a menu item is pressed */
    onPress: PaymentMethodPressHandler | CardPressHandler;

    /** The policy invoice's transfer bank accountID */
    invoiceTransferBankAccountID?: number;

    /** Whether the bank accounts should be displayed in private and business sections */
    shouldShowBankAccountSections?: boolean;

    /** Function to be called when the user presses the add bank account button */
    onAddBankAccountPress?: () => void;

    /** The icon to be displayed in the right side of the payment method item */
    itemIconRight?: IconAsset;

    /** Type of payment method to filter by */
    filterType?: ValueOf<typeof CONST.BANK_ACCOUNT.TYPE>;

    /** Whether to show the default badge for the payment method */
    shouldHideDefaultBadge?: boolean;
};

type PaymentMethodItem = PaymentMethod & {
    key?: string;
    title?: string;
    description: string;
    onPress?: (e: GestureResponderEvent | KeyboardEvent | undefined) => void;
    isGroupedCardDomain?: boolean;
    canDismissError?: boolean;
    disabled?: boolean;
    shouldShowRightIcon?: boolean;
    interactive?: boolean;
    brickRoadIndicator?: ValueOf<typeof CONST.BRICK_ROAD_INDICATOR_STATUS>;
    errors?: Errors;
    iconRight?: IconAsset;
    isMethodActive?: boolean;
    cardID?: number;
    plaidUrl?: string;
} & BankIcon;

function dismissError(item: PaymentMethodItem) {
    if (item.cardID) {
        clearDeletePaymentMethodError(ONYXKEYS.CARD_LIST, item.cardID);
        return;
    }

    const isBankAccount = item.accountType === CONST.PAYMENT_METHODS.PERSONAL_BANK_ACCOUNT;
    const paymentList = isBankAccount ? ONYXKEYS.BANK_ACCOUNT_LIST : ONYXKEYS.FUND_LIST;
    const paymentID = isBankAccount ? item.accountData?.bankAccountID : item.accountData?.fundID;

    if (!paymentID) {
        Log.info('Unable to clear payment method error: ', undefined, item);
        return;
    }

    if (item.pendingAction === CONST.RED_BRICK_ROAD_PENDING_ACTION.DELETE) {
        clearDeletePaymentMethodError(paymentList, paymentID);
        if (!isBankAccount) {
            clearDeletePaymentMethodError(ONYXKEYS.FUND_LIST, paymentID);
        }
    } else {
        clearAddPaymentMethodError(paymentList, paymentID);
        if (!isBankAccount) {
            clearAddPaymentMethodError(ONYXKEYS.FUND_LIST, paymentID);
        }
    }
}

function shouldShowDefaultBadge(filteredPaymentMethods: PaymentMethod[], isDefault = false, shouldHideDefaultBadge = false): boolean {
    if (!isDefault || shouldHideDefaultBadge) {
        return false;
    }
    const defaultPaymentMethodCount = filteredPaymentMethods.filter(
        (method) => method.accountType === CONST.PAYMENT_METHODS.PERSONAL_BANK_ACCOUNT || method.accountType === CONST.PAYMENT_METHODS.DEBIT_CARD,
    ).length;
    return defaultPaymentMethodCount > 1;
}

function isPaymentMethodActive(actionPaymentMethodType: string, activePaymentMethodID: string | number, paymentMethod: PaymentMethod) {
    return paymentMethod.accountType === actionPaymentMethodType && paymentMethod.methodID === activePaymentMethodID;
}

function keyExtractor(item: PaymentMethod | string) {
    if (typeof item === 'string') {
        return item;
    }
    return item.key ?? '';
}

function PaymentMethodList({
    actionPaymentMethodType = '',
    activePaymentMethodID = '',
    listHeaderComponent,
    onPress,
    shouldShowSelectedState = false,
    shouldShowAddBankAccount = true,
    shouldShowAssignedCards = false,
    selectedMethodID = '',
    onListContentSizeChange = () => {},
    style = {},
    listItemStyle = {},
    shouldShowRightIcon = true,
    invoiceTransferBankAccountID,
    shouldShowBankAccountSections = false,
    onAddBankAccountPress = () => {},
    itemIconRight,
    filterType,
    shouldHideDefaultBadge = false,
}: PaymentMethodListProps) {
    const styles = useThemeStyles();
    const StyleUtils = useStyleUtils();
    const {translate} = useLocalize();
    const {isOffline} = useNetwork();
    const illustrations = useThemeIllustrations();

    const [isUserValidated] = useOnyx(ONYXKEYS.ACCOUNT, {
        selector: (account) => account?.validated,
        canBeMissing: true,
    });
    const [bankAccountList = getEmptyObject<BankAccountList>(), bankAccountListResult] = useOnyx(ONYXKEYS.BANK_ACCOUNT_LIST, {canBeMissing: true});
    const [userWallet] = useOnyx(ONYXKEYS.USER_WALLET, {canBeMissing: true});
    const isLoadingBankAccountList = isLoadingOnyxValue(bankAccountListResult);
    const [cardList = getEmptyObject<CardList>(), cardListResult] = useOnyx(ONYXKEYS.CARD_LIST, {canBeMissing: true});
    const isLoadingCardList = isLoadingOnyxValue(cardListResult);
    // Temporarily disabled because P2P debit cards are disabled.
    // const [fundList = getEmptyObject<FundList>()] = useOnyx(ONYXKEYS.FUND_LIST);

    const filteredPaymentMethods = useMemo(() => {
        if (shouldShowAssignedCards) {
            const assignedCards = Object.values(isLoadingCardList ? {} : (cardList ?? {}))
                // Filter by active cards associated with a domain
                .filter((card) => !!card.domainName && CONST.EXPENSIFY_CARD.ACTIVE_STATES.includes(card.state ?? 0));

            const assignedCardsSorted = lodashSortBy(assignedCards, getAssignedCardSortKey);

            const assignedCardsGrouped: PaymentMethodItem[] = [];
            assignedCardsSorted.forEach((card) => {
                const isDisabled = card.pendingAction === CONST.RED_BRICK_ROAD_PENDING_ACTION.DELETE || !!card.errors;
                const icon = getCardFeedIcon(card.bank as CompanyCardFeed, illustrations);

                if (!isExpensifyCard(card)) {
                    const pressHandler = onPress as CardPressHandler;
                    const lastFourPAN = lastFourNumbersFromCardName(card.cardName);
                    const plaidUrl = getPlaidInstitutionIconUrl(card.bank);
                    assignedCardsGrouped.push({
                        key: card.cardID.toString(),
                        plaidUrl,
                        title: maskCardNumber(card.cardName, card.bank),
                        description: lastFourPAN
                            ? `${lastFourPAN} ${CONST.DOT_SEPARATOR} ${getDescriptionForPolicyDomainCard(card.domainName)}`
                            : getDescriptionForPolicyDomainCard(card.domainName),
                        interactive: !isDisabled,
                        disabled: isDisabled,
                        canDismissError: false,
                        shouldShowRightIcon,
                        errors: card.errors,
                        pendingAction: card.pendingAction,
                        brickRoadIndicator:
                            card.fraud === CONST.EXPENSIFY_CARD.FRAUD_TYPES.DOMAIN || card.fraud === CONST.EXPENSIFY_CARD.FRAUD_TYPES.INDIVIDUAL
                                ? CONST.BRICK_ROAD_INDICATOR_STATUS.ERROR
                                : undefined,
                        icon,
                        iconStyles: [styles.cardIcon],
                        iconWidth: variables.cardIconWidth,
                        iconHeight: variables.cardIconHeight,
                        iconRight: itemIconRight ?? Expensicons.ThreeDots,
                        isMethodActive: activePaymentMethodID === card.cardID,
                        onPress: (e: GestureResponderEvent | KeyboardEvent | undefined) =>
                            pressHandler({
                                event: e,
                                cardData: card,
                                icon: {
                                    icon,
                                    iconStyles: [styles.cardIcon],
                                    iconWidth: variables.cardIconWidth,
                                    iconHeight: variables.cardIconHeight,
                                },
                                cardID: card.cardID,
                            }),
                    });
                    return;
                }

                const isAdminIssuedVirtualCard = !!card?.nameValuePairs?.issuedBy && !!card?.nameValuePairs?.isVirtual;
                const isTravelCard = !!card?.nameValuePairs?.isVirtual && !!card?.nameValuePairs?.isTravelCard;

                // The card should be grouped to a specific domain and such domain already exists in a assignedCardsGrouped
                if (assignedCardsGrouped.some((item) => item.isGroupedCardDomain && item.description === card.domainName) && !isAdminIssuedVirtualCard && !isTravelCard) {
                    const domainGroupIndex = assignedCardsGrouped.findIndex((item) => item.isGroupedCardDomain && item.description === card.domainName);
                    const assignedCardsGroupedItem = assignedCardsGrouped.at(domainGroupIndex);
                    if (domainGroupIndex >= 0 && assignedCardsGroupedItem) {
                        assignedCardsGroupedItem.errors = {...assignedCardsGrouped.at(domainGroupIndex)?.errors, ...card.errors};
                        if (card.fraud === CONST.EXPENSIFY_CARD.FRAUD_TYPES.DOMAIN || card.fraud === CONST.EXPENSIFY_CARD.FRAUD_TYPES.INDIVIDUAL) {
                            assignedCardsGroupedItem.brickRoadIndicator = CONST.BRICK_ROAD_INDICATOR_STATUS.ERROR;
                        }
                    }
                    return;
                }

                // The card shouldn't be grouped or it's domain group doesn't exist yet
                const cardDescription =
                    card?.nameValuePairs?.issuedBy && card?.lastFourPAN
                        ? `${card?.lastFourPAN} ${CONST.DOT_SEPARATOR} ${getDescriptionForPolicyDomainCard(card.domainName)}`
                        : getDescriptionForPolicyDomainCard(card.domainName);
                assignedCardsGrouped.push({
                    key: card.cardID.toString(),
                    // eslint-disable-next-line @typescript-eslint/prefer-nullish-coalescing
                    title: isTravelCard ? translate('cardPage.expensifyTravelCard') : card?.nameValuePairs?.cardTitle || card.bank,
                    description: isTravelCard ? translate('cardPage.expensifyTravelCard') : cardDescription,
                    onPress: () => Navigation.navigate(ROUTES.SETTINGS_WALLET_DOMAIN_CARD.getRoute(String(card.cardID))),
                    cardID: card.cardID,
                    isGroupedCardDomain: !isAdminIssuedVirtualCard && !isTravelCard,
                    shouldShowRightIcon: true,
                    interactive: !isDisabled,
                    disabled: isDisabled,
                    canDismissError: true,
                    errors: card.errors,
                    pendingAction: card.pendingAction,
                    brickRoadIndicator:
                        card.fraud === CONST.EXPENSIFY_CARD.FRAUD_TYPES.DOMAIN || card.fraud === CONST.EXPENSIFY_CARD.FRAUD_TYPES.INDIVIDUAL
                            ? CONST.BRICK_ROAD_INDICATOR_STATUS.ERROR
                            : undefined,
                    icon,
                    iconStyles: [styles.cardIcon],
                    iconWidth: variables.cardIconWidth,
                    iconHeight: variables.cardIconHeight,
                });
            });
            return assignedCardsGrouped;
        }

        // Hide any billing cards that are not P2P debit cards for now because you cannot make them your default method, or delete them
        // All payment cards are temporarily disabled for use as a payment method
        // const paymentCardList = fundList ?? {};
        // const filteredCardList = Object.values(paymentCardList).filter((card) => !!card.accountData?.additionalData?.isP2PDebitCard);
        const filteredCardList = {};
        let combinedPaymentMethods = formatPaymentMethods(isLoadingBankAccountList ? {} : (bankAccountList ?? {}), filteredCardList, styles);

        if (!isOffline) {
            combinedPaymentMethods = combinedPaymentMethods.filter(
                (paymentMethod) => paymentMethod.pendingAction !== CONST.RED_BRICK_ROAD_PENDING_ACTION.DELETE || !isEmptyObject(paymentMethod.errors),
            );
        }

        if (filterType) {
            combinedPaymentMethods = combinedPaymentMethods.filter((paymentMethod) => (paymentMethod as BankAccount).accountData?.type === filterType);
        }

        combinedPaymentMethods = combinedPaymentMethods.map((paymentMethod) => {
            const pressHandler = onPress as PaymentMethodPressHandler;
            const isMethodActive = isPaymentMethodActive(actionPaymentMethodType, activePaymentMethodID, paymentMethod);
            return {
                ...paymentMethod,
                onPress: (e: GestureResponderEvent) =>
                    pressHandler({
                        event: e,
                        accountType: paymentMethod.accountType,
                        accountData: paymentMethod.accountData,
                        icon: {
                            icon: paymentMethod.icon,
                            iconHeight: paymentMethod?.iconHeight,
                            iconWidth: paymentMethod?.iconWidth,
                            iconStyles: paymentMethod?.iconStyles,
                            iconSize: paymentMethod?.iconSize,
                        },
                        isDefault: paymentMethod.isDefault,
                        methodID: paymentMethod.methodID,
                        description: paymentMethod.description,
                    }),
                wrapperStyle: isMethodActive ? [StyleUtils.getButtonBackgroundColorStyle(CONST.BUTTON_STATES.PRESSED)] : null,
                disabled: paymentMethod.pendingAction === CONST.RED_BRICK_ROAD_PENDING_ACTION.DELETE,
                isMethodActive,
                iconRight: itemIconRight ?? Expensicons.ThreeDots,
                shouldShowRightIcon,
            };
        });
        return combinedPaymentMethods;
    }, [
        shouldShowAssignedCards,
        isLoadingBankAccountList,
        bankAccountList,
        styles,
        isOffline,
        filterType,
        isLoadingCardList,
        cardList,
        illustrations,
        translate,
        onPress,
        shouldShowRightIcon,
        itemIconRight,
        activePaymentMethodID,
        actionPaymentMethodType,
        StyleUtils,
    ]);

    const onPressItem = useCallback(() => {
        if (!isUserValidated) {
            Navigation.navigate(ROUTES.SETTINGS_CONTACT_METHOD_VERIFY_ACCOUNT.getRoute(Navigation.getActiveRoute(), ROUTES.SETTINGS_ADD_BANK_ACCOUNT.route));
            return;
        }
        onAddBankAccountPress();
    }, [isUserValidated, onAddBankAccountPress]);

    const renderListFooterComponent = useCallback(
        () => (
            <MenuItem
                onPress={onPressItem}
                title={translate('bankAccount.addBankAccount')}
                icon={Expensicons.Plus}
                wrapperStyle={[styles.paymentMethod, listItemStyle]}
            />
        ),

        [onPressItem, translate, styles.paymentMethod, listItemStyle],
    );

    const itemsToRender = useMemo(() => {
        if (!shouldShowBankAccountSections) {
            return filteredPaymentMethods;
        }
        if (
            filteredPaymentMethods.find((method) => (method as BankAccount).accountData?.type === CONST.BANK_ACCOUNT.TYPE.PERSONAL) &&
            filteredPaymentMethods.find((method) => (method as BankAccount).accountData?.type === CONST.BANK_ACCOUNT.TYPE.BUSINESS)
        ) {
            return [
                translate('walletPage.personalBankAccounts'),
                ...filteredPaymentMethods.filter((method) => (method as BankAccount).accountData?.type === CONST.BANK_ACCOUNT.TYPE.PERSONAL),
                translate('walletPage.businessBankAccounts'),
                ...filteredPaymentMethods.filter((method) => (method as BankAccount).accountData?.type === CONST.BANK_ACCOUNT.TYPE.BUSINESS),
            ];
        }
        return filteredPaymentMethods;
    }, [filteredPaymentMethods, shouldShowBankAccountSections, translate]);

    /**
     * Create a menuItem for each passed paymentMethod
     */
    const renderItem = useCallback(
        ({item, index}: RenderSuggestionMenuItemProps<PaymentMethodItem | string>) => {
            if (typeof item === 'string') {
                return (
                    <View style={[listItemStyle, index === 0 ? styles.mt4 : styles.mt6, styles.mb1]}>
                        <Text style={[styles.textLabel, styles.colorMuted]}>{item}</Text>
                    </View>
                );
            }
            return (
                <OfflineWithFeedback
                    onClose={() => dismissError(item)}
                    pendingAction={item.pendingAction}
                    errors={item.errors}
                    errorRowStyles={styles.ph6}
                    canDismissError={item.canDismissError}
                >
                    <MenuItem
                        onPress={item.onPress}
                        title={item.title}
                        description={item.description}
                        icon={item.icon}
                        plaidUrl={item.plaidUrl}
                        disabled={item.disabled}
                        iconType={item.plaidUrl ? CONST.ICON_TYPE_PLAID : CONST.ICON_TYPE_ICON}
                        displayInDefaultIconColor
                        iconHeight={item.iconHeight ?? item.iconSize}
                        iconWidth={item.iconWidth ?? item.iconSize}
                        iconStyles={item.iconStyles}
                        badgeText={
                            shouldShowDefaultBadge(
                                filteredPaymentMethods,
                                invoiceTransferBankAccountID ? invoiceTransferBankAccountID === item.methodID : item.methodID === userWallet?.walletLinkedAccountID,
                                shouldHideDefaultBadge,
                            )
                                ? translate('paymentMethodList.defaultPaymentMethod')
                                : undefined
                        }
                        wrapperStyle={[styles.paymentMethod, listItemStyle]}
                        iconRight={item.iconRight}
                        badgeStyle={styles.badgeBordered}
                        shouldShowRightIcon={item.shouldShowRightIcon}
                        shouldShowSelectedState={shouldShowSelectedState}
                        isSelected={selectedMethodID.toString() === item.methodID?.toString()}
                        interactive={item.interactive}
                        brickRoadIndicator={item.brickRoadIndicator}
                        success={item.isMethodActive}
                    />
                </OfflineWithFeedback>
            );
        },
        [
            styles.ph6,
            styles.paymentMethod,
            styles.badgeBordered,
            styles.mt4,
            styles.mt6,
            styles.mb1,
            styles.textLabel,
            styles.colorMuted,
            filteredPaymentMethods,
            invoiceTransferBankAccountID,
            userWallet?.walletLinkedAccountID,
            translate,
            listItemStyle,
            shouldShowSelectedState,
            selectedMethodID,
            shouldHideDefaultBadge,
        ],
    );

    return (
<<<<<<< HEAD
        <View style={[style, {minHeight: (filteredPaymentMethods.length + (shouldShowAddBankAccount ? 1 : 0)) * variables.optionRowHeight}]}>
            <FlashList<PaymentMethod | string>
                estimatedItemSize={variables.optionRowHeight}
                data={itemsToRender}
                renderItem={renderItem}
                keyExtractor={keyExtractor}
                ListHeaderComponent={listHeaderComponent}
                ListFooterComponent={shouldShowAddBankAccount ? renderListFooterComponent : undefined}
                onContentSizeChange={onListContentSizeChange}
            />
        </View>
=======
        <>
            <View style={[style, {minHeight: (filteredPaymentMethods.length + (shouldShowAddBankAccount ? 1 : 0)) * variables.optionRowHeight}]}>
                <FlashList<PaymentMethod | string>
                    data={itemsToRender}
                    renderItem={renderItem}
                    keyExtractor={keyExtractor}
                    ListEmptyComponent={shouldShowEmptyListMessage ? renderListEmptyComponent : null}
                    ListHeaderComponent={listHeaderComponent}
                    onContentSizeChange={onListContentSizeChange}
                />
                {shouldShowAddBankAccount && renderListFooterComponent()}
            </View>
            {shouldShowAddPaymentMethodButton && (
                <FormAlertWrapper>
                    {(isFormOffline) => (
                        <Button
                            text={translate('paymentMethodList.addPaymentMethod')}
                            icon={Expensicons.CreditCard}
                            onPress={onPress}
                            // eslint-disable-next-line @typescript-eslint/prefer-nullish-coalescing
                            isDisabled={isLoadingPaymentMethods || isFormOffline || isLoadingPaymentMethodsOnyx}
                            style={[styles.mh4, styles.buttonCTA]}
                            key="addPaymentMethodButton"
                            success
                            shouldShowRightIcon
                            large
                            ref={buttonRef}
                        />
                    )}
                </FormAlertWrapper>
            )}
        </>
>>>>>>> dfb14fdd
    );
}

PaymentMethodList.displayName = 'PaymentMethodList';

export default PaymentMethodList;<|MERGE_RESOLUTION|>--- conflicted
+++ resolved
@@ -483,52 +483,16 @@
     );
 
     return (
-<<<<<<< HEAD
         <View style={[style, {minHeight: (filteredPaymentMethods.length + (shouldShowAddBankAccount ? 1 : 0)) * variables.optionRowHeight}]}>
             <FlashList<PaymentMethod | string>
-                estimatedItemSize={variables.optionRowHeight}
                 data={itemsToRender}
                 renderItem={renderItem}
                 keyExtractor={keyExtractor}
                 ListHeaderComponent={listHeaderComponent}
-                ListFooterComponent={shouldShowAddBankAccount ? renderListFooterComponent : undefined}
+                ListFooterComponent={shouldShowAddBankAccount ? renderListFooterComponent : null}
                 onContentSizeChange={onListContentSizeChange}
             />
         </View>
-=======
-        <>
-            <View style={[style, {minHeight: (filteredPaymentMethods.length + (shouldShowAddBankAccount ? 1 : 0)) * variables.optionRowHeight}]}>
-                <FlashList<PaymentMethod | string>
-                    data={itemsToRender}
-                    renderItem={renderItem}
-                    keyExtractor={keyExtractor}
-                    ListEmptyComponent={shouldShowEmptyListMessage ? renderListEmptyComponent : null}
-                    ListHeaderComponent={listHeaderComponent}
-                    onContentSizeChange={onListContentSizeChange}
-                />
-                {shouldShowAddBankAccount && renderListFooterComponent()}
-            </View>
-            {shouldShowAddPaymentMethodButton && (
-                <FormAlertWrapper>
-                    {(isFormOffline) => (
-                        <Button
-                            text={translate('paymentMethodList.addPaymentMethod')}
-                            icon={Expensicons.CreditCard}
-                            onPress={onPress}
-                            // eslint-disable-next-line @typescript-eslint/prefer-nullish-coalescing
-                            isDisabled={isLoadingPaymentMethods || isFormOffline || isLoadingPaymentMethodsOnyx}
-                            style={[styles.mh4, styles.buttonCTA]}
-                            key="addPaymentMethodButton"
-                            success
-                            shouldShowRightIcon
-                            large
-                            ref={buttonRef}
-                        />
-                    )}
-                </FormAlertWrapper>
-            )}
-        </>
->>>>>>> dfb14fdd
     );
 }
 
