--- conflicted
+++ resolved
@@ -15,8 +15,6 @@
 import useNetwork from '@hooks/useNetwork';
 import useSafeAreaPaddings from '@hooks/useSafeAreaPaddings';
 import useThemeStyles from '@hooks/useThemeStyles';
-<<<<<<< HEAD
-=======
 import {
     dismissSuccessfulTransferBalancePage,
     resetWalletTransferData,
@@ -24,22 +22,11 @@
     saveWalletTransferMethodType,
     transferWalletBalance,
 } from '@libs/actions/PaymentMethods';
->>>>>>> 04b93046
 import {convertToDisplayString} from '@libs/CurrencyUtils';
 import {getLatestErrorMessage} from '@libs/ErrorUtils';
 import Navigation from '@libs/Navigation/Navigation';
 import {calculateWalletTransferBalanceFee, formatPaymentMethods, hasExpensifyPaymentMethod} from '@libs/PaymentUtils';
 import variables from '@styles/variables';
-<<<<<<< HEAD
-import {
-    dismissSuccessfulTransferBalancePage,
-    resetWalletTransferData,
-    saveWalletTransferAccountTypeAndID,
-    saveWalletTransferMethodType,
-    transferWalletBalance,
-} from '@userActions/PaymentMethods';
-=======
->>>>>>> 04b93046
 import CONST from '@src/CONST';
 import ONYXKEYS from '@src/ONYXKEYS';
 import ROUTES from '@src/ROUTES';
@@ -50,13 +37,6 @@
 const TRANSFER_TIER_NAMES: string[] = [CONST.WALLET.TIER_NAME.GOLD, CONST.WALLET.TIER_NAME.PLATINUM];
 
 function TransferBalancePage() {
-<<<<<<< HEAD
-    const [userWallet] = useOnyx(ONYXKEYS.USER_WALLET);
-    const [bankAccountList] = useOnyx(ONYXKEYS.BANK_ACCOUNT_LIST);
-    const [fundList] = useOnyx(ONYXKEYS.FUND_LIST);
-    const [walletTransfer] = useOnyx(ONYXKEYS.WALLET_TRANSFER);
-=======
->>>>>>> 04b93046
     const styles = useThemeStyles();
     const {numberFormat, translate} = useLocalize();
     const {isOffline} = useNetwork();
@@ -110,11 +90,7 @@
         const filteredMethods = combinedPaymentMethods.filter((paymentMethod) => paymentMethod.accountType === filterPaymentMethodType);
         if (filteredMethods.length === 1) {
             const account = filteredMethods.at(0);
-<<<<<<< HEAD
-            saveWalletTransferAccountTypeAndID(filterPaymentMethodType ?? '', account?.methodID?.toString() ?? '');
-=======
             saveWalletTransferAccountTypeAndID(filterPaymentMethodType, account?.methodID?.toString());
->>>>>>> 04b93046
             return;
         }
 
@@ -130,11 +106,7 @@
             return;
         }
 
-<<<<<<< HEAD
-        saveWalletTransferAccountTypeAndID(selectedAccount?.accountType ?? '', selectedAccount?.methodID?.toString() ?? '');
-=======
         saveWalletTransferAccountTypeAndID(selectedAccount?.accountType, selectedAccount?.methodID?.toString());
->>>>>>> 04b93046
         // eslint-disable-next-line react-compiler/react-compiler, react-hooks/exhaustive-deps -- we only want this effect to run on initial render
     }, []);
 
@@ -155,10 +127,7 @@
                     shouldShowButton
                     buttonText={translate('common.done')}
                     onButtonPress={dismissSuccessfulTransferBalancePage}
-<<<<<<< HEAD
                     containerStyle={styles.flex1}
-=======
->>>>>>> 04b93046
                 />
             </ScreenWrapper>
         );
