--- conflicted
+++ resolved
@@ -8,18 +8,11 @@
 import useBeforeRemove from '@hooks/useBeforeRemove';
 import useLocalize from '@hooks/useLocalize';
 import useThemeStyles from '@hooks/useThemeStyles';
-<<<<<<< HEAD
 import {clearContactMethodErrors, clearUnvalidatedNewContactMethodAction, requestValidateCodeAction, validateSecondaryLogin} from '@libs/actions/User';
-=======
->>>>>>> 0591b9ca
 import {getEarliestErrorField} from '@libs/ErrorUtils';
 import Navigation from '@libs/Navigation/Navigation';
 import type {PlatformStackScreenProps} from '@libs/Navigation/PlatformStackNavigation/types';
 import type {SettingsNavigatorParamList} from '@libs/Navigation/types';
-<<<<<<< HEAD
-=======
-import {clearContactMethodErrors, clearUnvalidatedNewContactMethodAction, requestValidateCodeAction, validateSecondaryLogin} from '@userActions/User';
->>>>>>> 0591b9ca
 import ONYXKEYS from '@src/ONYXKEYS';
 import type SCREENS from '@src/SCREENS';
 
@@ -33,12 +26,7 @@
     const {translate} = useLocalize();
     const loginData = loginList?.[contactMethod];
     const validateLoginError = getEarliestErrorField(loginData, 'validateLogin');
-<<<<<<< HEAD
-    const [isUserValidated] = useOnyx(ONYXKEYS.USER, {selector: (user) => !!user?.validated});
-=======
     const isUserValidated = useAccountValidation();
-    const [validateCodeAction] = useOnyx(ONYXKEYS.VALIDATE_ACTION_CODE);
->>>>>>> 0591b9ca
     const [isValidateCodeActionModalVisible, setIsValidateCodeActionModalVisible] = useState(true);
 
     const navigateForwardTo = route.params?.forwardTo;
@@ -99,11 +87,7 @@
 
     return (
         <ValidateCodeActionModal
-<<<<<<< HEAD
-            sendValidateCode={() => requestValidateCodeAction()}
-=======
             sendValidateCode={requestValidateCodeAction}
->>>>>>> 0591b9ca
             handleSubmitForm={handleSubmitForm}
             validateError={validateLoginError}
             validateCodeActionErrorField="validateLogin"
