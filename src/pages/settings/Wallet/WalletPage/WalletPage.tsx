--- conflicted
+++ resolved
@@ -624,13 +624,8 @@
                             />
                         )}
                         <MenuItem
-<<<<<<< HEAD
-                            icon={MoneySearch}
-                            title={translate('workspace.common.viewTransactions')}
-=======
                             title={translate('common.delete')}
                             icon={Expensicons.Trashcan}
->>>>>>> a5c249d2
                             onPress={() => {
                                 if (isAccountLocked) {
                                     closeModal(() => showLockedAccountModal());
