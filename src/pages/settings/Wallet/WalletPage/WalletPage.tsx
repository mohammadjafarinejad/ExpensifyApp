import debounce from 'lodash/debounce';
import isEmpty from 'lodash/isEmpty';
import type {ForwardedRef, RefObject} from 'react';
import React, {useCallback, useContext, useEffect, useLayoutEffect, useRef, useState} from 'react';
import type {GestureResponderEvent} from 'react-native';
import {ActivityIndicator, View} from 'react-native';
import ConfirmModal from '@components/ConfirmModal';
import {DelegateNoAccessContext} from '@components/DelegateNoAccessModalProvider';
import FullScreenLoadingIndicator from '@components/FullscreenLoadingIndicator';
import HeaderWithBackButton from '@components/HeaderWithBackButton';
import Icon from '@components/Icon';
import * as Expensicons from '@components/Icon/Expensicons';
import * as Illustrations from '@components/Icon/Illustrations';
import KYCWall from '@components/KYCWall';
import type {PaymentMethodType, Source} from '@components/KYCWall/types';
import {LockedAccountContext} from '@components/LockedAccountModalProvider';
import LottieAnimations from '@components/LottieAnimations';
import MenuItem from '@components/MenuItem';
import MenuItemWithTopDescription from '@components/MenuItemWithTopDescription';
import OfflineWithFeedback from '@components/OfflineWithFeedback';
import Popover from '@components/Popover';
import ScreenWrapper from '@components/ScreenWrapper';
import ScrollView from '@components/ScrollView';
import Section from '@components/Section';
import Text from '@components/Text';
import useLocalize from '@hooks/useLocalize';
import useNetwork from '@hooks/useNetwork';
import useOnyx from '@hooks/useOnyx';
import usePaymentMethodState from '@hooks/usePaymentMethodState';
import type {FormattedSelectedPaymentMethod} from '@hooks/usePaymentMethodState/types';
import usePermissions from '@hooks/usePermissions';
import useResponsiveLayout from '@hooks/useResponsiveLayout';
import useTheme from '@hooks/useTheme';
import useThemeStyles from '@hooks/useThemeStyles';
import useWindowDimensions from '@hooks/useWindowDimensions';
import {maskCardNumber} from '@libs/CardUtils';
import {convertToDisplayString} from '@libs/CurrencyUtils';
import getClickedTargetLocation from '@libs/getClickedTargetLocation';
import Navigation from '@libs/Navigation/Navigation';
import {formatPaymentMethods, getPaymentMethodDescription} from '@libs/PaymentUtils';
import {getDescriptionForPolicyDomainCard} from '@libs/PolicyUtils';
import {buildCannedSearchQuery} from '@libs/SearchQueryUtils';
import PaymentMethodList from '@pages/settings/Wallet/PaymentMethodList';
import variables from '@styles/variables';
import {deletePaymentBankAccount, openPersonalBankAccountSetupView, setPersonalBankAccountContinueKYCOnSuccess} from '@userActions/BankAccounts';
import {close as closeModal} from '@userActions/Modal';
import {clearWalletError, clearWalletTermsError, deletePaymentCard, getPaymentMethods, makeDefaultPaymentMethod as makeDefaultPaymentMethodPaymentMethods} from '@userActions/PaymentMethods';
import CONST from '@src/CONST';
import ONYXKEYS from '@src/ONYXKEYS';
import ROUTES from '@src/ROUTES';
import type * as OnyxTypes from '@src/types/onyx';
import {getEmptyObject} from '@src/types/utils/EmptyObject';
import type {CardPressHandlerParams, PaymentMethodPressHandlerParams} from './types';

type WalletPageProps = {
    /** Listen for window resize event on web and desktop. */
    shouldListenForResize?: boolean;
};

function WalletPage({shouldListenForResize = false}: WalletPageProps) {
    const [bankAccountList = getEmptyObject<OnyxTypes.BankAccountList>()] = useOnyx(ONYXKEYS.BANK_ACCOUNT_LIST, {canBeMissing: true});
    const [cardList = getEmptyObject<OnyxTypes.CardList>()] = useOnyx(ONYXKEYS.CARD_LIST, {canBeMissing: true});
    const [fundList = getEmptyObject<OnyxTypes.FundList>()] = useOnyx(ONYXKEYS.FUND_LIST, {
        canBeMissing: true,
        selector: (allFunds) => Object.fromEntries(Object.entries(allFunds ?? {}).filter(([, item]) => item.accountData?.additionalData?.isP2PDebitCard === true)),
    });
    const [isLoadingPaymentMethods = true] = useOnyx(ONYXKEYS.IS_LOADING_PAYMENT_METHODS, {canBeMissing: true});
    const [userWallet] = useOnyx(ONYXKEYS.USER_WALLET, {canBeMissing: true});
    const [walletTerms = getEmptyObject<OnyxTypes.WalletTerms>()] = useOnyx(ONYXKEYS.WALLET_TERMS, {canBeMissing: true});
    const [isLoadingApp] = useOnyx(ONYXKEYS.IS_LOADING_APP, {canBeMissing: false});
    const [userAccount] = useOnyx(ONYXKEYS.ACCOUNT, {canBeMissing: true});
    const [lastUsedPaymentMethods] = useOnyx(ONYXKEYS.NVP_LAST_PAYMENT_METHOD, {canBeMissing: true});
    const isUserValidated = userAccount?.validated ?? false;
    const {isActingAsDelegate, showDelegateNoAccessModal} = useContext(DelegateNoAccessContext);
    const {isAccountLocked, showLockedAccountModal} = useContext(LockedAccountContext);
    const {isBetaEnabled} = usePermissions();

    const theme = useTheme();
    const styles = useThemeStyles();
    const {translate} = useLocalize();
    const network = useNetwork();
    const {windowWidth, windowHeight} = useWindowDimensions();
    const {shouldUseNarrowLayout} = useResponsiveLayout();
    const {paymentMethod, setPaymentMethod, resetSelectedPaymentMethodData} = usePaymentMethodState();
    const [shouldShowDefaultDeleteMenu, setShouldShowDefaultDeleteMenu] = useState(false);
    const [shouldShowCardMenu, setShouldShowCardMenu] = useState(false);
    const [shouldShowLoadingSpinner, setShouldShowLoadingSpinner] = useState(false);
    const paymentMethodButtonRef = useRef<HTMLDivElement | null>(null);
    const [anchorPosition, setAnchorPosition] = useState({
        anchorPositionHorizontal: 0,
        anchorPositionVertical: 0,
        anchorPositionTop: 0,
        anchorPositionRight: 0,
    });
    const [showConfirmDeleteModal, setShowConfirmDeleteModal] = useState(false);

    const hasWallet = !isEmpty(userWallet);
    const hasActivatedWallet = ([CONST.WALLET.TIER_NAME.GOLD, CONST.WALLET.TIER_NAME.PLATINUM] as string[]).includes(userWallet?.tierName ?? '');
    const hasAssignedCard = !isEmpty(cardList);

    const isPendingOnfidoResult = userWallet?.isPendingOnfidoResult ?? false;
    const hasFailedOnfido = userWallet?.hasFailedOnfido ?? false;

    const updateShouldShowLoadingSpinner = useCallback(() => {
        // In order to prevent a loop, only update state of the spinner if there is a change
        const showLoadingSpinner = isLoadingPaymentMethods ?? false;
        if (showLoadingSpinner !== shouldShowLoadingSpinner) {
            setShouldShowLoadingSpinner(showLoadingSpinner && !network.isOffline);
        }
    }, [isLoadingPaymentMethods, network.isOffline, shouldShowLoadingSpinner]);

    const debounceSetShouldShowLoadingSpinner = debounce(updateShouldShowLoadingSpinner, CONST.TIMING.SHOW_LOADING_SPINNER_DEBOUNCE_TIME);

    /**
     * Set position of the payment menu
     */
    const setMenuPosition = useCallback(() => {
        if (!paymentMethodButtonRef.current) {
            return;
        }

        const position = getClickedTargetLocation(paymentMethodButtonRef.current);

        setAnchorPosition({
            anchorPositionTop: position.top + position.height - variables.bankAccountActionPopoverTopSpacing,
            // We want the position to be 23px to the right of the left border
            anchorPositionRight: windowWidth - position.right + variables.bankAccountActionPopoverRightSpacing,
            anchorPositionHorizontal: position.x + variables.addBankAccountLeftSpacing,
            anchorPositionVertical: position.y,
        });
    }, [windowWidth]);

    const getSelectedPaymentMethodID = useCallback(() => {
        if (paymentMethod.selectedPaymentMethodType === CONST.PAYMENT_METHODS.PERSONAL_BANK_ACCOUNT) {
            return paymentMethod.selectedPaymentMethod.bankAccountID;
        }
        if (paymentMethod.selectedPaymentMethodType === CONST.PAYMENT_METHODS.DEBIT_CARD) {
            return paymentMethod.selectedPaymentMethod.fundID;
        }
    }, [paymentMethod.selectedPaymentMethod.bankAccountID, paymentMethod.selectedPaymentMethod.fundID, paymentMethod.selectedPaymentMethodType]);

    /**
     * Display the delete/default menu, or the add payment method menu
     */
    const paymentMethodPressed = ({event, accountData, accountType, methodID, isDefault, icon, description}: PaymentMethodPressHandlerParams) => {
        if (shouldShowDefaultDeleteMenu) {
            setShouldShowDefaultDeleteMenu(false);
            return;
        }
        paymentMethodButtonRef.current = event?.currentTarget as HTMLDivElement;

        // The delete/default menu
        if (accountType) {
            let formattedSelectedPaymentMethod: FormattedSelectedPaymentMethod = {
                title: '',
            };
            if (accountType === CONST.PAYMENT_METHODS.PERSONAL_BANK_ACCOUNT) {
                formattedSelectedPaymentMethod = {
                    title: accountData?.addressName ?? '',
                    icon,
                    description: description ?? getPaymentMethodDescription(accountType, accountData),
                    type: CONST.PAYMENT_METHODS.PERSONAL_BANK_ACCOUNT,
                };
            } else if (accountType === CONST.PAYMENT_METHODS.DEBIT_CARD) {
                formattedSelectedPaymentMethod = {
                    title: accountData?.addressName ?? '',
                    icon,
                    description: description ?? getPaymentMethodDescription(accountType, accountData),
                    type: CONST.PAYMENT_METHODS.DEBIT_CARD,
                };
            }
            setPaymentMethod({
                isSelectedPaymentMethodDefault: !!isDefault,
                selectedPaymentMethod: accountData ?? {},
                selectedPaymentMethodType: accountType,
                formattedSelectedPaymentMethod,
                methodID: methodID ?? CONST.DEFAULT_NUMBER_ID,
            });
            setShouldShowDefaultDeleteMenu(true);
            setMenuPosition();
        }
    };

    const assignedCardPressed = ({event, cardData, icon, cardID}: CardPressHandlerParams) => {
        if (shouldShowDefaultDeleteMenu) {
            setShouldShowDefaultDeleteMenu(false);
            return;
        }

        if (shouldShowCardMenu) {
            setShouldShowCardMenu(false);
            return;
        }
        paymentMethodButtonRef.current = event?.currentTarget as HTMLDivElement;
        setPaymentMethod({
            isSelectedPaymentMethodDefault: false,
            selectedPaymentMethod: {},
            formattedSelectedPaymentMethod: {
                title: maskCardNumber(cardData?.cardName, cardData?.bank),
                description: cardData ? getDescriptionForPolicyDomainCard(cardData.domainName) : '',
                icon,
            },
            selectedPaymentMethodType: '',
            methodID: cardID ?? CONST.DEFAULT_NUMBER_ID,
        });
        setShouldShowCardMenu(true);
        setMenuPosition();
    };

    const addBankAccountPressed = () => {
        if (shouldShowDefaultDeleteMenu) {
            setShouldShowDefaultDeleteMenu(false);
            return;
        }
        if (isActingAsDelegate) {
            showDelegateNoAccessModal();
            return;
        }
        if (isAccountLocked) {
            showLockedAccountModal();
            return;
        }
        openPersonalBankAccountSetupView({});
    };

    /**
     * Hide the default / delete modal
     */
    const hideDefaultDeleteMenu = useCallback(() => {
        setShouldShowDefaultDeleteMenu(false);
        setShowConfirmDeleteModal(false);
    }, [setShouldShowDefaultDeleteMenu, setShowConfirmDeleteModal]);

    const hideCardMenu = useCallback(() => {
        setShouldShowCardMenu(false);
    }, [setShouldShowCardMenu]);

    const makeDefaultPaymentMethod = useCallback(() => {
        const paymentCardList = fundList ?? {};
        // Find the previous default payment method so we can revert if the MakeDefaultPaymentMethod command errors
        const paymentMethods = formatPaymentMethods(bankAccountList ?? {}, paymentCardList, styles);

        const previousPaymentMethod = paymentMethods.find((method) => !!method.isDefault);
        const currentPaymentMethod = paymentMethods.find((method) => method.methodID === paymentMethod.methodID);
        if (paymentMethod.selectedPaymentMethodType === CONST.PAYMENT_METHODS.PERSONAL_BANK_ACCOUNT) {
            makeDefaultPaymentMethodPaymentMethods(paymentMethod.selectedPaymentMethod.bankAccountID ?? CONST.DEFAULT_NUMBER_ID, 0, previousPaymentMethod, currentPaymentMethod);
        } else if (paymentMethod.selectedPaymentMethodType === CONST.PAYMENT_METHODS.DEBIT_CARD) {
            makeDefaultPaymentMethodPaymentMethods(0, paymentMethod.selectedPaymentMethod.fundID ?? CONST.DEFAULT_NUMBER_ID, previousPaymentMethod, currentPaymentMethod);
        }
    }, [
        paymentMethod.methodID,
        paymentMethod.selectedPaymentMethod.bankAccountID,
        paymentMethod.selectedPaymentMethod.fundID,
        paymentMethod.selectedPaymentMethodType,
        bankAccountList,
        fundList,
        styles,
    ]);

    const deletePaymentMethod = useCallback(() => {
        const bankAccountID = paymentMethod.selectedPaymentMethod.bankAccountID;
        const fundID = paymentMethod.selectedPaymentMethod.fundID;
        if (paymentMethod.selectedPaymentMethodType === CONST.PAYMENT_METHODS.PERSONAL_BANK_ACCOUNT && bankAccountID) {
            const bankAccount = bankAccountList?.[paymentMethod.methodID] ?? {};
            deletePaymentBankAccount(bankAccountID, lastUsedPaymentMethods, bankAccount);
        } else if (paymentMethod.selectedPaymentMethodType === CONST.PAYMENT_METHODS.DEBIT_CARD && fundID) {
            deletePaymentCard(fundID);
        }
    }, [
        paymentMethod.selectedPaymentMethod.bankAccountID,
        paymentMethod.selectedPaymentMethod.fundID,
        paymentMethod.selectedPaymentMethodType,
        lastUsedPaymentMethods,
        paymentMethod.methodID,
        bankAccountList,
    ]);

    /**
     * Navigate to the appropriate page after completing the KYC flow, depending on what initiated it
     */
    const navigateToWalletOrTransferBalancePage = (source?: Source) => {
        Navigation.navigate(source === CONST.KYC_WALL_SOURCE.ENABLE_WALLET ? ROUTES.SETTINGS_WALLET : ROUTES.SETTINGS_WALLET_TRANSFER_BALANCE);
    };

    useEffect(() => {
        // If the user was previously offline, skip debouncing showing the loader
        if (!network.isOffline) {
            updateShouldShowLoadingSpinner();
        } else {
            debounceSetShouldShowLoadingSpinner();
        }
    }, [network.isOffline, debounceSetShouldShowLoadingSpinner, updateShouldShowLoadingSpinner]);

    useEffect(() => {
        if (network.isOffline) {
            return;
        }
        getPaymentMethods();
    }, [network.isOffline]);

    useLayoutEffect(() => {
        if (!shouldListenForResize || (!shouldShowDefaultDeleteMenu && !shouldShowCardMenu)) {
            return;
        }

        setMenuPosition();

        // This effect is intended to update menu position only on window dimension change.
        // eslint-disable-next-line react-compiler/react-compiler, react-hooks/exhaustive-deps
    }, [windowWidth, windowHeight]);

    useEffect(() => {
        if (!shouldShowDefaultDeleteMenu) {
            return;
        }

        // We should reset selected payment method state values and close corresponding modals if the selected payment method is deleted
        let shouldResetPaymentMethodData = false;

        if (paymentMethod.selectedPaymentMethodType === CONST.PAYMENT_METHODS.PERSONAL_BANK_ACCOUNT && isEmpty(bankAccountList?.[paymentMethod.methodID])) {
            shouldResetPaymentMethodData = true;
        } else if (paymentMethod.selectedPaymentMethodType === CONST.PAYMENT_METHODS.DEBIT_CARD && isEmpty(fundList?.[paymentMethod.methodID])) {
            shouldResetPaymentMethodData = true;
        }
        if (shouldResetPaymentMethodData) {
            // Close corresponding selected payment method modals which are open
            if (shouldShowDefaultDeleteMenu) {
                hideDefaultDeleteMenu();
            }
        }
    }, [hideDefaultDeleteMenu, paymentMethod.methodID, paymentMethod.selectedPaymentMethodType, bankAccountList, fundList, shouldShowDefaultDeleteMenu]);
    // Don't show "Make default payment method" button if it's the only payment method or if it's already the default
    const isCurrentPaymentMethodDefault = () => {
        const hasMultiplePaymentMethods = formatPaymentMethods(bankAccountList ?? {}, fundList ?? {}, styles).length > 1;
        if (hasMultiplePaymentMethods) {
            if (paymentMethod.formattedSelectedPaymentMethod.type === CONST.PAYMENT_METHODS.PERSONAL_BANK_ACCOUNT) {
                return paymentMethod.selectedPaymentMethod.bankAccountID === userWallet?.walletLinkedAccountID;
            }
            if (paymentMethod.formattedSelectedPaymentMethod.type === CONST.PAYMENT_METHODS.DEBIT_CARD) {
                return paymentMethod.selectedPaymentMethod.fundID === userWallet?.walletLinkedAccountID;
            }
        }
        return true;
    };

    const shouldShowMakeDefaultButton =
        !isCurrentPaymentMethodDefault() &&
        !(paymentMethod.formattedSelectedPaymentMethod.type === CONST.PAYMENT_METHODS.PERSONAL_BANK_ACCOUNT && paymentMethod.selectedPaymentMethod.type === CONST.BANK_ACCOUNT.TYPE.BUSINESS);

    const shouldShowEnableGlobalReimbursementsButton =
        isBetaEnabled(CONST.BETAS.GLOBAL_REIMBURSEMENTS_ON_ND) &&
        paymentMethod.selectedPaymentMethod.type === CONST.BANK_ACCOUNT.TYPE.BUSINESS &&
        !paymentMethod.selectedPaymentMethod?.additionalData?.corpay?.achAuthorizationForm;

    // Determines whether or not the modal popup is mounted from the bottom of the screen instead of the side mount on Web or Desktop screens
    const isPopoverBottomMount = anchorPosition.anchorPositionTop === 0 || shouldUseNarrowLayout;
    const alertTextStyle = [styles.inlineSystemMessage, styles.flexShrink1];
    const alertViewStyle = [styles.flexRow, styles.alignItemsCenter, styles.w100];
    const headerWithBackButton = (
        <HeaderWithBackButton
            title={translate('common.wallet')}
            icon={Illustrations.MoneyIntoWallet}
            shouldUseHeadlineHeader
            shouldShowBackButton={shouldUseNarrowLayout}
            shouldDisplaySearchRouter
            onBackButtonPress={Navigation.popToSidebar}
        />
    );

    if (isLoadingApp) {
        return (
            <ScreenWrapper
                testID={WalletPage.displayName}
                shouldShowOfflineIndicatorInWideScreen
            >
                {headerWithBackButton}
                <View style={styles.flex1}>
                    <FullScreenLoadingIndicator />
                </View>
            </ScreenWrapper>
        );
    }

    return (
        <ScreenWrapper
            testID={WalletPage.displayName}
            shouldShowOfflineIndicatorInWideScreen
        >
            {headerWithBackButton}
            <ScrollView style={styles.pt3}>
                <View style={[styles.flex1, shouldUseNarrowLayout ? styles.workspaceSectionMobile : styles.workspaceSection]}>
                    <OfflineWithFeedback
                        style={styles.flex1}
                        contentContainerStyle={styles.flex1}
                        onClose={clearWalletError}
                        errors={userWallet?.errors}
                        errorRowStyles={[styles.ph6]}
                    >
                        <Section
                            subtitle={translate('walletPage.addBankAccountToSendAndReceive')}
                            title={translate('common.bankAccounts')}
                            isCentralPane
                            subtitleMuted
                            titleStyles={styles.accountSettingsSectionTitle}
                            illustration={LottieAnimations.BankVault}
                            illustrationStyle={styles.walletIllustration}
                            illustrationContainerStyle={{height: 220}}
                            illustrationBackgroundColor="#411103"
                        >
                            <PaymentMethodList
                                onPress={paymentMethodPressed}
                                onAddBankAccountPress={addBankAccountPressed}
                                actionPaymentMethodType={shouldShowDefaultDeleteMenu ? paymentMethod.selectedPaymentMethodType : ''}
                                activePaymentMethodID={shouldShowDefaultDeleteMenu ? getSelectedPaymentMethodID() : ''}
                                onListContentSizeChange={shouldShowDefaultDeleteMenu ? setMenuPosition : () => {}}
                                style={[styles.mt5, [shouldUseNarrowLayout ? styles.mhn5 : styles.mhn8]]}
                                listItemStyle={shouldUseNarrowLayout ? styles.ph5 : styles.ph8}
                                shouldShowBankAccountSections
                            />
                        </Section>

                        {hasAssignedCard ? (
                            <Section
                                subtitle={translate('walletPage.assignedCardsDescription')}
                                title={translate('walletPage.assignedCards')}
                                isCentralPane
                                subtitleMuted
                                titleStyles={styles.accountSettingsSectionTitle}
                            >
                                <PaymentMethodList
                                    shouldShowAddBankAccount={false}
                                    shouldShowAssignedCards
                                    onPress={assignedCardPressed}
                                    style={[styles.mt5, [shouldUseNarrowLayout ? styles.mhn5 : styles.mhn8]]}
                                    listItemStyle={shouldUseNarrowLayout ? styles.ph5 : styles.ph8}
                                    actionPaymentMethodType={shouldShowCardMenu ? paymentMethod.selectedPaymentMethodType : ''}
                                    activePaymentMethodID={shouldShowCardMenu ? paymentMethod.methodID : ''}
                                    onListContentSizeChange={shouldShowCardMenu ? setMenuPosition : () => {}}
                                />
                            </Section>
                        ) : null}

                        {hasWallet && (
                            <Section
                                subtitle={translate(`walletPage.sendAndReceiveMoney`)}
                                title={translate('walletPage.expensifyWallet')}
                                isCentralPane
                                subtitleMuted
                                titleStyles={styles.accountSettingsSectionTitle}
                                childrenStyles={shouldShowLoadingSpinner ? styles.mt7 : styles.mt5}
                            >
                                <>
                                    {shouldShowLoadingSpinner && (
                                        <ActivityIndicator
                                            color={theme.spinner}
                                            size={CONST.ACTIVITY_INDICATOR_SIZE.LARGE}
                                            style={[styles.mb5]}
                                        />
                                    )}
                                    {!shouldShowLoadingSpinner && hasActivatedWallet && (
                                        <OfflineWithFeedback
                                            pendingAction={CONST.RED_BRICK_ROAD_PENDING_ACTION.ADD}
                                            errors={walletTerms?.errors}
                                            onClose={clearWalletTermsError}
                                            errorRowStyles={[styles.ml10, styles.mr2]}
                                            style={[styles.mb2]}
                                        >
                                            <MenuItemWithTopDescription
                                                description={translate('walletPage.balance')}
                                                title={convertToDisplayString(userWallet?.currentBalance ?? 0)}
                                                titleStyle={styles.textHeadlineH2}
                                                interactive={false}
                                                wrapperStyle={styles.sectionMenuItemTopDescription}
                                                copyValue={convertToDisplayString(userWallet?.currentBalance ?? 0)}
                                            />
                                        </OfflineWithFeedback>
                                    )}

                                    <KYCWall
                                        onSuccessfulKYC={(_iouPaymentType?: PaymentMethodType, source?: Source) => navigateToWalletOrTransferBalancePage(source)}
                                        onSelectPaymentMethod={(selectedPaymentMethod: string) => {
                                            if (hasActivatedWallet || selectedPaymentMethod !== CONST.PAYMENT_METHODS.PERSONAL_BANK_ACCOUNT) {
                                                return;
                                            }
                                            // To allow upgrading to a gold wallet, continue with the KYC flow after adding a bank account
                                            setPersonalBankAccountContinueKYCOnSuccess(ROUTES.SETTINGS_WALLET);
                                        }}
                                        enablePaymentsRoute={ROUTES.SETTINGS_ENABLE_PAYMENTS}
                                        addDebitCardRoute={ROUTES.SETTINGS_ADD_DEBIT_CARD}
                                        source={hasActivatedWallet ? CONST.KYC_WALL_SOURCE.TRANSFER_BALANCE : CONST.KYC_WALL_SOURCE.ENABLE_WALLET}
                                        shouldIncludeDebitCard={hasActivatedWallet}
                                    >
                                        {(triggerKYCFlow: (event?: GestureResponderEvent | KeyboardEvent, iouPaymentType?: PaymentMethodType) => void, buttonRef: RefObject<View | null>) => {
                                            if (shouldShowLoadingSpinner) {
                                                return null;
                                            }

                                            if (hasActivatedWallet) {
                                                return (
                                                    <MenuItem
                                                        ref={buttonRef as ForwardedRef<View>}
<<<<<<< HEAD
                                                        onPress={() => {
                                                            if (isActingAsDelegate) {
                                                                showDelegateNoAccessModal();
                                                                return;
                                                            }
                                                            if (isAccountLocked) {
                                                                showLockedAccountModal();
                                                                return;
                                                            }

                                                            if (!isUserValidated) {
                                                                Navigation.navigate(ROUTES.SETTINGS_WALLET_VERIFY_ACCOUNT);
                                                                return;
                                                            }
                                                            Navigation.navigate(ROUTES.SETTINGS_ENABLE_PAYMENTS);
                                                        }}
=======
                                                        title={translate('common.transferBalance')}
                                                        icon={Expensicons.Transfer}
                                                        onPress={triggerKYCFlow}
                                                        shouldShowRightIcon
>>>>>>> ae3b0770
                                                        disabled={network.isOffline}
                                                        wrapperStyle={[
                                                            styles.transferBalance,
                                                            shouldUseNarrowLayout ? styles.mhn5 : styles.mhn8,
                                                            shouldUseNarrowLayout ? styles.ph5 : styles.ph8,
                                                        ]}
                                                    />
                                                );
                                            }

                                            if (isPendingOnfidoResult) {
                                                return (
                                                    <View style={alertViewStyle}>
                                                        <Icon
                                                            src={Expensicons.Hourglass}
                                                            fill={theme.icon}
                                                        />

                                                        <Text style={alertTextStyle}>{translate('walletPage.walletActivationPending')}</Text>
                                                    </View>
                                                );
                                            }

                                            if (hasFailedOnfido) {
                                                return (
                                                    <View style={alertViewStyle}>
                                                        <Icon
                                                            src={Expensicons.Exclamation}
                                                            fill={theme.icon}
                                                        />

                                                        <Text style={alertTextStyle}>{translate('walletPage.walletActivationFailed')}</Text>
                                                    </View>
                                                );
                                            }

                                            return (
                                                <MenuItem
                                                    title={translate('walletPage.enableWallet')}
                                                    icon={Expensicons.Wallet}
                                                    ref={buttonRef as ForwardedRef<View>}
                                                    onPress={() => {
                                                        if (isActingAsDelegate) {
                                                            showDelegateNoAccessModal();
                                                            return;
                                                        }
                                                        if (isAccountLocked) {
                                                            showLockedAccountModal();
                                                            return;
                                                        }

                                                        if (!isUserValidated) {
                                                            Navigation.navigate(
                                                                ROUTES.SETTINGS_CONTACT_METHOD_VERIFY_ACCOUNT.getRoute(ROUTES.SETTINGS_WALLET, ROUTES.SETTINGS_ENABLE_PAYMENTS),
                                                            );
                                                            return;
                                                        }
                                                        Navigation.navigate(ROUTES.SETTINGS_ENABLE_PAYMENTS);
                                                    }}
                                                    disabled={network.isOffline}
                                                    wrapperStyle={[
                                                        styles.transferBalance,
                                                        shouldUseNarrowLayout ? styles.mhn5 : styles.mhn8,
                                                        shouldUseNarrowLayout ? styles.ph5 : styles.ph8,
                                                    ]}
                                                />
                                            );
                                        }}
                                    </KYCWall>
                                </>
                            </Section>
                        )}
                    </OfflineWithFeedback>
                </View>
            </ScrollView>
            <Popover
                isVisible={shouldShowDefaultDeleteMenu}
                onClose={hideDefaultDeleteMenu}
                anchorPosition={{
                    top: anchorPosition.anchorPositionTop,
                    right: anchorPosition.anchorPositionRight,
                }}
                anchorRef={paymentMethodButtonRef as RefObject<View | null>}
            >
                {!showConfirmDeleteModal && (
                    <View
                        style={[
                            !shouldUseNarrowLayout
                                ? {
                                      ...styles.sidebarPopover,
                                      ...styles.pv4,
                                  }
                                : styles.pt5,
                        ]}
                    >
                        {isPopoverBottomMount && (
                            <MenuItem
                                title={paymentMethod.formattedSelectedPaymentMethod.title}
                                icon={paymentMethod.formattedSelectedPaymentMethod.icon?.icon}
                                iconHeight={paymentMethod.formattedSelectedPaymentMethod.icon?.iconHeight ?? paymentMethod.formattedSelectedPaymentMethod.icon?.iconSize}
                                iconWidth={paymentMethod.formattedSelectedPaymentMethod.icon?.iconWidth ?? paymentMethod.formattedSelectedPaymentMethod.icon?.iconSize}
                                iconStyles={paymentMethod.formattedSelectedPaymentMethod.icon?.iconStyles}
                                description={paymentMethod.formattedSelectedPaymentMethod.description}
                                wrapperStyle={[styles.mb4, styles.ph5, styles.pv0]}
                                interactive={false}
                                displayInDefaultIconColor
                            />
                        )}
                        {shouldShowMakeDefaultButton && (
                            <MenuItem
                                title={translate('walletPage.setDefaultConfirmation')}
                                icon={Expensicons.Star}
                                onPress={() => {
                                    if (isActingAsDelegate) {
                                        closeModal(() => {
                                            showDelegateNoAccessModal();
                                        });
                                        return;
                                    }
                                    if (isAccountLocked) {
                                        closeModal(() => showLockedAccountModal());
                                        return;
                                    }
                                    makeDefaultPaymentMethod();
                                    setShouldShowDefaultDeleteMenu(false);
                                }}
                                wrapperStyle={[styles.pv3, styles.ph5, !shouldUseNarrowLayout ? styles.sidebarPopover : {}]}
                                numberOfLinesTitle={0}
                            />
                        )}
                        <MenuItem
                            title={translate('common.delete')}
                            icon={Expensicons.Trashcan}
                            onPress={() => {
                                if (isActingAsDelegate) {
                                    closeModal(() => {
                                        showDelegateNoAccessModal();
                                    });
                                    return;
                                }
                                if (isAccountLocked) {
                                    closeModal(() => showLockedAccountModal());
                                    return;
                                }
                                closeModal(() => setShowConfirmDeleteModal(true));
                            }}
                            wrapperStyle={[styles.pv3, styles.ph5, !shouldUseNarrowLayout ? styles.sidebarPopover : {}]}
                        />
                        {shouldShowEnableGlobalReimbursementsButton && (
                            <MenuItem
                                title={translate('common.enableGlobalReimbursements')}
                                icon={Expensicons.Globe}
                                onPress={() => {
                                    if (isActingAsDelegate) {
                                        closeModal(() => {
                                            showDelegateNoAccessModal();
                                        });
                                        return;
                                    }
                                    if (isAccountLocked) {
                                        closeModal(() => showLockedAccountModal());
                                        return;
                                    }
                                    closeModal(() => Navigation.navigate(ROUTES.SETTINGS_WALLET_ENABLE_GLOBAL_REIMBURSEMENTS.getRoute(paymentMethod.selectedPaymentMethod.bankAccountID)));
                                }}
                                wrapperStyle={[styles.pv3, styles.ph5, !shouldUseNarrowLayout ? styles.sidebarPopover : {}]}
                            />
                        )}
                    </View>
                )}
            </Popover>
            <Popover
                isVisible={shouldShowCardMenu}
                onClose={hideCardMenu}
                anchorPosition={{
                    top: anchorPosition.anchorPositionTop,
                    right: anchorPosition.anchorPositionRight,
                }}
                anchorRef={paymentMethodButtonRef as RefObject<View | null>}
            >
                <View
                    style={[
                        !shouldUseNarrowLayout
                            ? {
                                  ...styles.sidebarPopover,
                                  ...styles.pv4,
                              }
                            : styles.pt5,
                    ]}
                >
                    {isPopoverBottomMount && (
                        <MenuItem
                            title={paymentMethod.formattedSelectedPaymentMethod.title}
                            icon={paymentMethod.formattedSelectedPaymentMethod.icon?.icon}
                            iconHeight={paymentMethod.formattedSelectedPaymentMethod.icon?.iconHeight ?? paymentMethod.formattedSelectedPaymentMethod.icon?.iconSize}
                            iconWidth={paymentMethod.formattedSelectedPaymentMethod.icon?.iconWidth ?? paymentMethod.formattedSelectedPaymentMethod.icon?.iconSize}
                            iconStyles={paymentMethod.formattedSelectedPaymentMethod.icon?.iconStyles}
                            description={paymentMethod.formattedSelectedPaymentMethod.description}
                            wrapperStyle={[styles.mb4, styles.ph5, styles.pv0]}
                            interactive={false}
                            displayInDefaultIconColor
                        />
                    )}
                    <MenuItem
                        icon={Expensicons.MoneySearch}
                        title={translate('workspace.common.viewTransactions')}
                        onPress={() => {
                            hideCardMenu();
                            Navigation.navigate(
                                ROUTES.SEARCH_ROOT.getRoute({
                                    query: buildCannedSearchQuery({
                                        type: CONST.SEARCH.DATA_TYPES.EXPENSE,
                                        status: CONST.SEARCH.STATUS.EXPENSE.ALL,
                                        cardID: String(paymentMethod.methodID),
                                    }),
                                }),
                            );
                        }}
                    />
                </View>
            </Popover>
            <ConfirmModal
                isVisible={showConfirmDeleteModal}
                onConfirm={() => {
                    hideDefaultDeleteMenu();
                    deletePaymentMethod();
                }}
                onCancel={hideDefaultDeleteMenu}
                title={translate('walletPage.deleteAccount')}
                prompt={translate('walletPage.deleteConfirmation')}
                confirmText={translate('common.delete')}
                cancelText={translate('common.cancel')}
                shouldShowCancelButton
                danger
                onModalHide={resetSelectedPaymentMethodData}
            />
        </ScreenWrapper>
    );
}

WalletPage.displayName = 'WalletPage';

export default WalletPage;<|MERGE_RESOLUTION|>--- conflicted
+++ resolved
@@ -499,29 +499,10 @@
                                                 return (
                                                     <MenuItem
                                                         ref={buttonRef as ForwardedRef<View>}
-<<<<<<< HEAD
-                                                        onPress={() => {
-                                                            if (isActingAsDelegate) {
-                                                                showDelegateNoAccessModal();
-                                                                return;
-                                                            }
-                                                            if (isAccountLocked) {
-                                                                showLockedAccountModal();
-                                                                return;
-                                                            }
-
-                                                            if (!isUserValidated) {
-                                                                Navigation.navigate(ROUTES.SETTINGS_WALLET_VERIFY_ACCOUNT);
-                                                                return;
-                                                            }
-                                                            Navigation.navigate(ROUTES.SETTINGS_ENABLE_PAYMENTS);
-                                                        }}
-=======
                                                         title={translate('common.transferBalance')}
                                                         icon={Expensicons.Transfer}
                                                         onPress={triggerKYCFlow}
                                                         shouldShowRightIcon
->>>>>>> ae3b0770
                                                         disabled={network.isOffline}
                                                         wrapperStyle={[
                                                             styles.transferBalance,
@@ -573,40 +554,135 @@
                                                             return;
                                                         }
 
-                                                        if (!isUserValidated) {
-                                                            Navigation.navigate(
-                                                                ROUTES.SETTINGS_CONTACT_METHOD_VERIFY_ACCOUNT.getRoute(ROUTES.SETTINGS_WALLET, ROUTES.SETTINGS_ENABLE_PAYMENTS),
-                                                            );
-                                                            return;
-                                                        }
-                                                        Navigation.navigate(ROUTES.SETTINGS_ENABLE_PAYMENTS);
-                                                    }}
-                                                    disabled={network.isOffline}
-                                                    wrapperStyle={[
-                                                        styles.transferBalance,
-                                                        shouldUseNarrowLayout ? styles.mhn5 : styles.mhn8,
-                                                        shouldUseNarrowLayout ? styles.ph5 : styles.ph8,
-                                                    ]}
-                                                />
-                                            );
-                                        }}
-                                    </KYCWall>
-                                </>
-                            </Section>
-                        )}
-                    </OfflineWithFeedback>
-                </View>
-            </ScrollView>
-            <Popover
-                isVisible={shouldShowDefaultDeleteMenu}
-                onClose={hideDefaultDeleteMenu}
-                anchorPosition={{
-                    top: anchorPosition.anchorPositionTop,
-                    right: anchorPosition.anchorPositionRight,
-                }}
-                anchorRef={paymentMethodButtonRef as RefObject<View | null>}
-            >
-                {!showConfirmDeleteModal && (
+                                                            if (!isUserValidated) {
+                                                                Navigation.navigate(ROUTES.SETTINGS_WALLET_VERIFY_ACCOUNT);
+                                                                return;
+                                                            }
+                                                            Navigation.navigate(ROUTES.SETTINGS_ENABLE_PAYMENTS);
+                                                        }}
+                                                        disabled={network.isOffline}
+                                                        wrapperStyle={[
+                                                            styles.transferBalance,
+                                                            shouldUseNarrowLayout ? styles.mhn5 : styles.mhn8,
+                                                            shouldUseNarrowLayout ? styles.ph5 : styles.ph8,
+                                                        ]}
+                                                    />
+                                                );
+                                            }}
+                                        </KYCWall>
+                                    </>
+                                </Section>
+                            )}
+                        </OfflineWithFeedback>
+                    </View>
+                </ScrollView>
+                <Popover
+                    isVisible={shouldShowDefaultDeleteMenu}
+                    onClose={hideDefaultDeleteMenu}
+                    anchorPosition={{
+                        top: anchorPosition.anchorPositionTop,
+                        right: anchorPosition.anchorPositionRight,
+                    }}
+                    anchorRef={paymentMethodButtonRef as RefObject<View | null>}
+                >
+                    {!showConfirmDeleteModal && (
+                        <View
+                            style={[
+                                !shouldUseNarrowLayout
+                                    ? {
+                                          ...styles.sidebarPopover,
+                                          ...styles.pv4,
+                                      }
+                                    : styles.pt5,
+                            ]}
+                        >
+                            {isPopoverBottomMount && (
+                                <MenuItem
+                                    title={paymentMethod.formattedSelectedPaymentMethod.title}
+                                    icon={paymentMethod.formattedSelectedPaymentMethod.icon?.icon}
+                                    iconHeight={paymentMethod.formattedSelectedPaymentMethod.icon?.iconHeight ?? paymentMethod.formattedSelectedPaymentMethod.icon?.iconSize}
+                                    iconWidth={paymentMethod.formattedSelectedPaymentMethod.icon?.iconWidth ?? paymentMethod.formattedSelectedPaymentMethod.icon?.iconSize}
+                                    iconStyles={paymentMethod.formattedSelectedPaymentMethod.icon?.iconStyles}
+                                    description={paymentMethod.formattedSelectedPaymentMethod.description}
+                                    wrapperStyle={[styles.mb4, styles.ph5, styles.pv0]}
+                                    interactive={false}
+                                    displayInDefaultIconColor
+                                />
+                            )}
+                            {shouldShowMakeDefaultButton && (
+                                <MenuItem
+                                    title={translate('walletPage.setDefaultConfirmation')}
+                                    icon={Expensicons.Star}
+                                    onPress={() => {
+                                        if (isActingAsDelegate) {
+                                            closeModal(() => {
+                                                showDelegateNoAccessModal();
+                                            });
+                                            return;
+                                        }
+                                        if (isAccountLocked) {
+                                            closeModal(() => showLockedAccountModal());
+                                            return;
+                                        }
+                                        makeDefaultPaymentMethod();
+                                        setShouldShowDefaultDeleteMenu(false);
+                                    }}
+                                    wrapperStyle={[styles.pv3, styles.ph5, !shouldUseNarrowLayout ? styles.sidebarPopover : {}]}
+                                    numberOfLinesTitle={0}
+                                />
+                            )}
+                            <MenuItem
+                                title={translate('common.delete')}
+                                icon={Expensicons.Trashcan}
+                                onPress={() => {
+                                    if (isActingAsDelegate) {
+                                        closeModal(() => {
+                                            showDelegateNoAccessModal();
+                                        });
+                                        return;
+                                    }
+                                    if (isAccountLocked) {
+                                        closeModal(() => showLockedAccountModal());
+                                        return;
+                                    }
+                                    closeModal(() => setShowConfirmDeleteModal(true));
+                                }}
+                                wrapperStyle={[styles.pv3, styles.ph5, !shouldUseNarrowLayout ? styles.sidebarPopover : {}]}
+                            />
+                            {shouldShowEnableGlobalReimbursementsButton && (
+                                <MenuItem
+                                    title={translate('common.enableGlobalReimbursements')}
+                                    icon={Expensicons.Globe}
+                                    onPress={() => {
+                                        if (isActingAsDelegate) {
+                                            closeModal(() => {
+                                                showDelegateNoAccessModal();
+                                            });
+                                            return;
+                                        }
+                                        if (isAccountLocked) {
+                                            closeModal(() => showLockedAccountModal());
+                                            return;
+                                        }
+                                        closeModal(() =>
+                                            Navigation.navigate(ROUTES.SETTINGS_WALLET_ENABLE_GLOBAL_REIMBURSEMENTS.getRoute(paymentMethod.selectedPaymentMethod.bankAccountID)),
+                                        );
+                                    }}
+                                    wrapperStyle={[styles.pv3, styles.ph5, !shouldUseNarrowLayout ? styles.sidebarPopover : {}]}
+                                />
+                            )}
+                        </View>
+                    )}
+                </Popover>
+                <Popover
+                    isVisible={shouldShowCardMenu}
+                    onClose={hideCardMenu}
+                    anchorPosition={{
+                        top: anchorPosition.anchorPositionTop,
+                        right: anchorPosition.anchorPositionRight,
+                    }}
+                    anchorRef={paymentMethodButtonRef as RefObject<View | null>}
+                >
                     <View
                         style={[
                             !shouldUseNarrowLayout
@@ -630,135 +706,52 @@
                                 displayInDefaultIconColor
                             />
                         )}
-                        {shouldShowMakeDefaultButton && (
-                            <MenuItem
-                                title={translate('walletPage.setDefaultConfirmation')}
-                                icon={Expensicons.Star}
-                                onPress={() => {
-                                    if (isActingAsDelegate) {
-                                        closeModal(() => {
-                                            showDelegateNoAccessModal();
-                                        });
-                                        return;
-                                    }
-                                    if (isAccountLocked) {
-                                        closeModal(() => showLockedAccountModal());
-                                        return;
-                                    }
-                                    makeDefaultPaymentMethod();
-                                    setShouldShowDefaultDeleteMenu(false);
-                                }}
-                                wrapperStyle={[styles.pv3, styles.ph5, !shouldUseNarrowLayout ? styles.sidebarPopover : {}]}
-                                numberOfLinesTitle={0}
-                            />
-                        )}
                         <MenuItem
-                            title={translate('common.delete')}
-                            icon={Expensicons.Trashcan}
+                            icon={Expensicons.MoneySearch}
+                            title={translate('workspace.common.viewTransactions')}
                             onPress={() => {
-                                if (isActingAsDelegate) {
-                                    closeModal(() => {
-                                        showDelegateNoAccessModal();
-                                    });
-                                    return;
-                                }
-                                if (isAccountLocked) {
-                                    closeModal(() => showLockedAccountModal());
-                                    return;
-                                }
-                                closeModal(() => setShowConfirmDeleteModal(true));
+                                hideCardMenu();
+                                Navigation.navigate(
+                                    ROUTES.SEARCH_ROOT.getRoute({
+                                        query: buildCannedSearchQuery({
+                                            type: CONST.SEARCH.DATA_TYPES.EXPENSE,
+                                            status: CONST.SEARCH.STATUS.EXPENSE.ALL,
+                                            cardID: String(paymentMethod.methodID),
+                                        }),
+                                    }),
+                                );
                             }}
-                            wrapperStyle={[styles.pv3, styles.ph5, !shouldUseNarrowLayout ? styles.sidebarPopover : {}]}
                         />
-                        {shouldShowEnableGlobalReimbursementsButton && (
-                            <MenuItem
-                                title={translate('common.enableGlobalReimbursements')}
-                                icon={Expensicons.Globe}
-                                onPress={() => {
-                                    if (isActingAsDelegate) {
-                                        closeModal(() => {
-                                            showDelegateNoAccessModal();
-                                        });
-                                        return;
-                                    }
-                                    if (isAccountLocked) {
-                                        closeModal(() => showLockedAccountModal());
-                                        return;
-                                    }
-                                    closeModal(() => Navigation.navigate(ROUTES.SETTINGS_WALLET_ENABLE_GLOBAL_REIMBURSEMENTS.getRoute(paymentMethod.selectedPaymentMethod.bankAccountID)));
-                                }}
-                                wrapperStyle={[styles.pv3, styles.ph5, !shouldUseNarrowLayout ? styles.sidebarPopover : {}]}
-                            />
-                        )}
                     </View>
-                )}
-            </Popover>
-            <Popover
-                isVisible={shouldShowCardMenu}
-                onClose={hideCardMenu}
+                </Popover>
+                <ConfirmModal
+                    isVisible={showConfirmDeleteModal}
+                    onConfirm={() => {
+                        hideDefaultDeleteMenu();
+                        deletePaymentMethod();
+                    }}
+                    onCancel={hideDefaultDeleteMenu}
+                    title={translate('walletPage.deleteAccount')}
+                    prompt={translate('walletPage.deleteConfirmation')}
+                    confirmText={translate('common.delete')}
+                    cancelText={translate('common.cancel')}
+                    shouldShowCancelButton
+                    danger
+                    onModalHide={resetSelectedPaymentMethodData}
+                />
+            </ScreenWrapper>
+            <AddPaymentMethodMenu
+                isVisible={shouldShowAddPaymentMenu}
+                onClose={hideAddPaymentMenu}
                 anchorPosition={{
-                    top: anchorPosition.anchorPositionTop,
-                    right: anchorPosition.anchorPositionRight,
+                    horizontal: anchorPosition.anchorPositionHorizontal,
+                    vertical: anchorPosition.anchorPositionVertical - CONST.MODAL.POPOVER_MENU_PADDING,
                 }}
-                anchorRef={paymentMethodButtonRef as RefObject<View | null>}
-            >
-                <View
-                    style={[
-                        !shouldUseNarrowLayout
-                            ? {
-                                  ...styles.sidebarPopover,
-                                  ...styles.pv4,
-                              }
-                            : styles.pt5,
-                    ]}
-                >
-                    {isPopoverBottomMount && (
-                        <MenuItem
-                            title={paymentMethod.formattedSelectedPaymentMethod.title}
-                            icon={paymentMethod.formattedSelectedPaymentMethod.icon?.icon}
-                            iconHeight={paymentMethod.formattedSelectedPaymentMethod.icon?.iconHeight ?? paymentMethod.formattedSelectedPaymentMethod.icon?.iconSize}
-                            iconWidth={paymentMethod.formattedSelectedPaymentMethod.icon?.iconWidth ?? paymentMethod.formattedSelectedPaymentMethod.icon?.iconSize}
-                            iconStyles={paymentMethod.formattedSelectedPaymentMethod.icon?.iconStyles}
-                            description={paymentMethod.formattedSelectedPaymentMethod.description}
-                            wrapperStyle={[styles.mb4, styles.ph5, styles.pv0]}
-                            interactive={false}
-                            displayInDefaultIconColor
-                        />
-                    )}
-                    <MenuItem
-                        icon={Expensicons.MoneySearch}
-                        title={translate('workspace.common.viewTransactions')}
-                        onPress={() => {
-                            hideCardMenu();
-                            Navigation.navigate(
-                                ROUTES.SEARCH_ROOT.getRoute({
-                                    query: buildCannedSearchQuery({
-                                        type: CONST.SEARCH.DATA_TYPES.EXPENSE,
-                                        status: CONST.SEARCH.STATUS.EXPENSE.ALL,
-                                        cardID: String(paymentMethod.methodID),
-                                    }),
-                                }),
-                            );
-                        }}
-                    />
-                </View>
-            </Popover>
-            <ConfirmModal
-                isVisible={showConfirmDeleteModal}
-                onConfirm={() => {
-                    hideDefaultDeleteMenu();
-                    deletePaymentMethod();
-                }}
-                onCancel={hideDefaultDeleteMenu}
-                title={translate('walletPage.deleteAccount')}
-                prompt={translate('walletPage.deleteConfirmation')}
-                confirmText={translate('common.delete')}
-                cancelText={translate('common.cancel')}
-                shouldShowCancelButton
-                danger
-                onModalHide={resetSelectedPaymentMethodData}
+                onItemSelected={(method: string) => addPaymentMethodTypePressed(method)}
+                anchorRef={addPaymentMethodAnchorRef}
+                shouldShowPersonalBankAccountOption
             />
-        </ScreenWrapper>
+        </>
     );
 }
 
