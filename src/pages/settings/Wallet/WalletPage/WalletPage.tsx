--- conflicted
+++ resolved
@@ -71,11 +71,8 @@
     const isUserValidated = userAccount?.validated ?? false;
     const {isActingAsDelegate, showDelegateNoAccessModal} = useContext(DelegateNoAccessContext);
     const {isAccountLocked, showLockedAccountModal} = useContext(LockedAccountContext);
-<<<<<<< HEAD
     const kycWallRef = useContext(KYCWallContext);
-=======
     const {isBetaEnabled} = usePermissions();
->>>>>>> 6517be6b
 
     const theme = useTheme();
     const styles = useThemeStyles();
