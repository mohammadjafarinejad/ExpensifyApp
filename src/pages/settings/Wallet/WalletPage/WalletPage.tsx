import debounce from 'lodash/debounce';
import isEmpty from 'lodash/isEmpty';
import type {ForwardedRef, RefObject} from 'react';
import React, {useCallback, useContext, useEffect, useLayoutEffect, useRef, useState} from 'react';
import type {GestureResponderEvent} from 'react-native';
import {ActivityIndicator, View} from 'react-native';
import ConfirmModal from '@components/ConfirmModal';
import FullScreenLoadingIndicator from '@components/FullscreenLoadingIndicator';
import HeaderWithBackButton from '@components/HeaderWithBackButton';
import Icon from '@components/Icon';
import * as Expensicons from '@components/Icon/Expensicons';
import * as Illustrations from '@components/Icon/Illustrations';
import KYCWall from '@components/KYCWall';
import type {PaymentMethodType, Source} from '@components/KYCWall/types';
import {LockedAccountContext} from '@components/LockedAccountModalProvider';
import LottieAnimations from '@components/LottieAnimations';
import MenuItem from '@components/MenuItem';
import MenuItemWithTopDescription from '@components/MenuItemWithTopDescription';
import OfflineWithFeedback from '@components/OfflineWithFeedback';
import Popover from '@components/Popover';
import ScreenWrapper from '@components/ScreenWrapper';
import ScrollView from '@components/ScrollView';
import Section from '@components/Section';
import Text from '@components/Text';
import useLocalize from '@hooks/useLocalize';
import useNetwork from '@hooks/useNetwork';
import useOnyx from '@hooks/useOnyx';
import usePaymentMethodState from '@hooks/usePaymentMethodState';
import type {FormattedSelectedPaymentMethod} from '@hooks/usePaymentMethodState/types';
import usePermissions from '@hooks/usePermissions';
import useResponsiveLayout from '@hooks/useResponsiveLayout';
import useTheme from '@hooks/useTheme';
import useThemeStyles from '@hooks/useThemeStyles';
import useWindowDimensions from '@hooks/useWindowDimensions';
import {maskCardNumber} from '@libs/CardUtils';
import {convertToDisplayString} from '@libs/CurrencyUtils';
import getClickedTargetLocation from '@libs/getClickedTargetLocation';
import Navigation from '@libs/Navigation/Navigation';
import {formatPaymentMethods, getPaymentMethodDescription} from '@libs/PaymentUtils';
import {getDescriptionForPolicyDomainCard} from '@libs/PolicyUtils';
import {buildCannedSearchQuery} from '@libs/SearchQueryUtils';
import PaymentMethodList from '@pages/settings/Wallet/PaymentMethodList';
import variables from '@styles/variables';
import {deletePaymentBankAccount, openPersonalBankAccountSetupView, setPersonalBankAccountContinueKYCOnSuccess} from '@userActions/BankAccounts';
import {close as closeModal} from '@userActions/Modal';
import {clearWalletError, clearWalletTermsError, deletePaymentCard, getPaymentMethods, makeDefaultPaymentMethod as makeDefaultPaymentMethodPaymentMethods} from '@userActions/PaymentMethods';
import CONST from '@src/CONST';
import ONYXKEYS from '@src/ONYXKEYS';
import ROUTES from '@src/ROUTES';
import type * as OnyxTypes from '@src/types/onyx';
import {getEmptyObject} from '@src/types/utils/EmptyObject';
import type {CardPressHandlerParams, PaymentMethodPressHandlerParams} from './types';

type WalletPageProps = {
    /** Listen for window resize event on web and desktop. */
    shouldListenForResize?: boolean;
};

function WalletPage({shouldListenForResize = false}: WalletPageProps) {
    const [bankAccountList = getEmptyObject<OnyxTypes.BankAccountList>()] = useOnyx(ONYXKEYS.BANK_ACCOUNT_LIST, {canBeMissing: true});
    const [cardList = getEmptyObject<OnyxTypes.CardList>()] = useOnyx(ONYXKEYS.CARD_LIST, {canBeMissing: true});
    const [fundList = getEmptyObject<OnyxTypes.FundList>()] = useOnyx(ONYXKEYS.FUND_LIST, {
        canBeMissing: true,
        selector: (allFunds) => Object.fromEntries(Object.entries(allFunds ?? {}).filter(([, item]) => item.accountData?.additionalData?.isP2PDebitCard === true)),
    });
    const [isLoadingPaymentMethods = true] = useOnyx(ONYXKEYS.IS_LOADING_PAYMENT_METHODS, {canBeMissing: true});
    const [userWallet] = useOnyx(ONYXKEYS.USER_WALLET, {canBeMissing: true});
    const [walletTerms = getEmptyObject<OnyxTypes.WalletTerms>()] = useOnyx(ONYXKEYS.WALLET_TERMS, {canBeMissing: true});
    const [isLoadingApp] = useOnyx(ONYXKEYS.IS_LOADING_APP, {canBeMissing: false});
    const [userAccount] = useOnyx(ONYXKEYS.ACCOUNT, {canBeMissing: true});
    const [lastUsedPaymentMethods] = useOnyx(ONYXKEYS.NVP_LAST_PAYMENT_METHOD, {canBeMissing: true});
    const isUserValidated = userAccount?.validated ?? false;
    const {isAccountLocked, showLockedAccountModal} = useContext(LockedAccountContext);
    const {isBetaEnabled} = usePermissions();

    const theme = useTheme();
    const styles = useThemeStyles();
    const {translate} = useLocalize();
    const network = useNetwork();
    const {windowWidth, windowHeight} = useWindowDimensions();
    const {shouldUseNarrowLayout} = useResponsiveLayout();
    const {paymentMethod, setPaymentMethod, resetSelectedPaymentMethodData} = usePaymentMethodState();
    const [shouldShowDefaultDeleteMenu, setShouldShowDefaultDeleteMenu] = useState(false);
    const [shouldShowCardMenu, setShouldShowCardMenu] = useState(false);
    const [shouldShowLoadingSpinner, setShouldShowLoadingSpinner] = useState(false);
    const paymentMethodButtonRef = useRef<HTMLDivElement | null>(null);
    const [anchorPosition, setAnchorPosition] = useState({
        anchorPositionHorizontal: 0,
        anchorPositionVertical: 0,
        anchorPositionTop: 0,
        anchorPositionRight: 0,
    });
    const [showConfirmDeleteModal, setShowConfirmDeleteModal] = useState(false);

    const hasWallet = !isEmpty(userWallet);
    const hasActivatedWallet = ([CONST.WALLET.TIER_NAME.GOLD, CONST.WALLET.TIER_NAME.PLATINUM] as string[]).includes(userWallet?.tierName ?? '');
    const hasAssignedCard = !isEmpty(cardList);

    const isPendingOnfidoResult = userWallet?.isPendingOnfidoResult ?? false;
    const hasFailedOnfido = userWallet?.hasFailedOnfido ?? false;

    const updateShouldShowLoadingSpinner = useCallback(() => {
        // In order to prevent a loop, only update state of the spinner if there is a change
        const showLoadingSpinner = isLoadingPaymentMethods ?? false;
        if (showLoadingSpinner !== shouldShowLoadingSpinner) {
            setShouldShowLoadingSpinner(showLoadingSpinner && !network.isOffline);
        }
    }, [isLoadingPaymentMethods, network.isOffline, shouldShowLoadingSpinner]);

    const debounceSetShouldShowLoadingSpinner = debounce(updateShouldShowLoadingSpinner, CONST.TIMING.SHOW_LOADING_SPINNER_DEBOUNCE_TIME);

    /**
     * Set position of the payment menu
     */
    const setMenuPosition = useCallback(() => {
        if (!paymentMethodButtonRef.current) {
            return;
        }

        const position = getClickedTargetLocation(paymentMethodButtonRef.current);

        setAnchorPosition({
            anchorPositionTop: position.top + position.height - variables.bankAccountActionPopoverTopSpacing,
            // We want the position to be 23px to the right of the left border
            anchorPositionRight: windowWidth - position.right + variables.bankAccountActionPopoverRightSpacing,
            anchorPositionHorizontal: position.x + variables.addBankAccountLeftSpacing,
            anchorPositionVertical: position.y,
        });
    }, [windowWidth]);

    const getSelectedPaymentMethodID = useCallback(() => {
        if (paymentMethod.selectedPaymentMethodType === CONST.PAYMENT_METHODS.PERSONAL_BANK_ACCOUNT) {
            return paymentMethod.selectedPaymentMethod.bankAccountID;
        }
        if (paymentMethod.selectedPaymentMethodType === CONST.PAYMENT_METHODS.DEBIT_CARD) {
            return paymentMethod.selectedPaymentMethod.fundID;
        }
    }, [paymentMethod.selectedPaymentMethod.bankAccountID, paymentMethod.selectedPaymentMethod.fundID, paymentMethod.selectedPaymentMethodType]);

    /**
     * Display the delete/default menu, or the add payment method menu
     */
    const paymentMethodPressed = ({event, accountData, accountType, methodID, isDefault, icon, description}: PaymentMethodPressHandlerParams) => {
        if (shouldShowDefaultDeleteMenu) {
            setShouldShowDefaultDeleteMenu(false);
            return;
        }
        paymentMethodButtonRef.current = event?.currentTarget as HTMLDivElement;

        // The delete/default menu
        if (accountType) {
            let formattedSelectedPaymentMethod: FormattedSelectedPaymentMethod = {
                title: '',
            };
            if (accountType === CONST.PAYMENT_METHODS.PERSONAL_BANK_ACCOUNT) {
                formattedSelectedPaymentMethod = {
                    title: accountData?.addressName ?? '',
                    icon,
                    description: description ?? getPaymentMethodDescription(accountType, accountData),
                    type: CONST.PAYMENT_METHODS.PERSONAL_BANK_ACCOUNT,
                };
            } else if (accountType === CONST.PAYMENT_METHODS.DEBIT_CARD) {
                formattedSelectedPaymentMethod = {
                    title: accountData?.addressName ?? '',
                    icon,
                    description: description ?? getPaymentMethodDescription(accountType, accountData),
                    type: CONST.PAYMENT_METHODS.DEBIT_CARD,
                };
            }
            setPaymentMethod({
                isSelectedPaymentMethodDefault: !!isDefault,
                selectedPaymentMethod: accountData ?? {},
                selectedPaymentMethodType: accountType,
                formattedSelectedPaymentMethod,
                methodID: methodID ?? CONST.DEFAULT_NUMBER_ID,
            });
            setShouldShowDefaultDeleteMenu(true);
            setMenuPosition();
        }
<<<<<<< HEAD
        if (isAccountLocked) {
            showLockedAccountModal();
            return;
        }
        setShouldShowAddPaymentMenu(true);
        setMenuPosition();
=======
>>>>>>> ae3b0770
    };

    const assignedCardPressed = ({event, cardData, icon, cardID}: CardPressHandlerParams) => {
        if (shouldShowDefaultDeleteMenu) {
            setShouldShowDefaultDeleteMenu(false);
            return;
        }

        if (shouldShowCardMenu) {
            setShouldShowCardMenu(false);
            return;
        }
        paymentMethodButtonRef.current = event?.currentTarget as HTMLDivElement;
        setPaymentMethod({
            isSelectedPaymentMethodDefault: false,
            selectedPaymentMethod: {},
            formattedSelectedPaymentMethod: {
                title: maskCardNumber(cardData?.cardName, cardData?.bank),
                description: cardData ? getDescriptionForPolicyDomainCard(cardData.domainName) : '',
                icon,
            },
            selectedPaymentMethodType: '',
            methodID: cardID ?? CONST.DEFAULT_NUMBER_ID,
        });
        setShouldShowCardMenu(true);
        setMenuPosition();
    };

    const addBankAccountPressed = () => {
        if (shouldShowDefaultDeleteMenu) {
            setShouldShowDefaultDeleteMenu(false);
            return;
        }
        if (isActingAsDelegate) {
            showDelegateNoAccessModal();
            return;
        }
        if (isAccountLocked) {
            showLockedAccountModal();
            return;
        }
        openPersonalBankAccountSetupView({});
    };

    /**
     * Hide the default / delete modal
     */
    const hideDefaultDeleteMenu = useCallback(() => {
        setShouldShowDefaultDeleteMenu(false);
        setShowConfirmDeleteModal(false);
    }, [setShouldShowDefaultDeleteMenu, setShowConfirmDeleteModal]);

    const hideCardMenu = useCallback(() => {
        setShouldShowCardMenu(false);
    }, [setShouldShowCardMenu]);

    const makeDefaultPaymentMethod = useCallback(() => {
        const paymentCardList = fundList ?? {};
        // Find the previous default payment method so we can revert if the MakeDefaultPaymentMethod command errors
        const paymentMethods = formatPaymentMethods(bankAccountList ?? {}, paymentCardList, styles);

        const previousPaymentMethod = paymentMethods.find((method) => !!method.isDefault);
        const currentPaymentMethod = paymentMethods.find((method) => method.methodID === paymentMethod.methodID);
        if (paymentMethod.selectedPaymentMethodType === CONST.PAYMENT_METHODS.PERSONAL_BANK_ACCOUNT) {
            makeDefaultPaymentMethodPaymentMethods(paymentMethod.selectedPaymentMethod.bankAccountID ?? CONST.DEFAULT_NUMBER_ID, 0, previousPaymentMethod, currentPaymentMethod);
        } else if (paymentMethod.selectedPaymentMethodType === CONST.PAYMENT_METHODS.DEBIT_CARD) {
            makeDefaultPaymentMethodPaymentMethods(0, paymentMethod.selectedPaymentMethod.fundID ?? CONST.DEFAULT_NUMBER_ID, previousPaymentMethod, currentPaymentMethod);
        }
    }, [
        paymentMethod.methodID,
        paymentMethod.selectedPaymentMethod.bankAccountID,
        paymentMethod.selectedPaymentMethod.fundID,
        paymentMethod.selectedPaymentMethodType,
        bankAccountList,
        fundList,
        styles,
    ]);

    const deletePaymentMethod = useCallback(() => {
        const bankAccountID = paymentMethod.selectedPaymentMethod.bankAccountID;
        const fundID = paymentMethod.selectedPaymentMethod.fundID;
        if (paymentMethod.selectedPaymentMethodType === CONST.PAYMENT_METHODS.PERSONAL_BANK_ACCOUNT && bankAccountID) {
            const bankAccount = bankAccountList?.[paymentMethod.methodID] ?? {};
            deletePaymentBankAccount(bankAccountID, lastUsedPaymentMethods, bankAccount);
        } else if (paymentMethod.selectedPaymentMethodType === CONST.PAYMENT_METHODS.DEBIT_CARD && fundID) {
            deletePaymentCard(fundID);
        }
    }, [
        paymentMethod.selectedPaymentMethod.bankAccountID,
        paymentMethod.selectedPaymentMethod.fundID,
        paymentMethod.selectedPaymentMethodType,
        lastUsedPaymentMethods,
        paymentMethod.methodID,
        bankAccountList,
    ]);

    /**
     * Navigate to the appropriate page after completing the KYC flow, depending on what initiated it
     */
    const navigateToWalletOrTransferBalancePage = (source?: Source) => {
        Navigation.navigate(source === CONST.KYC_WALL_SOURCE.ENABLE_WALLET ? ROUTES.SETTINGS_WALLET : ROUTES.SETTINGS_WALLET_TRANSFER_BALANCE);
    };

    useEffect(() => {
        // If the user was previously offline, skip debouncing showing the loader
        if (!network.isOffline) {
            updateShouldShowLoadingSpinner();
        } else {
            debounceSetShouldShowLoadingSpinner();
        }
    }, [network.isOffline, debounceSetShouldShowLoadingSpinner, updateShouldShowLoadingSpinner]);

    useEffect(() => {
        if (network.isOffline) {
            return;
        }
        getPaymentMethods();
    }, [network.isOffline]);

    useLayoutEffect(() => {
        if (!shouldListenForResize || (!shouldShowDefaultDeleteMenu && !shouldShowCardMenu)) {
            return;
        }

        setMenuPosition();

        // This effect is intended to update menu position only on window dimension change.
        // eslint-disable-next-line react-compiler/react-compiler, react-hooks/exhaustive-deps
    }, [windowWidth, windowHeight]);

    useEffect(() => {
        if (!shouldShowDefaultDeleteMenu) {
            return;
        }

        // We should reset selected payment method state values and close corresponding modals if the selected payment method is deleted
        let shouldResetPaymentMethodData = false;

        if (paymentMethod.selectedPaymentMethodType === CONST.PAYMENT_METHODS.PERSONAL_BANK_ACCOUNT && isEmpty(bankAccountList?.[paymentMethod.methodID])) {
            shouldResetPaymentMethodData = true;
        } else if (paymentMethod.selectedPaymentMethodType === CONST.PAYMENT_METHODS.DEBIT_CARD && isEmpty(fundList?.[paymentMethod.methodID])) {
            shouldResetPaymentMethodData = true;
        }
        if (shouldResetPaymentMethodData) {
            // Close corresponding selected payment method modals which are open
            if (shouldShowDefaultDeleteMenu) {
                hideDefaultDeleteMenu();
            }
        }
    }, [hideDefaultDeleteMenu, paymentMethod.methodID, paymentMethod.selectedPaymentMethodType, bankAccountList, fundList, shouldShowDefaultDeleteMenu]);
    // Don't show "Make default payment method" button if it's the only payment method or if it's already the default
    const isCurrentPaymentMethodDefault = () => {
        const hasMultiplePaymentMethods = formatPaymentMethods(bankAccountList ?? {}, fundList ?? {}, styles).length > 1;
        if (hasMultiplePaymentMethods) {
            if (paymentMethod.formattedSelectedPaymentMethod.type === CONST.PAYMENT_METHODS.PERSONAL_BANK_ACCOUNT) {
                return paymentMethod.selectedPaymentMethod.bankAccountID === userWallet?.walletLinkedAccountID;
            }
            if (paymentMethod.formattedSelectedPaymentMethod.type === CONST.PAYMENT_METHODS.DEBIT_CARD) {
                return paymentMethod.selectedPaymentMethod.fundID === userWallet?.walletLinkedAccountID;
            }
        }
        return true;
    };

    const shouldShowMakeDefaultButton =
        !isCurrentPaymentMethodDefault() &&
        !(paymentMethod.formattedSelectedPaymentMethod.type === CONST.PAYMENT_METHODS.PERSONAL_BANK_ACCOUNT && paymentMethod.selectedPaymentMethod.type === CONST.BANK_ACCOUNT.TYPE.BUSINESS);

    const shouldShowEnableGlobalReimbursementsButton =
        isBetaEnabled(CONST.BETAS.GLOBAL_REIMBURSEMENTS_ON_ND) &&
        paymentMethod.selectedPaymentMethod.type === CONST.BANK_ACCOUNT.TYPE.BUSINESS &&
        !paymentMethod.selectedPaymentMethod?.additionalData?.corpay?.achAuthorizationForm;

    // Determines whether or not the modal popup is mounted from the bottom of the screen instead of the side mount on Web or Desktop screens
    const isPopoverBottomMount = anchorPosition.anchorPositionTop === 0 || shouldUseNarrowLayout;
    const alertTextStyle = [styles.inlineSystemMessage, styles.flexShrink1];
    const alertViewStyle = [styles.flexRow, styles.alignItemsCenter, styles.w100];
    const headerWithBackButton = (
        <HeaderWithBackButton
            title={translate('common.wallet')}
            icon={Illustrations.MoneyIntoWallet}
            shouldUseHeadlineHeader
            shouldShowBackButton={shouldUseNarrowLayout}
            shouldDisplaySearchRouter
            onBackButtonPress={Navigation.popToSidebar}
        />
    );

    if (isLoadingApp) {
        return (
            <ScreenWrapper
                testID={WalletPage.displayName}
                shouldShowOfflineIndicatorInWideScreen
            >
                {headerWithBackButton}
                <View style={styles.flex1}>
                    <FullScreenLoadingIndicator />
                </View>
            </ScreenWrapper>
        );
    }

    return (
        <ScreenWrapper
            testID={WalletPage.displayName}
            shouldShowOfflineIndicatorInWideScreen
        >
            {headerWithBackButton}
            <ScrollView style={styles.pt3}>
                <View style={[styles.flex1, shouldUseNarrowLayout ? styles.workspaceSectionMobile : styles.workspaceSection]}>
                    <OfflineWithFeedback
                        style={styles.flex1}
                        contentContainerStyle={styles.flex1}
                        onClose={clearWalletError}
                        errors={userWallet?.errors}
                        errorRowStyles={[styles.ph6]}
                    >
                        <Section
                            subtitle={translate('walletPage.addBankAccountToSendAndReceive')}
                            title={translate('common.bankAccounts')}
                            isCentralPane
                            subtitleMuted
                            titleStyles={styles.accountSettingsSectionTitle}
                            illustration={LottieAnimations.BankVault}
                            illustrationStyle={styles.walletIllustration}
                            illustrationContainerStyle={{height: 220}}
                            illustrationBackgroundColor="#411103"
                        >
                            <PaymentMethodList
                                onPress={paymentMethodPressed}
                                onAddBankAccountPress={addBankAccountPressed}
                                actionPaymentMethodType={shouldShowDefaultDeleteMenu ? paymentMethod.selectedPaymentMethodType : ''}
                                activePaymentMethodID={shouldShowDefaultDeleteMenu ? getSelectedPaymentMethodID() : ''}
                                onListContentSizeChange={shouldShowDefaultDeleteMenu ? setMenuPosition : () => {}}
                                style={[styles.mt5, [shouldUseNarrowLayout ? styles.mhn5 : styles.mhn8]]}
                                listItemStyle={shouldUseNarrowLayout ? styles.ph5 : styles.ph8}
                                shouldShowBankAccountSections
                            />
                        </Section>

                        {hasAssignedCard ? (
                            <Section
                                subtitle={translate('walletPage.assignedCardsDescription')}
                                title={translate('walletPage.assignedCards')}
                                isCentralPane
                                subtitleMuted
                                titleStyles={styles.accountSettingsSectionTitle}
                            >
                                <PaymentMethodList
                                    shouldShowAddBankAccount={false}
                                    shouldShowAssignedCards
                                    onPress={assignedCardPressed}
                                    style={[styles.mt5, [shouldUseNarrowLayout ? styles.mhn5 : styles.mhn8]]}
                                    listItemStyle={shouldUseNarrowLayout ? styles.ph5 : styles.ph8}
                                    actionPaymentMethodType={shouldShowCardMenu ? paymentMethod.selectedPaymentMethodType : ''}
                                    activePaymentMethodID={shouldShowCardMenu ? paymentMethod.methodID : ''}
                                    onListContentSizeChange={shouldShowCardMenu ? setMenuPosition : () => {}}
                                />
                            </Section>
                        ) : null}

                        {hasWallet && (
                            <Section
                                subtitle={translate(`walletPage.sendAndReceiveMoney`)}
                                title={translate('walletPage.expensifyWallet')}
                                isCentralPane
                                subtitleMuted
                                titleStyles={styles.accountSettingsSectionTitle}
                                childrenStyles={shouldShowLoadingSpinner ? styles.mt7 : styles.mt5}
                            >
                                <>
                                    {shouldShowLoadingSpinner && (
                                        <ActivityIndicator
                                            color={theme.spinner}
                                            size={CONST.ACTIVITY_INDICATOR_SIZE.LARGE}
                                            style={[styles.mb5]}
                                        />
                                    )}
                                    {!shouldShowLoadingSpinner && hasActivatedWallet && (
                                        <OfflineWithFeedback
                                            pendingAction={CONST.RED_BRICK_ROAD_PENDING_ACTION.ADD}
                                            errors={walletTerms?.errors}
                                            onClose={clearWalletTermsError}
                                            errorRowStyles={[styles.ml10, styles.mr2]}
                                            style={[styles.mb2]}
                                        >
                                            <MenuItemWithTopDescription
                                                description={translate('walletPage.balance')}
                                                title={convertToDisplayString(userWallet?.currentBalance ?? 0)}
                                                titleStyle={styles.textHeadlineH2}
                                                interactive={false}
                                                wrapperStyle={styles.sectionMenuItemTopDescription}
                                                copyValue={convertToDisplayString(userWallet?.currentBalance ?? 0)}
                                            />
                                        </OfflineWithFeedback>
                                    )}

                                    <KYCWall
                                        onSuccessfulKYC={(_iouPaymentType?: PaymentMethodType, source?: Source) => navigateToWalletOrTransferBalancePage(source)}
                                        onSelectPaymentMethod={(selectedPaymentMethod: string) => {
                                            if (hasActivatedWallet || selectedPaymentMethod !== CONST.PAYMENT_METHODS.PERSONAL_BANK_ACCOUNT) {
                                                return;
                                            }
                                            // To allow upgrading to a gold wallet, continue with the KYC flow after adding a bank account
                                            setPersonalBankAccountContinueKYCOnSuccess(ROUTES.SETTINGS_WALLET);
                                        }}
                                        enablePaymentsRoute={ROUTES.SETTINGS_ENABLE_PAYMENTS}
                                        addDebitCardRoute={ROUTES.SETTINGS_ADD_DEBIT_CARD}
                                        source={hasActivatedWallet ? CONST.KYC_WALL_SOURCE.TRANSFER_BALANCE : CONST.KYC_WALL_SOURCE.ENABLE_WALLET}
                                        shouldIncludeDebitCard={hasActivatedWallet}
                                    >
                                        {(triggerKYCFlow: (event?: GestureResponderEvent | KeyboardEvent, iouPaymentType?: PaymentMethodType) => void, buttonRef: RefObject<View | null>) => {
                                            if (shouldShowLoadingSpinner) {
                                                return null;
                                            }

                                            if (hasActivatedWallet) {
                                                return (
                                                    <MenuItem
                                                        ref={buttonRef as ForwardedRef<View>}
<<<<<<< HEAD
                                                        onPress={() => {
                                                            if (isAccountLocked) {
                                                                showLockedAccountModal();
                                                                return;
                                                            }

                                                            if (!isUserValidated) {
                                                                Navigation.navigate(
                                                                    ROUTES.SETTINGS_CONTACT_METHOD_VERIFY_ACCOUNT.getRoute(ROUTES.SETTINGS_WALLET, ROUTES.SETTINGS_ENABLE_PAYMENTS),
                                                                );
                                                                return;
                                                            }
                                                            Navigation.navigate(ROUTES.SETTINGS_ENABLE_PAYMENTS);
                                                        }}
=======
                                                        title={translate('common.transferBalance')}
                                                        icon={Expensicons.Transfer}
                                                        onPress={triggerKYCFlow}
                                                        shouldShowRightIcon
>>>>>>> ae3b0770
                                                        disabled={network.isOffline}
                                                        wrapperStyle={[
                                                            styles.transferBalance,
                                                            shouldUseNarrowLayout ? styles.mhn5 : styles.mhn8,
                                                            shouldUseNarrowLayout ? styles.ph5 : styles.ph8,
                                                        ]}
                                                    />
                                                );
<<<<<<< HEAD
                                            }}
                                        </KYCWall>
                                    </>
                                </Section>
                            )}
                        </OfflineWithFeedback>
                    </View>
                </ScrollView>
                <Popover
                    isVisible={shouldShowDefaultDeleteMenu}
                    onClose={hideDefaultDeleteMenu}
                    anchorPosition={{
                        top: anchorPosition.anchorPositionTop,
                        right: anchorPosition.anchorPositionRight,
                    }}
                    anchorRef={paymentMethodButtonRef as RefObject<View | null>}
                >
                    {!showConfirmDeleteModal && (
                        <View
                            style={[
                                !shouldUseNarrowLayout
                                    ? {
                                          ...styles.sidebarPopover,
                                          ...styles.pv4,
                                      }
                                    : styles.pt5,
                            ]}
                        >
                            {isPopoverBottomMount && (
                                <MenuItem
                                    title={paymentMethod.formattedSelectedPaymentMethod.title}
                                    icon={paymentMethod.formattedSelectedPaymentMethod.icon?.icon}
                                    iconHeight={paymentMethod.formattedSelectedPaymentMethod.icon?.iconHeight ?? paymentMethod.formattedSelectedPaymentMethod.icon?.iconSize}
                                    iconWidth={paymentMethod.formattedSelectedPaymentMethod.icon?.iconWidth ?? paymentMethod.formattedSelectedPaymentMethod.icon?.iconSize}
                                    iconStyles={paymentMethod.formattedSelectedPaymentMethod.icon?.iconStyles}
                                    description={paymentMethod.formattedSelectedPaymentMethod.description}
                                    wrapperStyle={[styles.mb4, styles.ph5, styles.pv0]}
                                    interactive={false}
                                    displayInDefaultIconColor
                                />
                            )}
                            {shouldShowMakeDefaultButton && (
                                <MenuItem
                                    title={translate('walletPage.setDefaultConfirmation')}
                                    icon={Expensicons.Star}
                                    onPress={() => {
                                        if (isAccountLocked) {
                                            closeModal(() => showLockedAccountModal());
                                            return;
                                        }
                                        makeDefaultPaymentMethod();
                                        setShouldShowDefaultDeleteMenu(false);
                                    }}
                                    wrapperStyle={[styles.pv3, styles.ph5, !shouldUseNarrowLayout ? styles.sidebarPopover : {}]}
                                    numberOfLinesTitle={0}
                                />
                            )}
                            <MenuItem
                                title={translate('common.delete')}
                                icon={Expensicons.Trashcan}
                                onPress={() => {
                                    if (isAccountLocked) {
                                        closeModal(() => showLockedAccountModal());
                                        return;
                                    }
                                    closeModal(() => setShowConfirmDeleteModal(true));
                                }}
                                wrapperStyle={[styles.pv3, styles.ph5, !shouldUseNarrowLayout ? styles.sidebarPopover : {}]}
                            />
                            {shouldShowEnableGlobalReimbursementsButton && (
                                <MenuItem
                                    title={translate('common.enableGlobalReimbursements')}
                                    icon={Expensicons.Globe}
                                    onPress={() => {
                                        if (isAccountLocked) {
                                            closeModal(() => showLockedAccountModal());
                                            return;
                                        }
                                        closeModal(() =>
                                            Navigation.navigate(ROUTES.SETTINGS_WALLET_ENABLE_GLOBAL_REIMBURSEMENTS.getRoute(paymentMethod.selectedPaymentMethod.bankAccountID)),
                                        );
                                    }}
                                    wrapperStyle={[styles.pv3, styles.ph5, !shouldUseNarrowLayout ? styles.sidebarPopover : {}]}
                                />
                            )}
                        </View>
                    )}
                </Popover>
                <Popover
                    isVisible={shouldShowCardMenu}
                    onClose={hideCardMenu}
                    anchorPosition={{
                        top: anchorPosition.anchorPositionTop,
                        right: anchorPosition.anchorPositionRight,
                    }}
                    anchorRef={paymentMethodButtonRef as RefObject<View | null>}
                >
=======
                                            }

                                            if (isPendingOnfidoResult) {
                                                return (
                                                    <View style={alertViewStyle}>
                                                        <Icon
                                                            src={Expensicons.Hourglass}
                                                            fill={theme.icon}
                                                        />

                                                        <Text style={alertTextStyle}>{translate('walletPage.walletActivationPending')}</Text>
                                                    </View>
                                                );
                                            }

                                            if (hasFailedOnfido) {
                                                return (
                                                    <View style={alertViewStyle}>
                                                        <Icon
                                                            src={Expensicons.Exclamation}
                                                            fill={theme.icon}
                                                        />

                                                        <Text style={alertTextStyle}>{translate('walletPage.walletActivationFailed')}</Text>
                                                    </View>
                                                );
                                            }

                                            return (
                                                <MenuItem
                                                    title={translate('walletPage.enableWallet')}
                                                    icon={Expensicons.Wallet}
                                                    ref={buttonRef as ForwardedRef<View>}
                                                    onPress={() => {
                                                        if (isActingAsDelegate) {
                                                            showDelegateNoAccessModal();
                                                            return;
                                                        }
                                                        if (isAccountLocked) {
                                                            showLockedAccountModal();
                                                            return;
                                                        }

                                                        if (!isUserValidated) {
                                                            Navigation.navigate(
                                                                ROUTES.SETTINGS_CONTACT_METHOD_VERIFY_ACCOUNT.getRoute(ROUTES.SETTINGS_WALLET, ROUTES.SETTINGS_ENABLE_PAYMENTS),
                                                            );
                                                            return;
                                                        }
                                                        Navigation.navigate(ROUTES.SETTINGS_ENABLE_PAYMENTS);
                                                    }}
                                                    disabled={network.isOffline}
                                                    wrapperStyle={[
                                                        styles.transferBalance,
                                                        shouldUseNarrowLayout ? styles.mhn5 : styles.mhn8,
                                                        shouldUseNarrowLayout ? styles.ph5 : styles.ph8,
                                                    ]}
                                                />
                                            );
                                        }}
                                    </KYCWall>
                                </>
                            </Section>
                        )}
                    </OfflineWithFeedback>
                </View>
            </ScrollView>
            <Popover
                isVisible={shouldShowDefaultDeleteMenu}
                onClose={hideDefaultDeleteMenu}
                anchorPosition={{
                    top: anchorPosition.anchorPositionTop,
                    right: anchorPosition.anchorPositionRight,
                }}
                anchorRef={paymentMethodButtonRef as RefObject<View | null>}
            >
                {!showConfirmDeleteModal && (
>>>>>>> ae3b0770
                    <View
                        style={[
                            !shouldUseNarrowLayout
                                ? {
                                      ...styles.sidebarPopover,
                                      ...styles.pv4,
                                  }
                                : styles.pt5,
                        ]}
                    >
                        {isPopoverBottomMount && (
                            <MenuItem
                                title={paymentMethod.formattedSelectedPaymentMethod.title}
                                icon={paymentMethod.formattedSelectedPaymentMethod.icon?.icon}
                                iconHeight={paymentMethod.formattedSelectedPaymentMethod.icon?.iconHeight ?? paymentMethod.formattedSelectedPaymentMethod.icon?.iconSize}
                                iconWidth={paymentMethod.formattedSelectedPaymentMethod.icon?.iconWidth ?? paymentMethod.formattedSelectedPaymentMethod.icon?.iconSize}
                                iconStyles={paymentMethod.formattedSelectedPaymentMethod.icon?.iconStyles}
                                description={paymentMethod.formattedSelectedPaymentMethod.description}
                                wrapperStyle={[styles.mb4, styles.ph5, styles.pv0]}
                                interactive={false}
                                displayInDefaultIconColor
                            />
                        )}
                        {shouldShowMakeDefaultButton && (
                            <MenuItem
                                title={translate('walletPage.setDefaultConfirmation')}
                                icon={Expensicons.Star}
                                onPress={() => {
                                    if (isActingAsDelegate) {
                                        closeModal(() => {
                                            showDelegateNoAccessModal();
                                        });
                                        return;
                                    }
                                    if (isAccountLocked) {
                                        closeModal(() => showLockedAccountModal());
                                        return;
                                    }
                                    makeDefaultPaymentMethod();
                                    setShouldShowDefaultDeleteMenu(false);
                                }}
                                wrapperStyle={[styles.pv3, styles.ph5, !shouldUseNarrowLayout ? styles.sidebarPopover : {}]}
                                numberOfLinesTitle={0}
                            />
                        )}
                        <MenuItem
                            title={translate('common.delete')}
                            icon={Expensicons.Trashcan}
                            onPress={() => {
                                if (isActingAsDelegate) {
                                    closeModal(() => {
                                        showDelegateNoAccessModal();
                                    });
                                    return;
                                }
                                if (isAccountLocked) {
                                    closeModal(() => showLockedAccountModal());
                                    return;
                                }
                                closeModal(() => setShowConfirmDeleteModal(true));
                            }}
                            wrapperStyle={[styles.pv3, styles.ph5, !shouldUseNarrowLayout ? styles.sidebarPopover : {}]}
                        />
                        {shouldShowEnableGlobalReimbursementsButton && (
                            <MenuItem
                                title={translate('common.enableGlobalReimbursements')}
                                icon={Expensicons.Globe}
                                onPress={() => {
                                    if (isActingAsDelegate) {
                                        closeModal(() => {
                                            showDelegateNoAccessModal();
                                        });
                                        return;
                                    }
                                    if (isAccountLocked) {
                                        closeModal(() => showLockedAccountModal());
                                        return;
                                    }
                                    closeModal(() => Navigation.navigate(ROUTES.SETTINGS_WALLET_ENABLE_GLOBAL_REIMBURSEMENTS.getRoute(paymentMethod.selectedPaymentMethod.bankAccountID)));
                                }}
                                wrapperStyle={[styles.pv3, styles.ph5, !shouldUseNarrowLayout ? styles.sidebarPopover : {}]}
                            />
                        )}
                    </View>
                )}
            </Popover>
            <Popover
                isVisible={shouldShowCardMenu}
                onClose={hideCardMenu}
                anchorPosition={{
                    top: anchorPosition.anchorPositionTop,
                    right: anchorPosition.anchorPositionRight,
                }}
                anchorRef={paymentMethodButtonRef as RefObject<View | null>}
            >
                <View
                    style={[
                        !shouldUseNarrowLayout
                            ? {
                                  ...styles.sidebarPopover,
                                  ...styles.pv4,
                              }
                            : styles.pt5,
                    ]}
                >
                    {isPopoverBottomMount && (
                        <MenuItem
                            title={paymentMethod.formattedSelectedPaymentMethod.title}
                            icon={paymentMethod.formattedSelectedPaymentMethod.icon?.icon}
                            iconHeight={paymentMethod.formattedSelectedPaymentMethod.icon?.iconHeight ?? paymentMethod.formattedSelectedPaymentMethod.icon?.iconSize}
                            iconWidth={paymentMethod.formattedSelectedPaymentMethod.icon?.iconWidth ?? paymentMethod.formattedSelectedPaymentMethod.icon?.iconSize}
                            iconStyles={paymentMethod.formattedSelectedPaymentMethod.icon?.iconStyles}
                            description={paymentMethod.formattedSelectedPaymentMethod.description}
                            wrapperStyle={[styles.mb4, styles.ph5, styles.pv0]}
                            interactive={false}
                            displayInDefaultIconColor
                        />
                    )}
                    <MenuItem
                        icon={Expensicons.MoneySearch}
                        title={translate('workspace.common.viewTransactions')}
                        onPress={() => {
                            hideCardMenu();
                            Navigation.navigate(
                                ROUTES.SEARCH_ROOT.getRoute({
                                    query: buildCannedSearchQuery({
                                        type: CONST.SEARCH.DATA_TYPES.EXPENSE,
                                        status: CONST.SEARCH.STATUS.EXPENSE.ALL,
                                        cardID: String(paymentMethod.methodID),
                                    }),
                                }),
                            );
                        }}
                    />
                </View>
            </Popover>
            <ConfirmModal
                isVisible={showConfirmDeleteModal}
                onConfirm={() => {
                    hideDefaultDeleteMenu();
                    deletePaymentMethod();
                }}
                onCancel={hideDefaultDeleteMenu}
                title={translate('walletPage.deleteAccount')}
                prompt={translate('walletPage.deleteConfirmation')}
                confirmText={translate('common.delete')}
                cancelText={translate('common.cancel')}
                shouldShowCancelButton
                danger
                onModalHide={resetSelectedPaymentMethodData}
            />
        </ScreenWrapper>
    );
}

WalletPage.displayName = 'WalletPage';

export default WalletPage;<|MERGE_RESOLUTION|>--- conflicted
+++ resolved
@@ -177,15 +177,6 @@
             setShouldShowDefaultDeleteMenu(true);
             setMenuPosition();
         }
-<<<<<<< HEAD
-        if (isAccountLocked) {
-            showLockedAccountModal();
-            return;
-        }
-        setShouldShowAddPaymentMenu(true);
-        setMenuPosition();
-=======
->>>>>>> ae3b0770
     };
 
     const assignedCardPressed = ({event, cardData, icon, cardID}: CardPressHandlerParams) => {
@@ -217,10 +208,6 @@
     const addBankAccountPressed = () => {
         if (shouldShowDefaultDeleteMenu) {
             setShouldShowDefaultDeleteMenu(false);
-            return;
-        }
-        if (isActingAsDelegate) {
-            showDelegateNoAccessModal();
             return;
         }
         if (isAccountLocked) {
@@ -506,27 +493,10 @@
                                                 return (
                                                     <MenuItem
                                                         ref={buttonRef as ForwardedRef<View>}
-<<<<<<< HEAD
-                                                        onPress={() => {
-                                                            if (isAccountLocked) {
-                                                                showLockedAccountModal();
-                                                                return;
-                                                            }
-
-                                                            if (!isUserValidated) {
-                                                                Navigation.navigate(
-                                                                    ROUTES.SETTINGS_CONTACT_METHOD_VERIFY_ACCOUNT.getRoute(ROUTES.SETTINGS_WALLET, ROUTES.SETTINGS_ENABLE_PAYMENTS),
-                                                                );
-                                                                return;
-                                                            }
-                                                            Navigation.navigate(ROUTES.SETTINGS_ENABLE_PAYMENTS);
-                                                        }}
-=======
                                                         title={translate('common.transferBalance')}
                                                         icon={Expensicons.Transfer}
                                                         onPress={triggerKYCFlow}
                                                         shouldShowRightIcon
->>>>>>> ae3b0770
                                                         disabled={network.isOffline}
                                                         wrapperStyle={[
                                                             styles.transferBalance,
@@ -535,105 +505,6 @@
                                                         ]}
                                                     />
                                                 );
-<<<<<<< HEAD
-                                            }}
-                                        </KYCWall>
-                                    </>
-                                </Section>
-                            )}
-                        </OfflineWithFeedback>
-                    </View>
-                </ScrollView>
-                <Popover
-                    isVisible={shouldShowDefaultDeleteMenu}
-                    onClose={hideDefaultDeleteMenu}
-                    anchorPosition={{
-                        top: anchorPosition.anchorPositionTop,
-                        right: anchorPosition.anchorPositionRight,
-                    }}
-                    anchorRef={paymentMethodButtonRef as RefObject<View | null>}
-                >
-                    {!showConfirmDeleteModal && (
-                        <View
-                            style={[
-                                !shouldUseNarrowLayout
-                                    ? {
-                                          ...styles.sidebarPopover,
-                                          ...styles.pv4,
-                                      }
-                                    : styles.pt5,
-                            ]}
-                        >
-                            {isPopoverBottomMount && (
-                                <MenuItem
-                                    title={paymentMethod.formattedSelectedPaymentMethod.title}
-                                    icon={paymentMethod.formattedSelectedPaymentMethod.icon?.icon}
-                                    iconHeight={paymentMethod.formattedSelectedPaymentMethod.icon?.iconHeight ?? paymentMethod.formattedSelectedPaymentMethod.icon?.iconSize}
-                                    iconWidth={paymentMethod.formattedSelectedPaymentMethod.icon?.iconWidth ?? paymentMethod.formattedSelectedPaymentMethod.icon?.iconSize}
-                                    iconStyles={paymentMethod.formattedSelectedPaymentMethod.icon?.iconStyles}
-                                    description={paymentMethod.formattedSelectedPaymentMethod.description}
-                                    wrapperStyle={[styles.mb4, styles.ph5, styles.pv0]}
-                                    interactive={false}
-                                    displayInDefaultIconColor
-                                />
-                            )}
-                            {shouldShowMakeDefaultButton && (
-                                <MenuItem
-                                    title={translate('walletPage.setDefaultConfirmation')}
-                                    icon={Expensicons.Star}
-                                    onPress={() => {
-                                        if (isAccountLocked) {
-                                            closeModal(() => showLockedAccountModal());
-                                            return;
-                                        }
-                                        makeDefaultPaymentMethod();
-                                        setShouldShowDefaultDeleteMenu(false);
-                                    }}
-                                    wrapperStyle={[styles.pv3, styles.ph5, !shouldUseNarrowLayout ? styles.sidebarPopover : {}]}
-                                    numberOfLinesTitle={0}
-                                />
-                            )}
-                            <MenuItem
-                                title={translate('common.delete')}
-                                icon={Expensicons.Trashcan}
-                                onPress={() => {
-                                    if (isAccountLocked) {
-                                        closeModal(() => showLockedAccountModal());
-                                        return;
-                                    }
-                                    closeModal(() => setShowConfirmDeleteModal(true));
-                                }}
-                                wrapperStyle={[styles.pv3, styles.ph5, !shouldUseNarrowLayout ? styles.sidebarPopover : {}]}
-                            />
-                            {shouldShowEnableGlobalReimbursementsButton && (
-                                <MenuItem
-                                    title={translate('common.enableGlobalReimbursements')}
-                                    icon={Expensicons.Globe}
-                                    onPress={() => {
-                                        if (isAccountLocked) {
-                                            closeModal(() => showLockedAccountModal());
-                                            return;
-                                        }
-                                        closeModal(() =>
-                                            Navigation.navigate(ROUTES.SETTINGS_WALLET_ENABLE_GLOBAL_REIMBURSEMENTS.getRoute(paymentMethod.selectedPaymentMethod.bankAccountID)),
-                                        );
-                                    }}
-                                    wrapperStyle={[styles.pv3, styles.ph5, !shouldUseNarrowLayout ? styles.sidebarPopover : {}]}
-                                />
-                            )}
-                        </View>
-                    )}
-                </Popover>
-                <Popover
-                    isVisible={shouldShowCardMenu}
-                    onClose={hideCardMenu}
-                    anchorPosition={{
-                        top: anchorPosition.anchorPositionTop,
-                        right: anchorPosition.anchorPositionRight,
-                    }}
-                    anchorRef={paymentMethodButtonRef as RefObject<View | null>}
-                >
-=======
                                             }
 
                                             if (isPendingOnfidoResult) {
@@ -668,10 +539,6 @@
                                                     icon={Expensicons.Wallet}
                                                     ref={buttonRef as ForwardedRef<View>}
                                                     onPress={() => {
-                                                        if (isActingAsDelegate) {
-                                                            showDelegateNoAccessModal();
-                                                            return;
-                                                        }
                                                         if (isAccountLocked) {
                                                             showLockedAccountModal();
                                                             return;
@@ -711,7 +578,6 @@
                 anchorRef={paymentMethodButtonRef as RefObject<View | null>}
             >
                 {!showConfirmDeleteModal && (
->>>>>>> ae3b0770
                     <View
                         style={[
                             !shouldUseNarrowLayout
@@ -740,12 +606,6 @@
                                 title={translate('walletPage.setDefaultConfirmation')}
                                 icon={Expensicons.Star}
                                 onPress={() => {
-                                    if (isActingAsDelegate) {
-                                        closeModal(() => {
-                                            showDelegateNoAccessModal();
-                                        });
-                                        return;
-                                    }
                                     if (isAccountLocked) {
                                         closeModal(() => showLockedAccountModal());
                                         return;
@@ -761,12 +621,6 @@
                             title={translate('common.delete')}
                             icon={Expensicons.Trashcan}
                             onPress={() => {
-                                if (isActingAsDelegate) {
-                                    closeModal(() => {
-                                        showDelegateNoAccessModal();
-                                    });
-                                    return;
-                                }
                                 if (isAccountLocked) {
                                     closeModal(() => showLockedAccountModal());
                                     return;
@@ -780,12 +634,6 @@
                                 title={translate('common.enableGlobalReimbursements')}
                                 icon={Expensicons.Globe}
                                 onPress={() => {
-                                    if (isActingAsDelegate) {
-                                        closeModal(() => {
-                                            showDelegateNoAccessModal();
-                                        });
-                                        return;
-                                    }
                                     if (isAccountLocked) {
                                         closeModal(() => showLockedAccountModal());
                                         return;
