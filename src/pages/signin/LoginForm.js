--- conflicted
+++ resolved
@@ -192,20 +192,12 @@
                     />
                 </View>
                 {!_.isEmpty(this.props.account.success) && <Text style={[styles.formSuccess]}>{this.props.account.success}</Text>}
-<<<<<<< HEAD
-                {!_.isEmpty(this.props.closeAccount.success) && (
-=======
                 {!_.isEmpty(this.props.closeAccount.success || this.props.account.message) && (
->>>>>>> 6d17cc80
                     // DotIndicatorMessage mostly expects onyxData errors, so we need to mock an object so that the messages looks similar to prop.account.errors
                     <DotIndicatorMessage
                         style={[styles.mv2]}
                         type="success"
-<<<<<<< HEAD
-                        messages={{0: this.props.closeAccount.success}}
-=======
                         messages={{0: this.props.closeAccount.success || this.props.account.message}}
->>>>>>> 6d17cc80
                     />
                 )}
                 {
