--- conflicted
+++ resolved
@@ -60,47 +60,6 @@
     render() {
         return (
             <>
-<<<<<<< HEAD
-                <View style={[styles.loginFormContainer]}>
-                    <View style={[styles.mb4]}>
-                        <Text style={[styles.formLabel]}>Enter your phone or email:</Text>
-                        <TextInput
-                            style={[styles.textInput]}
-                            value={this.state.login}
-                            autoCompleteType="email"
-                            textContentType="username"
-                            onChangeText={text => this.setState({login: text})}
-                            onSubmitEditing={this.validateAndSubmitForm}
-                            autoCapitalize="none"
-                            placeholder="Phone or Email"
-                            autoFocus
-                        />
-                    </View>
-                    <View>
-                        <ButtonWithLoader
-                            text="Continue"
-                            isLoading={this.props.account.loading}
-                            onClick={this.validateAndSubmitForm}
-                        />
-                    </View>
-
-                    {this.state.formError && (
-                        <Text style={[styles.formError]}>
-                            {this.state.formError}
-                        </Text>
-                    )}
-
-                    {!_.isEmpty(this.props.account.error) && (
-                        <Text style={[styles.formError]}>
-                            {this.props.account.error}
-                        </Text>
-                    )}
-                    {!_.isEmpty(this.props.account.success) && (
-                        <Text style={[styles.formSuccess]}>
-                            {this.props.account.success}
-                        </Text>
-                    )}
-=======
                 <View style={[styles.mb4]}>
                     <Text style={[styles.formLabel]}>Enter your phone or email:</Text>
                     <TextInput
@@ -114,7 +73,6 @@
                         placeholder="Phone or Email"
                         autoFocus
                     />
->>>>>>> c945ca55
                 </View>
                 <View>
                     <ButtonWithLoader
@@ -135,6 +93,11 @@
                         {this.props.account.error}
                     </Text>
                 )}
+                {!_.isEmpty(this.props.account.success) && (
+                    <Text style={[styles.formSuccess]}>
+                        {this.props.account.success}
+                    </Text>
+                )}
             </>
         );
     }
