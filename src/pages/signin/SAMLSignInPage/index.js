--- conflicted
+++ resolved
@@ -1,24 +1,10 @@
-import PropTypes from 'prop-types';
 import React, {useEffect} from 'react';
-<<<<<<< HEAD
 import {withOnyx} from 'react-native-onyx';
 import PropTypes from 'prop-types';
-import ONYXKEYS from '../../../ONYXKEYS';
-import CONFIG from '../../../CONFIG';
-import SAMLLoadingIndicator from '../../../components/SAMLLoadingIndicator';
-=======
-import {View} from 'react-native';
-import {withOnyx} from 'react-native-onyx';
-import Icon from '@components/Icon';
-import * as Expensicons from '@components/Icon/Expensicons';
-import * as Illustrations from '@components/Icon/Illustrations';
-import Text from '@components/Text';
-import useLocalize from '@hooks/useLocalize';
-import styles from '@styles/styles';
-import themeColors from '@styles/themes/default';
 import CONFIG from '@src/CONFIG';
 import ONYXKEYS from '@src/ONYXKEYS';
->>>>>>> 72b388a4
+import SAMLLoadingIndicator from '../../../components/SAMLLoadingIndicator';
+
 
 const propTypes = {
     /** The credentials of the logged in person */
