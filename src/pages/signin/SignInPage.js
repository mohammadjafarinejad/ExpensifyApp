--- conflicted
+++ resolved
@@ -79,27 +79,6 @@
         // - A login has been entered
         // - AND is not validated or password is forgotten
         // - AND user is not on 'passwordless' beta
-<<<<<<< HEAD
-        const showSendValidateCodeForm = this.props.credentials.login
-            && (!this.props.account.validated || this.props.account.forgotPassword)
-            && !Permissions.canUsePasswordlessLogins(this.props.betas);
-
-        let welcomeText;
-        if (showValidateCodeForm) {
-            if (this.props.account.requiresTwoFactorAuth) {
-                // We will only know this after a user signs in successfully, without their 2FA code
-                welcomeText = this.props.translate('validateCodeForm.enterTwoFactorOrRecoveryCode');
-            } else if (this.props.account.validated) {
-                welcomeText = this.props.translate('welcomeText.welcomeBackEnterMagicCode', {login: this.props.credentials.login});
-            } else if (!this.props.account.validated) {
-                welcomeText = this.props.translate('welcomeText.welcomeEnterMagicCode', {login: this.props.credentials.login});
-            }
-        } else if (showSendValidateCodeForm) {
-            welcomeText = '';
-        } else if (showPasswordForm) {
-            welcomeText = this.props.translate('welcomeText.welcomeBack');
-        } else {
-=======
         const showResendValidationForm = this.props.credentials.login
             && (!this.props.account.validated || this.props.account.forgotPassword)
             && !Permissions.canUsePasswordlessLogins(this.props.betas);
@@ -117,7 +96,6 @@
         } else if (showPasswordForm) {
             welcomeText = this.props.translate('welcomeText.welcomeBack');
         } else if (!showResendValidationForm) {
->>>>>>> b67c710e
             welcomeText = this.props.translate('welcomeText.welcome');
         }
 
@@ -125,11 +103,7 @@
             <SafeAreaView style={[styles.signInPage]}>
                 <SignInPageLayout
                     welcomeText={welcomeText}
-<<<<<<< HEAD
-                    shouldShowWelcomeText={showLoginForm || showPasswordForm || showValidateCodeForm || !showSendValidateCodeForm}
-=======
                     shouldShowWelcomeText={showLoginForm || showPasswordForm || showValidateCodeForm || !showResendValidationForm}
->>>>>>> b67c710e
                 >
                     {/* LoginForm and PasswordForm must use the isVisible prop. This keeps them mounted, but visually hidden
                     so that password managers can access the values. Conditionally rendering these components will break this feature. */}
@@ -139,11 +113,7 @@
                     ) : (
                         <PasswordForm isVisible={showPasswordForm} />
                     )}
-<<<<<<< HEAD
-                    {showSendValidateCodeForm && <ResendValidationForm />}
-=======
                     {showResendValidationForm && <ResendValidationForm />}
->>>>>>> b67c710e
                 </SignInPageLayout>
             </SafeAreaView>
         );
