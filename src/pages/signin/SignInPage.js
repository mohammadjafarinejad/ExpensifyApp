--- conflicted
+++ resolved
@@ -158,30 +158,16 @@
             >
                 {/* LoginForm and PasswordForm must use the isVisible prop. This keeps them mounted, but visually hidden
                     so that password managers can access the values. Conditionally rendering these components will break this feature. */}
-<<<<<<< HEAD
-                    <LoginForm
-                        isVisible={showLoginForm}
-                        blurOnSubmit={this.props.account.validated === false}
-                    />
-                    {showValidateCodeForm ? <ValidateCodeForm /> : <PasswordForm isVisible={showPasswordForm} />}
-                    {showResendValidationForm && <ResendValidationForm />}
-                    {showUnlinkLoginForm && <UnlinkLoginForm />}
-                </SignInPageLayout>
-            </View>
-        );
-    }
-=======
                 <LoginForm
                     isVisible={shouldShowLoginForm}
                     blurOnSubmit={account.validated === false}
                 />
-                {shouldShowValidateCodeForm ? <ValidateCodeForm isVisible={shouldShowValidateCodeForm} /> : <PasswordForm isVisible={shouldShowPasswordForm} />}
+                {shouldShowValidateCodeForm ? <ValidateCodeForm /> : <PasswordForm isVisible={shouldShowPasswordForm} />}
                 {shouldShowResendValidationForm && <ResendValidationForm />}
                 {shouldShowUnlinkLoginForm && <UnlinkLoginForm />}
             </SignInPageLayout>
         </View>
     );
->>>>>>> 7a99206c
 }
 
 SignInPage.propTypes = propTypes;
