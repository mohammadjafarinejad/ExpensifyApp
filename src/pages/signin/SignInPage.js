import React, {useEffect, useRef, useState} from 'react';
import PropTypes from 'prop-types';
import _ from 'underscore';
import {withOnyx} from 'react-native-onyx';
import {View} from 'react-native';
import Str from 'expensify-common/lib/str';
import {useSafeAreaInsets} from 'react-native-safe-area-context';
import ONYXKEYS from '../../ONYXKEYS';
import styles from '../../styles/styles';
import SignInPageLayout from './SignInPageLayout';
import LoginForm from './LoginForm';
import ValidateCodeForm from './ValidateCodeForm';
import Performance from '../../libs/Performance';
import * as App from '../../libs/actions/App';
import UnlinkLoginForm from './UnlinkLoginForm';
import EmailDeliveryFailurePage from './EmailDeliveryFailurePage';
import * as Localize from '../../libs/Localize';
import * as StyleUtils from '../../styles/StyleUtils';
import useLocalize from '../../hooks/useLocalize';
import useWindowDimensions from '../../hooks/useWindowDimensions';
import Log from '../../libs/Log';
import getPlatform from '../../libs/getPlatform';
<<<<<<< HEAD
import Permissions from '../../libs/Permissions';
=======
>>>>>>> 6c543694
import CONST from '../../CONST';
import Navigation from '../../libs/Navigation/Navigation';
import ROUTES from '../../ROUTES';
import ChooseSSOOrMagicCode from './ChooseSSOOrMagicCode';
import * as ActiveClientManager from '../../libs/ActiveClientManager';
import * as Session from '../../libs/actions/Session';

const propTypes = {
    /** The details about the account that the user is signing in with */
    account: PropTypes.shape({
        /** Error to display when there is an account error returned */
        errors: PropTypes.objectOf(PropTypes.string),

        /** Whether the account is validated */
        validated: PropTypes.bool,

        /** The primaryLogin associated with the account */
        primaryLogin: PropTypes.string,

        /** Does this account require 2FA? */
        requiresTwoFactorAuth: PropTypes.bool,

        /** Is this account having trouble receiving emails */
        hasEmailDeliveryFailure: PropTypes.bool,

        /** Whether or not a sign on form is loading (being submitted) */
        isLoading: PropTypes.bool,

        /** Form that is being loaded */
        loadingForm: PropTypes.oneOf(_.values(CONST.FORMS)),

        /** Whether or not the user has SAML enabled on their account */
        isSAMLEnabled: PropTypes.bool,

        /** Whether or not SAML is required on the account */
        isSAMLRequired: PropTypes.bool,
    }),

    /** The credentials of the person signing in */
    credentials: PropTypes.shape({
        login: PropTypes.string,
        twoFactorAuthCode: PropTypes.string,
        validateCode: PropTypes.string,
    }),

    /** Active Clients connected to ONYX Database */
    activeClients: PropTypes.arrayOf(PropTypes.string),

    /** Whether or not the sign in page is being rendered in the RHP modal */
    isInModal: PropTypes.bool,

    /** The user's preferred locale */
    preferredLocale: PropTypes.string,
};

const defaultProps = {
    account: {},
    credentials: {},
    isInModal: false,
    activeClients: [],
    preferredLocale: '',
};

/**
 * @param {Boolean} hasLogin
 * @param {Boolean} hasValidateCode
 * @param {Object} account
 * @param {Boolean} isPrimaryLogin
 * @param {Boolean} isUsingMagicCode
 * @param {Boolean} hasInitiatedSAMLLogin
 * @param {Boolean} hasEmailDeliveryFailure
 * @returns {Object}
 */
function getRenderOptions({hasLogin, hasValidateCode, account, isPrimaryLogin, isUsingMagicCode, hasInitiatedSAMLLogin, isClientTheLeader}) {
    const hasAccount = !_.isEmpty(account);
    const isSAMLEnabled = Boolean(account.isSAMLEnabled);
    const isSAMLRequired = Boolean(account.isSAMLRequired);
    const hasEmailDeliveryFailure = Boolean(account.hasEmailDeliveryFailure);

<<<<<<< HEAD
     // True if the user has SAML required and we're not already loading their account
    const shouldInitiateSAMLLogin = hasAccount && hasLogin && isSAMLRequired && !hasInitiatedSAMLLogin && account.isLoading;
    const shouldShowChooseSSOOrMagicCode = hasAccount && hasLogin && isSAMLEnabled && !isSAMLRequired && !isUsingMagicCode;
=======
    // SAML is temporarily restricted to users on the beta or to users signing in on web and mweb
    let shouldShowChooseSSOOrMagicCode = false;
    let shouldInitiateSAMLLogin = false;
    const platform = getPlatform();
    if (platform === CONST.PLATFORM.WEB || platform === CONST.PLATFORM.DESKTOP) {
        // True if the user has SAML required and we haven't already initiated SAML for their account
        shouldInitiateSAMLLogin = hasAccount && hasLogin && isSAMLRequired && !hasInitiatedSAMLLogin && account.isLoading;
        shouldShowChooseSSOOrMagicCode = hasAccount && hasLogin && isSAMLEnabled && !isSAMLRequired && !isUsingMagicCode;
    }
>>>>>>> 6c543694

    // SAML required users may reload the login page after having already entered their login details, in which
    // case we want to clear their sign in data so they don't end up in an infinite loop redirecting back to their
    // SSO provider's login page
    if (hasLogin && isSAMLRequired && !shouldInitiateSAMLLogin && !hasInitiatedSAMLLogin && !account.isLoading) {
        Session.clearSignInData();
    }

    const shouldShowLoginForm = isClientTheLeader && !hasLogin && !hasValidateCode;
    const shouldShowEmailDeliveryFailurePage = hasLogin && hasEmailDeliveryFailure && !shouldShowChooseSSOOrMagicCode && !shouldInitiateSAMLLogin;
    const isUnvalidatedSecondaryLogin = hasLogin && !isPrimaryLogin && !account.validated && !hasEmailDeliveryFailure;
    const shouldShowValidateCodeForm =
        hasAccount && (hasLogin || hasValidateCode) && !isUnvalidatedSecondaryLogin && !hasEmailDeliveryFailure && !shouldShowChooseSSOOrMagicCode && !isSAMLRequired;
    const shouldShowWelcomeHeader = shouldShowLoginForm || shouldShowValidateCodeForm || shouldShowChooseSSOOrMagicCode || isUnvalidatedSecondaryLogin;
    const shouldShowWelcomeText = shouldShowLoginForm || shouldShowValidateCodeForm || shouldShowChooseSSOOrMagicCode || !isClientTheLeader;
    return {
        shouldShowLoginForm,
        shouldShowEmailDeliveryFailurePage,
        shouldShowUnlinkLoginForm: isUnvalidatedSecondaryLogin,
        shouldShowValidateCodeForm,
        shouldShowChooseSSOOrMagicCode,
        shouldInitiateSAMLLogin,
        shouldShowWelcomeHeader,
        shouldShowWelcomeText,
    };
}

function SignInPage({credentials, account, isInModal, activeClients, preferredLocale}) {
    const {translate, formatPhoneNumber} = useLocalize();
    const {isSmallScreenWidth} = useWindowDimensions();
    const shouldShowSmallScreen = isSmallScreenWidth || isInModal;
    const safeAreaInsets = useSafeAreaInsets();
    const signInPageLayoutRef = useRef();
    /** This state is needed to keep track of if user is using recovery code instead of 2fa code,
     * and we need it here since welcome text(`welcomeText`) also depends on it */
    const [isUsingRecoveryCode, setIsUsingRecoveryCode] = useState(false);

    /** This state is needed to keep track of whether the user has opted to use magic codes
     * instead of signing in via SAML when SAML is enabled and not required */
    const [isUsingMagicCode, setIsUsingMagicCode] = useState(false);

    /** This state is needed to keep track of whether the user has been directed to their SSO provider's login page and
     *  if we need to clear their sign in details so they can enter a login */
    const [hasInitiatedSAMLLogin, setHasInitiatedSAMLLogin] = useState(false);

    const isClientTheLeader = activeClients && ActiveClientManager.isClientTheLeader();

    useEffect(() => Performance.measureTTI(), []);
    useEffect(() => {
        if (preferredLocale) {
            return;
        }
        App.setLocale(Localize.getDevicePreferredLocale());
    }, [preferredLocale]);

    const {
        shouldShowLoginForm,
        shouldShowEmailDeliveryFailurePage,
        shouldShowUnlinkLoginForm,
        shouldShowValidateCodeForm,
        shouldShowChooseSSOOrMagicCode,
        shouldInitiateSAMLLogin,
        shouldShowWelcomeHeader,
        shouldShowWelcomeText,
    } = getRenderOptions({
        hasLogin: Boolean(credentials.login),
        hasValidateCode: Boolean(credentials.validateCode),
        account,
        isPrimaryLogin: !account.primaryLogin || account.primaryLogin === credentials.login,
        isUsingMagicCode,
        hasInitiatedSAMLLogin,
        isClientTheLeader,
    });

    if (shouldInitiateSAMLLogin) {
        setHasInitiatedSAMLLogin(true);
        Navigation.isNavigationReady().then(() => Navigation.navigate(ROUTES.SAML_SIGN_IN));
    }

    let welcomeHeader = '';
    let welcomeText = '';
    const headerText = translate('login.hero.header');

    if (!isClientTheLeader) {
        welcomeHeader = translate('welcomeText.anotherLoginPageIsOpen');
        welcomeText = translate('welcomeText.anotherLoginPageIsOpenExplanation');
    } else if (shouldShowLoginForm) {
        welcomeHeader = isSmallScreenWidth ? headerText : translate('welcomeText.getStarted');
        welcomeText = isSmallScreenWidth ? translate('welcomeText.getStarted') : '';
    } else if (shouldShowValidateCodeForm) {
        if (account.requiresTwoFactorAuth) {
            // We will only know this after a user signs in successfully, without their 2FA code
            welcomeHeader = isSmallScreenWidth ? '' : translate('welcomeText.welcomeBack');
            welcomeText = isUsingRecoveryCode ? translate('validateCodeForm.enterRecoveryCode') : translate('validateCodeForm.enterAuthenticatorCode');
        } else {
            const userLogin = Str.removeSMSDomain(credentials.login || '');

            // replacing spaces with "hard spaces" to prevent breaking the number
            const userLoginToDisplay = Str.isSMSLogin(userLogin) ? formatPhoneNumber(userLogin).replace(/ /g, '\u00A0') : userLogin;
            if (account.validated) {
                welcomeHeader = shouldShowSmallScreen ? '' : translate('welcomeText.welcomeBack');
                welcomeText = shouldShowSmallScreen
                    ? `${translate('welcomeText.welcomeBack')} ${translate('welcomeText.welcomeEnterMagicCode', {login: userLoginToDisplay})}`
                    : translate('welcomeText.welcomeEnterMagicCode', {login: userLoginToDisplay});
            } else {
                welcomeHeader = shouldShowSmallScreen ? '' : translate('welcomeText.welcome');
                welcomeText = shouldShowSmallScreen
                    ? `${translate('welcomeText.welcome')} ${translate('welcomeText.newFaceEnterMagicCode', {login: userLoginToDisplay})}`
                    : translate('welcomeText.newFaceEnterMagicCode', {login: userLoginToDisplay});
            }
        }
    } else if (shouldShowUnlinkLoginForm || shouldShowEmailDeliveryFailurePage || shouldShowChooseSSOOrMagicCode) {
        welcomeHeader = shouldShowSmallScreen ? headerText : translate('welcomeText.welcomeBack');

        // Don't show any welcome text if we're showing the user the email delivery failed view
        if (shouldShowEmailDeliveryFailurePage || shouldShowChooseSSOOrMagicCode) {
            welcomeText = '';
        }
    } else if (!shouldInitiateSAMLLogin) {
        Log.warn('SignInPage in unexpected state!');
    }

    return (
        // Bottom SafeAreaView is removed so that login screen svg displays correctly on mobile.
        // The SVG should flow under the Home Indicator on iOS.
        <View style={[styles.signInPage, StyleUtils.getSafeAreaPadding({...safeAreaInsets, bottom: 0}, 1)]}>
            <SignInPageLayout
                welcomeHeader={welcomeHeader}
                welcomeText={welcomeText}
                shouldShowWelcomeHeader={shouldShowWelcomeHeader || !isSmallScreenWidth || !isInModal}
                shouldShowWelcomeText={shouldShowWelcomeText}
                ref={signInPageLayoutRef}
                isInModal={isInModal}
            >
                {/* LoginForm must use the isVisible prop. This keeps it mounted, but visually hidden
                    so that password managers can access the values. Conditionally rendering this component will break this feature. */}
                <LoginForm
                    isInModal={isInModal}
                    isVisible={shouldShowLoginForm}
                    blurOnSubmit={account.validated === false}
                    scrollPageToTop={signInPageLayoutRef.current && signInPageLayoutRef.current.scrollPageToTop}
                />
<<<<<<< HEAD
                {shouldShowValidateCodeForm && (
                    <ValidateCodeForm
                        isUsingRecoveryCode={isUsingRecoveryCode}
                        setIsUsingRecoveryCode={setIsUsingRecoveryCode}
                        setIsUsingMagicCode={setIsUsingMagicCode}
                    />
                )}
                {shouldShowUnlinkLoginForm && <UnlinkLoginForm />}
                {shouldShowChooseSSOOrMagicCode && <ChooseSSOOrMagicCode setIsUsingMagicCode={setIsUsingMagicCode} />}
                {shouldShowEmailDeliveryFailurePage && <EmailDeliveryFailurePage />}
=======
                {isClientTheLeader && (
                    <>
                        {shouldShowValidateCodeForm && (
                            <ValidateCodeForm
                                isUsingRecoveryCode={isUsingRecoveryCode}
                                setIsUsingRecoveryCode={setIsUsingRecoveryCode}
                                setIsUsingMagicCode={setIsUsingMagicCode}
                            />
                        )}
                        {shouldShowUnlinkLoginForm && <UnlinkLoginForm />}
                        {shouldShowChooseSSOOrMagicCode && <ChooseSSOOrMagicCode setIsUsingMagicCode={setIsUsingMagicCode} />}
                        {shouldShowEmailDeliveryFailurePage && <EmailDeliveryFailurePage />}
                    </>
                )}
>>>>>>> 6c543694
            </SignInPageLayout>
        </View>
    );
}

SignInPage.propTypes = propTypes;
SignInPage.defaultProps = defaultProps;
SignInPage.displayName = 'SignInPage';

export default withOnyx({
    account: {key: ONYXKEYS.ACCOUNT},
    credentials: {key: ONYXKEYS.CREDENTIALS},
    /** 
    This variable is only added to make sure the component is re-rendered 
    whenever the activeClients change, so that we call the 
    ActiveClientManager.isClientTheLeader function 
    everytime the leader client changes.
    We use that function to prevent repeating code that checks which client is the leader.
    */
    activeClients: {key: ONYXKEYS.ACTIVE_CLIENTS},
    preferredLocale: {
        key: ONYXKEYS.NVP_PREFERRED_LOCALE,
    },
})(SignInPage);<|MERGE_RESOLUTION|>--- conflicted
+++ resolved
@@ -20,10 +20,6 @@
 import useWindowDimensions from '../../hooks/useWindowDimensions';
 import Log from '../../libs/Log';
 import getPlatform from '../../libs/getPlatform';
-<<<<<<< HEAD
-import Permissions from '../../libs/Permissions';
-=======
->>>>>>> 6c543694
 import CONST from '../../CONST';
 import Navigation from '../../libs/Navigation/Navigation';
 import ROUTES from '../../ROUTES';
@@ -103,21 +99,9 @@
     const isSAMLRequired = Boolean(account.isSAMLRequired);
     const hasEmailDeliveryFailure = Boolean(account.hasEmailDeliveryFailure);
 
-<<<<<<< HEAD
-     // True if the user has SAML required and we're not already loading their account
-    const shouldInitiateSAMLLogin = hasAccount && hasLogin && isSAMLRequired && !hasInitiatedSAMLLogin && account.isLoading;
-    const shouldShowChooseSSOOrMagicCode = hasAccount && hasLogin && isSAMLEnabled && !isSAMLRequired && !isUsingMagicCode;
-=======
-    // SAML is temporarily restricted to users on the beta or to users signing in on web and mweb
-    let shouldShowChooseSSOOrMagicCode = false;
-    let shouldInitiateSAMLLogin = false;
-    const platform = getPlatform();
-    if (platform === CONST.PLATFORM.WEB || platform === CONST.PLATFORM.DESKTOP) {
-        // True if the user has SAML required and we haven't already initiated SAML for their account
-        shouldInitiateSAMLLogin = hasAccount && hasLogin && isSAMLRequired && !hasInitiatedSAMLLogin && account.isLoading;
-        shouldShowChooseSSOOrMagicCode = hasAccount && hasLogin && isSAMLEnabled && !isSAMLRequired && !isUsingMagicCode;
-    }
->>>>>>> 6c543694
+    // True if the user has SAML required and we haven't already initiated SAML for their account
+    shouldInitiateSAMLLogin = hasAccount && hasLogin && isSAMLRequired && !hasInitiatedSAMLLogin && account.isLoading;
+    shouldShowChooseSSOOrMagicCode = hasAccount && hasLogin && isSAMLEnabled && !isSAMLRequired && !isUsingMagicCode;
 
     // SAML required users may reload the login page after having already entered their login details, in which
     // case we want to clear their sign in data so they don't end up in an infinite loop redirecting back to their
@@ -260,18 +244,6 @@
                     blurOnSubmit={account.validated === false}
                     scrollPageToTop={signInPageLayoutRef.current && signInPageLayoutRef.current.scrollPageToTop}
                 />
-<<<<<<< HEAD
-                {shouldShowValidateCodeForm && (
-                    <ValidateCodeForm
-                        isUsingRecoveryCode={isUsingRecoveryCode}
-                        setIsUsingRecoveryCode={setIsUsingRecoveryCode}
-                        setIsUsingMagicCode={setIsUsingMagicCode}
-                    />
-                )}
-                {shouldShowUnlinkLoginForm && <UnlinkLoginForm />}
-                {shouldShowChooseSSOOrMagicCode && <ChooseSSOOrMagicCode setIsUsingMagicCode={setIsUsingMagicCode} />}
-                {shouldShowEmailDeliveryFailurePage && <EmailDeliveryFailurePage />}
-=======
                 {isClientTheLeader && (
                     <>
                         {shouldShowValidateCodeForm && (
@@ -286,7 +258,6 @@
                         {shouldShowEmailDeliveryFailurePage && <EmailDeliveryFailurePage />}
                     </>
                 )}
->>>>>>> 6c543694
             </SignInPageLayout>
         </View>
     );
