--- conflicted
+++ resolved
@@ -1,7 +1,7 @@
 import React from 'react';
 import {
     Image,
-    ScrollView, Text, View, Linking,
+    ScrollView, Text, View,
 } from 'react-native';
 import PropTypes from 'prop-types';
 import styles from '../../../styles/styles';
@@ -10,10 +10,7 @@
 import welcomeScreenshot from '../../../../assets/images/welcome-screenshot.png';
 import TermsAndLicenses from '../TermsAndLicenses';
 import WelcomeText from '../../../components/WelcomeText';
-<<<<<<< HEAD
-=======
 import TextLink from '../../../components/TextLink';
->>>>>>> 96e897aa
 import CONST from '../../../CONST';
 import withLocalize, {withLocalizePropTypes} from '../../../components/withLocalize';
 
@@ -68,22 +65,6 @@
                             {`${props.translate('signInPage.expensifyIsOpenSource')}. ${
                                 props.translate('common.view')}`}
                             {' '}
-<<<<<<< HEAD
-                            <Text
-                                style={[styles.link]}
-                                onPress={() => Linking.openURL(CONST.GITHUB_URL)}
-                            >
-                                {props.translate('signInPage.theCode')}
-                            </Text>
-                            {`. ${props.translate('common.view')}`}
-                            {' '}
-                            <Text
-                                style={[styles.link]}
-                                onPress={() => Linking.openURL(CONST.UPWORK_URL)}
-                            >
-                                {props.translate('signInPage.openJobs')}
-                            </Text>
-=======
                         </Text>
                         <TextLink style={[styles.textLabel]} href={CONST.GITHUB_URL}>
                             {props.translate('signInPage.theCode')}
@@ -99,7 +80,6 @@
                             {props.translate('signInPage.openJobs')}
                         </TextLink>
                         <Text style={[styles.textLabel]}>
->>>>>>> 96e897aa
                             .
                         </Text>
                     </View>
