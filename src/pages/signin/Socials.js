import React from 'react';
import {View} from 'react-native';
import _ from 'underscore';
import Icon from '../../components/Icon';
import Text from '../../components/Text';
import * as Expensicons from '../../components/Icon/Expensicons';
import themeColors from '../../styles/themes/default';
import styles from '../../styles/styles';
import variables from '../../styles/variables';
import CONST from '../../CONST';
import Hoverable from '../../components/Hoverable';
import TextLink from '../../components/TextLink';

const socialsList = [
    {
        iconURL: Expensicons.Podcast,
        link: CONST.SOCIALS.PODCAST,
    },
    {
        iconURL: Expensicons.Twitter,
        link: CONST.SOCIALS.TWITTER,
    },
    {
        iconURL: Expensicons.Instagram,
        link: CONST.SOCIALS.INSTAGRAM,
    },
    {
        iconURL: Expensicons.Facebook,
        link: CONST.SOCIALS.FACEBOOK,
    },
    {
        iconURL: Expensicons.Linkedin,
        link: CONST.SOCIALS.LINKEDIN,
    },
];

const Socials = () => (
    <Text>
<<<<<<< HEAD
        {_.map(socialsList, social => (
            <Hoverable
                key={social.link}
            >
                {hovered => (
                    <View>
                        <TextLink
                            style={styles.pr1}
                            href={social.link}
                        >
                            <Icon
                                src={social.iconURL}
                                height={variables.iconSizeLarge}
                                width={variables.iconSizeLarge}
                                fill={hovered ? themeColors.link : themeColors.textLight}
                            />
                        </TextLink>
                    </View>
=======
        {_.map(socialsList, (social) => (
            <Hoverable key={social.link}>
                {(hovered) => (
                    <TextLink
                        style={styles.pr1}
                        href={social.link}
                    >
                        <Icon
                            src={social.iconURL}
                            height={variables.iconSizeLarge}
                            width={variables.iconSizeLarge}
                            fill={hovered ? themeColors.link : themeColors.textLight}
                        />
                    </TextLink>
>>>>>>> 1b1e562a
                )}
            </Hoverable>
        ))}
    </Text>
);

Socials.displayName = 'Socials';

export default Socials;<|MERGE_RESOLUTION|>--- conflicted
+++ resolved
@@ -36,12 +36,9 @@
 
 const Socials = () => (
     <Text>
-<<<<<<< HEAD
-        {_.map(socialsList, social => (
-            <Hoverable
-                key={social.link}
-            >
-                {hovered => (
+        {_.map(socialsList, (social) => (
+            <Hoverable key={social.link}>
+                {(hovered) => (
                     <View>
                         <TextLink
                             style={styles.pr1}
@@ -55,22 +52,6 @@
                             />
                         </TextLink>
                     </View>
-=======
-        {_.map(socialsList, (social) => (
-            <Hoverable key={social.link}>
-                {(hovered) => (
-                    <TextLink
-                        style={styles.pr1}
-                        href={social.link}
-                    >
-                        <Icon
-                            src={social.iconURL}
-                            height={variables.iconSizeLarge}
-                            width={variables.iconSizeLarge}
-                            fill={hovered ? themeColors.link : themeColors.textLight}
-                        />
-                    </TextLink>
->>>>>>> 1b1e562a
                 )}
             </Hoverable>
         ))}
