import React from 'react';
import {View} from 'react-native';
import PropTypes from 'prop-types';
import {withOnyx} from 'react-native-onyx';
import _ from 'underscore';
import lodashGet from 'lodash/get';
import styles from '../../../styles/styles';
import Button from '../../../components/Button';
import Text from '../../../components/Text';
import themeColors from '../../../styles/themes/default';
import * as Session from '../../../libs/actions/Session';
import ONYXKEYS from '../../../ONYXKEYS';
import CONST from '../../../CONST';
import ChangeExpensifyLoginLink from '../ChangeExpensifyLoginLink';
import withLocalize, {withLocalizePropTypes} from '../../../components/withLocalize';
import compose from '../../../libs/compose';
import * as ValidationUtils from '../../../libs/ValidationUtils';
import withToggleVisibilityView, {toggleVisibilityViewPropTypes} from '../../../components/withToggleVisibilityView';
import canFocusInputOnScreenFocus from '../../../libs/canFocusInputOnScreenFocus';
import * as ErrorUtils from '../../../libs/ErrorUtils';
import {withNetwork} from '../../../components/OnyxProvider';
import networkPropTypes from '../../../components/networkPropTypes';
import * as User from '../../../libs/actions/User';
import FormHelpMessage from '../../../components/FormHelpMessage';
import MagicCodeInput from '../../../components/MagicCodeInput';
import Terms from '../Terms';
<<<<<<< HEAD
import DotIndicatorMessage from '../../../components/DotIndicatorMessage';
=======
import PressableWithFeedback from '../../../components/Pressable/PressableWithFeedback';
>>>>>>> 96710043

const propTypes = {
    /* Onyx Props */

    /** The details about the account that the user is signing in with */
    account: PropTypes.shape({
        /** Whether or not two factor authentication is required */
        requiresTwoFactorAuth: PropTypes.bool,

        /** Whether or not a sign on form is loading (being submitted) */
        isLoading: PropTypes.bool,
    }),

    /** The credentials of the person signing in */
    credentials: PropTypes.shape({
        /** The login of the person signing in */
        login: PropTypes.string,
    }),

    /** Indicates which locale the user currently has selected */
    preferredLocale: PropTypes.string,

    /** Information about the network */
    network: networkPropTypes.isRequired,

    /** Specifies autocomplete hints for the system, so it can provide autofill */
    autoComplete: PropTypes.oneOf(['sms-otp', 'one-time-code']).isRequired,

    ...withLocalizePropTypes,
    ...toggleVisibilityViewPropTypes,
};

const defaultProps = {
    account: {},
    credentials: {},
    preferredLocale: CONST.LOCALES.DEFAULT,
};

class BaseValidateCodeForm extends React.Component {
    constructor(props) {
        super(props);
        this.validateAndSubmitForm = this.validateAndSubmitForm.bind(this);
        this.resendValidateCode = this.resendValidateCode.bind(this);
        this.clearSignInData = this.clearSignInData.bind(this);

        this.state = {
            formError: {},
            validateCode: props.credentials.validateCode || '',
            twoFactorAuthCode: '',
            linkSent: false,
        };
    }

    componentDidMount() {
        if (!canFocusInputOnScreenFocus() || !this.inputValidateCode || !this.props.isVisible) {
            return;
        }
        this.inputValidateCode.focus();
    }

    componentDidUpdate(prevProps) {
        if (!prevProps.isVisible && this.props.isVisible) {
            this.inputValidateCode.focus();
        }
        if (prevProps.isVisible && !this.props.isVisible && this.state.validateCode) {
            this.clearValidateCode();
        }

        // Clear the code input if a new magic code was requested
        if (this.props.isVisible && this.state.linkSent && this.props.account.message && this.state.validateCode) {
            this.clearValidateCode();
        }
        if (!prevProps.credentials.validateCode && this.props.credentials.validateCode) {
            this.setState({validateCode: this.props.credentials.validateCode});
        }
        if (!prevProps.account.requiresTwoFactorAuth && this.props.account.requiresTwoFactorAuth) {
            this.input2FA.focus();
        }
    }

    /**
     * Handle text input and clear formError upon text change
     *
     * @param {String} text
     * @param {String} key
     */
    onTextInput(text, key) {
        this.setState({
            [key]: text,
            formError: {[key]: ''},
            linkSent: false,
        });

        if (this.props.account.errors) {
            Session.clearAccountMessages();
        }
    }

    /**
     * Clear Validate Code from the state
     */
    clearValidateCode() {
        this.setState({validateCode: ''}, () => this.inputValidateCode.clear());
    }

    /**
     * Trigger the reset validate code flow and ensure the 2FA input field is reset to avoid it being permanently hidden
     */
    resendValidateCode() {
        if (this.input2FA) {
            this.setState({twoFactorAuthCode: ''}, this.input2FA.clear);
        }
        this.setState({formError: {}});
        User.resendValidateCode(this.props.credentials.login, true);

        // Give feedback to the user to let them know the email was sent so they don't spam the button.
        this.setState({linkSent: true});
    }

    /**
     * Clears local and Onyx sign in states
     */
    clearSignInData() {
        this.setState({twoFactorAuthCode: '', formError: {}});
        Session.clearSignInData();
    }

    /**
     * Check that all the form fields are valid, then trigger the submit callback
     */
    validateAndSubmitForm() {
        const requiresTwoFactorAuth = this.props.account.requiresTwoFactorAuth;

        if (requiresTwoFactorAuth) {
            if (!this.state.twoFactorAuthCode.trim()) {
                this.setState({formError: {twoFactorAuthCode: 'validateCodeForm.error.pleaseFillTwoFactorAuth'}});
                return;
            }

            if (!ValidationUtils.isValidTwoFactorCode(this.state.twoFactorAuthCode)) {
                this.setState({formError: {twoFactorAuthCode: 'passwordForm.error.incorrect2fa'}});
                return;
            }
        } else {
            if (!this.state.validateCode.trim()) {
                this.setState({formError: {validateCode: 'validateCodeForm.error.pleaseFillMagicCode'}});
                return;
            }
            if (!ValidationUtils.isValidValidateCode(this.state.validateCode)) {
                this.setState({formError: {validateCode: 'validateCodeForm.error.incorrectMagicCode'}});
                return;
            }
        }

        this.setState({
            formError: {},
        });

        const accountID = lodashGet(this.props, 'credentials.accountID');
        if (accountID) {
            Session.signInWithValidateCode(accountID, this.state.validateCode, this.state.twoFactorAuthCode, this.props.preferredLocale);
        } else {
            Session.signIn('', this.state.validateCode, this.state.twoFactorAuthCode, this.props.preferredLocale);
        }
    }

    render() {
        const hasError = Boolean(this.props.account) && !_.isEmpty(this.props.account.errors);
        return (
            <>
                {/* At this point, if we know the account requires 2FA we already successfully authenticated */}
                {this.props.account.requiresTwoFactorAuth ? (
                    <View style={[styles.mv3]}>
                        <MagicCodeInput
                            autoComplete={this.props.autoComplete}
                            ref={(el) => (this.input2FA = el)}
                            label={this.props.translate('common.twoFactorCode')}
                            name="twoFactorAuthCode"
                            value={this.state.twoFactorAuthCode}
                            onChangeText={(text) => this.onTextInput(text, 'twoFactorAuthCode')}
                            onFulfill={this.validateAndSubmitForm}
                            maxLength={CONST.TFA_CODE_LENGTH}
                            errorText={this.state.formError.twoFactorAuthCode ? this.props.translate(this.state.formError.twoFactorAuthCode) : ''}
                            hasError={hasError}
                            autoFocus
                        />
                    </View>
                ) : (
                    <View style={[styles.mv3]}>
                        <MagicCodeInput
                            autoComplete={this.props.autoComplete}
                            ref={(el) => (this.inputValidateCode = el)}
                            label={this.props.translate('common.magicCode')}
                            name="validateCode"
                            value={this.state.validateCode}
                            onChangeText={(text) => this.onTextInput(text, 'validateCode')}
                            onFulfill={this.validateAndSubmitForm}
                            errorText={this.state.formError.validateCode ? this.props.translate(this.state.formError.validateCode) : ''}
                            hasError={hasError}
                            autoFocus
                        />
<<<<<<< HEAD
                        <View>
                            <TouchableOpacity
                                style={[styles.mt2]}
                                onPress={this.resendValidateCode}
                                underlayColor={themeColors.componentBG}
                            >
                                <Text style={[styles.link]}>{this.props.translate('validateCodeForm.magicCodeNotReceived')}</Text>
                            </TouchableOpacity>
                            {this.state.linkSent && !hasError && !_.isEmpty(this.props.account.message) && (
                                <DotIndicatorMessage
                                    type="success"
                                    style={[styles.mt2]}
                                    messages={{0: this.props.translate(this.props.account.message)}}
                                />
=======
                        <View style={[styles.changeExpensifyLoginLinkContainer]}>
                            {this.state.linkSent ? (
                                <Text style={[styles.mt2]}>{this.props.account.message ? this.props.translate(this.props.account.message) : ''}</Text>
                            ) : (
                                <PressableWithFeedback
                                    style={[styles.mt2]}
                                    onPress={this.resendValidateCode}
                                    underlayColor={themeColors.componentBG}
                                    hoverDimmingValue={1}
                                    pressDimmingValue={0.2}
                                    accessibilityRole="button"
                                    accessibilityLabel={this.props.translate('validateCodeForm.magicCodeNotReceived')}
                                >
                                    <Text style={[styles.link]}>{this.props.translate('validateCodeForm.magicCodeNotReceived')}</Text>
                                </PressableWithFeedback>
>>>>>>> 96710043
                            )}
                        </View>
                    </View>
                )}

                {hasError && <FormHelpMessage message={ErrorUtils.getLatestErrorMessage(this.props.account)} />}
                <View>
                    <Button
                        isDisabled={this.props.network.isOffline}
                        success
                        style={[styles.mv3]}
                        text={this.props.translate('common.signIn')}
                        isLoading={
                            this.props.account.isLoading &&
                            this.props.account.loadingForm === (this.props.account.requiresTwoFactorAuth ? CONST.FORMS.VALIDATE_TFA_CODE_FORM : CONST.FORMS.VALIDATE_CODE_FORM)
                        }
                        onPress={this.validateAndSubmitForm}
                    />
                    <ChangeExpensifyLoginLink onPress={this.clearSignInData} />
                </View>
                <View style={[styles.mt5, styles.signInPageWelcomeTextContainer]}>
                    <Terms />
                </View>
            </>
        );
    }
}

BaseValidateCodeForm.propTypes = propTypes;
BaseValidateCodeForm.defaultProps = defaultProps;

export default compose(
    withLocalize,
    withOnyx({
        account: {key: ONYXKEYS.ACCOUNT},
        credentials: {key: ONYXKEYS.CREDENTIALS},
        preferredLocale: {key: ONYXKEYS.NVP_PREFERRED_LOCALE},
    }),
    withToggleVisibilityView,
    withNetwork(),
)(BaseValidateCodeForm);<|MERGE_RESOLUTION|>--- conflicted
+++ resolved
@@ -24,11 +24,8 @@
 import FormHelpMessage from '../../../components/FormHelpMessage';
 import MagicCodeInput from '../../../components/MagicCodeInput';
 import Terms from '../Terms';
-<<<<<<< HEAD
 import DotIndicatorMessage from '../../../components/DotIndicatorMessage';
-=======
 import PressableWithFeedback from '../../../components/Pressable/PressableWithFeedback';
->>>>>>> 96710043
 
 const propTypes = {
     /* Onyx Props */
@@ -230,38 +227,24 @@
                             hasError={hasError}
                             autoFocus
                         />
-<<<<<<< HEAD
                         <View>
-                            <TouchableOpacity
+                            <PressableWithFeedback
                                 style={[styles.mt2]}
                                 onPress={this.resendValidateCode}
                                 underlayColor={themeColors.componentBG}
+                                hoverDimmingValue={1}
+                                pressDimmingValue={0.2}
+                                accessibilityRole="button"
+                                accessibilityLabel={this.props.translate('validateCodeForm.magicCodeNotReceived')}
                             >
                                 <Text style={[styles.link]}>{this.props.translate('validateCodeForm.magicCodeNotReceived')}</Text>
-                            </TouchableOpacity>
+                            </PressableWithFeedback>
                             {this.state.linkSent && !hasError && !_.isEmpty(this.props.account.message) && (
                                 <DotIndicatorMessage
                                     type="success"
                                     style={[styles.mt2]}
                                     messages={{0: this.props.translate(this.props.account.message)}}
                                 />
-=======
-                        <View style={[styles.changeExpensifyLoginLinkContainer]}>
-                            {this.state.linkSent ? (
-                                <Text style={[styles.mt2]}>{this.props.account.message ? this.props.translate(this.props.account.message) : ''}</Text>
-                            ) : (
-                                <PressableWithFeedback
-                                    style={[styles.mt2]}
-                                    onPress={this.resendValidateCode}
-                                    underlayColor={themeColors.componentBG}
-                                    hoverDimmingValue={1}
-                                    pressDimmingValue={0.2}
-                                    accessibilityRole="button"
-                                    accessibilityLabel={this.props.translate('validateCodeForm.magicCodeNotReceived')}
-                                >
-                                    <Text style={[styles.link]}>{this.props.translate('validateCodeForm.magicCodeNotReceived')}</Text>
-                                </PressableWithFeedback>
->>>>>>> 96710043
                             )}
                         </View>
                     </View>
