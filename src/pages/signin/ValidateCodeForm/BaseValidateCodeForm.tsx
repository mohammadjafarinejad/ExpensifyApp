import {useIsFocused} from '@react-navigation/native';
import React, {forwardRef, useCallback, useEffect, useImperativeHandle, useRef, useState} from 'react';
import type {ForwardedRef} from 'react';
import {View} from 'react-native';
import {useOnyx} from 'react-native-onyx';
import Button from '@components/Button';
import SafariFormWrapper from '@components/Form/SafariFormWrapper';
import FormHelpMessage from '@components/FormHelpMessage';
import type {MagicCodeInputHandle} from '@components/MagicCodeInput';
import MagicCodeInput from '@components/MagicCodeInput';
import PressableWithFeedback from '@components/Pressable/PressableWithFeedback';
import Text from '@components/Text';
import TextInput from '@components/TextInput';
import type {WithToggleVisibilityViewProps} from '@components/withToggleVisibilityView';
import withToggleVisibilityView from '@components/withToggleVisibilityView';
import useLocalize from '@hooks/useLocalize';
import useNetwork from '@hooks/useNetwork';
import usePrevious from '@hooks/usePrevious';
import useStyleUtils from '@hooks/useStyleUtils';
import useThemeStyles from '@hooks/useThemeStyles';
import AccountUtils from '@libs/AccountUtils';
import canFocusInputOnScreenFocus from '@libs/canFocusInputOnScreenFocus';
import {getLatestErrorMessage} from '@libs/ErrorUtils';
import {isValidRecoveryCode, isValidTwoFactorCode, isValidValidateCode} from '@libs/ValidationUtils';
import ChangeExpensifyLoginLink from '@pages/signin/ChangeExpensifyLoginLink';
import Terms from '@pages/signin/Terms';
<<<<<<< HEAD
import * as HybridAppActions from '@userActions/HybridApp';
import * as SessionActions from '@userActions/Session';
import * as User from '@userActions/User';
import CONFIG from '@src/CONFIG';
=======
import {clearAccountMessages, clearSignInData as sessionActionsClearSignInData, signIn, signInWithValidateCode} from '@userActions/Session';
import {resendValidateCode as userActionsResendValidateCode} from '@userActions/User';
>>>>>>> 9a3d57ed
import CONST from '@src/CONST';
import type {TranslationPaths} from '@src/languages/types';
import ONYXKEYS from '@src/ONYXKEYS';
import {isEmptyObject} from '@src/types/utils/EmptyObject';
import type ValidateCodeFormProps from './types';

type BaseValidateCodeFormProps = WithToggleVisibilityViewProps &
    ValidateCodeFormProps & {
        /** Specifies autocomplete hints for the system, so it can provide autofill */
        autoComplete: 'sms-otp' | 'one-time-code';
    };

type BaseValidateCodeFormRef = {
    clearSignInData: () => void;
};

type ValidateCodeFormVariant = 'validateCode' | 'twoFactorAuthCode' | 'recoveryCode';

type FormError = Partial<Record<ValidateCodeFormVariant, TranslationPaths>>;

function BaseValidateCodeForm({autoComplete, isUsingRecoveryCode, setIsUsingRecoveryCode, isVisible}: BaseValidateCodeFormProps, forwardedRef: ForwardedRef<BaseValidateCodeFormRef>) {
<<<<<<< HEAD
    const [account] = useOnyx(ONYXKEYS.ACCOUNT);
    const [credentials] = useOnyx(ONYXKEYS.CREDENTIALS);
    const [session] = useOnyx(ONYXKEYS.SESSION);
    const [hybridApp] = useOnyx(ONYXKEYS.HYBRID_APP);
=======
    const [account] = useOnyx(ONYXKEYS.ACCOUNT, {canBeMissing: false});
    const [credentials] = useOnyx(ONYXKEYS.CREDENTIALS, {canBeMissing: false});
    const [session] = useOnyx(ONYXKEYS.SESSION, {canBeMissing: false});
>>>>>>> 9a3d57ed
    const styles = useThemeStyles();
    const StyleUtils = useStyleUtils();
    const {translate} = useLocalize();
    const isFocused = useIsFocused();
    const {isOffline} = useNetwork();
    const [formError, setFormError] = useState<FormError>({});
    const [validateCode, setValidateCode] = useState(credentials?.validateCode ?? '');
    const [twoFactorAuthCode, setTwoFactorAuthCode] = useState('');
    const [timeRemaining, setTimeRemaining] = useState(CONST.REQUEST_CODE_DELAY as number);
    const [recoveryCode, setRecoveryCode] = useState('');
    const [needToClearError, setNeedToClearError] = useState<boolean>(!!account?.errors);

    const prevRequiresTwoFactorAuth = usePrevious(account?.requiresTwoFactorAuth);
    const prevValidateCode = usePrevious(credentials?.validateCode);

    const inputValidateCodeRef = useRef<MagicCodeInputHandle>();
    const input2FARef = useRef<MagicCodeInputHandle>();
    const timerRef = useRef<NodeJS.Timeout>();

    const hasError = !!account && !isEmptyObject(account?.errors) && !needToClearError;
    const isLoadingResendValidationForm = account?.loadingForm === CONST.FORMS.RESEND_VALIDATE_CODE_FORM;
    const shouldDisableResendValidateCode = isOffline ?? account?.isLoading;
    const isValidateCodeFormSubmitting = AccountUtils.isValidateCodeFormSubmitting(account);

    useEffect(() => {
        if (!(inputValidateCodeRef.current && hasError && (session?.autoAuthState === CONST.AUTO_AUTH_STATE.FAILED || account?.isLoading))) {
            return;
        }
        inputValidateCodeRef.current.blur();
    }, [account?.isLoading, session?.autoAuthState, hasError]);

    useEffect(() => {
        if (!inputValidateCodeRef.current || !canFocusInputOnScreenFocus() || !isVisible || !isFocused) {
            return;
        }
        setTimeRemaining(CONST.REQUEST_CODE_DELAY);
        inputValidateCodeRef.current.focus();
    }, [isVisible, isFocused]);

    useEffect(() => {
        if (!!prevValidateCode || !credentials?.validateCode) {
            return;
        }
        setValidateCode(credentials.validateCode);
    }, [credentials?.validateCode, prevValidateCode]);

    useEffect(() => {
        if (!input2FARef.current || !!prevRequiresTwoFactorAuth || !account?.requiresTwoFactorAuth) {
            return;
        }
        input2FARef.current.focus();
    }, [account?.requiresTwoFactorAuth, prevRequiresTwoFactorAuth]);

    useEffect(() => {
        if (!inputValidateCodeRef.current || validateCode.length > 0) {
            return;
        }
        inputValidateCodeRef.current.clear();
    }, [validateCode]);

    useEffect(() => {
        if (!input2FARef.current || twoFactorAuthCode.length > 0) {
            return;
        }
        input2FARef.current.clear();
    }, [twoFactorAuthCode]);

    useEffect(() => {
        if (timeRemaining > 0) {
            timerRef.current = setTimeout(() => {
                setTimeRemaining(timeRemaining - 1);
            }, 1000);
        }
        return () => {
            clearTimeout(timerRef.current);
        };
    }, [timeRemaining]);

    /**
     * Handle text input and clear formError upon text change
     */
    const onTextInput = (text: string, key: ValidateCodeFormVariant) => {
        if (key === 'validateCode') {
            setValidateCode(text);
        }
        if (key === 'twoFactorAuthCode') {
            setTwoFactorAuthCode(text);
        }
        if (key === 'recoveryCode') {
            setRecoveryCode(text.trim());
        }

        setFormError((prevError) => ({...prevError, [key]: undefined}));

        if (account?.errors) {
            clearAccountMessages();
        }
    };

    /**
     * Trigger the reset validate code flow and ensure the 2FA input field is reset to avoid it being permanently hidden
     */
    const resendValidateCode = () => {
<<<<<<< HEAD
        if (CONFIG.IS_HYBRID_APP) {
            HybridAppActions.resetSignInFlow();
        }

        User.resendValidateCode(credentials?.login ?? '');
=======
        userActionsResendValidateCode(credentials?.login ?? '');
>>>>>>> 9a3d57ed
        inputValidateCodeRef.current?.clear();
        // Give feedback to the user to let them know the email was sent so that they don't spam the button.
        setTimeRemaining(CONST.REQUEST_CODE_DELAY);
    };

    /**
     * Clear local sign in states
     */
    const clearLocalSignInData = useCallback(() => {
        setTwoFactorAuthCode('');
        setFormError({});
        setValidateCode('');
        setIsUsingRecoveryCode(false);
        setRecoveryCode('');
    }, [setIsUsingRecoveryCode]);

    /**
     * Clears local and Onyx sign in states
     */
    const clearSignInData = useCallback(() => {
        clearLocalSignInData();
        sessionActionsClearSignInData();
    }, [clearLocalSignInData]);

    useImperativeHandle(forwardedRef, () => ({
        clearSignInData,
    }));

    useEffect(() => {
        if (!needToClearError) {
            return;
        }

        if (account?.errors) {
            clearAccountMessages();
            return;
        }
        setNeedToClearError(false);
    }, [account?.errors, needToClearError]);

    /**
     * Switches between 2fa and recovery code, clears inputs and errors
     */
    const switchBetween2faAndRecoveryCode = () => {
        setIsUsingRecoveryCode(!isUsingRecoveryCode);

        setRecoveryCode('');
        setTwoFactorAuthCode('');

        setFormError((prevError) => ({...prevError, recoveryCode: undefined, twoFactorAuthCode: undefined}));

        if (account?.errors) {
            clearAccountMessages();
        }
    };

    useEffect(() => {
        if (!isLoadingResendValidationForm) {
            return;
        }
        clearLocalSignInData();
        // `clearLocalSignInData` is not required as a dependency, and adding it
        // overcomplicates things requiring clearLocalSignInData function to use useCallback
        // eslint-disable-next-line react-compiler/react-compiler, react-hooks/exhaustive-deps
    }, [isLoadingResendValidationForm]);

    useEffect(() => {
        if (!hasError) {
            return;
        }

        setFormError({});
    }, [hasError]);

    /**
     * Check that all the form fields are valid, then trigger the submit callback
     */
    const validateAndSubmitForm = useCallback(() => {
        if (account?.isLoading || hybridApp?.readyToShowAuthScreens || session?.authToken) {
            return;
        }
        if (CONFIG.IS_HYBRID_APP) {
            HybridAppActions.resetSignInFlow();
        }
        if (account?.errors) {
            clearAccountMessages();
        }
        const requiresTwoFactorAuth = account?.requiresTwoFactorAuth;
        if (requiresTwoFactorAuth) {
            if (input2FARef.current) {
                input2FARef.current.blur();
            }
            /**
             * User could be using either recovery code or 2fa code
             */
            if (!isUsingRecoveryCode) {
                if (!twoFactorAuthCode.trim()) {
                    setFormError({twoFactorAuthCode: 'validateCodeForm.error.pleaseFillTwoFactorAuth'});
                    return;
                }
                if (!isValidTwoFactorCode(twoFactorAuthCode)) {
                    setFormError({twoFactorAuthCode: 'passwordForm.error.incorrect2fa'});
                    return;
                }
            } else {
                if (!recoveryCode.trim()) {
                    setFormError({recoveryCode: 'recoveryCodeForm.error.pleaseFillRecoveryCode'});
                    return;
                }
                if (!isValidRecoveryCode(recoveryCode)) {
                    setFormError({recoveryCode: 'recoveryCodeForm.error.incorrectRecoveryCode'});
                    return;
                }
            }
        } else {
            if (inputValidateCodeRef.current) {
                inputValidateCodeRef.current.blur();
            }
            if (!validateCode.trim()) {
                setFormError({validateCode: 'validateCodeForm.error.pleaseFillMagicCode'});
                return;
            }
            if (!isValidValidateCode(validateCode)) {
                setFormError({validateCode: 'validateCodeForm.error.incorrectMagicCode'});
                return;
            }
        }
        setFormError({});

        const recoveryCodeOr2faCode = isUsingRecoveryCode ? recoveryCode : twoFactorAuthCode;

        HybridAppActions.setNewDotSignInState(CONST.HYBRID_APP_SIGN_IN_STATE.STARTED);
        const accountID = credentials?.accountID;
        if (accountID) {
            signInWithValidateCode(accountID, validateCode, recoveryCodeOr2faCode);
        } else {
            signIn(validateCode, recoveryCodeOr2faCode);
        }
    }, [
        account?.isLoading,
        account?.errors,
        account?.requiresTwoFactorAuth,
        hybridApp?.readyToShowAuthScreens,
        hybridApp?.newDotSignInState,
        session?.authToken,
        isUsingRecoveryCode,
        recoveryCode,
        twoFactorAuthCode,
        credentials?.accountID,
        validateCode,
    ]);

    return (
        <SafariFormWrapper>
            {/* At this point, if we know the account requires 2FA we already successfully authenticated */}
            {account?.requiresTwoFactorAuth ? (
                <View style={[styles.mv3]}>
                    {isUsingRecoveryCode ? (
                        <TextInput
                            accessibilityLabel={translate('recoveryCodeForm.recoveryCode')}
                            value={recoveryCode}
                            onChangeText={(text) => onTextInput(text, 'recoveryCode')}
                            maxLength={CONST.FORM_CHARACTER_LIMIT}
                            label={translate('recoveryCodeForm.recoveryCode')}
                            errorText={formError?.recoveryCode ? translate(formError?.recoveryCode) : ''}
                            hasError={hasError}
                            onSubmitEditing={validateAndSubmitForm}
                            autoFocus
                        />
                    ) : (
                        <MagicCodeInput
                            autoComplete={autoComplete}
                            ref={(magicCodeInput) => {
                                if (!magicCodeInput) {
                                    return;
                                }
                                input2FARef.current = magicCodeInput;
                            }}
                            name="twoFactorAuthCode"
                            value={twoFactorAuthCode}
                            onChangeText={(text) => onTextInput(text, 'twoFactorAuthCode')}
                            onFulfill={validateAndSubmitForm}
                            maxLength={CONST.TFA_CODE_LENGTH}
                            errorText={formError?.twoFactorAuthCode ? translate(formError?.twoFactorAuthCode) : ''}
                            hasError={hasError}
                            autoFocus
                            key="twoFactorAuthCode"
                        />
                    )}
                    {hasError && <FormHelpMessage message={getLatestErrorMessage(account)} />}
                    <PressableWithFeedback
                        key={isUsingRecoveryCode.toString()}
                        style={[styles.mt2]}
                        onPress={switchBetween2faAndRecoveryCode}
                        hoverDimmingValue={1}
                        disabled={isValidateCodeFormSubmitting}
                        role={CONST.ROLE.BUTTON}
                        accessibilityLabel={isUsingRecoveryCode ? translate('recoveryCodeForm.use2fa') : translate('recoveryCodeForm.useRecoveryCode')}
                    >
                        <Text style={[styles.link]}>{isUsingRecoveryCode ? translate('recoveryCodeForm.use2fa') : translate('recoveryCodeForm.useRecoveryCode')}</Text>
                    </PressableWithFeedback>
                </View>
            ) : (
                <View style={[styles.mv3]}>
                    <MagicCodeInput
                        autoComplete={autoComplete}
                        ref={(magicCodeInput) => {
                            if (!magicCodeInput) {
                                return;
                            }
                            inputValidateCodeRef.current = magicCodeInput;
                        }}
                        name="validateCode"
                        value={validateCode}
                        onChangeText={(text) => onTextInput(text, 'validateCode')}
                        onFulfill={validateAndSubmitForm}
                        errorText={formError?.validateCode ? translate(formError?.validateCode) : ''}
                        hasError={hasError}
                        autoFocus
                        key="validateCode"
                        testID="validateCode"
                    />
                    {hasError && <FormHelpMessage message={getLatestErrorMessage(account)} />}
                    <View style={[styles.alignItemsStart]}>
                        {timeRemaining > 0 && !isOffline ? (
                            <Text style={[styles.mt2]}>
                                {translate('validateCodeForm.requestNewCode')}
                                <Text style={[styles.textBlue]}>00:{String(timeRemaining).padStart(2, '0')}</Text>
                            </Text>
                        ) : (
                            <PressableWithFeedback
                                style={[styles.mt2]}
                                onPress={resendValidateCode}
                                disabled={shouldDisableResendValidateCode}
                                hoverDimmingValue={1}
                                pressDimmingValue={0.2}
                                role={CONST.ROLE.BUTTON}
                                accessibilityLabel={translate('validateCodeForm.magicCodeNotReceived')}
                            >
                                <Text style={[StyleUtils.getDisabledLinkStyles(shouldDisableResendValidateCode)]}>
                                    {hasError ? translate('validateCodeForm.requestNewCodeAfterErrorOccurred') : translate('validateCodeForm.magicCodeNotReceived')}
                                </Text>
                            </PressableWithFeedback>
                        )}
                    </View>
                </View>
            )}
            <View>
                <Button
                    isDisabled={isOffline}
                    success
                    large
                    style={[styles.mv3]}
                    text={translate('common.signIn')}
                    isLoading={isValidateCodeFormSubmitting}
                    onPress={validateAndSubmitForm}
                />
                <ChangeExpensifyLoginLink onPress={clearSignInData} />
            </View>
            <View style={[styles.mt5, styles.signInPageWelcomeTextContainer]}>
                <Terms />
            </View>
        </SafariFormWrapper>
    );
}

BaseValidateCodeForm.displayName = 'BaseValidateCodeForm';

export default withToggleVisibilityView(forwardRef(BaseValidateCodeForm));

export type {BaseValidateCodeFormRef};<|MERGE_RESOLUTION|>--- conflicted
+++ resolved
@@ -24,15 +24,10 @@
 import {isValidRecoveryCode, isValidTwoFactorCode, isValidValidateCode} from '@libs/ValidationUtils';
 import ChangeExpensifyLoginLink from '@pages/signin/ChangeExpensifyLoginLink';
 import Terms from '@pages/signin/Terms';
-<<<<<<< HEAD
 import * as HybridAppActions from '@userActions/HybridApp';
-import * as SessionActions from '@userActions/Session';
-import * as User from '@userActions/User';
-import CONFIG from '@src/CONFIG';
-=======
 import {clearAccountMessages, clearSignInData as sessionActionsClearSignInData, signIn, signInWithValidateCode} from '@userActions/Session';
 import {resendValidateCode as userActionsResendValidateCode} from '@userActions/User';
->>>>>>> 9a3d57ed
+import CONFIG from '@src/CONFIG';
 import CONST from '@src/CONST';
 import type {TranslationPaths} from '@src/languages/types';
 import ONYXKEYS from '@src/ONYXKEYS';
@@ -54,16 +49,10 @@
 type FormError = Partial<Record<ValidateCodeFormVariant, TranslationPaths>>;
 
 function BaseValidateCodeForm({autoComplete, isUsingRecoveryCode, setIsUsingRecoveryCode, isVisible}: BaseValidateCodeFormProps, forwardedRef: ForwardedRef<BaseValidateCodeFormRef>) {
-<<<<<<< HEAD
-    const [account] = useOnyx(ONYXKEYS.ACCOUNT);
-    const [credentials] = useOnyx(ONYXKEYS.CREDENTIALS);
-    const [session] = useOnyx(ONYXKEYS.SESSION);
-    const [hybridApp] = useOnyx(ONYXKEYS.HYBRID_APP);
-=======
     const [account] = useOnyx(ONYXKEYS.ACCOUNT, {canBeMissing: false});
     const [credentials] = useOnyx(ONYXKEYS.CREDENTIALS, {canBeMissing: false});
     const [session] = useOnyx(ONYXKEYS.SESSION, {canBeMissing: false});
->>>>>>> 9a3d57ed
+    const [hybridApp] = useOnyx(ONYXKEYS.HYBRID_APP);
     const styles = useThemeStyles();
     const StyleUtils = useStyleUtils();
     const {translate} = useLocalize();
@@ -167,15 +156,11 @@
      * Trigger the reset validate code flow and ensure the 2FA input field is reset to avoid it being permanently hidden
      */
     const resendValidateCode = () => {
-<<<<<<< HEAD
         if (CONFIG.IS_HYBRID_APP) {
             HybridAppActions.resetSignInFlow();
         }
 
-        User.resendValidateCode(credentials?.login ?? '');
-=======
         userActionsResendValidateCode(credentials?.login ?? '');
->>>>>>> 9a3d57ed
         inputValidateCodeRef.current?.clear();
         // Give feedback to the user to let them know the email was sent so that they don't spam the button.
         setTimeRemaining(CONST.REQUEST_CODE_DELAY);
