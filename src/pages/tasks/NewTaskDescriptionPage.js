--- conflicted
+++ resolved
@@ -2,27 +2,6 @@
 import React from 'react';
 import {View} from 'react-native';
 import {withOnyx} from 'react-native-onyx';
-<<<<<<< HEAD
-import {useFocusEffect} from '@react-navigation/native';
-import PropTypes from 'prop-types';
-import withLocalize, {withLocalizePropTypes} from '../../components/withLocalize';
-import compose from '../../libs/compose';
-import HeaderWithBackButton from '../../components/HeaderWithBackButton';
-import Navigation from '../../libs/Navigation/Navigation';
-import ScreenWrapper from '../../components/ScreenWrapper';
-import styles from '../../styles/styles';
-import ONYXKEYS from '../../ONYXKEYS';
-import TextInput from '../../components/TextInput';
-import Permissions from '../../libs/Permissions';
-import ROUTES from '../../ROUTES';
-import * as Task from '../../libs/actions/Task';
-import updateMultilineInputRange from '../../libs/UpdateMultilineInputRange';
-import CONST from '../../CONST';
-import * as Browser from '../../libs/Browser';
-import FormProvider from '../../components/Form/FormProvider';
-import InputWrapper from '../../components/Form/InputWrapper';
-=======
-import Form from '@components/Form';
 import HeaderWithBackButton from '@components/HeaderWithBackButton';
 import ScreenWrapper from '@components/ScreenWrapper';
 import TextInput from '@components/TextInput';
@@ -38,7 +17,8 @@
 import CONST from '@src/CONST';
 import ONYXKEYS from '@src/ONYXKEYS';
 import ROUTES from '@src/ROUTES';
->>>>>>> be61fbe2
+import FormProvider from '@components/Form/FormProvider';
+import InputWrapperWithRef from '@components/Form/InputWrapper';
 
 const propTypes = {
     /** Beta features list */
@@ -92,7 +72,7 @@
                     enabledWhenOffline
                 >
                     <View style={styles.mb5}>
-                        <InputWrapper
+                        <InputWrapperWithRef
                             InputComponent={TextInput}
                             defaultValue={props.task.description}
                             inputID="taskDescription"
