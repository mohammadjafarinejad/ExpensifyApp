--- conflicted
+++ resolved
@@ -38,7 +38,6 @@
 function NewTaskDescriptionPage(props) {
     const inputRef = useRef(null);
 
-<<<<<<< HEAD
     // The selection will be used to place the cursor at the end if there is prior text in the text input area
     const [selection, setSelection] = useState({start: 0, end: 0});
 
@@ -50,17 +49,6 @@
         }
     }, [props.task.description]);
 
-    /**
-     * @param {Object} values - form input values passed by the Form component
-     * @returns {Object}
-     */
-    function validate() {
-        // This field is optional and can be left blank, so we should not require validation for its value.
-        return {};
-    }
-
-=======
->>>>>>> 23978e41
     // On submit, we want to call the assignTask function and wait to validate
     // the response
     const onSubmit = (values) => {
