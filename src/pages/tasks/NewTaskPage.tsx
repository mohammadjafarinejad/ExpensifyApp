import {useFocusEffect} from '@react-navigation/native';
import React, {useCallback, useEffect, useMemo, useRef, useState} from 'react';
import {InteractionManager, View} from 'react-native';
import {useOnyx} from 'react-native-onyx';
import FullPageNotFoundView from '@components/BlockingViews/FullPageNotFoundView';
import FormAlertWithSubmitButton from '@components/FormAlertWithSubmitButton';
import FormHelpMessage from '@components/FormHelpMessage';
import HeaderWithBackButton from '@components/HeaderWithBackButton';
import MenuItem from '@components/MenuItem';
import MenuItemWithTopDescription from '@components/MenuItemWithTopDescription';
import ScreenWrapper from '@components/ScreenWrapper';
import ScrollView from '@components/ScrollView';
import useLocalize from '@hooks/useLocalize';
import useSafeAreaPaddings from '@hooks/useSafeAreaPaddings';
import useThemeStyles from '@hooks/useThemeStyles';
import blurActiveElement from '@libs/Accessibility/blurActiveElement';
import {createTaskAndNavigate, dismissModalAndClearOutTaskInfo, getAssignee, getShareDestination, setShareDestinationValue} from '@libs/actions/Task';
import {formatPhoneNumber} from '@libs/LocalePhoneNumber';
import Navigation from '@libs/Navigation/Navigation';
import type {PlatformStackScreenProps} from '@libs/Navigation/PlatformStackNavigation/types';
import type {NewTaskNavigatorParamList} from '@libs/Navigation/types';
import {getPersonalDetailsForAccountIDs} from '@libs/OptionsListUtils';
import {getDisplayNamesWithTooltips, isAllowedToComment} from '@libs/ReportUtils';
import CONST from '@src/CONST';
import ONYXKEYS from '@src/ONYXKEYS';
import ROUTES from '@src/ROUTES';
import type SCREENS from '@src/SCREENS';
import {isEmptyObject} from '@src/types/utils/EmptyObject';

type NewTaskPageProps = PlatformStackScreenProps<NewTaskNavigatorParamList, typeof SCREENS.NEW_TASK.ROOT>;

function NewTaskPage({route}: NewTaskPageProps) {
    const [task] = useOnyx(ONYXKEYS.TASK, {canBeMissing: true});
    const [reports] = useOnyx(ONYXKEYS.COLLECTION.REPORT, {canBeMissing: true});
<<<<<<< HEAD
    const [personalDetails] = useOnyx(ONYXKEYS.PERSONAL_DETAILS_LIST, {canBeMissing: true});
=======
    const [personalDetails] = useOnyx(ONYXKEYS.PERSONAL_DETAILS_LIST, {canBeMissing: false});
>>>>>>> 6871ba97
    const styles = useThemeStyles();
    const {translate} = useLocalize();
    const assignee = useMemo(() => getAssignee(task?.assigneeAccountID ?? CONST.DEFAULT_NUMBER_ID, personalDetails), [task?.assigneeAccountID, personalDetails]);
    const assigneeTooltipDetails = getDisplayNamesWithTooltips(getPersonalDetailsForAccountIDs(task?.assigneeAccountID ? [task.assigneeAccountID] : [], personalDetails), false);
    const shareDestination = useMemo(
        () => (task?.shareDestination ? getShareDestination(task.shareDestination, reports, personalDetails) : undefined),
        [task?.shareDestination, reports, personalDetails],
    );
    const parentReport = useMemo(() => (task?.shareDestination ? reports?.[`${ONYXKEYS.COLLECTION.REPORT}${task.shareDestination}`] : undefined), [reports, task?.shareDestination]);
    const [errorMessage, setErrorMessage] = useState('');

    const hasDestinationError = task?.skipConfirmation && !task?.parentReportID;
    const isAllowedToCreateTask = useMemo(() => isEmptyObject(parentReport) || isAllowedToComment(parentReport), [parentReport]);

    const {paddingBottom} = useSafeAreaPaddings();

    const backTo = route.params?.backTo;
    const confirmButtonRef = useRef<View>(null);
    const focusTimeoutRef = useRef<NodeJS.Timeout | null>(null);
    useFocusEffect(
        useCallback(() => {
            focusTimeoutRef.current = setTimeout(() => {
                InteractionManager.runAfterInteractions(() => {
                    blurActiveElement();
                });
            }, CONST.ANIMATED_TRANSITION);
            return () => focusTimeoutRef.current && clearTimeout(focusTimeoutRef.current);
        }, []),
    );

    useEffect(() => {
        setErrorMessage('');

        // We only set the parentReportID if we are creating a task from a report
        // this allows us to go ahead and set that report as the share destination
        // and disable the share destination selector
        if (task?.parentReportID) {
            setShareDestinationValue(task.parentReportID);
        }
    }, [task?.assignee, task?.assigneeAccountID, task?.description, task?.parentReportID, task?.shareDestination, task?.title]);

    // On submit, we want to call the createTask function and wait to validate
    // the response
    const onSubmit = () => {
        if (!task?.title && !task?.shareDestination) {
            setErrorMessage(translate('newTaskPage.confirmError'));
            return;
        }

        if (!task.title) {
            setErrorMessage(translate('newTaskPage.pleaseEnterTaskName'));
            return;
        }

        if (!task.shareDestination) {
            setErrorMessage(translate('newTaskPage.pleaseEnterTaskDestination'));
            return;
        }

        createTaskAndNavigate(parentReport?.reportID, task.title, task?.description ?? '', task?.assignee ?? '', task.assigneeAccountID, task.assigneeChatReport, parentReport?.policyID);
    };

    return (
        <ScreenWrapper
            shouldEnableKeyboardAvoidingView={false}
            testID={NewTaskPage.displayName}
        >
            <FullPageNotFoundView
                shouldShow={!isAllowedToCreateTask}
                onBackButtonPress={() => dismissModalAndClearOutTaskInfo()}
                shouldShowLink={false}
            >
                <HeaderWithBackButton
                    title={translate('newTaskPage.confirmTask')}
                    shouldShowBackButton
                    onBackButtonPress={() => {
                        Navigation.goBack(ROUTES.NEW_TASK_DETAILS.getRoute(backTo));
                    }}
                />
                {!!hasDestinationError && (
                    <FormHelpMessage
                        style={[styles.ph4, styles.mb4]}
                        isError={false}
                        shouldShowRedDotIndicator={false}
                        message={translate('quickAction.noLongerHaveReportAccess')}
                    />
                )}
                <ScrollView
                    contentContainerStyle={styles.flexGrow1}
                    // on iOS, navigation animation sometimes cause the scrollbar to appear
                    // on middle/left side of ScrollView. scrollIndicatorInsets with right
                    // to closest value to 0 fixes this issue, 0 (default) doesn't work
                    // See: https://github.com/Expensify/App/issues/31441
                    scrollIndicatorInsets={{right: Number.MIN_VALUE}}
                >
                    <View style={styles.flex1}>
                        <View style={styles.mb5}>
                            <MenuItemWithTopDescription
                                description={translate('task.title')}
                                title={task?.title}
                                onPress={() => Navigation.navigate(ROUTES.NEW_TASK_TITLE.getRoute(backTo))}
                                shouldShowRightIcon
                                rightLabel={translate('common.required')}
                                shouldParseTitle
                                excludedMarkdownRules={[...CONST.TASK_TITLE_DISABLED_RULES]}
                            />
                            <MenuItemWithTopDescription
                                description={translate('task.description')}
                                title={task?.description}
                                onPress={() => Navigation.navigate(ROUTES.NEW_TASK_DESCRIPTION.getRoute(backTo))}
                                shouldShowRightIcon
                                shouldParseTitle
                                numberOfLinesTitle={2}
                                titleStyle={styles.flex1}
                            />
                            <MenuItem
                                label={assignee?.displayName ? translate('task.assignee') : ''}
                                title={assignee?.displayName ?? ''}
                                description={assignee?.displayName ? formatPhoneNumber(assignee?.subtitle) : translate('task.assignee')}
                                icon={assignee?.icons}
                                onPress={() => Navigation.navigate(ROUTES.NEW_TASK_ASSIGNEE.getRoute(backTo))}
                                shouldShowRightIcon
                                titleWithTooltips={assigneeTooltipDetails}
                            />
                            <MenuItem
                                label={shareDestination?.displayName ? translate('common.share') : ''}
                                title={shareDestination?.displayName ?? ''}
                                description={shareDestination?.displayName ? shareDestination.subtitle : translate('common.share')}
                                icon={shareDestination?.icons}
                                onPress={() => Navigation.navigate(ROUTES.NEW_TASK_SHARE_DESTINATION)}
                                interactive={!task?.parentReportID}
                                shouldShowRightIcon={!task?.parentReportID}
                                titleWithTooltips={shareDestination?.shouldUseFullTitleToDisplay ? undefined : shareDestination?.displayNamesWithTooltips}
                                rightLabel={translate('common.required')}
                            />
                        </View>
                    </View>
                    <View style={styles.flexShrink0}>
                        <FormAlertWithSubmitButton
                            isAlertVisible={!!errorMessage}
                            message={errorMessage}
                            onSubmit={onSubmit}
                            enabledWhenOffline
                            buttonRef={confirmButtonRef}
                            buttonText={translate('newTaskPage.confirmTask')}
                            containerStyles={[styles.mh0, styles.mt5, styles.flex1, styles.ph5, !paddingBottom ? styles.mb5 : null]}
                        />
                    </View>
                </ScrollView>
            </FullPageNotFoundView>
        </ScreenWrapper>
    );
}

NewTaskPage.displayName = 'NewTaskPage';

export default NewTaskPage;<|MERGE_RESOLUTION|>--- conflicted
+++ resolved
@@ -32,11 +32,7 @@
 function NewTaskPage({route}: NewTaskPageProps) {
     const [task] = useOnyx(ONYXKEYS.TASK, {canBeMissing: true});
     const [reports] = useOnyx(ONYXKEYS.COLLECTION.REPORT, {canBeMissing: true});
-<<<<<<< HEAD
-    const [personalDetails] = useOnyx(ONYXKEYS.PERSONAL_DETAILS_LIST, {canBeMissing: true});
-=======
     const [personalDetails] = useOnyx(ONYXKEYS.PERSONAL_DETAILS_LIST, {canBeMissing: false});
->>>>>>> 6871ba97
     const styles = useThemeStyles();
     const {translate} = useLocalize();
     const assignee = useMemo(() => getAssignee(task?.assigneeAccountID ?? CONST.DEFAULT_NUMBER_ID, personalDetails), [task?.assigneeAccountID, personalDetails]);
