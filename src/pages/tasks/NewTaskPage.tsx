import {useFocusEffect} from '@react-navigation/native';
import React, {useCallback, useEffect, useMemo, useRef, useState} from 'react';
import {InteractionManager, View} from 'react-native';
import {useOnyx} from 'react-native-onyx';
import FullPageNotFoundView from '@components/BlockingViews/FullPageNotFoundView';
import FormAlertWithSubmitButton from '@components/FormAlertWithSubmitButton';
import FormHelpMessage from '@components/FormHelpMessage';
import HeaderWithBackButton from '@components/HeaderWithBackButton';
import MenuItem from '@components/MenuItem';
import MenuItemWithTopDescription from '@components/MenuItemWithTopDescription';
import ScreenWrapper from '@components/ScreenWrapper';
import ScrollView from '@components/ScrollView';
import useLocalize from '@hooks/useLocalize';
import useSafeAreaPaddings from '@hooks/useSafeAreaPaddings';
import useThemeStyles from '@hooks/useThemeStyles';
import blurActiveElement from '@libs/Accessibility/blurActiveElement';
import {createTaskAndNavigate, dismissModalAndClearOutTaskInfo, getAssignee, getShareDestination, setShareDestinationValue} from '@libs/actions/Task';
import {formatPhoneNumber} from '@libs/LocalePhoneNumber';
import Navigation from '@libs/Navigation/Navigation';
import type {PlatformStackScreenProps} from '@libs/Navigation/PlatformStackNavigation/types';
import type {NewTaskNavigatorParamList} from '@libs/Navigation/types';
import {getPersonalDetailsForAccountIDs} from '@libs/OptionsListUtils';
import {getDisplayNamesWithTooltips, isAllowedToComment} from '@libs/ReportUtils';
import playSound, {SOUNDS} from '@libs/Sound';
import CONST from '@src/CONST';
import ONYXKEYS from '@src/ONYXKEYS';
import ROUTES from '@src/ROUTES';
import type SCREENS from '@src/SCREENS';
import {isEmptyObject} from '@src/types/utils/EmptyObject';

type NewTaskPageProps = PlatformStackScreenProps<NewTaskNavigatorParamList, typeof SCREENS.NEW_TASK.ROOT>;

function NewTaskPage({route}: NewTaskPageProps) {
    const [task] = useOnyx(ONYXKEYS.TASK);
    const [reports] = useOnyx(ONYXKEYS.COLLECTION.REPORT);
    const [personalDetails] = useOnyx(ONYXKEYS.PERSONAL_DETAILS_LIST);
    const styles = useThemeStyles();
    const {translate} = useLocalize();
<<<<<<< HEAD
    const assignee = useMemo(() => getAssignee(task?.assigneeAccountID, personalDetails), [task?.assigneeAccountID, personalDetails]);
=======
    const assignee = useMemo(() => getAssignee(task?.assigneeAccountID ?? CONST.DEFAULT_NUMBER_ID, personalDetails), [task?.assigneeAccountID, personalDetails]);
>>>>>>> ed677b98
    const assigneeTooltipDetails = getDisplayNamesWithTooltips(getPersonalDetailsForAccountIDs(task?.assigneeAccountID ? [task.assigneeAccountID] : [], personalDetails), false);
    const shareDestination = useMemo(
        () => (task?.shareDestination ? getShareDestination(task.shareDestination, reports, personalDetails) : undefined),
        [task?.shareDestination, reports, personalDetails],
    );
    const parentReport = useMemo(() => (task?.shareDestination ? reports?.[`${ONYXKEYS.COLLECTION.REPORT}${task.shareDestination}`] : undefined), [reports, task?.shareDestination]);
    const [errorMessage, setErrorMessage] = useState('');

    const hasDestinationError = task?.skipConfirmation && !task?.parentReportID;
    const isAllowedToCreateTask = useMemo(() => isEmptyObject(parentReport) || isAllowedToComment(parentReport), [parentReport]);

    const {paddingBottom} = useSafeAreaPaddings();

    const backTo = route.params?.backTo;
    const confirmButtonRef = useRef<View>(null);
    const focusTimeoutRef = useRef<NodeJS.Timeout | null>(null);
    useFocusEffect(
        useCallback(() => {
            focusTimeoutRef.current = setTimeout(() => {
                InteractionManager.runAfterInteractions(() => {
                    blurActiveElement();
                });
            }, CONST.ANIMATED_TRANSITION);
            return () => focusTimeoutRef.current && clearTimeout(focusTimeoutRef.current);
        }, []),
    );

    useEffect(() => {
        setErrorMessage('');

        // We only set the parentReportID if we are creating a task from a report
        // this allows us to go ahead and set that report as the share destination
        // and disable the share destination selector
        if (task?.parentReportID) {
            setShareDestinationValue(task.parentReportID);
        }
    }, [task?.assignee, task?.assigneeAccountID, task?.description, task?.parentReportID, task?.shareDestination, task?.title]);

    // On submit, we want to call the createTask function and wait to validate
    // the response
    const onSubmit = () => {
        if (!task?.title && !task?.shareDestination) {
            setErrorMessage(translate('newTaskPage.confirmError'));
            return;
        }

        if (!task.title) {
            setErrorMessage(translate('newTaskPage.pleaseEnterTaskName'));
            return;
        }

        if (!task.shareDestination) {
            setErrorMessage(translate('newTaskPage.pleaseEnterTaskDestination'));
            return;
        }

        playSound(SOUNDS.DONE);
        createTaskAndNavigate(parentReport?.reportID, task.title, task?.description ?? '', task?.assignee ?? '', task.assigneeAccountID, task.assigneeChatReport, parentReport?.policyID);
    };

    return (
        <ScreenWrapper
            shouldEnableKeyboardAvoidingView={false}
            testID={NewTaskPage.displayName}
        >
            <FullPageNotFoundView
                shouldShow={!isAllowedToCreateTask}
                onBackButtonPress={() => dismissModalAndClearOutTaskInfo()}
                shouldShowLink={false}
            >
                <HeaderWithBackButton
                    title={translate('newTaskPage.confirmTask')}
                    shouldShowBackButton
                    onBackButtonPress={() => {
                        Navigation.goBack(ROUTES.NEW_TASK_DETAILS.getRoute(backTo));
                    }}
                />
                {!!hasDestinationError && (
                    <FormHelpMessage
                        style={[styles.ph4, styles.mb4]}
                        isError={false}
                        shouldShowRedDotIndicator={false}
                        message={translate('quickAction.noLongerHaveReportAccess')}
                    />
                )}
                <ScrollView
                    contentContainerStyle={styles.flexGrow1}
                    // on iOS, navigation animation sometimes cause the scrollbar to appear
                    // on middle/left side of scrollview. scrollIndicatorInsets with right
                    // to closest value to 0 fixes this issue, 0 (default) doesn't work
                    // See: https://github.com/Expensify/App/issues/31441
                    scrollIndicatorInsets={{right: Number.MIN_VALUE}}
                >
                    <View style={styles.flex1}>
                        <View style={styles.mb5}>
                            <MenuItemWithTopDescription
                                description={translate('task.title')}
                                title={task?.title}
                                onPress={() => Navigation.navigate(ROUTES.NEW_TASK_TITLE.getRoute(backTo))}
                                shouldShowRightIcon
                                rightLabel={translate('common.required')}
                                shouldParseTitle
                            />
                            <MenuItemWithTopDescription
                                description={translate('task.description')}
                                title={task?.description}
                                onPress={() => Navigation.navigate(ROUTES.NEW_TASK_DESCRIPTION.getRoute(backTo))}
                                shouldShowRightIcon
                                shouldParseTitle
                                numberOfLinesTitle={2}
                                titleStyle={styles.flex1}
                            />
                            <MenuItem
                                label={assignee?.displayName ? translate('task.assignee') : ''}
                                title={assignee?.displayName ?? ''}
                                description={assignee?.displayName ? formatPhoneNumber(assignee?.subtitle) : translate('task.assignee')}
                                icon={assignee?.icons}
                                onPress={() => Navigation.navigate(ROUTES.NEW_TASK_ASSIGNEE.getRoute(backTo))}
                                shouldShowRightIcon
                                titleWithTooltips={assigneeTooltipDetails}
                            />
                            <MenuItem
                                label={shareDestination?.displayName ? translate('common.share') : ''}
                                title={shareDestination?.displayName ?? ''}
                                description={shareDestination?.displayName ? shareDestination.subtitle : translate('common.share')}
                                icon={shareDestination?.icons}
                                onPress={() => Navigation.navigate(ROUTES.NEW_TASK_SHARE_DESTINATION)}
                                interactive={!task?.parentReportID}
                                shouldShowRightIcon={!task?.parentReportID}
                                titleWithTooltips={shareDestination?.shouldUseFullTitleToDisplay ? undefined : shareDestination?.displayNamesWithTooltips}
                                rightLabel={translate('common.required')}
                            />
                        </View>
                    </View>
                    <View style={styles.flexShrink0}>
                        <FormAlertWithSubmitButton
                            isAlertVisible={!!errorMessage}
                            message={errorMessage}
                            onSubmit={onSubmit}
                            enabledWhenOffline
                            buttonRef={confirmButtonRef}
                            buttonText={translate('newTaskPage.confirmTask')}
                            containerStyles={[styles.mh0, styles.mt5, styles.flex1, styles.ph5, !paddingBottom ? styles.mb5 : null]}
                        />
                    </View>
                </ScrollView>
            </FullPageNotFoundView>
        </ScreenWrapper>
    );
}

NewTaskPage.displayName = 'NewTaskPage';

export default NewTaskPage;<|MERGE_RESOLUTION|>--- conflicted
+++ resolved
@@ -36,11 +36,7 @@
     const [personalDetails] = useOnyx(ONYXKEYS.PERSONAL_DETAILS_LIST);
     const styles = useThemeStyles();
     const {translate} = useLocalize();
-<<<<<<< HEAD
-    const assignee = useMemo(() => getAssignee(task?.assigneeAccountID, personalDetails), [task?.assigneeAccountID, personalDetails]);
-=======
     const assignee = useMemo(() => getAssignee(task?.assigneeAccountID ?? CONST.DEFAULT_NUMBER_ID, personalDetails), [task?.assigneeAccountID, personalDetails]);
->>>>>>> ed677b98
     const assigneeTooltipDetails = getDisplayNamesWithTooltips(getPersonalDetailsForAccountIDs(task?.assigneeAccountID ? [task.assigneeAccountID] : [], personalDetails), false);
     const shareDestination = useMemo(
         () => (task?.shareDestination ? getShareDestination(task.shareDestination, reports, personalDetails) : undefined),
