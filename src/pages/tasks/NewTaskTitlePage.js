--- conflicted
+++ resolved
@@ -89,14 +89,9 @@
                 enabledWhenOffline
             >
                 <View style={styles.mb5}>
-<<<<<<< HEAD
-                    <TextInput
-                        role={CONST.ACCESSIBILITY_ROLE.TEXT}
-=======
                     <InputWrapperWithRef
                         InputComponent={TextInput}
-                        accessibilityRole={CONST.ACCESSIBILITY_ROLE.TEXT}
->>>>>>> 8d44cace
+                        role={CONST.ACCESSIBILITY_ROLE.TEXT}
                         defaultValue={props.task.title}
                         ref={inputCallbackRef}
                         inputID="taskTitle"
