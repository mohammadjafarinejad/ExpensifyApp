/* eslint-disable es/no-optional-chaining */
import type {RouteProp} from '@react-navigation/native';
import {useRoute} from '@react-navigation/native';
import React, {useCallback, useEffect, useMemo, useState} from 'react';
import {InteractionManager, View} from 'react-native';
import {useOnyx} from 'react-native-onyx';
import type {OnyxEntry} from 'react-native-onyx';
import FullPageNotFoundView from '@components/BlockingViews/FullPageNotFoundView';
import HeaderWithBackButton from '@components/HeaderWithBackButton';
import {useBetas, useSession} from '@components/OnyxProvider';
import {useOptionsList} from '@components/OptionListContextProvider';
import ScreenWrapper from '@components/ScreenWrapper';
import SelectionList from '@components/SelectionList';
import type {ListItem} from '@components/SelectionList/types';
import UserListItem from '@components/SelectionList/UserListItem';
import withCurrentUserPersonalDetails from '@components/withCurrentUserPersonalDetails';
import withNavigationTransitionEnd from '@components/withNavigationTransitionEnd';
import useCurrentUserPersonalDetails from '@hooks/useCurrentUserPersonalDetails';
import useDebouncedState from '@hooks/useDebouncedState';
import useLocalize from '@hooks/useLocalize';
import useThemeStyles from '@hooks/useThemeStyles';
import * as ReportActions from '@libs/actions/Report';
import {READ_COMMANDS} from '@libs/API/types';
import HttpUtils from '@libs/HttpUtils';
import Navigation from '@libs/Navigation/Navigation';
import * as OptionsListUtils from '@libs/OptionsListUtils';
import * as ReportUtils from '@libs/ReportUtils';
import type {TaskDetailsNavigatorParamList} from '@navigation/types';
import * as TaskActions from '@userActions/Task';
import CONST from '@src/CONST';
import ONYXKEYS from '@src/ONYXKEYS';
import ROUTES from '@src/ROUTES';
import type SCREENS from '@src/SCREENS';
import type {Report} from '@src/types/onyx';

function useOptions() {
    const betas = useBetas();
    const [isLoading, setIsLoading] = useState(true);
    const [searchValue, debouncedSearchValue, setSearchValue] = useDebouncedState('');
    const {options: optionsList, areOptionsInitialized} = useOptionsList();

    const defaultOptions = useMemo(() => {
        const {recentReports, personalDetails, userToInvite, currentUserOption} = OptionsListUtils.getFilteredOptions({
            reports: optionsList.reports,
            personalDetails: optionsList.personalDetails,
            betas,
            excludeLogins: CONST.EXPENSIFY_EMAILS,

            maxRecentReportsToShow: 0,
        });

        const headerMessage = OptionsListUtils.getHeaderMessage((recentReports?.length || 0) + (personalDetails?.length || 0) !== 0 || !!currentUserOption, !!userToInvite, '');

        if (isLoading) {
            // eslint-disable-next-line react-compiler/react-compiler
            setIsLoading(false);
        }

        return {
            userToInvite,
            recentReports,
            personalDetails,
            currentUserOption,
            headerMessage,
<<<<<<< HEAD
            tagOptions: [],
            taxRatesOptions: [],
=======
            categoryOptions: [],
>>>>>>> e8ac6d4c
        };
    }, [optionsList.reports, optionsList.personalDetails, betas, isLoading]);

    const options = useMemo(() => {
        const filteredOptions = OptionsListUtils.filterOptions(defaultOptions, debouncedSearchValue.trim(), {
            excludeLogins: CONST.EXPENSIFY_EMAILS,
            maxRecentReportsToShow: CONST.IOU.MAX_RECENT_REPORTS_TO_SHOW,
        });
        const headerMessage = OptionsListUtils.getHeaderMessage(
            (filteredOptions.recentReports?.length || 0) + (filteredOptions.personalDetails?.length || 0) !== 0 || !!filteredOptions.currentUserOption,
            !!filteredOptions.userToInvite,
            debouncedSearchValue,
        );

        return {
            ...filteredOptions,
            headerMessage,
        };
    }, [debouncedSearchValue, defaultOptions]);

    return {...options, searchValue, debouncedSearchValue, setSearchValue, areOptionsInitialized};
}

function TaskAssigneeSelectorModal() {
    const styles = useThemeStyles();
    const route = useRoute<RouteProp<TaskDetailsNavigatorParamList, typeof SCREENS.TASK.ASSIGNEE>>();
    const {translate} = useLocalize();
    const session = useSession();
    const backTo = route.params?.backTo;
    const [reports] = useOnyx(ONYXKEYS.COLLECTION.REPORT);
    const [task] = useOnyx(ONYXKEYS.TASK);
    const [isSearchingForReports] = useOnyx(ONYXKEYS.IS_SEARCHING_FOR_REPORTS, {initWithStoredValues: false});
    const currentUserPersonalDetails = useCurrentUserPersonalDetails();
    const {userToInvite, recentReports, personalDetails, currentUserOption, searchValue, debouncedSearchValue, setSearchValue, headerMessage, areOptionsInitialized} = useOptions();

    const report: OnyxEntry<Report> = useMemo(() => {
        if (!route.params?.reportID) {
            return;
        }
        const reportOnyx = reports?.[`${ONYXKEYS.COLLECTION.REPORT}${route.params?.reportID}`];
        if (reportOnyx && !ReportUtils.isTaskReport(reportOnyx)) {
            Navigation.isNavigationReady().then(() => {
                Navigation.dismissModal(reportOnyx.reportID);
            });
        }
        return reports?.[`${ONYXKEYS.COLLECTION.REPORT}${route.params?.reportID}`];
    }, [reports, route]);

    const sections = useMemo(() => {
        const sectionsList = [];

        if (currentUserOption) {
            sectionsList.push({
                title: translate('newTaskPage.assignMe'),
                data: [currentUserOption],
                shouldShow: true,
            });
        }

        sectionsList.push({
            title: translate('common.recents'),
            data: recentReports,
            shouldShow: recentReports?.length > 0,
        });

        sectionsList.push({
            title: translate('common.contacts'),
            data: personalDetails,
            shouldShow: personalDetails?.length > 0,
        });

        if (userToInvite) {
            sectionsList.push({
                title: '',
                data: [userToInvite],
                shouldShow: true,
            });
        }

        return sectionsList.map((section) => ({
            ...section,
            data: section.data.map((option) => ({
                ...option,
                text: option.text ?? '',
                alternateText: option.alternateText ?? undefined,
                keyForList: option.keyForList ?? '',
                isDisabled: option.isDisabled ?? undefined,
                login: option.login ?? undefined,
                shouldShowSubscript: option.shouldShowSubscript ?? undefined,
            })),
        }));
    }, [currentUserOption, personalDetails, recentReports, translate, userToInvite]);

    const selectReport = useCallback(
        (option: ListItem) => {
            HttpUtils.cancelPendingRequests(READ_COMMANDS.SEARCH_FOR_REPORTS);
            if (!option) {
                return;
            }

            // Check to see if we're editing a task and if so, update the assignee
            if (report) {
                if (option.accountID !== report.managerID) {
                    const assigneeChatReport = TaskActions.setAssigneeValue(
                        option?.login ?? '',
                        option?.accountID ?? -1,
                        report.reportID,
                        undefined, // passing null as report because for editing task the report will be task details report page not the actual report where task was created
                        OptionsListUtils.isCurrentUser({...option, accountID: option?.accountID ?? -1, login: option?.login ?? ''}),
                    );
                    // Pass through the selected assignee
                    TaskActions.editTaskAssignee(report, session?.accountID ?? -1, option?.login ?? '', option?.accountID, assigneeChatReport);
                }
                InteractionManager.runAfterInteractions(() => {
                    Navigation.dismissModal(report.reportID);
                });
                // If there's no report, we're creating a new task
            } else if (option.accountID) {
                TaskActions.setAssigneeValue(
                    option?.login ?? '',
                    option.accountID ?? -1,
                    task?.shareDestination ?? '',
                    undefined, // passing null as report is null in this condition
                    OptionsListUtils.isCurrentUser({...option, accountID: option?.accountID ?? -1, login: option?.login ?? undefined}),
                );
                InteractionManager.runAfterInteractions(() => {
                    Navigation.goBack(ROUTES.NEW_TASK.getRoute(backTo));
                });
            }
        },
        [session?.accountID, task?.shareDestination, report, backTo],
    );

    const handleBackButtonPress = useCallback(() => Navigation.goBack(!route.params?.reportID ? ROUTES.NEW_TASK.getRoute(backTo) : backTo), [route.params, backTo]);

    const isOpen = ReportUtils.isOpenTaskReport(report);
    const canModifyTask = TaskActions.canModifyTask(report, currentUserPersonalDetails.accountID);
    const isTaskNonEditable = ReportUtils.isTaskReport(report) && (!canModifyTask || !isOpen);

    useEffect(() => {
        ReportActions.searchInServer(debouncedSearchValue);
    }, [debouncedSearchValue]);

    return (
        <ScreenWrapper
            includeSafeAreaPaddingBottom={false}
            testID={TaskAssigneeSelectorModal.displayName}
        >
            <FullPageNotFoundView shouldShow={isTaskNonEditable}>
                <HeaderWithBackButton
                    title={translate('task.assignee')}
                    onBackButtonPress={handleBackButtonPress}
                />
                <View style={[styles.flex1, styles.w100, styles.pRelative]}>
                    <SelectionList
                        sections={areOptionsInitialized ? sections : []}
                        ListItem={UserListItem}
                        onSelectRow={selectReport}
                        shouldSingleExecuteRowSelect
                        onChangeText={setSearchValue}
                        textInputValue={searchValue}
                        headerMessage={headerMessage}
                        textInputLabel={translate('selectionList.nameEmailOrPhoneNumber')}
                        showLoadingPlaceholder={!areOptionsInitialized}
                        isLoadingNewOptions={!!isSearchingForReports}
                    />
                </View>
            </FullPageNotFoundView>
        </ScreenWrapper>
    );
}

TaskAssigneeSelectorModal.displayName = 'TaskAssigneeSelectorModal';

export default withNavigationTransitionEnd(withCurrentUserPersonalDetails(TaskAssigneeSelectorModal));<|MERGE_RESOLUTION|>--- conflicted
+++ resolved
@@ -62,12 +62,6 @@
             personalDetails,
             currentUserOption,
             headerMessage,
-<<<<<<< HEAD
-            tagOptions: [],
-            taxRatesOptions: [],
-=======
-            categoryOptions: [],
->>>>>>> e8ac6d4c
         };
     }, [optionsList.reports, optionsList.personalDetails, betas, isLoading]);
 
