--- conflicted
+++ resolved
@@ -33,23 +33,14 @@
     const styles = useThemeStyles();
     const {translate} = useLocalize();
 
-<<<<<<< HEAD
-    const validate = useCallback((values: FormOnyxValues<typeof ONYXKEYS.FORMS.EDIT_TASK_FORM>): FormInputErrors<typeof ONYXKEYS.FORMS.EDIT_TASK_FORM> => {
-        const errors = {};
-        const parsedDescription = ReportUtils.getParsedComment(values?.description);
-
-        if (parsedDescription && parsedDescription?.length > CONST.DESCRIPTION_LIMIT) {
-            ErrorUtils.addErrorMessage(errors, 'description', ['common.error.characterLimitExceedCounter', {length: parsedDescription.length, limit: CONST.DESCRIPTION_LIMIT}]);
-        }
-=======
     const validate = useCallback(
         (values: FormOnyxValues<typeof ONYXKEYS.FORMS.EDIT_TASK_FORM>): FormInputErrors<typeof ONYXKEYS.FORMS.EDIT_TASK_FORM> => {
             const errors = {};
-            const taskDescriptionLength = ReportUtils.getCommentLength(values.description);
+            const parsedDescription = ReportUtils.getParsedComment(values?.description);
+            const taskDescriptionLength = ReportUtils.getCommentLength(parsedDescription);
             if (values?.description && taskDescriptionLength > CONST.DESCRIPTION_LIMIT) {
                 ErrorUtils.addErrorMessage(errors, 'description', translate('common.error.characterLimitExceedCounter', {length: taskDescriptionLength, limit: CONST.DESCRIPTION_LIMIT}));
             }
->>>>>>> 5b436d91
 
             return errors;
         },
