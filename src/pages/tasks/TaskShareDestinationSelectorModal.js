--- conflicted
+++ resolved
@@ -49,16 +49,7 @@
     const filteredReports = useMemo(() => {
         const reports = {};
         _.keys(props.reports).forEach((reportKey) => {
-<<<<<<< HEAD
-            if (
-                !ReportUtils.isAllowedToComment(props.reports[reportKey]) ||
-                ReportUtils.isArchivedRoom(props.reports[reportKey]) ||
-                ReportUtils.isExpensifyOnlyParticipantInReport(props.reports[reportKey]) ||
-                ReportUtils.isCanceledTaskReport(props.reports[reportKey])
-            ) {
-=======
-            if (ReportUtils.shouldDisableWriteActions(props.reports[reportKey]) || ReportUtils.isExpensifyOnlyParticipantInReport(props.reports[reportKey])) {
->>>>>>> ad73e8ce
+            if (ReportUtils.shouldDisableWriteActions(props.reports[reportKey]) || ReportUtils.isExpensifyOnlyParticipantInReport(props.reports[reportKey]) || ReportUtils.isCanceledTaskReport(props.reports[reportKey])) {
                 return;
             }
             reports[reportKey] = props.reports[reportKey];
