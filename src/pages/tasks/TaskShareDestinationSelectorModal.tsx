--- conflicted
+++ resolved
@@ -83,37 +83,14 @@
         canBeMissing: true,
         selector: archivedReportsIdSetSelector,
     });
-    const [draftComments] = useOnyx(ONYXKEYS.COLLECTION.REPORT_DRAFT_COMMENT, {canBeMissing: true});
 
-<<<<<<< HEAD
-    const textInputHint = useMemo(() => (isOffline ? `${translate('common.youAppearToBeOffline')} ${translate('search.resultsAreLimited')}` : ''), [isOffline, translate]);
-
-    const defaultOptions = useMemo(() => {
-        if (!areOptionsInitialized) {
-            return {
-                recentReports: [],
-                personalDetails: [],
-                userToInvite: null,
-                currentUserOption: null,
-                header: '',
-            };
-        }
-        const filteredReports = reportFilter(optionList.reports, archivedReportsIdSet);
-        const {recentReports} = getShareDestinationOptions(filteredReports, optionList.personalDetails, [], [], {}, true, draftComments);
-        const header = getHeaderMessage(recentReports && recentReports.length !== 0, false, '');
-=======
     const filteredOptions = useMemo(() => {
         const filteredReports = reportFilter(availableOptions.recentReports as Array<SearchOption<Report>>, archivedReportsIdSet);
->>>>>>> d44598e4
         return {
             ...availableOptions,
             recentReports: filteredReports ?? [],
         };
-<<<<<<< HEAD
-    }, [areOptionsInitialized, optionList.reports, optionList.personalDetails, archivedReportsIdSet, draftComments]);
-=======
     }, [availableOptions, archivedReportsIdSet]);
->>>>>>> d44598e4
 
     const textInputHint = useMemo(() => (isOffline ? `${translate('common.youAppearToBeOffline')} ${translate('search.resultsAreLimited')}` : ''), [isOffline, translate]);
 
