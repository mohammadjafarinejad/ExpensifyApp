import {useRoute} from '@react-navigation/native';
import React, {useCallback, useRef} from 'react';
import {View} from 'react-native';
import FullPageNotFoundView from '@components/BlockingViews/FullPageNotFoundView';
import FormProvider from '@components/Form/FormProvider';
import InputWrapper from '@components/Form/InputWrapper';
import type {FormInputErrors, FormOnyxValues} from '@components/Form/types';
import HeaderWithBackButton from '@components/HeaderWithBackButton';
import type {AnimatedTextInputRef} from '@components/RNTextInput';
import ScreenWrapper from '@components/ScreenWrapper';
import TextInput from '@components/TextInput';
import withCurrentUserPersonalDetails from '@components/withCurrentUserPersonalDetails';
import type {WithCurrentUserPersonalDetailsProps} from '@components/withCurrentUserPersonalDetails';
import useLocalize from '@hooks/useLocalize';
import useThemeStyles from '@hooks/useThemeStyles';
<<<<<<< HEAD
=======
import {canModifyTask as canModifyTaskTaskUtils, editTask} from '@libs/actions/Task';
>>>>>>> 2a5bb65b
import {addErrorMessage} from '@libs/ErrorUtils';
import Navigation from '@libs/Navigation/Navigation';
import type {PlatformStackRouteProp} from '@libs/Navigation/PlatformStackNavigation/types';
import type {TaskDetailsNavigatorParamList} from '@libs/Navigation/types';
<<<<<<< HEAD
import {isOpenTaskReport, isTaskReport} from '@libs/ReportUtils';
import withReportOrNotFound from '@pages/home/report/withReportOrNotFound';
import type {WithReportOrNotFoundProps} from '@pages/home/report/withReportOrNotFound';
import {canModifyTask as canModifyTaskAction, editTask} from '@userActions/Task';
=======
import Parser from '@libs/Parser';
import {getCommentLength, getParsedComment, isOpenTaskReport, isTaskReport} from '@libs/ReportUtils';
import updateMultilineInputRange from '@libs/updateMultilineInputRange';
import withReportOrNotFound from '@pages/home/report/withReportOrNotFound';
import type {WithReportOrNotFoundProps} from '@pages/home/report/withReportOrNotFound';
import variables from '@styles/variables';
>>>>>>> 2a5bb65b
import CONST from '@src/CONST';
import ONYXKEYS from '@src/ONYXKEYS';
import type SCREENS from '@src/SCREENS';
import INPUT_IDS from '@src/types/form/EditTaskForm';
import {isEmptyObject} from '@src/types/utils/EmptyObject';

type TaskTitlePageProps = WithReportOrNotFoundProps & WithCurrentUserPersonalDetailsProps;

function TaskTitlePage({report, currentUserPersonalDetails}: TaskTitlePageProps) {
    const route = useRoute<PlatformStackRouteProp<TaskDetailsNavigatorParamList, typeof SCREENS.TASK.TITLE>>();
    const styles = useThemeStyles();
    const {translate} = useLocalize();

    const validate = useCallback(
        ({title}: FormOnyxValues<typeof ONYXKEYS.FORMS.EDIT_TASK_FORM>): FormInputErrors<typeof ONYXKEYS.FORMS.EDIT_TASK_FORM> => {
            const errors: FormInputErrors<typeof ONYXKEYS.FORMS.EDIT_TASK_FORM> = {};

<<<<<<< HEAD
            if (!title) {
                addErrorMessage(errors, INPUT_IDS.TITLE, translate('newTaskPage.pleaseEnterTaskName'));
            } else if (title.length > CONST.TITLE_CHARACTER_LIMIT) {
                addErrorMessage(errors, INPUT_IDS.TITLE, translate('common.error.characterLimitExceedCounter', {length: title.length, limit: CONST.TITLE_CHARACTER_LIMIT}));
=======
            const parsedTitle = getParsedComment(title);
            const parsedTitleLength = getCommentLength(parsedTitle);

            if (!parsedTitle) {
                addErrorMessage(errors, INPUT_IDS.TITLE, translate('newTaskPage.pleaseEnterTaskName'));
            } else if (parsedTitleLength > CONST.TASK_TITLE_CHARACTER_LIMIT) {
                addErrorMessage(errors, INPUT_IDS.TITLE, translate('common.error.characterLimitExceedCounter', {length: parsedTitleLength, limit: CONST.TASK_TITLE_CHARACTER_LIMIT}));
>>>>>>> 2a5bb65b
            }

            return errors;
        },
        [translate],
    );

    const submit = useCallback(
        (values: FormOnyxValues<typeof ONYXKEYS.FORMS.EDIT_TASK_FORM>) => {
            if (values.title !== Parser.htmlToMarkdown(report?.reportName ?? '') && !isEmptyObject(report)) {
                // Set the title of the report in the store and then call EditTask API
                // to update the title of the report on the server
                editTask(report, {title: values.title});
            }

            Navigation.dismissModal(report?.reportID);
        },
        [report],
    );

    if (!isTaskReport(report)) {
        Navigation.isNavigationReady().then(() => {
            Navigation.dismissModal(report?.reportID);
        });
    }

    const inputRef = useRef<AnimatedTextInputRef | null>(null);
    const isOpen = isOpenTaskReport(report);
<<<<<<< HEAD
    const canModifyTask = canModifyTaskAction(report, currentUserPersonalDetails.accountID);
=======
    const canModifyTask = canModifyTaskTaskUtils(report, currentUserPersonalDetails.accountID);
>>>>>>> 2a5bb65b
    const isTaskNonEditable = isTaskReport(report) && (!canModifyTask || !isOpen);

    return (
        <ScreenWrapper
            includeSafeAreaPaddingBottom
            onEntryTransitionEnd={() => {
                inputRef?.current?.focus();
            }}
            shouldEnableMaxHeight
            testID={TaskTitlePage.displayName}
        >
            {({didScreenTransitionEnd}) => (
                <FullPageNotFoundView shouldShow={isTaskNonEditable}>
                    <HeaderWithBackButton
                        title={translate('task.task')}
                        onBackButtonPress={() => Navigation.goBack(route.params.backTo)}
                    />
                    <FormProvider
                        style={[styles.flexGrow1, styles.ph5]}
                        formID={ONYXKEYS.FORMS.EDIT_TASK_FORM}
                        validate={validate}
                        onSubmit={submit}
                        submitButtonText={translate('common.save')}
                        enabledWhenOffline
                        shouldHideFixErrorsAlert
                    >
                        <View style={[styles.mb4]}>
                            <InputWrapper
                                InputComponent={TextInput}
                                role={CONST.ROLE.PRESENTATION}
                                inputID={INPUT_IDS.TITLE}
                                name={INPUT_IDS.TITLE}
                                label={translate('task.title')}
                                accessibilityLabel={translate('task.title')}
                                defaultValue={Parser.htmlToMarkdown(report?.reportName ?? '')}
                                ref={(element: AnimatedTextInputRef) => {
                                    if (!element) {
                                        return;
                                    }
                                    if (!inputRef.current && didScreenTransitionEnd) {
                                        updateMultilineInputRange(inputRef.current);
                                    }
                                    inputRef.current = element;
                                }}
                                autoGrowHeight
                                maxAutoGrowHeight={variables.textInputAutoGrowMaxHeight}
                                shouldSubmitForm={false}
                                type="markdown"
                            />
                        </View>
                    </FormProvider>
                </FullPageNotFoundView>
            )}
        </ScreenWrapper>
    );
}

TaskTitlePage.displayName = 'TaskTitlePage';

const ComponentWithCurrentUserPersonalDetails = withCurrentUserPersonalDetails(TaskTitlePage);

export default withReportOrNotFound()(ComponentWithCurrentUserPersonalDetails);<|MERGE_RESOLUTION|>--- conflicted
+++ resolved
@@ -13,27 +13,17 @@
 import type {WithCurrentUserPersonalDetailsProps} from '@components/withCurrentUserPersonalDetails';
 import useLocalize from '@hooks/useLocalize';
 import useThemeStyles from '@hooks/useThemeStyles';
-<<<<<<< HEAD
-=======
-import {canModifyTask as canModifyTaskTaskUtils, editTask} from '@libs/actions/Task';
->>>>>>> 2a5bb65b
 import {addErrorMessage} from '@libs/ErrorUtils';
 import Navigation from '@libs/Navigation/Navigation';
 import type {PlatformStackRouteProp} from '@libs/Navigation/PlatformStackNavigation/types';
 import type {TaskDetailsNavigatorParamList} from '@libs/Navigation/types';
-<<<<<<< HEAD
-import {isOpenTaskReport, isTaskReport} from '@libs/ReportUtils';
-import withReportOrNotFound from '@pages/home/report/withReportOrNotFound';
-import type {WithReportOrNotFoundProps} from '@pages/home/report/withReportOrNotFound';
-import {canModifyTask as canModifyTaskAction, editTask} from '@userActions/Task';
-=======
 import Parser from '@libs/Parser';
 import {getCommentLength, getParsedComment, isOpenTaskReport, isTaskReport} from '@libs/ReportUtils';
 import updateMultilineInputRange from '@libs/updateMultilineInputRange';
 import withReportOrNotFound from '@pages/home/report/withReportOrNotFound';
 import type {WithReportOrNotFoundProps} from '@pages/home/report/withReportOrNotFound';
 import variables from '@styles/variables';
->>>>>>> 2a5bb65b
+import {canModifyTask as canModifyTaskAction, editTask} from '@userActions/Task';
 import CONST from '@src/CONST';
 import ONYXKEYS from '@src/ONYXKEYS';
 import type SCREENS from '@src/SCREENS';
@@ -51,12 +41,6 @@
         ({title}: FormOnyxValues<typeof ONYXKEYS.FORMS.EDIT_TASK_FORM>): FormInputErrors<typeof ONYXKEYS.FORMS.EDIT_TASK_FORM> => {
             const errors: FormInputErrors<typeof ONYXKEYS.FORMS.EDIT_TASK_FORM> = {};
 
-<<<<<<< HEAD
-            if (!title) {
-                addErrorMessage(errors, INPUT_IDS.TITLE, translate('newTaskPage.pleaseEnterTaskName'));
-            } else if (title.length > CONST.TITLE_CHARACTER_LIMIT) {
-                addErrorMessage(errors, INPUT_IDS.TITLE, translate('common.error.characterLimitExceedCounter', {length: title.length, limit: CONST.TITLE_CHARACTER_LIMIT}));
-=======
             const parsedTitle = getParsedComment(title);
             const parsedTitleLength = getCommentLength(parsedTitle);
 
@@ -64,7 +48,6 @@
                 addErrorMessage(errors, INPUT_IDS.TITLE, translate('newTaskPage.pleaseEnterTaskName'));
             } else if (parsedTitleLength > CONST.TASK_TITLE_CHARACTER_LIMIT) {
                 addErrorMessage(errors, INPUT_IDS.TITLE, translate('common.error.characterLimitExceedCounter', {length: parsedTitleLength, limit: CONST.TASK_TITLE_CHARACTER_LIMIT}));
->>>>>>> 2a5bb65b
             }
 
             return errors;
@@ -93,11 +76,7 @@
 
     const inputRef = useRef<AnimatedTextInputRef | null>(null);
     const isOpen = isOpenTaskReport(report);
-<<<<<<< HEAD
     const canModifyTask = canModifyTaskAction(report, currentUserPersonalDetails.accountID);
-=======
-    const canModifyTask = canModifyTaskTaskUtils(report, currentUserPersonalDetails.accountID);
->>>>>>> 2a5bb65b
     const isTaskNonEditable = isTaskReport(report) && (!canModifyTask || !isOpen);
 
     return (
