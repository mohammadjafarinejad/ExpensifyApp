/* eslint-disable rulesdir/no-negated-variables */
import React, {useEffect, useState} from 'react';
import type {OnyxCollection, OnyxEntry} from 'react-native-onyx';
import {withOnyx} from 'react-native-onyx';
import type {FullPageNotFoundViewProps} from '@components/BlockingViews/FullPageNotFoundView';
import FullPageNotFoundView from '@components/BlockingViews/FullPageNotFoundView';
import FullscreenLoadingIndicator from '@components/FullscreenLoadingIndicator';
import useCurrentUserPersonalDetails from '@hooks/useCurrentUserPersonalDetails';
import useNetwork from '@hooks/useNetwork';
import * as IOUUtils from '@libs/IOUUtils';
import Navigation from '@libs/Navigation/Navigation';
import * as PolicyUtils from '@libs/PolicyUtils';
import * as ReportUtils from '@libs/ReportUtils';
import NotFoundPage from '@pages/ErrorPage/NotFoundPage';
import * as Policy from '@userActions/Policy/Policy';
import type {IOUType} from '@src/CONST';
import CONST from '@src/CONST';
import ONYXKEYS from '@src/ONYXKEYS';
import ROUTES from '@src/ROUTES';
import type * as OnyxTypes from '@src/types/onyx';
import type {PolicyFeatureName} from '@src/types/onyx/Policy';
import callOrReturn from '@src/types/utils/callOrReturn';
import {isEmptyObject} from '@src/types/utils/EmptyObject';

const ACCESS_VARIANTS = {
    [CONST.POLICY.ACCESS_VARIANTS.PAID]: (policy: OnyxEntry<OnyxTypes.Policy>) => PolicyUtils.isPaidGroupPolicy(policy),
    [CONST.POLICY.ACCESS_VARIANTS.CONTROL]: (policy: OnyxEntry<OnyxTypes.Policy>) => PolicyUtils.isControlPolicy(policy),
    [CONST.POLICY.ACCESS_VARIANTS.ADMIN]: (policy: OnyxEntry<OnyxTypes.Policy>, login: string) => PolicyUtils.isPolicyAdmin(policy, login),
    [CONST.IOU.ACCESS_VARIANTS.CREATE]: (
        policy: OnyxEntry<OnyxTypes.Policy>,
        login: string,
        report: OnyxEntry<OnyxTypes.Report>,
        allPolicies: NonNullable<OnyxCollection<OnyxTypes.Policy>> | null,
        iouType?: IOUType,
    ) =>
        !!iouType &&
        IOUUtils.isValidMoneyRequestType(iouType) &&
        // Allow the user to submit the expense if we are submitting the expense in global menu or the report can create the expense
        (isEmptyObject(report?.reportID) || ReportUtils.canCreateRequest(report, policy, iouType)) &&
        (iouType !== CONST.IOU.TYPE.INVOICE || PolicyUtils.canSendInvoice(allPolicies)),
} as const satisfies Record<
    string,
    (policy: OnyxTypes.Policy, login: string, report: OnyxTypes.Report, allPolicies: NonNullable<OnyxCollection<OnyxTypes.Policy>> | null, iouType?: IOUType) => boolean
>;

type AccessVariant = keyof typeof ACCESS_VARIANTS;
type AccessOrNotFoundWrapperOnyxProps = {
    /** The report that holds the transaction */
    report: OnyxEntry<OnyxTypes.Report>;

    /** The report currently being looked at */
    policy: OnyxEntry<OnyxTypes.Policy>;

    /** Indicated whether the report data is loading */
    isLoadingReportData: OnyxEntry<boolean>;
};

type AccessOrNotFoundWrapperProps = AccessOrNotFoundWrapperOnyxProps & {
    /** The children to render */
    children: ((props: AccessOrNotFoundWrapperOnyxProps) => React.ReactNode) | React.ReactNode;

    /** The id of the report that holds the transaction */
    reportID?: string;

    /** The report currently being looked at */
    policyID?: string;

    /** Defines which types of access should be verified */
    accessVariants?: AccessVariant[];

    /** The current feature name that the user tries to get access to */
    featureName?: PolicyFeatureName;

    /** Props for customizing fallback pages */
    fullPageNotFoundViewProps?: FullPageNotFoundViewProps;

    /** Whether or not to block user from accessing the page */
    shouldBeBlocked?: boolean;

    /** The type of the transaction */
    iouType?: IOUType;

    /** The list of all policies */
    allPolicies?: OnyxCollection<OnyxTypes.Policy>;
} & Pick<FullPageNotFoundViewProps, 'subtitleKey' | 'onLinkPress'>;

type PageNotFoundFallbackProps = Pick<AccessOrNotFoundWrapperProps, 'policyID' | 'fullPageNotFoundViewProps'> & {shouldShowFullScreenFallback: boolean; isMoneyRequest: boolean};

function PageNotFoundFallback({policyID, shouldShowFullScreenFallback, fullPageNotFoundViewProps, isMoneyRequest}: PageNotFoundFallbackProps) {
    return shouldShowFullScreenFallback ? (
        <FullPageNotFoundView
            shouldShow
            onBackButtonPress={() => Navigation.dismissModal()}
            shouldForceFullScreen
            // eslint-disable-next-line react/jsx-props-no-spreading
            {...fullPageNotFoundViewProps}
        />
    ) : (
        <NotFoundPage
            onBackButtonPress={() => Navigation.goBack(policyID && !isMoneyRequest ? ROUTES.WORKSPACE_PROFILE.getRoute(policyID) : undefined)}
            // eslint-disable-next-line react/jsx-props-no-spreading
            {...fullPageNotFoundViewProps}
        />
    );
}

function AccessOrNotFoundWrapper({accessVariants = [], fullPageNotFoundViewProps, shouldBeBlocked, ...props}: AccessOrNotFoundWrapperProps) {
    const {policy, policyID, report, iouType, allPolicies, featureName, isLoadingReportData} = props;
    const {login = ''} = useCurrentUserPersonalDetails();
    const isPolicyIDInRoute = !!policyID?.length;
    const isMoneyRequest = !!iouType && IOUUtils.isValidMoneyRequestType(iouType);
    const isFromGlobalCreate = isEmptyObject(report?.reportID);
    const pendingField = featureName ? props.policy?.pendingFields?.[featureName] : undefined;

    useEffect(() => {
        if (!isPolicyIDInRoute || !isEmptyObject(policy)) {
            // If the workspace is not required or is already loaded, we don't need to call the API
            return;
        }

        Policy.openWorkspace(policyID, []);
        // eslint-disable-next-line react-compiler/react-compiler, react-hooks/exhaustive-deps
    }, [isPolicyIDInRoute, policyID]);

    const shouldShowFullScreenLoadingIndicator = !isMoneyRequest && isLoadingReportData !== false && (!Object.entries(policy ?? {}).length || !policy?.id);

    const isFeatureEnabled = featureName ? PolicyUtils.isPolicyFeatureEnabled(policy, featureName) : true;

    const [isPolicyFeatureEnabled, setIsPolicyFeatureEnabled] = useState(isFeatureEnabled);
    const {isOffline} = useNetwork();

    const isPageAccessible = accessVariants.reduce((acc, variant) => {
        const accessFunction = ACCESS_VARIANTS[variant];
        return acc && accessFunction(policy, login, report, allPolicies ?? null, iouType);
    }, true);

    const isPolicyNotAccessible = isEmptyObject(policy) || (Object.keys(policy).length === 1 && !isEmptyObject(policy.errors)) || !policy?.id;
    const shouldShowNotFoundPage = (!isMoneyRequest && !isFromGlobalCreate && isPolicyNotAccessible) || !isPageAccessible || !isPolicyFeatureEnabled || shouldBeBlocked;

    // We only update the feature state if it isn't pending.
    // This is because the feature state changes several times during the creation of a workspace, while we are waiting for a response from the backend.
    // Without this, we can have unexpectedly have 'Not Found' be shown.
    useEffect(() => {
        if (pendingField && !isOffline && !isFeatureEnabled) {
            return;
        }
        setIsPolicyFeatureEnabled(isFeatureEnabled);
    }, [pendingField, isOffline, isFeatureEnabled]);

    if (shouldShowFullScreenLoadingIndicator) {
        return <FullscreenLoadingIndicator />;
    }

    if (shouldShowNotFoundPage) {
        return (
            <PageNotFoundFallback
                policyID={policyID}
<<<<<<< HEAD
                isMoneyRequest={isMoneyRequest}
                shouldShowFullScreenFallback={!isFeatureEnabled}
=======
                shouldShowFullScreenFallback={!isFeatureEnabled || isPolicyNotAccessible}
>>>>>>> 2bb1d002
                fullPageNotFoundViewProps={fullPageNotFoundViewProps}
            />
        );
    }

    return callOrReturn(props.children, props);
}

export type {AccessVariant};

export default withOnyx<AccessOrNotFoundWrapperProps, AccessOrNotFoundWrapperOnyxProps>({
    report: {
        key: ({reportID}) => `${ONYXKEYS.COLLECTION.REPORT}${reportID}`,
    },
    policy: {
        key: ({policyID}) => `${ONYXKEYS.COLLECTION.POLICY}${policyID}`,
    },
    isLoadingReportData: {
        key: ONYXKEYS.IS_LOADING_REPORT_DATA,
    },
})(AccessOrNotFoundWrapper);<|MERGE_RESOLUTION|>--- conflicted
+++ resolved
@@ -155,12 +155,8 @@
         return (
             <PageNotFoundFallback
                 policyID={policyID}
-<<<<<<< HEAD
                 isMoneyRequest={isMoneyRequest}
-                shouldShowFullScreenFallback={!isFeatureEnabled}
-=======
                 shouldShowFullScreenFallback={!isFeatureEnabled || isPolicyNotAccessible}
->>>>>>> 2bb1d002
                 fullPageNotFoundViewProps={fullPageNotFoundViewProps}
             />
         );
