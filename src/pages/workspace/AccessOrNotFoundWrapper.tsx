--- conflicted
+++ resolved
@@ -162,16 +162,14 @@
         setIsPolicyFeatureEnabled(isFeatureEnabled);
     }, [pendingField, isOffline, isFeatureEnabled]);
 
-<<<<<<< HEAD
+    const childrenProps = useMemo(() => ({report, policy, isLoadingReportData}), [report, policy, isLoadingReportData]);
+
     useEffect(() => {
         if (!isPolicyNotAccessible) {
             return;
         }
         Navigation.removeScreenFromNavigationState(SCREENS.WORKSPACE.INITIAL);
     }, [isPolicyNotAccessible]);
-=======
-    const childrenProps = useMemo(() => ({report, policy, isLoadingReportData}), [report, policy, isLoadingReportData]);
->>>>>>> 04214cdb
 
     if (shouldShowFullScreenLoadingIndicator) {
         return <FullscreenLoadingIndicator />;
