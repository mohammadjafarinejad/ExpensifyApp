/* eslint-disable rulesdir/no-negated-variables */
import React, {useEffect, useMemo, useState} from 'react';
import type {OnyxCollection, OnyxEntry} from 'react-native-onyx';
import {useOnyx} from 'react-native-onyx';
import type {FullPageNotFoundViewProps} from '@components/BlockingViews/FullPageNotFoundView';
import FullscreenLoadingIndicator from '@components/FullscreenLoadingIndicator';
import useCurrentUserPersonalDetails from '@hooks/useCurrentUserPersonalDetails';
import useNetwork from '@hooks/useNetwork';
import useResponsiveLayout from '@hooks/useResponsiveLayout';
import * as IOUUtils from '@libs/IOUUtils';
import Navigation from '@libs/Navigation/Navigation';
import * as PolicyUtils from '@libs/PolicyUtils';
import * as ReportUtils from '@libs/ReportUtils';
import NotFoundPage from '@pages/ErrorPage/NotFoundPage';
import * as Policy from '@userActions/Policy/Policy';
import type {IOUType} from '@src/CONST';
import CONST from '@src/CONST';
import ONYXKEYS from '@src/ONYXKEYS';
import ROUTES from '@src/ROUTES';
import type * as OnyxTypes from '@src/types/onyx';
import type {PolicyFeatureName} from '@src/types/onyx/Policy';
import callOrReturn from '@src/types/utils/callOrReturn';
import {isEmptyObject} from '@src/types/utils/EmptyObject';

const ACCESS_VARIANTS = {
    [CONST.POLICY.ACCESS_VARIANTS.PAID]: (policy: OnyxEntry<OnyxTypes.Policy>) => PolicyUtils.isPaidGroupPolicy(policy),
    [CONST.POLICY.ACCESS_VARIANTS.CONTROL]: (policy: OnyxEntry<OnyxTypes.Policy>) => PolicyUtils.isControlPolicy(policy),
    [CONST.POLICY.ACCESS_VARIANTS.ADMIN]: (policy: OnyxEntry<OnyxTypes.Policy>, login: string) => PolicyUtils.isPolicyAdmin(policy, login),
    [CONST.IOU.ACCESS_VARIANTS.CREATE]: (
        policy: OnyxEntry<OnyxTypes.Policy>,
        login: string,
        report: OnyxEntry<OnyxTypes.Report>,
        allPolicies: NonNullable<OnyxCollection<OnyxTypes.Policy>> | null,
        iouType?: IOUType,
    ) =>
        !!iouType &&
        IOUUtils.isValidMoneyRequestType(iouType) &&
        // Allow the user to submit the expense if we are submitting the expense in global menu or the report can create the expense
        (isEmptyObject(report?.reportID) || ReportUtils.canCreateRequest(report, policy, iouType)) &&
        (iouType !== CONST.IOU.TYPE.INVOICE || PolicyUtils.canSendInvoice(allPolicies, login)),
} as const satisfies Record<
    string,
    (policy: OnyxTypes.Policy, login: string, report: OnyxTypes.Report, allPolicies: NonNullable<OnyxCollection<OnyxTypes.Policy>> | null, iouType?: IOUType) => boolean
>;

type AccessVariant = keyof typeof ACCESS_VARIANTS;

type AccessOrNotFoundWrapperChildrenProps = {
    /** The report that holds the transaction */
    report: OnyxEntry<OnyxTypes.Report>;

    /** The report currently being looked at */
    policy: OnyxEntry<OnyxTypes.Policy>;

    /** Indicated whether the report data is loading */
    isLoadingReportData: OnyxEntry<boolean>;
};

type AccessOrNotFoundWrapperProps = {
    /** The children to render */
    children: ((props: AccessOrNotFoundWrapperChildrenProps) => React.ReactNode) | React.ReactNode;

    /** The id of the report that holds the transaction */
    reportID?: string;

    /** The report currently being looked at */
    policyID?: string;

    /** Defines which types of access should be verified */
    accessVariants?: AccessVariant[];

    /** The current feature name that the user tries to get access to */
    featureName?: PolicyFeatureName;

    /** Props for customizing fallback pages */
    fullPageNotFoundViewProps?: FullPageNotFoundViewProps;

    /** Whether or not to block user from accessing the page */
    shouldBeBlocked?: boolean;

    /** The type of the transaction */
    iouType?: IOUType;

    /** The list of all policies */
    allPolicies?: OnyxCollection<OnyxTypes.Policy>;
} & Pick<FullPageNotFoundViewProps, 'subtitleKey' | 'onLinkPress'>;

type PageNotFoundFallbackProps = Pick<AccessOrNotFoundWrapperProps, 'policyID' | 'fullPageNotFoundViewProps'> & {
    isFeatureEnabled: boolean;
    isPolicyNotAccessible: boolean;
    isMoneyRequest: boolean;
};

function PageNotFoundFallback({policyID, fullPageNotFoundViewProps, isFeatureEnabled, isPolicyNotAccessible, isMoneyRequest}: PageNotFoundFallbackProps) {
    const shouldShowFullScreenFallback = !isFeatureEnabled || isPolicyNotAccessible;

<<<<<<< HEAD
=======
function PageNotFoundFallback({policyID, shouldShowFullScreenFallback, fullPageNotFoundViewProps, isMoneyRequest}: PageNotFoundFallbackProps) {
    const {shouldUseNarrowLayout} = useResponsiveLayout();
>>>>>>> 91472400
    return (
        <NotFoundPage
            shouldForceFullScreen={shouldShowFullScreenFallback}
            onBackButtonPress={() => {
                if (isPolicyNotAccessible) {
                    Navigation.dismissModal();
                    return;
                }
                Navigation.goBack(policyID && !isMoneyRequest ? ROUTES.WORKSPACE_PROFILE.getRoute(policyID) : undefined);
            }}
            // eslint-disable-next-line react/jsx-props-no-spreading
            {...fullPageNotFoundViewProps}
            shouldShowBackButton={fullPageNotFoundViewProps?.shouldShowBackButton ?? (!shouldShowFullScreenFallback ? shouldUseNarrowLayout : undefined)}
        />
    );
}

function AccessOrNotFoundWrapper({
    accessVariants = [],
    fullPageNotFoundViewProps,
    shouldBeBlocked,
    policyID,
    reportID,
    iouType,
    allPolicies,
    featureName,
    ...props
}: AccessOrNotFoundWrapperProps) {
    const [report] = useOnyx(`${ONYXKEYS.COLLECTION.REPORT}${reportID ?? '-1'}`);
    const [policy] = useOnyx(`${ONYXKEYS.COLLECTION.POLICY}${policyID ?? '-1'}`);
    const [isLoadingReportData] = useOnyx(ONYXKEYS.IS_LOADING_REPORT_DATA, {initialValue: true});
    const {login = ''} = useCurrentUserPersonalDetails();
    const isPolicyIDInRoute = !!policyID?.length;
    const isMoneyRequest = !!iouType && IOUUtils.isValidMoneyRequestType(iouType);
    const isFromGlobalCreate = isEmptyObject(report?.reportID);
    const pendingField = featureName ? policy?.pendingFields?.[featureName] : undefined;

    useEffect(() => {
        if (!isPolicyIDInRoute || !isEmptyObject(policy)) {
            // If the workspace is not required or is already loaded, we don't need to call the API
            return;
        }

        Policy.openWorkspace(policyID, []);
        // eslint-disable-next-line react-compiler/react-compiler, react-hooks/exhaustive-deps
    }, [isPolicyIDInRoute, policyID]);

    const shouldShowFullScreenLoadingIndicator = !isMoneyRequest && isLoadingReportData !== false && (!Object.entries(policy ?? {}).length || !policy?.id);

    const isFeatureEnabled = featureName ? PolicyUtils.isPolicyFeatureEnabled(policy, featureName) : true;

    const [isPolicyFeatureEnabled, setIsPolicyFeatureEnabled] = useState(isFeatureEnabled);
    const {isOffline} = useNetwork();

    const isPageAccessible = accessVariants.reduce((acc, variant) => {
        const accessFunction = ACCESS_VARIANTS[variant];
        return acc && accessFunction(policy, login, report, allPolicies ?? null, iouType);
    }, true);

    const isPolicyNotAccessible = isEmptyObject(policy) || (Object.keys(policy).length === 1 && !isEmptyObject(policy.errors)) || !policy?.id;
    const shouldShowNotFoundPage = (!isMoneyRequest && !isFromGlobalCreate && isPolicyNotAccessible) || !isPageAccessible || !isPolicyFeatureEnabled || shouldBeBlocked;

    // We only update the feature state if it isn't pending.
    // This is because the feature state changes several times during the creation of a workspace, while we are waiting for a response from the backend.
    // Without this, we can have unexpectedly have 'Not Found' be shown.
    useEffect(() => {
        if (pendingField && !isOffline && !isFeatureEnabled) {
            return;
        }
        setIsPolicyFeatureEnabled(isFeatureEnabled);
    }, [pendingField, isOffline, isFeatureEnabled]);

    const childrenProps = useMemo(() => ({report, policy, isLoadingReportData}), [report, policy, isLoadingReportData]);

    if (shouldShowFullScreenLoadingIndicator) {
        return <FullscreenLoadingIndicator />;
    }

    if (shouldShowNotFoundPage) {
        return (
            <PageNotFoundFallback
                policyID={policyID}
                isMoneyRequest={isMoneyRequest}
                isFeatureEnabled={isFeatureEnabled}
                isPolicyNotAccessible={isPolicyNotAccessible}
                fullPageNotFoundViewProps={fullPageNotFoundViewProps}
            />
        );
    }

    return callOrReturn(props.children, childrenProps);
}

export type {AccessVariant};

export default AccessOrNotFoundWrapper;<|MERGE_RESOLUTION|>--- conflicted
+++ resolved
@@ -93,12 +93,7 @@
 
 function PageNotFoundFallback({policyID, fullPageNotFoundViewProps, isFeatureEnabled, isPolicyNotAccessible, isMoneyRequest}: PageNotFoundFallbackProps) {
     const shouldShowFullScreenFallback = !isFeatureEnabled || isPolicyNotAccessible;
-
-<<<<<<< HEAD
-=======
-function PageNotFoundFallback({policyID, shouldShowFullScreenFallback, fullPageNotFoundViewProps, isMoneyRequest}: PageNotFoundFallbackProps) {
     const {shouldUseNarrowLayout} = useResponsiveLayout();
->>>>>>> 91472400
     return (
         <NotFoundPage
             shouldForceFullScreen={shouldShowFullScreenFallback}
