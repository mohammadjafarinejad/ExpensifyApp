/* eslint-disable rulesdir/no-negated-variables */
import React, {useEffect} from 'react';
import type {OnyxEntry} from 'react-native-onyx';
import {withOnyx} from 'react-native-onyx';
import FullPageNotFoundView from '@components/BlockingViews/FullPageNotFoundView';
import FullscreenLoadingIndicator from '@components/FullscreenLoadingIndicator';
import Navigation from '@libs/Navigation/Navigation';
import * as PolicyUtils from '@libs/PolicyUtils';
import NotFoundPage from '@pages/ErrorPage/NotFoundPage';
import * as Policy from '@userActions/Policy';
import ONYXKEYS from '@src/ONYXKEYS';
import ROUTES from '@src/ROUTES';
import type * as OnyxTypes from '@src/types/onyx';
import {isEmptyObject} from '@src/types/utils/EmptyObject';

type AdminAccessOrNotFoundOnyxProps = {
    /** The report currently being looked at */
    policy: OnyxEntry<OnyxTypes.Policy>;

    /** Indicated whether the report data is loading */
    isLoadingReportData: OnyxEntry<boolean>;
};

type AdminPolicyAccessOrNotFoundComponentProps = AdminAccessOrNotFoundOnyxProps & {
    /** The children to render */
    children: ((props: AdminAccessOrNotFoundOnyxProps) => React.ReactNode) | React.ReactNode;

    /** The report currently being looked at */
    policyID: string;
};

function AdminPolicyAccessOrNotFoundComponent(props: AdminPolicyAccessOrNotFoundComponentProps) {
    const isPolicyIDInRoute = !!props.policyID?.length;

    useEffect(() => {
        if (!isPolicyIDInRoute || !isEmptyObject(props.policy)) {
            // If the workspace is not required or is already loaded, we don't need to call the API
            return;
        }

        Policy.openWorkspace(props.policyID, []);
        // eslint-disable-next-line react-hooks/exhaustive-deps
    }, [isPolicyIDInRoute, props.policyID]);

    const shouldShowFullScreenLoadingIndicator = props.isLoadingReportData !== false && (!Object.entries(props.policy ?? {}).length || !props.policy?.id);

    const shouldShowNotFoundPage = isEmptyObject(props.policy) || !props.policy?.id || !PolicyUtils.isPolicyAdmin(props.policy);

    if (shouldShowFullScreenLoadingIndicator) {
        return <FullscreenLoadingIndicator />;
    }

    if (shouldShowNotFoundPage) {
<<<<<<< HEAD
        const isPolicyNotAccessible = isEmptyObject(props.policy) || !props.policy?.id;

        if (isPolicyNotAccessible) {
            return (
                <FullPageNotFoundView
                    shouldShow
                    shouldForceFullScreen
                    onBackButtonPress={() => Navigation.goBack(ROUTES.SETTINGS_WORKSPACES)}
                />
            );
        }
        return (
            <NotFoundPage
                onBackButtonPress={() => Navigation.goBack(ROUTES.WORKSPACE_PROFILE.getRoute(props.policyID))}
                shouldForceFullScreen
            />
        );
=======
        return <NotFoundPage onBackButtonPress={() => Navigation.goBack(ROUTES.WORKSPACE_PROFILE.getRoute(props.policyID))} />;
>>>>>>> 68e69623
    }

    return typeof props.children === 'function' ? props.children(props) : props.children;
}

export default withOnyx<AdminPolicyAccessOrNotFoundComponentProps, AdminAccessOrNotFoundOnyxProps>({
    policy: {
        key: ({policyID}) => `${ONYXKEYS.COLLECTION.POLICY}${policyID ?? ''}`,
    },
    isLoadingReportData: {
        key: ONYXKEYS.IS_LOADING_REPORT_DATA,
    },
})(AdminPolicyAccessOrNotFoundComponent);<|MERGE_RESOLUTION|>--- conflicted
+++ resolved
@@ -51,7 +51,6 @@
     }
 
     if (shouldShowNotFoundPage) {
-<<<<<<< HEAD
         const isPolicyNotAccessible = isEmptyObject(props.policy) || !props.policy?.id;
 
         if (isPolicyNotAccessible) {
@@ -63,15 +62,7 @@
                 />
             );
         }
-        return (
-            <NotFoundPage
-                onBackButtonPress={() => Navigation.goBack(ROUTES.WORKSPACE_PROFILE.getRoute(props.policyID))}
-                shouldForceFullScreen
-            />
-        );
-=======
         return <NotFoundPage onBackButtonPress={() => Navigation.goBack(ROUTES.WORKSPACE_PROFILE.getRoute(props.policyID))} />;
->>>>>>> 68e69623
     }
 
     return typeof props.children === 'function' ? props.children(props) : props.children;
