--- conflicted
+++ resolved
@@ -12,14 +12,11 @@
 import WorkspaceDefaultAvatar from '../../../assets/images/workspace-default-avatar.svg';
 import TextInputWithLabel from '../../components/TextInputWithLabel';
 import Button from '../../components/Button';
-<<<<<<< HEAD
 import AttachmentPicker from '../../components/AttachmentPicker';
 import Icon from '../../components/Icon';
 import {DownArrow, Upload} from '../../components/Icon/Expensicons';
 import PopoverMenu from '../../components/PopoverMenu';
 import Switch from '../../components/Switch';
-=======
->>>>>>> 5e00c660
 import compose from '../../libs/compose';
 import {create} from '../../libs/actions/Policy';
 
@@ -61,42 +58,7 @@
                 />
 
                 <View style={[styles.pageWrapper, styles.flex1]}>
-<<<<<<< HEAD
-                    {/* TODO: replace this with the Avatar component once we connect it with the backend */}
-                    <WorkspaceDefaultAvatar height={100} width={100} />
-
-                    <AttachmentPicker>
-                        {({openPicker}) => (
-                            <>
-                                <Button
-                                    style={[styles.alignSelfCenter, styles.mt3]}
-                                    onPress={() => this.setState({isEditPhotoMenuVisible: true})}
-                                    ContentComponent={() => (
-                                        <View style={[styles.flexRow]}>
-                                            <Icon src={DownArrow} />
-                                            <View style={styles.justifyContentCenter}>
-                                                <Text style={[styles.headerText, styles.ml2]}>
-                                                    {this.props.translate('workspace.new.editPhoto')}
-                                                </Text>
-                                            </View>
-                                        </View>
-                                    )}
-                                />
-                                <PopoverMenu
-                                    isVisible={this.state.isEditPhotoMenuVisible}
-                                    onClose={() => this.setState({isEditPhotoMenuVisible: false})}
-                                    onItemSelected={() => this.setState({isEditPhotoMenuVisible: false})}
-                                    menuItems={this.createMenuItems(openPicker)}
-                                    anchorPosition={styles.createMenuPositionProfile}
-                                    animationIn="fadeInRight"
-                                    animationOut="fadeOutRight"
-                                />
-                            </>
-                        )}
-                    </AttachmentPicker>
-=======
                     <WorkspaceDefaultAvatar height={80} width={80} />
->>>>>>> 5e00c660
 
                     <View style={[styles.mt6, styles.w100, styles.flex1]}>
                         <TextInputWithLabel
