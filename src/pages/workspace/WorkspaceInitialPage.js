import _ from 'underscore';
import React from 'react';
import {View, ScrollView, Pressable} from 'react-native';
import PropTypes from 'prop-types';
import {withNavigationFocus} from '@react-navigation/compat';
import Navigation from '../../libs/Navigation/Navigation';
import ROUTES from '../../ROUTES';
import styles from '../../styles/styles';
import Text from '../../components/Text';
import Tooltip from '../../components/Tooltip';
import ConfirmModal from '../../components/ConfirmModal';
import Icon from '../../components/Icon';
import {
    Bank,
    Gear,
    ExpensifyCard,
    Receipt,
    Users,
    Workspace,
    Bill,
    Invoice,
    Luggage,
    Plus,
    Trashcan,
} from '../../components/Icon/Expensicons';
import ScreenWrapper from '../../components/ScreenWrapper';
import withLocalize, {withLocalizePropTypes} from '../../components/withLocalize';
import MenuItem from '../../components/MenuItem';
import themedefault from '../../styles/themes/default';
import HeaderWithCloseButton from '../../components/HeaderWithCloseButton';
import withWindowDimensions, {windowDimensionsPropTypes} from '../../components/withWindowDimensions';
import compose from '../../libs/compose';
import Avatar from '../../components/Avatar';
import FullScreenLoadingIndicator from '../../components/FullscreenLoadingIndicator';
import withFullPolicy, {fullPolicyPropTypes, fullPolicyDefaultProps} from './withFullPolicy';
import {createAndNavigate, deletePolicy} from '../../libs/actions/Policy';

const propTypes = {
    /** Whether the current screen is focused. */
    isFocused: PropTypes.bool.isRequired,

    ...fullPolicyPropTypes,
    ...withLocalizePropTypes,
    ...windowDimensionsPropTypes,
};

const defaultProps = fullPolicyDefaultProps;

<<<<<<< HEAD
class WorkspaceInitialPage extends React.Component {
    constructor(props) {
        super(props);

        const {policy} = this.props;
        this.openEditor = this.openEditor.bind(this);
        this.toggleDeleteModal = this.toggleDeleteModal.bind(this);
        this.confirmDeleteAndHideModal = this.confirmDeleteAndHideModal.bind(this);

        this.menuItems = [
            {
                translationKey: 'workspace.common.settings',
                icon: Gear,
                action: () => Navigation.navigate(ROUTES.getWorkspaceSettingsRoute(policy.id)),
                isActive: Navigation.isActiveRoute(ROUTES.getWorkspaceSettingsRoute(policy.id)),
            },
            {
                translationKey: 'workspace.common.card',
                icon: ExpensifyCard,
                action: () => Navigation.navigate(ROUTES.getWorkspaceCardRoute(policy.id)),
                isActive: Navigation.isActiveRoute(ROUTES.getWorkspaceCardRoute(policy.id)),
            },
            {
                translationKey: 'workspace.common.reimburse',
                icon: Receipt,
                action: () => Navigation.navigate(ROUTES.getWorkspaceReimburseRoute(policy.id)),
                isActive: Navigation.isActiveRoute(ROUTES.getWorkspaceReimburseRoute(policy.id)),
            },
            {
                translationKey: 'workspace.common.bills',
                icon: Bill,
                action: () => Navigation.navigate(ROUTES.getWorkspaceBillsRoute(policy.id)),
                isActive: Navigation.isActiveRoute(ROUTES.getWorkspaceBillsRoute(policy.id)),
            },
            {
                translationKey: 'workspace.common.invoices',
                icon: Invoice,
                action: () => Navigation.navigate(ROUTES.getWorkspaceInvoicesRoute(policy.id)),
                isActive: Navigation.isActiveRoute(ROUTES.getWorkspaceInvoicesRoute(policy.id)),
            },
            {
                translationKey: 'workspace.common.travel',
                icon: Luggage,
                action: () => Navigation.navigate(ROUTES.getWorkspaceTravelRoute(policy.id)),
                isActive: Navigation.isActiveRoute(ROUTES.getWorkspaceTravelRoute(policy.id)),
            },
            {
                translationKey: 'workspace.common.members',
                icon: Users,
                action: () => Navigation.navigate(ROUTES.getWorkspaceMembersRoute(policy.id)),
                isActive: Navigation.isActiveRoute(ROUTES.getWorkspaceMembersRoute(policy.id)),
            },
            {
                translationKey: 'workspace.common.bankAccount',
                icon: Bank,
                action: () => Navigation.navigate(ROUTES.getWorkspaceBankAccountRoute(policy.id)),
                isActive: Navigation.isActiveRoute(ROUTES.getWorkspaceBankAccountRoute(policy.id)),
            },
        ];

        this.state = {
            isDeleteModalOpen: false,
        };
    }

    /**
     * Open Workspace Editor
     */
    openEditor() { Navigation.navigate(ROUTES.getWorkspaceSettingsRoute(this.props.policy.id)); }

    /**
     * Toggle delete confirm modal visibility
     * @param {Boolean} shouldOpen
     */
    toggleDeleteModal(shouldOpen) {
        this.setState({isDeleteModalOpen: shouldOpen});
    }

    /**
     * Call the delete policy and hide the modal
     */
    confirmDeleteAndHideModal() {
        deletePolicy(this.props.policy.id);
        this.toggleDeleteModal(false);
    }


    render() {
        const {
            translate, isSmallScreenWidth, policy, isFocused,
        } = this.props;

        if (_.isEmpty(policy)) {
            return <FullScreenLoadingIndicator />;
        }

        return (
            <ScreenWrapper>
                <HeaderWithCloseButton
                    title={translate('workspace.common.workspace')}
                    shouldShowBackButton
                    onBackButtonPress={() => Navigation.navigate(ROUTES.SETTINGS)}
                    onCloseButtonPress={() => Navigation.dismissModal()}
                    shouldShowThreeDotsButton
                    threeDotsMenuItems={[
                        {
                            icon: Plus,
                            text: translate('workspace.new.newWorkspace'),
                            onSelected: () => createAndNavigate(),
                        }, {
                            icon: Trashcan,
                            text: translate('workspace.common.delete'),
                            onSelected: () => this.setState({isDeleteModalOpen: true}),
                        },
                    ]}
                    threeDotsAnchorPosition={styles.threeDotsPopoverOffset}
                />
                <ScrollView
                    contentContainerStyle={[
                        styles.flexGrow1,
                        styles.flexColumn,
                        styles.justifyContentBetween,
                    ]}
                >
                    <View style={[styles.flex1]}>
                        <View style={styles.pageWrapper}>
                            <View style={[styles.settingsPageBody, styles.alignItemsCenter]}>
=======
const WorkspaceInitialPage = (props) => {
    if (_.isEmpty(props.policy)) {
        return <FullScreenLoadingIndicator />;
    }

    const menuItems = [
        {
            translationKey: 'workspace.common.settings',
            icon: Gear,
            action: () => Navigation.navigate(ROUTES.getWorkspaceSettingsRoute(props.policy.id)),
            isActive: Navigation.isActiveRoute(ROUTES.getWorkspaceSettingsRoute(props.policy.id)),
        },
        {
            translationKey: 'workspace.common.card',
            icon: ExpensifyCard,
            action: () => Navigation.navigate(ROUTES.getWorkspaceCardRoute(props.policy.id)),
            isActive: Navigation.isActiveRoute(ROUTES.getWorkspaceCardRoute(props.policy.id)),
        },
        {
            translationKey: 'workspace.common.reimburse',
            icon: Receipt,
            action: () => Navigation.navigate(ROUTES.getWorkspaceReimburseRoute(props.policy.id)),
            isActive: Navigation.isActiveRoute(ROUTES.getWorkspaceReimburseRoute(props.policy.id)),
        },
        {
            translationKey: 'workspace.common.bills',
            icon: Bill,
            action: () => Navigation.navigate(ROUTES.getWorkspaceBillsRoute(props.policy.id)),
            isActive: Navigation.isActiveRoute(ROUTES.getWorkspaceBillsRoute(props.policy.id)),
        },
        {
            translationKey: 'workspace.common.invoices',
            icon: Invoice,
            action: () => Navigation.navigate(ROUTES.getWorkspaceInvoicesRoute(props.policy.id)),
            isActive: Navigation.isActiveRoute(ROUTES.getWorkspaceInvoicesRoute(props.policy.id)),
        },
        {
            translationKey: 'workspace.common.travel',
            icon: Luggage,
            action: () => Navigation.navigate(ROUTES.getWorkspaceTravelRoute(props.policy.id)),
            isActive: Navigation.isActiveRoute(ROUTES.getWorkspaceTravelRoute(props.policy.id)),
        },
        {
            translationKey: 'workspace.common.members',
            icon: Users,
            action: () => Navigation.navigate(ROUTES.getWorkspaceMembersRoute(props.policy.id)),
            isActive: Navigation.isActiveRoute(ROUTES.getWorkspaceMembersRoute(props.policy.id)),
        },
        {
            translationKey: 'workspace.common.bankAccount',
            icon: Bank,
            action: () => Navigation.navigate(ROUTES.getWorkspaceBankAccountRoute(props.policy.id)),
            isActive: Navigation.isActiveRoute(ROUTES.getWorkspaceBankAccountRoute(props.policy.id)),
        },
    ];

    const openEditor = () => Navigation.navigate(ROUTES.getWorkspaceSettingsRoute(props.policy.id));

    return (
        <ScreenWrapper>
            <HeaderWithCloseButton
                title={props.translate('workspace.common.workspace')}
                shouldShowBackButton
                onBackButtonPress={() => Navigation.navigate(ROUTES.SETTINGS)}
                onCloseButtonPress={() => Navigation.dismissModal()}
            />
            <ScrollView
                contentContainerStyle={[
                    styles.flexGrow1,
                    styles.flexColumn,
                    styles.justifyContentBetween,
                ]}
            >
                <View style={[styles.flex1]}>
                    <View style={styles.pageWrapper}>
                        <View style={[styles.settingsPageBody, styles.alignItemsCenter]}>
                            <Pressable
                                style={[styles.pRelative, styles.avatarLarge]}
                                onPress={openEditor}
                            >
                                {props.policy.avatarURL
                                    ? (
                                        <Avatar
                                            containerStyles={styles.avatarLarge}
                                            imageStyles={[styles.avatarLarge, styles.alignSelfCenter]}
                                            source={props.policy.avatarURL}
                                        />
                                    )
                                    : (
                                        <Icon
                                            src={Workspace}
                                            height={80}
                                            width={80}
                                            fill={themedefault.iconSuccessFill}
                                        />
                                    )}
                            </Pressable>

                            {!_.isEmpty(props.policy.name) && (
>>>>>>> f5a1b58d
                                <Pressable
                                    style={[styles.pRelative, styles.avatarLarge]}
                                    onPress={this.openEditor}
                                >
<<<<<<< HEAD
                                    {policy.avatarURL
                                        ? (
                                            <Avatar
                                                containerStyles={styles.avatarLarge}
                                                imageStyles={[styles.avatarLarge, styles.alignSelfCenter]}
                                                source={policy.avatarURL}
                                            />
                                        )
                                        : (
                                            <Icon
                                                src={Workspace}
                                                height={80}
                                                width={80}
                                                fill={themedefault.iconSuccessFill}
                                            />
                                        )}
=======
                                    <Tooltip text={props.policy.name}>
                                        <Text
                                            numberOfLines={1}
                                            style={[
                                                styles.displayName,
                                                styles.alignSelfCenter,
                                            ]}
                                        >
                                            {props.policy.name}
                                        </Text>
                                    </Tooltip>
>>>>>>> f5a1b58d
                                </Pressable>

                                {policy.name && (
                                    <Pressable
                                        style={[
                                            styles.alignSelfCenter,
                                            styles.mt4,
                                            styles.mb6,
                                            styles.w100,
                                        ]}
                                        onPress={this.openEditor}
                                    >
                                        <Tooltip text={policy.name}>
                                            <Text
                                                numberOfLines={1}
                                                style={[
                                                    styles.displayName,
                                                    styles.alignSelfCenter,
                                                ]}
                                            >
                                                {policy.name}
                                            </Text>
                                        </Tooltip>
                                    </Pressable>
                                )}
                            </View>
                        </View>
                        {_.map(this.menuItems, (item) => {
                            const shouldFocus = isSmallScreenWidth ? !isFocused && item.isActive : item.isActive;
                            return (
                                <MenuItem
                                    key={item.translationKey}
                                    title={translate(item.translationKey)}
                                    icon={item.icon}
                                    iconRight={item.iconRight}
                                    onPress={() => item.action()}
                                    wrapperStyle={shouldFocus ? styles.activeComponentBG : undefined}
                                    focused={shouldFocus}
                                    shouldShowRightIcon
                                />
                            );
                        })}
                    </View>
<<<<<<< HEAD
                </ScrollView>
                <ConfirmModal
                    title={this.props.translate('workspace.common.delete')}
                    isVisible={this.state.isDeleteModalOpen}
                    onConfirm={this.confirmDeleteAndHideModal}
                    onCancel={() => this.toggleDeleteModal(false)}
                    prompt={this.props.translate('workspace.common.deleteConfirmation')}
                    confirmText={this.props.translate('common.delete')}
                    cancelText={this.props.translate('common.cancel')}
                />
            </ScreenWrapper>
        );
    }
}
=======
                    {_.map(menuItems, (item) => {
                        const shouldFocus = props.isSmallScreenWidth ? !props.isFocused && item.isActive : item.isActive;
                        return (
                            <MenuItem
                                key={item.translationKey}
                                title={props.translate(item.translationKey)}
                                icon={item.icon}
                                iconRight={item.iconRight}
                                onPress={() => item.action()}
                                wrapperStyle={shouldFocus ? styles.activeComponentBG : undefined}
                                focused={shouldFocus}
                                shouldShowRightIcon
                            />
                        );
                    })}
                </View>
            </ScrollView>
        </ScreenWrapper>
    );
};
>>>>>>> f5a1b58d

WorkspaceInitialPage.propTypes = propTypes;
WorkspaceInitialPage.defaultProps = defaultProps;
WorkspaceInitialPage.displayName = 'WorkspaceInitialPage';

export default compose(
    withLocalize,
    withWindowDimensions,
    withNavigationFocus,
    withFullPolicy,
)(WorkspaceInitialPage);<|MERGE_RESOLUTION|>--- conflicted
+++ resolved
@@ -46,12 +46,11 @@
 
 const defaultProps = fullPolicyDefaultProps;
 
-<<<<<<< HEAD
 class WorkspaceInitialPage extends React.Component {
     constructor(props) {
         super(props);
 
-        const {policy} = this.props;
+        const policy = this.props.policy;
         this.openEditor = this.openEditor.bind(this);
         this.toggleDeleteModal = this.toggleDeleteModal.bind(this);
         this.confirmDeleteAndHideModal = this.confirmDeleteAndHideModal.bind(this);
@@ -135,18 +134,14 @@
 
 
     render() {
-        const {
-            translate, isSmallScreenWidth, policy, isFocused,
-        } = this.props;
-
-        if (_.isEmpty(policy)) {
+        if (_.isEmpty(this.props.policy)) {
             return <FullScreenLoadingIndicator />;
         }
 
         return (
             <ScreenWrapper>
                 <HeaderWithCloseButton
-                    title={translate('workspace.common.workspace')}
+                    title={this.props.translate('workspace.common.workspace')}
                     shouldShowBackButton
                     onBackButtonPress={() => Navigation.navigate(ROUTES.SETTINGS)}
                     onCloseButtonPress={() => Navigation.dismissModal()}
@@ -154,11 +149,11 @@
                     threeDotsMenuItems={[
                         {
                             icon: Plus,
-                            text: translate('workspace.new.newWorkspace'),
+                            text: this.props.translate('workspace.new.newWorkspace'),
                             onSelected: () => createAndNavigate(),
                         }, {
                             icon: Trashcan,
-                            text: translate('workspace.common.delete'),
+                            text: this.props.translate('workspace.common.delete'),
                             onSelected: () => this.setState({isDeleteModalOpen: true}),
                         },
                     ]}
@@ -174,118 +169,16 @@
                     <View style={[styles.flex1]}>
                         <View style={styles.pageWrapper}>
                             <View style={[styles.settingsPageBody, styles.alignItemsCenter]}>
-=======
-const WorkspaceInitialPage = (props) => {
-    if (_.isEmpty(props.policy)) {
-        return <FullScreenLoadingIndicator />;
-    }
-
-    const menuItems = [
-        {
-            translationKey: 'workspace.common.settings',
-            icon: Gear,
-            action: () => Navigation.navigate(ROUTES.getWorkspaceSettingsRoute(props.policy.id)),
-            isActive: Navigation.isActiveRoute(ROUTES.getWorkspaceSettingsRoute(props.policy.id)),
-        },
-        {
-            translationKey: 'workspace.common.card',
-            icon: ExpensifyCard,
-            action: () => Navigation.navigate(ROUTES.getWorkspaceCardRoute(props.policy.id)),
-            isActive: Navigation.isActiveRoute(ROUTES.getWorkspaceCardRoute(props.policy.id)),
-        },
-        {
-            translationKey: 'workspace.common.reimburse',
-            icon: Receipt,
-            action: () => Navigation.navigate(ROUTES.getWorkspaceReimburseRoute(props.policy.id)),
-            isActive: Navigation.isActiveRoute(ROUTES.getWorkspaceReimburseRoute(props.policy.id)),
-        },
-        {
-            translationKey: 'workspace.common.bills',
-            icon: Bill,
-            action: () => Navigation.navigate(ROUTES.getWorkspaceBillsRoute(props.policy.id)),
-            isActive: Navigation.isActiveRoute(ROUTES.getWorkspaceBillsRoute(props.policy.id)),
-        },
-        {
-            translationKey: 'workspace.common.invoices',
-            icon: Invoice,
-            action: () => Navigation.navigate(ROUTES.getWorkspaceInvoicesRoute(props.policy.id)),
-            isActive: Navigation.isActiveRoute(ROUTES.getWorkspaceInvoicesRoute(props.policy.id)),
-        },
-        {
-            translationKey: 'workspace.common.travel',
-            icon: Luggage,
-            action: () => Navigation.navigate(ROUTES.getWorkspaceTravelRoute(props.policy.id)),
-            isActive: Navigation.isActiveRoute(ROUTES.getWorkspaceTravelRoute(props.policy.id)),
-        },
-        {
-            translationKey: 'workspace.common.members',
-            icon: Users,
-            action: () => Navigation.navigate(ROUTES.getWorkspaceMembersRoute(props.policy.id)),
-            isActive: Navigation.isActiveRoute(ROUTES.getWorkspaceMembersRoute(props.policy.id)),
-        },
-        {
-            translationKey: 'workspace.common.bankAccount',
-            icon: Bank,
-            action: () => Navigation.navigate(ROUTES.getWorkspaceBankAccountRoute(props.policy.id)),
-            isActive: Navigation.isActiveRoute(ROUTES.getWorkspaceBankAccountRoute(props.policy.id)),
-        },
-    ];
-
-    const openEditor = () => Navigation.navigate(ROUTES.getWorkspaceSettingsRoute(props.policy.id));
-
-    return (
-        <ScreenWrapper>
-            <HeaderWithCloseButton
-                title={props.translate('workspace.common.workspace')}
-                shouldShowBackButton
-                onBackButtonPress={() => Navigation.navigate(ROUTES.SETTINGS)}
-                onCloseButtonPress={() => Navigation.dismissModal()}
-            />
-            <ScrollView
-                contentContainerStyle={[
-                    styles.flexGrow1,
-                    styles.flexColumn,
-                    styles.justifyContentBetween,
-                ]}
-            >
-                <View style={[styles.flex1]}>
-                    <View style={styles.pageWrapper}>
-                        <View style={[styles.settingsPageBody, styles.alignItemsCenter]}>
-                            <Pressable
-                                style={[styles.pRelative, styles.avatarLarge]}
-                                onPress={openEditor}
-                            >
-                                {props.policy.avatarURL
-                                    ? (
-                                        <Avatar
-                                            containerStyles={styles.avatarLarge}
-                                            imageStyles={[styles.avatarLarge, styles.alignSelfCenter]}
-                                            source={props.policy.avatarURL}
-                                        />
-                                    )
-                                    : (
-                                        <Icon
-                                            src={Workspace}
-                                            height={80}
-                                            width={80}
-                                            fill={themedefault.iconSuccessFill}
-                                        />
-                                    )}
-                            </Pressable>
-
-                            {!_.isEmpty(props.policy.name) && (
->>>>>>> f5a1b58d
                                 <Pressable
                                     style={[styles.pRelative, styles.avatarLarge]}
                                     onPress={this.openEditor}
                                 >
-<<<<<<< HEAD
-                                    {policy.avatarURL
+                                    {this.props.policy.avatarURL
                                         ? (
                                             <Avatar
                                                 containerStyles={styles.avatarLarge}
                                                 imageStyles={[styles.avatarLarge, styles.alignSelfCenter]}
-                                                source={policy.avatarURL}
+                                                source={this.props.policy.avatarURL}
                                             />
                                         )
                                         : (
@@ -296,22 +189,9 @@
                                                 fill={themedefault.iconSuccessFill}
                                             />
                                         )}
-=======
-                                    <Tooltip text={props.policy.name}>
-                                        <Text
-                                            numberOfLines={1}
-                                            style={[
-                                                styles.displayName,
-                                                styles.alignSelfCenter,
-                                            ]}
-                                        >
-                                            {props.policy.name}
-                                        </Text>
-                                    </Tooltip>
->>>>>>> f5a1b58d
                                 </Pressable>
 
-                                {policy.name && (
+                                {!_.isEmpty(this.props.policy.name) && (
                                     <Pressable
                                         style={[
                                             styles.alignSelfCenter,
@@ -321,7 +201,7 @@
                                         ]}
                                         onPress={this.openEditor}
                                     >
-                                        <Tooltip text={policy.name}>
+                                        <Tooltip text={this.props.policy.name}>
                                             <Text
                                                 numberOfLines={1}
                                                 style={[
@@ -329,7 +209,7 @@
                                                     styles.alignSelfCenter,
                                                 ]}
                                             >
-                                                {policy.name}
+                                                {this.props.policy.name}
                                             </Text>
                                         </Tooltip>
                                     </Pressable>
@@ -337,11 +217,11 @@
                             </View>
                         </View>
                         {_.map(this.menuItems, (item) => {
-                            const shouldFocus = isSmallScreenWidth ? !isFocused && item.isActive : item.isActive;
+                            const shouldFocus = this.props.isSmallScreenWidth ? !this.props.isFocused && item.isActive : item.isActive;
                             return (
                                 <MenuItem
                                     key={item.translationKey}
-                                    title={translate(item.translationKey)}
+                                    title={this.props.translate(item.translationKey)}
                                     icon={item.icon}
                                     iconRight={item.iconRight}
                                     onPress={() => item.action()}
@@ -352,43 +232,20 @@
                             );
                         })}
                     </View>
-<<<<<<< HEAD
                 </ScrollView>
                 <ConfirmModal
-                    title={this.props.translate('workspace.common.delete')}
+                    title={this.props.this.props.translate('workspace.common.delete')}
                     isVisible={this.state.isDeleteModalOpen}
                     onConfirm={this.confirmDeleteAndHideModal}
                     onCancel={() => this.toggleDeleteModal(false)}
-                    prompt={this.props.translate('workspace.common.deleteConfirmation')}
-                    confirmText={this.props.translate('common.delete')}
-                    cancelText={this.props.translate('common.cancel')}
+                    prompt={this.props.this.props.translate('workspace.common.deleteConfirmation')}
+                    confirmText={this.props.this.props.translate('common.delete')}
+                    cancelText={this.props.this.props.translate('common.cancel')}
                 />
             </ScreenWrapper>
         );
     }
 }
-=======
-                    {_.map(menuItems, (item) => {
-                        const shouldFocus = props.isSmallScreenWidth ? !props.isFocused && item.isActive : item.isActive;
-                        return (
-                            <MenuItem
-                                key={item.translationKey}
-                                title={props.translate(item.translationKey)}
-                                icon={item.icon}
-                                iconRight={item.iconRight}
-                                onPress={() => item.action()}
-                                wrapperStyle={shouldFocus ? styles.activeComponentBG : undefined}
-                                focused={shouldFocus}
-                                shouldShowRightIcon
-                            />
-                        );
-                    })}
-                </View>
-            </ScrollView>
-        </ScreenWrapper>
-    );
-};
->>>>>>> f5a1b58d
 
 WorkspaceInitialPage.propTypes = propTypes;
 WorkspaceInitialPage.defaultProps = defaultProps;
