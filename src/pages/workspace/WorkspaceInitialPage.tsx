import {useNavigationState} from '@react-navigation/native';
import type {StackScreenProps} from '@react-navigation/stack';
import React, {useCallback, useEffect, useMemo, useState} from 'react';
import {View} from 'react-native';
import type {OnyxEntry} from 'react-native-onyx';
import {withOnyx} from 'react-native-onyx';
import type {ValueOf} from 'type-fest';
import FullPageNotFoundView from '@components/BlockingViews/FullPageNotFoundView';
import ConfirmModal from '@components/ConfirmModal';
import HeaderWithBackButton from '@components/HeaderWithBackButton';
import HighlightableMenuItem from '@components/HighlightableMenuItem';
import * as Expensicons from '@components/Icon/Expensicons';
import OfflineWithFeedback from '@components/OfflineWithFeedback';
import ScreenWrapper from '@components/ScreenWrapper';
import ScrollView from '@components/ScrollView';
import useLocalize from '@hooks/useLocalize';
import usePermissions from '@hooks/usePermissions';
import usePrevious from '@hooks/usePrevious';
import useSingleExecution from '@hooks/useSingleExecution';
import useThemeStyles from '@hooks/useThemeStyles';
import useWaitForNavigation from '@hooks/useWaitForNavigation';
import getTopmostWorkspacesCentralPaneName from '@libs/Navigation/getTopmostWorkspacesCentralPaneName';
import Navigation from '@libs/Navigation/Navigation';
import * as PolicyUtils from '@libs/PolicyUtils';
import {getDefaultWorkspaceAvatar} from '@libs/ReportUtils';
import type {FullScreenNavigatorParamList} from '@navigation/types';
import * as App from '@userActions/App';
import * as Policy from '@userActions/Policy';
import * as ReimbursementAccount from '@userActions/ReimbursementAccount';
import CONST from '@src/CONST';
import type {TranslationPaths} from '@src/languages/types';
import ONYXKEYS from '@src/ONYXKEYS';
import ROUTES from '@src/ROUTES';
import SCREENS from '@src/SCREENS';
import type * as OnyxTypes from '@src/types/onyx';
import {isEmptyObject} from '@src/types/utils/EmptyObject';
import type IconAsset from '@src/types/utils/IconAsset';
import type {WithPolicyAndFullscreenLoadingProps} from './withPolicyAndFullscreenLoading';
import withPolicyAndFullscreenLoading from './withPolicyAndFullscreenLoading';

type WorkspaceMenuItem = {
    translationKey: TranslationPaths;
    icon: IconAsset;
    action: () => void;
    brickRoadIndicator?: ValueOf<typeof CONST.BRICK_ROAD_INDICATOR_STATUS>;
    routeName?:
        | typeof SCREENS.WORKSPACE.ACCOUNTING.ROOT
        | typeof SCREENS.WORKSPACE.INITIAL
        | typeof SCREENS.WORKSPACE.CARD
        | typeof SCREENS.WORKSPACE.REIMBURSE
        | typeof SCREENS.WORKSPACE.BILLS
        | typeof SCREENS.WORKSPACE.INVOICES
        | typeof SCREENS.WORKSPACE.TRAVEL
        | typeof SCREENS.WORKSPACE.DISTANCE_RATES
        | typeof SCREENS.WORKSPACE.WORKFLOWS
        | typeof SCREENS.WORKSPACE.CATEGORIES
        | typeof SCREENS.WORKSPACE.TAGS
        | typeof SCREENS.WORKSPACE.TAXES
        | typeof SCREENS.WORKSPACE.MORE_FEATURES
        | typeof SCREENS.WORKSPACE.PROFILE
        | typeof SCREENS.WORKSPACE.MEMBERS;
};

type WorkspaceInitialPageOnyxProps = {
    /** Bank account attached to free plan */
    reimbursementAccount: OnyxEntry<OnyxTypes.ReimbursementAccount>;

    /** Collection of categories attached to a policy */
    policyCategories: OnyxEntry<OnyxTypes.PolicyCategories>;
};

type WorkspaceInitialPageProps = WithPolicyAndFullscreenLoadingProps & WorkspaceInitialPageOnyxProps & StackScreenProps<FullScreenNavigatorParamList, typeof SCREENS.WORKSPACE.INITIAL>;

function dismissError(policyID: string) {
    PolicyUtils.goBackFromInvalidPolicy();
    Policy.removeWorkspace(policyID);
}

function WorkspaceInitialPage({policyDraft, policy: policyProp, reimbursementAccount, policyCategories}: WorkspaceInitialPageProps) {
    const styles = useThemeStyles();
    const policy = policyDraft?.id ? policyDraft : policyProp;
    const [isCurrencyModalOpen, setIsCurrencyModalOpen] = useState(false);
    const hasPolicyCreationError = !!(policy?.pendingAction === CONST.RED_BRICK_ROAD_PENDING_ACTION.ADD && policy.errors);
    const waitForNavigate = useWaitForNavigation();
    const {singleExecution, isExecuting} = useSingleExecution();
    const activeRoute = useNavigationState(getTopmostWorkspacesCentralPaneName);
    const {translate} = useLocalize();
    const {canUseAccountingIntegrations} = usePermissions();

    const policyID = policy?.id ?? '';
    const policyName = policy?.name ?? '';

    useEffect(() => {
        const policyDraftId = policyDraft?.id;

        if (!policyDraftId) {
            return;
        }

        App.savePolicyDraftByNewWorkspace(policyDraft.id, policyDraft.name, '', policyDraft.makeMeAdmin);
        // We only care when the component renders the first time
        // eslint-disable-next-line react-hooks/exhaustive-deps
    }, []);

    useEffect(() => {
        if (!isCurrencyModalOpen || policy?.outputCurrency !== CONST.CURRENCY.USD) {
            return;
        }
        setIsCurrencyModalOpen(false);
    }, [policy?.outputCurrency, isCurrencyModalOpen]);

    /** Call update workspace currency and hide the modal */
    const confirmCurrencyChangeAndHideModal = useCallback(() => {
        Policy.updateGeneralSettings(policyID, policyName, CONST.CURRENCY.USD);
        setIsCurrencyModalOpen(false);
        ReimbursementAccount.navigateToBankAccountRoute(policyID);
    }, [policyID, policyName]);

    const hasMembersError = PolicyUtils.hasEmployeeListError(policy);
    const hasPolicyCategoryError = PolicyUtils.hasPolicyCategoriesError(policyCategories);
    const hasGeneralSettingsError = !isEmptyObject(policy?.errorFields?.generalSettings ?? {}) || !isEmptyObject(policy?.errorFields?.avatar ?? {});
    const shouldShowProtectedItems = PolicyUtils.isPolicyAdmin(policy);
    const isPaidGroupPolicy = PolicyUtils.isPaidGroupPolicy(policy);
    const isFreeGroupPolicy = PolicyUtils.isFreeGroupPolicy(policy);

    const protectedFreePolicyMenuItems: WorkspaceMenuItem[] = [
        {
            translationKey: 'workspace.common.card',
            icon: Expensicons.ExpensifyCard,
            action: singleExecution(waitForNavigate(() => Navigation.navigate(ROUTES.WORKSPACE_CARD.getRoute(policyID)))),
            routeName: SCREENS.WORKSPACE.CARD,
        },
        {
            translationKey: 'workspace.common.reimburse',
            icon: Expensicons.Receipt,
            action: singleExecution(waitForNavigate(() => Navigation.navigate(ROUTES.WORKSPACE_REIMBURSE.getRoute(policyID)))),
            routeName: SCREENS.WORKSPACE.REIMBURSE,
        },
        {
            translationKey: 'workspace.common.bills',
            icon: Expensicons.Bill,
            action: singleExecution(waitForNavigate(() => Navigation.navigate(ROUTES.WORKSPACE_BILLS.getRoute(policyID)))),
            routeName: SCREENS.WORKSPACE.BILLS,
        },
        {
            translationKey: 'workspace.common.invoices',
            icon: Expensicons.Invoice,
            action: singleExecution(waitForNavigate(() => Navigation.navigate(ROUTES.WORKSPACE_INVOICES.getRoute(policyID)))),
            routeName: SCREENS.WORKSPACE.INVOICES,
        },
        {
            translationKey: 'workspace.common.travel',
            icon: Expensicons.Luggage,
            action: singleExecution(waitForNavigate(() => Navigation.navigate(ROUTES.WORKSPACE_TRAVEL.getRoute(policyID)))),
            routeName: SCREENS.WORKSPACE.TRAVEL,
        },
        {
            translationKey: 'workspace.common.bankAccount',
            icon: Expensicons.Bank,
            action: () =>
                policy?.outputCurrency === CONST.CURRENCY.USD
                    ? singleExecution(waitForNavigate(() => ReimbursementAccount.navigateToBankAccountRoute(policyID, Navigation.getActiveRouteWithoutParams())))()
                    : setIsCurrencyModalOpen(true),
            brickRoadIndicator: !isEmptyObject(reimbursementAccount?.errors) ? CONST.BRICK_ROAD_INDICATOR_STATUS.ERROR : undefined,
        },
    ];

    const protectedCollectPolicyMenuItems: WorkspaceMenuItem[] = [];

    if (policy?.areDistanceRatesEnabled) {
        protectedCollectPolicyMenuItems.push({
            translationKey: 'workspace.common.distanceRates',
            icon: Expensicons.Car,
            action: singleExecution(waitForNavigate(() => Navigation.navigate(ROUTES.WORKSPACE_DISTANCE_RATES.getRoute(policyID)))),
            routeName: SCREENS.WORKSPACE.DISTANCE_RATES,
        });
    }

    if (policy?.areWorkflowsEnabled) {
        protectedCollectPolicyMenuItems.push({
            translationKey: 'workspace.common.workflows',
            icon: Expensicons.Workflows,
            action: singleExecution(waitForNavigate(() => Navigation.navigate(ROUTES.WORKSPACE_WORKFLOWS.getRoute(policyID)))),
            routeName: SCREENS.WORKSPACE.WORKFLOWS,
            brickRoadIndicator: !isEmptyObject(policy?.errorFields?.reimburser ?? {}) ? CONST.BRICK_ROAD_INDICATOR_STATUS.ERROR : undefined,
        });
    }

    if (policy?.areCategoriesEnabled) {
        protectedCollectPolicyMenuItems.push({
            translationKey: 'workspace.common.categories',
            icon: Expensicons.Folder,
            action: singleExecution(waitForNavigate(() => Navigation.navigate(ROUTES.WORKSPACE_CATEGORIES.getRoute(policyID)))),
            brickRoadIndicator: hasPolicyCategoryError ? CONST.BRICK_ROAD_INDICATOR_STATUS.ERROR : undefined,
            routeName: SCREENS.WORKSPACE.CATEGORIES,
        });
    }

    if (policy?.areTagsEnabled) {
        protectedCollectPolicyMenuItems.push({
            translationKey: 'workspace.common.tags',
            icon: Expensicons.Tag,
            action: singleExecution(waitForNavigate(() => Navigation.navigate(ROUTES.WORKSPACE_TAGS.getRoute(policyID)))),
            routeName: SCREENS.WORKSPACE.TAGS,
        });
    }

    if (policy?.tax?.trackingEnabled) {
        protectedCollectPolicyMenuItems.push({
            translationKey: 'workspace.common.taxes',
            icon: Expensicons.Tax,
            action: singleExecution(waitForNavigate(() => Navigation.navigate(ROUTES.WORKSPACE_TAXES.getRoute(policyID)))),
            routeName: SCREENS.WORKSPACE.TAXES,
            brickRoadIndicator: PolicyUtils.hasTaxRateError(policy) ? CONST.BRICK_ROAD_INDICATOR_STATUS.ERROR : undefined,
        });
    }

    if (policy?.areConnectionsEnabled && canUseAccountingIntegrations) {
        protectedCollectPolicyMenuItems.push({
            translationKey: 'workspace.common.accounting',
            icon: Expensicons.Sync,
            action: singleExecution(waitForNavigate(() => Navigation.navigate(ROUTES.POLICY_ACCOUNTING.getRoute(policyID)))),
            // brickRoadIndicator should be set when API will be ready
            brickRoadIndicator: undefined,
            routeName: SCREENS.WORKSPACE.ACCOUNTING.ROOT,
        });
    }

    protectedCollectPolicyMenuItems.push({
        translationKey: 'workspace.common.moreFeatures',
        icon: Expensicons.Gear,
        action: singleExecution(waitForNavigate(() => Navigation.navigate(ROUTES.WORKSPACE_MORE_FEATURES.getRoute(policyID)))),
        routeName: SCREENS.WORKSPACE.MORE_FEATURES,
    });

    const menuItems: WorkspaceMenuItem[] = [
        {
            translationKey: 'workspace.common.profile',
            icon: Expensicons.Home,
            action: singleExecution(waitForNavigate(() => Navigation.navigate(ROUTES.WORKSPACE_PROFILE.getRoute(policyID)))),
            brickRoadIndicator: hasGeneralSettingsError ? CONST.BRICK_ROAD_INDICATOR_STATUS.ERROR : undefined,
            routeName: SCREENS.WORKSPACE.PROFILE,
        },
        {
            translationKey: 'workspace.common.members',
            icon: Expensicons.Users,
            action: singleExecution(waitForNavigate(() => Navigation.navigate(ROUTES.WORKSPACE_MEMBERS.getRoute(policyID)))),
            brickRoadIndicator: hasMembersError ? CONST.BRICK_ROAD_INDICATOR_STATUS.ERROR : undefined,
            routeName: SCREENS.WORKSPACE.MEMBERS,
        },
        ...(isPaidGroupPolicy && shouldShowProtectedItems ? protectedCollectPolicyMenuItems : []),
        ...(isFreeGroupPolicy && shouldShowProtectedItems ? protectedFreePolicyMenuItems : []),
    ];

    const prevPolicy = usePrevious(policy);
    const prevProtectedMenuItems = usePrevious(protectedCollectPolicyMenuItems);
    const enabledItem = protectedCollectPolicyMenuItems.find((curItem) => !prevProtectedMenuItems.some((prevItem) => curItem.routeName === prevItem.routeName));

    // eslint-disable-next-line rulesdir/no-negated-variables
    const shouldShowNotFoundPage =
        isEmptyObject(policy) ||
        // We check isPendingDelete for both policy and prevPolicy to prevent the NotFound view from showing right after we delete the workspace
        (PolicyUtils.isPendingDeletePolicy(policy) && PolicyUtils.isPendingDeletePolicy(prevPolicy));

<<<<<<< HEAD
    useEffect(() => {
        if (isEmptyObject(prevPolicy) || PolicyUtils.isPendingDeletePolicy(prevPolicy) || !PolicyUtils.isPendingDeletePolicy(policy)) {
            return;
        }
        PolicyUtils.goBackFromInvalidPolicy();
    }, [policy, prevPolicy]);

    // We are checking if the user can access the route.
    // If user can't access the route, we are dismissing any modals that are open when the NotFound view is shown
    const canAccessRoute = activeRoute && menuItems.some((item) => item.routeName === activeRoute);

    useEffect(() => {
        if (!shouldShowNotFoundPage && canAccessRoute) {
            return;
        }
        // We are dismissing any modals that are open when the NotFound view is shown
        Navigation.isNavigationReady().then(() => {
            Navigation.dismissRHP();
        });
    }, [canAccessRoute, policy, shouldShowNotFoundPage]);

=======
>>>>>>> 68e69623
    const policyAvatar = useMemo(() => {
        if (!policy) {
            return {source: Expensicons.ExpensifyAppIcon, name: CONST.WORKSPACE_SWITCHER.NAME, type: CONST.ICON_TYPE_AVATAR};
        }

        const avatar = policy?.avatar ? policy.avatar : getDefaultWorkspaceAvatar(policy?.name);
        return {
            source: avatar,
            name: policy?.name ?? '',
            type: CONST.ICON_TYPE_WORKSPACE,
        };
    }, [policy]);

    return (
        <ScreenWrapper
            testID={WorkspaceInitialPage.displayName}
            includeSafeAreaPaddingBottom={false}
        >
            <FullPageNotFoundView
                onBackButtonPress={Navigation.dismissModal}
                onLinkPress={Navigation.resetToHome}
                shouldShow={shouldShowNotFoundPage}
                subtitleKey={isEmptyObject(policy) ? undefined : 'workspace.common.notAuthorized'}
            >
                <HeaderWithBackButton
                    title={policyName}
                    onBackButtonPress={Navigation.dismissModal}
                    policyAvatar={policyAvatar}
                    style={styles.headerBarDesktopHeight}
                />

                <ScrollView contentContainerStyle={[styles.flexGrow1, styles.flexColumn, styles.justifyContentBetween]}>
                    <OfflineWithFeedback
                        pendingAction={policy?.pendingAction}
                        onClose={() => dismissError(policyID)}
                        errors={policy?.errors}
                        errorRowStyles={[styles.ph5, styles.pv2]}
                        shouldDisableStrikeThrough={false}
                        shouldHideOnDelete={false}
                    >
                        <View style={[styles.pb4, styles.mh3, styles.mt3]}>
                            {/*
                                Ideally we should use MenuList component for MenuItems with singleExecution/Navigation actions.
                                In this case where user can click on workspace avatar or menu items, we need to have a check for `isExecuting`. So, we are directly mapping menuItems.
                            */}
                            {menuItems.map((item) => (
                                <HighlightableMenuItem
                                    key={item.translationKey}
                                    disabled={hasPolicyCreationError || isExecuting}
                                    interactive={!hasPolicyCreationError}
                                    title={translate(item.translationKey)}
                                    icon={item.icon}
                                    onPress={item.action}
                                    brickRoadIndicator={item.brickRoadIndicator}
                                    wrapperStyle={styles.sectionMenuItem}
                                    highlighted={enabledItem?.routeName === item.routeName}
                                    focused={!!(item.routeName && activeRoute?.startsWith(item.routeName))}
                                    hoverAndPressStyle={styles.hoveredComponentBG}
                                    isPaneMenu
                                />
                            ))}
                        </View>
                    </OfflineWithFeedback>
                </ScrollView>
                <ConfirmModal
                    title={translate('workspace.bankAccount.workspaceCurrency')}
                    isVisible={isCurrencyModalOpen}
                    onConfirm={confirmCurrencyChangeAndHideModal}
                    onCancel={() => setIsCurrencyModalOpen(false)}
                    prompt={translate('workspace.bankAccount.updateCurrencyPrompt')}
                    confirmText={translate('workspace.bankAccount.updateToUSD')}
                    cancelText={translate('common.cancel')}
                    danger
                />
            </FullPageNotFoundView>
        </ScreenWrapper>
    );
}

WorkspaceInitialPage.displayName = 'WorkspaceInitialPage';

export default withPolicyAndFullscreenLoading(
    withOnyx<WorkspaceInitialPageProps, WorkspaceInitialPageOnyxProps>({
        // @ts-expect-error: ONYXKEYS.REIMBURSEMENT_ACCOUNT is conflicting with ONYXKEYS.FORMS.REIMBURSEMENT_ACCOUNT_FORM
        reimbursementAccount: {
            key: ONYXKEYS.REIMBURSEMENT_ACCOUNT,
        },
        policyCategories: {
            key: ({route}) => `${ONYXKEYS.COLLECTION.POLICY_CATEGORIES}${route.params?.policyID ?? '0'}`,
        },
    })(WorkspaceInitialPage),
);<|MERGE_RESOLUTION|>--- conflicted
+++ resolved
@@ -262,7 +262,6 @@
         // We check isPendingDelete for both policy and prevPolicy to prevent the NotFound view from showing right after we delete the workspace
         (PolicyUtils.isPendingDeletePolicy(policy) && PolicyUtils.isPendingDeletePolicy(prevPolicy));
 
-<<<<<<< HEAD
     useEffect(() => {
         if (isEmptyObject(prevPolicy) || PolicyUtils.isPendingDeletePolicy(prevPolicy) || !PolicyUtils.isPendingDeletePolicy(policy)) {
             return;
@@ -284,8 +283,6 @@
         });
     }, [canAccessRoute, policy, shouldShowNotFoundPage]);
 
-=======
->>>>>>> 68e69623
     const policyAvatar = useMemo(() => {
         if (!policy) {
             return {source: Expensicons.ExpensifyAppIcon, name: CONST.WORKSPACE_SWITCHER.NAME, type: CONST.ICON_TYPE_AVATAR};
