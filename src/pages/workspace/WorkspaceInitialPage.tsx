import {findFocusedRoute, useFocusEffect, useNavigationState} from '@react-navigation/native';
import {emailSelector} from '@selectors/Session';
import React, {useCallback, useEffect, useMemo, useRef, useState} from 'react';
import {View} from 'react-native';
import type {ValueOf} from 'type-fest';
import FullPageNotFoundView from '@components/BlockingViews/FullPageNotFoundView';
import HeaderWithBackButton from '@components/HeaderWithBackButton';
import HighlightableMenuItem from '@components/HighlightableMenuItem';
import {loadExpensifyIcon} from '@components/Icon/ExpensifyIconLoader';
import MenuItem from '@components/MenuItem';
import NavigationTabBar from '@components/Navigation/NavigationTabBar';
import NAVIGATION_TABS from '@components/Navigation/NavigationTabBar/NAVIGATION_TABS';
import OfflineWithFeedback from '@components/OfflineWithFeedback';
import ScreenWrapper from '@components/ScreenWrapper';
import ScrollView from '@components/ScrollView';
import Text from '@components/Text';
import useCardFeeds from '@hooks/useCardFeeds';
import useCurrentUserPersonalDetails from '@hooks/useCurrentUserPersonalDetails';
<<<<<<< HEAD
import {useMemoizedLazyAsset} from '@hooks/useLazyAsset';
=======
import useGetReceiptPartnersIntegrationData from '@hooks/useGetReceiptPartnersIntegrationData';
>>>>>>> 0cb27766
import useLocalize from '@hooks/useLocalize';
import useNetwork from '@hooks/useNetwork';
import useOnyx from '@hooks/useOnyx';
import usePermissions from '@hooks/usePermissions';
import usePrevious from '@hooks/usePrevious';
import useResponsiveLayout from '@hooks/useResponsiveLayout';
import useSingleExecution from '@hooks/useSingleExecution';
import useThemeStyles from '@hooks/useThemeStyles';
import useWaitForNavigation from '@hooks/useWaitForNavigation';
import {confirmReadyToOpenApp} from '@libs/actions/App';
import {isConnectionInProgress} from '@libs/actions/connections';
import {shouldShowQBOReimbursableExportDestinationAccountError} from '@libs/actions/connections/QuickbooksOnline';
import {clearErrors, openPolicyInitialPage, removeWorkspace} from '@libs/actions/Policy/Policy';
import {checkIfFeedConnectionIsBroken, flatAllCardsList, getCompanyFeeds} from '@libs/CardUtils';
import {convertToDisplayString} from '@libs/CurrencyUtils';
import Navigation from '@libs/Navigation/Navigation';
import type {PlatformStackScreenProps} from '@libs/Navigation/PlatformStackNavigation/types';
import {
    shouldShowPolicy as checkIfShouldShowPolicy,
    goBackFromInvalidPolicy,
    hasPolicyCategoriesError,
    isPaidGroupPolicy,
    isPendingDeletePolicy,
    isPolicyAdmin,
    isPolicyFeatureEnabled,
    shouldShowEmployeeListError,
    shouldShowSyncError,
    shouldShowTaxRateError,
} from '@libs/PolicyUtils';
import {getDefaultWorkspaceAvatar, getPolicyExpenseChat, getReportName, getReportOfflinePendingActionAndErrors} from '@libs/ReportUtils';
import type WORKSPACE_TO_RHP from '@navigation/linkingConfig/RELATIONS/WORKSPACE_TO_RHP';
import type {WorkspaceSplitNavigatorParamList} from '@navigation/types';
import CONST from '@src/CONST';
import type {TranslationPaths} from '@src/languages/types';
import ONYXKEYS from '@src/ONYXKEYS';
import ROUTES from '@src/ROUTES';
import SCREENS from '@src/SCREENS';
import type {PendingAction} from '@src/types/onyx/OnyxCommon';
import type {PolicyFeatureName} from '@src/types/onyx/Policy';
import {isEmptyObject} from '@src/types/utils/EmptyObject';
import type IconAsset from '@src/types/utils/IconAsset';
import type {WithPolicyAndFullscreenLoadingProps} from './withPolicyAndFullscreenLoading';
import withPolicyAndFullscreenLoading from './withPolicyAndFullscreenLoading';

type WorkspaceTopLevelScreens = keyof typeof WORKSPACE_TO_RHP;

type WorkspaceMenuItem = {
    translationKey: TranslationPaths;
    icon: IconAsset;
    action: () => void;
    brickRoadIndicator?: ValueOf<typeof CONST.BRICK_ROAD_INDICATOR_STATUS>;
    screenName: WorkspaceTopLevelScreens;
    badgeText?: string;
    highlighted?: boolean;
};

type WorkspaceInitialPageProps = WithPolicyAndFullscreenLoadingProps & PlatformStackScreenProps<WorkspaceSplitNavigatorParamList, typeof SCREENS.WORKSPACE.INITIAL>;

type PolicyFeatureStates = Record<PolicyFeatureName, boolean>;

function dismissError(policyID: string | undefined, pendingAction: PendingAction | undefined) {
    if (!policyID || pendingAction === CONST.RED_BRICK_ROAD_PENDING_ACTION.ADD) {
        goBackFromInvalidPolicy();
        if (policyID) {
            removeWorkspace(policyID);
        }
    } else {
        clearErrors(policyID);
    }
}

function WorkspaceInitialPage({policyDraft, policy: policyProp, route}: WorkspaceInitialPageProps) {
    const styles = useThemeStyles();

    // Direct access to ExpensifyIcons from chunk
    const {asset: Building} = useMemoizedLazyAsset(() => loadExpensifyIcon('Building'));
    const {asset: CalendarSolid} = useMemoizedLazyAsset(() => loadExpensifyIcon('CalendarSolid'));
    const {asset: Car} = useMemoizedLazyAsset(() => loadExpensifyIcon('Car'));
    const {asset: Coins} = useMemoizedLazyAsset(() => loadExpensifyIcon('Coins'));
    const {asset: CreditCard} = useMemoizedLazyAsset(() => loadExpensifyIcon('CreditCard'));
    const {asset: Document} = useMemoizedLazyAsset(() => loadExpensifyIcon('Document'));
    const {asset: ExpensifyAppIcon} = useMemoizedLazyAsset(() => loadExpensifyIcon('ExpensifyAppIcon'));
    const {asset: ExpensifyCard} = useMemoizedLazyAsset(() => loadExpensifyIcon('ExpensifyCard'));
    const {asset: Feed} = useMemoizedLazyAsset(() => loadExpensifyIcon('Feed'));
    const {asset: Folder} = useMemoizedLazyAsset(() => loadExpensifyIcon('Folder'));
    const {asset: Gear} = useMemoizedLazyAsset(() => loadExpensifyIcon('Gear'));
    const {asset: InvoiceGeneric} = useMemoizedLazyAsset(() => loadExpensifyIcon('InvoiceGeneric'));
    const {asset: Receipt} = useMemoizedLazyAsset(() => loadExpensifyIcon('Receipt'));
    const {asset: Sync} = useMemoizedLazyAsset(() => loadExpensifyIcon('Sync'));
    const {asset: Tag} = useMemoizedLazyAsset(() => loadExpensifyIcon('Tag'));
    const {asset: Users} = useMemoizedLazyAsset(() => loadExpensifyIcon('Users'));
    const {asset: Workflows} = useMemoizedLazyAsset(() => loadExpensifyIcon('Workflows'));

    const policy = policyDraft?.id ? policyDraft : policyProp;
    const workspaceAccountID = policy?.workspaceAccountID ?? CONST.DEFAULT_NUMBER_ID;
    const hasPolicyCreationError = policy?.pendingAction === CONST.RED_BRICK_ROAD_PENDING_ACTION.ADD && !isEmptyObject(policy.errors);
    const [cardFeeds] = useCardFeeds(policy?.id);
    const [allFeedsCards] = useOnyx(`${ONYXKEYS.COLLECTION.WORKSPACE_CARDS_LIST}`, {canBeMissing: true});
    const [connectionSyncProgress] = useOnyx(`${ONYXKEYS.COLLECTION.POLICY_CONNECTION_SYNC_PROGRESS}${policy?.id}`, {canBeMissing: true});
    const [currentUserLogin] = useOnyx(ONYXKEYS.SESSION, {selector: emailSelector, canBeMissing: false});
    const [policyCategories] = useOnyx(`${ONYXKEYS.COLLECTION.POLICY_CATEGORIES}${route.params?.policyID}`, {canBeMissing: true});
    const cardsDomainIDs = Object.values(getCompanyFeeds(cardFeeds))
        .map((data) => data.domainID)
        .filter((domainID): domainID is number => !!domainID);
    const {login, accountID} = useCurrentUserPersonalDetails();
    const hasSyncError = shouldShowSyncError(policy, isConnectionInProgress(connectionSyncProgress, policy));
    const {shouldShowEnterCredentialsError} = useGetReceiptPartnersIntegrationData({policyID: policy?.id});
    const waitForNavigate = useWaitForNavigation();
    const {singleExecution, isExecuting} = useSingleExecution();
    const activeRoute = useNavigationState((state) => findFocusedRoute(state)?.name);
    const {shouldUseNarrowLayout} = useResponsiveLayout();
    const {translate} = useLocalize();
    const {isBetaEnabled} = usePermissions();
    const isUberForBusinessEnabled = isBetaEnabled(CONST.BETAS.UBER_FOR_BUSINESS);
    const {isOffline} = useNetwork();
    const wasRendered = useRef(false);
    const [allReports] = useOnyx(ONYXKEYS.COLLECTION.REPORT, {canBeMissing: true});
    const currentUserPolicyExpenseChatReportID = getPolicyExpenseChat(accountID, policy?.id, allReports)?.reportID;
    const [currentUserPolicyExpenseChat] = useOnyx(`${ONYXKEYS.COLLECTION.REPORT}${currentUserPolicyExpenseChatReportID}`, {canBeMissing: true});
    const {reportPendingAction} = getReportOfflinePendingActionAndErrors(currentUserPolicyExpenseChat);
    const isPolicyExpenseChatEnabled = !!policy?.isPolicyExpenseChatEnabled;
    const prevPendingFields = usePrevious(policy?.pendingFields);
    const shouldDisplayLHB = !shouldUseNarrowLayout;
    const policyFeatureStates = useMemo(
        () => ({
            [CONST.POLICY.MORE_FEATURES.ARE_DISTANCE_RATES_ENABLED]: policy?.areDistanceRatesEnabled,
            [CONST.POLICY.MORE_FEATURES.ARE_WORKFLOWS_ENABLED]: policy?.areWorkflowsEnabled,
            [CONST.POLICY.MORE_FEATURES.ARE_CATEGORIES_ENABLED]: policy?.areCategoriesEnabled,
            [CONST.POLICY.MORE_FEATURES.ARE_TAGS_ENABLED]: policy?.areTagsEnabled,
            [CONST.POLICY.MORE_FEATURES.ARE_TAXES_ENABLED]: policy?.tax?.trackingEnabled,
            [CONST.POLICY.MORE_FEATURES.ARE_COMPANY_CARDS_ENABLED]: policy?.areCompanyCardsEnabled,
            [CONST.POLICY.MORE_FEATURES.ARE_CONNECTIONS_ENABLED]: !!policy?.areConnectionsEnabled || !isEmptyObject(policy?.connections),
            [CONST.POLICY.MORE_FEATURES.ARE_EXPENSIFY_CARDS_ENABLED]: policy?.areExpensifyCardsEnabled,
            [CONST.POLICY.MORE_FEATURES.ARE_REPORT_FIELDS_ENABLED]: policy?.areReportFieldsEnabled,
            [CONST.POLICY.MORE_FEATURES.ARE_RULES_ENABLED]: policy?.areRulesEnabled,
            [CONST.POLICY.MORE_FEATURES.ARE_INVOICES_ENABLED]: policy?.areInvoicesEnabled,
            [CONST.POLICY.MORE_FEATURES.ARE_PER_DIEM_RATES_ENABLED]: policy?.arePerDiemRatesEnabled,
            [CONST.POLICY.MORE_FEATURES.ARE_RECEIPT_PARTNERS_ENABLED]: isUberForBusinessEnabled && (policy?.receiptPartners?.enabled ?? false),
        }),
        [policy, isUberForBusinessEnabled],
    ) as PolicyFeatureStates;

    const fetchPolicyData = useCallback(() => {
        if (policyDraft?.id) {
            return;
        }
        openPolicyInitialPage(route.params.policyID);
    }, [policyDraft?.id, route.params.policyID]);

    useNetwork({onReconnect: fetchPolicyData});

    useFocusEffect(
        useCallback(() => {
            fetchPolicyData();
        }, [fetchPolicyData]),
    );

    const policyID = policy?.id;
    const policyName = policy?.name ?? '';

    const hasMembersError = shouldShowEmployeeListError(policy);
    const hasPolicyCategoryError = hasPolicyCategoriesError(policyCategories);
    const hasGeneralSettingsError =
        !isEmptyObject(policy?.errorFields?.name ?? {}) ||
        !isEmptyObject(policy?.errorFields?.avatarURL ?? {}) ||
        !isEmptyObject(policy?.errorFields?.outputCurrency ?? {}) ||
        !isEmptyObject(policy?.errorFields?.address ?? {});
    const shouldShowProtectedItems = isPolicyAdmin(policy, login);
    const [featureStates, setFeatureStates] = useState(policyFeatureStates);

    const [highlightedFeature, setHighlightedFeature] = useState<string | undefined>(undefined);

    const workspaceMenuItems: WorkspaceMenuItem[] = useMemo(() => {
        const protectedMenuItems: WorkspaceMenuItem[] = [];

        protectedMenuItems.push({
            translationKey: 'common.reports',
            icon: Document,
            action: singleExecution(waitForNavigate(() => Navigation.navigate(ROUTES.WORKSPACE_REPORTS.getRoute(policyID)))),
            screenName: SCREENS.WORKSPACE.REPORTS,
        });

        if (featureStates?.[CONST.POLICY.MORE_FEATURES.ARE_CONNECTIONS_ENABLED]) {
            protectedMenuItems.push({
                translationKey: 'workspace.common.accounting',
                icon: Sync,
                action: singleExecution(waitForNavigate(() => Navigation.navigate(ROUTES.POLICY_ACCOUNTING.getRoute(policyID)))),
                brickRoadIndicator: hasSyncError || shouldShowQBOReimbursableExportDestinationAccountError(policy) ? CONST.BRICK_ROAD_INDICATOR_STATUS.ERROR : undefined,
                screenName: SCREENS.WORKSPACE.ACCOUNTING.ROOT,
                highlighted: highlightedFeature === CONST.POLICY.MORE_FEATURES.ARE_CONNECTIONS_ENABLED,
            });
        }

        if (featureStates?.[CONST.POLICY.MORE_FEATURES.ARE_RECEIPT_PARTNERS_ENABLED]) {
            protectedMenuItems.push({
                translationKey: 'workspace.common.receiptPartners',
                brickRoadIndicator: shouldShowEnterCredentialsError ? CONST.BRICK_ROAD_INDICATOR_STATUS.ERROR : undefined,
                icon: Receipt,
                action: singleExecution(
                    waitForNavigate(() => {
                        Navigation.navigate(ROUTES.WORKSPACE_RECEIPT_PARTNERS.getRoute(policyID));
                    }),
                ),
                screenName: SCREENS.WORKSPACE.RECEIPT_PARTNERS,
                highlighted: highlightedFeature === CONST.POLICY.MORE_FEATURES.ARE_RECEIPT_PARTNERS_ENABLED,
            });
        }

        if (featureStates?.[CONST.POLICY.MORE_FEATURES.ARE_CATEGORIES_ENABLED]) {
            protectedMenuItems.push({
                translationKey: 'workspace.common.categories',
                icon: Folder,
                action: singleExecution(waitForNavigate(() => Navigation.navigate(ROUTES.WORKSPACE_CATEGORIES.getRoute(policyID)))),
                brickRoadIndicator: hasPolicyCategoryError ? CONST.BRICK_ROAD_INDICATOR_STATUS.ERROR : undefined,
                screenName: SCREENS.WORKSPACE.CATEGORIES,
                highlighted: highlightedFeature === CONST.POLICY.MORE_FEATURES.ARE_CATEGORIES_ENABLED,
            });
        }

        if (featureStates?.[CONST.POLICY.MORE_FEATURES.ARE_TAGS_ENABLED]) {
            protectedMenuItems.push({
                translationKey: 'workspace.common.tags',
                icon: Tag,
                action: singleExecution(waitForNavigate(() => Navigation.navigate(ROUTES.WORKSPACE_TAGS.getRoute(policyID)))),
                screenName: SCREENS.WORKSPACE.TAGS,
                highlighted: highlightedFeature === CONST.POLICY.MORE_FEATURES.ARE_TAGS_ENABLED,
            });
        }

        if (featureStates?.[CONST.POLICY.MORE_FEATURES.ARE_TAXES_ENABLED]) {
            protectedMenuItems.push({
                translationKey: 'workspace.common.taxes',
                icon: Coins,
                action: singleExecution(waitForNavigate(() => Navigation.navigate(ROUTES.WORKSPACE_TAXES.getRoute(policyID)))),
                screenName: SCREENS.WORKSPACE.TAXES,
                brickRoadIndicator: shouldShowTaxRateError(policy) ? CONST.BRICK_ROAD_INDICATOR_STATUS.ERROR : undefined,
                highlighted: highlightedFeature === CONST.POLICY.MORE_FEATURES.ARE_TAXES_ENABLED,
            });
        }

        if (featureStates?.[CONST.POLICY.MORE_FEATURES.ARE_WORKFLOWS_ENABLED]) {
            protectedMenuItems.push({
                translationKey: 'workspace.common.workflows',
                icon: Workflows,
                action: singleExecution(waitForNavigate(() => Navigation.navigate(ROUTES.WORKSPACE_WORKFLOWS.getRoute(policyID)))),
                screenName: SCREENS.WORKSPACE.WORKFLOWS,
                brickRoadIndicator: !isEmptyObject(policy?.errorFields?.reimburser ?? {}) ? CONST.BRICK_ROAD_INDICATOR_STATUS.ERROR : undefined,
                highlighted: highlightedFeature === CONST.POLICY.MORE_FEATURES.ARE_WORKFLOWS_ENABLED,
            });
        }

        if (featureStates?.[CONST.POLICY.MORE_FEATURES.ARE_RULES_ENABLED]) {
            protectedMenuItems.push({
                translationKey: 'workspace.common.rules',
                icon: Feed,
                action: singleExecution(waitForNavigate(() => Navigation.navigate(ROUTES.WORKSPACE_RULES.getRoute(policyID)))),
                screenName: SCREENS.WORKSPACE.RULES,
                highlighted: highlightedFeature === CONST.POLICY.MORE_FEATURES.ARE_RULES_ENABLED,
            });
        }

        if (featureStates?.[CONST.POLICY.MORE_FEATURES.ARE_DISTANCE_RATES_ENABLED]) {
            protectedMenuItems.push({
                translationKey: 'workspace.common.distanceRates',
                icon: Car,
                action: singleExecution(waitForNavigate(() => Navigation.navigate(ROUTES.WORKSPACE_DISTANCE_RATES.getRoute(policyID)))),
                screenName: SCREENS.WORKSPACE.DISTANCE_RATES,
                highlighted: highlightedFeature === CONST.POLICY.MORE_FEATURES.ARE_DISTANCE_RATES_ENABLED,
            });
        }

        if (featureStates?.[CONST.POLICY.MORE_FEATURES.ARE_EXPENSIFY_CARDS_ENABLED]) {
            protectedMenuItems.push({
                translationKey: 'workspace.common.expensifyCard',
                icon: ExpensifyCard,
                action: singleExecution(waitForNavigate(() => Navigation.navigate(ROUTES.WORKSPACE_EXPENSIFY_CARD.getRoute(policyID)))),
                screenName: SCREENS.WORKSPACE.EXPENSIFY_CARD,
                highlighted: highlightedFeature === CONST.POLICY.MORE_FEATURES.ARE_EXPENSIFY_CARDS_ENABLED,
            });
        }

        if (featureStates?.[CONST.POLICY.MORE_FEATURES.ARE_COMPANY_CARDS_ENABLED]) {
            const hasBrokenFeedConnection = checkIfFeedConnectionIsBroken(flatAllCardsList(allFeedsCards, workspaceAccountID, cardsDomainIDs));

            protectedMenuItems.push({
                translationKey: 'workspace.common.companyCards',
                icon: CreditCard,
                action: singleExecution(waitForNavigate(() => Navigation.navigate(ROUTES.WORKSPACE_COMPANY_CARDS.getRoute(policyID)))),
                screenName: SCREENS.WORKSPACE.COMPANY_CARDS,
                brickRoadIndicator: hasBrokenFeedConnection ? CONST.BRICK_ROAD_INDICATOR_STATUS.ERROR : undefined,
                highlighted: highlightedFeature === CONST.POLICY.MORE_FEATURES.ARE_COMPANY_CARDS_ENABLED,
            });
        }

        if (featureStates?.[CONST.POLICY.MORE_FEATURES.ARE_PER_DIEM_RATES_ENABLED]) {
            protectedMenuItems.push({
                translationKey: 'common.perDiem',
                icon: CalendarSolid,
                action: singleExecution(waitForNavigate(() => Navigation.navigate(ROUTES.WORKSPACE_PER_DIEM.getRoute(policyID)))),
                screenName: SCREENS.WORKSPACE.PER_DIEM,
                highlighted: highlightedFeature === CONST.POLICY.MORE_FEATURES.ARE_PER_DIEM_RATES_ENABLED,
            });
        }

        if (featureStates?.[CONST.POLICY.MORE_FEATURES.ARE_INVOICES_ENABLED]) {
            const currencyCode = policy?.outputCurrency ?? CONST.CURRENCY.USD;
            protectedMenuItems.push({
                translationKey: 'workspace.common.invoices',
                icon: InvoiceGeneric,
                action: singleExecution(waitForNavigate(() => Navigation.navigate(ROUTES.WORKSPACE_INVOICES.getRoute(policyID)))),
                screenName: SCREENS.WORKSPACE.INVOICES,
                badgeText: convertToDisplayString(policy?.invoice?.bankAccount?.stripeConnectAccountBalance ?? 0, currencyCode),
                highlighted: highlightedFeature === CONST.POLICY.MORE_FEATURES.ARE_INVOICES_ENABLED,
            });
        }

        protectedMenuItems.push({
            translationKey: 'workspace.common.moreFeatures',
            icon: Gear,
            action: singleExecution(waitForNavigate(() => Navigation.navigate(ROUTES.WORKSPACE_MORE_FEATURES.getRoute(policyID)))),
            screenName: SCREENS.WORKSPACE.MORE_FEATURES,
        });

        const menuItems: WorkspaceMenuItem[] = [
            {
                translationKey: 'workspace.common.profile',
                icon: Building,
                action: singleExecution(waitForNavigate(() => Navigation.navigate(ROUTES.WORKSPACE_OVERVIEW.getRoute(policyID)))),
                brickRoadIndicator: hasGeneralSettingsError ? CONST.BRICK_ROAD_INDICATOR_STATUS.ERROR : undefined,
                screenName: SCREENS.WORKSPACE.PROFILE,
            },
            {
                translationKey: 'workspace.common.members',
                icon: Users,
                action: singleExecution(waitForNavigate(() => Navigation.navigate(ROUTES.WORKSPACE_MEMBERS.getRoute(policyID)))),
                brickRoadIndicator: hasMembersError ? CONST.BRICK_ROAD_INDICATOR_STATUS.ERROR : undefined,
                screenName: SCREENS.WORKSPACE.MEMBERS,
            },
            ...(isPaidGroupPolicy(policy) && shouldShowProtectedItems ? protectedMenuItems : []),
        ];

        return menuItems;
    }, [
<<<<<<< HEAD
        Document,
=======
>>>>>>> 0cb27766
        singleExecution,
        waitForNavigate,
        featureStates,
        Gear,
        Building,
        hasGeneralSettingsError,
        Users,
        hasMembersError,
        policy,
        shouldShowProtectedItems,
        policyID,
<<<<<<< HEAD
        Sync,
        hasSyncError,
        highlightedFeature,
        Receipt,
        Folder,
        hasPolicyCategoryError,
        Tag,
        Coins,
        Workflows,
        Feed,
        Car,
        ExpensifyCard,
        allFeedsCards,
        workspaceAccountID,
        cardsDomainIDs,
        CreditCard,
        CalendarSolid,
        InvoiceGeneric,
=======
        hasSyncError,
        highlightedFeature,
        shouldShowEnterCredentialsError,
        hasPolicyCategoryError,
        allFeedsCards,
        workspaceAccountID,
        cardsDomainIDs,
>>>>>>> 0cb27766
    ]);

    // We only update feature states if they aren't pending.
    // These changes are made to synchronously change feature states along with AccessOrNotFoundWrapperComponent.
    useEffect(() => {
        setFeatureStates((currentFeatureStates) => {
            const newFeatureStates = {} as PolicyFeatureStates;
            let newlyEnabledFeature: PolicyFeatureName | null = null;
            (Object.keys(policy?.pendingFields ?? {}) as PolicyFeatureName[]).forEach((key) => {
                const isFeatureEnabled = isPolicyFeatureEnabled(policy, key);
                // Determine if this feature is newly enabled (wasn't enabled before but is now)
                if (isFeatureEnabled && !currentFeatureStates[key]) {
                    newlyEnabledFeature = key;
                }
                newFeatureStates[key] =
                    prevPendingFields?.[key] !== policy?.pendingFields?.[key] || isOffline || !policy?.pendingFields?.[key] ? isFeatureEnabled : currentFeatureStates[key];
            });

            // Only highlight the newly enabled feature
            if (newlyEnabledFeature) {
                setHighlightedFeature(newlyEnabledFeature);
            }

            return {
                ...policyFeatureStates,
                ...newFeatureStates,
            };
        });
    }, [policy, isOffline, policyFeatureStates, prevPendingFields]);

    useEffect(() => {
        confirmReadyToOpenApp();
    }, []);

    const prevPolicy = usePrevious(policy);

    const shouldShowPolicy = useMemo(() => checkIfShouldShowPolicy(policy, false, currentUserLogin), [policy, currentUserLogin]);
    const isPendingDelete = isPendingDeletePolicy(policy);
    const prevIsPendingDelete = isPendingDeletePolicy(prevPolicy);
    // We check isPendingDelete and prevIsPendingDelete to prevent the NotFound view from showing right after we delete the workspace
    // eslint-disable-next-line rulesdir/no-negated-variables
    const shouldShowNotFoundPage = !shouldShowPolicy && (!isPendingDelete || prevIsPendingDelete);

    useEffect(() => {
        if (isEmptyObject(prevPolicy) || prevIsPendingDelete || !isPendingDelete) {
            return;
        }
        goBackFromInvalidPolicy();
    }, [isPendingDelete, policy, prevIsPendingDelete, prevPolicy]);

    // We are checking if the user can access the route.
    // If user can't access the route, we are dismissing any modals that are open when the NotFound view is shown
    const canAccessRoute = activeRoute && (workspaceMenuItems.some((item) => item.screenName === activeRoute) || activeRoute === SCREENS.WORKSPACE.INITIAL);

    useEffect(() => {
        if (!shouldShowNotFoundPage && canAccessRoute) {
            return;
        }
        if (wasRendered.current) {
            return;
        }
        wasRendered.current = true;
        // We are dismissing any modals that are open when the NotFound view is shown
        Navigation.isNavigationReady().then(() => {
            Navigation.closeRHPFlow();
        });
    }, [canAccessRoute, shouldShowNotFoundPage]);

    const policyAvatar = useMemo(() => {
        if (!policy) {
            return {source: ExpensifyAppIcon, name: CONST.EXPENSIFY_ICON_NAME, type: CONST.ICON_TYPE_AVATAR};
        }

        const avatar = policy?.avatarURL ? policy.avatarURL : getDefaultWorkspaceAvatar(policy?.name);
        return {
            source: avatar,
            name: policy?.name ?? '',
            type: CONST.ICON_TYPE_WORKSPACE,
            id: policy.id,
        };
    }, [ExpensifyAppIcon, policy]);

    const shouldShowNavigationTabBar = !shouldShowNotFoundPage;

    return (
        <ScreenWrapper
            testID={WorkspaceInitialPage.displayName}
            enableEdgeToEdgeBottomSafeAreaPadding={false}
            bottomContent={shouldShowNavigationTabBar && !shouldDisplayLHB && <NavigationTabBar selectedTab={NAVIGATION_TABS.WORKSPACES} />}
        >
            <FullPageNotFoundView
                onBackButtonPress={Navigation.dismissModal}
                onLinkPress={Navigation.goBackToHome}
                shouldShow={shouldShowNotFoundPage}
                subtitleKey={shouldShowPolicy ? 'workspace.common.notAuthorized' : undefined}
                addBottomSafeAreaPadding
                shouldForceFullScreen
                shouldDisplaySearchRouter
            >
                <HeaderWithBackButton
                    title={policyName}
                    onBackButtonPress={() => Navigation.goBack(route.params?.backTo ?? ROUTES.WORKSPACES_LIST.route)}
                    policyAvatar={policyAvatar}
                    shouldDisplayHelpButton={shouldUseNarrowLayout}
                />

                <ScrollView contentContainerStyle={[styles.flexColumn]}>
                    <OfflineWithFeedback
                        pendingAction={policy?.pendingAction}
                        onClose={() => dismissError(policyID, policy?.pendingAction)}
                        errors={policy?.errors}
                        errorRowStyles={[styles.ph5, styles.pv2]}
                        shouldDisableStrikeThrough={false}
                        shouldHideOnDelete={false}
                    >
                        <View style={[styles.pb4, styles.mh3, styles.mt3]}>
                            {/*
                                Ideally we should use MenuList component for MenuItems with singleExecution/Navigation actions.
                                In this case where user can click on workspace avatar or menu items, we need to have a check for `isExecuting`. So, we are directly mapping menuItems.
                            */}
                            {workspaceMenuItems.map((item) => (
                                <HighlightableMenuItem
                                    key={item.translationKey}
                                    disabled={hasPolicyCreationError || isExecuting}
                                    interactive={!hasPolicyCreationError}
                                    title={translate(item.translationKey)}
                                    icon={item.icon}
                                    onPress={item.action}
                                    brickRoadIndicator={item.brickRoadIndicator}
                                    wrapperStyle={styles.sectionMenuItem}
                                    highlighted={!!item?.highlighted}
                                    focused={!!(item.screenName && activeRoute?.startsWith(item.screenName))}
                                    badgeText={item.badgeText}
                                    shouldIconUseAutoWidthStyle
                                />
                            ))}
                        </View>
                    </OfflineWithFeedback>
                    {isPolicyExpenseChatEnabled && !!currentUserPolicyExpenseChatReportID && (
                        <View style={[styles.pb4, styles.mh3, styles.mt3]}>
                            <Text style={[styles.textSupporting, styles.fontSizeLabel, styles.ph2]}>{translate('workspace.common.submitExpense')}</Text>
                            <OfflineWithFeedback pendingAction={reportPendingAction}>
                                <MenuItem
                                    title={getReportName(currentUserPolicyExpenseChat)}
                                    description={translate('workspace.common.workspace')}
                                    onPress={() => Navigation.navigate(ROUTES.REPORT_WITH_ID.getRoute(currentUserPolicyExpenseChat?.reportID))}
                                    shouldShowRightIcon
                                    wrapperStyle={[styles.br2, styles.pl2, styles.pr0, styles.pv3, styles.mt1, styles.alignItemsCenter]}
                                    iconReportID={currentUserPolicyExpenseChatReportID}
                                />
                            </OfflineWithFeedback>
                        </View>
                    )}
                </ScrollView>
                {shouldShowNavigationTabBar && shouldDisplayLHB && <NavigationTabBar selectedTab={NAVIGATION_TABS.WORKSPACES} />}
            </FullPageNotFoundView>
        </ScreenWrapper>
    );
}

WorkspaceInitialPage.displayName = 'WorkspaceInitialPage';

export default withPolicyAndFullscreenLoading(WorkspaceInitialPage);<|MERGE_RESOLUTION|>--- conflicted
+++ resolved
@@ -16,11 +16,8 @@
 import Text from '@components/Text';
 import useCardFeeds from '@hooks/useCardFeeds';
 import useCurrentUserPersonalDetails from '@hooks/useCurrentUserPersonalDetails';
-<<<<<<< HEAD
 import {useMemoizedLazyAsset} from '@hooks/useLazyAsset';
-=======
 import useGetReceiptPartnersIntegrationData from '@hooks/useGetReceiptPartnersIntegrationData';
->>>>>>> 0cb27766
 import useLocalize from '@hooks/useLocalize';
 import useNetwork from '@hooks/useNetwork';
 import useOnyx from '@hooks/useOnyx';
@@ -364,10 +361,7 @@
 
         return menuItems;
     }, [
-<<<<<<< HEAD
         Document,
-=======
->>>>>>> 0cb27766
         singleExecution,
         waitForNavigate,
         featureStates,
@@ -379,7 +373,6 @@
         policy,
         shouldShowProtectedItems,
         policyID,
-<<<<<<< HEAD
         Sync,
         hasSyncError,
         highlightedFeature,
@@ -392,21 +385,13 @@
         Feed,
         Car,
         ExpensifyCard,
+        shouldShowEnterCredentialsError,
         allFeedsCards,
         workspaceAccountID,
         cardsDomainIDs,
         CreditCard,
         CalendarSolid,
         InvoiceGeneric,
-=======
-        hasSyncError,
-        highlightedFeature,
-        shouldShowEnterCredentialsError,
-        hasPolicyCategoryError,
-        allFeedsCards,
-        workspaceAccountID,
-        cardsDomainIDs,
->>>>>>> 0cb27766
     ]);
 
     // We only update feature states if they aren't pending.
