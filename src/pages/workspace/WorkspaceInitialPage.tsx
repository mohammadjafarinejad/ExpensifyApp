--- conflicted
+++ resolved
@@ -38,49 +38,29 @@
 import useThemeStyles from '@hooks/useThemeStyles';
 import useWaitForNavigation from '@hooks/useWaitForNavigation';
 import {isConnectionInProgress} from '@libs/actions/connections';
-<<<<<<< HEAD
-import {getCompanyFeeds} from '@libs/CardUtils';
-=======
 import {clearErrors, openPolicyInitialPage, removeWorkspace, updateGeneralSettings} from '@libs/actions/Policy/Policy';
 import {navigateToBankAccountRoute} from '@libs/actions/ReimbursementAccount';
->>>>>>> e4111255
 import {convertToDisplayString} from '@libs/CurrencyUtils';
 import getTopmostRouteName from '@libs/Navigation/getTopmostRouteName';
 import Navigation from '@libs/Navigation/Navigation';
 import type {PlatformStackScreenProps} from '@libs/Navigation/PlatformStackNavigation/types';
 import {
-<<<<<<< HEAD
-    getWorkspaceAccountID,
-    goBackFromInvalidPolicy,
-    hasPolicyCategoriesError,
-    hasPolicyFeedsError,
-=======
     shouldShowPolicy as checkIfShouldShowPolicy,
     getWorkspaceAccountID,
     goBackFromInvalidPolicy,
     hasPolicyCategoriesError,
->>>>>>> e4111255
     isPaidGroupPolicy,
     isPendingDeletePolicy,
     isPolicyAdmin,
     isPolicyFeatureEnabled,
     shouldShowEmployeeListError,
-<<<<<<< HEAD
-    shouldShowPolicy,
-=======
->>>>>>> e4111255
     shouldShowSyncError,
     shouldShowTaxRateError,
 } from '@libs/PolicyUtils';
 import {getDefaultWorkspaceAvatar, getIcons, getPolicyExpenseChat, getReportName, getReportOfflinePendingActionAndErrors} from '@libs/ReportUtils';
 import type {FullScreenNavigatorParamList} from '@navigation/types';
 import {confirmReadyToOpenApp} from '@userActions/App';
-<<<<<<< HEAD
-import {clearErrors, openPolicyInitialPage, removeWorkspace, updateGeneralSettings} from '@userActions/Policy/Policy';
-import {navigateToBankAccountRoute} from '@userActions/ReimbursementAccount';
-=======
 import {checkIfFeedConnectionIsBroken, flatAllCardsList} from '@userActions/CompanyCards';
->>>>>>> e4111255
 import CONST from '@src/CONST';
 import type {TranslationPaths} from '@src/languages/types';
 import ONYXKEYS from '@src/ONYXKEYS';
@@ -127,13 +107,9 @@
 function dismissError(policyID: string | undefined, pendingAction: PendingAction | undefined) {
     if (!policyID || pendingAction === CONST.RED_BRICK_ROAD_PENDING_ACTION.ADD) {
         goBackFromInvalidPolicy();
-<<<<<<< HEAD
-        removeWorkspace(policyID);
-=======
         if (policyID) {
             removeWorkspace(policyID);
         }
->>>>>>> e4111255
     } else {
         clearErrors(policyID);
     }
@@ -222,10 +198,6 @@
         !isEmptyObject(policy?.errorFields?.ouputCurrency ?? {}) ||
         !isEmptyObject(policy?.errorFields?.address ?? {});
     const shouldShowProtectedItems = isPolicyAdmin(policy, login);
-<<<<<<< HEAD
-    const isPaidGroupPolicyValue = isPaidGroupPolicy(policy);
-=======
->>>>>>> e4111255
     const [featureStates, setFeatureStates] = useState(policyFeatureStates);
     const [highlightedFeature, setHighlightedFeature] = useState<string | undefined>(undefined);
 
@@ -242,7 +214,6 @@
             });
         }
 
-<<<<<<< HEAD
         if (featureStates?.[CONST.POLICY.MORE_FEATURES.ARE_EXPENSIFY_CARDS_ENABLED]) {
             protectedMenuItems.push({
                 translationKey: 'workspace.common.expensifyCard',
@@ -252,30 +223,11 @@
                 brickRoadIndicator:
                     !isEmptyObject(cardsList?.cardList?.errorFields ?? {}) || !isEmptyObject(cardSettings?.errors ?? {}) ? CONST.BRICK_ROAD_INDICATOR_STATUS.ERROR : undefined,
                 highlighted: highlightedFeature === CONST.POLICY.MORE_FEATURES.ARE_EXPENSIFY_CARDS_ENABLED,
-=======
-    const protectedCollectPolicyMenuItems: WorkspaceMenuItem[] = [];
-
-    // We only update feature states if they aren't pending.
-    // These changes are made to synchronously change feature states along with AccessOrNotFoundWrapperComponent.
-    useEffect(() => {
-        setFeatureStates((currentFeatureStates) => {
-            const newFeatureStates = {} as PolicyFeatureStates;
-            (Object.keys(policy?.pendingFields ?? {}) as PolicyFeatureName[]).forEach((key) => {
-                const isFeatureEnabled = isPolicyFeatureEnabled(policy, key);
-                newFeatureStates[key] =
-                    prevPendingFields?.[key] !== policy?.pendingFields?.[key] || isOffline || !policy?.pendingFields?.[key] ? isFeatureEnabled : currentFeatureStates[key];
->>>>>>> e4111255
-            });
-        }
-
-<<<<<<< HEAD
+            });
+        }
+
         if (featureStates?.[CONST.POLICY.MORE_FEATURES.ARE_COMPANY_CARDS_ENABLED]) {
             const hasPolicyFeedsErrorValue = hasPolicyFeedsError(getCompanyFeeds(cardFeeds));
-=======
-    useEffect(() => {
-        confirmReadyToOpenApp();
-    }, []);
->>>>>>> e4111255
 
             protectedMenuItems.push({
                 translationKey: 'workspace.common.companyCards',
@@ -296,7 +248,6 @@
             });
         }
 
-<<<<<<< HEAD
         if (featureStates?.[CONST.POLICY.MORE_FEATURES.ARE_WORKFLOWS_ENABLED]) {
             protectedMenuItems.push({
                 translationKey: 'workspace.common.workflows',
@@ -317,19 +268,6 @@
                 highlighted: highlightedFeature === CONST.POLICY.MORE_FEATURES.ARE_RULES_ENABLED,
             });
         }
-=======
-    if (featureStates?.[CONST.POLICY.MORE_FEATURES.ARE_COMPANY_CARDS_ENABLED]) {
-        const hasBrokenFeedConnection = checkIfFeedConnectionIsBroken(flatAllCardsList(allFeedsCards, workspaceAccountID));
-
-        protectedCollectPolicyMenuItems.push({
-            translationKey: 'workspace.common.companyCards',
-            icon: Expensicons.CreditCard,
-            action: singleExecution(waitForNavigate(() => Navigation.navigate(ROUTES.WORKSPACE_COMPANY_CARDS.getRoute(policyID)))),
-            routeName: SCREENS.WORKSPACE.COMPANY_CARDS,
-            brickRoadIndicator: hasBrokenFeedConnection ? CONST.BRICK_ROAD_INDICATOR_STATUS.ERROR : undefined,
-        });
-    }
->>>>>>> e4111255
 
         if (featureStates?.[CONST.POLICY.MORE_FEATURES.ARE_INVOICES_ENABLED]) {
             const currencyCode = policy?.outputCurrency ?? CONST.CURRENCY.USD;
@@ -365,7 +303,6 @@
             });
         }
 
-<<<<<<< HEAD
         if (featureStates?.[CONST.POLICY.MORE_FEATURES.ARE_TAXES_ENABLED]) {
             protectedMenuItems.push({
                 translationKey: 'workspace.common.taxes',
@@ -376,16 +313,6 @@
                 highlighted: highlightedFeature === CONST.POLICY.MORE_FEATURES.ARE_TAXES_ENABLED,
             });
         }
-=======
-        protectedCollectPolicyMenuItems.push({
-            translationKey: 'workspace.common.invoices',
-            icon: Expensicons.InvoiceGeneric,
-            action: singleExecution(waitForNavigate(() => Navigation.navigate(ROUTES.WORKSPACE_INVOICES.getRoute(policyID)))),
-            routeName: SCREENS.WORKSPACE.INVOICES,
-            badgeText: convertToDisplayString(policy?.invoice?.bankAccount?.stripeConnectAccountBalance ?? 0, currencyCode),
-        });
-    }
->>>>>>> e4111255
 
         if (featureStates?.[CONST.POLICY.MORE_FEATURES.ARE_REPORT_FIELDS_ENABLED]) {
             protectedMenuItems.push({
@@ -408,94 +335,12 @@
             });
         }
 
-<<<<<<< HEAD
         protectedMenuItems.push({
             translationKey: 'workspace.common.moreFeatures',
             icon: Gear,
             action: singleExecution(waitForNavigate(() => Navigation.navigate(ROUTES.WORKSPACE_MORE_FEATURES.getRoute(policyID)))),
             routeName: SCREENS.WORKSPACE.MORE_FEATURES,
-=======
-    if (featureStates?.[CONST.POLICY.MORE_FEATURES.ARE_TAXES_ENABLED]) {
-        protectedCollectPolicyMenuItems.push({
-            translationKey: 'workspace.common.taxes',
-            icon: Expensicons.Coins,
-            action: singleExecution(waitForNavigate(() => Navigation.navigate(ROUTES.WORKSPACE_TAXES.getRoute(policyID)))),
-            routeName: SCREENS.WORKSPACE.TAXES,
-            brickRoadIndicator: shouldShowTaxRateError(policy) ? CONST.BRICK_ROAD_INDICATOR_STATUS.ERROR : undefined,
->>>>>>> e4111255
         });
-
-        const menuItems: WorkspaceMenuItem[] = [
-            {
-                translationKey: 'workspace.common.profile',
-                icon: Building,
-                action: singleExecution(waitForNavigate(() => Navigation.navigate(ROUTES.WORKSPACE_PROFILE.getRoute(policyID)))),
-                brickRoadIndicator: hasGeneralSettingsError ? CONST.BRICK_ROAD_INDICATOR_STATUS.ERROR : undefined,
-                routeName: SCREENS.WORKSPACE.PROFILE,
-            },
-            {
-                translationKey: 'workspace.common.members',
-                icon: Users,
-                action: singleExecution(waitForNavigate(() => Navigation.navigate(ROUTES.WORKSPACE_MEMBERS.getRoute(policyID)))),
-                brickRoadIndicator: hasMembersError ? CONST.BRICK_ROAD_INDICATOR_STATUS.ERROR : undefined,
-                routeName: SCREENS.WORKSPACE.MEMBERS,
-            },
-            ...(isPaidGroupPolicyValue && shouldShowProtectedItems ? protectedMenuItems : []),
-        ];
-
-        return menuItems;
-    }, [
-        cardFeeds,
-        cardSettings?.errors,
-        cardsList?.cardList?.errorFields,
-        featureStates,
-        hasGeneralSettingsError,
-        hasMembersError,
-        hasPolicyCategoryError,
-        hasSyncError,
-        highlightedFeature,
-        isPaidGroupPolicyValue,
-        policy,
-        policyID,
-        shouldShowProtectedItems,
-        singleExecution,
-        waitForNavigate,
-    ]);
-
-    // We only update feature states if they aren't pending.
-    // These changes are made to synchronously change feature states along with AccessOrNotFoundWrapperComponent.
-    useEffect(() => {
-        setFeatureStates((currentFeatureStates) => {
-            const newFeatureStates = {} as PolicyFeatureStates;
-            (Object.keys(policy?.pendingFields ?? {}) as PolicyFeatureName[]).forEach((key) => {
-                const isFeatureEnabled = isPolicyFeatureEnabled(policy, key);
-                newFeatureStates[key] =
-                    prevPendingFields?.[key] !== policy?.pendingFields?.[key] || isOffline || !policy?.pendingFields?.[key] ? isFeatureEnabled : currentFeatureStates[key];
-            });
-
-            setHighlightedFeature(Object.keys(newFeatureStates).at(0));
-            return {
-                ...policyFeatureStates,
-                ...newFeatureStates,
-            };
-        });
-    }, [policy, isOffline, policyFeatureStates, prevPendingFields]);
-
-<<<<<<< HEAD
-    useEffect(() => {
-        confirmReadyToOpenApp();
-    }, []);
-
-    const prevPolicy = usePrevious(policy);
-    const actualShouldShowPolicy = useMemo(() => shouldShowPolicy(policy, isOffline, currentUserLogin), [policy, isOffline, currentUserLogin]);
-    const prevShouldShowPolicy = useMemo(() => shouldShowPolicy(prevPolicy, isOffline, currentUserLogin), [prevPolicy, isOffline, currentUserLogin]);
-=======
-    protectedCollectPolicyMenuItems.push({
-        translationKey: 'workspace.common.moreFeatures',
-        icon: Expensicons.Gear,
-        action: singleExecution(waitForNavigate(() => Navigation.navigate(ROUTES.WORKSPACE_MORE_FEATURES.getRoute(policyID)))),
-        routeName: SCREENS.WORKSPACE.MORE_FEATURES,
-    });
 
     const menuItems: WorkspaceMenuItem[] = [
         {
@@ -521,7 +366,7 @@
 
     const shouldShowPolicy = useMemo(() => checkIfShouldShowPolicy(policy, false, currentUserLogin), [policy, currentUserLogin]);
     const prevShouldShowPolicy = useMemo(() => checkIfShouldShowPolicy(prevPolicy, false, currentUserLogin), [prevPolicy, currentUserLogin]);
->>>>>>> e4111255
+    const actualShouldShowPolicy = useMemo(() => shouldShowPolicy(policy, isOffline, currentUserLogin), [policy, isOffline, currentUserLogin]);
     // We check shouldShowPolicy and prevShouldShowPolicy to prevent the NotFound view from showing right after we delete the workspace
     // eslint-disable-next-line rulesdir/no-negated-variables
     const shouldShowNotFoundPage = isEmptyObject(policy) || (!actualShouldShowPolicy && !prevShouldShowPolicy);
