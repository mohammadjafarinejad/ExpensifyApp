--- conflicted
+++ resolved
@@ -178,23 +178,15 @@
             icon: Expensicons.Tag,
             action: singleExecution(waitForNavigate(() => Navigation.navigate(ROUTES.WORKSPACE_TAGS.getRoute(policyID)))),
             routeName: SCREENS.WORKSPACE.TAGS,
-<<<<<<< HEAD
-        },
-        // TODO: Check if user enabled Taxes in More Features page
-        {
+        });
+    }
+
+    if (policy?.tax?.trackingEnabled) {
+        protectedCollectPolicyMenuItems.push({
             translationKey: 'workspace.common.taxes',
             icon: Expensicons.Tax,
             action: singleExecution(waitForNavigate(() => Navigation.navigate(ROUTES.WORKSPACE_TAXES.getRoute(policyID)))),
             routeName: SCREENS.WORKSPACE.TAXES,
-        },
-        {
-            translationKey: 'workspace.common.distanceRates',
-            icon: Expensicons.Car,
-            action: singleExecution(waitForNavigate(() => Navigation.navigate(ROUTES.WORKSPACE_DISTANCE_RATES.getRoute(policyID)))),
-            routeName: SCREENS.WORKSPACE.DISTANCE_RATES,
-        },
-    ];
-=======
         });
     }
 
@@ -204,7 +196,6 @@
         action: singleExecution(waitForNavigate(() => Navigation.navigate(ROUTES.WORKSPACE_MORE_FEATURES.getRoute(policyID)))),
         routeName: SCREENS.WORKSPACE.MORE_FEATURES,
     });
->>>>>>> fda1b3aa
 
     const menuItems: WorkspaceMenuItem[] = [
         {
