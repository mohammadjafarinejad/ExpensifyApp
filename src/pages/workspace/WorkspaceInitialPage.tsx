--- conflicted
+++ resolved
@@ -195,7 +195,7 @@
                 translationKey: 'workspace.common.distanceRates',
                 icon: Car,
                 action: singleExecution(waitForNavigate(() => Navigation.navigate(ROUTES.WORKSPACE_DISTANCE_RATES.getRoute(policyID)))),
-                routeName: SCREENS.WORKSPACE.DISTANCE_RATES,
+                screenName: SCREENS.WORKSPACE.DISTANCE_RATES,
                 highlighted: highlightedFeature === CONST.POLICY.MORE_FEATURES.ARE_DISTANCE_RATES_ENABLED,
             });
         }
@@ -205,7 +205,7 @@
                 translationKey: 'workspace.common.expensifyCard',
                 icon: ExpensifyCard,
                 action: singleExecution(waitForNavigate(() => Navigation.navigate(ROUTES.WORKSPACE_EXPENSIFY_CARD.getRoute(policyID)))),
-                routeName: SCREENS.WORKSPACE.EXPENSIFY_CARD,
+                screenName: SCREENS.WORKSPACE.EXPENSIFY_CARD,
                 highlighted: highlightedFeature === CONST.POLICY.MORE_FEATURES.ARE_EXPENSIFY_CARDS_ENABLED,
             });
         }
@@ -217,7 +217,7 @@
                 translationKey: 'workspace.common.companyCards',
                 icon: CreditCard,
                 action: singleExecution(waitForNavigate(() => Navigation.navigate(ROUTES.WORKSPACE_COMPANY_CARDS.getRoute(policyID)))),
-                routeName: SCREENS.WORKSPACE.COMPANY_CARDS,
+                screenName: SCREENS.WORKSPACE.COMPANY_CARDS,
                 brickRoadIndicator: hasBrokenFeedConnection ? CONST.BRICK_ROAD_INDICATOR_STATUS.ERROR : undefined,
                 highlighted: highlightedFeature === CONST.POLICY.MORE_FEATURES.ARE_COMPANY_CARDS_ENABLED,
             });
@@ -228,7 +228,7 @@
                 translationKey: 'common.perDiem',
                 icon: CalendarSolid,
                 action: singleExecution(waitForNavigate(() => Navigation.navigate(ROUTES.WORKSPACE_PER_DIEM.getRoute(policyID)))),
-                routeName: SCREENS.WORKSPACE.PER_DIEM,
+                screenName: SCREENS.WORKSPACE.PER_DIEM,
             });
         }
 
@@ -237,7 +237,7 @@
                 translationKey: 'workspace.common.workflows',
                 icon: Workflows,
                 action: singleExecution(waitForNavigate(() => Navigation.navigate(ROUTES.WORKSPACE_WORKFLOWS.getRoute(policyID)))),
-                routeName: SCREENS.WORKSPACE.WORKFLOWS,
+                screenName: SCREENS.WORKSPACE.WORKFLOWS,
                 brickRoadIndicator: !isEmptyObject(policy?.errorFields?.reimburser ?? {}) ? CONST.BRICK_ROAD_INDICATOR_STATUS.ERROR : undefined,
                 highlighted: highlightedFeature === CONST.POLICY.MORE_FEATURES.ARE_WORKFLOWS_ENABLED,
             });
@@ -248,7 +248,7 @@
                 translationKey: 'workspace.common.rules',
                 icon: Feed,
                 action: singleExecution(waitForNavigate(() => Navigation.navigate(ROUTES.WORKSPACE_RULES.getRoute(policyID)))),
-                routeName: SCREENS.WORKSPACE.RULES,
+                screenName: SCREENS.WORKSPACE.RULES,
                 highlighted: highlightedFeature === CONST.POLICY.MORE_FEATURES.ARE_RULES_ENABLED,
             });
         }
@@ -260,7 +260,7 @@
                 translationKey: 'workspace.common.invoices',
                 icon: InvoiceGeneric,
                 action: singleExecution(waitForNavigate(() => Navigation.navigate(ROUTES.WORKSPACE_INVOICES.getRoute(policyID)))),
-                routeName: SCREENS.WORKSPACE.INVOICES,
+                screenName: SCREENS.WORKSPACE.INVOICES,
                 badgeText: convertToDisplayString(policy?.invoice?.bankAccount?.stripeConnectAccountBalance ?? 0, currencyCode),
                 highlighted: highlightedFeature === CONST.POLICY.MORE_FEATURES.ARE_INVOICES_ENABLED,
             });
@@ -272,7 +272,7 @@
                 icon: Folder,
                 action: singleExecution(waitForNavigate(() => Navigation.navigate(ROUTES.WORKSPACE_CATEGORIES.getRoute(policyID)))),
                 brickRoadIndicator: hasPolicyCategoryError ? CONST.BRICK_ROAD_INDICATOR_STATUS.ERROR : undefined,
-                routeName: SCREENS.WORKSPACE.CATEGORIES,
+                screenName: SCREENS.WORKSPACE.CATEGORIES,
                 highlighted: highlightedFeature === CONST.POLICY.MORE_FEATURES.ARE_CATEGORIES_ENABLED,
             });
         }
@@ -282,7 +282,7 @@
                 translationKey: 'workspace.common.tags',
                 icon: Tag,
                 action: singleExecution(waitForNavigate(() => Navigation.navigate(ROUTES.WORKSPACE_TAGS.getRoute(policyID)))),
-                routeName: SCREENS.WORKSPACE.TAGS,
+                screenName: SCREENS.WORKSPACE.TAGS,
                 highlighted: highlightedFeature === CONST.POLICY.MORE_FEATURES.ARE_TAGS_ENABLED,
             });
         }
@@ -292,7 +292,7 @@
                 translationKey: 'workspace.common.taxes',
                 icon: Coins,
                 action: singleExecution(waitForNavigate(() => Navigation.navigate(ROUTES.WORKSPACE_TAXES.getRoute(policyID)))),
-                routeName: SCREENS.WORKSPACE.TAXES,
+                screenName: SCREENS.WORKSPACE.TAXES,
                 brickRoadIndicator: shouldShowTaxRateError(policy) ? CONST.BRICK_ROAD_INDICATOR_STATUS.ERROR : undefined,
                 highlighted: highlightedFeature === CONST.POLICY.MORE_FEATURES.ARE_TAXES_ENABLED,
             });
@@ -303,7 +303,7 @@
                 translationKey: 'workspace.common.reportFields',
                 icon: Pencil,
                 action: singleExecution(waitForNavigate(() => Navigation.navigate(ROUTES.WORKSPACE_REPORT_FIELDS.getRoute(policyID)))),
-                routeName: SCREENS.WORKSPACE.REPORT_FIELDS,
+                screenName: SCREENS.WORKSPACE.REPORT_FIELDS,
                 highlighted: highlightedFeature === CONST.POLICY.MORE_FEATURES.ARE_REPORT_FIELDS_ENABLED,
             });
         }
@@ -314,7 +314,7 @@
                 icon: Sync,
                 action: singleExecution(waitForNavigate(() => Navigation.navigate(ROUTES.POLICY_ACCOUNTING.getRoute(policyID)))),
                 brickRoadIndicator: hasSyncError ? CONST.BRICK_ROAD_INDICATOR_STATUS.ERROR : undefined,
-                routeName: SCREENS.WORKSPACE.ACCOUNTING.ROOT,
+                screenName: SCREENS.WORKSPACE.ACCOUNTING.ROOT,
                 highlighted: highlightedFeature === CONST.POLICY.MORE_FEATURES.ARE_CONNECTIONS_ENABLED,
             });
         }
@@ -323,7 +323,7 @@
             translationKey: 'workspace.common.moreFeatures',
             icon: Gear,
             action: singleExecution(waitForNavigate(() => Navigation.navigate(ROUTES.WORKSPACE_MORE_FEATURES.getRoute(policyID)))),
-            routeName: SCREENS.WORKSPACE.MORE_FEATURES,
+            screenName: SCREENS.WORKSPACE.MORE_FEATURES,
         });
 
         const menuItems: WorkspaceMenuItem[] = [
@@ -332,14 +332,14 @@
                 icon: Building,
                 action: singleExecution(waitForNavigate(() => Navigation.navigate(ROUTES.WORKSPACE_PROFILE.getRoute(policyID)))),
                 brickRoadIndicator: hasGeneralSettingsError ? CONST.BRICK_ROAD_INDICATOR_STATUS.ERROR : undefined,
-                routeName: SCREENS.WORKSPACE.PROFILE,
+                screenName: SCREENS.WORKSPACE.PROFILE,
             },
             {
                 translationKey: 'workspace.common.members',
                 icon: Users,
                 action: singleExecution(waitForNavigate(() => Navigation.navigate(ROUTES.WORKSPACE_MEMBERS.getRoute(policyID)))),
                 brickRoadIndicator: hasMembersError ? CONST.BRICK_ROAD_INDICATOR_STATUS.ERROR : undefined,
-                routeName: SCREENS.WORKSPACE.MEMBERS,
+                screenName: SCREENS.WORKSPACE.MEMBERS,
             },
             ...(isPaidGroupPolicy(policy) && shouldShowProtectedItems ? protectedMenuItems : []),
         ];
@@ -384,157 +384,7 @@
         confirmReadyToOpenApp();
     }, []);
 
-<<<<<<< HEAD
-    if (featureStates?.[CONST.POLICY.MORE_FEATURES.ARE_DISTANCE_RATES_ENABLED]) {
-        protectedCollectPolicyMenuItems.push({
-            translationKey: 'workspace.common.distanceRates',
-            icon: Expensicons.Car,
-            action: singleExecution(waitForNavigate(() => Navigation.navigate(ROUTES.WORKSPACE_DISTANCE_RATES.getRoute(policyID)))),
-            screenName: SCREENS.WORKSPACE.DISTANCE_RATES,
-        });
-    }
-
-    if (featureStates?.[CONST.POLICY.MORE_FEATURES.ARE_EXPENSIFY_CARDS_ENABLED]) {
-        protectedCollectPolicyMenuItems.push({
-            translationKey: 'workspace.common.expensifyCard',
-            icon: Expensicons.ExpensifyCard,
-            action: singleExecution(waitForNavigate(() => Navigation.navigate(ROUTES.WORKSPACE_EXPENSIFY_CARD.getRoute(policyID)))),
-            screenName: SCREENS.WORKSPACE.EXPENSIFY_CARD,
-            brickRoadIndicator: !isEmptyObject(cardsList?.cardList?.errorFields ?? {}) || !isEmptyObject(cardSettings?.errors ?? {}) ? CONST.BRICK_ROAD_INDICATOR_STATUS.ERROR : undefined,
-        });
-    }
-
-    if (featureStates?.[CONST.POLICY.MORE_FEATURES.ARE_COMPANY_CARDS_ENABLED]) {
-        const hasBrokenFeedConnection = checkIfFeedConnectionIsBroken(flatAllCardsList(allFeedsCards, workspaceAccountID));
-
-        protectedCollectPolicyMenuItems.push({
-            translationKey: 'workspace.common.companyCards',
-            icon: Expensicons.CreditCard,
-            action: singleExecution(waitForNavigate(() => Navigation.navigate(ROUTES.WORKSPACE_COMPANY_CARDS.getRoute(policyID)))),
-            screenName: SCREENS.WORKSPACE.COMPANY_CARDS,
-            brickRoadIndicator: hasBrokenFeedConnection ? CONST.BRICK_ROAD_INDICATOR_STATUS.ERROR : undefined,
-        });
-    }
-
-    if (featureStates?.[CONST.POLICY.MORE_FEATURES.ARE_PER_DIEM_RATES_ENABLED]) {
-        protectedCollectPolicyMenuItems.push({
-            translationKey: 'common.perDiem',
-            icon: Expensicons.CalendarSolid,
-            action: singleExecution(waitForNavigate(() => Navigation.navigate(ROUTES.WORKSPACE_PER_DIEM.getRoute(policyID)))),
-            screenName: SCREENS.WORKSPACE.PER_DIEM,
-        });
-    }
-
-    if (featureStates?.[CONST.POLICY.MORE_FEATURES.ARE_WORKFLOWS_ENABLED]) {
-        protectedCollectPolicyMenuItems.push({
-            translationKey: 'workspace.common.workflows',
-            icon: Expensicons.Workflows,
-            action: singleExecution(waitForNavigate(() => Navigation.navigate(ROUTES.WORKSPACE_WORKFLOWS.getRoute(policyID)))),
-            screenName: SCREENS.WORKSPACE.WORKFLOWS,
-            brickRoadIndicator: !isEmptyObject(policy?.errorFields?.reimburser ?? {}) ? CONST.BRICK_ROAD_INDICATOR_STATUS.ERROR : undefined,
-        });
-    }
-
-    if (featureStates?.[CONST.POLICY.MORE_FEATURES.ARE_RULES_ENABLED]) {
-        protectedCollectPolicyMenuItems.push({
-            translationKey: 'workspace.common.rules',
-            icon: Expensicons.Feed,
-            action: singleExecution(waitForNavigate(() => Navigation.navigate(ROUTES.WORKSPACE_RULES.getRoute(policyID)))),
-            screenName: SCREENS.WORKSPACE.RULES,
-        });
-    }
-
-    if (featureStates?.[CONST.POLICY.MORE_FEATURES.ARE_INVOICES_ENABLED]) {
-        const currencyCode = policy?.outputCurrency ?? CONST.CURRENCY.USD;
-
-        protectedCollectPolicyMenuItems.push({
-            translationKey: 'workspace.common.invoices',
-            icon: Expensicons.InvoiceGeneric,
-            action: singleExecution(waitForNavigate(() => Navigation.navigate(ROUTES.WORKSPACE_INVOICES.getRoute(policyID)))),
-            screenName: SCREENS.WORKSPACE.INVOICES,
-            badgeText: convertToDisplayString(policy?.invoice?.bankAccount?.stripeConnectAccountBalance ?? 0, currencyCode),
-        });
-    }
-
-    if (featureStates?.[CONST.POLICY.MORE_FEATURES.ARE_CATEGORIES_ENABLED]) {
-        protectedCollectPolicyMenuItems.push({
-            translationKey: 'workspace.common.categories',
-            icon: Expensicons.Folder,
-            action: singleExecution(waitForNavigate(() => Navigation.navigate(ROUTES.WORKSPACE_CATEGORIES.getRoute(policyID)))),
-            brickRoadIndicator: hasPolicyCategoryError ? CONST.BRICK_ROAD_INDICATOR_STATUS.ERROR : undefined,
-            screenName: SCREENS.WORKSPACE.CATEGORIES,
-        });
-    }
-
-    if (featureStates?.[CONST.POLICY.MORE_FEATURES.ARE_TAGS_ENABLED]) {
-        protectedCollectPolicyMenuItems.push({
-            translationKey: 'workspace.common.tags',
-            icon: Expensicons.Tag,
-            action: singleExecution(waitForNavigate(() => Navigation.navigate(ROUTES.WORKSPACE_TAGS.getRoute(policyID)))),
-            screenName: SCREENS.WORKSPACE.TAGS,
-        });
-    }
-
-    if (featureStates?.[CONST.POLICY.MORE_FEATURES.ARE_TAXES_ENABLED]) {
-        protectedCollectPolicyMenuItems.push({
-            translationKey: 'workspace.common.taxes',
-            icon: Expensicons.Coins,
-            action: singleExecution(waitForNavigate(() => Navigation.navigate(ROUTES.WORKSPACE_TAXES.getRoute(policyID)))),
-            screenName: SCREENS.WORKSPACE.TAXES,
-            brickRoadIndicator: shouldShowTaxRateError(policy) ? CONST.BRICK_ROAD_INDICATOR_STATUS.ERROR : undefined,
-        });
-    }
-
-    if (featureStates?.[CONST.POLICY.MORE_FEATURES.ARE_REPORT_FIELDS_ENABLED]) {
-        protectedCollectPolicyMenuItems.push({
-            translationKey: 'workspace.common.reportFields',
-            icon: Expensicons.Pencil,
-            action: singleExecution(waitForNavigate(() => Navigation.navigate(ROUTES.WORKSPACE_REPORT_FIELDS.getRoute(policyID)))),
-            screenName: SCREENS.WORKSPACE.REPORT_FIELDS,
-        });
-    }
-
-    if (featureStates?.[CONST.POLICY.MORE_FEATURES.ARE_CONNECTIONS_ENABLED]) {
-        protectedCollectPolicyMenuItems.push({
-            translationKey: 'workspace.common.accounting',
-            icon: Expensicons.Sync,
-            action: singleExecution(waitForNavigate(() => Navigation.navigate(ROUTES.POLICY_ACCOUNTING.getRoute(policyID)))),
-            brickRoadIndicator: hasSyncError ? CONST.BRICK_ROAD_INDICATOR_STATUS.ERROR : undefined,
-            screenName: SCREENS.WORKSPACE.ACCOUNTING.ROOT,
-        });
-    }
-
-    protectedCollectPolicyMenuItems.push({
-        translationKey: 'workspace.common.moreFeatures',
-        icon: Expensicons.Gear,
-        action: singleExecution(waitForNavigate(() => Navigation.navigate(ROUTES.WORKSPACE_MORE_FEATURES.getRoute(policyID)))),
-        screenName: SCREENS.WORKSPACE.MORE_FEATURES,
-    });
-
-    const menuItems: WorkspaceMenuItem[] = [
-        {
-            translationKey: 'workspace.common.profile',
-            icon: Expensicons.Building,
-            action: singleExecution(waitForNavigate(() => Navigation.navigate(ROUTES.WORKSPACE_PROFILE.getRoute(policyID)))),
-            brickRoadIndicator: hasGeneralSettingsError ? CONST.BRICK_ROAD_INDICATOR_STATUS.ERROR : undefined,
-            screenName: SCREENS.WORKSPACE.PROFILE,
-        },
-        {
-            translationKey: 'workspace.common.members',
-            icon: Expensicons.Users,
-            action: singleExecution(waitForNavigate(() => Navigation.navigate(ROUTES.WORKSPACE_MEMBERS.getRoute(policyID)))),
-            brickRoadIndicator: hasMembersError ? CONST.BRICK_ROAD_INDICATOR_STATUS.ERROR : undefined,
-            screenName: SCREENS.WORKSPACE.MEMBERS,
-        },
-        ...(isPaidGroupPolicy(policy) && shouldShowProtectedItems ? protectedCollectPolicyMenuItems : []),
-    ];
-
     const prevPolicy = usePrevious(policy);
-    const prevProtectedMenuItems = usePrevious(protectedCollectPolicyMenuItems);
-    const enabledItem = protectedCollectPolicyMenuItems.find((curItem) => !prevProtectedMenuItems.some((prevItem) => curItem.screenName === prevItem.screenName));
-=======
-    const prevPolicy = usePrevious(policy);
->>>>>>> 49128c81
 
     const shouldShowPolicy = useMemo(() => checkIfShouldShowPolicy(policy, isOffline, currentUserLogin), [policy, isOffline, currentUserLogin]);
     const prevShouldShowPolicy = useMemo(() => checkIfShouldShowPolicy(prevPolicy, isOffline, currentUserLogin), [prevPolicy, isOffline, currentUserLogin]);
@@ -551,11 +401,7 @@
 
     // We are checking if the user can access the route.
     // If user can't access the route, we are dismissing any modals that are open when the NotFound view is shown
-<<<<<<< HEAD
-    const canAccessRoute = activeRoute && (menuItems.some((item) => item.screenName === activeRoute) || activeRoute === SCREENS.WORKSPACE.INITIAL);
-=======
-    const canAccessRoute = activeRoute && (workspaceMenuItems.some((item) => item.routeName === activeRoute) || activeRoute === SCREENS.WORKSPACE.INITIAL);
->>>>>>> 49128c81
+    const canAccessRoute = activeRoute && (workspaceMenuItems.some((item) => item.screenName === activeRoute) || activeRoute === SCREENS.WORKSPACE.INITIAL);
 
     useEffect(() => {
         if (!shouldShowNotFoundPage && canAccessRoute) {
@@ -630,13 +476,8 @@
                                     onPress={item.action}
                                     brickRoadIndicator={item.brickRoadIndicator}
                                     wrapperStyle={styles.sectionMenuItem}
-<<<<<<< HEAD
-                                    highlighted={enabledItem?.screenName === item.screenName}
+                                    highlighted={!!item?.highlighted}
                                     focused={!!(item.screenName && activeRoute?.startsWith(item.screenName))}
-=======
-                                    highlighted={!!item?.highlighted}
-                                    focused={!!(item.routeName && activeRoute?.startsWith(item.routeName))}
->>>>>>> 49128c81
                                     badgeText={item.badgeText}
                                     shouldIconUseAutoWidthStyle
                                 />
