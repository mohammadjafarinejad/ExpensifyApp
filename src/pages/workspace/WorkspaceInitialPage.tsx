--- conflicted
+++ resolved
@@ -410,11 +410,7 @@
                                     wrapperStyle={styles.sectionMenuItem}
                                     highlighted={enabledItem?.routeName === item.routeName}
                                     focused={!!(item.routeName && activeRoute?.startsWith(item.routeName))}
-<<<<<<< HEAD
-                                    isPaneMenu
                                     badgeText={item.badgeText}
-=======
->>>>>>> 70ed492d
                                 />
                             ))}
                         </View>
