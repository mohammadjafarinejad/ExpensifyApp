--- conflicted
+++ resolved
@@ -224,7 +224,7 @@
                 translationKey: 'workspace.common.accounting',
                 icon: Sync,
                 action: singleExecution(waitForNavigate(() => Navigation.navigate(ROUTES.POLICY_ACCOUNTING.getRoute(policyID)))),
-                brickRoadIndicator: hasSyncError ? CONST.BRICK_ROAD_INDICATOR_STATUS.ERROR : undefined,
+                brickRoadIndicator: hasSyncError || shouldShowQBOReimbursableExportDestinationAccountError(policy) ? CONST.BRICK_ROAD_INDICATOR_STATUS.ERROR : undefined,
                 screenName: SCREENS.WORKSPACE.ACCOUNTING.ROOT,
                 highlighted: highlightedFeature === CONST.POLICY.MORE_FEATURES.ARE_CONNECTIONS_ENABLED,
             });
@@ -297,21 +297,12 @@
             }
 
             protectedMenuItems.push({
-<<<<<<< HEAD
                 translationKey: 'workspace.common.invoices',
                 icon: InvoiceGeneric,
                 action: singleExecution(waitForNavigate(() => Navigation.navigate(ROUTES.WORKSPACE_INVOICES.getRoute(policyID)))),
                 screenName: SCREENS.WORKSPACE.INVOICES,
                 badgeText: convertToDisplayString(policy?.invoice?.bankAccount?.stripeConnectAccountBalance ?? 0, currencyCode),
                 highlighted: highlightedFeature === CONST.POLICY.MORE_FEATURES.ARE_INVOICES_ENABLED,
-=======
-                translationKey: 'workspace.common.accounting',
-                icon: Sync,
-                action: singleExecution(waitForNavigate(() => Navigation.navigate(ROUTES.POLICY_ACCOUNTING.getRoute(policyID)))),
-                brickRoadIndicator: hasSyncError || shouldShowQBOReimbursableExportDestinationAccountError(policy) ? CONST.BRICK_ROAD_INDICATOR_STATUS.ERROR : undefined,
-                screenName: SCREENS.WORKSPACE.ACCOUNTING.ROOT,
-                highlighted: highlightedFeature === CONST.POLICY.MORE_FEATURES.ARE_CONNECTIONS_ENABLED,
->>>>>>> 8deddfa6
             });
         }
 
