import React from 'react';
import PropTypes from 'prop-types';
import {View, ScrollView} from 'react-native';
import {withOnyx} from 'react-native-onyx';
import Str from 'expensify-common/lib/str';
import _ from 'underscore';
import withLocalize, {withLocalizePropTypes} from '../../components/withLocalize';
import ScreenWrapper from '../../components/ScreenWrapper';
import HeaderWithCloseButton from '../../components/HeaderWithCloseButton';
import Navigation from '../../libs/Navigation/Navigation';
import styles from '../../styles/styles';
import Text from '../../components/Text';
import Button from '../../components/Button';
import compose from '../../libs/compose';
import ONYXKEYS from '../../ONYXKEYS';
import {invite} from '../../libs/actions/Policy';
import TextLink from '../../components/TextLink';
import getEmailKeyboardType from '../../libs/getEmailKeyboardType';
import Growl from '../../libs/Growl';
import ExpensiTextInput from '../../components/ExpensiTextInput';
import FixedFooter from '../../components/FixedFooter';
import KeyboardAvoidingView from '../../components/KeyboardAvoidingView';

const propTypes = {
    ...withLocalizePropTypes,

    /** The policy passed via the route */
    policy: PropTypes.shape({
        /** The policy name */
        name: PropTypes.string,
    }),

    /** URL Route params */
    route: PropTypes.shape({
        /** Params from the URL path */
        params: PropTypes.shape({
            /** policyID passed via route: /workspace/:policyID/invite */
            policyID: PropTypes.string,
        }),
    }).isRequired,
};

const defaultProps = {
    policy: {
        name: '',
    },
};

class WorkspaceInvitePage extends React.Component {
    constructor(props) {
        super(props);

        this.state = {
            userLogins: '',
            welcomeNote: '',
        };

        this.inviteUser = this.inviteUser.bind(this);
    }

    /**
     * Gets the welcome note default text
     *
     * @returns {Object}
     */
    getWelcomeNotePlaceholder() {
        return this.props.translate('workspace.invite.welcomeNote', {
            workspaceName: this.props.policy.name,
        });
    }

    /**
     * Handle the invite button click
     */
    inviteUser() {
        const logins = _.map(_.compact(this.state.userLogins.split(',')), login => login.trim());
        const isEnteredLoginsvalid = _.every(logins, login => Str.isValidEmail(login) || Str.isValidPhone(login));
        if (!isEnteredLoginsvalid) {
            Growl.error(this.props.translate('workspace.invite.pleaseEnterValidLogin'), 5000);
            return;
        }

        invite(logins, this.state.welcomeNote || this.getWelcomeNotePlaceholder(),
            this.props.route.params.policyID);
        Navigation.goBack();
    }

    render() {
        return (
            <ScreenWrapper>
                <KeyboardAvoidingView>
                    <HeaderWithCloseButton
                        title={this.props.translate('workspace.invite.invitePeople')}
                        onCloseButtonPress={Navigation.dismissModal}
                    />
                    <ScrollView style={styles.flex1} contentContainerStyle={styles.p5}>
                        <Text style={[styles.mb6]}>
                            {this.props.translate('workspace.invite.invitePeoplePrompt')}
                        </Text>
                        <View style={styles.mb6}>
                            <ExpensiTextInput
                                label={this.props.translate('workspace.invite.enterEmailOrPhone')}
                                autoCompleteType="email"
                                autoCorrect={false}
                                autoCapitalize="none"
<<<<<<< HEAD
                                value={this.state.emailOrPhone}
=======
                                style={[styles.textInput]}
                                value={this.state.userLogins}
>>>>>>> a111b835
                                keyboardType={getEmailKeyboardType()}
                                onChangeText={text => this.setState({userLogins: text})}
                            />
                        </View>
                        <View style={styles.mb6}>
                            <ExpensiTextInput
                                label={this.props.translate('workspace.invite.personalMessagePrompt')}
                                autoCompleteType="off"
                                autoCorrect={false}
                                numberOfLines={10}
                                textAlignVertical="top"
                                multiline
                                value={this.state.welcomeNote}
                                placeholder={this.getWelcomeNotePlaceholder()}
                                onChangeText={text => this.setState({welcomeNote: text})}
                            />
                            <TextLink href="https://use.expensify.com/privacy">
                                {this.props.translate('common.privacy')}
                            </TextLink>
                        </View>
                    </ScrollView>
                    <FixedFooter style={[styles.flexGrow0]}>
                        <Button
                            success
                            isDisabled={!this.state.userLogins.trim()}
                            text={this.props.translate('common.invite')}
                            onPress={this.inviteUser}
                            pressOnEnter
                        />
                    </FixedFooter>
                </KeyboardAvoidingView>
            </ScreenWrapper>
        );
    }
}

WorkspaceInvitePage.propTypes = propTypes;
WorkspaceInvitePage.defaultProps = defaultProps;

export default compose(
    withLocalize,
    withOnyx({
        policy: {
            key: ({route}) => `${ONYXKEYS.COLLECTION.POLICY}${route.params.policyID}`,
        },
    }),
)(WorkspaceInvitePage);<|MERGE_RESOLUTION|>--- conflicted
+++ resolved
@@ -103,12 +103,7 @@
                                 autoCompleteType="email"
                                 autoCorrect={false}
                                 autoCapitalize="none"
-<<<<<<< HEAD
-                                value={this.state.emailOrPhone}
-=======
-                                style={[styles.textInput]}
                                 value={this.state.userLogins}
->>>>>>> a111b835
                                 keyboardType={getEmailKeyboardType()}
                                 onChangeText={text => this.setState({userLogins: text})}
                             />
