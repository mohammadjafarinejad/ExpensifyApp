--- conflicted
+++ resolved
@@ -93,15 +93,8 @@
                             {this.props.translate('workspace.invite.invitePeoplePrompt')}
                         </Text>
                         <View style={styles.mb6}>
-<<<<<<< HEAD
                             <ExpensiTextInput
                                 label={this.props.translate('workspace.invite.enterEmailOrPhone')}
-=======
-                            <Text style={[styles.mb2]}>
-                                {this.props.translate('workspace.invite.enterEmailOrPhone')}
-                            </Text>
-                            <TextInput
->>>>>>> 57f557cd
                                 autoCompleteType="email"
                                 autoCorrect={false}
                                 autoCapitalize="none"
@@ -111,15 +104,8 @@
                             />
                         </View>
                         <View style={styles.mb6}>
-<<<<<<< HEAD
                             <ExpensiTextInput
                                 label={this.props.translate('workspace.invite.personalMessagePrompt')}
-=======
-                            <Text style={[styles.mb2]}>
-                                {this.props.translate('workspace.invite.personalMessagePrompt')}
-                            </Text>
-                            <TextInput
->>>>>>> 57f557cd
                                 autoCompleteType="off"
                                 autoCorrect={false}
                                 numberOfLines={10}
