import React, {useCallback, useEffect, useState, useMemo, useRef} from 'react';
import _ from 'underscore';
import lodashGet from 'lodash/get';
import {InteractionManager, View} from 'react-native';
import PropTypes from 'prop-types';
import {withOnyx} from 'react-native-onyx';
import styles from '../../styles/styles';
import ONYXKEYS from '../../ONYXKEYS';
import HeaderWithBackButton from '../../components/HeaderWithBackButton';
import Navigation from '../../libs/Navigation/Navigation';
import ScreenWrapper from '../../components/ScreenWrapper';
import withLocalize, {withLocalizePropTypes} from '../../components/withLocalize';
import compose from '../../libs/compose';
import * as Policy from '../../libs/actions/Policy';
import * as OptionsListUtils from '../../libs/OptionsListUtils';
import Button from '../../components/Button';
import ROUTES from '../../ROUTES';
import ConfirmModal from '../../components/ConfirmModal';
import personalDetailsPropType from '../personalDetailsPropType';
import withWindowDimensions, {windowDimensionsPropTypes} from '../../components/withWindowDimensions';
import withPolicy, {policyDefaultProps, policyPropTypes} from './withPolicy';
import CONST from '../../CONST';
import {withNetwork} from '../../components/OnyxProvider';
import FullPageNotFoundView from '../../components/BlockingViews/FullPageNotFoundView';
import networkPropTypes from '../../components/networkPropTypes';
import * as UserUtils from '../../libs/UserUtils';
import withCurrentUserPersonalDetails, {withCurrentUserPersonalDetailsDefaultProps, withCurrentUserPersonalDetailsPropTypes} from '../../components/withCurrentUserPersonalDetails';
import * as PolicyUtils from '../../libs/PolicyUtils';
import usePrevious from '../../hooks/usePrevious';
import Log from '../../libs/Log';
import * as PersonalDetailsUtils from '../../libs/PersonalDetailsUtils';
import MessagesRow from '../../components/MessagesRow';
import SelectionList from '../../components/SelectionList';
import Text from '../../components/Text';
import * as Browser from '../../libs/Browser';

const propTypes = {
    /** All personal details asssociated with user */
    personalDetails: PropTypes.objectOf(personalDetailsPropType),

    /** URL Route params */
    route: PropTypes.shape({
        /** Params from the URL path */
        params: PropTypes.shape({
            /** policyID passed via route: /workspace/:policyID/members */
            policyID: PropTypes.string,
        }),
    }).isRequired,

    /** Session info for the currently logged in user. */
    session: PropTypes.shape({
        /** Currently logged in user accountID */
        accountID: PropTypes.number,
    }),

    isLoadingReportData: PropTypes.bool,
    ...policyPropTypes,
    ...withLocalizePropTypes,
    ...windowDimensionsPropTypes,
    ...withCurrentUserPersonalDetailsPropTypes,
    network: networkPropTypes.isRequired,
};

const defaultProps = {
    personalDetails: {},
    session: {
        accountID: 0,
    },
    isLoadingReportData: true,
    ...policyDefaultProps,
    ...withCurrentUserPersonalDetailsDefaultProps,
};

function WorkspaceMembersPage(props) {
    const [selectedEmployees, setSelectedEmployees] = useState([]);
    const [removeMembersConfirmModalVisible, setRemoveMembersConfirmModalVisible] = useState(false);
    const [errors, setErrors] = useState({});
    const [searchValue, setSearchValue] = useState('');
    const prevIsOffline = usePrevious(props.network.isOffline);
    const accountIDs = useMemo(() => _.map(_.keys(props.policyMembers), (accountID) => Number(accountID)), [props.policyMembers]);
    const prevAccountIDs = usePrevious(accountIDs);
    const textInputRef = useRef(null);
    const isOfflineAndNoMemberDataAvailable = _.isEmpty(props.policyMembers) && props.network.isOffline;
    const prevPersonalDetails = usePrevious(props.personalDetails);

    /**
     * Get filtered personalDetails list with current policyMembers
     * @param {Object} policyMembers
     * @param {Object} personalDetails
     * @returns {Object}
     */
    const filterPersonalDetails = (policyMembers, personalDetails) =>
        _.reduce(
            _.keys(policyMembers),
            (result, key) => {
                if (personalDetails[key]) {
                    return {
                        ...result,
                        [key]: personalDetails[key],
                    };
                }
                return result;
            },
            {},
        );

    /**
     * Get members for the current workspace
     */
    const getWorkspaceMembers = useCallback(() => {
        Policy.openWorkspaceMembersPage(props.route.params.policyID, _.keys(PolicyUtils.getMemberAccountIDsForWorkspace(props.policyMembers, props.personalDetails)));
    }, [props.route.params.policyID, props.policyMembers, props.personalDetails]);

    /**
     * Check if the current selection includes members that cannot be removed
     */
    const validateSelection = useCallback(() => {
        const newErrors = {};
        const ownerAccountID = _.first(PersonalDetailsUtils.getAccountIDsByLogins(props.policy.owner ? [props.policy.owner] : []));
        _.each(selectedEmployees, (member) => {
            if (member !== ownerAccountID && member !== props.session.accountID) {
                return;
            }
            newErrors[member] = props.translate('workspace.people.error.cannotRemove');
        });
        setErrors(newErrors);
        // eslint-disable-next-line react-hooks/exhaustive-deps
    }, [selectedEmployees, props.policy.owner, props.session.accountID]);

    useEffect(() => {
        getWorkspaceMembers();
        // eslint-disable-next-line react-hooks/exhaustive-deps
    }, []);

    useEffect(() => {
        validateSelection();
    }, [props.preferredLocale, validateSelection]);

    useEffect(() => {
        if (removeMembersConfirmModalVisible && !_.isEqual(accountIDs, prevAccountIDs)) {
            setRemoveMembersConfirmModalVisible(false);
        }
        setSelectedEmployees((prevSelected) => {
            // Filter all personal details in order to use the elements needed for the current workspace
            const currentPersonalDetails = filterPersonalDetails(props.policyMembers, props.personalDetails);
            // We need to filter the previous selected employees by the new personal details, since unknown/new user id's change when transitioning from offline to online
            const prevSelectedElements = _.map(prevSelected, (id) => {
                const prevItem = lodashGet(prevPersonalDetails, id);
                const res = _.find(_.values(currentPersonalDetails), (item) => lodashGet(prevItem, 'login') === lodashGet(item, 'login'));
                return lodashGet(res, 'accountID', id);
            });
            return _.intersection(prevSelectedElements, _.values(PolicyUtils.getMemberAccountIDsForWorkspace(props.policyMembers, props.personalDetails)));
        });
        // eslint-disable-next-line react-hooks/exhaustive-deps
    }, [props.policyMembers]);

    useEffect(() => {
        const isReconnecting = prevIsOffline && !props.network.isOffline;
        if (!isReconnecting) {
            return;
        }
        getWorkspaceMembers();
    }, [props.network.isOffline, prevIsOffline, getWorkspaceMembers]);

    /**
     * Open the modal to invite a user
     */
    const inviteUser = () => {
        setSearchValue('');
        Navigation.navigate(ROUTES.WORKSPACE_INVITE.getRoute(props.route.params.policyID));
    };

    /**
     * Remove selected users from the workspace
     */
    const removeUsers = () => {
        if (!_.isEmpty(errors)) {
            return;
        }

        // Remove the admin from the list
        const accountIDsToRemove = _.without(selectedEmployees, props.session.accountID);

        Policy.removeMembers(accountIDsToRemove, props.route.params.policyID);
        setSelectedEmployees([]);
        setRemoveMembersConfirmModalVisible(false);
    };

    /**
     * Show the modal to confirm removal of the selected members
     */
    const askForConfirmationToRemove = () => {
        if (!_.isEmpty(errors)) {
            return;
        }
        setRemoveMembersConfirmModalVisible(true);
    };

    /**
     * Add or remove all users passed from the selectedEmployees list
     * @param {Object} memberList
     */
    const toggleAllUsers = (memberList) => {
        const enabledAccounts = _.filter(memberList, (member) => !member.isDisabled);
        const everyoneSelected = _.every(enabledAccounts, (member) => _.contains(selectedEmployees, member.accountID));

        if (everyoneSelected) {
            setSelectedEmployees([]);
        } else {
            const everyAccountId = _.map(enabledAccounts, (member) => member.accountID);
            setSelectedEmployees(everyAccountId);
        }

        validateSelection();
    };

    /**
     * Add user from the selectedEmployees list
     *
     * @param {String} login
     */
    const addUser = useCallback(
        (accountID) => {
            setSelectedEmployees((prevSelected) => [...prevSelected, accountID]);
            validateSelection();
        },
        [validateSelection],
    );

    /**
     * Remove user from the selectedEmployees list
     *
     * @param {String} login
     */
    const removeUser = useCallback(
        (accountID) => {
            setSelectedEmployees((prevSelected) => _.without(prevSelected, accountID));
            validateSelection();
        },
        [validateSelection],
    );

    /**
     * Toggle user from the selectedEmployees list
     *
     * @param {String} accountID
     * @param {String} pendingAction
     *
     */
    const toggleUser = useCallback(
        (accountID, pendingAction) => {
            if (pendingAction === CONST.RED_BRICK_ROAD_PENDING_ACTION.DELETE) {
                return;
            }

            // Add or remove the user if the checkbox is enabled
            if (_.contains(selectedEmployees, accountID)) {
                removeUser(accountID);
            } else {
                addUser(accountID);
            }
        },
        [selectedEmployees, addUser, removeUser],
    );

    /**
     * Dismisses the errors on one item
     *
     * @param {Object} item
     */
    const dismissError = useCallback(
        (item) => {
            if (item.pendingAction === CONST.RED_BRICK_ROAD_PENDING_ACTION.DELETE) {
                Policy.clearDeleteMemberError(props.route.params.policyID, item.accountID);
            } else {
                Policy.clearAddMemberError(props.route.params.policyID, item.accountID);
            }
        },
        [props.route.params.policyID],
    );

    /**
     * Check if the policy member is deleted from the workspace
     *
     * @param {Object} policyMember
     * @returns {Boolean}
     */
    const isDeletedPolicyMember = (policyMember) => !props.network.isOffline && policyMember.pendingAction === CONST.RED_BRICK_ROAD_PENDING_ACTION.DELETE && _.isEmpty(policyMember.errors);
    const policyOwner = lodashGet(props.policy, 'owner');
    const currentUserLogin = lodashGet(props.currentUserPersonalDetails, 'login');
    const policyID = lodashGet(props.route, 'params.policyID');
    const policyName = lodashGet(props.policy, 'name');
    const invitedPrimaryToSecondaryLogins = _.invert(props.policy.primaryLoginsInvited);

    const getMemberOptions = () => {
        let result = [];

        _.each(props.policyMembers, (policyMember, accountIDKey) => {
            const accountID = Number(accountIDKey);
            if (isDeletedPolicyMember(policyMember)) {
                return;
            }

            const details = props.personalDetails[accountID];

            if (!details) {
                Log.hmmm(`[WorkspaceMembersPage] no personal details found for policy member with accountID: ${accountID}`);
                return;
            }

            // If search value is provided, filter out members that don't match the search value
            if (searchValue.trim()) {
                let memberDetails = '';
                if (details.login) {
                    memberDetails += ` ${details.login.toLowerCase()}`;
                }
                if (details.firstName) {
                    memberDetails += ` ${details.firstName.toLowerCase()}`;
                }
                if (details.lastName) {
                    memberDetails += ` ${details.lastName.toLowerCase()}`;
                }
                if (details.displayName) {
                    memberDetails += ` ${details.displayName.toLowerCase()}`;
                }
                if (details.phoneNumber) {
                    memberDetails += ` ${details.phoneNumber.toLowerCase()}`;
                }

                if (!OptionsListUtils.isSearchStringMatch(searchValue.trim(), memberDetails)) {
                    return;
                }
            }

            // If this policy is owned by Expensify then show all support (expensify.com or team.expensify.com) emails
            // We don't want to show guides as policy members unless the user is a guide. Some customers get confused when they
            // see random people added to their policy, but guides having access to the policies help set them up.
            if (PolicyUtils.isExpensifyTeam(details.login || details.displayName)) {
                if (policyOwner && currentUserLogin && !PolicyUtils.isExpensifyTeam(policyOwner) && !PolicyUtils.isExpensifyTeam(currentUserLogin)) {
                    return;
                }
            }

            const isAdmin = props.session.email === details.login || policyMember.role === CONST.POLICY.ROLE.ADMIN;

            result.push({
                keyForList: accountIDKey,
                accountID,
                isSelected: _.contains(selectedEmployees, accountID),
                isDisabled:
                    accountID === props.session.accountID ||
                    details.login === props.policy.owner ||
                    policyMember.pendingAction === CONST.RED_BRICK_ROAD_PENDING_ACTION.DELETE ||
                    !_.isEmpty(policyMember.errors),
                text: props.formatPhoneNumber(details.displayName),
                alternateText: props.formatPhoneNumber(details.login),
                rightElement: isAdmin ? (
                    <View style={[styles.badge, styles.peopleBadge]}>
                        <Text style={styles.peopleBadgeText}>{props.translate('common.admin')}</Text>
                    </View>
                ) : null,
                icons: [
                    {
                        source: UserUtils.getAvatar(details.avatar, accountID),
                        name: details.login,
                        type: CONST.ICON_TYPE_AVATAR,
                    },
                ],
                errors: policyMember.errors,
                pendingAction: policyMember.pendingAction,

                // Note which secondary login was used to invite this primary login
                invitedSecondaryLogin: invitedPrimaryToSecondaryLogins[details.login] || '',
            });
        });

        result = _.sortBy(result, (value) => value.text.toLowerCase());

        return result;
    };
    const data = getMemberOptions();

    const getHeaderMessage = () => {
        if (isOfflineAndNoMemberDataAvailable) {
            return props.translate('workspace.common.mustBeOnlineToViewMembers');
        }
        return searchValue.trim() && !data.length ? props.translate('workspace.common.memberNotFound') : '';
    };

    const getHeaderContent = () => {
        if (_.isEmpty(invitedPrimaryToSecondaryLogins)) {
            return null;
        }
        return (
            <MessagesRow
                type="success"
                messages={{0: props.translate('workspace.people.addedWithPrimary')}}
                containerStyles={[styles.pb5, styles.ph5]}
                onClose={() => Policy.dismissAddedWithPrimaryMessages(policyID)}
            />
        );
    };

    return (
        <ScreenWrapper
            includeSafeAreaPaddingBottom={false}
            style={[styles.defaultModalContainer]}
            testID={WorkspaceMembersPage.displayName}
        >
            <FullPageNotFoundView
                shouldShow={((_.isEmpty(props.policy) || !PolicyUtils.isPolicyAdmin(props.policy)) && !props.isLoadingReportData) || PolicyUtils.isPendingDeletePolicy(props.policy)}
                subtitleKey={_.isEmpty(props.policy) ? undefined : 'workspace.common.notAuthorized'}
                onBackButtonPress={() => Navigation.goBack(ROUTES.SETTINGS_WORKSPACES)}
            >
                <HeaderWithBackButton
                    title={props.translate('workspace.common.members')}
                    subtitle={policyName}
                    onBackButtonPress={() => {
                        setSearchValue('');
                        Navigation.goBack(ROUTES.WORKSPACE_INITIAL.getRoute(policyID));
                    }}
                    shouldShowGetAssistanceButton
                    guidesCallTaskID={CONST.GUIDES_CALL_TASK_IDS.WORKSPACE_MEMBERS}
                />
                <ConfirmModal
                    danger
                    title={props.translate('workspace.people.removeMembersTitle')}
                    isVisible={removeMembersConfirmModalVisible}
                    onConfirm={removeUsers}
                    onCancel={() => setRemoveMembersConfirmModalVisible(false)}
                    prompt={props.translate('workspace.people.removeMembersPrompt')}
                    confirmText={props.translate('common.remove')}
                    cancelText={props.translate('common.cancel')}
                    onModalHide={() =>
                        InteractionManager.runAfterInteractions(() => {
                            if (!textInputRef.current) {
                                return;
                            }
                            textInputRef.current.focus();
                        })
                    }
                />
                <View style={[styles.w100, styles.flex1]}>
                    <View style={[styles.w100, styles.flexRow, styles.pt3, styles.ph5]}>
                        <Button
                            medium
                            success
                            text={props.translate('common.invite')}
                            onPress={inviteUser}
                        />
                        <Button
                            medium
                            danger
                            style={[styles.ml2]}
                            isDisabled={selectedEmployees.length === 0}
                            text={props.translate('common.remove')}
                            onPress={askForConfirmationToRemove}
                        />
                    </View>
                    <View style={[styles.w100, styles.mt4, styles.flex1]}>
                        <SelectionList
                            canSelectMultiple
                            sections={[{data, indexOffset: 0, isDisabled: false}]}
                            textInputLabel={props.translate('optionsSelector.findMember')}
                            textInputValue={searchValue}
                            onChangeText={setSearchValue}
                            headerMessage={getHeaderMessage()}
<<<<<<< HEAD
                            headerContent={getHeaderContent()}
                            onSelectRow={(item) => toggleUser(item.keyForList)}
=======
                            onSelectRow={(item) => toggleUser(item.accountID)}
>>>>>>> 18acd82f
                            onSelectAll={() => toggleAllUsers(data)}
                            onDismissError={dismissError}
                            showLoadingPlaceholder={!isOfflineAndNoMemberDataAvailable && (!OptionsListUtils.isPersonalDetailsReady(props.personalDetails) || _.isEmpty(props.policyMembers))}
                            showScrollIndicator
                            shouldPreventDefaultFocusOnSelectRow={!Browser.isMobile()}
                            inputRef={textInputRef}
                        />
                    </View>
                </View>
            </FullPageNotFoundView>
        </ScreenWrapper>
    );
}

WorkspaceMembersPage.propTypes = propTypes;
WorkspaceMembersPage.defaultProps = defaultProps;
WorkspaceMembersPage.displayName = 'WorkspaceMembersPage';

export default compose(
    withLocalize,
    withWindowDimensions,
    withPolicy,
    withNetwork(),
    withOnyx({
        personalDetails: {
            key: ONYXKEYS.PERSONAL_DETAILS_LIST,
        },
        session: {
            key: ONYXKEYS.SESSION,
        },
        isLoadingReportData: {
            key: ONYXKEYS.IS_LOADING_REPORT_DATA,
        },
    }),
    withCurrentUserPersonalDetails,
)(WorkspaceMembersPage);<|MERGE_RESOLUTION|>--- conflicted
+++ resolved
@@ -465,12 +465,8 @@
                             textInputValue={searchValue}
                             onChangeText={setSearchValue}
                             headerMessage={getHeaderMessage()}
-<<<<<<< HEAD
                             headerContent={getHeaderContent()}
-                            onSelectRow={(item) => toggleUser(item.keyForList)}
-=======
                             onSelectRow={(item) => toggleUser(item.accountID)}
->>>>>>> 18acd82f
                             onSelectAll={() => toggleAllUsers(data)}
                             onDismissError={dismissError}
                             showLoadingPlaceholder={!isOfflineAndNoMemberDataAvailable && (!OptionsListUtils.isPersonalDetailsReady(props.personalDetails) || _.isEmpty(props.policyMembers))}
