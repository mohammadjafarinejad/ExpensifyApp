import {useIsFocused} from '@react-navigation/native';
<<<<<<< HEAD
import {deepEqual} from 'fast-equals';
import React, {useCallback, useEffect, useMemo, useRef, useState} from 'react';
=======
import lodashIsEqual from 'lodash/isEqual';
import React, {useCallback, useContext, useEffect, useMemo, useRef, useState} from 'react';
>>>>>>> a7e43b57
import type {TextInput} from 'react-native';
import {InteractionManager, View} from 'react-native';
import type {OnyxEntry} from 'react-native-onyx';
import {useOnyx} from 'react-native-onyx';
import type {ValueOf} from 'type-fest';
import Badge from '@components/Badge';
import Button from '@components/Button';
import ButtonWithDropdownMenu from '@components/ButtonWithDropdownMenu';
import type {DropdownOption, WorkspaceMemberBulkActionType} from '@components/ButtonWithDropdownMenu/types';
import ConfirmModal from '@components/ConfirmModal';
import DecisionModal from '@components/DecisionModal';
import {Download, FallbackAvatar, MakeAdmin, Plus, RemoveMembers, Table, User, UserEye} from '@components/Icon/Expensicons';
import {ReceiptWrangler} from '@components/Icon/Illustrations';
import {LockedAccountContext} from '@components/LockedAccountModalProvider';
import MessagesRow from '@components/MessagesRow';
import SearchBar from '@components/SearchBar';
import TableListItem from '@components/SelectionList/TableListItem';
import type {ListItem, SelectionListHandle} from '@components/SelectionList/types';
import SelectionListWithModal from '@components/SelectionListWithModal';
import CustomListHeader from '@components/SelectionListWithModal/CustomListHeader';
import Text from '@components/Text';
import useCurrentUserPersonalDetails from '@hooks/useCurrentUserPersonalDetails';
import useFilteredSelection from '@hooks/useFilteredSelection';
import useLocalize from '@hooks/useLocalize';
import useMobileSelectionMode from '@hooks/useMobileSelectionMode';
import useNetwork from '@hooks/useNetwork';
import usePrevious from '@hooks/usePrevious';
import useResponsiveLayout from '@hooks/useResponsiveLayout';
import useSearchBackPress from '@hooks/useSearchBackPress';
import useSearchResults from '@hooks/useSearchResults';
import useThemeStyles from '@hooks/useThemeStyles';
import {turnOffMobileSelectionMode} from '@libs/actions/MobileSelectionMode';
import {
    clearAddMemberError,
    clearDeleteMemberError,
    clearInviteDraft,
    clearWorkspaceOwnerChangeFlow,
    downloadMembersCSV,
    isApprover,
    openWorkspaceMembersPage,
    removeMembers,
    updateWorkspaceMembersRole,
} from '@libs/actions/Policy/Member';
import {removeApprovalWorkflow as removeApprovalWorkflowAction, updateApprovalWorkflow} from '@libs/actions/Workflow';
import {canUseTouchScreen} from '@libs/DeviceCapabilities';
import {formatPhoneNumber as formatPhoneNumberUtil} from '@libs/LocalePhoneNumber';
import Log from '@libs/Log';
import Navigation from '@libs/Navigation/Navigation';
import type {PlatformStackScreenProps} from '@libs/Navigation/PlatformStackNavigation/types';
import type {WorkspaceSplitNavigatorParamList} from '@libs/Navigation/types';
import {isPersonalDetailsReady, sortAlphabetically} from '@libs/OptionsListUtils';
import {getAccountIDsByLogins, getDisplayNameOrDefault, getPersonalDetailsByIDs} from '@libs/PersonalDetailsUtils';
import {getMemberAccountIDsForWorkspace, isDeletedPolicyEmployee, isExpensifyTeam, isPaidGroupPolicy, isPolicyAdmin as isPolicyAdminUtils} from '@libs/PolicyUtils';
import {getDisplayNameForParticipant} from '@libs/ReportUtils';
import StringUtils from '@libs/StringUtils';
import {convertPolicyEmployeesToApprovalWorkflows, updateWorkflowDataOnApproverRemoval} from '@libs/WorkflowUtils';
import {close} from '@userActions/Modal';
import {dismissAddedWithPrimaryLoginMessages} from '@userActions/Policy/Policy';
import CONST from '@src/CONST';
import ONYXKEYS from '@src/ONYXKEYS';
import ROUTES from '@src/ROUTES';
import type SCREENS from '@src/SCREENS';
import type {PersonalDetails, PersonalDetailsList, PolicyEmployee, PolicyEmployeeList} from '@src/types/onyx';
import type {Errors, PendingAction} from '@src/types/onyx/OnyxCommon';
import {isEmptyObject} from '@src/types/utils/EmptyObject';
import type {WithPolicyAndFullscreenLoadingProps} from './withPolicyAndFullscreenLoading';
import withPolicyAndFullscreenLoading from './withPolicyAndFullscreenLoading';
import WorkspacePageWithSections from './WorkspacePageWithSections';

type WorkspaceMembersPageProps = WithPolicyAndFullscreenLoadingProps & PlatformStackScreenProps<WorkspaceSplitNavigatorParamList, typeof SCREENS.WORKSPACE.MEMBERS>;

/**
 * Inverts an object, equivalent of _.invert
 */
function invertObject(object: Record<string, string>): Record<string, string> {
    const invertedEntries = Object.entries(object).map(([key, value]) => [value, key] as const);
    return Object.fromEntries(invertedEntries);
}

type MemberOption = Omit<ListItem, 'accountID'> & {accountID: number};

function WorkspaceMembersPage({personalDetails, route, policy}: WorkspaceMembersPageProps) {
    const {policyMemberEmailsToAccountIDs, employeeListDetails} = useMemo(() => {
        const emailsToAccountIDs = getMemberAccountIDsForWorkspace(policy?.employeeList, true);
        const details = Object.keys(policy?.employeeList ?? {}).reduce<Record<number, PolicyEmployee>>((acc, email) => {
            const employee = policy?.employeeList?.[email];
            const accountID = emailsToAccountIDs[email];
            if (!employee) {
                return acc;
            }
            acc[accountID] = employee;
            return acc;
        }, {});
        return {policyMemberEmailsToAccountIDs: emailsToAccountIDs, employeeListDetails: details};
    }, [policy?.employeeList]);
    const currentUserPersonalDetails = useCurrentUserPersonalDetails();
    const styles = useThemeStyles();
    const [removeMembersConfirmModalVisible, setRemoveMembersConfirmModalVisible] = useState(false);
    const [errors, setErrors] = useState({});
    const {isOffline} = useNetwork();
    const prevIsOffline = usePrevious(isOffline);
    const accountIDs = useMemo(() => Object.values(policyMemberEmailsToAccountIDs ?? {}).map((accountID) => Number(accountID)), [policyMemberEmailsToAccountIDs]);
    const prevAccountIDs = usePrevious(accountIDs);
    const textInputRef = useRef<TextInput>(null);
    const [isOfflineModalVisible, setIsOfflineModalVisible] = useState(false);
    const [isDownloadFailureModalVisible, setIsDownloadFailureModalVisible] = useState(false);
    const isOfflineAndNoMemberDataAvailable = isEmptyObject(policy?.employeeList) && isOffline;
    const prevPersonalDetails = usePrevious(personalDetails);
    const {translate, formatPhoneNumber} = useLocalize();
    const {isAccountLocked, showLockedAccountModal} = useContext(LockedAccountContext);

    const filterEmployees = useCallback(
        (employee?: PolicyEmployee) => {
            if (!employee?.email) {
                return false;
            }
            const employeeAccountID = getAccountIDsByLogins([employee.email]).at(0);
            if (!employeeAccountID) {
                return false;
            }
            const isPendingDelete = employeeListDetails?.[employeeAccountID]?.pendingAction === CONST.RED_BRICK_ROAD_PENDING_ACTION.DELETE;
            return accountIDs.includes(employeeAccountID) && !isPendingDelete;
        },
        [accountIDs, employeeListDetails],
    );

    const [selectedEmployees, setSelectedEmployees] = useFilteredSelection(employeeListDetails, filterEmployees);

    // We need to use isSmallScreenWidth instead of shouldUseNarrowLayout to apply the correct modal type for the decision modal
    // eslint-disable-next-line rulesdir/prefer-shouldUseNarrowLayout-instead-of-isSmallScreenWidth
    const {shouldUseNarrowLayout, isSmallScreenWidth} = useResponsiveLayout();
    const isPolicyAdmin = isPolicyAdminUtils(policy);
    const isLoading = useMemo(
        () => !isOfflineAndNoMemberDataAvailable && (!isPersonalDetailsReady(personalDetails) || isEmptyObject(policy?.employeeList)),
        [isOfflineAndNoMemberDataAvailable, personalDetails, policy?.employeeList],
    );

    const [invitedEmailsToAccountIDsDraft] = useOnyx(`${ONYXKEYS.COLLECTION.WORKSPACE_INVITE_MEMBERS_DRAFT}${route.params.policyID.toString()}`, {canBeMissing: true});
    const {selectionMode} = useMobileSelectionMode();
    const [session] = useOnyx(ONYXKEYS.SESSION, {canBeMissing: false});
    const currentUserAccountID = Number(session?.accountID);
    const selectionListRef = useRef<SelectionListHandle>(null);
    const isFocused = useIsFocused();
    const policyID = route.params.policyID;

    const ownerDetails = personalDetails?.[policy?.ownerAccountID ?? CONST.DEFAULT_NUMBER_ID] ?? ({} as PersonalDetails);
    const policyApproverEmail = policy?.approver;
    const {approvalWorkflows} = useMemo(
        () =>
            convertPolicyEmployeesToApprovalWorkflows({
                employees: policy?.employeeList ?? {},
                defaultApprover: policyApproverEmail ?? policy?.owner ?? '',
                personalDetails: personalDetails ?? {},
            }),
        [personalDetails, policy?.employeeList, policy?.owner, policyApproverEmail],
    );

    const canSelectMultiple = isPolicyAdmin && (shouldUseNarrowLayout ? selectionMode?.isEnabled : true);

    const confirmModalPrompt = useMemo(() => {
        const approverAccountID = selectedEmployees.find((selectedEmployee) => isApprover(policy, selectedEmployee));
        if (!approverAccountID) {
            return translate('workspace.people.removeMembersPrompt', {
                count: selectedEmployees.length,
                memberName: formatPhoneNumberUtil(getPersonalDetailsByIDs({accountIDs: selectedEmployees, currentUserAccountID}).at(0)?.displayName ?? ''),
            });
        }
        return translate('workspace.people.removeMembersWarningPrompt', {
            memberName: getDisplayNameForParticipant({accountID: approverAccountID}),
            ownerName: getDisplayNameForParticipant({accountID: policy?.ownerAccountID}),
        });
    }, [selectedEmployees, translate, policy, currentUserAccountID]);
    /**
     * Get filtered personalDetails list with current employeeList
     */
    const filterPersonalDetails = (members: OnyxEntry<PolicyEmployeeList>, details: OnyxEntry<PersonalDetailsList>): PersonalDetailsList =>
        Object.keys(members ?? {}).reduce((acc, key) => {
            const memberAccountIdKey = policyMemberEmailsToAccountIDs[key] ?? '';
            if (details?.[memberAccountIdKey]) {
                acc[memberAccountIdKey] = details[memberAccountIdKey];
            }
            return acc;
        }, {} as PersonalDetailsList);
    /**
     * Get members for the current workspace
     */
    const getWorkspaceMembers = useCallback(() => {
        openWorkspaceMembersPage(route.params.policyID, Object.keys(getMemberAccountIDsForWorkspace(policy?.employeeList)));
    }, [route.params.policyID, policy?.employeeList]);

    /**
     * Check if the current selection includes members that cannot be removed
     */
    const validateSelection = useCallback(() => {
        const newErrors: Errors = {};
        selectedEmployees.forEach((member) => {
            if (member !== policy?.ownerAccountID && member !== session?.accountID) {
                return;
            }
            newErrors[member] = translate('workspace.people.error.cannotRemove');
        });
        setErrors(newErrors);
    }, [selectedEmployees, policy?.ownerAccountID, session?.accountID, translate]);

    useEffect(() => {
        getWorkspaceMembers();
    }, [getWorkspaceMembers]);

    useEffect(() => {
        validateSelection();
    }, [validateSelection]);

    useEffect(() => {
        if (removeMembersConfirmModalVisible && !deepEqual(accountIDs, prevAccountIDs)) {
            setRemoveMembersConfirmModalVisible(false);
        }
        setSelectedEmployees((prevSelectedEmployees) => {
            // Filter all personal details in order to use the elements needed for the current workspace
            const currentPersonalDetails = filterPersonalDetails(policy?.employeeList ?? {}, personalDetails);
            // We need to filter the previous selected employees by the new personal details, since unknown/new user id's change when transitioning from offline to online
            const prevSelectedElements = prevSelectedEmployees.map((id) => {
                const prevItem = prevPersonalDetails?.[id];
                const res = Object.values(currentPersonalDetails).find((item) => prevItem?.login === item?.login);
                return res?.accountID ?? id;
            });

            const currentSelectedElements = Object.entries(getMemberAccountIDsForWorkspace(policy?.employeeList))
                .filter((employee) => policy?.employeeList?.[employee[0]]?.pendingAction !== CONST.RED_BRICK_ROAD_PENDING_ACTION.DELETE)
                .map((employee) => employee[1]);

            // This is an equivalent of the lodash intersection function. The reduce method below is used to filter the items that exist in both arrays.
            return [prevSelectedElements, currentSelectedElements].reduce((prev, members) => prev.filter((item) => members.includes(item)));
        });
        // eslint-disable-next-line react-compiler/react-compiler, react-hooks/exhaustive-deps
    }, [policy?.employeeList, policyMemberEmailsToAccountIDs]);

    useEffect(() => {
        const isReconnecting = prevIsOffline && !isOffline;
        if (!isReconnecting) {
            return;
        }
        getWorkspaceMembers();
    }, [isOffline, prevIsOffline, getWorkspaceMembers]);

    /**
     * Open the modal to invite a user
     */
    const inviteUser = useCallback(() => {
        if (isAccountLocked) {
            showLockedAccountModal();
            return;
        }
        clearInviteDraft(route.params.policyID);
        Navigation.navigate(ROUTES.WORKSPACE_INVITE.getRoute(route.params.policyID, Navigation.getActiveRouteWithoutParams()));
    }, [route.params.policyID, isAccountLocked, showLockedAccountModal]);

    /**
     * Remove selected users from the workspace
     * Please see https://github.com/Expensify/App/blob/main/README.md#Security for more details
     */
    const removeUsers = () => {
        if (!isEmptyObject(errors)) {
            return;
        }

        // Remove the admin from the list
        const accountIDsToRemove = session?.accountID ? selectedEmployees.filter((id) => id !== session.accountID) : selectedEmployees;

        // Check if any of the account IDs are approvers
        const hasApprovers = accountIDsToRemove.some((accountID) => isApprover(policy, accountID));

        if (hasApprovers) {
            const ownerEmail = ownerDetails.login;
            accountIDsToRemove.forEach((accountID) => {
                const removedApprover = personalDetails?.[accountID];
                if (!removedApprover?.login || !ownerEmail) {
                    return;
                }
                const updatedWorkflows = updateWorkflowDataOnApproverRemoval({
                    approvalWorkflows,
                    removedApprover,
                    ownerDetails,
                });
                updatedWorkflows.forEach((workflow) => {
                    if (workflow?.removeApprovalWorkflow) {
                        const {removeApprovalWorkflow, ...updatedWorkflow} = workflow;
                        removeApprovalWorkflowAction(policyID, updatedWorkflow);
                    } else {
                        updateApprovalWorkflow(policyID, workflow, [], []);
                    }
                });
            });
        }

        setRemoveMembersConfirmModalVisible(false);
        InteractionManager.runAfterInteractions(() => {
            setSelectedEmployees([]);
            removeMembers(accountIDsToRemove, route.params.policyID);
        });
    };

    /**
     * Show the modal to confirm removal of the selected members
     */
    const askForConfirmationToRemove = () => {
        if (!isEmptyObject(errors)) {
            return;
        }
        setRemoveMembersConfirmModalVisible(true);
    };

    /**
     * Add or remove all users passed from the selectedEmployees list
     */
    const toggleAllUsers = (memberList: MemberOption[]) => {
        const enabledAccounts = memberList.filter((member) => !member.isDisabled && !member.isDisabledCheckbox);
        const someSelected = enabledAccounts.some((member) => selectedEmployees.includes(member.accountID));

        if (someSelected) {
            setSelectedEmployees([]);
        } else {
            const everyAccountId = enabledAccounts.map((member) => member.accountID);
            setSelectedEmployees(everyAccountId);
        }

        validateSelection();
    };

    /**
     * Add user from the selectedEmployees list
     */
    const addUser = useCallback(
        (accountID: number) => {
            setSelectedEmployees((prevSelected) => [...prevSelected, accountID]);
            validateSelection();
        },
        [validateSelection, setSelectedEmployees],
    );

    /**
     * Remove user from the selectedEmployees list
     */
    const removeUser = useCallback(
        (accountID: number) => {
            setSelectedEmployees((prevSelected) => prevSelected.filter((id) => id !== accountID));
            validateSelection();
        },
        [validateSelection, setSelectedEmployees],
    );

    /**
     * Toggle user from the selectedEmployees list
     */
    const toggleUser = useCallback(
        (accountID: number, pendingAction?: PendingAction) => {
            if (accountID === policy?.ownerAccountID && accountID !== session?.accountID) {
                return;
            }

            if (pendingAction === CONST.RED_BRICK_ROAD_PENDING_ACTION.DELETE) {
                return;
            }

            // Add or remove the user if the checkbox is enabled
            if (selectedEmployees.includes(accountID)) {
                removeUser(accountID);
            } else {
                addUser(accountID);
            }
        },
        [selectedEmployees, addUser, removeUser, policy?.ownerAccountID, session?.accountID],
    );

    /** Opens the member details page */
    const openMemberDetails = useCallback(
        (item: MemberOption) => {
            if (!isPolicyAdmin || !isPaidGroupPolicy(policy)) {
                Navigation.navigate(ROUTES.PROFILE.getRoute(item.accountID));
                return;
            }
            clearWorkspaceOwnerChangeFlow(policyID);
            Navigation.navigate(ROUTES.WORKSPACE_MEMBER_DETAILS.getRoute(route.params.policyID, item.accountID));
        },
        [isPolicyAdmin, policy, policyID, route.params.policyID],
    );

    /**
     * Dismisses the errors on one item
     */
    const dismissError = useCallback(
        (item: MemberOption) => {
            if (item.pendingAction === CONST.RED_BRICK_ROAD_PENDING_ACTION.DELETE) {
                clearDeleteMemberError(route.params.policyID, item.accountID);
            } else {
                clearAddMemberError(route.params.policyID, item.accountID);
            }
        },
        [route.params.policyID],
    );

    const policyOwner = policy?.owner;
    const currentUserLogin = currentUserPersonalDetails.login;
    const invitedPrimaryToSecondaryLogins = useMemo(() => invertObject(policy?.primaryLoginsInvited ?? {}), [policy?.primaryLoginsInvited]);
    const data: MemberOption[] = useMemo(() => {
        const result: MemberOption[] = [];

        Object.entries(policy?.employeeList ?? {}).forEach(([email, policyEmployee]) => {
            const accountID = Number(policyMemberEmailsToAccountIDs[email] ?? '');
            if (isDeletedPolicyEmployee(policyEmployee, isOffline)) {
                return;
            }

            const details = personalDetails?.[accountID];

            if (!details) {
                Log.hmmm(`[WorkspaceMembersPage] no personal details found for policy member with accountID: ${accountID}`);
                return;
            }

            // If this policy is owned by Expensify then show all support (expensify.com or team.expensify.com) emails
            // We don't want to show guides as policy members unless the user is a guide. Some customers get confused when they
            // see random people added to their policy, but guides having access to the policies help set them up.
            if (isExpensifyTeam(details?.login ?? details?.displayName)) {
                if (policyOwner && currentUserLogin && !isExpensifyTeam(policyOwner) && !isExpensifyTeam(currentUserLogin)) {
                    return;
                }
            }
            const isOwner = policy?.owner === details.login;
            const isAdmin = policyEmployee.role === CONST.POLICY.ROLE.ADMIN;
            const isAuditor = policyEmployee.role === CONST.POLICY.ROLE.AUDITOR;
            let roleBadge = null;
            if (isOwner || isAdmin) {
                roleBadge = <Badge text={isOwner ? translate('common.owner') : translate('common.admin')} />;
            } else if (isAuditor) {
                roleBadge = <Badge text={translate('common.auditor')} />;
            }
            const isPendingDeleteOrError = isPolicyAdmin && (policyEmployee.pendingAction === CONST.RED_BRICK_ROAD_PENDING_ACTION.DELETE || !isEmptyObject(policyEmployee.errors));

            result.push({
                keyForList: String(accountID),
                accountID,
                isDisabledCheckbox: !(isPolicyAdmin && accountID !== policy?.ownerAccountID && accountID !== session?.accountID),
                isDisabled: isPendingDeleteOrError,
                isInteractive: !details.isOptimisticPersonalDetail,
                cursorStyle: details.isOptimisticPersonalDetail ? styles.cursorDefault : {},
                text: formatPhoneNumber(getDisplayNameOrDefault(details)),
                alternateText: formatPhoneNumber(details?.login ?? ''),
                rightElement: roleBadge,
                icons: [
                    {
                        source: details.avatar ?? FallbackAvatar,
                        name: formatPhoneNumber(details?.login ?? ''),
                        type: CONST.ICON_TYPE_AVATAR,
                        id: accountID,
                    },
                ],
                errors: policyEmployee.errors,
                pendingAction: policyEmployee.pendingAction,
                // Note which secondary login was used to invite this primary login
                invitedSecondaryLogin: details?.login ? (invitedPrimaryToSecondaryLogins[details.login] ?? '') : '',
            });
        });
        return result;
    }, [
        isOffline,
        currentUserLogin,
        formatPhoneNumber,
        invitedPrimaryToSecondaryLogins,
        personalDetails,
        policy?.owner,
        policy?.ownerAccountID,
        policy?.employeeList,
        policyMemberEmailsToAccountIDs,
        policyOwner,
        session?.accountID,
        translate,
        styles.cursorDefault,
        isPolicyAdmin,
    ]);

    const filterMember = useCallback((memberOption: MemberOption, searchQuery: string) => {
        const memberText = StringUtils.normalize(memberOption.text?.toLowerCase() ?? '');
        const alternateText = StringUtils.normalize(memberOption.alternateText?.toLowerCase() ?? '');
        const normalizedSearchQuery = StringUtils.normalize(searchQuery);
        return memberText.includes(normalizedSearchQuery) || alternateText.includes(normalizedSearchQuery);
    }, []);
    const sortMembers = useCallback((memberOptions: MemberOption[]) => sortAlphabetically(memberOptions, 'text'), []);
    const [inputValue, setInputValue, filteredData] = useSearchResults(data, filterMember, sortMembers);

    useEffect(() => {
        if (!isFocused) {
            return;
        }
        if (isEmptyObject(invitedEmailsToAccountIDsDraft) || accountIDs === prevAccountIDs) {
            return;
        }
        const invitedEmails = Object.values(invitedEmailsToAccountIDsDraft).map(String);
        selectionListRef.current?.scrollAndHighlightItem?.(invitedEmails);
        clearInviteDraft(route.params.policyID);
    }, [invitedEmailsToAccountIDsDraft, isFocused, accountIDs, prevAccountIDs, route.params.policyID]);

    const headerMessage = useMemo(() => {
        if (isOfflineAndNoMemberDataAvailable) {
            return translate('workspace.common.mustBeOnlineToViewMembers');
        }

        return !isLoading && isEmptyObject(policy?.employeeList) ? translate('workspace.common.memberNotFound') : '';
    }, [isLoading, policy?.employeeList, translate, isOfflineAndNoMemberDataAvailable]);

    const getHeaderContent = () => (
        <View style={shouldUseNarrowLayout ? styles.workspaceSectionMobile : styles.workspaceSection}>
            <Text style={[styles.pl5, styles.mb5, styles.mt3, styles.textSupporting]}>{translate('workspace.people.membersListTitle')}</Text>
            {!isEmptyObject(invitedPrimaryToSecondaryLogins) && (
                <MessagesRow
                    type="success"
                    // eslint-disable-next-line @typescript-eslint/naming-convention
                    messages={{0: translate('workspace.people.addedWithPrimary')}}
                    containerStyles={[styles.pb5, styles.ph5]}
                    onClose={() => dismissAddedWithPrimaryLoginMessages(policyID)}
                />
            )}
        </View>
    );

    useEffect(() => {
        if (selectionMode?.isEnabled) {
            return;
        }

        setSelectedEmployees([]);
    }, [setSelectedEmployees, selectionMode?.isEnabled]);

    useSearchBackPress({
        onClearSelection: () => setSelectedEmployees([]),
        onNavigationCallBack: () => Navigation.goBack(),
    });

    const getCustomListHeader = () => {
        if (filteredData.length === 0) {
            return null;
        }
        return (
            <CustomListHeader
                canSelectMultiple={canSelectMultiple}
                leftHeaderText={translate('common.member')}
                rightHeaderText={translate('common.role')}
            />
        );
    };

    const changeUserRole = (role: ValueOf<typeof CONST.POLICY.ROLE>) => {
        if (!isEmptyObject(errors)) {
            return;
        }

        const accountIDsToUpdate = selectedEmployees.filter((accountID) => {
            const email = personalDetails?.[accountID]?.login ?? '';
            return policy?.employeeList?.[email]?.role !== role;
        });

        setSelectedEmployees([]);
        updateWorkspaceMembersRole(route.params.policyID, accountIDsToUpdate, role);
    };

    const getBulkActionsButtonOptions = () => {
        const options: Array<DropdownOption<WorkspaceMemberBulkActionType>> = [
            {
                text: translate('workspace.people.removeMembersTitle', {count: selectedEmployees.length}),
                value: CONST.POLICY.MEMBERS_BULK_ACTION_TYPES.REMOVE,
                icon: RemoveMembers,
                onSelected: askForConfirmationToRemove,
            },
        ];

        if (!isPaidGroupPolicy(policy)) {
            return options;
        }

        const selectedEmployeesRoles = selectedEmployees.map((accountID) => {
            const email = personalDetails?.[accountID]?.login ?? '';
            return policy?.employeeList?.[email]?.role;
        });

        const memberOption = {
            text: translate('workspace.people.makeMember'),
            value: CONST.POLICY.MEMBERS_BULK_ACTION_TYPES.MAKE_MEMBER,
            icon: User,
            onSelected: () => changeUserRole(CONST.POLICY.ROLE.USER),
        };
        const adminOption = {
            text: translate('workspace.people.makeAdmin'),
            value: CONST.POLICY.MEMBERS_BULK_ACTION_TYPES.MAKE_ADMIN,
            icon: MakeAdmin,
            onSelected: () => changeUserRole(CONST.POLICY.ROLE.ADMIN),
        };

        const auditorOption = {
            text: translate('workspace.people.makeAuditor'),
            value: CONST.POLICY.MEMBERS_BULK_ACTION_TYPES.MAKE_AUDITOR,
            icon: UserEye,
            onSelected: () => changeUserRole(CONST.POLICY.ROLE.AUDITOR),
        };

        const hasAtLeastOneNonAuditorRole = selectedEmployeesRoles.some((role) => role !== CONST.POLICY.ROLE.AUDITOR);
        const hasAtLeastOneNonMemberRole = selectedEmployeesRoles.some((role) => role !== CONST.POLICY.ROLE.USER);
        const hasAtLeastOneNonAdminRole = selectedEmployeesRoles.some((role) => role !== CONST.POLICY.ROLE.ADMIN);

        if (hasAtLeastOneNonMemberRole) {
            options.push(memberOption);
        }

        if (hasAtLeastOneNonAdminRole) {
            options.push(adminOption);
        }

        if (hasAtLeastOneNonAuditorRole) {
            options.push(auditorOption);
        }

        return options;
    };

    const secondaryActions = useMemo(() => {
        if (!isPolicyAdmin) {
            return [];
        }

        const menuItems = [
            {
                icon: Table,
                text: translate('spreadsheet.importSpreadsheet'),
                onSelected: () => {
                    if (isAccountLocked) {
                        showLockedAccountModal();
                        return;
                    }
                    if (isOffline) {
                        close(() => setIsOfflineModalVisible(true));
                        return;
                    }
                    Navigation.navigate(ROUTES.WORKSPACE_MEMBERS_IMPORT.getRoute(policyID));
                },
                value: CONST.POLICY.SECONDARY_ACTIONS.IMPORT_SPREADSHEET,
            },
            {
                icon: Download,
                text: translate('spreadsheet.downloadCSV'),
                onSelected: () => {
                    if (isOffline) {
                        close(() => setIsOfflineModalVisible(true));
                        return;
                    }

                    close(() => {
                        downloadMembersCSV(policyID, () => {
                            setIsDownloadFailureModalVisible(true);
                        });
                    });
                },
                value: CONST.POLICY.SECONDARY_ACTIONS.DOWNLOAD_CSV,
            },
        ];

        return menuItems;
    }, [policyID, translate, isOffline, isPolicyAdmin, isAccountLocked, showLockedAccountModal]);

    const getHeaderButtons = () => {
        if (!isPolicyAdmin) {
            return null;
        }
        return (shouldUseNarrowLayout ? canSelectMultiple : selectedEmployees.length > 0) ? (
            <ButtonWithDropdownMenu<WorkspaceMemberBulkActionType>
                shouldAlwaysShowDropdownMenu
                customText={translate('workspace.common.selected', {count: selectedEmployees.length})}
                buttonSize={CONST.DROPDOWN_BUTTON_SIZE.MEDIUM}
                onPress={() => null}
                options={getBulkActionsButtonOptions()}
                isSplitButton={false}
                style={[shouldUseNarrowLayout && styles.flexGrow1, shouldUseNarrowLayout && styles.mb3]}
                isDisabled={!selectedEmployees.length}
            />
        ) : (
            <View style={[styles.flexRow, styles.gap2]}>
                <Button
                    success
                    onPress={inviteUser}
                    text={translate('workspace.invite.member')}
                    icon={Plus}
                    innerStyles={[shouldUseNarrowLayout && styles.alignItemsCenter]}
                    style={[shouldUseNarrowLayout && styles.flexGrow1, shouldUseNarrowLayout && styles.mb3]}
                />
                <ButtonWithDropdownMenu
                    success={false}
                    onPress={() => {}}
                    shouldAlwaysShowDropdownMenu
                    customText={translate('common.more')}
                    options={secondaryActions}
                    isSplitButton={false}
                    wrapperStyle={styles.flexGrow0}
                />
            </View>
        );
    };

    const selectionModeHeader = selectionMode?.isEnabled && shouldUseNarrowLayout;

    const headerContent = (
        <>
            {shouldUseNarrowLayout && data.length > 0 && <View style={[styles.pr5]}>{getHeaderContent()}</View>}
            {!shouldUseNarrowLayout && (
                <>
                    {!!headerMessage && (
                        <View style={[styles.ph5, styles.pb5]}>
                            <Text style={[styles.textLabel, styles.colorMuted, styles.minHeight5]}>{headerMessage}</Text>
                        </View>
                    )}
                    {getHeaderContent()}
                </>
            )}
            {data.length > CONST.SEARCH_ITEM_LIMIT && (
                <SearchBar
                    inputValue={inputValue}
                    onChangeText={setInputValue}
                    label={translate('workspace.people.findMember')}
                    shouldShowEmptyState={!filteredData.length}
                />
            )}
        </>
    );

    return (
        <WorkspacePageWithSections
            headerText={selectionModeHeader ? translate('common.selectMultiple') : translate('workspace.common.members')}
            route={route}
            icon={!selectionModeHeader ? ReceiptWrangler : undefined}
            headerContent={!shouldUseNarrowLayout && getHeaderButtons()}
            testID={WorkspaceMembersPage.displayName}
            shouldShowLoading={false}
            shouldUseHeadlineHeader={!selectionModeHeader}
            shouldShowOfflineIndicatorInWideScreen
            shouldShowNonAdmin
            onBackButtonPress={() => {
                if (selectionMode?.isEnabled) {
                    setSelectedEmployees([]);
                    turnOffMobileSelectionMode();
                    return;
                }
                Navigation.popToSidebar();
            }}
        >
            {() => (
                <>
                    {shouldUseNarrowLayout && <View style={[styles.pl5, styles.pr5]}>{getHeaderButtons()}</View>}
                    <ConfirmModal
                        isVisible={isOfflineModalVisible}
                        onConfirm={() => setIsOfflineModalVisible(false)}
                        title={translate('common.youAppearToBeOffline')}
                        prompt={translate('common.thisFeatureRequiresInternet')}
                        confirmText={translate('common.buttonConfirm')}
                        shouldShowCancelButton={false}
                        onCancel={() => setIsOfflineModalVisible(false)}
                        shouldHandleNavigationBack
                    />

                    <ConfirmModal
                        danger
                        title={translate('workspace.people.removeMembersTitle', {count: selectedEmployees.length})}
                        isVisible={removeMembersConfirmModalVisible}
                        onConfirm={removeUsers}
                        onCancel={() => setRemoveMembersConfirmModalVisible(false)}
                        prompt={confirmModalPrompt}
                        confirmText={translate('common.remove')}
                        cancelText={translate('common.cancel')}
                        onModalHide={() => {
                            InteractionManager.runAfterInteractions(() => {
                                if (!textInputRef.current) {
                                    return;
                                }
                                textInputRef.current.focus();
                            });
                        }}
                    />
                    <DecisionModal
                        title={translate('common.downloadFailedTitle')}
                        prompt={translate('common.downloadFailedDescription')}
                        isSmallScreenWidth={isSmallScreenWidth}
                        onSecondOptionSubmit={() => setIsDownloadFailureModalVisible(false)}
                        secondOptionText={translate('common.buttonConfirm')}
                        isVisible={isDownloadFailureModalVisible}
                        onClose={() => setIsDownloadFailureModalVisible(false)}
                    />
                    <SelectionListWithModal
                        ref={selectionListRef}
                        canSelectMultiple={canSelectMultiple}
                        sections={[{data: filteredData, isDisabled: false}]}
                        selectedItems={selectedEmployees.map(String)}
                        ListItem={TableListItem}
                        shouldUseDefaultRightHandSideCheckmark={false}
                        turnOnSelectionModeOnLongPress={isPolicyAdmin}
                        onTurnOnSelectionMode={(item) => item && toggleUser(item?.accountID)}
                        shouldUseUserSkeletonView
                        disableKeyboardShortcuts={removeMembersConfirmModalVisible}
                        headerMessage={shouldUseNarrowLayout ? headerMessage : undefined}
                        onSelectRow={openMemberDetails}
                        shouldSingleExecuteRowSelect={!isPolicyAdmin}
                        onCheckboxPress={(item) => toggleUser(item.accountID)}
                        onSelectAll={filteredData.length > 0 ? () => toggleAllUsers(filteredData) : undefined}
                        onDismissError={dismissError}
                        showLoadingPlaceholder={isLoading}
                        shouldPreventDefaultFocusOnSelectRow={!canUseTouchScreen()}
                        textInputRef={textInputRef}
                        listHeaderContent={headerContent}
                        shouldShowListEmptyContent={false}
                        customListHeader={getCustomListHeader()}
                        listHeaderWrapperStyle={[styles.ph9, styles.pv3, styles.pb5]}
                        showScrollIndicator={false}
                        addBottomSafeAreaPadding
                    />
                </>
            )}
        </WorkspacePageWithSections>
    );
}

WorkspaceMembersPage.displayName = 'WorkspaceMembersPage';

export default withPolicyAndFullscreenLoading(WorkspaceMembersPage);<|MERGE_RESOLUTION|>--- conflicted
+++ resolved
@@ -1,11 +1,6 @@
 import {useIsFocused} from '@react-navigation/native';
-<<<<<<< HEAD
 import {deepEqual} from 'fast-equals';
-import React, {useCallback, useEffect, useMemo, useRef, useState} from 'react';
-=======
-import lodashIsEqual from 'lodash/isEqual';
 import React, {useCallback, useContext, useEffect, useMemo, useRef, useState} from 'react';
->>>>>>> a7e43b57
 import type {TextInput} from 'react-native';
 import {InteractionManager, View} from 'react-native';
 import type {OnyxEntry} from 'react-native-onyx';
