--- conflicted
+++ resolved
@@ -134,11 +134,7 @@
         if (!approverAccountID) {
             return translate('workspace.people.removeMembersPrompt', {
                 count: selectedEmployees.length,
-<<<<<<< HEAD
-                memberName: formatPhone(getPersonalDetailsByIDs(selectedEmployees, currentUserAccountID).at(0)?.displayName ?? ''),
-=======
-                memberName: LocalePhoneNumber.formatPhoneNumber(PersonalDetailsUtils.getPersonalDetailsByIDs({accountIDs: selectedEmployees, currentUserAccountID}).at(0)?.displayName ?? ''),
->>>>>>> 27780d5a
+                memberName: formatPhone(getPersonalDetailsByIDs({accountIDs: selectedEmployees, currentUserAccountID}).at(0)?.displayName ?? ''),
             });
         }
         return translate('workspace.people.removeMembersWarningPrompt', {
