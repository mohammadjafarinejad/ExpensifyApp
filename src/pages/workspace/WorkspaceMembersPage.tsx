--- conflicted
+++ resolved
@@ -492,22 +492,12 @@
         isPolicyAdmin,
     ]);
 
-<<<<<<< HEAD
-    const filterMember = useCallback(
-        (memberOption: MemberOption, searchQuery: string) =>
-            !!StringUtils.normalizeWhitespaces(memberOption.text ?? '')
-                .toLowerCase()
-                .includes(searchQuery) || !!memberOption.alternateText?.toLowerCase().includes(searchQuery),
-        [],
-    );
-=======
     const filterMember = useCallback((memberOption: MemberOption, searchQuery: string) => {
         const memberText = StringUtils.normalize(memberOption.text?.toLowerCase() ?? '');
         const alternateText = StringUtils.normalize(memberOption.alternateText?.toLowerCase() ?? '');
         const normalizedSearchQuery = StringUtils.normalize(searchQuery);
         return memberText.includes(normalizedSearchQuery) || alternateText.includes(normalizedSearchQuery);
     }, []);
->>>>>>> a3446b8e
     const sortMembers = useCallback((memberOptions: MemberOption[]) => sortAlphabetically(memberOptions, 'text'), []);
     const [inputValue, setInputValue, filteredData] = useSearchResults(data, filterMember, sortMembers);
 
