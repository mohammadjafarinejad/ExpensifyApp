import {useIsFocused} from '@react-navigation/native';
import lodashIsEqual from 'lodash/isEqual';
import React, {useCallback, useEffect, useMemo, useRef, useState} from 'react';
import type {TextInput} from 'react-native';
import {InteractionManager, View} from 'react-native';
import type {OnyxEntry} from 'react-native-onyx';
import {useOnyx} from 'react-native-onyx';
import type {ValueOf} from 'type-fest';
import Badge from '@components/Badge';
import Button from '@components/Button';
import ButtonWithDropdownMenu from '@components/ButtonWithDropdownMenu';
import type {DropdownOption, WorkspaceMemberBulkActionType} from '@components/ButtonWithDropdownMenu/types';
import ConfirmModal from '@components/ConfirmModal';
import DecisionModal from '@components/DecisionModal';
import * as Expensicons from '@components/Icon/Expensicons';
import * as Illustrations from '@components/Icon/Illustrations';
import MessagesRow from '@components/MessagesRow';
import TableListItem from '@components/SelectionList/TableListItem';
import type {ListItem, SelectionListHandle} from '@components/SelectionList/types';
import SelectionListWithModal from '@components/SelectionListWithModal';
import CustomListHeader from '@components/SelectionListWithModal/CustomListHeader';
import Text from '@components/Text';
import type {WithCurrentUserPersonalDetailsProps} from '@components/withCurrentUserPersonalDetails';
import withCurrentUserPersonalDetails from '@components/withCurrentUserPersonalDetails';
import useLocalize from '@hooks/useLocalize';
import useMobileSelectionMode from '@hooks/useMobileSelectionMode';
import useNetwork from '@hooks/useNetwork';
import usePrevious from '@hooks/usePrevious';
import useResponsiveLayout from '@hooks/useResponsiveLayout';
import useThemeStyles from '@hooks/useThemeStyles';
import useWindowDimensions from '@hooks/useWindowDimensions';
import {turnOffMobileSelectionMode} from '@libs/actions/MobileSelectionMode';
import {canUseTouchScreen} from '@libs/DeviceCapabilities';
import Log from '@libs/Log';
import Navigation from '@libs/Navigation/Navigation';
import type {PlatformStackScreenProps} from '@libs/Navigation/PlatformStackNavigation/types';
import type {FullScreenNavigatorParamList} from '@libs/Navigation/types';
import {isPersonalDetailsReady, sortAlphabetically} from '@libs/OptionsListUtils';
import {getDisplayNameOrDefault, getPersonalDetailsByIDs} from '@libs/PersonalDetailsUtils';
import {getMemberAccountIDsForWorkspace, isDeletedPolicyEmployee, isExpensifyTeam, isPaidGroupPolicy, isPolicyAdmin} from '@libs/PolicyUtils';
import {getDisplayNameForParticipant} from '@libs/ReportUtils';
import {close} from '@userActions/Modal';
import {
    clearAddMemberError,
    clearDeleteMemberError,
    clearInviteDraft,
    clearWorkspaceOwnerChangeFlow,
    downloadMembersCSV,
    isApprover,
    openWorkspaceMembersPage,
    removeMembers,
    updateWorkspaceMembersRole,
} from '@userActions/Policy/Member';
import {dismissAddedWithPrimaryLoginMessages, setPolicyPreventSelfApproval} from '@userActions/Policy/Policy';
import CONST from '@src/CONST';
import ONYXKEYS from '@src/ONYXKEYS';
import ROUTES from '@src/ROUTES';
import type SCREENS from '@src/SCREENS';
import type {PersonalDetailsList, PolicyEmployeeList} from '@src/types/onyx';
import type {Errors, PendingAction} from '@src/types/onyx/OnyxCommon';
import {isEmptyObject} from '@src/types/utils/EmptyObject';
import type {WithPolicyAndFullscreenLoadingProps} from './withPolicyAndFullscreenLoading';
import withPolicyAndFullscreenLoading from './withPolicyAndFullscreenLoading';
import WorkspacePageWithSections from './WorkspacePageWithSections';

type WorkspaceMembersPageProps = WithPolicyAndFullscreenLoadingProps &
    WithCurrentUserPersonalDetailsProps &
    PlatformStackScreenProps<FullScreenNavigatorParamList, typeof SCREENS.WORKSPACE.MEMBERS>;

/**
 * Inverts an object, equivalent of _.invert
 */
function invertObject(object: Record<string, string>): Record<string, string> {
    const invertedEntries = Object.entries(object).map(([key, value]) => [value, key] as const);
    return Object.fromEntries(invertedEntries);
}

type MemberOption = Omit<ListItem, 'accountID'> & {accountID: number};

function WorkspaceMembersPage({personalDetails, route, policy, currentUserPersonalDetails}: WorkspaceMembersPageProps) {
    const policyMemberEmailsToAccountIDs = useMemo(() => getMemberAccountIDsForWorkspace(policy?.employeeList, true), [policy?.employeeList]);
    const styles = useThemeStyles();
    const [selectedEmployees, setSelectedEmployees] = useState<number[]>([]);
    const [removeMembersConfirmModalVisible, setRemoveMembersConfirmModalVisible] = useState(false);
    const [errors, setErrors] = useState({});
    const {isOffline} = useNetwork();
    const {windowWidth} = useWindowDimensions();
    const prevIsOffline = usePrevious(isOffline);
    const accountIDs = useMemo(() => Object.values(policyMemberEmailsToAccountIDs ?? {}).map((accountID) => Number(accountID)), [policyMemberEmailsToAccountIDs]);
    const prevAccountIDs = usePrevious(accountIDs);
    const textInputRef = useRef<TextInput>(null);
    const [isOfflineModalVisible, setIsOfflineModalVisible] = useState(false);
    const [isDownloadFailureModalVisible, setIsDownloadFailureModalVisible] = useState(false);
    const isOfflineAndNoMemberDataAvailable = isEmptyObject(policy?.employeeList) && isOffline;
    const prevPersonalDetails = usePrevious(personalDetails);
    const {translate, formatPhoneNumber, preferredLocale} = useLocalize();

    // We need to use isSmallScreenWidth instead of shouldUseNarrowLayout to apply the correct modal type for the decision modal
    // eslint-disable-next-line rulesdir/prefer-shouldUseNarrowLayout-instead-of-isSmallScreenWidth
    const {shouldUseNarrowLayout, isSmallScreenWidth} = useResponsiveLayout();
    const isPolicyWorkspaceAdmin = isPolicyAdmin(policy);
    const isLoading = useMemo(
        () => !isOfflineAndNoMemberDataAvailable && (!isPersonalDetailsReady(personalDetails) || isEmptyObject(policy?.employeeList)),
        [isOfflineAndNoMemberDataAvailable, personalDetails, policy?.employeeList],
    );

    const [invitedEmailsToAccountIDsDraft] = useOnyx(`${ONYXKEYS.COLLECTION.WORKSPACE_INVITE_MEMBERS_DRAFT}${route.params.policyID.toString()}`);
    const {selectionMode} = useMobileSelectionMode();
    const [session] = useOnyx(ONYXKEYS.SESSION);
    const currentUserAccountID = Number(session?.accountID);
    const selectionListRef = useRef<SelectionListHandle>(null);
    const isFocused = useIsFocused();
    const policyID = route.params.policyID;

    const canSelectMultiple = isPolicyWorkspaceAdmin && (shouldUseNarrowLayout ? selectionMode?.isEnabled : true);

    const confirmModalPrompt = useMemo(() => {
        const approverAccountID = selectedEmployees.find((selectedEmployee) => isApprover(policy, selectedEmployee));
        if (!approverAccountID) {
            return translate('workspace.people.removeMembersPrompt', {
                count: selectedEmployees.length,
<<<<<<< HEAD
                memberName: formatPhoneNumber(getPersonalDetailsByIDs(selectedEmployees, currentUserAccountID).at(0)?.displayName ?? ''),
=======
                memberName: LocalePhoneNumber.formatPhoneNumber(PersonalDetailsUtils.getPersonalDetailsByIDs({accountIDs: selectedEmployees, currentUserAccountID}).at(0)?.displayName ?? ''),
>>>>>>> 1526f42d
            });
        }
        return translate('workspace.people.removeMembersWarningPrompt', {
            memberName: getDisplayNameForParticipant({accountID: approverAccountID}),
            ownerName: getDisplayNameForParticipant({accountID: policy?.ownerAccountID}),
        });
    }, [selectedEmployees, translate, policy, currentUserAccountID, formatPhoneNumber]);
    /**
     * Get filtered personalDetails list with current employeeList
     */
    const filterPersonalDetails = (members: OnyxEntry<PolicyEmployeeList>, details: OnyxEntry<PersonalDetailsList>): PersonalDetailsList =>
        Object.keys(members ?? {}).reduce((acc, key) => {
            const memberAccountIdKey = policyMemberEmailsToAccountIDs[key] ?? '';
            if (details?.[memberAccountIdKey]) {
                acc[memberAccountIdKey] = details[memberAccountIdKey];
            }
            return acc;
        }, {} as PersonalDetailsList);
    /**
     * Get members for the current workspace
     */
    const getWorkspaceMembers = useCallback(() => {
        openWorkspaceMembersPage(route.params.policyID, Object.keys(getMemberAccountIDsForWorkspace(policy?.employeeList)));
    }, [route.params.policyID, policy?.employeeList]);

    /**
     * Check if the current selection includes members that cannot be removed
     */
    const validateSelection = useCallback(() => {
        const newErrors: Errors = {};
        selectedEmployees.forEach((member) => {
            if (member !== policy?.ownerAccountID && member !== session?.accountID) {
                return;
            }
            newErrors[member] = translate('workspace.people.error.cannotRemove');
        });
        setErrors(newErrors);
        // eslint-disable-next-line react-compiler/react-compiler, react-hooks/exhaustive-deps
    }, [selectedEmployees, policy?.owner, session?.accountID]);

    // useFocus would make getWorkspaceMembers get called twice on fresh login because policyEmployee is a dependency of getWorkspaceMembers.
    useEffect(() => {
        if (!isFocused) {
            setSelectedEmployees([]);
            return;
        }
        getWorkspaceMembers();
        // eslint-disable-next-line react-compiler/react-compiler, react-hooks/exhaustive-deps
    }, [isFocused]);

    useEffect(() => {
        validateSelection();
    }, [preferredLocale, validateSelection]);

    useEffect(() => {
        if (removeMembersConfirmModalVisible && !lodashIsEqual(accountIDs, prevAccountIDs)) {
            setRemoveMembersConfirmModalVisible(false);
        }
        setSelectedEmployees((prevSelected) => {
            // Filter all personal details in order to use the elements needed for the current workspace
            const currentPersonalDetails = filterPersonalDetails(policy?.employeeList ?? {}, personalDetails);
            // We need to filter the previous selected employees by the new personal details, since unknown/new user id's change when transitioning from offline to online
            const prevSelectedElements = prevSelected.map((id) => {
                const prevItem = prevPersonalDetails?.[id];
                const res = Object.values(currentPersonalDetails).find((item) => prevItem?.login === item?.login);
                return res?.accountID ?? id;
            });

            const currentSelectedElements = Object.entries(getMemberAccountIDsForWorkspace(policy?.employeeList))
                .filter((employee) => policy?.employeeList?.[employee[0]]?.pendingAction !== CONST.RED_BRICK_ROAD_PENDING_ACTION.DELETE)
                .map((employee) => employee[1]);

            // This is an equivalent of the lodash intersection function. The reduce method below is used to filter the items that exist in both arrays.
            return [prevSelectedElements, currentSelectedElements].reduce((prev, members) => prev.filter((item) => members.includes(item)));
        });
        // eslint-disable-next-line react-compiler/react-compiler, react-hooks/exhaustive-deps
    }, [policy?.employeeList, policyMemberEmailsToAccountIDs]);

    useEffect(() => {
        const isReconnecting = prevIsOffline && !isOffline;
        if (!isReconnecting) {
            return;
        }
        getWorkspaceMembers();
    }, [isOffline, prevIsOffline, getWorkspaceMembers]);

    /**
     * Open the modal to invite a user
     */
    const inviteUser = useCallback(() => {
        clearInviteDraft(route.params.policyID);
        Navigation.navigate(ROUTES.WORKSPACE_INVITE.getRoute(route.params.policyID, Navigation.getActiveRouteWithoutParams()));
    }, [route.params.policyID]);

    /**
     * Remove selected users from the workspace
     * Please see https://github.com/Expensify/App/blob/main/README.md#Security for more details
     */
    const removeUsers = () => {
        if (!isEmptyObject(errors)) {
            return;
        }

        const previousEmployeesCount = Object.keys(policy?.employeeList ?? {}).length;
        // Remove the admin from the list
        const accountIDsToRemove = session?.accountID ? selectedEmployees.filter((id) => id !== session.accountID) : selectedEmployees;
        const newEmployeesCount = previousEmployeesCount - accountIDsToRemove.length;
        setSelectedEmployees([]);
        setRemoveMembersConfirmModalVisible(false);
        InteractionManager.runAfterInteractions(() => {
            removeMembers(accountIDsToRemove, route.params.policyID);
            if (newEmployeesCount === 1 && policy?.preventSelfApproval) {
                // We can't let the "Prevent Self Approvals" enabled if there's only one workspace user
                setPolicyPreventSelfApproval(route.params.policyID, false);
            }
        });
    };

    /**
     * Show the modal to confirm removal of the selected members
     */
    const askForConfirmationToRemove = () => {
        if (!isEmptyObject(errors)) {
            return;
        }
        setRemoveMembersConfirmModalVisible(true);
    };

    /**
     * Add or remove all users passed from the selectedEmployees list
     */
    const toggleAllUsers = (memberList: MemberOption[]) => {
        const enabledAccounts = memberList.filter((member) => !member.isDisabled && !member.isDisabledCheckbox);
        const everyoneSelected = enabledAccounts.every((member) => selectedEmployees.includes(member.accountID));

        if (everyoneSelected) {
            setSelectedEmployees([]);
        } else {
            const everyAccountId = enabledAccounts.map((member) => member.accountID);
            setSelectedEmployees(everyAccountId);
        }

        validateSelection();
    };

    /**
     * Add user from the selectedEmployees list
     */
    const addUser = useCallback(
        (accountID: number) => {
            setSelectedEmployees((prevSelected) => [...prevSelected, accountID]);
            validateSelection();
        },
        [validateSelection],
    );

    /**
     * Remove user from the selectedEmployees list
     */
    const removeUser = useCallback(
        (accountID: number) => {
            setSelectedEmployees((prevSelected) => prevSelected.filter((id) => id !== accountID));
            validateSelection();
        },
        [validateSelection],
    );

    /**
     * Toggle user from the selectedEmployees list
     */
    const toggleUser = useCallback(
        (accountID: number, pendingAction?: PendingAction) => {
            if (accountID === policy?.ownerAccountID && accountID !== session?.accountID) {
                return;
            }

            if (pendingAction === CONST.RED_BRICK_ROAD_PENDING_ACTION.DELETE) {
                return;
            }

            // Add or remove the user if the checkbox is enabled
            if (selectedEmployees.includes(accountID)) {
                removeUser(accountID);
            } else {
                addUser(accountID);
            }
        },
        [selectedEmployees, addUser, removeUser, policy?.ownerAccountID, session?.accountID],
    );

    /** Opens the member details page */
    const openMemberDetails = useCallback(
        (item: MemberOption) => {
            if (!isPolicyWorkspaceAdmin || !isPaidGroupPolicy(policy)) {
                Navigation.navigate(ROUTES.PROFILE.getRoute(item.accountID));
                return;
            }
            clearWorkspaceOwnerChangeFlow(policyID);
            Navigation.navigate(ROUTES.WORKSPACE_MEMBER_DETAILS.getRoute(route.params.policyID, item.accountID));
        },
        [isPolicyWorkspaceAdmin, policy, policyID, route.params.policyID],
    );

    /**
     * Dismisses the errors on one item
     */
    const dismissError = useCallback(
        (item: MemberOption) => {
            if (item.pendingAction === CONST.RED_BRICK_ROAD_PENDING_ACTION.DELETE) {
                clearDeleteMemberError(route.params.policyID, item.accountID);
            } else {
                clearAddMemberError(route.params.policyID, item.accountID);
            }
        },
        [route.params.policyID],
    );

    const policyOwner = policy?.owner;
    const currentUserLogin = currentUserPersonalDetails.login;
    const invitedPrimaryToSecondaryLogins = invertObject(policy?.primaryLoginsInvited ?? {});
    const getUsers = useCallback((): MemberOption[] => {
        let result: MemberOption[] = [];

        Object.entries(policy?.employeeList ?? {}).forEach(([email, policyEmployee]) => {
            const accountID = Number(policyMemberEmailsToAccountIDs[email] ?? '');
            if (isDeletedPolicyEmployee(policyEmployee, isOffline)) {
                return;
            }

            const details = personalDetails?.[accountID];

            if (!details) {
                Log.hmmm(`[WorkspaceMembersPage] no personal details found for policy member with accountID: ${accountID}`);
                return;
            }

            // If this policy is owned by Expensify then show all support (expensify.com or team.expensify.com) emails
            // We don't want to show guides as policy members unless the user is a guide. Some customers get confused when they
            // see random people added to their policy, but guides having access to the policies help set them up.
            if (isExpensifyTeam(details?.login ?? details?.displayName)) {
                if (policyOwner && currentUserLogin && !isExpensifyTeam(policyOwner) && !isExpensifyTeam(currentUserLogin)) {
                    return;
                }
            }

            const isSelected = selectedEmployees.includes(accountID) && canSelectMultiple;

            const isOwner = policy?.owner === details.login;
            const isAdmin = policyEmployee.role === CONST.POLICY.ROLE.ADMIN;
            const isAuditor = policyEmployee.role === CONST.POLICY.ROLE.AUDITOR;
            let roleBadge = null;
            if (isOwner || isAdmin) {
                roleBadge = <Badge text={isOwner ? translate('common.owner') : translate('common.admin')} />;
            } else if (isAuditor) {
                roleBadge = <Badge text={translate('common.auditor')} />;
            }
            const isPendingDeleteOrError = isPolicyWorkspaceAdmin && (policyEmployee.pendingAction === CONST.RED_BRICK_ROAD_PENDING_ACTION.DELETE || !isEmptyObject(policyEmployee.errors));

            result.push({
                keyForList: String(accountID),
                accountID,
                isSelected,
                isDisabledCheckbox: !(isPolicyWorkspaceAdmin && accountID !== policy?.ownerAccountID && accountID !== session?.accountID),
                isDisabled: isPendingDeleteOrError,
                isInteractive: !details.isOptimisticPersonalDetail,
                cursorStyle: details.isOptimisticPersonalDetail ? styles.cursorDefault : {},
                text: formatPhoneNumber(getDisplayNameOrDefault(details)),
                alternateText: formatPhoneNumber(details?.login ?? ''),
                rightElement: roleBadge,
                icons: [
                    {
                        source: details.avatar ?? Expensicons.FallbackAvatar,
                        name: formatPhoneNumber(details?.login ?? ''),
                        type: CONST.ICON_TYPE_AVATAR,
                        id: accountID,
                    },
                ],
                errors: policyEmployee.errors,
                pendingAction: policyEmployee.pendingAction,
                // Note which secondary login was used to invite this primary login
                invitedSecondaryLogin: details?.login ? invitedPrimaryToSecondaryLogins[details.login] ?? '' : '',
            });
        });
        result = sortAlphabetically(result, 'text');
        return result;
    }, [
        isOffline,
        currentUserLogin,
        formatPhoneNumber,
        invitedPrimaryToSecondaryLogins,
        personalDetails,
        policy?.owner,
        policy?.ownerAccountID,
        policy?.employeeList,
        policyMemberEmailsToAccountIDs,
        policyOwner,
        selectedEmployees,
        session?.accountID,
        translate,
        styles.cursorDefault,
        canSelectMultiple,
        isPolicyWorkspaceAdmin,
    ]);

    const data = useMemo(() => getUsers(), [getUsers]);

    useEffect(() => {
        if (!isFocused) {
            return;
        }
        if (isEmptyObject(invitedEmailsToAccountIDsDraft) || accountIDs === prevAccountIDs) {
            return;
        }
        const invitedEmails = Object.values(invitedEmailsToAccountIDsDraft).map(String);
        selectionListRef.current?.scrollAndHighlightItem?.(invitedEmails);
        clearInviteDraft(route.params.policyID);
    }, [invitedEmailsToAccountIDsDraft, isFocused, accountIDs, prevAccountIDs, route.params.policyID]);

    const getHeaderMessage = () => {
        if (isOfflineAndNoMemberDataAvailable) {
            return translate('workspace.common.mustBeOnlineToViewMembers');
        }

        return !isLoading && isEmptyObject(policy?.employeeList) ? translate('workspace.common.memberNotFound') : '';
    };

    const getHeaderContent = () => (
        <View style={shouldUseNarrowLayout ? styles.workspaceSectionMobile : styles.workspaceSection}>
            <Text style={[styles.pl5, styles.mb4, styles.mt3, styles.textSupporting]}>{translate('workspace.people.membersListTitle')}</Text>
            {!isEmptyObject(invitedPrimaryToSecondaryLogins) && (
                <MessagesRow
                    type="success"
                    // eslint-disable-next-line @typescript-eslint/naming-convention
                    messages={{0: translate('workspace.people.addedWithPrimary')}}
                    containerStyles={[styles.pb5, styles.ph5]}
                    onClose={() => dismissAddedWithPrimaryLoginMessages(policyID)}
                />
            )}
        </View>
    );

    useEffect(() => {
        if (selectionMode?.isEnabled) {
            return;
        }

        setSelectedEmployees([]);
    }, [setSelectedEmployees, selectionMode?.isEnabled]);

    const getCustomListHeader = () => {
        return (
            <CustomListHeader
                canSelectMultiple={canSelectMultiple}
                leftHeaderText={translate('common.member')}
                rightHeaderText={translate('common.role')}
            />
        );
    };

    const changeUserRole = (role: ValueOf<typeof CONST.POLICY.ROLE>) => {
        if (!isEmptyObject(errors)) {
            return;
        }

        const accountIDsToUpdate = selectedEmployees.filter((accountID) => {
            const email = personalDetails?.[accountID]?.login ?? '';
            return policy?.employeeList?.[email]?.role !== role;
        });

        updateWorkspaceMembersRole(route.params.policyID, accountIDsToUpdate, role);
        setSelectedEmployees([]);
    };

    const getBulkActionsButtonOptions = () => {
        const options: Array<DropdownOption<WorkspaceMemberBulkActionType>> = [
            {
                text: translate('workspace.people.removeMembersTitle', {count: selectedEmployees.length}),
                value: CONST.POLICY.MEMBERS_BULK_ACTION_TYPES.REMOVE,
                icon: Expensicons.RemoveMembers,
                onSelected: askForConfirmationToRemove,
            },
        ];

        if (!isPaidGroupPolicy(policy)) {
            return options;
        }

        const selectedEmployeesRoles = selectedEmployees.map((accountID) => {
            const email = personalDetails?.[accountID]?.login ?? '';
            return policy?.employeeList?.[email]?.role;
        });

        const memberOption = {
            text: translate('workspace.people.makeMember'),
            value: CONST.POLICY.MEMBERS_BULK_ACTION_TYPES.MAKE_MEMBER,
            icon: Expensicons.User,
            onSelected: () => changeUserRole(CONST.POLICY.ROLE.USER),
        };
        const adminOption = {
            text: translate('workspace.people.makeAdmin'),
            value: CONST.POLICY.MEMBERS_BULK_ACTION_TYPES.MAKE_ADMIN,
            icon: Expensicons.MakeAdmin,
            onSelected: () => changeUserRole(CONST.POLICY.ROLE.ADMIN),
        };

        const auditorOption = {
            text: translate('workspace.people.makeAuditor'),
            value: CONST.POLICY.MEMBERS_BULK_ACTION_TYPES.MAKE_AUDITOR,
            icon: Expensicons.UserEye,
            onSelected: () => changeUserRole(CONST.POLICY.ROLE.AUDITOR),
        };

        const hasAtLeastOneNonAuditorRole = selectedEmployeesRoles.some((role) => role !== CONST.POLICY.ROLE.AUDITOR);
        const hasAtLeastOneNonMemberRole = selectedEmployeesRoles.some((role) => role !== CONST.POLICY.ROLE.USER);
        const hasAtLeastOneNonAdminRole = selectedEmployeesRoles.some((role) => role !== CONST.POLICY.ROLE.ADMIN);

        if (hasAtLeastOneNonMemberRole) {
            options.push(memberOption);
        }

        if (hasAtLeastOneNonAdminRole) {
            options.push(adminOption);
        }

        if (hasAtLeastOneNonAuditorRole) {
            options.push(auditorOption);
        }

        return options;
    };

    const getHeaderButtons = () => {
        if (!isPolicyAdmin) {
            return null;
        }
        return (shouldUseNarrowLayout ? canSelectMultiple : selectedEmployees.length > 0) ? (
            <ButtonWithDropdownMenu<WorkspaceMemberBulkActionType>
                shouldAlwaysShowDropdownMenu
                pressOnEnter
                customText={translate('workspace.common.selected', {count: selectedEmployees.length})}
                buttonSize={CONST.DROPDOWN_BUTTON_SIZE.MEDIUM}
                onPress={() => null}
                options={getBulkActionsButtonOptions()}
                isSplitButton={false}
                style={[shouldUseNarrowLayout && styles.flexGrow1, shouldUseNarrowLayout && styles.mb3]}
                isDisabled={!selectedEmployees.length}
            />
        ) : (
            <Button
                success
                onPress={inviteUser}
                text={translate('workspace.invite.member')}
                icon={Expensicons.Plus}
                innerStyles={[shouldUseNarrowLayout && styles.alignItemsCenter]}
                style={[shouldUseNarrowLayout && styles.flexGrow1, shouldUseNarrowLayout && styles.mb3]}
            />
        );
    };

    const threeDotsMenuItems = useMemo(() => {
        if (!isPolicyAdmin) {
            return [];
        }

        const menuItems = [
            {
                icon: Expensicons.Table,
                text: translate('spreadsheet.importSpreadsheet'),
                onSelected: () => {
                    if (isOffline) {
                        close(() => setIsOfflineModalVisible(true));
                        return;
                    }
                    Navigation.navigate(ROUTES.WORKSPACE_MEMBERS_IMPORT.getRoute(policyID));
                },
            },
            {
                icon: Expensicons.Download,
                text: translate('spreadsheet.downloadCSV'),
                onSelected: () => {
                    if (isOffline) {
                        close(() => setIsOfflineModalVisible(true));
                        return;
                    }

                    close(() => {
                        downloadMembersCSV(policyID, () => {
                            setIsDownloadFailureModalVisible(true);
                        });
                    });
                },
            },
        ];

        return menuItems;
    }, [policyID, translate, isOffline]);

    const selectionModeHeader = selectionMode?.isEnabled && shouldUseNarrowLayout;

    return (
        <WorkspacePageWithSections
            headerText={selectionModeHeader ? translate('common.selectMultiple') : translate('workspace.common.members')}
            route={route}
            guidesCallTaskID={CONST.GUIDES_CALL_TASK_IDS.WORKSPACE_MEMBERS}
            icon={!selectionModeHeader ? Illustrations.ReceiptWrangler : undefined}
            headerContent={!shouldUseNarrowLayout && getHeaderButtons()}
            testID={WorkspaceMembersPage.displayName}
            shouldShowLoading={false}
            shouldShowOfflineIndicatorInWideScreen
            shouldShowThreeDotsButton={isPolicyWorkspaceAdmin}
            threeDotsMenuItems={threeDotsMenuItems}
            threeDotsAnchorPosition={styles.threeDotsPopoverOffsetNoCloseButton(windowWidth)}
            shouldShowNonAdmin
            onBackButtonPress={() => {
                if (selectionMode?.isEnabled) {
                    setSelectedEmployees([]);
                    turnOffMobileSelectionMode();
                    return;
                }
                Navigation.goBack();
            }}
        >
            {() => (
                <>
                    {shouldUseNarrowLayout && <View style={[styles.pl5, styles.pr5]}>{getHeaderButtons()}</View>}
                    <ConfirmModal
                        isVisible={isOfflineModalVisible}
                        onConfirm={() => setIsOfflineModalVisible(false)}
                        title={translate('common.youAppearToBeOffline')}
                        prompt={translate('common.thisFeatureRequiresInternet')}
                        confirmText={translate('common.buttonConfirm')}
                        shouldShowCancelButton={false}
                    />

                    <ConfirmModal
                        danger
                        title={translate('workspace.people.removeMembersTitle', {count: selectedEmployees.length})}
                        isVisible={removeMembersConfirmModalVisible}
                        onConfirm={removeUsers}
                        onCancel={() => setRemoveMembersConfirmModalVisible(false)}
                        prompt={confirmModalPrompt}
                        confirmText={translate('common.remove')}
                        cancelText={translate('common.cancel')}
                        onModalHide={() => {
                            InteractionManager.runAfterInteractions(() => {
                                if (!textInputRef.current) {
                                    return;
                                }
                                textInputRef.current.focus();
                            });
                        }}
                    />
                    <DecisionModal
                        title={translate('common.downloadFailedTitle')}
                        prompt={translate('common.downloadFailedDescription')}
                        isSmallScreenWidth={isSmallScreenWidth}
                        onSecondOptionSubmit={() => setIsDownloadFailureModalVisible(false)}
                        secondOptionText={translate('common.buttonConfirm')}
                        isVisible={isDownloadFailureModalVisible}
                        onClose={() => setIsDownloadFailureModalVisible(false)}
                    />
                    <View style={[styles.w100, styles.flex1]}>
                        <SelectionListWithModal
                            ref={selectionListRef}
                            canSelectMultiple={canSelectMultiple}
                            sections={[{data, isDisabled: false}]}
                            ListItem={TableListItem}
                            turnOnSelectionModeOnLongPress={isPolicyWorkspaceAdmin}
                            onTurnOnSelectionMode={(item) => item && toggleUser(item?.accountID)}
                            shouldUseUserSkeletonView
                            disableKeyboardShortcuts={removeMembersConfirmModalVisible}
                            headerMessage={getHeaderMessage()}
                            headerContent={!shouldUseNarrowLayout && getHeaderContent()}
                            onSelectRow={openMemberDetails}
                            shouldSingleExecuteRowSelect={!isPolicyWorkspaceAdmin}
                            onCheckboxPress={(item) => toggleUser(item.accountID)}
                            onSelectAll={() => toggleAllUsers(data)}
                            onDismissError={dismissError}
                            showLoadingPlaceholder={isLoading}
                            shouldPreventDefaultFocusOnSelectRow={!canUseTouchScreen()}
                            textInputRef={textInputRef}
                            customListHeader={getCustomListHeader()}
                            listHeaderWrapperStyle={[styles.ph9, styles.pv3, styles.pb5]}
                            listHeaderContent={shouldUseNarrowLayout ? <View style={[styles.pr5]}>{getHeaderContent()}</View> : null}
                            showScrollIndicator={false}
                        />
                    </View>
                </>
            )}
        </WorkspacePageWithSections>
    );
}

WorkspaceMembersPage.displayName = 'WorkspaceMembersPage';

export default withCurrentUserPersonalDetails(withPolicyAndFullscreenLoading(WorkspaceMembersPage));<|MERGE_RESOLUTION|>--- conflicted
+++ resolved
@@ -119,11 +119,7 @@
         if (!approverAccountID) {
             return translate('workspace.people.removeMembersPrompt', {
                 count: selectedEmployees.length,
-<<<<<<< HEAD
-                memberName: formatPhoneNumber(getPersonalDetailsByIDs(selectedEmployees, currentUserAccountID).at(0)?.displayName ?? ''),
-=======
-                memberName: LocalePhoneNumber.formatPhoneNumber(PersonalDetailsUtils.getPersonalDetailsByIDs({accountIDs: selectedEmployees, currentUserAccountID}).at(0)?.displayName ?? ''),
->>>>>>> 1526f42d
+                memberName: formatPhoneNumber(getPersonalDetailsByIDs({accountIDs: selectedEmployees, currentUserAccountID}).at(0)?.displayName ?? ''),
             });
         }
         return translate('workspace.people.removeMembersWarningPrompt', {
