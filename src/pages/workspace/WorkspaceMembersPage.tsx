--- conflicted
+++ resolved
@@ -36,12 +36,7 @@
 import * as OptionsListUtils from '@libs/OptionsListUtils';
 import * as PersonalDetailsUtils from '@libs/PersonalDetailsUtils';
 import * as PolicyUtils from '@libs/PolicyUtils';
-<<<<<<< HEAD
-import * as UserUtils from '@libs/UserUtils';
 import * as Policy from '@userActions/Policy/Policy';
-=======
-import * as Policy from '@userActions/Policy';
->>>>>>> f6de9852
 import CONST from '@src/CONST';
 import ONYXKEYS from '@src/ONYXKEYS';
 import ROUTES from '@src/ROUTES';
