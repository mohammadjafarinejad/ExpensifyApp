import {useFocusEffect} from '@react-navigation/native';
import type {StackScreenProps} from '@react-navigation/stack';
import React, {useCallback} from 'react';
import {View} from 'react-native';
import HeaderWithBackButton from '@components/HeaderWithBackButton';
import * as Illustrations from '@components/Icon/Illustrations';
import ScreenWrapper from '@components/ScreenWrapper';
import ScrollView from '@components/ScrollView';
import Section from '@components/Section';
import useLocalize from '@hooks/useLocalize';
import useNetwork from '@hooks/useNetwork';
import usePermissions from '@hooks/usePermissions';
import useThemeStyles from '@hooks/useThemeStyles';
import useWindowDimensions from '@hooks/useWindowDimensions';
import type {WorkspacesCentralPaneNavigatorParamList} from '@libs/Navigation/types';
import * as Policy from '@userActions/Policy';
import CONST from '@src/CONST';
import type {TranslationPaths} from '@src/languages/types';
import type SCREENS from '@src/SCREENS';
import type {PendingAction} from '@src/types/onyx/OnyxCommon';
import {isEmptyObject} from '@src/types/utils/EmptyObject';
import type IconAsset from '@src/types/utils/IconAsset';
import AccessOrNotFoundWrapper from './AccessOrNotFoundWrapper';
import type {WithPolicyAndFullscreenLoadingProps} from './withPolicyAndFullscreenLoading';
import withPolicyAndFullscreenLoading from './withPolicyAndFullscreenLoading';
import ToggleSettingOptionRow from './workflows/ToggleSettingsOptionRow';

type WorkspaceMoreFeaturesPageProps = WithPolicyAndFullscreenLoadingProps & StackScreenProps<WorkspacesCentralPaneNavigatorParamList, typeof SCREENS.WORKSPACE.MORE_FEATURES>;

type Item = {
    icon: IconAsset;
    titleTranslationKey: TranslationPaths;
    subtitleTranslationKey: TranslationPaths;
    isActive: boolean;
    disabled?: boolean;
    action: (isEnabled: boolean) => void;
    pendingAction: PendingAction | undefined;
};

type SectionObject = {
    titleTranslationKey: TranslationPaths;
    subtitleTranslationKey: TranslationPaths;
    items: Item[];
};

function WorkspaceMoreFeaturesPage({policy, route}: WorkspaceMoreFeaturesPageProps) {
    const styles = useThemeStyles();
    const {isSmallScreenWidth} = useWindowDimensions();
    const {translate} = useLocalize();
    const {canUseAccountingIntegrations} = usePermissions();
<<<<<<< HEAD
    const hasAccountingConnection = !!policy?.areConnectionsEnabled && Object.keys(policy?.connections ?? {}).length > 0;
    const isSyncTaxEnabled = !!policy?.connections?.quickbooksOnline?.config?.syncTax;
=======
    const hasAccountingConnection = !!policy?.areConnectionsEnabled && !isEmptyObject(policy?.connections);
    const isSyncTaxEnabled = !!policy?.connections?.quickbooksOnline?.config.syncTax || !!policy?.connections?.xero?.config.importTaxRates;
>>>>>>> 84c45351

    const spendItems: Item[] = [
        {
            icon: Illustrations.Car,
            titleTranslationKey: 'workspace.moreFeatures.distanceRates.title',
            subtitleTranslationKey: 'workspace.moreFeatures.distanceRates.subtitle',
            isActive: policy?.areDistanceRatesEnabled ?? false,
            pendingAction: policy?.pendingFields?.areDistanceRatesEnabled,
            action: (isEnabled: boolean) => {
                Policy.enablePolicyDistanceRates(policy?.id ?? '', isEnabled);
            },
        },
        {
            icon: Illustrations.Workflows,
            titleTranslationKey: 'workspace.moreFeatures.workflows.title',
            subtitleTranslationKey: 'workspace.moreFeatures.workflows.subtitle',
            isActive: policy?.areWorkflowsEnabled ?? false,
            pendingAction: policy?.pendingFields?.areWorkflowsEnabled,
            action: (isEnabled: boolean) => {
                Policy.enablePolicyWorkflows(policy?.id ?? '', isEnabled);
            },
        },
    ];

    const organizeItems: Item[] = [
        {
            icon: Illustrations.FolderOpen,
            titleTranslationKey: 'workspace.moreFeatures.categories.title',
            subtitleTranslationKey: 'workspace.moreFeatures.categories.subtitle',
            isActive: policy?.areCategoriesEnabled ?? false,
            disabled: hasAccountingConnection,
            pendingAction: policy?.pendingFields?.areCategoriesEnabled,
            action: (isEnabled: boolean) => {
                Policy.enablePolicyCategories(policy?.id ?? '', isEnabled);
            },
        },
        {
            icon: Illustrations.Tag,
            titleTranslationKey: 'workspace.moreFeatures.tags.title',
            subtitleTranslationKey: 'workspace.moreFeatures.tags.subtitle',
            isActive: policy?.areTagsEnabled ?? false,
            disabled: hasAccountingConnection,
            pendingAction: policy?.pendingFields?.areTagsEnabled,
            action: (isEnabled: boolean) => {
                Policy.enablePolicyTags(policy?.id ?? '', isEnabled);
            },
        },
        {
            icon: Illustrations.Coins,
            titleTranslationKey: 'workspace.moreFeatures.taxes.title',
            subtitleTranslationKey: 'workspace.moreFeatures.taxes.subtitle',
            isActive: (policy?.tax?.trackingEnabled ?? false) || isSyncTaxEnabled,
            disabled: isSyncTaxEnabled || policy?.connections?.quickbooksOnline?.data?.country === CONST.COUNTRY.US,
            pendingAction: policy?.pendingFields?.tax,
            action: (isEnabled: boolean) => {
                Policy.enablePolicyTaxes(policy?.id ?? '', isEnabled);
            },
        },
    ];

    const integrateItems: Item[] = [
        {
            icon: Illustrations.Accounting,
            titleTranslationKey: 'workspace.moreFeatures.connections.title',
            subtitleTranslationKey: 'workspace.moreFeatures.connections.subtitle',
            isActive: !!policy?.areConnectionsEnabled,
            pendingAction: policy?.pendingFields?.areConnectionsEnabled,
            action: (isEnabled: boolean) => {
                Policy.enablePolicyConnections(policy?.id ?? '', isEnabled);
            },
            disabled: hasAccountingConnection,
        },
    ];

    const sections: SectionObject[] = [
        {
            titleTranslationKey: 'workspace.moreFeatures.spendSection.title',
            subtitleTranslationKey: 'workspace.moreFeatures.spendSection.subtitle',
            items: spendItems,
        },
        {
            titleTranslationKey: 'workspace.moreFeatures.organizeSection.title',
            subtitleTranslationKey: 'workspace.moreFeatures.organizeSection.subtitle',
            items: organizeItems,
        },
    ];

    if (canUseAccountingIntegrations) {
        sections.push({
            titleTranslationKey: 'workspace.moreFeatures.integrateSection.title',
            subtitleTranslationKey: 'workspace.moreFeatures.integrateSection.subtitle',
            items: integrateItems,
        });
    }

    const renderItem = useCallback(
        (item: Item) => (
            <View
                key={item.titleTranslationKey}
                style={styles.mt7}
            >
                <ToggleSettingOptionRow
                    icon={item.icon}
                    title={translate(item.titleTranslationKey)}
                    subtitle={translate(item.subtitleTranslationKey)}
                    isActive={item.isActive}
                    pendingAction={item.pendingAction}
                    onToggle={item.action}
                    disabled={item.disabled}
                />
            </View>
        ),
        [styles, translate],
    );

    const renderSection = useCallback(
        (section: SectionObject) => (
            <View
                key={section.titleTranslationKey}
                style={[styles.mt3, isSmallScreenWidth ? styles.workspaceSectionMobile : styles.workspaceSection]}
            >
                <Section
                    containerStyles={isSmallScreenWidth ? styles.p5 : styles.p8}
                    title={translate(section.titleTranslationKey)}
                    titleStyles={styles.textStrong}
                    subtitle={translate(section.subtitleTranslationKey)}
                    subtitleMuted
                >
                    {section.items.map(renderItem)}
                </Section>
            </View>
        ),
        [isSmallScreenWidth, styles, renderItem, translate],
    );

    const fetchFeatures = useCallback(() => {
        Policy.openPolicyMoreFeaturesPage(route.params.policyID);
    }, [route.params.policyID]);

    useNetwork({onReconnect: fetchFeatures});

    useFocusEffect(
        useCallback(() => {
            fetchFeatures();
        }, [fetchFeatures]),
    );

    return (
        <AccessOrNotFoundWrapper
            accessVariants={[CONST.POLICY.ACCESS_VARIANTS.ADMIN, CONST.POLICY.ACCESS_VARIANTS.PAID]}
            policyID={route.params.policyID}
        >
            <ScreenWrapper
                includeSafeAreaPaddingBottom={false}
                style={[styles.defaultModalContainer]}
                testID={WorkspaceMoreFeaturesPage.displayName}
                shouldShowOfflineIndicatorInWideScreen
            >
                <HeaderWithBackButton
                    icon={Illustrations.Gears}
                    title={translate('workspace.common.moreFeatures')}
                    shouldShowBackButton={isSmallScreenWidth}
                />

                <ScrollView contentContainerStyle={styles.pb2}>{sections.map(renderSection)}</ScrollView>
            </ScreenWrapper>
        </AccessOrNotFoundWrapper>
    );
}

WorkspaceMoreFeaturesPage.displayName = 'WorkspaceMoreFeaturesPage';

export default withPolicyAndFullscreenLoading(WorkspaceMoreFeaturesPage);<|MERGE_RESOLUTION|>--- conflicted
+++ resolved
@@ -48,13 +48,8 @@
     const {isSmallScreenWidth} = useWindowDimensions();
     const {translate} = useLocalize();
     const {canUseAccountingIntegrations} = usePermissions();
-<<<<<<< HEAD
-    const hasAccountingConnection = !!policy?.areConnectionsEnabled && Object.keys(policy?.connections ?? {}).length > 0;
-    const isSyncTaxEnabled = !!policy?.connections?.quickbooksOnline?.config?.syncTax;
-=======
     const hasAccountingConnection = !!policy?.areConnectionsEnabled && !isEmptyObject(policy?.connections);
     const isSyncTaxEnabled = !!policy?.connections?.quickbooksOnline?.config.syncTax || !!policy?.connections?.xero?.config.importTaxRates;
->>>>>>> 84c45351
 
     const spendItems: Item[] = [
         {
