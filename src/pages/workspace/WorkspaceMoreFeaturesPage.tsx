--- conflicted
+++ resolved
@@ -87,11 +87,7 @@
             disabled: hasAccountingConnection,
             pendingAction: policy?.pendingFields?.areCategoriesEnabled,
             action: (isEnabled: boolean) => {
-<<<<<<< HEAD
-                Policy.enablePolicyCategories(policy?.id ?? '-1', isEnabled);
-=======
-                Category.enablePolicyCategories(policy?.id ?? '', isEnabled);
->>>>>>> a3d1dd16
+                Category.enablePolicyCategories(policy?.id ?? '-1', isEnabled);
             },
         },
         {
