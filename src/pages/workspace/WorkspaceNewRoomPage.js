import PropTypes from 'prop-types';
import React, {useCallback, useEffect, useMemo, useState} from 'react';
import {View} from 'react-native';
import {withOnyx} from 'react-native-onyx';
import _ from 'underscore';
import BlockingView from '@components/BlockingViews/BlockingView';
import FullPageNotFoundView from '@components/BlockingViews/FullPageNotFoundView';
import Button from '@components/Button';
import Form from '@components/Form';
import * as Illustrations from '@components/Icon/Illustrations';
import KeyboardAvoidingView from '@components/KeyboardAvoidingView';
import OfflineIndicator from '@components/OfflineIndicator';
import RoomNameInput from '@components/RoomNameInput';
import ScreenWrapper from '@components/ScreenWrapper';
import Text from '@components/Text';
import TextInput from '@components/TextInput';
import ValuePicker from '@components/ValuePicker';
import withNavigationFocus from '@components/withNavigationFocus';
import useAutoFocusInput from '@hooks/useAutoFocusInput';
import useLocalize from '@hooks/useLocalize';
import useNetwork from '@hooks/useNetwork';
import usePrevious from '@hooks/usePrevious';
import useWindowDimensions from '@hooks/useWindowDimensions';
import compose from '@libs/compose';
import * as ErrorUtils from '@libs/ErrorUtils';
import Navigation from '@libs/Navigation/Navigation';
import Permissions from '@libs/Permissions';
import * as PolicyUtils from '@libs/PolicyUtils';
import * as ReportUtils from '@libs/ReportUtils';
import * as ValidationUtils from '@libs/ValidationUtils';
import useThemeStyles from '@styles/useThemeStyles';
import variables from '@styles/variables';
import * as Report from '@userActions/Report';
import CONST from '@src/CONST';
import ONYXKEYS from '@src/ONYXKEYS';
import ROUTES from '@src/ROUTES';

const propTypes = {
    /** All reports shared with the user */
    reports: PropTypes.shape({
        /** The report name */
        reportName: PropTypes.string,

        /** The report type */
        type: PropTypes.string,

        /** ID of the policy */
        policyID: PropTypes.string,
    }),

    /** List of betas available to current user */
    betas: PropTypes.arrayOf(PropTypes.string),

    /** The list of policies the user has access to. */
    policies: PropTypes.objectOf(
        PropTypes.shape({
            /** The policy type */
            type: PropTypes.oneOf(_.values(CONST.POLICY.TYPE)),

            /** The name of the policy */
            name: PropTypes.string,

            /** The ID of the policy */
            id: PropTypes.string,
        }),
    ),

    /** Whether navigation is focused */
    isFocused: PropTypes.bool.isRequired,

    /** Form state for NEW_ROOM_FORM */
    formState: PropTypes.shape({
        /** Loading state for the form */
        isLoading: PropTypes.bool,

        /** Field errors in the form */
        errorFields: PropTypes.objectOf(PropTypes.objectOf(PropTypes.string)),
    }),

    /** Session details for the user */
    session: PropTypes.shape({
        /** accountID of current user */
        accountID: PropTypes.number,
    }),
};
const defaultProps = {
    betas: [],
    reports: {},
    policies: {},
    formState: {
        isLoading: false,
        errorFields: {},
    },
    session: {
        accountID: 0,
    },
};

function WorkspaceNewRoomPage(props) {
    const styles = useThemeStyles();
    const {translate} = useLocalize();
    const {isOffline} = useNetwork();
    const {isSmallScreenWidth} = useWindowDimensions();
    const [visibility, setVisibility] = useState(CONST.REPORT.VISIBILITY.RESTRICTED);
    const [policyID, setPolicyID] = useState(null);
    const [writeCapability, setWriteCapability] = useState(CONST.REPORT.WRITE_CAPABILITIES.ALL);
    const wasLoading = usePrevious(props.formState.isLoading);
    const visibilityDescription = useMemo(() => translate(`newRoomPage.${visibility}Description`), [translate, visibility]);
    const isPolicyAdmin = useMemo(() => {
        if (!policyID) {
            return false;
        }

        return ReportUtils.isPolicyAdmin(policyID, props.policies);
    }, [policyID, props.policies]);
    const [newRoomReportID, setNewRoomReportID] = useState(undefined);

    /**
     * @param {Object} values - form input values passed by the Form component
     */
    const submit = (values) => {
        const participants = [props.session.accountID];
        const parsedWelcomeMessage = ReportUtils.getParsedComment(values.welcomeMessage);
        const policyReport = ReportUtils.buildOptimisticChatReport(
            participants,
            values.roomName,
            CONST.REPORT.CHAT_TYPE.POLICY_ROOM,
            policyID,
            CONST.REPORT.OWNER_ACCOUNT_ID_FAKE,
            false,
            '',
            visibility,
            writeCapability || CONST.REPORT.WRITE_CAPABILITIES.ALL,

            // The room might contain all policy members so notifying always should be opt-in only.
            CONST.REPORT.NOTIFICATION_PREFERENCE.DAILY,
            '',
            '',
            parsedWelcomeMessage,
        );
        setNewRoomReportID(policyReport.reportID);
        Report.addPolicyReport(policyReport);
    };

    useEffect(() => {
        Report.clearNewRoomFormError();
    }, []);

    useEffect(() => {
        if (!(((wasLoading && !props.formState.isLoading) || (isOffline && props.formState.isLoading)) && _.isEmpty(props.formState.errorFields))) {
            return;
        }
        Navigation.dismissModal(newRoomReportID);
        // eslint-disable-next-line react-hooks/exhaustive-deps -- we just want this to update on changing the form State
    }, [props.formState]);

    useEffect(() => {
        if (isPolicyAdmin) {
            return;
        }

        setWriteCapability(CONST.REPORT.WRITE_CAPABILITIES.ALL);
    }, [isPolicyAdmin]);

    /**
     * @param {Object} values - form input values passed by the Form component
     * @returns {Boolean}
     */
    const validate = useCallback(
        (values) => {
            const errors = {};

            if (!values.roomName || values.roomName === CONST.POLICY.ROOM_PREFIX) {
                // We error if the user doesn't enter a room name or left blank
                ErrorUtils.addErrorMessage(errors, 'roomName', 'newRoomPage.pleaseEnterRoomName');
            } else if (values.roomName !== CONST.POLICY.ROOM_PREFIX && !ValidationUtils.isValidRoomName(values.roomName)) {
                // We error if the room name has invalid characters
                ErrorUtils.addErrorMessage(errors, 'roomName', 'newRoomPage.roomNameInvalidError');
            } else if (ValidationUtils.isReservedRoomName(values.roomName)) {
                // Certain names are reserved for default rooms and should not be used for policy rooms.
                ErrorUtils.addErrorMessage(errors, 'roomName', ['newRoomPage.roomNameReservedError', {reservedName: values.roomName}]);
            } else if (ValidationUtils.isExistingRoomName(values.roomName, props.reports, values.policyID)) {
                // Certain names are reserved for default rooms and should not be used for policy rooms.
                ErrorUtils.addErrorMessage(errors, 'roomName', 'newRoomPage.roomAlreadyExistsError');
            }

            if (!values.policyID) {
                errors.policyID = 'newRoomPage.pleaseSelectWorkspace';
            }

            return errors;
        },
        [props.reports],
    );

    const workspaceOptions = useMemo(() => _.map(PolicyUtils.getActivePolicies(props.policies), (policy) => ({label: policy.name, key: policy.id, value: policy.id})), [props.policies]);

    const writeCapabilityOptions = useMemo(
        () =>
            _.map(CONST.REPORT.WRITE_CAPABILITIES, (value) => ({
                value,
                label: translate(`writeCapabilityPage.writeCapability.${value}`),
            })),
        [translate],
    );

    const visibilityOptions = useMemo(
        () =>
            _.map(
                _.filter(_.values(CONST.REPORT.VISIBILITY), (visibilityOption) => visibilityOption !== CONST.REPORT.VISIBILITY.PUBLIC_ANNOUNCE),
                (visibilityOption) => ({
                    label: translate(`newRoomPage.visibilityOptions.${visibilityOption}`),
                    value: visibilityOption,
                    description: translate(`newRoomPage.${visibilityOption}Description`),
                }),
            ),
        [translate],
    );

    const {inputCallbackRef} = useAutoFocusInput();

    return (
        <FullPageNotFoundView shouldShow={!Permissions.canUsePolicyRooms(props.betas)}>
            <ScreenWrapper
                shouldEnableKeyboardAvoidingView={false}
                includeSafeAreaPaddingBottom={isOffline}
                shouldShowOfflineIndicator={false}
                includePaddingTop={false}
                shouldEnablePickerAvoiding={false}
                testID={WorkspaceNewRoomPage.displayName}
            >
                {({insets}) =>
                    workspaceOptions.length ? (
                        <KeyboardAvoidingView
                            style={styles.h100}
                            behavior="padding"
                            // Offset is needed as KeyboardAvoidingView in nested inside of TabNavigator instead of wrapping whole screen.
                            // This is because when wrapping whole screen the screen was freezing when changing Tabs.
                            keyboardVerticalOffset={variables.contentHeaderHeight + variables.tabSelectorButtonHeight + variables.tabSelectorButtonPadding + insets.top}
                        >
<<<<<<< HEAD
                            <Form
                                formID={ONYXKEYS.FORMS.NEW_ROOM_FORM}
                                submitButtonText={translate('newRoomPage.createRoom')}
                                style={[styles.mh5, styles.flexGrow1]}
                                validate={validate}
                                onSubmit={submit}
                                enabledWhenOffline
                            >
                                <View style={styles.mb5}>
                                    <RoomNameInput
                                        ref={inputCallbackRef}
                                        inputID="roomName"
                                        isFocused={props.isFocused}
                                        shouldDelayFocus
                                        autoFocus
                                    />
                                </View>
                                <View style={styles.mb5}>
                                    <TextInput
                                        inputID="welcomeMessage"
                                        label={translate('welcomeMessagePage.welcomeMessageOptional')}
                                        accessibilityLabel={translate('welcomeMessagePage.welcomeMessageOptional')}
                                        accessibilityRole={CONST.ACCESSIBILITY_ROLE.TEXT}
                                        autoGrowHeight
                                        maxLength={CONST.MAX_COMMENT_LENGTH}
                                        autoCapitalize="none"
                                        textAlignVertical="top"
                                        containerStyles={[styles.autoGrowHeightMultilineInput]}
                                    />
                                </View>
                                <View style={[styles.mhn5]}>
                                    <ValuePicker
                                        inputID="policyID"
                                        label={translate('workspace.common.workspace')}
                                        placeholder={translate('newRoomPage.selectAWorkspace')}
                                        items={workspaceOptions}
                                        onValueChange={setPolicyID}
                                    />
                                </View>
                                {isPolicyAdmin && (
                                    <View style={styles.mhn5}>
                                        <ValuePicker
                                            inputID="writeCapability"
                                            label={translate('writeCapabilityPage.label')}
                                            items={writeCapabilityOptions}
                                            value={writeCapability}
                                            onValueChange={setWriteCapability}
                                        />
                                    </View>
                                )}
                                <View style={[styles.mb1, styles.mhn5]}>
=======
                            <View style={styles.mb5}>
                                <RoomNameInput
                                    ref={inputCallbackRef}
                                    inputID="roomName"
                                    isFocused={props.isFocused}
                                    shouldDelayFocus
                                    autoFocus
                                />
                            </View>
                            <View style={styles.mb5}>
                                <TextInput
                                    inputID="welcomeMessage"
                                    label={translate('welcomeMessagePage.welcomeMessageOptional')}
                                    accessibilityLabel={translate('welcomeMessagePage.welcomeMessageOptional')}
                                    role={CONST.ACCESSIBILITY_ROLE.TEXT}
                                    autoGrowHeight
                                    maxLength={CONST.MAX_COMMENT_LENGTH}
                                    autoCapitalize="none"
                                    containerStyles={[styles.autoGrowHeightMultilineInput]}
                                />
                            </View>
                            <View style={[styles.mhn5]}>
                                <ValuePicker
                                    inputID="policyID"
                                    label={translate('workspace.common.workspace')}
                                    items={workspaceOptions}
                                    onValueChange={setPolicyID}
                                />
                            </View>
                            {isPolicyAdmin && (
                                <View style={styles.mhn5}>
>>>>>>> a7af90ef
                                    <ValuePicker
                                        inputID="visibility"
                                        label={translate('newRoomPage.visibility')}
                                        items={visibilityOptions}
                                        onValueChange={setVisibility}
                                        value={visibility}
                                    />
                                </View>
                                <Text style={[styles.textLabel, styles.colorMuted]}>{visibilityDescription}</Text>
                            </Form>
                            {isSmallScreenWidth && <OfflineIndicator />}
                        </KeyboardAvoidingView>
                    ) : (
                        <>
                            <BlockingView
                                icon={Illustrations.ToddBehindCloud}
                                iconWidth={variables.modalTopIconWidth}
                                iconHeight={variables.modalTopIconHeight}
                                title={translate('workspace.emptyWorkspace.notFound')}
                                subtitle={translate('workspace.emptyWorkspace.description')}
                                shouldShowLink={false}
                            />
                            <Button
                                success
                                text={translate('footer.learnMore')}
                                onPress={() => Navigation.navigate(ROUTES.SETTINGS_WORKSPACES)}
                                style={[styles.mh5, styles.mb5]}
                            />
                            {isSmallScreenWidth && <OfflineIndicator />}
                        </>
                    )
                }
            </ScreenWrapper>
        </FullPageNotFoundView>
    );
}

WorkspaceNewRoomPage.propTypes = propTypes;
WorkspaceNewRoomPage.defaultProps = defaultProps;
WorkspaceNewRoomPage.displayName = 'WorkspaceNewRoomPage';

export default compose(
    withNavigationFocus,
    withOnyx({
        betas: {
            key: ONYXKEYS.BETAS,
        },
        policies: {
            key: ONYXKEYS.COLLECTION.POLICY,
        },
        reports: {
            key: ONYXKEYS.COLLECTION.REPORT,
        },
        formState: {
            key: ONYXKEYS.FORMS.NEW_ROOM_FORM,
        },
        session: {
            key: ONYXKEYS.SESSION,
        },
    }),
)(WorkspaceNewRoomPage);<|MERGE_RESOLUTION|>--- conflicted
+++ resolved
@@ -238,7 +238,6 @@
                             // This is because when wrapping whole screen the screen was freezing when changing Tabs.
                             keyboardVerticalOffset={variables.contentHeaderHeight + variables.tabSelectorButtonHeight + variables.tabSelectorButtonPadding + insets.top}
                         >
-<<<<<<< HEAD
                             <Form
                                 formID={ONYXKEYS.FORMS.NEW_ROOM_FORM}
                                 submitButtonText={translate('newRoomPage.createRoom')}
@@ -261,11 +260,10 @@
                                         inputID="welcomeMessage"
                                         label={translate('welcomeMessagePage.welcomeMessageOptional')}
                                         accessibilityLabel={translate('welcomeMessagePage.welcomeMessageOptional')}
-                                        accessibilityRole={CONST.ACCESSIBILITY_ROLE.TEXT}
+                                        role={CONST.ACCESSIBILITY_ROLE.TEXT}
                                         autoGrowHeight
                                         maxLength={CONST.MAX_COMMENT_LENGTH}
                                         autoCapitalize="none"
-                                        textAlignVertical="top"
                                         containerStyles={[styles.autoGrowHeightMultilineInput]}
                                     />
                                 </View>
@@ -273,7 +271,6 @@
                                     <ValuePicker
                                         inputID="policyID"
                                         label={translate('workspace.common.workspace')}
-                                        placeholder={translate('newRoomPage.selectAWorkspace')}
                                         items={workspaceOptions}
                                         onValueChange={setPolicyID}
                                     />
@@ -290,39 +287,6 @@
                                     </View>
                                 )}
                                 <View style={[styles.mb1, styles.mhn5]}>
-=======
-                            <View style={styles.mb5}>
-                                <RoomNameInput
-                                    ref={inputCallbackRef}
-                                    inputID="roomName"
-                                    isFocused={props.isFocused}
-                                    shouldDelayFocus
-                                    autoFocus
-                                />
-                            </View>
-                            <View style={styles.mb5}>
-                                <TextInput
-                                    inputID="welcomeMessage"
-                                    label={translate('welcomeMessagePage.welcomeMessageOptional')}
-                                    accessibilityLabel={translate('welcomeMessagePage.welcomeMessageOptional')}
-                                    role={CONST.ACCESSIBILITY_ROLE.TEXT}
-                                    autoGrowHeight
-                                    maxLength={CONST.MAX_COMMENT_LENGTH}
-                                    autoCapitalize="none"
-                                    containerStyles={[styles.autoGrowHeightMultilineInput]}
-                                />
-                            </View>
-                            <View style={[styles.mhn5]}>
-                                <ValuePicker
-                                    inputID="policyID"
-                                    label={translate('workspace.common.workspace')}
-                                    items={workspaceOptions}
-                                    onValueChange={setPolicyID}
-                                />
-                            </View>
-                            {isPolicyAdmin && (
-                                <View style={styles.mhn5}>
->>>>>>> a7af90ef
                                     <ValuePicker
                                         inputID="visibility"
                                         label={translate('newRoomPage.visibility')}
