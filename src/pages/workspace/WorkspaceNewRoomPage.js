--- conflicted
+++ resolved
@@ -190,26 +190,8 @@
                                     autoFocus
                                 />
                             </View>
-<<<<<<< HEAD
-                            <View style={styles.mb5}>
-                                <TextInput
-                                    inputID="welcomeMessage"
-                                    label={translate('welcomeMessagePage.welcomeMessageOptional')}
-                                    accessibilityLabel={translate('welcomeMessagePage.welcomeMessageOptional')}
-                                    role={CONST.ACCESSIBILITY_ROLE.TEXT}
-                                    autoGrowHeight
-                                    maxLength={CONST.MAX_COMMENT_LENGTH}
-                                    autoCapitalize="none"
-                                    textAlignVertical="top"
-                                    containerStyles={[styles.autoGrowHeightMultilineInput]}
-                                />
-                            </View>
-                            <View style={[styles.mhn5]}>
-                                <ValuePicker
-=======
                             <View style={styles.mb2}>
                                 <Picker
->>>>>>> c5e10492
                                     inputID="policyID"
                                     label={translate('workspace.common.workspace')}
                                     placeholder={{value: '', label: translate('newRoomPage.selectAWorkspace')}}
