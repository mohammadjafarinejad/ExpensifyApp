import React from 'react';
import type {TupleToUnion} from 'type-fest';
import CurrencySelectionList from '@components/CurrencySelectionList';
import type {CurrencyListItem} from '@components/CurrencySelectionList/types';
import HeaderWithBackButton from '@components/HeaderWithBackButton';
import ScreenWrapper from '@components/ScreenWrapper';
import useLocalize from '@hooks/useLocalize';
import useOnyx from '@hooks/useOnyx';
import usePermissions from '@hooks/usePermissions';
import mapCurrencyToCountry from '@libs/mapCurrencyToCountry';
import Navigation from '@libs/Navigation/Navigation';
import {goBackFromInvalidPolicy} from '@libs/PolicyUtils';
import {clearCorpayBankAccountFields} from '@userActions/BankAccounts';
import {clearDraftValues, setDraftValues} from '@userActions/FormActions';
import {isCurrencySupportedForGlobalReimbursement, setIsForcedToChangeCurrency, updateGeneralSettings} from '@userActions/Policy/Policy';
import {navigateToBankAccountRoute} from '@userActions/ReimbursementAccount';
import CONST from '@src/CONST';
import ONYXKEYS from '@src/ONYXKEYS';
import ROUTES from '@src/ROUTES';
import INPUT_IDS from '@src/types/form/ReimbursementAccountForm';
import {isEmptyObject} from '@src/types/utils/EmptyObject';
import AccessOrNotFoundWrapper from './AccessOrNotFoundWrapper';
import type {WithPolicyAndFullscreenLoadingProps} from './withPolicyAndFullscreenLoading';
import withPolicyAndFullscreenLoading from './withPolicyAndFullscreenLoading';

type WorkspaceOverviewCurrencyPageProps = WithPolicyAndFullscreenLoadingProps;
type CurrencyType = TupleToUnion<typeof CONST.DIRECT_REIMBURSEMENT_CURRENCIES>;

const {COUNTRY} = INPUT_IDS.ADDITIONAL_DATA;

function WorkspaceOverviewCurrencyPage({policy}: WorkspaceOverviewCurrencyPageProps) {
    const {translate} = useLocalize();
    const {isBetaEnabled} = usePermissions();
    const [isForcedToChangeCurrency] = useOnyx(ONYXKEYS.IS_FORCED_TO_CHANGE_CURRENCY, {canBeMissing: true});
<<<<<<< HEAD
    const [hasVBA = false] = useOnyx(ONYXKEYS.REIMBURSEMENT_ACCOUNT, {selector: (value) => value?.achData?.state === CONST.BANK_ACCOUNT_STATE.OPEN, canBeMissing: true});
=======
    const [hasVBA = false] = useOnyx(ONYXKEYS.REIMBURSEMENT_ACCOUNT, {selector: (value) => value?.achData?.state === CONST.BANK_ACCOUNT.STATE.OPEN, canBeMissing: true});
>>>>>>> 2c4dcbab
    const onSelectCurrency = (item: CurrencyListItem) => {
        if (!policy) {
            return;
        }
        clearDraftValues(ONYXKEYS.FORMS.REIMBURSEMENT_ACCOUNT_FORM);
        setDraftValues(ONYXKEYS.FORMS.REIMBURSEMENT_ACCOUNT_FORM, {[COUNTRY]: mapCurrencyToCountry(item.currencyCode)});
        updateGeneralSettings(policy.id, policy?.name ?? '', item.currencyCode);
        clearCorpayBankAccountFields();

        if (isForcedToChangeCurrency) {
            setIsForcedToChangeCurrency(false);

            if (isCurrencySupportedForGlobalReimbursement(item.currencyCode as CurrencyType, isBetaEnabled(CONST.BETAS.GLOBAL_REIMBURSEMENTS_ON_ND))) {
                navigateToBankAccountRoute(policy.id, ROUTES.WORKSPACE_WORKFLOWS.getRoute(policy.id), {forceReplace: true});
                return;
            }
        }
        Navigation.setNavigationActionToMicrotaskQueue(Navigation.goBack);
    };

    return (
        <AccessOrNotFoundWrapper
            policyID={policy?.id}
            accessVariants={[CONST.POLICY.ACCESS_VARIANTS.ADMIN]}
            shouldBeBlocked={hasVBA}
            fullPageNotFoundViewProps={{
                onLinkPress: hasVBA ? () => Navigation.goBack() : goBackFromInvalidPolicy,
                subtitleKey: hasVBA || isEmptyObject(policy) ? undefined : 'workspace.common.notAuthorized',
            }}
        >
            <ScreenWrapper
                enableEdgeToEdgeBottomSafeAreaPadding
                shouldEnableMaxHeight
                testID={WorkspaceOverviewCurrencyPage.displayName}
            >
                <HeaderWithBackButton
                    title={translate('workspace.editor.currencyInputLabel')}
                    onBackButtonPress={() => Navigation.goBack()}
                />

                <CurrencySelectionList
                    searchInputLabel={translate('workspace.editor.currencyInputLabel')}
                    onSelect={onSelectCurrency}
                    initiallySelectedCurrencyCode={policy?.outputCurrency}
                    addBottomSafeAreaPadding
                />
            </ScreenWrapper>
        </AccessOrNotFoundWrapper>
    );
}

WorkspaceOverviewCurrencyPage.displayName = 'WorkspaceOverviewCurrencyPage';

export default withPolicyAndFullscreenLoading(WorkspaceOverviewCurrencyPage);<|MERGE_RESOLUTION|>--- conflicted
+++ resolved
@@ -32,11 +32,7 @@
     const {translate} = useLocalize();
     const {isBetaEnabled} = usePermissions();
     const [isForcedToChangeCurrency] = useOnyx(ONYXKEYS.IS_FORCED_TO_CHANGE_CURRENCY, {canBeMissing: true});
-<<<<<<< HEAD
-    const [hasVBA = false] = useOnyx(ONYXKEYS.REIMBURSEMENT_ACCOUNT, {selector: (value) => value?.achData?.state === CONST.BANK_ACCOUNT_STATE.OPEN, canBeMissing: true});
-=======
     const [hasVBA = false] = useOnyx(ONYXKEYS.REIMBURSEMENT_ACCOUNT, {selector: (value) => value?.achData?.state === CONST.BANK_ACCOUNT.STATE.OPEN, canBeMissing: true});
->>>>>>> 2c4dcbab
     const onSelectCurrency = (item: CurrencyListItem) => {
         if (!policy) {
             return;
