--- conflicted
+++ resolved
@@ -33,13 +33,9 @@
     const {translate} = useLocalize();
     const {isBetaEnabled} = usePermissions();
     const [isForcedToChangeCurrency] = useOnyx(ONYXKEYS.IS_FORCED_TO_CHANGE_CURRENCY, {canBeMissing: true});
-<<<<<<< HEAD
-    const [hasVBA = false] = useOnyx(ONYXKEYS.REIMBURSEMENT_ACCOUNT, {selector: (value) => value?.achData?.state === BankAccount.STATE.OPEN, canBeMissing: true});
+    const [hasVBA = false] = useOnyx(ONYXKEYS.REIMBURSEMENT_ACCOUNT, {selector: (value) => value?.achData?.state === CONST.BANK_ACCOUNT.STATE.OPEN, canBeMissing: true});
     const [bankAccountList] = useOnyx(ONYXKEYS.BANK_ACCOUNT_LIST, {canBeMissing: true});
 
-=======
-    const [hasVBA = false] = useOnyx(ONYXKEYS.REIMBURSEMENT_ACCOUNT, {selector: (value) => value?.achData?.state === CONST.BANK_ACCOUNT.STATE.OPEN, canBeMissing: true});
->>>>>>> 431dddf8
     const onSelectCurrency = (item: CurrencyListItem) => {
         if (!policy) {
             return;
