import React from 'react';
import type {TupleToUnion} from 'type-fest';
import CurrencySelectionList from '@components/CurrencySelectionList';
import type {CurrencyListItem} from '@components/CurrencySelectionList/types';
import HeaderWithBackButton from '@components/HeaderWithBackButton';
import ScreenWrapper from '@components/ScreenWrapper';
import useLocalize from '@hooks/useLocalize';
import useOnyx from '@hooks/useOnyx';
import usePermissions from '@hooks/usePermissions';
import BankAccount from '@libs/models/BankAccount';
import Navigation from '@libs/Navigation/Navigation';
import {goBackFromInvalidPolicy} from '@libs/PolicyUtils';
import mapCurrencyToCountry from '@pages/ReimbursementAccount/utils/mapCurrencyToCountry';
import {clearCorpayBankAccountFields} from '@userActions/BankAccounts';
import {clearDraftValues, setDraftValues} from '@userActions/FormActions';
import {isCurrencySupportedForGlobalReimbursement, setIsForcedToChangeCurrency, updateGeneralSettings} from '@userActions/Policy/Policy';
import {navigateToBankAccountRoute} from '@userActions/ReimbursementAccount';
import CONST from '@src/CONST';
import ONYXKEYS from '@src/ONYXKEYS';
import ROUTES from '@src/ROUTES';
import INPUT_IDS from '@src/types/form/ReimbursementAccountForm';
import {isEmptyObject} from '@src/types/utils/EmptyObject';
import AccessOrNotFoundWrapper from './AccessOrNotFoundWrapper';
import type {WithPolicyAndFullscreenLoadingProps} from './withPolicyAndFullscreenLoading';
import withPolicyAndFullscreenLoading from './withPolicyAndFullscreenLoading';

type WorkspaceOverviewCurrencyPageProps = WithPolicyAndFullscreenLoadingProps;
type CurrencyType = TupleToUnion<typeof CONST.DIRECT_REIMBURSEMENT_CURRENCIES>;

const {COUNTRY} = INPUT_IDS.ADDITIONAL_DATA;

function WorkspaceOverviewCurrencyPage({policy}: WorkspaceOverviewCurrencyPageProps) {
    const {translate} = useLocalize();
    const {isBetaEnabled} = usePermissions();
    const [isForcedToChangeCurrency] = useOnyx(ONYXKEYS.IS_FORCED_TO_CHANGE_CURRENCY, {canBeMissing: true});
    const [hasVBA = false] = useOnyx(ONYXKEYS.REIMBURSEMENT_ACCOUNT, {selector: (value) => value?.achData?.state === BankAccount.STATE.OPEN, canBeMissing: true});
    const onSelectCurrency = (item: CurrencyListItem) => {
        if (!policy) {
            return;
        }
        clearDraftValues(ONYXKEYS.FORMS.REIMBURSEMENT_ACCOUNT_FORM);
        setDraftValues(ONYXKEYS.FORMS.REIMBURSEMENT_ACCOUNT_FORM, {[COUNTRY]: mapCurrencyToCountry(item.currencyCode)});
        updateGeneralSettings(policy.id, policy?.name ?? '', item.currencyCode);
        clearCorpayBankAccountFields();

        if (isForcedToChangeCurrency) {
            setIsForcedToChangeCurrency(false);

<<<<<<< HEAD
            if (
                isCurrencySupportedForGlobalReimbursement(
                    item.currencyCode as CurrencyType,
                    isBetaEnabled(CONST.BETAS.GLOBAL_REIMBURSEMENTS_ON_ND),
                    isBetaEnabled(CONST.BETAS.EXPENSIFY_CARD_EU_UK),
                )
            ) {
                navigateToBankAccountRoute(policy.id, ROUTES.WORKSPACE_WORKFLOWS.getRoute(policy.id));
=======
            if (isCurrencySupportedForGlobalReimbursement(item.currencyCode as CurrencyType, isBetaEnabled(CONST.BETAS.GLOBAL_REIMBURSEMENTS_ON_ND) ?? false)) {
                navigateToBankAccountRoute(policy.id, ROUTES.WORKSPACE_WORKFLOWS.getRoute(policy.id), {forceReplace: true});
>>>>>>> 63b1000a
                return;
            }
        }
        Navigation.setNavigationActionToMicrotaskQueue(Navigation.goBack);
    };

    return (
        <AccessOrNotFoundWrapper
            policyID={policy?.id}
            accessVariants={[CONST.POLICY.ACCESS_VARIANTS.ADMIN]}
            shouldBeBlocked={hasVBA}
            fullPageNotFoundViewProps={{
                onLinkPress: hasVBA ? () => Navigation.goBack() : goBackFromInvalidPolicy,
                subtitleKey: hasVBA || isEmptyObject(policy) ? undefined : 'workspace.common.notAuthorized',
            }}
        >
            <ScreenWrapper
                enableEdgeToEdgeBottomSafeAreaPadding
                shouldEnableMaxHeight
                testID={WorkspaceOverviewCurrencyPage.displayName}
            >
                <HeaderWithBackButton
                    title={translate('workspace.editor.currencyInputLabel')}
                    onBackButtonPress={() => Navigation.goBack()}
                />

                <CurrencySelectionList
                    searchInputLabel={translate('workspace.editor.currencyInputLabel')}
                    onSelect={onSelectCurrency}
                    initiallySelectedCurrencyCode={policy?.outputCurrency}
                    addBottomSafeAreaPadding
                />
            </ScreenWrapper>
        </AccessOrNotFoundWrapper>
    );
}

WorkspaceOverviewCurrencyPage.displayName = 'WorkspaceOverviewCurrencyPage';

export default withPolicyAndFullscreenLoading(WorkspaceOverviewCurrencyPage);<|MERGE_RESOLUTION|>--- conflicted
+++ resolved
@@ -46,7 +46,6 @@
         if (isForcedToChangeCurrency) {
             setIsForcedToChangeCurrency(false);
 
-<<<<<<< HEAD
             if (
                 isCurrencySupportedForGlobalReimbursement(
                     item.currencyCode as CurrencyType,
@@ -54,13 +53,8 @@
                     isBetaEnabled(CONST.BETAS.EXPENSIFY_CARD_EU_UK),
                 )
             ) {
-                navigateToBankAccountRoute(policy.id, ROUTES.WORKSPACE_WORKFLOWS.getRoute(policy.id));
-=======
-            if (isCurrencySupportedForGlobalReimbursement(item.currencyCode as CurrencyType, isBetaEnabled(CONST.BETAS.GLOBAL_REIMBURSEMENTS_ON_ND) ?? false)) {
                 navigateToBankAccountRoute(policy.id, ROUTES.WORKSPACE_WORKFLOWS.getRoute(policy.id), {forceReplace: true});
->>>>>>> 63b1000a
                 return;
-            }
         }
         Navigation.setNavigationActionToMicrotaskQueue(Navigation.goBack);
     };
