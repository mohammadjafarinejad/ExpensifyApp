--- conflicted
+++ resolved
@@ -185,16 +185,8 @@
 
         deleteWorkspace(policy.id, policyName, lastPaymentMethod);
         setIsDeleteModalOpen(false);
-<<<<<<< HEAD
-
-        if (!shouldUseNarrowLayout) {
-            goBackFromInvalidPolicy();
-        }
-    }, [policy?.id, policyName, shouldUseNarrowLayout, lastPaymentMethod]);
-=======
         goBackFromInvalidPolicy();
-    }, [policy?.id, policyName]);
->>>>>>> 16195fb1
+    }, [policy?.id, policyName, lastPaymentMethod]);
 
     useEffect(() => {
         if (isLoadingBill) {
