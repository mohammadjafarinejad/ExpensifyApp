--- conflicted
+++ resolved
@@ -162,13 +162,8 @@
                 imageStyles={[styles.avatarXLarge, styles.alignSelfCenter]}
                 // eslint-disable-next-line @typescript-eslint/prefer-nullish-coalescing -- nullish coalescing cannot be used if left side can be empty string
                 source={policy?.avatarURL || getDefaultWorkspaceAvatar(policyName)}
-<<<<<<< HEAD
-                fallbackIcon={Expensicons.FallbackWorkspaceAvatar}
+                fallbackIcon={FallbackWorkspaceAvatar}
                 size={CONST.AVATAR_SIZE.X_LARGE}
-=======
-                fallbackIcon={FallbackWorkspaceAvatar}
-                size={CONST.AVATAR_SIZE.XLARGE}
->>>>>>> 1d2dda7f
                 name={policyName}
                 avatarID={policy?.id}
                 type={CONST.ICON_TYPE_WORKSPACE}
