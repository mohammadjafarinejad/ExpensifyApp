--- conflicted
+++ resolved
@@ -257,13 +257,8 @@
             return;
         }
 
-<<<<<<< HEAD
-        setIsDeleteModalOpen(true);
-    }, [setIsDeletingPaidWorkspace, account?.canDowngrade]);
-=======
         continueDeleteWorkspace();
-    }, [continueDeleteWorkspace, setIsDeletingPaidWorkspace]);
->>>>>>> f9ee4f0a
+    }, [continueDeleteWorkspace, setIsDeletingPaidWorkspace, account?.canDowngrade]);
 
     const handleBackButtonPress = () => {
         if (isComingFromGlobalReimbursementsFlow) {
