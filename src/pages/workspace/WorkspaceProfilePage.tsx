--- conflicted
+++ resolved
@@ -181,16 +181,10 @@
             if (topmostBottomTabRoute?.name === SCREENS.SETTINGS.ROOT) {
                 Navigation.setParams({policyID: undefined}, topmostBottomTabRoute?.key);
             }
-<<<<<<< HEAD
+            goBackFromInvalidPolicy();
         },
         [policy?.id, policyName, activeWorkspaceID, setActiveWorkspaceID],
     );
-=======
-        }
-        goBackFromInvalidPolicy();
-    }, [policy?.id, policyName, activeWorkspaceID, setActiveWorkspaceID]);
-
->>>>>>> 5f95bc23
     return (
         <WorkspacePageWithSections
             headerText={translate('workspace.common.profile')}
