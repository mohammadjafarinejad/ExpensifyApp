--- conflicted
+++ resolved
@@ -149,11 +149,7 @@
             shouldShowOfflineIndicatorInWideScreen
             shouldShowNonAdmin
             icon={Illustrations.House}
-<<<<<<< HEAD
-            shouldSkipVBBACall={false}
             shouldShowNotFoundPage={policy === undefined}
-=======
->>>>>>> ea49b197
         >
             {(hasVBA?: boolean) => (
                 <View style={[styles.flex1, styles.mt3, isSmallScreenWidth ? styles.workspaceSectionMobile : styles.workspaceSection]}>
