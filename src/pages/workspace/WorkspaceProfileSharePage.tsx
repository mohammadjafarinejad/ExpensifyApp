--- conflicted
+++ resolved
@@ -34,11 +34,7 @@
     const session = useSession();
 
     const policyName = policy?.name ?? '';
-<<<<<<< HEAD
-    const policyID = policy?.id ?? '';
-=======
-    const id = policy?.id ?? '-1';
->>>>>>> d489ba44
+    const policyID = policy?.id ?? '-1';
     const adminEmail = session?.email ?? '';
     const urlWithTrailingSlash = Url.addTrailingForwardSlash(environmentURL);
 
