import lodashGet from 'lodash/get';
import PropTypes from 'prop-types';
import React, {useCallback} from 'react';
import {Keyboard, View} from 'react-native';
import {withOnyx} from 'react-native-onyx';
import _ from 'underscore';
import Avatar from '@components/Avatar';
import AvatarWithImagePicker from '@components/AvatarWithImagePicker';
import FormProvider from '@components/Form/FormProvider';
import InputWrapper from '@components/Form/InputWrapper';
import * as Expensicons from '@components/Icon/Expensicons';
import MenuItemWithTopDescription from '@components/MenuItemWithTopDescription';
import OfflineWithFeedback from '@components/OfflineWithFeedback';
import {withNetwork} from '@components/OnyxProvider';
import Text from '@components/Text';
import TextInput from '@components/TextInput';
import withWindowDimensions, {windowDimensionsPropTypes} from '@components/withWindowDimensions';
import useLocalize from '@hooks/useLocalize';
import compose from '@libs/compose';
import Navigation from '@libs/Navigation/Navigation';
import * as ReportUtils from '@libs/ReportUtils';
import * as UserUtils from '@libs/UserUtils';
import styles from '@styles/styles';
import * as Policy from '@userActions/Policy';
import CONST from '@src/CONST';
import ONYXKEYS from '@src/ONYXKEYS';
import ROUTES from '@src/ROUTES';
import withPolicy, {policyDefaultProps, policyPropTypes} from './withPolicy';
import WorkspacePageWithSections from './WorkspacePageWithSections';

const propTypes = {
    /** Constant, list of available currencies */
    currencyList: PropTypes.objectOf(
        PropTypes.shape({
            /** Symbol of the currency */
            symbol: PropTypes.string.isRequired,
        }),
    ),

    /** The route object passed to this page from the navigator */
    route: PropTypes.shape({
        /** Each parameter passed via the URL */
        params: PropTypes.shape({
            /** The policyID that is being configured */
            policyID: PropTypes.string.isRequired,
        }).isRequired,
    }).isRequired,

    ...policyPropTypes,
    ...windowDimensionsPropTypes,
};

const defaultProps = {
    currencyList: {},
    ...policyDefaultProps,
};

function WorkspaceSettingsPage({policy, currencyList, windowWidth, route}) {
    const {translate} = useLocalize();

    const formattedCurrency = !_.isEmpty(policy) && !_.isEmpty(currencyList) ? `${policy.outputCurrency} - ${currencyList[policy.outputCurrency].symbol}` : '';

    const submit = useCallback(
        (values) => {
            if (policy.isPolicyUpdating) {
                return;
            }

            Policy.updateGeneralSettings(policy.id, values.name.trim(), policy.outputCurrency);
            Keyboard.dismiss();
            Navigation.goBack(ROUTES.WORKSPACE_INITIAL.getRoute(policy.id));
        },
        [policy.id, policy.isPolicyUpdating, policy.outputCurrency],
    );

    const validate = useCallback((values) => {
        const errors = {};
        const name = values.name.trim();

        if (!name || !name.length) {
            errors.name = 'workspace.editor.nameIsRequiredError';
        } else if ([...name].length > CONST.WORKSPACE_NAME_CHARACTER_LIMIT) {
            // Uses the spread syntax to count the number of Unicode code points instead of the number of UTF-16
            // code units.
            errors.name = 'workspace.editor.nameIsTooLongError';
        }

        return errors;
    }, []);

    const onPressCurrency = useCallback(() => Navigation.navigate(ROUTES.WORKSPACE_SETTINGS_CURRENCY.getRoute(policy.id)), [policy.id]);

    const policyName = lodashGet(policy, 'name', '');

    return (
        <WorkspacePageWithSections
            headerText={translate('workspace.common.settings')}
            route={route}
            guidesCallTaskID={CONST.GUIDES_CALL_TASK_IDS.WORKSPACE_SETTINGS}
        >
            {(hasVBA) => (
                <FormProvider
                    formID={ONYXKEYS.FORMS.WORKSPACE_SETTINGS_FORM}
                    submitButtonText={translate('workspace.editor.save')}
                    style={[styles.flexGrow1, styles.ph5]}
                    scrollContextEnabled
                    validate={validate}
                    onSubmit={submit}
                    enabledWhenOffline
                >
                    <AvatarWithImagePicker
                        isUploading={policy.isAvatarUploading}
                        source={lodashGet(policy, 'avatar')}
                        size={CONST.AVATAR_SIZE.LARGE}
                        DefaultAvatar={() => (
                            <Avatar
                                containerStyles={styles.avatarLarge}
                                imageStyles={[styles.avatarLarge, styles.alignSelfCenter]}
                                source={policy.avatar ? policy.avatar : ReportUtils.getDefaultWorkspaceAvatar(policyName)}
                                fallbackIcon={Expensicons.FallbackWorkspaceAvatar}
                                size={CONST.AVATAR_SIZE.LARGE}
                                name={policyName}
                                type={CONST.ICON_TYPE_WORKSPACE}
                            />
                        )}
                        type={CONST.ICON_TYPE_WORKSPACE}
                        fallbackIcon={Expensicons.FallbackWorkspaceAvatar}
                        style={[styles.mb3]}
                        anchorPosition={styles.createMenuPositionProfile(windowWidth)}
                        anchorAlignment={{horizontal: CONST.MODAL.ANCHOR_ORIGIN_HORIZONTAL.LEFT, vertical: CONST.MODAL.ANCHOR_ORIGIN_VERTICAL.TOP}}
                        isUsingDefaultAvatar={!lodashGet(policy, 'avatar', null)}
                        onImageSelected={(file) => Policy.updateWorkspaceAvatar(lodashGet(policy, 'id', ''), file)}
                        onImageRemoved={() => Policy.deleteWorkspaceAvatar(lodashGet(policy, 'id', ''))}
                        editorMaskImage={Expensicons.ImageCropSquareMask}
                        pendingAction={lodashGet(policy, 'pendingFields.avatar', null)}
                        errors={lodashGet(policy, 'errorFields.avatar', null)}
                        onErrorClose={() => Policy.clearAvatarErrors(policy.id)}
                        previewSource={UserUtils.getFullSizeAvatar(policy.avatar, '')}
                        headerTitle={translate('workspace.common.workspaceAvatar')}
                        originalFileName={policy.originalFileName}
                    />
                    <OfflineWithFeedback pendingAction={lodashGet(policy, 'pendingFields.generalSettings')}>
<<<<<<< HEAD
                        <TextInput
                            role={CONST.ACCESSIBILITY_ROLE.TEXT}
=======
                        <InputWrapper
                            InputComponent={TextInput}
                            accessibilityRole={CONST.ACCESSIBILITY_ROLE.TEXT}
>>>>>>> ee0fb61e
                            inputID="name"
                            label={translate('workspace.editor.nameInputLabel')}
                            accessibilityLabel={translate('workspace.editor.nameInputLabel')}
                            defaultValue={policy.name}
                            maxLength={CONST.WORKSPACE_NAME_CHARACTER_LIMIT}
                            containerStyles={[styles.mt4]}
                            spellCheck={false}
                        />
                        <View style={[styles.mt4, styles.mhn5]}>
                            <MenuItemWithTopDescription
                                title={formattedCurrency}
                                description={translate('workspace.editor.currencyInputLabel')}
                                shouldShowRightIcon
                                disabled={hasVBA}
                                onPress={onPressCurrency}
                            />
                            <Text style={[styles.textLabel, styles.colorMuted, styles.mt2, styles.mh5]}>
                                {hasVBA ? translate('workspace.editor.currencyInputDisabledText') : translate('workspace.editor.currencyInputHelpText')}
                            </Text>
                        </View>
                    </OfflineWithFeedback>
                </FormProvider>
            )}
        </WorkspacePageWithSections>
    );
}

WorkspaceSettingsPage.propTypes = propTypes;
WorkspaceSettingsPage.defaultProps = defaultProps;
WorkspaceSettingsPage.displayName = 'WorkspaceSettingsPage';

export default compose(
    withPolicy,
    withWindowDimensions,
    withOnyx({
        currencyList: {key: ONYXKEYS.CURRENCY_LIST},
    }),
    withNetwork(),
)(WorkspaceSettingsPage);<|MERGE_RESOLUTION|>--- conflicted
+++ resolved
@@ -140,14 +140,9 @@
                         originalFileName={policy.originalFileName}
                     />
                     <OfflineWithFeedback pendingAction={lodashGet(policy, 'pendingFields.generalSettings')}>
-<<<<<<< HEAD
-                        <TextInput
-                            role={CONST.ACCESSIBILITY_ROLE.TEXT}
-=======
                         <InputWrapper
                             InputComponent={TextInput}
-                            accessibilityRole={CONST.ACCESSIBILITY_ROLE.TEXT}
->>>>>>> ee0fb61e
+                            role={CONST.ACCESSIBILITY_ROLE.TEXT}
                             inputID="name"
                             label={translate('workspace.editor.nameInputLabel')}
                             accessibilityLabel={translate('workspace.editor.nameInputLabel')}
