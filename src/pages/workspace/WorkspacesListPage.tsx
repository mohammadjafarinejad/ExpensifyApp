--- conflicted
+++ resolved
@@ -36,12 +36,8 @@
 import useTheme from '@hooks/useTheme';
 import useThemeStyles from '@hooks/useThemeStyles';
 import {isConnectionInProgress} from '@libs/actions/connections';
-<<<<<<< HEAD
 import {clearWorkspaceOwnerChangeFlow, requestWorkspaceOwnerChange} from '@libs/actions/Policy/Member';
-import {calculateBillNewDot, clearDeleteWorkspaceError, clearErrors, deleteWorkspace, leaveWorkspace, removeWorkspace} from '@libs/actions/Policy/Policy';
-=======
 import {calculateBillNewDot, clearDeleteWorkspaceError, clearDuplicateWorkspace, clearErrors, deleteWorkspace, leaveWorkspace, removeWorkspace} from '@libs/actions/Policy/Policy';
->>>>>>> d28ef76a
 import {callFunctionIfActionIsAllowed, isSupportAuthToken} from '@libs/actions/Session';
 import {filterInactiveCards} from '@libs/CardUtils';
 import interceptAnonymousUser from '@libs/interceptAnonymousUser';
@@ -118,15 +114,12 @@
     const [lastPaymentMethod] = useOnyx(ONYXKEYS.NVP_LAST_PAYMENT_METHOD, {canBeMissing: true});
     const shouldShowLoadingIndicator = isLoadingApp && !isOffline;
     const route = useRoute<PlatformStackRouteProp<AuthScreensParamList, typeof SCREENS.WORKSPACES_LIST>>();
-<<<<<<< HEAD
     const [fundList] = useOnyx(ONYXKEYS.FUND_LIST, {canBeMissing: true});
-=======
     const [duplicateWorkspace] = useOnyx(ONYXKEYS.DUPLICATE_WORKSPACE, {canBeMissing: false});
     const isDuplicatedWorkspaceEnabled = isBetaEnabled(CONST.BETAS.DUPLICATE_WORKSPACE);
 
     // This hook preloads the screens of adjacent tabs to make changing tabs faster.
     usePreloadFullScreenNavigators();
->>>>>>> d28ef76a
 
     const [isDeleteModalOpen, setIsDeleteModalOpen] = useState(false);
     const [policyIDToDelete, setPolicyIDToDelete] = useState<string>();
@@ -336,11 +329,8 @@
             styles.ph5,
             styles.mb2,
             styles.mh5,
-<<<<<<< HEAD
-=======
             styles.ph5,
             duplicateWorkspace?.policyID,
->>>>>>> d28ef76a
             styles.hoveredComponentBG,
             styles.offlineFeedback.deleted,
             loadingSpinnerIconIndex,
