--- conflicted
+++ resolved
@@ -36,12 +36,7 @@
 import CONST from '@src/CONST';
 import ONYXKEYS from '@src/ONYXKEYS';
 import ROUTES from '@src/ROUTES';
-<<<<<<< HEAD
-import SCREENS from '@src/SCREENS';
 import type {PolicyMembers, Policy as PolicyType, ReimbursementAccount, Report, Session as SessionType} from '@src/types/onyx';
-=======
-import type {PolicyMembers, Policy as PolicyType, ReimbursementAccount, Report} from '@src/types/onyx';
->>>>>>> 2abedcdb
 import type * as OnyxCommon from '@src/types/onyx/OnyxCommon';
 import {isEmptyObject} from '@src/types/utils/EmptyObject';
 import withPolicyAndFullscreenLoading from './withPolicyAndFullscreenLoading';
@@ -224,11 +219,7 @@
                 </PressableWithoutFeedback>
             );
         },
-<<<<<<< HEAD
-        [session?.accountID, styles.ph5, styles.mh5, styles.mb3, styles.hoveredComponentBG, translate, isSmallScreenWidth],
-=======
-        [isLessThanMediumScreen, styles.mb3, styles.mh5, styles.ph5, styles.hoveredComponentBG, translate],
->>>>>>> 2abedcdb
+        [session?.accountID, styles.mh5, styles.mb3, styles.ph5, styles.hoveredComponentBG, translate, isLessThanMediumScreen],
     );
 
     const listHeaderComponent = useCallback(() => {
