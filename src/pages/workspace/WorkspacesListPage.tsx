import {useIsFocused, useRoute} from '@react-navigation/native';
import React, {useCallback, useEffect, useMemo, useState} from 'react';
import {FlatList, View} from 'react-native';
import type {ValueOf} from 'type-fest';
import Button from '@components/Button';
import ConfirmModal from '@components/ConfirmModal';
import type {FeatureListItem} from '@components/FeatureList';
import FeatureList from '@components/FeatureList';
import FullScreenLoadingIndicator from '@components/FullscreenLoadingIndicator';
import * as Expensicons from '@components/Icon/Expensicons';
import * as Illustrations from '@components/Icon/Illustrations';
import LottieAnimations from '@components/LottieAnimations';
import type {MenuItemProps} from '@components/MenuItem';
import NavigationTabBar from '@components/Navigation/NavigationTabBar';
import NAVIGATION_TABS from '@components/Navigation/NavigationTabBar/NAVIGATION_TABS';
import TopBar from '@components/Navigation/TopBar';
import type {OfflineWithFeedbackProps} from '@components/OfflineWithFeedback';
import OfflineWithFeedback from '@components/OfflineWithFeedback';
import type {PopoverMenuItem} from '@components/PopoverMenu';
import {PressableWithoutFeedback} from '@components/Pressable';
import ScreenWrapper from '@components/ScreenWrapper';
import ScrollView from '@components/ScrollView';
import SearchBar from '@components/SearchBar';
import type {ListItem} from '@components/SelectionList/types';
import SupportalActionRestrictedModal from '@components/SupportalActionRestrictedModal';
import Text from '@components/Text';
import useCardFeeds from '@hooks/useCardFeeds';
import useHandleBackButton from '@hooks/useHandleBackButton';
import useLocalize from '@hooks/useLocalize';
import useNetwork from '@hooks/useNetwork';
import useNetworkWithOfflineStatus from '@hooks/useNetworkWithOfflineStatus';
import useOnyx from '@hooks/useOnyx';
import usePayAndDowngrade from '@hooks/usePayAndDowngrade';
import useResponsiveLayout from '@hooks/useResponsiveLayout';
import useSearchResults from '@hooks/useSearchResults';
import useTheme from '@hooks/useTheme';
import useThemeStyles from '@hooks/useThemeStyles';
import {isConnectionInProgress} from '@libs/actions/connections';
import {calculateBillNewDot, clearDeleteWorkspaceError, clearErrors, deleteWorkspace, leaveWorkspace, removeWorkspace, updateDefaultPolicy} from '@libs/actions/Policy/Policy';
import {callFunctionIfActionIsAllowed, isSupportAuthToken} from '@libs/actions/Session';
import {filterInactiveCards} from '@libs/CardUtils';
import interceptAnonymousUser from '@libs/interceptAnonymousUser';
import Navigation from '@libs/Navigation/Navigation';
import type {PlatformStackRouteProp} from '@libs/Navigation/PlatformStackNavigation/types';
import type {AuthScreensParamList} from '@libs/Navigation/types';
import {getPolicy, getPolicyBrickRoadIndicatorStatus, isDeleteWorkspaceAnnualSubscriptionError, isPolicyAdmin, shouldShowPolicy, wasPolicyLastModifiedWhileOffline} from '@libs/PolicyUtils';
import {getDefaultWorkspaceAvatar} from '@libs/ReportUtils';
import {shouldCalculateBillNewDot as shouldCalculateBillNewDotFn} from '@libs/SubscriptionUtils';
import type {AvatarSource} from '@libs/UserUtils';
import CONST from '@src/CONST';
import ONYXKEYS from '@src/ONYXKEYS';
import ROUTES from '@src/ROUTES';
import type SCREENS from '@src/SCREENS';
import type {Policy as PolicyType} from '@src/types/onyx';
import type * as OnyxCommon from '@src/types/onyx/OnyxCommon';
import type {PolicyDetailsForNonMembers} from '@src/types/onyx/Policy';
import {isEmptyObject} from '@src/types/utils/EmptyObject';
import WorkspacesListRow from './WorkspacesListRow';

type WorkspaceItem = ListItem &
    Required<Pick<MenuItemProps, 'title' | 'disabled'>> &
    Pick<MenuItemProps, 'brickRoadIndicator' | 'iconFill' | 'fallbackIcon'> &
    Pick<OfflineWithFeedbackProps, 'errors' | 'pendingAction'> &
    Pick<PolicyType, 'role' | 'type' | 'ownerAccountID' | 'employeeList'> & {
        icon: AvatarSource;
        action: () => void;
        dismissError: () => void;
        iconType?: ValueOf<typeof CONST.ICON_TYPE_AVATAR | typeof CONST.ICON_TYPE_ICON>;
        policyID?: string;
        isJoinRequestPending?: boolean;
    };

// eslint-disable-next-line react/no-unused-prop-types
type GetMenuItem = {item: WorkspaceItem; index: number};

const workspaceFeatures: FeatureListItem[] = [
    {
        icon: Illustrations.MoneyReceipts,
        translationKey: 'workspace.emptyWorkspace.features.trackAndCollect',
    },
    {
        icon: Illustrations.CreditCardsNew,
        translationKey: 'workspace.emptyWorkspace.features.companyCards',
    },
    {
        icon: Illustrations.MoneyWings,
        translationKey: 'workspace.emptyWorkspace.features.reimbursements',
    },
];

/**
 * Dismisses the errors on one item
 */
function dismissWorkspaceError(policyID: string, pendingAction: OnyxCommon.PendingAction | undefined) {
    if (pendingAction === CONST.RED_BRICK_ROAD_PENDING_ACTION.DELETE) {
        clearDeleteWorkspaceError(policyID);
        return;
    }

    if (pendingAction === CONST.RED_BRICK_ROAD_PENDING_ACTION.ADD) {
        removeWorkspace(policyID);
        return;
    }

    clearErrors(policyID);
}

function WorkspacesListPage() {
    const theme = useTheme();
    const styles = useThemeStyles();
<<<<<<< HEAD
    const {translate, preferredLocale} = useLocalize();
=======
    const {translate, localeCompare} = useLocalize();
>>>>>>> 15aa1ad2
    const {isOffline} = useNetwork();
    const {shouldUseNarrowLayout, isMediumScreenWidth} = useResponsiveLayout();
    const [allConnectionSyncProgresses] = useOnyx(ONYXKEYS.COLLECTION.POLICY_CONNECTION_SYNC_PROGRESS, {canBeMissing: true});
    const [policies] = useOnyx(ONYXKEYS.COLLECTION.POLICY, {canBeMissing: true});
    const [reimbursementAccount] = useOnyx(ONYXKEYS.REIMBURSEMENT_ACCOUNT, {canBeMissing: true});
    const [session] = useOnyx(ONYXKEYS.SESSION, {canBeMissing: true});
    const [activePolicyID] = useOnyx(ONYXKEYS.NVP_ACTIVE_POLICY_ID, {canBeMissing: true});
    const [isLoadingApp] = useOnyx(ONYXKEYS.IS_LOADING_APP, {canBeMissing: true});
    const shouldShowLoadingIndicator = isLoadingApp && !isOffline;
    const route = useRoute<PlatformStackRouteProp<AuthScreensParamList, typeof SCREENS.WORKSPACES_LIST>>();

    const [isDeleteModalOpen, setIsDeleteModalOpen] = useState(false);
    const [policyIDToDelete, setPolicyIDToDelete] = useState<string>();
    // The workspace was deleted in this page
    const [policyNameToDelete, setPolicyNameToDelete] = useState<string>();
    const [isDeleteWorkspaceAnnualSubscriptionErrorModalOpen, setIsDeleteWorkspaceAnnualSubscriptionErrorModalOpen] = useState(false);
    const {setIsDeletingPaidWorkspace, isLoadingBill}: {setIsDeletingPaidWorkspace: (value: boolean) => void; isLoadingBill: boolean | undefined} = usePayAndDowngrade(setIsDeleteModalOpen);
    const isFocused = useIsFocused();
    const {lastOfflineAt, lastOnlineAt} = useNetworkWithOfflineStatus();

    const [loadingSpinnerIconIndex, setLoadingSpinnerIconIndex] = useState<number | null>(null);

    const isLessThanMediumScreen = isMediumScreenWidth || shouldUseNarrowLayout;

    const shouldDisplayLHB = !shouldUseNarrowLayout;

    // We need this to update translation for deleting a workspace when it has third party card feeds or expensify card assigned.
    const workspaceAccountID = policies?.[`${ONYXKEYS.COLLECTION.POLICY}${policyIDToDelete}`]?.workspaceAccountID ?? CONST.DEFAULT_NUMBER_ID;
    const [cardFeeds] = useCardFeeds(policyIDToDelete);
    const [cardsList] = useOnyx(`${ONYXKEYS.COLLECTION.WORKSPACE_CARDS_LIST}${workspaceAccountID}_${CONST.EXPENSIFY_CARD.BANK}`, {
        selector: filterInactiveCards,
        canBeMissing: true,
    });
    // This will be fixed as part of https://github.com/Expensify/Expensify/issues/507850
    // eslint-disable-next-line deprecation/deprecation
    const policyToDelete = getPolicy(policyIDToDelete);
    const hasCardFeedOrExpensifyCard =
        !isEmptyObject(cardFeeds) ||
        !isEmptyObject(cardsList) ||
        // eslint-disable-next-line @typescript-eslint/prefer-nullish-coalescing
        ((policyToDelete?.areExpensifyCardsEnabled || policyToDelete?.areCompanyCardsEnabled) && policyToDelete?.workspaceAccountID);

    const isSupportalAction = isSupportAuthToken();

    const [isSupportalActionRestrictedModalOpen, setIsSupportalActionRestrictedModalOpen] = useState(false);
    const hideSupportalModal = () => {
        setIsSupportalActionRestrictedModalOpen(false);
    };
    const hideDeleteWorkspaceAnnualSubscriptionErrorModal = () => {
        setIsDeleteWorkspaceAnnualSubscriptionErrorModalOpen(false);
    };
    const confirmDeleteAndHideModal = () => {
        if (!policyIDToDelete || !policyNameToDelete) {
            return;
        }

        deleteWorkspace(policyIDToDelete, policyNameToDelete);
        setIsDeleteModalOpen(false);
    };

    const shouldCalculateBillNewDot: boolean = shouldCalculateBillNewDotFn();

    const resetLoadingSpinnerIconIndex = useCallback(() => {
        setLoadingSpinnerIconIndex(null);
    }, []);

    useEffect(() => {
        if (!isFocused || isDeleteWorkspaceAnnualSubscriptionErrorModalOpen) {
            return;
        }

        const policyIDWithError = Object.values(policies ?? {}).find(isDeleteWorkspaceAnnualSubscriptionError)?.id;
        if (
            !policyIDWithError ||
            wasPolicyLastModifiedWhileOffline(policies?.[`${ONYXKEYS.COLLECTION.POLICY}${policyIDWithError}`], isOffline, lastOfflineAt.current, lastOnlineAt.current, preferredLocale)
        ) {
            return;
        }
        clearDeleteWorkspaceError(policyIDWithError);
        setIsDeleteWorkspaceAnnualSubscriptionErrorModalOpen(true);
    }, [isDeleteWorkspaceAnnualSubscriptionErrorModalOpen, policies, isFocused, isOffline, lastOfflineAt, lastOnlineAt, preferredLocale]);

    /**
     * Gets the menu item for each workspace
     */
    const getMenuItem = useCallback(
        ({item, index}: GetMenuItem) => {
            const isAdmin = isPolicyAdmin(item as unknown as PolicyType, session?.email);
            const isOwner = item.ownerAccountID === session?.accountID;
            const isDefault = activePolicyID === item.policyID;
            const threeDotsMenuItems: PopoverMenuItem[] = [
                {
                    icon: Expensicons.Building,
                    text: translate('workspace.common.goToWorkspace'),
                    onSelected: item.action,
                },
            ];

            if (isOwner) {
                threeDotsMenuItems.push({
                    icon: Expensicons.Trashcan,
                    text: translate('workspace.common.delete'),
                    shouldShowLoadingSpinnerIcon: loadingSpinnerIconIndex === index,
                    onSelected: () => {
                        if (loadingSpinnerIconIndex !== null) {
                            return;
                        }

                        if (isSupportalAction) {
                            setIsSupportalActionRestrictedModalOpen(true);
                            return;
                        }

                        setPolicyIDToDelete(item.policyID);
                        setPolicyNameToDelete(item.title);

                        if (shouldCalculateBillNewDot) {
                            setIsDeletingPaidWorkspace(true);
                            calculateBillNewDot();
                            setLoadingSpinnerIconIndex(index);
                            return;
                        }

                        setIsDeleteModalOpen(true);
                    },
                    shouldKeepModalOpen: shouldCalculateBillNewDot,
                    shouldCallAfterModalHide: !shouldCalculateBillNewDot,
                });
            }

            if (!(isAdmin || isOwner)) {
                threeDotsMenuItems.push({
                    icon: Expensicons.Exit,
                    text: translate('common.leave'),
                    onSelected: callFunctionIfActionIsAllowed(() => leaveWorkspace(item.policyID)),
                });
            }

            if (!isDefault && !item?.isJoinRequestPending) {
                threeDotsMenuItems.push({
                    icon: Expensicons.Star,
                    text: translate('workspace.common.setAsDefault'),
                    onSelected: () => updateDefaultPolicy(item.policyID, activePolicyID),
                });
            }

            return (
                <OfflineWithFeedback
                    key={`${item.title}_${index}`}
                    pendingAction={item.pendingAction}
                    errorRowStyles={styles.ph5}
                    onClose={item.dismissError}
                    errors={item.errors}
                    style={styles.mb2}
                >
                    <PressableWithoutFeedback
                        role={CONST.ROLE.BUTTON}
                        accessibilityLabel="row"
                        style={[styles.mh5]}
                        disabled={item.disabled}
                        onPress={item.action}
                    >
                        {({hovered}) => (
                            <WorkspacesListRow
                                title={item.title}
                                policyID={item.policyID}
                                menuItems={threeDotsMenuItems}
                                workspaceIcon={item.icon}
                                ownerAccountID={item.ownerAccountID}
                                workspaceType={item.type}
                                isJoinRequestPending={item?.isJoinRequestPending}
                                rowStyles={hovered && styles.hoveredComponentBG}
                                layoutWidth={isLessThanMediumScreen ? CONST.LAYOUT_WIDTH.NARROW : CONST.LAYOUT_WIDTH.WIDE}
                                brickRoadIndicator={item.brickRoadIndicator}
                                shouldDisableThreeDotsMenu={item.disabled}
                                style={[item.pendingAction === CONST.RED_BRICK_ROAD_PENDING_ACTION.DELETE ? styles.offlineFeedback.deleted : {}]}
                                isDefault={isDefault}
                                isLoadingBill={isLoadingBill}
                                resetLoadingSpinnerIconIndex={resetLoadingSpinnerIconIndex}
                            />
                        )}
                    </PressableWithoutFeedback>
                </OfflineWithFeedback>
            );
        },
        [
            isLessThanMediumScreen,
            styles.mb2,
            styles.mh5,
            styles.ph5,
            styles.hoveredComponentBG,
            translate,
            styles.offlineFeedback.deleted,
            session?.accountID,
            session?.email,
            activePolicyID,
            isSupportalAction,
            setIsDeletingPaidWorkspace,
            isLoadingBill,
            shouldCalculateBillNewDot,
            loadingSpinnerIconIndex,
            resetLoadingSpinnerIconIndex,
        ],
    );

    const navigateToWorkspace = useCallback(
        (policyID: string) => {
            // On the wide layout, we always want to open the Profile page when opening workspace settings from the list
            if (shouldUseNarrowLayout) {
                Navigation.navigate(ROUTES.WORKSPACE_INITIAL.getRoute(policyID));
                return;
            }
            Navigation.navigate(ROUTES.WORKSPACE_OVERVIEW.getRoute(policyID));
        },
        [shouldUseNarrowLayout],
    );

    /**
     * Add free policies (workspaces) to the list of menu items and returns the list of menu items
     */
    const workspaces = useMemo(() => {
        const reimbursementAccountBrickRoadIndicator = !isEmptyObject(reimbursementAccount?.errors) ? CONST.BRICK_ROAD_INDICATOR_STATUS.ERROR : undefined;
        if (isEmptyObject(policies)) {
            return [];
        }

        return Object.values(policies)
            .filter((policy): policy is PolicyType => shouldShowPolicy(policy, isOffline, session?.email))
            .map((policy): WorkspaceItem => {
                if (policy?.isJoinRequestPending && policy?.policyDetailsForNonMembers) {
                    const policyInfo = Object.values(policy.policyDetailsForNonMembers).at(0) as PolicyDetailsForNonMembers;
                    const id = Object.keys(policy.policyDetailsForNonMembers).at(0);
                    return {
                        title: policyInfo.name,
                        icon: policyInfo?.avatar ? policyInfo.avatar : getDefaultWorkspaceAvatar(policy.name),
                        disabled: true,
                        ownerAccountID: policyInfo.ownerAccountID,
                        type: policyInfo.type,
                        iconType: policyInfo?.avatar ? CONST.ICON_TYPE_AVATAR : CONST.ICON_TYPE_ICON,
                        iconFill: theme.textLight,
                        fallbackIcon: Expensicons.FallbackWorkspaceAvatar,
                        policyID: id,
                        role: CONST.POLICY.ROLE.USER,
                        errors: undefined,
                        action: () => null,
                        dismissError: () => null,
                        isJoinRequestPending: true,
                    };
                }
                return {
                    title: policy.name,
                    icon: policy.avatarURL ? policy.avatarURL : getDefaultWorkspaceAvatar(policy.name),
                    action: () => navigateToWorkspace(policy.id),
                    brickRoadIndicator: !isPolicyAdmin(policy)
                        ? undefined
                        : (reimbursementAccountBrickRoadIndicator ??
                          getPolicyBrickRoadIndicatorStatus(
                              policy,
                              isConnectionInProgress(allConnectionSyncProgresses?.[`${ONYXKEYS.COLLECTION.POLICY_CONNECTION_SYNC_PROGRESS}${policy.id}`], policy),
                          )),
                    pendingAction: policy.pendingAction,
                    errors: policy.errors,
                    dismissError: () => dismissWorkspaceError(policy.id, policy.pendingAction),
                    disabled: policy.pendingAction === CONST.RED_BRICK_ROAD_PENDING_ACTION.DELETE,
                    iconType: policy.avatarURL ? CONST.ICON_TYPE_AVATAR : CONST.ICON_TYPE_ICON,
                    iconFill: theme.textLight,
                    fallbackIcon: Expensicons.FallbackWorkspaceAvatar,
                    policyID: policy.id,
                    ownerAccountID: policy.ownerAccountID,
                    role: policy.role,
                    type: policy.type,
                    employeeList: policy.employeeList,
                };
            });
    }, [reimbursementAccount?.errors, policies, isOffline, session?.email, allConnectionSyncProgresses, theme.textLight, navigateToWorkspace]);

    const filterWorkspace = useCallback((workspace: WorkspaceItem, inputValue: string) => workspace.title.toLowerCase().includes(inputValue), []);
    const sortWorkspace = useCallback((workspaceItems: WorkspaceItem[]) => workspaceItems.sort((a, b) => localeCompare(a.title, b.title)), [localeCompare]);
    const [inputValue, setInputValue, filteredWorkspaces] = useSearchResults(workspaces, filterWorkspace, sortWorkspace);

    const listHeaderComponent = (
        <>
            {isLessThanMediumScreen && <View style={styles.mt3} />}
            {workspaces.length > CONST.SEARCH_ITEM_LIMIT && (
                <SearchBar
                    label={translate('workspace.common.findWorkspace')}
                    inputValue={inputValue}
                    onChangeText={setInputValue}
                    shouldShowEmptyState={filteredWorkspaces.length === 0 && inputValue.length > 0}
                />
            )}
            {!isLessThanMediumScreen && filteredWorkspaces.length > 0 && (
                <View style={[styles.flexRow, styles.gap5, styles.pt2, styles.pb3, styles.pr5, styles.pl10, styles.appBG]}>
                    <View style={[styles.flexRow, styles.flex2]}>
                        <Text
                            numberOfLines={1}
                            style={[styles.flexGrow1, styles.textLabelSupporting]}
                        >
                            {translate('workspace.common.workspaceName')}
                        </Text>
                    </View>
                    <View style={[styles.flexRow, styles.flex1, styles.workspaceOwnerSectionTitle, styles.workspaceOwnerSectionMinWidth]}>
                        <Text
                            numberOfLines={1}
                            style={[styles.flexGrow1, styles.textLabelSupporting]}
                        >
                            {translate('workspace.common.workspaceOwner')}
                        </Text>
                    </View>
                    <View style={[styles.flexRow, styles.flex1, styles.workspaceTypeSectionTitle]}>
                        <Text
                            numberOfLines={1}
                            style={[styles.flexGrow1, styles.textLabelSupporting]}
                        >
                            {translate('workspace.common.workspaceType')}
                        </Text>
                    </View>
                    <View style={[styles.workspaceRightColumn, styles.mr2]} />
                </View>
            )}
        </>
    );

    const getHeaderButton = () => (
        <Button
            accessibilityLabel={translate('workspace.new.newWorkspace')}
            text={translate('workspace.new.newWorkspace')}
            onPress={() => interceptAnonymousUser(() => Navigation.navigate(ROUTES.WORKSPACE_CONFIRMATION.getRoute(ROUTES.WORKSPACES_LIST.route)))}
            icon={Expensicons.Plus}
            style={[shouldUseNarrowLayout && [styles.flexGrow1, styles.mb3]]}
        />
    );

    const onBackButtonPress = () => {
        Navigation.goBack(route.params?.backTo);
        return true;
    };

    useHandleBackButton(onBackButtonPress);

    if (isEmptyObject(workspaces)) {
        return (
            <ScreenWrapper
                shouldEnablePickerAvoiding={false}
                shouldEnableMaxHeight
                testID={WorkspacesListPage.displayName}
                shouldShowOfflineIndicatorInWideScreen
                bottomContent={shouldUseNarrowLayout && <NavigationTabBar selectedTab={NAVIGATION_TABS.WORKSPACES} />}
                enableEdgeToEdgeBottomSafeAreaPadding={false}
            >
                <View style={styles.topBarWrapper}>
                    <TopBar breadcrumbLabel={translate('common.workspaces')} />
                </View>
                {shouldShowLoadingIndicator ? (
                    <View style={[styles.flex1]}>
                        <FullScreenLoadingIndicator style={[styles.flex1, styles.pRelative]} />
                    </View>
                ) : (
                    <ScrollView
                        contentContainerStyle={styles.pt2}
                        addBottomSafeAreaPadding
                    >
                        <View style={[styles.flex1, isLessThanMediumScreen ? styles.workspaceSectionMobile : styles.workspaceSection]}>
                            <FeatureList
                                menuItems={workspaceFeatures}
                                title={translate('workspace.emptyWorkspace.title')}
                                subtitle={translate('workspace.emptyWorkspace.subtitle')}
                                ctaText={translate('workspace.new.newWorkspace')}
                                ctaAccessibilityLabel={translate('workspace.new.newWorkspace')}
                                onCtaPress={() => interceptAnonymousUser(() => Navigation.navigate(ROUTES.WORKSPACE_CONFIRMATION.getRoute(ROUTES.WORKSPACES_LIST.route)))}
                                illustration={LottieAnimations.WorkspacePlanet}
                                // We use this style to vertically center the illustration, as the original illustration is not centered
                                illustrationStyle={styles.emptyWorkspaceIllustrationStyle}
                                titleStyles={styles.textHeadlineH1}
                            />
                        </View>
                    </ScrollView>
                )}
                {shouldDisplayLHB && <NavigationTabBar selectedTab={NAVIGATION_TABS.WORKSPACES} />}
            </ScreenWrapper>
        );
    }

    return (
        <ScreenWrapper
            shouldEnablePickerAvoiding={false}
            shouldShowOfflineIndicatorInWideScreen
            testID={WorkspacesListPage.displayName}
            enableEdgeToEdgeBottomSafeAreaPadding={false}
            bottomContent={shouldUseNarrowLayout && <NavigationTabBar selectedTab={NAVIGATION_TABS.WORKSPACES} />}
        >
            <View style={styles.flex1}>
                <TopBar breadcrumbLabel={translate('common.workspaces')}>{!shouldUseNarrowLayout && <View style={[styles.pr2]}>{getHeaderButton()}</View>}</TopBar>
                {shouldUseNarrowLayout && <View style={[styles.ph5, styles.pt2]}>{getHeaderButton()}</View>}
                <FlatList
                    data={filteredWorkspaces}
                    renderItem={getMenuItem}
                    ListHeaderComponent={listHeaderComponent}
                    keyboardShouldPersistTaps="handled"
                />
            </View>
            <ConfirmModal
                title={translate('workspace.common.delete')}
                isVisible={isDeleteModalOpen}
                onConfirm={confirmDeleteAndHideModal}
                onCancel={() => setIsDeleteModalOpen(false)}
                prompt={hasCardFeedOrExpensifyCard ? translate('workspace.common.deleteWithCardsConfirmation') : translate('workspace.common.deleteConfirmation')}
                confirmText={translate('common.delete')}
                cancelText={translate('common.cancel')}
                danger
            />
            <SupportalActionRestrictedModal
                isModalOpen={isSupportalActionRestrictedModalOpen}
                hideSupportalModal={hideSupportalModal}
            />
            <ConfirmModal
                title={translate('workspace.common.delete')}
                isVisible={!!isDeleteWorkspaceAnnualSubscriptionErrorModalOpen}
                onConfirm={hideDeleteWorkspaceAnnualSubscriptionErrorModal}
                onCancel={hideDeleteWorkspaceAnnualSubscriptionErrorModal}
                confirmText={translate('common.buttonConfirm')}
                prompt={translate('workspace.common.cannotDeleteWorkspaceAnnualSubscriptionError')}
                shouldShowCancelButton={false}
                success={false}
            />
            {shouldDisplayLHB && <NavigationTabBar selectedTab={NAVIGATION_TABS.WORKSPACES} />}
        </ScreenWrapper>
    );
}

WorkspacesListPage.displayName = 'WorkspacesListPage';

export default WorkspacesListPage;<|MERGE_RESOLUTION|>--- conflicted
+++ resolved
@@ -108,11 +108,7 @@
 function WorkspacesListPage() {
     const theme = useTheme();
     const styles = useThemeStyles();
-<<<<<<< HEAD
-    const {translate, preferredLocale} = useLocalize();
-=======
-    const {translate, localeCompare} = useLocalize();
->>>>>>> 15aa1ad2
+    const {translate, localeCompare, preferredLocale} = useLocalize();
     const {isOffline} = useNetwork();
     const {shouldUseNarrowLayout, isMediumScreenWidth} = useResponsiveLayout();
     const [allConnectionSyncProgresses] = useOnyx(ONYXKEYS.COLLECTION.POLICY_CONNECTION_SYNC_PROGRESS, {canBeMissing: true});
