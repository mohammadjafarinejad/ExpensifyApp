--- conflicted
+++ resolved
@@ -118,13 +118,9 @@
     throw new Error('Not implemented');
 }
 
-<<<<<<< HEAD
 const stickyHeaderIndices = [0];
 
-function WorkspacesListPage({policies, allPolicyMembers, reimbursementAccount, reports}: WorkspaceListPageProps) {
-=======
 function WorkspacesListPage({policies, allPolicyMembers, reimbursementAccount, reports, session}: WorkspaceListPageProps) {
->>>>>>> eef5fde8
     const theme = useTheme();
     const styles = useThemeStyles();
     const {translate} = useLocalize();
