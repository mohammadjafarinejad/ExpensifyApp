import {useIsFocused, useRoute} from '@react-navigation/native';
import React, {useCallback, useEffect, useMemo, useRef, useState} from 'react';
import {FlatList, InteractionManager, View} from 'react-native';
import type {ValueOf} from 'type-fest';
import Button from '@components/Button';
import ConfirmModal from '@components/ConfirmModal';
import EmptyStateComponent from '@components/EmptyStateComponent';
import FullScreenLoadingIndicator from '@components/FullscreenLoadingIndicator';
import * as Expensicons from '@components/Icon/Expensicons';
import LottieAnimations from '@components/LottieAnimations';
import type {MenuItemProps} from '@components/MenuItem';
import NavigationTabBar from '@components/Navigation/NavigationTabBar';
import NAVIGATION_TABS from '@components/Navigation/NavigationTabBar/NAVIGATION_TABS';
import TopBar from '@components/Navigation/TopBar';
import type {OfflineWithFeedbackProps} from '@components/OfflineWithFeedback';
import OfflineWithFeedback from '@components/OfflineWithFeedback';
import type {PopoverMenuItem} from '@components/PopoverMenu';
import {PressableWithoutFeedback} from '@components/Pressable';
import ScreenWrapper from '@components/ScreenWrapper';
import ScrollView from '@components/ScrollView';
import SearchBar from '@components/SearchBar';
import type {ListItem} from '@components/SelectionListWithSections/types';
import WorkspaceRowSkeleton from '@components/Skeletons/WorkspaceRowSkeleton';
import Text from '@components/Text';
import useCardFeeds from '@hooks/useCardFeeds';
import useHandleBackButton from '@hooks/useHandleBackButton';
import useLocalize from '@hooks/useLocalize';
import useNetwork from '@hooks/useNetwork';
import useOnyx from '@hooks/useOnyx';
import usePayAndDowngrade from '@hooks/usePayAndDowngrade';
import usePreferredPolicy from '@hooks/usePreferredPolicy';
import useResponsiveLayout from '@hooks/useResponsiveLayout';
import useSearchResults from '@hooks/useSearchResults';
import useStyleUtils from '@hooks/useStyleUtils';
import useTheme from '@hooks/useTheme';
import useThemeStyles from '@hooks/useThemeStyles';
import {isConnectionInProgress} from '@libs/actions/connections';
import {clearWorkspaceOwnerChangeFlow, requestWorkspaceOwnerChange} from '@libs/actions/Policy/Member';
import {calculateBillNewDot, clearDeleteWorkspaceError, clearDuplicateWorkspace, clearErrors, deleteWorkspace, leaveWorkspace, removeWorkspace} from '@libs/actions/Policy/Policy';
import {callFunctionIfActionIsAllowed} from '@libs/actions/Session';
import {filterInactiveCards} from '@libs/CardUtils';
import interceptAnonymousUser from '@libs/interceptAnonymousUser';
import usePreloadFullScreenNavigators from '@libs/Navigation/AppNavigator/usePreloadFullScreenNavigators';
import Navigation from '@libs/Navigation/Navigation';
import type {PlatformStackRouteProp} from '@libs/Navigation/PlatformStackNavigation/types';
import type {AuthScreensParamList} from '@libs/Navigation/types';
import {getDefaultApprover, getPolicy, getPolicyBrickRoadIndicatorStatus, isPolicyAdmin, shouldShowPolicy} from '@libs/PolicyUtils';
import {getDefaultWorkspaceAvatar} from '@libs/ReportUtils';
import shouldRenderTransferOwnerButton from '@libs/shouldRenderTransferOwnerButton';
import {shouldCalculateBillNewDot as shouldCalculateBillNewDotFn} from '@libs/SubscriptionUtils';
import type {AvatarSource} from '@libs/UserUtils';
import colors from '@styles/theme/colors';
import variables from '@styles/variables';
import {setNameValuePair} from '@userActions/User';
import CONST from '@src/CONST';
import ONYXKEYS from '@src/ONYXKEYS';
import ROUTES from '@src/ROUTES';
import type SCREENS from '@src/SCREENS';
import type {Policy as PolicyType} from '@src/types/onyx';
import type * as OnyxCommon from '@src/types/onyx/OnyxCommon';
import type {PolicyDetailsForNonMembers} from '@src/types/onyx/Policy';
import {isEmptyObject} from '@src/types/utils/EmptyObject';
import WorkspacesListRow from './WorkspacesListRow';

type WorkspaceItem = ListItem &
    Required<Pick<MenuItemProps, 'title' | 'disabled'>> &
    Pick<MenuItemProps, 'brickRoadIndicator' | 'iconFill' | 'fallbackIcon'> &
    Pick<OfflineWithFeedbackProps, 'errors' | 'pendingAction'> &
    Pick<PolicyType, 'role' | 'type' | 'ownerAccountID' | 'employeeList'> & {
        icon: AvatarSource;
        action: () => void;
        dismissError: () => void;
        iconType?: ValueOf<typeof CONST.ICON_TYPE_AVATAR | typeof CONST.ICON_TYPE_ICON>;
        policyID?: string;
        isJoinRequestPending?: boolean;
    };

// eslint-disable-next-line react/no-unused-prop-types
type GetMenuItem = {item: WorkspaceItem; index: number};

/**
 * Dismisses the errors on one item
 */
function dismissWorkspaceError(policyID: string, pendingAction: OnyxCommon.PendingAction | undefined) {
    if (pendingAction === CONST.RED_BRICK_ROAD_PENDING_ACTION.DELETE) {
        clearDeleteWorkspaceError(policyID);
        return;
    }

    if (pendingAction === CONST.RED_BRICK_ROAD_PENDING_ACTION.ADD) {
        removeWorkspace(policyID);
        return;
    }

    clearErrors(policyID);
}

function WorkspacesListPage() {
    const theme = useTheme();
    const styles = useThemeStyles();
    const StyleUtils = useStyleUtils();
    const {translate, localeCompare} = useLocalize();
    const {isOffline} = useNetwork();
    const isFocused = useIsFocused();
    const {shouldUseNarrowLayout, isMediumScreenWidth} = useResponsiveLayout();
    const [allConnectionSyncProgresses] = useOnyx(ONYXKEYS.COLLECTION.POLICY_CONNECTION_SYNC_PROGRESS, {canBeMissing: true});
    const [policies] = useOnyx(ONYXKEYS.COLLECTION.POLICY, {canBeMissing: true});
    const [reimbursementAccount] = useOnyx(ONYXKEYS.REIMBURSEMENT_ACCOUNT, {canBeMissing: true});
    const [session] = useOnyx(ONYXKEYS.SESSION, {canBeMissing: true});
    const [activePolicyID] = useOnyx(ONYXKEYS.NVP_ACTIVE_POLICY_ID, {canBeMissing: true});
    const [isLoadingApp] = useOnyx(ONYXKEYS.IS_LOADING_APP, {canBeMissing: true});
    const [lastPaymentMethod] = useOnyx(ONYXKEYS.NVP_LAST_PAYMENT_METHOD, {canBeMissing: true});
    const shouldShowLoadingIndicator = isLoadingApp && !isOffline;
    const route = useRoute<PlatformStackRouteProp<AuthScreensParamList, typeof SCREENS.WORKSPACES_LIST>>();
    const [fundList] = useOnyx(ONYXKEYS.FUND_LIST, {canBeMissing: true});
    const [duplicateWorkspace] = useOnyx(ONYXKEYS.DUPLICATE_WORKSPACE, {canBeMissing: false});
<<<<<<< HEAD
    const [myDomainSecurityGroups] = useOnyx(ONYXKEYS.MY_DOMAIN_SECURITY_GROUPS, {canBeMissing: true});
    const [securityGroups] = useOnyx(ONYXKEYS.COLLECTION.SECURITY_GROUP, {canBeMissing: true});
    const [allTransactionViolations] = useOnyx(ONYXKEYS.COLLECTION.TRANSACTION_VIOLATIONS, {canBeMissing: true});
=======
    const {isRestrictedToPreferredPolicy} = usePreferredPolicy();
>>>>>>> fa5e06d9

    // This hook preloads the screens of adjacent tabs to make changing tabs faster.
    usePreloadFullScreenNavigators();

    const [isDeleteModalOpen, setIsDeleteModalOpen] = useState(false);
    const [policyIDToDelete, setPolicyIDToDelete] = useState<string>();
    const [policyNameToDelete, setPolicyNameToDelete] = useState<string>();
    const {setIsDeletingPaidWorkspace, isLoadingBill}: {setIsDeletingPaidWorkspace: (value: boolean) => void; isLoadingBill: boolean | undefined} = usePayAndDowngrade(setIsDeleteModalOpen);

    const [loadingSpinnerIconIndex, setLoadingSpinnerIconIndex] = useState<number | null>(null);

    const isLessThanMediumScreen = isMediumScreenWidth || shouldUseNarrowLayout;

    const shouldDisplayLHB = !shouldUseNarrowLayout;

    // We need this to update translation for deleting a workspace when it has third party card feeds or expensify card assigned.
    const workspaceAccountID = policies?.[`${ONYXKEYS.COLLECTION.POLICY}${policyIDToDelete}`]?.workspaceAccountID ?? CONST.DEFAULT_NUMBER_ID;
    const [cardFeeds, , defaultCardFeeds] = useCardFeeds(policyIDToDelete);
    const [cardsList] = useOnyx(`${ONYXKEYS.COLLECTION.WORKSPACE_CARDS_LIST}${workspaceAccountID}_${CONST.EXPENSIFY_CARD.BANK}`, {
        selector: filterInactiveCards,
        canBeMissing: true,
    });
    const flatlistRef = useRef<FlatList | null>(null);
    const [lastAccessedWorkspacePolicyID] = useOnyx(ONYXKEYS.LAST_ACCESSED_WORKSPACE_POLICY_ID, {canBeMissing: true});

    // This will be fixed as part of https://github.com/Expensify/Expensify/issues/507850
    // eslint-disable-next-line deprecation/deprecation
    const policyToDelete = getPolicy(policyIDToDelete);
    const hasCardFeedOrExpensifyCard =
        !isEmptyObject(cardFeeds) ||
        !isEmptyObject(cardsList) ||
        // eslint-disable-next-line @typescript-eslint/prefer-nullish-coalescing
        ((policyToDelete?.areExpensifyCardsEnabled || policyToDelete?.areCompanyCardsEnabled) && policyToDelete?.workspaceAccountID);

    const confirmDeleteAndHideModal = () => {
        if (!policyIDToDelete || !policyNameToDelete) {
            return;
        }

        deleteWorkspace(policyIDToDelete, policyNameToDelete, lastAccessedWorkspacePolicyID, defaultCardFeeds, allTransactionViolations, lastPaymentMethod);
        setIsDeleteModalOpen(false);
    };

    const shouldCalculateBillNewDot: boolean = shouldCalculateBillNewDotFn();

    const resetLoadingSpinnerIconIndex = useCallback(() => {
        setLoadingSpinnerIconIndex(null);
    }, []);

    const startChangeOwnershipFlow = useCallback(
        (policyID: string | undefined) => {
            if (!policyID) {
                return;
            }

            clearWorkspaceOwnerChangeFlow(policyID);
            requestWorkspaceOwnerChange(policyID);
            Navigation.navigate(
                ROUTES.WORKSPACE_OWNER_CHANGE_CHECK.getRoute(
                    policyID,
                    session?.accountID ?? CONST.DEFAULT_NUMBER_ID,
                    'amountOwed' as ValueOf<typeof CONST.POLICY.OWNERSHIP_ERRORS>,
                    Navigation.getActiveRoute(),
                ),
            );
        },
        [session?.accountID],
    );

    /**
     * Gets the menu item for each workspace
     */
    const getMenuItem = useCallback(
        ({item, index}: GetMenuItem) => {
            const isAdmin = isPolicyAdmin(item as unknown as PolicyType, session?.email);
            const isOwner = item.ownerAccountID === session?.accountID;
            const isDefault = activePolicyID === item.policyID;
            const shouldAnimateInHighlight = duplicateWorkspace?.policyID === item.policyID;

            const threeDotsMenuItems: PopoverMenuItem[] = [
                {
                    icon: Expensicons.Building,
                    text: translate('workspace.common.goToWorkspace'),
                    onSelected: item.action,
                },
            ];

            const defaultApprover = getDefaultApprover(policies?.[`${ONYXKEYS.COLLECTION.POLICY}${item.policyID}`]);
            if (!(isAdmin || isOwner) && defaultApprover !== session?.email) {
                threeDotsMenuItems.push({
                    icon: Expensicons.Exit,
                    text: translate('common.leave'),
                    onSelected: callFunctionIfActionIsAllowed(() => leaveWorkspace(item.policyID)),
                });
            }

            if (isAdmin) {
                threeDotsMenuItems.push({
                    icon: Expensicons.Copy,
                    text: translate('workspace.common.duplicateWorkspace'),
                    onSelected: () => (item.policyID ? Navigation.navigate(ROUTES.WORKSPACE_DUPLICATE.getRoute(item.policyID)) : undefined),
                });
            }

            if (!isDefault && !item?.isJoinRequestPending && !isRestrictedToPreferredPolicy) {
                threeDotsMenuItems.push({
                    icon: Expensicons.Star,
                    text: translate('workspace.common.setAsDefault'),
                    onSelected: () => {
                        if (!item.policyID || !activePolicyID) {
                            return;
                        }
                        setNameValuePair(ONYXKEYS.NVP_ACTIVE_POLICY_ID, item.policyID, activePolicyID);
                    },
                });
            }
            if (isOwner) {
                threeDotsMenuItems.push({
                    icon: Expensicons.Trashcan,
                    text: translate('workspace.common.delete'),
                    shouldShowLoadingSpinnerIcon: loadingSpinnerIconIndex === index,
                    onSelected: () => {
                        if (loadingSpinnerIconIndex !== null) {
                            return;
                        }

                        setPolicyIDToDelete(item.policyID);
                        setPolicyNameToDelete(item.title);

                        if (shouldCalculateBillNewDot) {
                            setIsDeletingPaidWorkspace(true);
                            calculateBillNewDot();
                            setLoadingSpinnerIconIndex(index);
                            return;
                        }

                        setIsDeleteModalOpen(true);
                    },
                    shouldKeepModalOpen: shouldCalculateBillNewDot,
                    shouldCallAfterModalHide: !shouldCalculateBillNewDot,
                });
            }

            if (isAdmin && !isOwner && shouldRenderTransferOwnerButton(fundList)) {
                threeDotsMenuItems.push({
                    icon: Expensicons.Transfer,
                    text: translate('workspace.people.transferOwner'),
                    onSelected: () => startChangeOwnershipFlow(item.policyID),
                });
            }

            return (
                <OfflineWithFeedback
                    key={`${item.title}_${index}`}
                    pendingAction={item.pendingAction}
                    errorRowStyles={styles.ph5}
                    onClose={item.dismissError}
                    errors={item.errors}
                    style={styles.mb2}
                >
                    <PressableWithoutFeedback
                        role={CONST.ROLE.BUTTON}
                        accessibilityLabel="row"
                        style={[styles.mh5]}
                        disabled={item.disabled}
                        onPress={item.action}
                    >
                        {({hovered}) => (
                            <WorkspacesListRow
                                title={item.title}
                                policyID={item.policyID}
                                menuItems={threeDotsMenuItems}
                                workspaceIcon={item.icon}
                                ownerAccountID={item.ownerAccountID}
                                workspaceType={item.type}
                                shouldAnimateInHighlight={shouldAnimateInHighlight}
                                isJoinRequestPending={item?.isJoinRequestPending}
                                rowStyles={hovered && styles.hoveredComponentBG}
                                layoutWidth={isLessThanMediumScreen ? CONST.LAYOUT_WIDTH.NARROW : CONST.LAYOUT_WIDTH.WIDE}
                                brickRoadIndicator={item.brickRoadIndicator}
                                shouldDisableThreeDotsMenu={item.disabled}
                                style={[item.pendingAction === CONST.RED_BRICK_ROAD_PENDING_ACTION.DELETE ? styles.offlineFeedback.deleted : {}]}
                                isDefault={isDefault}
                                isLoadingBill={isLoadingBill}
                                resetLoadingSpinnerIconIndex={resetLoadingSpinnerIconIndex}
                            />
                        )}
                    </PressableWithoutFeedback>
                </OfflineWithFeedback>
            );
        },
        [
            session?.email,
            session?.accountID,
            activePolicyID,
            duplicateWorkspace?.policyID,
            translate,
            policies,
            fundList,
            styles.mb2,
            styles.mh5,
            styles.ph5,
            styles.hoveredComponentBG,
            styles.offlineFeedback.deleted,
            loadingSpinnerIconIndex,
            shouldCalculateBillNewDot,
            setIsDeletingPaidWorkspace,
            startChangeOwnershipFlow,
            isLessThanMediumScreen,
            isLoadingBill,
            resetLoadingSpinnerIconIndex,
            isRestrictedToPreferredPolicy,
        ],
    );

    const navigateToWorkspace = useCallback(
        (policyID: string) => {
            // On the wide layout, we always want to open the Profile page when opening workspace settings from the list
            if (shouldUseNarrowLayout) {
                Navigation.navigate(ROUTES.WORKSPACE_INITIAL.getRoute(policyID));
                return;
            }
            Navigation.navigate(ROUTES.WORKSPACE_OVERVIEW.getRoute(policyID));
        },
        [shouldUseNarrowLayout],
    );

    /**
     * Add free policies (workspaces) to the list of menu items and returns the list of menu items
     */
    const workspaces = useMemo(() => {
        const reimbursementAccountBrickRoadIndicator = !isEmptyObject(reimbursementAccount?.errors) ? CONST.BRICK_ROAD_INDICATOR_STATUS.ERROR : undefined;
        if (isEmptyObject(policies)) {
            return [];
        }

        return Object.values(policies)
            .filter((policy): policy is PolicyType => shouldShowPolicy(policy, isOffline, session?.email))
            .map((policy): WorkspaceItem => {
                if (policy?.isJoinRequestPending && policy?.policyDetailsForNonMembers) {
                    const policyInfo = Object.values(policy.policyDetailsForNonMembers).at(0) as PolicyDetailsForNonMembers;
                    const id = Object.keys(policy.policyDetailsForNonMembers).at(0);
                    return {
                        title: policyInfo.name,
                        icon: policyInfo?.avatar ? policyInfo.avatar : getDefaultWorkspaceAvatar(policy.name),
                        disabled: true,
                        ownerAccountID: policyInfo.ownerAccountID,
                        type: policyInfo.type,
                        iconType: policyInfo?.avatar ? CONST.ICON_TYPE_AVATAR : CONST.ICON_TYPE_ICON,
                        iconFill: theme.textLight,
                        fallbackIcon: Expensicons.FallbackWorkspaceAvatar,
                        policyID: id,
                        role: CONST.POLICY.ROLE.USER,
                        errors: undefined,
                        action: () => null,
                        dismissError: () => null,
                        isJoinRequestPending: true,
                    };
                }
                return {
                    title: policy.name,
                    icon: policy.avatarURL ? policy.avatarURL : getDefaultWorkspaceAvatar(policy.name),
                    action: () => navigateToWorkspace(policy.id),
                    brickRoadIndicator: !isPolicyAdmin(policy)
                        ? undefined
                        : (reimbursementAccountBrickRoadIndicator ??
                          getPolicyBrickRoadIndicatorStatus(
                              policy,
                              isConnectionInProgress(allConnectionSyncProgresses?.[`${ONYXKEYS.COLLECTION.POLICY_CONNECTION_SYNC_PROGRESS}${policy.id}`], policy),
                          )),
                    pendingAction: policy.pendingAction,
                    errors: policy.errors,
                    dismissError: () => dismissWorkspaceError(policy.id, policy.pendingAction),
                    disabled: policy.pendingAction === CONST.RED_BRICK_ROAD_PENDING_ACTION.DELETE,
                    iconType: policy.avatarURL ? CONST.ICON_TYPE_AVATAR : CONST.ICON_TYPE_ICON,
                    iconFill: theme.textLight,
                    fallbackIcon: Expensicons.FallbackWorkspaceAvatar,
                    policyID: policy.id,
                    ownerAccountID: policy.ownerAccountID,
                    role: policy.role,
                    type: policy.type,
                    employeeList: policy.employeeList,
                };
            });
    }, [reimbursementAccount?.errors, policies, isOffline, session?.email, allConnectionSyncProgresses, theme.textLight, navigateToWorkspace]);

    const filterWorkspace = useCallback((workspace: WorkspaceItem, inputValue: string) => workspace.title.toLowerCase().includes(inputValue), []);
    const sortWorkspace = useCallback((workspaceItems: WorkspaceItem[]) => workspaceItems.sort((a, b) => localeCompare(a.title, b.title)), [localeCompare]);
    const [inputValue, setInputValue, filteredWorkspaces] = useSearchResults(workspaces, filterWorkspace, sortWorkspace);

    useEffect(() => {
        if (isEmptyObject(duplicateWorkspace) || !filteredWorkspaces.length || !isFocused) {
            return;
        }
        const duplicateWorkspaceIndex = filteredWorkspaces.findIndex((workspace) => workspace.policyID === duplicateWorkspace.policyID);
        if (duplicateWorkspaceIndex > 0) {
            flatlistRef.current?.scrollToIndex({index: duplicateWorkspaceIndex, animated: false});
            // eslint-disable-next-line deprecation/deprecation
            InteractionManager.runAfterInteractions(() => {
                clearDuplicateWorkspace();
            });
        }
    }, [duplicateWorkspace, isFocused, filteredWorkspaces]);

    const listHeaderComponent = (
        <>
            {isLessThanMediumScreen && <View style={styles.mt3} />}
            {workspaces.length > CONST.SEARCH_ITEM_LIMIT && (
                <SearchBar
                    label={translate('workspace.common.findWorkspace')}
                    inputValue={inputValue}
                    onChangeText={setInputValue}
                    shouldShowEmptyState={filteredWorkspaces.length === 0 && inputValue.length > 0}
                />
            )}
            {!isLessThanMediumScreen && filteredWorkspaces.length > 0 && (
                <View style={[styles.flexRow, styles.gap5, styles.pt2, styles.pb3, styles.pr5, styles.pl10, styles.appBG]}>
                    <View style={[styles.flexRow, styles.flex2]}>
                        <Text
                            numberOfLines={1}
                            style={[styles.flexGrow1, styles.textLabelSupporting]}
                        >
                            {translate('workspace.common.workspaceName')}
                        </Text>
                    </View>
                    <View style={[styles.flexRow, styles.flex1, styles.workspaceOwnerSectionTitle, styles.workspaceOwnerSectionMinWidth]}>
                        <Text
                            numberOfLines={1}
                            style={[styles.flexGrow1, styles.textLabelSupporting]}
                        >
                            {translate('workspace.common.workspaceOwner')}
                        </Text>
                    </View>
                    <View style={[styles.flexRow, styles.flex1, styles.workspaceTypeSectionTitle]}>
                        <Text
                            numberOfLines={1}
                            style={[styles.flexGrow1, styles.textLabelSupporting]}
                        >
                            {translate('workspace.common.workspaceType')}
                        </Text>
                    </View>
                    <View style={[styles.workspaceRightColumn, styles.mr2]} />
                </View>
            )}
        </>
    );

    const getHeaderButton = () => (
        <Button
            accessibilityLabel={translate('workspace.new.newWorkspace')}
            text={translate('workspace.new.newWorkspace')}
            onPress={() => interceptAnonymousUser(() => Navigation.navigate(ROUTES.WORKSPACE_CONFIRMATION.getRoute(ROUTES.WORKSPACES_LIST.route)))}
            icon={Expensicons.Plus}
            style={[shouldUseNarrowLayout && [styles.flexGrow1, styles.mb3]]}
        />
    );

    const onBackButtonPress = () => {
        Navigation.goBack(route.params?.backTo);
        return true;
    };

    useHandleBackButton(onBackButtonPress);

    if (isEmptyObject(workspaces)) {
        return (
            <ScreenWrapper
                shouldEnablePickerAvoiding={false}
                shouldEnableMaxHeight
                testID={WorkspacesListPage.displayName}
                shouldShowOfflineIndicatorInWideScreen
                bottomContent={shouldUseNarrowLayout && <NavigationTabBar selectedTab={NAVIGATION_TABS.WORKSPACES} />}
                enableEdgeToEdgeBottomSafeAreaPadding={false}
            >
                <View style={styles.topBarWrapper}>
                    <TopBar breadcrumbLabel={translate('common.workspaces')} />
                </View>
                {shouldShowLoadingIndicator ? (
                    <View style={[styles.flex1]}>
                        <FullScreenLoadingIndicator style={[styles.flex1, styles.pRelative]} />
                    </View>
                ) : (
                    <ScrollView contentContainerStyle={[styles.pt2, styles.flexGrow1, styles.flexShrink0]}>
                        <EmptyStateComponent
                            SkeletonComponent={WorkspaceRowSkeleton}
                            headerMediaType={CONST.EMPTY_STATE_MEDIA.ANIMATION}
                            headerMedia={LottieAnimations.WorkspacePlanet}
                            title={translate('workspace.emptyWorkspace.title')}
                            subtitle={translate('workspace.emptyWorkspace.subtitle')}
                            titleStyles={styles.pt2}
                            headerStyles={[styles.overflowHidden, StyleUtils.getBackgroundColorStyle(colors.pink800), StyleUtils.getHeight(variables.sectionIllustrationHeight)]}
                            lottieWebViewStyles={styles.emptyWorkspaceListIllustrationStyle}
                            headerContentStyles={styles.emptyWorkspaceListIllustrationStyle}
                            buttons={[
                                {
                                    success: true,
                                    buttonAction: () => interceptAnonymousUser(() => Navigation.navigate(ROUTES.WORKSPACE_CONFIRMATION.getRoute(ROUTES.WORKSPACES_LIST.route))),
                                    buttonText: translate('workspace.new.newWorkspace'),
                                },
                            ]}
                        />
                    </ScrollView>
                )}
                {shouldDisplayLHB && <NavigationTabBar selectedTab={NAVIGATION_TABS.WORKSPACES} />}
            </ScreenWrapper>
        );
    }

    return (
        <ScreenWrapper
            shouldEnablePickerAvoiding={false}
            shouldShowOfflineIndicatorInWideScreen
            testID={WorkspacesListPage.displayName}
            enableEdgeToEdgeBottomSafeAreaPadding={false}
            bottomContent={shouldUseNarrowLayout && <NavigationTabBar selectedTab={NAVIGATION_TABS.WORKSPACES} />}
        >
            <View style={styles.flex1}>
                <TopBar breadcrumbLabel={translate('common.workspaces')}>{!shouldUseNarrowLayout && <View style={[styles.pr2]}>{getHeaderButton()}</View>}</TopBar>
                {shouldUseNarrowLayout && <View style={[styles.ph5, styles.pt2]}>{getHeaderButton()}</View>}
                <FlatList
                    ref={flatlistRef}
                    data={filteredWorkspaces}
                    onScrollToIndexFailed={(info) => {
                        flatlistRef.current?.scrollToOffset({
                            offset: info.averageItemLength * info.index,
                            animated: true,
                        });
                    }}
                    renderItem={getMenuItem}
                    ListHeaderComponent={listHeaderComponent}
                    keyboardShouldPersistTaps="handled"
                />
            </View>
            <ConfirmModal
                title={translate('workspace.common.delete')}
                isVisible={isDeleteModalOpen}
                onConfirm={confirmDeleteAndHideModal}
                onCancel={() => setIsDeleteModalOpen(false)}
                prompt={hasCardFeedOrExpensifyCard ? translate('workspace.common.deleteWithCardsConfirmation') : translate('workspace.common.deleteConfirmation')}
                confirmText={translate('common.delete')}
                cancelText={translate('common.cancel')}
                danger
            />
            {shouldDisplayLHB && <NavigationTabBar selectedTab={NAVIGATION_TABS.WORKSPACES} />}
        </ScreenWrapper>
    );
}

WorkspacesListPage.displayName = 'WorkspacesListPage';

export default WorkspacesListPage;<|MERGE_RESOLUTION|>--- conflicted
+++ resolved
@@ -114,13 +114,8 @@
     const route = useRoute<PlatformStackRouteProp<AuthScreensParamList, typeof SCREENS.WORKSPACES_LIST>>();
     const [fundList] = useOnyx(ONYXKEYS.FUND_LIST, {canBeMissing: true});
     const [duplicateWorkspace] = useOnyx(ONYXKEYS.DUPLICATE_WORKSPACE, {canBeMissing: false});
-<<<<<<< HEAD
-    const [myDomainSecurityGroups] = useOnyx(ONYXKEYS.MY_DOMAIN_SECURITY_GROUPS, {canBeMissing: true});
-    const [securityGroups] = useOnyx(ONYXKEYS.COLLECTION.SECURITY_GROUP, {canBeMissing: true});
     const [allTransactionViolations] = useOnyx(ONYXKEYS.COLLECTION.TRANSACTION_VIOLATIONS, {canBeMissing: true});
-=======
     const {isRestrictedToPreferredPolicy} = usePreferredPolicy();
->>>>>>> fa5e06d9
 
     // This hook preloads the screens of adjacent tabs to make changing tabs faster.
     usePreloadFullScreenNavigators();
