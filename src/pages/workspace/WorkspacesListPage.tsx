--- conflicted
+++ resolved
@@ -206,7 +206,24 @@
         [session?.accountID],
     );
 
-<<<<<<< HEAD
+    const canUserSetWorkspaceAsDefault = useCallback(() => {
+        const userEmail = session?.email;
+        if (!userEmail) {
+            return true;
+        }
+
+        const domainName = Str.extractEmailDomain(userEmail);
+        const primaryDomainSecurityGroupID = myDomainSecurityGroups?.[domainName];
+
+        if (!primaryDomainSecurityGroupID) {
+            return true;
+        }
+
+        const securityGroup = securityGroups?.[`${ONYXKEYS.COLLECTION.SECURITY_GROUP}${primaryDomainSecurityGroupID}`];
+
+        return !securityGroup?.enableRestrictedPrimaryPolicy;
+    }, [session?.email, myDomainSecurityGroups, securityGroups]);
+
     useEffect(() => {
         if (!isFocused || wasPolicyDeletedWhileOffline || !prevIsPendingDelete || isPendingDelete || deleteWorkspaceErrorModal?.isVisible) {
             return;
@@ -218,25 +235,6 @@
             errorMessage: policyErrorMessage,
         });
     }, [deleteWorkspaceErrorModal?.isVisible, isFocused, policyIDToDelete, policyToDelete, wasPolicyDeletedWhileOffline, prevIsPendingDelete, isPendingDelete]);
-=======
-    const canUserSetWorkspaceAsDefault = useCallback(() => {
-        const userEmail = session?.email;
-        if (!userEmail) {
-            return true;
-        }
-
-        const domainName = Str.extractEmailDomain(userEmail);
-        const primaryDomainSecurityGroupID = myDomainSecurityGroups?.[domainName];
-
-        if (!primaryDomainSecurityGroupID) {
-            return true;
-        }
-
-        const securityGroup = securityGroups?.[`${ONYXKEYS.COLLECTION.SECURITY_GROUP}${primaryDomainSecurityGroupID}`];
-
-        return !securityGroup?.enableRestrictedPrimaryPolicy;
-    }, [session?.email, myDomainSecurityGroups, securityGroups]);
->>>>>>> b1af7236
 
     /**
      * Gets the menu item for each workspace
@@ -376,12 +374,10 @@
             isDuplicatedWorkspaceEnabled,
             canUserSetWorkspaceAsDefault,
             fundList,
+            deleteWorkspaceErrorModal?.isVisible,
+            styles.ph5,
             styles.mb2,
             styles.mh5,
-<<<<<<< HEAD
-            duplicateWorkspace?.policyID,
-=======
->>>>>>> b1af7236
             styles.hoveredComponentBG,
             styles.offlineFeedback.deleted,
             loadingSpinnerIconIndex,
@@ -392,7 +388,6 @@
             isLessThanMediumScreen,
             isLoadingBill,
             resetLoadingSpinnerIconIndex,
-            deleteWorkspaceErrorModal?.isVisible,
         ],
     );
 
