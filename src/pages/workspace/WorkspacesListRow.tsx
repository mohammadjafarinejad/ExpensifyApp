import {Str} from 'expensify-common';
<<<<<<< HEAD
import React, {useEffect, useRef, useState} from 'react';
=======
import React, {useCallback, useRef} from 'react';
>>>>>>> f5328d4f
import {View} from 'react-native';
import type {StyleProp, ViewStyle} from 'react-native';
import type {ValueOf} from 'type-fest';
import Avatar from '@components/Avatar';
import Badge from '@components/Badge';
import Icon from '@components/Icon';
import * as Expensicons from '@components/Icon/Expensicons';
import * as Illustrations from '@components/Icon/Illustrations';
import type {PopoverMenuItem} from '@components/PopoverMenu';
import Text from '@components/Text';
import ThreeDotsMenu from '@components/ThreeDotsMenu';
import Tooltip from '@components/Tooltip';
import type {WithCurrentUserPersonalDetailsProps} from '@components/withCurrentUserPersonalDetails';
import withCurrentUserPersonalDetails from '@components/withCurrentUserPersonalDetails';
import WorkspacesListRowDisplayName from '@components/WorkspacesListRowDisplayName';
import useLocalize from '@hooks/useLocalize';
import useResponsiveLayout from '@hooks/useResponsiveLayout';
import useTheme from '@hooks/useTheme';
import useThemeStyles from '@hooks/useThemeStyles';
import {getDisplayNameOrDefault, getPersonalDetailsByIDs} from '@libs/PersonalDetailsUtils';
import {getUserFriendlyWorkspaceType} from '@libs/PolicyUtils';
import type {AvatarSource} from '@libs/UserUtils';
import type {AnchorPosition} from '@styles/index';
import variables from '@styles/variables';
import CONST from '@src/CONST';
import type IconAsset from '@src/types/utils/IconAsset';

type WorkspacesListRowProps = WithCurrentUserPersonalDetailsProps & {
    /** Name of the workspace */
    title: string;

    /** Account ID of the workspace's owner */
    ownerAccountID?: number;

    /** Type of workspace */
    workspaceType?: ValueOf<typeof CONST.POLICY.TYPE>;

    /** Icon to show next to the workspace name */
    workspaceIcon?: AvatarSource;

    /** Icon to be used when workspaceIcon is not present */
    fallbackWorkspaceIcon?: AvatarSource;

    /** Items for the three dots menu */
    menuItems: PopoverMenuItem[];

    /** Renders the component using big screen layout or small screen layout. When layoutWidth === WorkspaceListRowLayout.NONE,
     * component will return null to prevent layout from jumping on initial render and when parent width changes. */
    layoutWidth?: ValueOf<typeof CONST.LAYOUT_WIDTH>;

    /** Custom styles applied to the row */
    rowStyles?: StyleProp<ViewStyle>;

    /** Additional styles from OfflineWithFeedback applied to the row */
    style?: StyleProp<ViewStyle>;

    /** The type of brick road indicator to show. */
    brickRoadIndicator?: ValueOf<typeof CONST.BRICK_ROAD_INDICATOR_STATUS>;

    /** Determines if three dots menu should be shown or not */
    shouldDisableThreeDotsMenu?: boolean;

    /** Determines if pending column should be shown or not */
    isJoinRequestPending?: boolean;

    /** ID of the policy */
    policyID?: string;

    /** is policy defualt */
    isDefault?: boolean;

    /** Whether the bill is loading */
    isLoadingBill?: boolean;

    /** Function to call when the modal is hidden */
    onHideModal?: () => void;
};

type BrickRoadIndicatorIconProps = {
    brickRoadIndicator?: ValueOf<typeof CONST.BRICK_ROAD_INDICATOR_STATUS>;
};

const workspaceTypeIcon = (workspaceType: WorkspacesListRowProps['workspaceType']): IconAsset => {
    switch (workspaceType) {
        case CONST.POLICY.TYPE.CORPORATE:
            return Illustrations.ShieldYellow;
        case CONST.POLICY.TYPE.TEAM:
            return Illustrations.Mailbox;
        default:
            return Illustrations.Mailbox;
    }
};

function BrickRoadIndicatorIcon({brickRoadIndicator}: BrickRoadIndicatorIconProps) {
    const theme = useTheme();

    return brickRoadIndicator ? (
        <Icon
            src={Expensicons.DotIndicator}
            fill={brickRoadIndicator === CONST.BRICK_ROAD_INDICATOR_STATUS.ERROR ? theme.danger : theme.iconSuccessFill}
        />
    ) : null;
}

function WorkspacesListRow({
    title,
    menuItems,
    workspaceIcon,
    fallbackWorkspaceIcon,
    ownerAccountID,
    workspaceType,
    currentUserPersonalDetails,
    layoutWidth = CONST.LAYOUT_WIDTH.NONE,
    rowStyles,
    style,
    brickRoadIndicator,
    shouldDisableThreeDotsMenu,
    isJoinRequestPending,
    policyID,
    isDefault,
    isLoadingBill,
    onHideModal,
}: WorkspacesListRowProps) {
    const styles = useThemeStyles();
    const {translate} = useLocalize();
    const threeDotsMenuContainerRef = useRef<View>(null);
    const {shouldUseNarrowLayout} = useResponsiveLayout();

    const ownerDetails = ownerAccountID && getPersonalDetailsByIDs({accountIDs: [ownerAccountID], currentUserAccountID: currentUserPersonalDetails.accountID}).at(0);
    const threeDotsMenuRef = useRef<{hidePopoverMenu: () => void; isPopupMenuVisible: boolean}>(null);

    useEffect(() => {
        if (!!isLoadingBill || !threeDotsMenuRef.current?.isPopupMenuVisible) {
            return;
        }
        threeDotsMenuRef?.current?.hidePopoverMenu();
        onHideModal?.();
        // eslint-disable-next-line react-compiler/react-compiler
        // eslint-disable-next-line react-hooks/exhaustive-deps
    }, [isLoadingBill]);

    const calculateAndSetThreeDotsMenuPosition = useCallback(() => {
        if (shouldUseNarrowLayout) {
            return Promise.resolve({horizontal: 0, vertical: 0});
        }
        return new Promise<AnchorPosition>((resolve) => {
            threeDotsMenuContainerRef.current?.measureInWindow((x, y, width, height) => {
                resolve({
                    horizontal: x + width,
                    vertical: y + height,
                });
            });
        });
    }, [shouldUseNarrowLayout]);

    if (layoutWidth === CONST.LAYOUT_WIDTH.NONE) {
        // To prevent layout from jumping or rendering for a split second, when
        // isWide is undefined we don't assume anything and simply return null.
        return null;
    }

    const isWide = layoutWidth === CONST.LAYOUT_WIDTH.WIDE;
    const isNarrow = layoutWidth === CONST.LAYOUT_WIDTH.NARROW;

    const isDeleted = style && Array.isArray(style) ? style.includes(styles.offlineFeedback.deleted) : false;

    const ThreeDotMenuOrPendingIcon = (
        <View style={[styles.flexRow, !shouldUseNarrowLayout && styles.workspaceThreeDotMenu]}>
            {!!isJoinRequestPending && (
                <View style={[styles.flexRow, styles.gap2, styles.alignItemsCenter, styles.justifyContentEnd]}>
                    <Badge
                        text={translate('workspace.common.requested')}
                        textStyles={styles.textStrong}
                        badgeStyles={[styles.alignSelfCenter, styles.badgeBordered]}
                        icon={Expensicons.Hourglass}
                    />
                </View>
            )}
            {!!isDefault && (
                <Tooltip
                    maxWidth={variables.w184}
                    text={translate('workspace.common.defaultNote')}
                    numberOfLines={4}
                >
                    <View style={[styles.flexRow, styles.gap2, styles.alignItemsCenter, styles.justifyContentEnd]}>
                        <Badge
                            text={translate('common.default')}
                            textStyles={styles.textStrong}
                            badgeStyles={[styles.alignSelfCenter, styles.badgeBordered, styles.badgeSuccess]}
                        />
                    </View>
                </Tooltip>
            )}
            {!isJoinRequestPending && (
                <View style={[styles.flexRow, styles.ml2, styles.gap1]}>
                    <View style={[styles.flexRow, styles.gap2, styles.alignItemsCenter, isNarrow && styles.workspaceListRBR]}>
                        <BrickRoadIndicatorIcon brickRoadIndicator={brickRoadIndicator} />
                    </View>
                    <View ref={threeDotsMenuContainerRef}>
                        <ThreeDotsMenu
                            getAnchorPosition={calculateAndSetThreeDotsMenuPosition}
                            menuItems={menuItems}
                            anchorAlignment={{horizontal: CONST.MODAL.ANCHOR_ORIGIN_HORIZONTAL.RIGHT, vertical: CONST.MODAL.ANCHOR_ORIGIN_VERTICAL.TOP}}
                            shouldOverlay
                            disabled={shouldDisableThreeDotsMenu}
                            isNested
                            threeDotsMenuRef={threeDotsMenuRef}
                        />
                    </View>
                </View>
            )}
        </View>
    );

    return (
        <View style={[styles.flexRow, styles.highlightBG, rowStyles, style, isWide && styles.gap5, styles.br3, styles.p5]}>
            <View style={[isWide ? styles.flexRow : styles.flexColumn, styles.flex1, isWide && styles.gap5]}>
                <View style={[styles.flexRow, styles.justifyContentBetween, styles.flex1, isNarrow && styles.mb3, styles.alignItemsCenter]}>
                    <View style={[styles.flexRow, styles.gap3, styles.flex1, styles.alignItemsCenter]}>
                        <Avatar
                            imageStyles={[styles.alignSelfCenter]}
                            size={CONST.AVATAR_SIZE.DEFAULT}
                            source={workspaceIcon}
                            fallbackIcon={fallbackWorkspaceIcon}
                            avatarID={policyID}
                            name={title}
                            type={CONST.ICON_TYPE_WORKSPACE}
                        />
                        <Text
                            numberOfLines={1}
                            style={[styles.flex1, styles.flexGrow1, styles.textStrong, isDeleted ? styles.offlineFeedback.deleted : {}]}
                        >
                            {title}
                        </Text>
                    </View>
                    {shouldUseNarrowLayout && ThreeDotMenuOrPendingIcon}
                </View>
                <View style={[styles.flexRow, isWide && styles.flex1, styles.gap2, styles.alignItemsCenter]}>
                    {!!ownerDetails && (
                        <>
                            <Avatar
                                source={ownerDetails.avatar}
                                avatarID={ownerDetails.accountID}
                                type={CONST.ICON_TYPE_AVATAR}
                                size={CONST.AVATAR_SIZE.SMALL}
                                containerStyles={styles.workspaceOwnerAvatarWrapper}
                            />
                            <View style={styles.flex1}>
                                <WorkspacesListRowDisplayName
                                    isDeleted={isDeleted}
                                    ownerName={getDisplayNameOrDefault(ownerDetails)}
                                />
                                <Text
                                    numberOfLines={1}
                                    style={[styles.textMicro, styles.textSupporting, isDeleted ? styles.offlineFeedback.deleted : {}]}
                                >
                                    {Str.removeSMSDomain(ownerDetails?.login ?? '')}
                                </Text>
                            </View>
                        </>
                    )}
                </View>
                <View style={[styles.flexRow, isWide && styles.flex1, styles.gap2, styles.alignItemsCenter]}>
                    <Icon
                        src={workspaceTypeIcon(workspaceType)}
                        width={variables.workspaceTypeIconWidth}
                        height={variables.workspaceTypeIconWidth}
                        additionalStyles={styles.workspaceTypeWrapper}
                    />
                    <View>
                        {!!workspaceType && (
                            <Text
                                numberOfLines={1}
                                style={[styles.labelStrong, isDeleted ? styles.offlineFeedback.deleted : {}]}
                            >
                                {getUserFriendlyWorkspaceType(workspaceType)}
                            </Text>
                        )}
                        <Text
                            numberOfLines={1}
                            style={[styles.textMicro, styles.textSupporting, isDeleted ? styles.offlineFeedback.deleted : {}]}
                        >
                            {translate('workspace.common.plan')}
                        </Text>
                    </View>
                </View>
            </View>

            {!shouldUseNarrowLayout && ThreeDotMenuOrPendingIcon}
        </View>
    );
}

WorkspacesListRow.displayName = 'WorkspacesListRow';

export default withCurrentUserPersonalDetails(WorkspacesListRow);<|MERGE_RESOLUTION|>--- conflicted
+++ resolved
@@ -1,9 +1,5 @@
 import {Str} from 'expensify-common';
-<<<<<<< HEAD
-import React, {useEffect, useRef, useState} from 'react';
-=======
-import React, {useCallback, useRef} from 'react';
->>>>>>> f5328d4f
+import React, {useCallback, useEffect, useRef} from 'react';
 import {View} from 'react-native';
 import type {StyleProp, ViewStyle} from 'react-native';
 import type {ValueOf} from 'type-fest';
