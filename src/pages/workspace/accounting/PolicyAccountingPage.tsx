--- conflicted
+++ resolved
@@ -92,13 +92,8 @@
                     />
                 ),
                 onImportPagePress: () => Navigation.navigate(ROUTES.POLICY_ACCOUNTING_XERO_IMPORT.getRoute(policyID)),
-<<<<<<< HEAD
                 onExportPagePress: () => Navigation.navigate(ROUTES.POLICY_ACCOUNTING_XERO_EXPORT.getRoute(policyID)),
-                onAdvancedPagePress: () => {},
-=======
-                onExportPagePress: () => {},
                 onAdvancedPagePress: () => Navigation.navigate(ROUTES.POLICY_ACCOUNTING_XERO_ADVANCED.getRoute(policyID)),
->>>>>>> 0ae357ef
             };
         default:
             return undefined;
