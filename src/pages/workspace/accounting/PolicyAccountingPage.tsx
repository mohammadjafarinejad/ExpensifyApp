--- conflicted
+++ resolved
@@ -211,11 +211,7 @@
                               if (!policyID || !currentXeroOrganization?.id || tenants.length < 2) {
                                   return;
                               }
-<<<<<<< HEAD
-                              Navigation.navigate(ROUTES.POLICY_ACCOUNTING_XERO_ORGANIZATION.getRoute(policyID, currentXeroOrganization.id));
-=======
                               Navigation.navigate(ROUTES.POLICY_ACCOUNTING_XERO_ORGANIZATION.getRoute(policyID, currentXeroOrganization?.id));
->>>>>>> d68deaec
                           },
                           pendingAction: settingsPendingAction([CONST.XERO_CONFIG.TENANT_ID], policy?.connections?.xero?.config?.pendingFields),
                           brickRoadIndicator: areSettingsInErrorFields([CONST.XERO_CONFIG.TENANT_ID], policy?.connections?.xero?.config?.errorFields)
@@ -280,15 +276,7 @@
     }, [connectedIntegration, currentXeroOrganization?.id, policy, policyID, styles.fontWeightNormal, styles.sectionMenuItemTopDescription, tenants.length, translate]);
 
     const connectionsMenuItems: MenuItemData[] = useMemo(() => {
-<<<<<<< HEAD
-        if (!policyID) {
-            return [];
-        }
-
-        if (isEmptyObject(policy?.connections) && !isSyncInProgress) {
-=======
         if (isEmptyObject(policy?.connections) && !isSyncInProgress && policyID) {
->>>>>>> d68deaec
             return accountingIntegrations
                 .map((integration) => {
                     const integrationData = getAccountingIntegrationData(integration, policyID, translate);
@@ -465,14 +453,7 @@
     ]);
 
     const otherIntegrationsItems = useMemo(() => {
-<<<<<<< HEAD
-        if (!policyID) {
-            return;
-        }
-        if (isEmptyObject(policy?.connections) && !isSyncInProgress) {
-=======
         if ((isEmptyObject(policy?.connections) && !isSyncInProgress) || !policyID) {
->>>>>>> d68deaec
             return;
         }
         const otherIntegrations = accountingIntegrations.filter(
@@ -681,11 +662,7 @@
                     title={translate('workspace.accounting.disconnectTitle', {connectionName: connectedIntegration})}
                     isVisible={isDisconnectModalOpen}
                     onConfirm={() => {
-<<<<<<< HEAD
-                        if (policyID && connectedIntegration) {
-=======
                         if (connectedIntegration && policyID) {
->>>>>>> d68deaec
                             removePolicyConnection(policyID, connectedIntegration);
                         }
                         setIsDisconnectModalOpen(false);
