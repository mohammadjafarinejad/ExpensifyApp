--- conflicted
+++ resolved
@@ -113,11 +113,7 @@
                         integrationToDisconnect={integrationToDisconnect}
                     />
                 ),
-<<<<<<< HEAD
-                onImportPagePress: () => {},
-=======
                 onImportPagePress: () => Navigation.navigate(ROUTES.POLICY_ACCOUNTING_NETSUITE_IMPORT.getRoute(policyID)),
->>>>>>> a84f68ee
                 onExportPagePress: () => Navigation.navigate(ROUTES.POLICY_ACCOUNTING_NETSUITE_EXPORT.getRoute(policyID)),
                 onAdvancedPagePress: () => {},
             };
@@ -133,11 +129,7 @@
                     />
                 ),
                 onImportPagePress: () => {},
-<<<<<<< HEAD
                 onExportPagePress: () => Navigation.navigate(ROUTES.POLICY_ACCOUNTING_SAGE_INTACCT_EXPORT.getRoute(policyID)),
-=======
-                onExportPagePress: () => {},
->>>>>>> a84f68ee
                 onAdvancedPagePress: () => {},
             };
         default:
