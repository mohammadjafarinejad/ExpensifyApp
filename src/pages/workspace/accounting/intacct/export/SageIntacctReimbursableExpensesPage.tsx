--- conflicted
+++ resolved
@@ -44,7 +44,7 @@
             type: 'toggle',
             title: translate('workspace.sageIntacct.defaultVendor'),
             key: 'Default vendor toggle',
-            subtitle: translate('workspace.sageIntacct.defaultVendorDescription', true),
+            subtitle: translate('workspace.sageIntacct.defaultVendorDescription', {isReimbursable: true}),
             isActive: !!config?.export.reimbursableExpenseReportDefaultVendor,
             switchAccessibilityLabel: translate('workspace.sageIntacct.defaultVendor'),
             onToggle: (enabled) => {
@@ -81,45 +81,6 @@
             titleStyle={styles.ph5}
             connectionName={CONST.POLICY.CONNECTIONS.NAME.SAGE_INTACCT}
         >
-<<<<<<< HEAD
-            <OfflineWithFeedback
-                pendingAction={settingsPendingAction([CONST.SAGE_INTACCT_CONFIG.REIMBURSABLE], config?.pendingFields)}
-                errors={ErrorUtils.getLatestErrorField(config, CONST.SAGE_INTACCT_CONFIG.REIMBURSABLE)}
-                errorRowStyles={[styles.ph5, styles.pv3]}
-                onClose={() => Policy.clearSageIntacctErrorField(policyID, CONST.SAGE_INTACCT_CONFIG.REIMBURSABLE)}
-                style={[styles.flexGrow1, styles.flexShrink1]}
-                contentContainerStyle={[styles.flexGrow1, styles.flexShrink1]}
-            >
-                <SelectionList
-                    onSelectRow={(selection: SelectorType) => selectReimbursableDestination(selection as MenuListItem)}
-                    sections={[{data}]}
-                    ListItem={RadioListItem}
-                    showScrollIndicator
-                    shouldShowTooltips={false}
-                    containerStyle={[styles.flexReset, styles.flexGrow1, styles.flexShrink1, styles.pb0]}
-                />
-            </OfflineWithFeedback>
-            {reimbursable === CONST.SAGE_INTACCT_REIMBURSABLE_EXPENSE_TYPE.EXPENSE_REPORT && (
-                <View style={[styles.flexGrow1, styles.flexShrink1]}>
-                    <ToggleSettingOptionRow
-                        title={translate('workspace.sageIntacct.defaultVendor')}
-                        subtitle={translate('workspace.sageIntacct.defaultVendorDescription', {isReimbursable: true})}
-                        shouldPlaceSubtitleBelowSwitch
-                        switchAccessibilityLabel={translate('workspace.sageIntacct.defaultVendor')}
-                        isActive={!!reimbursableExpenseReportDefaultVendor}
-                        onToggle={(enabled) => {
-                            const vendor = enabled ? policy?.connections?.intacct?.data?.vendors?.[0].id ?? '' : '';
-                            updateSageIntacctDefaultVendor(policyID, CONST.SAGE_INTACCT_CONFIG.REIMBURSABLE_VENDOR, vendor, reimbursableExpenseReportDefaultVendor);
-                        }}
-                        pendingAction={settingsPendingAction([CONST.SAGE_INTACCT_CONFIG.REIMBURSABLE_VENDOR], config?.pendingFields)}
-                        errors={ErrorUtils.getLatestErrorField(config, CONST.SAGE_INTACCT_CONFIG.REIMBURSABLE_VENDOR)}
-                        wrapperStyle={[styles.ph5, styles.pv3]}
-                        onCloseError={() => Policy.clearSageIntacctErrorField(policyID, CONST.SAGE_INTACCT_CONFIG.REIMBURSABLE_VENDOR)}
-                    />
-                    {!!reimbursableExpenseReportDefaultVendor && defaultVendor}
-                </View>
-            )}
-=======
             {menuItems
                 .filter((item) => !item.shouldHide)
                 .map((item) => {
@@ -152,7 +113,6 @@
                             );
                     }
                 })}
->>>>>>> 10ea08e6
         </ConnectionLayout>
     );
 }
