import {useRoute} from '@react-navigation/native';
import isEmpty from 'lodash/isEmpty';
import React, {useCallback, useMemo} from 'react';
import {View} from 'react-native';
import RadioListItem from '@components/SelectionList/RadioListItem';
import type {ListItem} from '@components/SelectionList/types';
import SelectionScreen from '@components/SelectionScreen';
import Text from '@components/Text';
import useCurrentUserPersonalDetails from '@hooks/useCurrentUserPersonalDetails';
import useLocalize from '@hooks/useLocalize';
import useThemeStyles from '@hooks/useThemeStyles';
import {updateNetSuiteExporter} from '@libs/actions/connections/NetSuiteCommands';
<<<<<<< HEAD
import {clearNetSuiteErrorField} from '@libs/actions/Policy/Policy';
import {getLatestErrorField} from '@libs/ErrorUtils';
import type {PlatformStackRouteProp} from '@libs/Navigation/PlatformStackNavigation/types';
import type {SettingsNavigatorParamList} from '@libs/Navigation/types';
=======
import {getLatestErrorField} from '@libs/ErrorUtils';
>>>>>>> 932f9771
import {getAdminEmployees, isExpensifyTeam, settingsPendingAction} from '@libs/PolicyUtils';
import Navigation from '@navigation/Navigation';
import type {WithPolicyConnectionsProps} from '@pages/workspace/withPolicyConnections';
import withPolicyConnections from '@pages/workspace/withPolicyConnections';
<<<<<<< HEAD
=======
import {clearNetSuiteErrorField} from '@userActions/Policy/Policy';
>>>>>>> 932f9771
import CONST from '@src/CONST';
import ROUTES from '@src/ROUTES';
import type SCREENS from '@src/SCREENS';

type CardListItem = ListItem & {
    value: string;
};

function NetSuitePreferredExporterSelectPage({policy}: WithPolicyConnectionsProps) {
    const config = policy?.connections?.netsuite?.options.config;
    const {translate} = useLocalize();
    const styles = useThemeStyles();
    const policyOwner = policy?.owner ?? '';
    const exporters = getAdminEmployees(policy);
    const {login: currentUserLogin} = useCurrentUserPersonalDetails();
<<<<<<< HEAD
    const route = useRoute<PlatformStackRouteProp<SettingsNavigatorParamList, typeof SCREENS.WORKSPACE.ACCOUNTING.NETSUITE_PREFERRED_EXPORTER_SELECT>>();
    const backTo = route.params.backTo;
=======

>>>>>>> 932f9771
    const policyID = policy?.id;
    const data: CardListItem[] = useMemo(() => {
        if (!isEmpty(policyOwner) && isEmpty(exporters)) {
            return [
                {
                    value: policyOwner,
                    text: policyOwner,
                    keyForList: policyOwner,
                    isSelected: true,
                },
            ];
        }

        return exporters?.reduce<CardListItem[]>((options, exporter) => {
            if (!exporter.email) {
                return options;
            }

            // Don't show guides if the current user is not a guide themselves or an Expensify employee
            if (isExpensifyTeam(exporter.email) && !isExpensifyTeam(policyOwner) && !isExpensifyTeam(currentUserLogin)) {
                return options;
            }

            options.push({
                value: exporter.email,
                text: exporter.email,
                keyForList: exporter.email,
                isSelected: (config?.exporter ?? policyOwner) === exporter.email,
            });
            return options;
        }, []);
    }, [config?.exporter, exporters, policyOwner, currentUserLogin]);

    const goBack = useCallback(() => {
        Navigation.goBack(backTo ?? (policyID && ROUTES.POLICY_ACCOUNTING_NETSUITE_EXPORT.getRoute(policyID)));
    }, [policyID, backTo]);

    const selectExporter = useCallback(
        (row: CardListItem) => {
            if (row.value !== config?.exporter && policyID) {
                updateNetSuiteExporter(policyID, row.value, config?.exporter ?? '');
            }
            goBack();
        },
        [config?.exporter, policyID, goBack],
    );

    const headerContent = useMemo(
        () => (
            <View style={[styles.pb2, styles.ph5]}>
                <Text style={[styles.pb2, styles.textNormal]}>{translate('workspace.accounting.exportPreferredExporterNote')}</Text>
                <Text style={[styles.pb5, styles.textNormal]}>{translate('workspace.accounting.exportPreferredExporterSubNote')}</Text>
            </View>
        ),
        [translate, styles.pb2, styles.ph5, styles.pb5, styles.textNormal],
    );

    return (
        <SelectionScreen
            policyID={policyID}
            accessVariants={[CONST.POLICY.ACCESS_VARIANTS.ADMIN, CONST.POLICY.ACCESS_VARIANTS.CONTROL]}
            featureName={CONST.POLICY.MORE_FEATURES.ARE_CONNECTIONS_ENABLED}
            displayName={NetSuitePreferredExporterSelectPage.displayName}
            sections={[{data}]}
            listItem={RadioListItem}
            headerContent={headerContent}
            onSelectRow={selectExporter}
            initiallyFocusedOptionKey={data.find((mode) => mode.isSelected)?.keyForList}
            onBackButtonPress={goBack}
            title="workspace.accounting.preferredExporter"
            connectionName={CONST.POLICY.CONNECTIONS.NAME.NETSUITE}
            pendingAction={settingsPendingAction([CONST.NETSUITE_CONFIG.EXPORTER], config?.pendingFields)}
            errors={getLatestErrorField(config, CONST.NETSUITE_CONFIG.EXPORTER)}
            errorRowStyles={[styles.ph5, styles.pv3]}
<<<<<<< HEAD
            onClose={() => {
                if (!policyID) {
                    return;
                }
                clearNetSuiteErrorField(policyID, CONST.NETSUITE_CONFIG.EXPORTER);
            }}
=======
            onClose={() => clearNetSuiteErrorField(policyID, CONST.NETSUITE_CONFIG.EXPORTER)}
>>>>>>> 932f9771
        />
    );
}

NetSuitePreferredExporterSelectPage.displayName = 'NetSuitePreferredExporterSelectPage';

export default withPolicyConnections(NetSuitePreferredExporterSelectPage);<|MERGE_RESOLUTION|>--- conflicted
+++ resolved
@@ -10,22 +10,14 @@
 import useLocalize from '@hooks/useLocalize';
 import useThemeStyles from '@hooks/useThemeStyles';
 import {updateNetSuiteExporter} from '@libs/actions/connections/NetSuiteCommands';
-<<<<<<< HEAD
 import {clearNetSuiteErrorField} from '@libs/actions/Policy/Policy';
 import {getLatestErrorField} from '@libs/ErrorUtils';
 import type {PlatformStackRouteProp} from '@libs/Navigation/PlatformStackNavigation/types';
 import type {SettingsNavigatorParamList} from '@libs/Navigation/types';
-=======
-import {getLatestErrorField} from '@libs/ErrorUtils';
->>>>>>> 932f9771
 import {getAdminEmployees, isExpensifyTeam, settingsPendingAction} from '@libs/PolicyUtils';
 import Navigation from '@navigation/Navigation';
 import type {WithPolicyConnectionsProps} from '@pages/workspace/withPolicyConnections';
 import withPolicyConnections from '@pages/workspace/withPolicyConnections';
-<<<<<<< HEAD
-=======
-import {clearNetSuiteErrorField} from '@userActions/Policy/Policy';
->>>>>>> 932f9771
 import CONST from '@src/CONST';
 import ROUTES from '@src/ROUTES';
 import type SCREENS from '@src/SCREENS';
@@ -41,12 +33,8 @@
     const policyOwner = policy?.owner ?? '';
     const exporters = getAdminEmployees(policy);
     const {login: currentUserLogin} = useCurrentUserPersonalDetails();
-<<<<<<< HEAD
     const route = useRoute<PlatformStackRouteProp<SettingsNavigatorParamList, typeof SCREENS.WORKSPACE.ACCOUNTING.NETSUITE_PREFERRED_EXPORTER_SELECT>>();
     const backTo = route.params.backTo;
-=======
-
->>>>>>> 932f9771
     const policyID = policy?.id;
     const data: CardListItem[] = useMemo(() => {
         if (!isEmpty(policyOwner) && isEmpty(exporters)) {
@@ -121,16 +109,7 @@
             pendingAction={settingsPendingAction([CONST.NETSUITE_CONFIG.EXPORTER], config?.pendingFields)}
             errors={getLatestErrorField(config, CONST.NETSUITE_CONFIG.EXPORTER)}
             errorRowStyles={[styles.ph5, styles.pv3]}
-<<<<<<< HEAD
-            onClose={() => {
-                if (!policyID) {
-                    return;
-                }
-                clearNetSuiteErrorField(policyID, CONST.NETSUITE_CONFIG.EXPORTER);
-            }}
-=======
             onClose={() => clearNetSuiteErrorField(policyID, CONST.NETSUITE_CONFIG.EXPORTER)}
->>>>>>> 932f9771
         />
     );
 }
