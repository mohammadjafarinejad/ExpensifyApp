import React, {useMemo} from 'react';
import {View} from 'react-native';
import ConnectionLayout from '@components/ConnectionLayout';
import MenuItemWithTopDescription from '@components/MenuItemWithTopDescription';
import OfflineWithFeedback from '@components/OfflineWithFeedback';
import useLocalize from '@hooks/useLocalize';
import useThemeStyles from '@hooks/useThemeStyles';
import useWaitForNavigation from '@hooks/useWaitForNavigation';
import * as Connections from '@libs/actions/connections';
import * as QuickbooksOnline from '@libs/actions/connections/QuickbooksOnline';
import * as ErrorUtils from '@libs/ErrorUtils';
import Navigation from '@libs/Navigation/Navigation';
import * as PolicyUtils from '@libs/PolicyUtils';
import {settingsPendingAction} from '@libs/PolicyUtils';
import type {WithPolicyConnectionsProps} from '@pages/workspace/withPolicyConnections';
import withPolicyConnections from '@pages/workspace/withPolicyConnections';
import ToggleSettingOptionRow from '@pages/workspace/workflows/ToggleSettingsOptionRow';
import {clearQBOErrorField} from '@userActions/Policy/Policy';
import CONST from '@src/CONST';
import ROUTES from '@src/ROUTES';

const reimbursementOrCollectionAccountIDs = [CONST.QUICKBOOKS_CONFIG.REIMBURSEMENT_ACCOUNT_ID, CONST.QUICKBOOKS_CONFIG.COLLECTION_ACCOUNT_ID];
const collectionAccountIDs = [CONST.QUICKBOOKS_CONFIG.COLLECTION_ACCOUNT_ID];

function QuickbooksAdvancedPage({policy}: WithPolicyConnectionsProps) {
    const styles = useThemeStyles();
    const waitForNavigate = useWaitForNavigation();
    const {translate} = useLocalize();

    const policyID = policy?.id ?? '-1';
    const qboConfig = policy?.connections?.quickbooksOnline?.config;
    const {bankAccounts, creditCards, otherCurrentAssetAccounts, vendors} = policy?.connections?.quickbooksOnline?.data ?? {};
    const nonReimbursableBillDefaultVendorObject = vendors?.find((vendor) => vendor.id === qboConfig?.nonReimbursableBillDefaultVendor);

    const qboAccountOptions = useMemo(() => [...(bankAccounts ?? []), ...(creditCards ?? [])], [bankAccounts, creditCards]);
    const invoiceAccountCollectionOptions = useMemo(() => [...(bankAccounts ?? []), ...(otherCurrentAssetAccounts ?? [])], [bankAccounts, otherCurrentAssetAccounts]);

    const isSyncReimbursedSwitchOn = !!qboConfig?.collectionAccountID;

    const reimbursementAccountID = qboConfig?.reimbursementAccountID;
    const selectedQboAccountName = useMemo(() => qboAccountOptions?.find(({id}) => id === reimbursementAccountID)?.name, [qboAccountOptions, reimbursementAccountID]);
    const collectionAccountID = qboConfig?.collectionAccountID;

    const selectedInvoiceCollectionAccountName = useMemo(
        () => invoiceAccountCollectionOptions?.find(({id}) => id === collectionAccountID)?.name,
        [invoiceAccountCollectionOptions, collectionAccountID],
    );

    const sectionMenuItems = [
        {
            title: selectedQboAccountName,
            description: translate('workspace.qbo.advancedConfig.qboBillPaymentAccount'),
            onPress: waitForNavigate(() => Navigation.navigate(ROUTES.WORKSPACE_ACCOUNTING_QUICKBOOKS_ONLINE_ACCOUNT_SELECTOR.getRoute(policyID))),
            subscribedSettings: reimbursementOrCollectionAccountIDs,
            brickRoadIndicator: PolicyUtils.areSettingsInErrorFields(reimbursementOrCollectionAccountIDs, qboConfig?.errorFields) ? CONST.BRICK_ROAD_INDICATOR_STATUS.ERROR : undefined,
            pendingAction: PolicyUtils.settingsPendingAction(reimbursementOrCollectionAccountIDs, qboConfig?.pendingFields),
        },
        {
            title: selectedInvoiceCollectionAccountName,
            description: translate('workspace.qbo.advancedConfig.qboInvoiceCollectionAccount'),
            onPress: waitForNavigate(() => Navigation.navigate(ROUTES.WORKSPACE_ACCOUNTING_QUICKBOOKS_ONLINE_INVOICE_ACCOUNT_SELECTOR.getRoute(policyID))),
            subscribedSettings: collectionAccountIDs,
            brickRoadIndicator: PolicyUtils.areSettingsInErrorFields(collectionAccountIDs, qboConfig?.errorFields) ? CONST.BRICK_ROAD_INDICATOR_STATUS.ERROR : undefined,
            pendingAction: PolicyUtils.settingsPendingAction(collectionAccountIDs, qboConfig?.pendingFields),
        },
    ];

    const syncReimbursedSubMenuItems = () => (
        <View style={[styles.mt3]}>
            {sectionMenuItems.map((item) => (
                <OfflineWithFeedback pendingAction={item.pendingAction}>
                    <MenuItemWithTopDescription
                        shouldShowRightIcon
                        title={item.title}
                        description={item.description}
                        wrapperStyle={[styles.sectionMenuItemTopDescription]}
                        onPress={item.onPress}
                        brickRoadIndicator={item.brickRoadIndicator}
                    />
                </OfflineWithFeedback>
            ))}
        </View>
    );

    const qboToggleSettingItems = [
        {
            title: translate('workspace.accounting.autoSync'),
            subtitle: translate('workspace.qbo.advancedConfig.autoSyncDescription'),
            switchAccessibilityLabel: translate('workspace.qbo.advancedConfig.autoSyncDescription'),
<<<<<<< HEAD
            isActive: !!autoSync?.enabled,
            onToggle: () => QuickbooksOnline.updateQuickbooksOnlineAutoSync(policyID, !autoSync?.enabled),
            pendingAction: pendingFields?.autoSync,
            errors: ErrorUtils.getLatestErrorField(qboConfig ?? {}, CONST.QUICK_BOOKS_CONFIG.AUTO_SYNC),
            onCloseError: () => Policy.clearQBOErrorField(policyID, CONST.QUICK_BOOKS_CONFIG.AUTO_SYNC),
            wrapperStyle: styles.mv3,
=======
            isActive: !!qboConfig?.autoSync?.enabled,
            onToggle: () =>
                Connections.updatePolicyConnectionConfig(
                    policyID,
                    CONST.POLICY.CONNECTIONS.NAME.QBO,
                    CONST.QUICKBOOKS_CONFIG.AUTO_SYNC,
                    {
                        enabled: !qboConfig?.autoSync?.enabled,
                    },
                    {
                        enabled: qboConfig?.autoSync?.enabled,
                    },
                ),
            subscribedSetting: CONST.QUICKBOOKS_CONFIG.ENABLED,
            errors: ErrorUtils.getLatestErrorField(qboConfig, CONST.QUICKBOOKS_CONFIG.ENABLED),
            pendingAction: settingsPendingAction([CONST.QUICKBOOKS_CONFIG.ENABLED], qboConfig?.pendingFields),
>>>>>>> e96b0382
        },
        {
            title: translate('workspace.qbo.advancedConfig.inviteEmployees'),
            subtitle: translate('workspace.qbo.advancedConfig.inviteEmployeesDescription'),
            switchAccessibilityLabel: translate('workspace.qbo.advancedConfig.inviteEmployeesDescription'),
<<<<<<< HEAD
            isActive: !!syncPeople,
            onToggle: () => QuickbooksOnline.updateQuickbooksOnlineSyncPeople(policyID, !syncPeople),
            pendingAction: pendingFields?.syncPeople,
            errors: ErrorUtils.getLatestErrorField(qboConfig ?? {}, CONST.QUICK_BOOKS_CONFIG.SYNC_PEOPLE),
            onCloseError: () => Policy.clearQBOErrorField(policyID, CONST.QUICK_BOOKS_CONFIG.SYNC_PEOPLE),
            wrapperStyle: styles.mv3,
=======
            isActive: !!qboConfig?.syncPeople,
            onToggle: () =>
                Connections.updatePolicyConnectionConfig(policyID, CONST.POLICY.CONNECTIONS.NAME.QBO, CONST.QUICKBOOKS_CONFIG.SYNC_PEOPLE, !qboConfig?.syncPeople, qboConfig?.syncPeople),
            subscribedSetting: CONST.QUICKBOOKS_CONFIG.SYNC_PEOPLE,
            errors: ErrorUtils.getLatestErrorField(qboConfig, CONST.QUICKBOOKS_CONFIG.SYNC_PEOPLE),
            pendingAction: settingsPendingAction([CONST.QUICKBOOKS_CONFIG.SYNC_PEOPLE], qboConfig?.pendingFields),
>>>>>>> e96b0382
        },
        {
            title: translate('workspace.qbo.advancedConfig.createEntities'),
            subtitle: translate('workspace.qbo.advancedConfig.createEntitiesDescription'),
            switchAccessibilityLabel: translate('workspace.qbo.advancedConfig.createEntitiesDescription'),
            isActive: !!qboConfig?.autoCreateVendor,
            onToggle: (isOn: boolean) => {
                const nonReimbursableVendorUpdateValue = isOn
                    ? policy?.connections?.quickbooksOnline?.data?.vendors?.[0]?.id ?? CONST.INTEGRATION_ENTITY_MAP_TYPES.NONE
                    : CONST.INTEGRATION_ENTITY_MAP_TYPES.NONE;
                const nonReimbursableVendorCurrentValue = nonReimbursableBillDefaultVendorObject?.id ?? CONST.INTEGRATION_ENTITY_MAP_TYPES.NONE;

                QuickbooksOnline.updateQuickbooksOnlineAutoCreateVendor(
                    policyID,
                    {
                        [CONST.QUICKBOOKS_CONFIG.AUTO_CREATE_VENDOR]: isOn,
                        [CONST.QUICKBOOKS_CONFIG.NON_REIMBURSABLE_BILL_DEFAULT_VENDOR]: nonReimbursableVendorUpdateValue,
                    },
                    {
                        [CONST.QUICKBOOKS_CONFIG.AUTO_CREATE_VENDOR]: !!qboConfig?.autoCreateVendor,
                        [CONST.QUICKBOOKS_CONFIG.NON_REIMBURSABLE_BILL_DEFAULT_VENDOR]: nonReimbursableVendorCurrentValue,
                    },
                );
            },
            subscribedSetting: CONST.QUICKBOOKS_CONFIG.AUTO_CREATE_VENDOR,
            errors: ErrorUtils.getLatestErrorField(qboConfig, CONST.QUICKBOOKS_CONFIG.AUTO_CREATE_VENDOR),
            pendingAction: settingsPendingAction([CONST.QUICKBOOKS_CONFIG.AUTO_CREATE_VENDOR], qboConfig?.pendingFields),
        },
        {
            title: translate('workspace.accounting.reimbursedReports'),
            subtitle: translate('workspace.qbo.advancedConfig.reimbursedReportsDescription'),
            switchAccessibilityLabel: translate('workspace.qbo.advancedConfig.reimbursedReportsDescription'),
            isActive: isSyncReimbursedSwitchOn,
            onToggle: () =>
                Connections.updatePolicyConnectionConfig(
                    policyID,
                    CONST.POLICY.CONNECTIONS.NAME.QBO,
                    CONST.QUICKBOOKS_CONFIG.COLLECTION_ACCOUNT_ID,
                    isSyncReimbursedSwitchOn ? '' : [...qboAccountOptions, ...invoiceAccountCollectionOptions][0].id,
                    qboConfig?.collectionAccountID,
                ),
            subscribedSetting: CONST.QUICKBOOKS_CONFIG.COLLECTION_ACCOUNT_ID,
            errors: ErrorUtils.getLatestErrorField(qboConfig, CONST.QUICKBOOKS_CONFIG.COLLECTION_ACCOUNT_ID),
            pendingAction: settingsPendingAction([CONST.QUICKBOOKS_CONFIG.COLLECTION_ACCOUNT_ID], qboConfig?.pendingFields),
        },
    ];

    return (
        <ConnectionLayout
            displayName={QuickbooksAdvancedPage.displayName}
            headerTitle="workspace.accounting.advanced"
            accessVariants={[CONST.POLICY.ACCESS_VARIANTS.ADMIN, CONST.POLICY.ACCESS_VARIANTS.PAID]}
            policyID={policyID}
            featureName={CONST.POLICY.MORE_FEATURES.ARE_CONNECTIONS_ENABLED}
            contentContainerStyle={[styles.pb2, styles.ph5]}
            connectionName={CONST.POLICY.CONNECTIONS.NAME.QBO}
            onBackButtonPress={() => Navigation.goBack(ROUTES.POLICY_ACCOUNTING.getRoute(policyID))}
        >
            {qboToggleSettingItems.map((item) => (
                <ToggleSettingOptionRow
                    key={item.title}
                    title={item.title}
                    subtitle={item.subtitle}
                    switchAccessibilityLabel={item.switchAccessibilityLabel}
                    shouldPlaceSubtitleBelowSwitch
                    wrapperStyle={styles.mv3}
                    isActive={item.isActive}
                    onToggle={item.onToggle}
                    pendingAction={item.pendingAction}
                    errors={item.errors}
                    onCloseError={() => clearQBOErrorField(policyID, item.subscribedSetting)}
                />
            ))}
            {isSyncReimbursedSwitchOn && syncReimbursedSubMenuItems()}
        </ConnectionLayout>
    );
}

QuickbooksAdvancedPage.displayName = 'QuickbooksAdvancedPage';

export default withPolicyConnections(QuickbooksAdvancedPage);<|MERGE_RESOLUTION|>--- conflicted
+++ resolved
@@ -87,51 +87,21 @@
             title: translate('workspace.accounting.autoSync'),
             subtitle: translate('workspace.qbo.advancedConfig.autoSyncDescription'),
             switchAccessibilityLabel: translate('workspace.qbo.advancedConfig.autoSyncDescription'),
-<<<<<<< HEAD
-            isActive: !!autoSync?.enabled,
-            onToggle: () => QuickbooksOnline.updateQuickbooksOnlineAutoSync(policyID, !autoSync?.enabled),
-            pendingAction: pendingFields?.autoSync,
-            errors: ErrorUtils.getLatestErrorField(qboConfig ?? {}, CONST.QUICK_BOOKS_CONFIG.AUTO_SYNC),
-            onCloseError: () => Policy.clearQBOErrorField(policyID, CONST.QUICK_BOOKS_CONFIG.AUTO_SYNC),
-            wrapperStyle: styles.mv3,
-=======
             isActive: !!qboConfig?.autoSync?.enabled,
-            onToggle: () =>
-                Connections.updatePolicyConnectionConfig(
-                    policyID,
-                    CONST.POLICY.CONNECTIONS.NAME.QBO,
-                    CONST.QUICKBOOKS_CONFIG.AUTO_SYNC,
-                    {
-                        enabled: !qboConfig?.autoSync?.enabled,
-                    },
-                    {
-                        enabled: qboConfig?.autoSync?.enabled,
-                    },
-                ),
+            onToggle: () => QuickbooksOnline.updateQuickbooksOnlineAutoSync(policyID, !qboConfig?.autoSync?.enabled),
             subscribedSetting: CONST.QUICKBOOKS_CONFIG.ENABLED,
             errors: ErrorUtils.getLatestErrorField(qboConfig, CONST.QUICKBOOKS_CONFIG.ENABLED),
             pendingAction: settingsPendingAction([CONST.QUICKBOOKS_CONFIG.ENABLED], qboConfig?.pendingFields),
->>>>>>> e96b0382
         },
         {
             title: translate('workspace.qbo.advancedConfig.inviteEmployees'),
             subtitle: translate('workspace.qbo.advancedConfig.inviteEmployeesDescription'),
             switchAccessibilityLabel: translate('workspace.qbo.advancedConfig.inviteEmployeesDescription'),
-<<<<<<< HEAD
-            isActive: !!syncPeople,
-            onToggle: () => QuickbooksOnline.updateQuickbooksOnlineSyncPeople(policyID, !syncPeople),
-            pendingAction: pendingFields?.syncPeople,
-            errors: ErrorUtils.getLatestErrorField(qboConfig ?? {}, CONST.QUICK_BOOKS_CONFIG.SYNC_PEOPLE),
-            onCloseError: () => Policy.clearQBOErrorField(policyID, CONST.QUICK_BOOKS_CONFIG.SYNC_PEOPLE),
-            wrapperStyle: styles.mv3,
-=======
             isActive: !!qboConfig?.syncPeople,
-            onToggle: () =>
-                Connections.updatePolicyConnectionConfig(policyID, CONST.POLICY.CONNECTIONS.NAME.QBO, CONST.QUICKBOOKS_CONFIG.SYNC_PEOPLE, !qboConfig?.syncPeople, qboConfig?.syncPeople),
+            onToggle: () => QuickbooksOnline.updateQuickbooksOnlineSyncPeople(policyID, !qboConfig?.syncPeople),
             subscribedSetting: CONST.QUICKBOOKS_CONFIG.SYNC_PEOPLE,
             errors: ErrorUtils.getLatestErrorField(qboConfig, CONST.QUICKBOOKS_CONFIG.SYNC_PEOPLE),
             pendingAction: settingsPendingAction([CONST.QUICKBOOKS_CONFIG.SYNC_PEOPLE], qboConfig?.pendingFields),
->>>>>>> e96b0382
         },
         {
             title: translate('workspace.qbo.advancedConfig.createEntities'),
