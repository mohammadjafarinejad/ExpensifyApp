import React, {useCallback, useMemo} from 'react';
import HeaderWithBackButton from '@components/HeaderWithBackButton';
import ScreenWrapper from '@components/ScreenWrapper';
import SelectionList from '@components/SelectionList';
import RadioListItem from '@components/SelectionList/RadioListItem';
import type {ListItem} from '@components/SelectionList/types';
import Text from '@components/Text';
import useLocalize from '@hooks/useLocalize';
import useThemeStyles from '@hooks/useThemeStyles';
import * as Connections from '@libs/actions/connections';
import Navigation from '@navigation/Navigation';
import AccessOrNotFoundWrapper from '@pages/workspace/AccessOrNotFoundWrapper';
import type {WithPolicyConnectionsProps} from '@pages/workspace/withPolicyConnections';
import withPolicyConnections from '@pages/workspace/withPolicyConnections';
import CONST from '@src/CONST';
import ROUTES from '@src/ROUTES';
import type {Account} from '@src/types/onyx/Policy';

type CardListItem = ListItem & {
    value: string;
};

function QuickbooksCompanyCardExpenseAccountSelectPage({policy}: WithPolicyConnectionsProps) {
    const {translate} = useLocalize();
    const styles = useThemeStyles();
    const policyID = policy?.id ?? '';
    const {creditCards, vendors, bankAccounts} = policy?.connections?.quickbooksOnline?.data ?? {};

    const {exportCompanyCardAccount, exportAccount, exportCompanyCard} = policy?.connections?.quickbooksOnline?.config ?? {};

    const data: CardListItem[] = useMemo(() => {
        let accounts: Account[];
        switch (exportCompanyCard) {
            case CONST.QUICKBOOKS_EXPORT_COMPANY_CARD_ACCOUNT_TYPE.CREDIT_CARD:
                accounts = creditCards ?? [];
                break;
            case CONST.QUICKBOOKS_EXPORT_COMPANY_CARD_ACCOUNT_TYPE.DEBIT_CARD:
                accounts = bankAccounts ?? [];
                break;
            case CONST.QUICKBOOKS_OUT_OF_POCKET_EXPENSE_ACCOUNT_TYPE.VENDOR_BILL:
                accounts = vendors ?? [];
                break;
            default:
                accounts = [];
        }

        return accounts.map((card) => ({
            value: card.name,
            text: card.name,
            keyForList: card.name,
            isSelected: card.name === exportCompanyCardAccount,
        }));
    }, [exportCompanyCardAccount, creditCards, bankAccounts, exportCompanyCard, vendors]);

    const selectExportAccount = useCallback(
        (row: CardListItem) => {
            if (row.value !== exportAccount) {
                Connections.updatePolicyConnectionConfig(policyID, CONST.POLICY.CONNECTIONS.NAME.QBO, CONST.QUICK_BOOKS_CONFIG.EXPORT_COMPANY_CARD_ACCOUNT, row.value);
            }
            Navigation.goBack(ROUTES.POLICY_ACCOUNTING_QUICKBOOKS_ONLINE_COMPANY_CARD_EXPENSE_ACCOUNT.getRoute(policyID));
        },
        [exportAccount, policyID],
    );

    return (
<<<<<<< HEAD
        <AdminPolicyAccessOrNotFoundWrapper policyID={policyID}>
            <FeatureEnabledAccessOrNotFoundWrapper
                policyID={policyID}
                featureName={CONST.POLICY.MORE_FEATURES.ARE_CONNECTIONS_ENABLED}
            >
                <ScreenWrapper testID={QuickbooksCompanyCardExpenseAccountSelectPage.displayName}>
                    <HeaderWithBackButton
                        title={exportCompanyCard === CONST.QUICKBOOKS_EXPORT_COMPANY_CARD_ACCOUNT_TYPE.VENDOR_BILL ? translate('workspace.qbo.vendor') : translate('workspace.qbo.account')}
                    />
                    <SelectionList
                        headerContent={exportCompanyCard ? <Text style={[styles.ph5, styles.pb5]}>{translate(`workspace.qbo.${exportCompanyCard}AccountDescription`)}</Text> : null}
                        sections={[{data}]}
                        ListItem={RadioListItem}
                        onSelectRow={selectExportAccount}
                        initiallyFocusedOptionKey={data.find((mode) => mode.isSelected)?.keyForList}
                    />
                </ScreenWrapper>
            </FeatureEnabledAccessOrNotFoundWrapper>
        </AdminPolicyAccessOrNotFoundWrapper>
=======
        <AccessOrNotFoundWrapper
            policyID={policyID}
            accessVariants={[CONST.POLICY.ACCESS_VARIANTS.ADMIN]}
            featureName={CONST.POLICY.MORE_FEATURES.ARE_CONNECTIONS_ENABLED}
        >
            <ScreenWrapper testID={QuickbooksCompanyCardExpenseAccountSelectPage.displayName}>
                <HeaderWithBackButton
                    title={exportCompanyCard === CONST.QUICKBOOKS_EXPORT_COMPANY_CARD.VENDOR_BILL ? translate('workspace.qbo.vendor') : translate('workspace.qbo.account')}
                />
                <SelectionList
                    headerContent={exportCompanyCard ? <Text style={[styles.ph5, styles.pb5]}>{translate(`workspace.qbo.${exportCompanyCard}AccountDescription`)}</Text> : null}
                    sections={[{data}]}
                    ListItem={RadioListItem}
                    onSelectRow={selectExportAccount}
                    initiallyFocusedOptionKey={data.find((mode) => mode.isSelected)?.keyForList}
                />
            </ScreenWrapper>
        </AccessOrNotFoundWrapper>
>>>>>>> ee402ab3
    );
}

QuickbooksCompanyCardExpenseAccountSelectPage.displayName = 'QuickbooksCompanyCardExpenseAccountSelectPage';

export default withPolicyConnections(QuickbooksCompanyCardExpenseAccountSelectPage);<|MERGE_RESOLUTION|>--- conflicted
+++ resolved
@@ -63,27 +63,6 @@
     );
 
     return (
-<<<<<<< HEAD
-        <AdminPolicyAccessOrNotFoundWrapper policyID={policyID}>
-            <FeatureEnabledAccessOrNotFoundWrapper
-                policyID={policyID}
-                featureName={CONST.POLICY.MORE_FEATURES.ARE_CONNECTIONS_ENABLED}
-            >
-                <ScreenWrapper testID={QuickbooksCompanyCardExpenseAccountSelectPage.displayName}>
-                    <HeaderWithBackButton
-                        title={exportCompanyCard === CONST.QUICKBOOKS_EXPORT_COMPANY_CARD_ACCOUNT_TYPE.VENDOR_BILL ? translate('workspace.qbo.vendor') : translate('workspace.qbo.account')}
-                    />
-                    <SelectionList
-                        headerContent={exportCompanyCard ? <Text style={[styles.ph5, styles.pb5]}>{translate(`workspace.qbo.${exportCompanyCard}AccountDescription`)}</Text> : null}
-                        sections={[{data}]}
-                        ListItem={RadioListItem}
-                        onSelectRow={selectExportAccount}
-                        initiallyFocusedOptionKey={data.find((mode) => mode.isSelected)?.keyForList}
-                    />
-                </ScreenWrapper>
-            </FeatureEnabledAccessOrNotFoundWrapper>
-        </AdminPolicyAccessOrNotFoundWrapper>
-=======
         <AccessOrNotFoundWrapper
             policyID={policyID}
             accessVariants={[CONST.POLICY.ACCESS_VARIANTS.ADMIN]}
@@ -91,7 +70,7 @@
         >
             <ScreenWrapper testID={QuickbooksCompanyCardExpenseAccountSelectPage.displayName}>
                 <HeaderWithBackButton
-                    title={exportCompanyCard === CONST.QUICKBOOKS_EXPORT_COMPANY_CARD.VENDOR_BILL ? translate('workspace.qbo.vendor') : translate('workspace.qbo.account')}
+                    title={exportCompanyCard === CONST.QUICKBOOKS_EXPORT_COMPANY_CARD_ACCOUNT_TYPE.VENDOR_BILL ? translate('workspace.qbo.vendor') : translate('workspace.qbo.account')}
                 />
                 <SelectionList
                     headerContent={exportCompanyCard ? <Text style={[styles.ph5, styles.pb5]}>{translate(`workspace.qbo.${exportCompanyCard}AccountDescription`)}</Text> : null}
@@ -102,7 +81,6 @@
                 />
             </ScreenWrapper>
         </AccessOrNotFoundWrapper>
->>>>>>> ee402ab3
     );
 }
 
