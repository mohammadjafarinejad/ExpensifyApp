import React, {useCallback} from 'react';
import type {ValueOf} from 'type-fest';
import RadioListItem from '@components/SelectionList/RadioListItem';
import type {ListItem} from '@components/SelectionList/types';
import SelectionScreen from '@components/SelectionScreen';
import Text from '@components/Text';
import useLocalize from '@hooks/useLocalize';
import useThemeStyles from '@hooks/useThemeStyles';
import * as Connections from '@libs/actions/connections';
import * as ErrorUtils from '@libs/ErrorUtils';
import * as PolicyUtils from '@libs/PolicyUtils';
import Navigation from '@navigation/Navigation';
import type {WithPolicyConnectionsProps} from '@pages/workspace/withPolicyConnections';
import withPolicyConnections from '@pages/workspace/withPolicyConnections';
import {clearQBOErrorField} from '@userActions/Policy/Policy';
import CONST from '@src/CONST';
import ROUTES from '@src/ROUTES';

type CardListItem = ListItem & {
    value: ValueOf<typeof CONST.QUICKBOOKS_EXPORT_DATE>;
};
function QuickbooksExportDateSelectPage({policy}: WithPolicyConnectionsProps) {
    const {translate} = useLocalize();
    const styles = useThemeStyles();
    const policyID = policy?.id ?? '-1';
    const qboConfig = policy?.connections?.quickbooksOnline?.config;
    const data: CardListItem[] = Object.values(CONST.QUICKBOOKS_EXPORT_DATE).map((dateType) => ({
        value: dateType,
        text: translate(`workspace.qbo.exportDate.values.${dateType}.label`),
        alternateText: translate(`workspace.qbo.exportDate.values.${dateType}.description`),
        keyForList: dateType,
        isSelected: qboConfig?.exportDate === dateType,
    }));

    const selectExportDate = useCallback(
        (row: CardListItem) => {
            if (row.value !== qboConfig?.exportDate) {
                Connections.updatePolicyConnectionConfig(policyID, CONST.POLICY.CONNECTIONS.NAME.QBO, CONST.QUICKBOOKS_CONFIG.EXPORT_DATE, row.value);
            }
            Navigation.goBack(ROUTES.POLICY_ACCOUNTING_QUICKBOOKS_ONLINE_EXPORT_DATE_SELECT.getRoute(policyID));
        },
        [policyID, qboConfig?.exportDate],
    );

    return (
        <SelectionScreen
            policyID={policyID}
            accessVariants={[CONST.POLICY.ACCESS_VARIANTS.ADMIN]}
            featureName={CONST.POLICY.MORE_FEATURES.ARE_CONNECTIONS_ENABLED}
<<<<<<< HEAD
            displayName={QuickbooksExportDateSelectPage.displayName}
            sections={[{data}]}
            listItem={RadioListItem}
            headerContent={<Text style={[styles.ph5, styles.pb5]}>{translate('workspace.qbo.exportDate.description')}</Text>}
            onBackButtonPress={() => Navigation.goBack(ROUTES.POLICY_ACCOUNTING_QUICKBOOKS_ONLINE_EXPORT.getRoute(policyID))}
            onSelectRow={selectExportDate}
            initiallyFocusedOptionKey={data.find((mode) => mode.isSelected)?.keyForList}
            title="workspace.qbo.exportDate.label"
            connectionName={CONST.POLICY.CONNECTIONS.NAME.QBO}
            pendingAction={PolicyUtils.settingsPendingAction([CONST.QUICKBOOKS_CONFIG.EXPORT_DATE], qboConfig?.pendingFields)}
            errors={ErrorUtils.getLatestErrorField(qboConfig, CONST.QUICKBOOKS_CONFIG.EXPORT_DATE)}
            errorRowStyles={[styles.ph5, styles.pv3]}
            onClose={() => clearQBOErrorField(policyID, CONST.QUICKBOOKS_CONFIG.EXPORT_DATE)}
        />
=======
        >
            <ScreenWrapper
                includeSafeAreaPaddingBottom={false}
                testID={QuickbooksExportDateSelectPage.displayName}
            >
                <HeaderWithBackButton title={translate('workspace.qbo.exportDate.label')} />
                <SelectionList
                    headerContent={<Text style={[styles.ph5, styles.pb5]}>{translate('workspace.qbo.exportDate.description')}</Text>}
                    sections={[{data}]}
                    ListItem={RadioListItem}
                    onSelectRow={selectExportDate}
                    shouldSingleExecuteRowSelect
                    initiallyFocusedOptionKey={data.find((mode) => mode.isSelected)?.keyForList}
                />
            </ScreenWrapper>
        </AccessOrNotFoundWrapper>
>>>>>>> f9306d57
    );
}

QuickbooksExportDateSelectPage.displayName = 'QuickbooksExportDateSelectPage';

export default withPolicyConnections(QuickbooksExportDateSelectPage);<|MERGE_RESOLUTION|>--- conflicted
+++ resolved
@@ -47,7 +47,6 @@
             policyID={policyID}
             accessVariants={[CONST.POLICY.ACCESS_VARIANTS.ADMIN]}
             featureName={CONST.POLICY.MORE_FEATURES.ARE_CONNECTIONS_ENABLED}
-<<<<<<< HEAD
             displayName={QuickbooksExportDateSelectPage.displayName}
             sections={[{data}]}
             listItem={RadioListItem}
@@ -61,25 +60,8 @@
             errors={ErrorUtils.getLatestErrorField(qboConfig, CONST.QUICKBOOKS_CONFIG.EXPORT_DATE)}
             errorRowStyles={[styles.ph5, styles.pv3]}
             onClose={() => clearQBOErrorField(policyID, CONST.QUICKBOOKS_CONFIG.EXPORT_DATE)}
+            shouldSingleExecuteRowSelect
         />
-=======
-        >
-            <ScreenWrapper
-                includeSafeAreaPaddingBottom={false}
-                testID={QuickbooksExportDateSelectPage.displayName}
-            >
-                <HeaderWithBackButton title={translate('workspace.qbo.exportDate.label')} />
-                <SelectionList
-                    headerContent={<Text style={[styles.ph5, styles.pb5]}>{translate('workspace.qbo.exportDate.description')}</Text>}
-                    sections={[{data}]}
-                    ListItem={RadioListItem}
-                    onSelectRow={selectExportDate}
-                    shouldSingleExecuteRowSelect
-                    initiallyFocusedOptionKey={data.find((mode) => mode.isSelected)?.keyForList}
-                />
-            </ScreenWrapper>
-        </AccessOrNotFoundWrapper>
->>>>>>> f9306d57
     );
 }
 
