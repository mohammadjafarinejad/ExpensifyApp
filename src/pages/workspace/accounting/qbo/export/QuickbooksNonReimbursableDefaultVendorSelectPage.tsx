import React, {useCallback, useMemo} from 'react';
import BlockingView from '@components/BlockingViews/BlockingView';
import RadioListItem from '@components/SelectionListWithSections/RadioListItem';
import type {ListItem} from '@components/SelectionListWithSections/types';
import SelectionScreen from '@components/SelectionScreen';
import {useMemoizedLazyIllustrations} from '@hooks/useLazyAsset';
import useLocalize from '@hooks/useLocalize';
import useThemeStyles from '@hooks/useThemeStyles';
import {updateQuickbooksOnlineNonReimbursableBillDefaultVendor} from '@libs/actions/connections/QuickbooksOnline';
import {getLatestErrorField} from '@libs/ErrorUtils';
import {settingsPendingAction} from '@libs/PolicyUtils';
import Navigation from '@navigation/Navigation';
import type {WithPolicyConnectionsProps} from '@pages/workspace/withPolicyConnections';
import withPolicyConnections from '@pages/workspace/withPolicyConnections';
import variables from '@styles/variables';
import {clearQBOErrorField} from '@userActions/Policy/Policy';
import CONST from '@src/CONST';

type CardListItem = ListItem & {
    value: string;
};

function QuickbooksNonReimbursableDefaultVendorSelectPage({policy}: WithPolicyConnectionsProps) {
    const {translate} = useLocalize();
    const styles = useThemeStyles();
    const illustrations = useMemoizedLazyIllustrations(['Telescope'] as const);
    const {vendors} = policy?.connections?.quickbooksOnline?.data ?? {};
    const qboConfig = policy?.connections?.quickbooksOnline?.config;

<<<<<<< HEAD
    const policyID = policy?.id ?? CONST.POLICY.MINUS_ONE_ID;
=======
    const policyID = policy?.id ?? CONST.DEFAULT_NUMBER_ID.toString();
>>>>>>> ab07a2ee
    const sections = useMemo(() => {
        const data: CardListItem[] =
            vendors?.map((vendor) => ({
                value: vendor.id,
                text: vendor.name,
                keyForList: vendor.name,
                isSelected: vendor.id === qboConfig?.nonReimbursableBillDefaultVendor,
            })) ?? [];
        return data.length ? [{data}] : [];
    }, [qboConfig?.nonReimbursableBillDefaultVendor, vendors]);

    const selectVendor = useCallback(
        (row: CardListItem) => {
            if (row.value !== qboConfig?.nonReimbursableBillDefaultVendor) {
                updateQuickbooksOnlineNonReimbursableBillDefaultVendor(policyID, row.value, qboConfig?.nonReimbursableBillDefaultVendor);
            }
            Navigation.goBack();
        },
        [qboConfig?.nonReimbursableBillDefaultVendor, policyID],
    );

    const listEmptyContent = useMemo(
        () => (
            <BlockingView
                icon={illustrations.Telescope}
                iconWidth={variables.emptyListIconWidth}
                iconHeight={variables.emptyListIconHeight}
                title={translate('workspace.qbo.noAccountsFound')}
                subtitle={translate('workspace.qbo.noAccountsFoundDescription')}
                containerStyle={styles.pb10}
            />
        ),
        [illustrations.Telescope, translate, styles.pb10],
    );

    return (
        <SelectionScreen
            policyID={policyID}
            accessVariants={[CONST.POLICY.ACCESS_VARIANTS.ADMIN]}
            featureName={CONST.POLICY.MORE_FEATURES.ARE_CONNECTIONS_ENABLED}
            displayName={QuickbooksNonReimbursableDefaultVendorSelectPage.displayName}
            title="workspace.accounting.defaultVendor"
            sections={sections}
            listItem={RadioListItem}
            onSelectRow={selectVendor}
            shouldSingleExecuteRowSelect
            initiallyFocusedOptionKey={sections.at(0)?.data.find((mode) => mode.isSelected)?.keyForList}
            listEmptyContent={listEmptyContent}
            connectionName={CONST.POLICY.CONNECTIONS.NAME.QBO}
<<<<<<< HEAD
            onBackButtonPress={() => Navigation.goBack()}
=======
            onBackButtonPress={() => Navigation.goBack(ROUTES.POLICY_ACCOUNTING_QUICKBOOKS_ONLINE_COMPANY_CARD_EXPENSE_ACCOUNT.getRoute(policyID))}
>>>>>>> ab07a2ee
            pendingAction={settingsPendingAction([CONST.QUICKBOOKS_CONFIG.NON_REIMBURSABLE_BILL_DEFAULT_VENDOR], qboConfig?.pendingFields)}
            errors={getLatestErrorField(qboConfig, CONST.QUICKBOOKS_CONFIG.NON_REIMBURSABLE_BILL_DEFAULT_VENDOR)}
            errorRowStyles={[styles.ph5, styles.pv3]}
            onClose={() => clearQBOErrorField(policyID, CONST.QUICKBOOKS_CONFIG.NON_REIMBURSABLE_BILL_DEFAULT_VENDOR)}
        />
    );
}

QuickbooksNonReimbursableDefaultVendorSelectPage.displayName = 'QuickbooksNonReimbursableDefaultVendorSelectPage';

export default withPolicyConnections(QuickbooksNonReimbursableDefaultVendorSelectPage);<|MERGE_RESOLUTION|>--- conflicted
+++ resolved
@@ -27,11 +27,7 @@
     const {vendors} = policy?.connections?.quickbooksOnline?.data ?? {};
     const qboConfig = policy?.connections?.quickbooksOnline?.config;
 
-<<<<<<< HEAD
-    const policyID = policy?.id ?? CONST.POLICY.MINUS_ONE_ID;
-=======
     const policyID = policy?.id ?? CONST.DEFAULT_NUMBER_ID.toString();
->>>>>>> ab07a2ee
     const sections = useMemo(() => {
         const data: CardListItem[] =
             vendors?.map((vendor) => ({
@@ -81,11 +77,7 @@
             initiallyFocusedOptionKey={sections.at(0)?.data.find((mode) => mode.isSelected)?.keyForList}
             listEmptyContent={listEmptyContent}
             connectionName={CONST.POLICY.CONNECTIONS.NAME.QBO}
-<<<<<<< HEAD
             onBackButtonPress={() => Navigation.goBack()}
-=======
-            onBackButtonPress={() => Navigation.goBack(ROUTES.POLICY_ACCOUNTING_QUICKBOOKS_ONLINE_COMPANY_CARD_EXPENSE_ACCOUNT.getRoute(policyID))}
->>>>>>> ab07a2ee
             pendingAction={settingsPendingAction([CONST.QUICKBOOKS_CONFIG.NON_REIMBURSABLE_BILL_DEFAULT_VENDOR], qboConfig?.pendingFields)}
             errors={getLatestErrorField(qboConfig, CONST.QUICKBOOKS_CONFIG.NON_REIMBURSABLE_BILL_DEFAULT_VENDOR)}
             errorRowStyles={[styles.ph5, styles.pv3]}
