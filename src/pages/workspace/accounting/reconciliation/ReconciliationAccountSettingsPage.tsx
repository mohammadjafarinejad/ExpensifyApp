--- conflicted
+++ resolved
@@ -1,13 +1,8 @@
 import React, {useCallback, useMemo} from 'react';
 import ConnectionLayout from '@components/ConnectionLayout';
-<<<<<<< HEAD
 import RenderHTML from '@components/RenderHTML';
-import SelectionList from '@components/SelectionListWithSections';
-import RadioListItem from '@components/SelectionListWithSections/RadioListItem';
-=======
 import SelectionList from '@components/SelectionList';
 import RadioListItem from '@components/SelectionList/ListItem/RadioListItem';
->>>>>>> 7165a142
 import Text from '@components/Text';
 import useDefaultFundID from '@hooks/useDefaultFundID';
 import useEnvironment from '@hooks/useEnvironment';
@@ -52,16 +47,10 @@
     const selectedBankAccount = useMemo(() => bankAccountList?.[paymentBankAccountID?.toString() ?? ''], [paymentBankAccountID, bankAccountList]);
     const bankAccountNumber = useMemo(() => selectedBankAccount?.accountData?.accountNumber ?? '', [selectedBankAccount]);
     const settlementAccountEnding = getLastFourDigits(bankAccountNumber);
-
     const domainName = cardSettings?.domainName ?? getDomainNameForPolicy(policyID);
-
-<<<<<<< HEAD
     const {environmentURL} = useEnvironment();
 
-    const sections = useMemo(() => {
-=======
     const options = useMemo(() => {
->>>>>>> 7165a142
         if (!bankAccountList || isEmptyObject(bankAccountList)) {
             return [];
         }
