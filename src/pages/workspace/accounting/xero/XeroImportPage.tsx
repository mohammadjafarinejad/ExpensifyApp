--- conflicted
+++ resolved
@@ -28,15 +28,9 @@
         () => [
             {
                 description: translate('workspace.accounting.accounts'),
-<<<<<<< HEAD
-                action: () => {},
+                action: () => Navigation.navigate(ROUTES.POLICY_ACCOUNTING_XERO_CHART_OF_ACCOUNTS.getRoute(policyID)),
+                title: translate('workspace.accounting.importAsCategory'),
                 hasError: !!errorFields?.enableNewCategories,
-                title: translate('workspace.accounting.imported'),
-=======
-                action: () => Navigation.navigate(ROUTES.POLICY_ACCOUNTING_XERO_CHART_OF_ACCOUNTS.getRoute(policyID)),
-                hasError: !!policy?.errors?.enableNewCategories,
-                title: translate('workspace.accounting.importAsCategory'),
->>>>>>> b587bf70
                 pendingAction: pendingFields?.enableNewCategories,
             },
             {
