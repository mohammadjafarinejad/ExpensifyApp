--- conflicted
+++ resolved
@@ -26,28 +26,17 @@
     const {invoiceCollectionsAccountID, reimbursementAccountID} = sync ?? {};
 
     const getSelectedAccountName = useMemo(
-<<<<<<< HEAD
-        () => (accountId: string) => {
-            const selectedAccount = (bankAccounts ?? []).find((bank) => bank.id === accountId);
-=======
         () => (accountID: string) => {
             const selectedAccount = (bankAccounts ?? []).find((bank) => bank.id === accountID);
->>>>>>> a6cb60c6
             return selectedAccount?.name ?? '';
         },
         [bankAccounts],
     );
-<<<<<<< HEAD
-
-    const selectedBankAccountName = getSelectedAccountName(invoiceCollectionsAccountID ?? '');
-    const selectedBillPaymentAccountName = getSelectedAccountName(reimbursementAccountID ?? '');
-=======
 
     const selectedBankAccountName = getSelectedAccountName(invoiceCollectionsAccountID ?? '');
     const selectedBillPaymentAccountName = getSelectedAccountName(reimbursementAccountID ?? '');
 
     const currentXeroOrganizationName = useMemo(() => getCurrentXeroOrganizationName(policy ?? undefined), [policy]);
->>>>>>> a6cb60c6
 
     return (
         <ConnectionLayout
