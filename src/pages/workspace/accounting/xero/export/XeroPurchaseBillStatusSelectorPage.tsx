--- conflicted
+++ resolved
@@ -52,12 +52,7 @@
                 return;
             }
             if (row.value !== invoiceStatus) {
-<<<<<<< HEAD
-                Connections.updatePolicyConnectionConfig(policyID, CONST.POLICY.CONNECTIONS.NAME.XERO, CONST.XERO_CONFIG.EXPORT, {
-                    billStatus: {...config?.export?.billStatus, purchase: row.value},
-                });
-=======
-                Connections.updatePolicyXeroConnectionConfig(
+                Connections.updatePolicyConnectionConfig(
                     policyID,
                     CONST.POLICY.CONNECTIONS.NAME.XERO,
                     CONST.XERO_CONFIG.EXPORT,
@@ -66,7 +61,6 @@
                     },
                     {billStatus: config?.export?.billStatus ?? null},
                 );
->>>>>>> 9819f378
             }
             Navigation.goBack(ROUTES.POLICY_ACCOUNTING_XERO_BILL_STATUS_SELECTOR.getRoute(policyID));
         },
