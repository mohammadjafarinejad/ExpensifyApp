import React from 'react';
import {View} from 'react-native';
import {withOnyx} from 'react-native-onyx';
import Text from '../../../components/Text';
import styles from '../../../styles/styles';
import withLocalize, {withLocalizePropTypes} from '../../../components/withLocalize';
<<<<<<< HEAD
import * as Expensicons from '../../../components/Icon/Expensicons';
import * as Illustrations from '../../../components/Icon/Illustrations';
import UnorderedList from '../../../components/UnorderedList';
import WorkspaceSection from '../WorkspaceSection';
import * as Report from '../../../libs/actions/Report';
=======
import {Mail} from '../../../components/Icon/Expensicons';
import {JewelBoxBlue} from '../../../components/Icon/Illustrations';
import UnorderedList from '../../../components/UnorderedList';
import WorkspaceSection from '../WorkspaceSection';
>>>>>>> c95c2ddb
import Navigation from '../../../libs/Navigation/Navigation';
import {openOldDotLink} from '../../../libs/actions/Link';
import {subscribeToExpensifyCardUpdates} from '../../../libs/actions/User';
import ONYXKEYS from '../../../ONYXKEYS';
import compose from '../../../libs/compose';

const propTypes = {
    ...withLocalizePropTypes,
};

const WorkspaceCardVBANoECardView = props => (
<<<<<<< HEAD
    <WorkspaceSection
        title={props.translate('workspace.card.header')}
        icon={Illustrations.JewelBoxBlue}
        menuItems={[
            {
                title: props.translate('workspace.card.chatWithConcierge'),
                onPress: () => {
                    Navigation.dismissModal();
                    Report.navigateToConciergeChat();
                },
                icon: Expensicons.Concierge,
                shouldShowRightIcon: true,
            },
        ]}
    >
        <View style={[styles.mv4]}>
            <Text>{props.translate('workspace.card.VBANoECardCopy')}</Text>
        </View>

        <UnorderedList
            items={[
                props.translate('workspace.card.benefit1'),
                props.translate('workspace.card.benefit2'),
                props.translate('workspace.card.benefit3'),
                props.translate('workspace.card.benefit4'),
=======
    <>
        <WorkspaceSection
            title={props.translate('workspace.card.header')}
            icon={JewelBoxBlue}
            menuItems={[
                {
                    title: props.translate('workspace.card.addWorkEmail'),
                    onPress: () => {
                        Navigation.dismissModal();
                        openOldDotLink('settings?param={"section":"account","openModal":"secondaryLogin"}');
                        subscribeToExpensifyCardUpdates();
                    },
                    icon: Mail,
                    shouldShowRightIcon: true,
                },
>>>>>>> c95c2ddb
            ]}
        >
            <View style={[styles.mv4]}>
                <Text>{props.translate('workspace.card.VBANoECardCopy')}</Text>
            </View>

            <UnorderedList
                items={[
                    props.translate('workspace.card.benefit1'),
                    props.translate('workspace.card.benefit2'),
                    props.translate('workspace.card.benefit3'),
                    props.translate('workspace.card.benefit4'),
                ]}
            />
        </WorkspaceSection>
        {props.user.isCheckingDomain && (
            <Text style={[styles.m5, styles.formError]}>
                {props.translate('workspace.card.checkingDomain')}
            </Text>
        )}
    </>
);

WorkspaceCardVBANoECardView.propTypes = propTypes;
WorkspaceCardVBANoECardView.displayName = 'WorkspaceCardVBANoECardView';

export default compose(
    withLocalize,
    withOnyx({
        user: {
            key: ONYXKEYS.USER,
        },
    }),
)(WorkspaceCardVBANoECardView);<|MERGE_RESOLUTION|>--- conflicted
+++ resolved
@@ -1,24 +1,15 @@
 import React from 'react';
-import {View} from 'react-native';
 import {withOnyx} from 'react-native-onyx';
 import Text from '../../../components/Text';
 import styles from '../../../styles/styles';
 import withLocalize, {withLocalizePropTypes} from '../../../components/withLocalize';
-<<<<<<< HEAD
 import * as Expensicons from '../../../components/Icon/Expensicons';
 import * as Illustrations from '../../../components/Icon/Illustrations';
 import UnorderedList from '../../../components/UnorderedList';
 import WorkspaceSection from '../WorkspaceSection';
-import * as Report from '../../../libs/actions/Report';
-=======
-import {Mail} from '../../../components/Icon/Expensicons';
-import {JewelBoxBlue} from '../../../components/Icon/Illustrations';
-import UnorderedList from '../../../components/UnorderedList';
-import WorkspaceSection from '../WorkspaceSection';
->>>>>>> c95c2ddb
 import Navigation from '../../../libs/Navigation/Navigation';
-import {openOldDotLink} from '../../../libs/actions/Link';
-import {subscribeToExpensifyCardUpdates} from '../../../libs/actions/User';
+import * as Link from '../../../libs/actions/Link';
+import * as User from '../../../libs/actions/User';
 import ONYXKEYS from '../../../ONYXKEYS';
 import compose from '../../../libs/compose';
 
@@ -27,55 +18,23 @@
 };
 
 const WorkspaceCardVBANoECardView = props => (
-<<<<<<< HEAD
-    <WorkspaceSection
-        title={props.translate('workspace.card.header')}
-        icon={Illustrations.JewelBoxBlue}
-        menuItems={[
-            {
-                title: props.translate('workspace.card.chatWithConcierge'),
-                onPress: () => {
-                    Navigation.dismissModal();
-                    Report.navigateToConciergeChat();
-                },
-                icon: Expensicons.Concierge,
-                shouldShowRightIcon: true,
-            },
-        ]}
-    >
-        <View style={[styles.mv4]}>
-            <Text>{props.translate('workspace.card.VBANoECardCopy')}</Text>
-        </View>
-
-        <UnorderedList
-            items={[
-                props.translate('workspace.card.benefit1'),
-                props.translate('workspace.card.benefit2'),
-                props.translate('workspace.card.benefit3'),
-                props.translate('workspace.card.benefit4'),
-=======
     <>
         <WorkspaceSection
             title={props.translate('workspace.card.header')}
-            icon={JewelBoxBlue}
+            icon={Illustrations.JewelBoxBlue}
             menuItems={[
                 {
                     title: props.translate('workspace.card.addWorkEmail'),
                     onPress: () => {
                         Navigation.dismissModal();
-                        openOldDotLink('settings?param={"section":"account","openModal":"secondaryLogin"}');
-                        subscribeToExpensifyCardUpdates();
+                        Link.openOldDotLink('settings?param={"section":"account","openModal":"secondaryLogin"}');
+                        User.subscribeToExpensifyCardUpdates();
                     },
-                    icon: Mail,
+                    icon: Expensicons.Mail,
                     shouldShowRightIcon: true,
                 },
->>>>>>> c95c2ddb
             ]}
         >
-            <View style={[styles.mv4]}>
-                <Text>{props.translate('workspace.card.VBANoECardCopy')}</Text>
-            </View>
-
             <UnorderedList
                 items={[
                     props.translate('workspace.card.benefit1'),
