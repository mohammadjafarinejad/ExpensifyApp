--- conflicted
+++ resolved
@@ -61,11 +61,8 @@
                     }}
                     submitButtonText={translate('common.save')}
                     enabledWhenOffline
-<<<<<<< HEAD
+                    shouldHideFixErrorsAlert
                     addBottomSafeAreaPadding
-=======
-                    shouldHideFixErrorsAlert
->>>>>>> 90e0df1f
                 >
                     <View style={styles.mb4}>
                         <Text style={styles.pb5}>{translate('workspace.rules.categoryRules.descriptionHintDescription', {categoryName})}</Text>
