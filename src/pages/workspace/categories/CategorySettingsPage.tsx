import {useIsFocused} from '@react-navigation/native';
import React, {useEffect, useMemo, useState} from 'react';
import {View} from 'react-native';
import ConfirmModal from '@components/ConfirmModal';
import HeaderWithBackButton from '@components/HeaderWithBackButton';
import {Trashcan} from '@components/Icon/Expensicons';
import MenuItem from '@components/MenuItem';
import MenuItemWithTopDescription from '@components/MenuItemWithTopDescription';
import OfflineWithFeedback from '@components/OfflineWithFeedback';
import ScreenWrapper from '@components/ScreenWrapper';
import ScrollView from '@components/ScrollView';
import Switch from '@components/Switch';
import Text from '@components/Text';
import useEnvironment from '@hooks/useEnvironment';
import useLocalize from '@hooks/useLocalize';
import useOnyx from '@hooks/useOnyx';
import usePolicy from '@hooks/usePolicy';
import useReportIsArchived from '@hooks/useReportIsArchived';
import useThemeStyles from '@hooks/useThemeStyles';
import {formatDefaultTaxRateText, formatRequireReceiptsOverText, getCategoryApproverRule, getCategoryDefaultTaxRate} from '@libs/CategoryUtils';
import {convertToDisplayString} from '@libs/CurrencyUtils';
import {getLatestErrorMessageField} from '@libs/ErrorUtils';
import Navigation from '@libs/Navigation/Navigation';
import type {PlatformStackScreenProps} from '@libs/Navigation/PlatformStackNavigation/types';
import {isDisablingOrDeletingLastEnabledCategory} from '@libs/OptionsListUtils';
import {getPersonalDetailByEmail} from '@libs/PersonalDetailsUtils';
import {getWorkflowApprovalsUnavailable, isControlPolicy} from '@libs/PolicyUtils';
import type {SettingsNavigatorParamList} from '@navigation/types';
import NotFoundPage from '@pages/ErrorPage/NotFoundPage';
import AccessOrNotFoundWrapper from '@pages/workspace/AccessOrNotFoundWrapper';
import {
    clearCategoryErrors,
    deleteWorkspaceCategories,
    setPolicyCategoryDescriptionRequired,
    setWorkspaceCategoryDescriptionHint,
    setWorkspaceCategoryEnabled,
} from '@userActions/Policy/Category';
import CONST from '@src/CONST';
import ONYXKEYS from '@src/ONYXKEYS';
import ROUTES from '@src/ROUTES';
import SCREENS from '@src/SCREENS';

type CategorySettingsPageProps =
    | PlatformStackScreenProps<SettingsNavigatorParamList, typeof SCREENS.WORKSPACE.CATEGORY_SETTINGS>
    | PlatformStackScreenProps<SettingsNavigatorParamList, typeof SCREENS.SETTINGS_CATEGORIES.SETTINGS_CATEGORY_SETTINGS>;

function CategorySettingsPage({
    route: {
        params: {backTo, policyID, categoryName},
        name,
    },
    navigation,
}: CategorySettingsPageProps) {
    const [allTransactionViolations] = useOnyx(ONYXKEYS.COLLECTION.TRANSACTION_VIOLATIONS, {canBeMissing: true});
    const [policyTagLists] = useOnyx(`${ONYXKEYS.COLLECTION.POLICY_TAGS}${policyID}`, {canBeMissing: true});
    const [policyCategories] = useOnyx(`${ONYXKEYS.COLLECTION.POLICY_CATEGORIES}${policyID}`, {canBeMissing: false});
    const styles = useThemeStyles();
    const {translate} = useLocalize();
    const [deleteCategoryConfirmModalVisible, setDeleteCategoryConfirmModalVisible] = useState(false);
    const policy = usePolicy(policyID);
    const {environmentURL} = useEnvironment();

    const policyCategory = policyCategories?.[categoryName] ?? Object.values(policyCategories ?? {}).find((category) => category.previousCategoryName === categoryName);
    const policyCurrency = policy?.outputCurrency ?? CONST.CURRENCY.USD;
    const policyCategoryExpenseLimitType = policyCategory?.expenseLimitType ?? CONST.POLICY.EXPENSE_LIMIT_TYPES.EXPENSE;

    const [isCannotDeleteOrDisableLastCategoryModalVisible, setIsCannotDeleteOrDisableLastCategoryModalVisible] = useState(false);
    const shouldPreventDisableOrDelete = isDisablingOrDeletingLastEnabledCategory(policy, policyCategories, [policyCategory]);
    const areCommentsRequired = policyCategory?.areCommentsRequired ?? false;
    const isQuickSettingsFlow = name === SCREENS.SETTINGS_CATEGORIES.SETTINGS_CATEGORY_SETTINGS;
    const [introSelected] = useOnyx(ONYXKEYS.NVP_INTRO_SELECTED, {canBeMissing: true});
    const taskReportID = introSelected?.[CONST.ONBOARDING_TASK_TYPE.SETUP_CATEGORIES];
    const [taskReport] = useOnyx(`${ONYXKEYS.COLLECTION.REPORT}${taskReportID}`, {canBeMissing: true}, [taskReportID]);
    const [taskParentReport] = useOnyx(`${ONYXKEYS.COLLECTION.REPORT}${taskReport?.parentReportID}`, {canBeMissing: true});
    const isSetupCategoryTaskParentReportArchived = useReportIsArchived(taskParentReport?.reportID);

    const navigateBack = () => {
        Navigation.goBack(isQuickSettingsFlow ? ROUTES.SETTINGS_CATEGORIES_ROOT.getRoute(policyID, backTo) : undefined);
    };

    const isFocused = useIsFocused();

    useEffect(() => {
        if (policyCategory?.name === categoryName || !isFocused) {
            return;
        }
        navigation.setParams({categoryName: policyCategory?.name});
    }, [categoryName, navigation, policyCategory?.name, isFocused]);

    const flagAmountsOverText = useMemo(() => {
        if (policyCategory?.maxExpenseAmount === CONST.DISABLED_MAX_EXPENSE_VALUE || !policyCategory?.maxExpenseAmount) {
            return '';
        }

        return `${convertToDisplayString(policyCategory?.maxExpenseAmount, policyCurrency)} ${CONST.DOT_SEPARATOR} ${translate(
            `workspace.rules.categoryRules.expenseLimitTypes.${policyCategoryExpenseLimitType}`,
        )}`;
    }, [policyCategory?.maxExpenseAmount, policyCategoryExpenseLimitType, policyCurrency, translate]);

    const approverText = useMemo(() => {
        const categoryApprover = getCategoryApproverRule(policy?.rules?.approvalRules ?? [], categoryName)?.approver ?? '';
        const approver = getPersonalDetailByEmail(categoryApprover);
        return approver?.displayName ?? categoryApprover;
    }, [categoryName, policy?.rules?.approvalRules]);

    const defaultTaxRateText = useMemo(() => {
        const taxID = getCategoryDefaultTaxRate(policy?.rules?.expenseRules ?? [], categoryName, policy?.taxRates?.defaultExternalID);

        if (!taxID) {
            return '';
        }

        const taxRate = policy?.taxRates?.taxes[taxID];

        if (!taxRate) {
            return '';
        }

        return formatDefaultTaxRateText(translate, taxID, taxRate, policy?.taxRates);
    }, [categoryName, policy?.rules?.expenseRules, policy?.taxRates, translate]);

    const requireReceiptsOverText = useMemo(() => {
        if (!policy) {
            return '';
        }
        return formatRequireReceiptsOverText(translate, policy, policyCategory?.maxAmountNoReceipt);
    }, [policy, policyCategory?.maxAmountNoReceipt, translate]);

    if (!policyCategory) {
        return <NotFoundPage />;
    }

    const updateWorkspaceCategoryEnabled = (value: boolean) => {
        if (shouldPreventDisableOrDelete) {
            setIsCannotDeleteOrDisableLastCategoryModalVisible(true);
            return;
        }
        setWorkspaceCategoryEnabled(
            policyID,
            {[policyCategory.name]: {name: policyCategory.name, enabled: value}},
            isSetupCategoryTaskParentReportArchived,
<<<<<<< HEAD
            taskReport,
            taskParentReport,
=======
            policyCategories,
>>>>>>> 4c662655
            policyTagLists,
            allTransactionViolations,
        );
    };

    const navigateToEditCategory = () => {
        Navigation.navigate(
            isQuickSettingsFlow ? ROUTES.SETTINGS_CATEGORY_EDIT.getRoute(policyID, policyCategory.name, backTo) : ROUTES.WORKSPACE_CATEGORY_EDIT.getRoute(policyID, policyCategory.name),
        );
    };

    const deleteCategory = () => {
<<<<<<< HEAD
        deleteWorkspaceCategories(policyID, [categoryName], isSetupCategoryTaskParentReportArchived, taskReport, taskParentReport, policyTagLists, allTransactionViolations);
=======
        deleteWorkspaceCategories(policyID, [categoryName], isSetupCategoryTaskParentReportArchived, policyTagLists, policyCategories, allTransactionViolations);
>>>>>>> 4c662655
        setDeleteCategoryConfirmModalVisible(false);
        navigateBack();
    };

    const isThereAnyAccountingConnection = Object.keys(policy?.connections ?? {}).length !== 0;
    const workflowApprovalsUnavailable = getWorkflowApprovalsUnavailable(policy);
    const approverDisabled = !policy?.areWorkflowsEnabled || workflowApprovalsUnavailable;

    return (
        <AccessOrNotFoundWrapper
            accessVariants={[CONST.POLICY.ACCESS_VARIANTS.ADMIN, CONST.POLICY.ACCESS_VARIANTS.PAID]}
            policyID={policyID}
            featureName={CONST.POLICY.MORE_FEATURES.ARE_CATEGORIES_ENABLED}
        >
            <ScreenWrapper
                enableEdgeToEdgeBottomSafeAreaPadding
                style={[styles.defaultModalContainer]}
                testID={CategorySettingsPage.displayName}
            >
                <HeaderWithBackButton
                    title={categoryName}
                    onBackButtonPress={navigateBack}
                />
                <ConfirmModal
                    isVisible={deleteCategoryConfirmModalVisible}
                    onConfirm={deleteCategory}
                    onCancel={() => setDeleteCategoryConfirmModalVisible(false)}
                    title={translate('workspace.categories.deleteCategory')}
                    prompt={translate('workspace.categories.deleteCategoryPrompt')}
                    confirmText={translate('common.delete')}
                    cancelText={translate('common.cancel')}
                    danger
                />
                <ConfirmModal
                    isVisible={isCannotDeleteOrDisableLastCategoryModalVisible}
                    onConfirm={() => setIsCannotDeleteOrDisableLastCategoryModalVisible(false)}
                    onCancel={() => setIsCannotDeleteOrDisableLastCategoryModalVisible(false)}
                    title={translate('workspace.categories.cannotDeleteOrDisableAllCategories.title')}
                    prompt={translate('workspace.categories.cannotDeleteOrDisableAllCategories.description')}
                    confirmText={translate('common.buttonConfirm')}
                    shouldShowCancelButton={false}
                />
                <ScrollView
                    contentContainerStyle={[styles.flexGrow1]}
                    addBottomSafeAreaPadding
                >
                    <OfflineWithFeedback
                        errors={getLatestErrorMessageField(policyCategory)}
                        pendingAction={policyCategory?.pendingFields?.enabled}
                        errorRowStyles={styles.mh5}
                        onClose={() => clearCategoryErrors(policyID, categoryName, policyCategories)}
                    >
                        <View style={[styles.mt2, styles.mh5]}>
                            <View style={[styles.flexRow, styles.mb5, styles.mr2, styles.alignItemsCenter, styles.justifyContentBetween]}>
                                <Text style={[styles.flexShrink1, styles.mr2]}>{translate('workspace.categories.enableCategory')}</Text>
                                <Switch
                                    isOn={policyCategory.enabled}
                                    accessibilityLabel={translate('workspace.categories.enableCategory')}
                                    onToggle={updateWorkspaceCategoryEnabled}
                                    showLockIcon={shouldPreventDisableOrDelete}
                                />
                            </View>
                        </View>
                    </OfflineWithFeedback>
                    <OfflineWithFeedback pendingAction={policyCategory.pendingFields?.name}>
                        <MenuItemWithTopDescription
                            title={policyCategory.name}
                            description={translate('common.name')}
                            onPress={navigateToEditCategory}
                            shouldShowRightIcon
                        />
                    </OfflineWithFeedback>
                    <OfflineWithFeedback pendingAction={policyCategory.pendingFields?.['GL Code']}>
                        <MenuItemWithTopDescription
                            title={policyCategory['GL Code']}
                            description={translate('workspace.categories.glCode')}
                            onPress={() => {
                                if (!isControlPolicy(policy)) {
                                    Navigation.navigate(
                                        ROUTES.WORKSPACE_UPGRADE.getRoute(
                                            policyID,
                                            CONST.UPGRADE_FEATURE_INTRO_MAPPING.glAndPayrollCodes.alias,
                                            isQuickSettingsFlow
                                                ? ROUTES.SETTINGS_CATEGORY_GL_CODE.getRoute(policyID, policyCategory.name, backTo)
                                                : ROUTES.WORKSPACE_CATEGORY_GL_CODE.getRoute(policyID, policyCategory.name),
                                        ),
                                    );
                                    return;
                                }
                                Navigation.navigate(
                                    isQuickSettingsFlow
                                        ? ROUTES.SETTINGS_CATEGORY_GL_CODE.getRoute(policyID, policyCategory.name, backTo)
                                        : ROUTES.WORKSPACE_CATEGORY_GL_CODE.getRoute(policyID, policyCategory.name),
                                );
                            }}
                            shouldShowRightIcon
                        />
                    </OfflineWithFeedback>
                    <OfflineWithFeedback pendingAction={policyCategory.pendingFields?.['Payroll Code']}>
                        <MenuItemWithTopDescription
                            title={policyCategory['Payroll Code']}
                            description={translate('workspace.categories.payrollCode')}
                            onPress={() => {
                                if (!isControlPolicy(policy)) {
                                    Navigation.navigate(
                                        ROUTES.WORKSPACE_UPGRADE.getRoute(
                                            policyID,
                                            CONST.UPGRADE_FEATURE_INTRO_MAPPING.glAndPayrollCodes.alias,
                                            ROUTES.WORKSPACE_CATEGORY_PAYROLL_CODE.getRoute(policyID, policyCategory.name),
                                        ),
                                    );
                                    return;
                                }
                                Navigation.navigate(
                                    isQuickSettingsFlow
                                        ? ROUTES.SETTINGS_CATEGORY_PAYROLL_CODE.getRoute(policyID, policyCategory.name, backTo)
                                        : ROUTES.WORKSPACE_CATEGORY_PAYROLL_CODE.getRoute(policyID, policyCategory.name),
                                );
                            }}
                            shouldShowRightIcon
                        />
                    </OfflineWithFeedback>

                    {!!policy?.areRulesEnabled && (
                        <>
                            <View style={[styles.mh5, styles.pt3, styles.borderTop]}>
                                <Text style={[styles.textNormal, styles.textStrong, styles.mv3]}>{translate('workspace.rules.categoryRules.title')}</Text>
                            </View>
                            <OfflineWithFeedback pendingAction={policyCategory?.pendingFields?.areCommentsRequired}>
                                <View style={[styles.mt2, styles.mh5]}>
                                    <View style={[styles.flexRow, styles.mb5, styles.mr2, styles.alignItemsCenter, styles.justifyContentBetween]}>
                                        <Text style={[styles.flexShrink1, styles.mr2]}>{translate('workspace.rules.categoryRules.requireDescription')}</Text>
                                        <Switch
                                            isOn={policyCategory?.areCommentsRequired ?? false}
                                            accessibilityLabel={translate('workspace.rules.categoryRules.requireDescription')}
                                            onToggle={() => {
                                                if (policyCategory.commentHint && areCommentsRequired) {
                                                    setWorkspaceCategoryDescriptionHint(policyID, categoryName, '', policyCategories);
                                                }
                                                setPolicyCategoryDescriptionRequired(policyID, categoryName, !areCommentsRequired, policyCategories);
                                            }}
                                        />
                                    </View>
                                </View>
                            </OfflineWithFeedback>
                            {!!policyCategory?.areCommentsRequired && (
                                <OfflineWithFeedback pendingAction={policyCategory.pendingFields?.commentHint}>
                                    <MenuItemWithTopDescription
                                        title={policyCategory?.commentHint}
                                        description={translate('workspace.rules.categoryRules.descriptionHint')}
                                        onPress={() => {
                                            Navigation.navigate(ROUTES.WORKSPACE_CATEGORY_DESCRIPTION_HINT.getRoute(policyID, policyCategory.name));
                                        }}
                                        shouldShowRightIcon
                                    />
                                </OfflineWithFeedback>
                            )}
                            <MenuItemWithTopDescription
                                title={approverText}
                                description={translate('workspace.rules.categoryRules.approver')}
                                onPress={() => {
                                    Navigation.navigate(ROUTES.WORKSPACE_CATEGORY_APPROVER.getRoute(policyID, policyCategory.name));
                                }}
                                shouldShowRightIcon
                                disabled={approverDisabled}
                                helperText={
                                    approverDisabled
                                        ? translate('workspace.rules.categoryRules.enableWorkflows', {
                                              moreFeaturesLink: `${environmentURL}/${ROUTES.WORKSPACE_MORE_FEATURES.getRoute(policyID)}`,
                                          })
                                        : undefined
                                }
                                shouldParseHelperText
                            />
                            {!!policy?.tax?.trackingEnabled && (
                                <MenuItemWithTopDescription
                                    title={defaultTaxRateText}
                                    description={translate('workspace.rules.categoryRules.defaultTaxRate')}
                                    onPress={() => {
                                        Navigation.navigate(ROUTES.WORKSPACE_CATEGORY_DEFAULT_TAX_RATE.getRoute(policyID, policyCategory.name));
                                    }}
                                    shouldShowRightIcon
                                />
                            )}

                            <OfflineWithFeedback pendingAction={policyCategory.pendingFields?.maxExpenseAmount}>
                                <MenuItemWithTopDescription
                                    title={flagAmountsOverText}
                                    description={translate('workspace.rules.categoryRules.flagAmountsOver')}
                                    onPress={() => {
                                        Navigation.navigate(ROUTES.WORKSPACE_CATEGORY_FLAG_AMOUNTS_OVER.getRoute(policyID, policyCategory.name));
                                    }}
                                    shouldShowRightIcon
                                />
                            </OfflineWithFeedback>
                            <OfflineWithFeedback pendingAction={policyCategory.pendingFields?.maxAmountNoReceipt}>
                                <MenuItemWithTopDescription
                                    title={requireReceiptsOverText}
                                    description={translate(`workspace.rules.categoryRules.requireReceiptsOver`)}
                                    onPress={() => {
                                        Navigation.navigate(ROUTES.WORKSPACE_CATEGORY_REQUIRE_RECEIPTS_OVER.getRoute(policyID, policyCategory.name));
                                    }}
                                    shouldShowRightIcon
                                />
                            </OfflineWithFeedback>
                        </>
                    )}
                    {!isThereAnyAccountingConnection && (
                        <MenuItem
                            icon={Trashcan}
                            title={translate('common.delete')}
                            onPress={() => {
                                if (shouldPreventDisableOrDelete) {
                                    setIsCannotDeleteOrDisableLastCategoryModalVisible(true);
                                    return;
                                }
                                setDeleteCategoryConfirmModalVisible(true);
                            }}
                        />
                    )}
                </ScrollView>
            </ScreenWrapper>
        </AccessOrNotFoundWrapper>
    );
}

CategorySettingsPage.displayName = 'CategorySettingsPage';

export default CategorySettingsPage;<|MERGE_RESOLUTION|>--- conflicted
+++ resolved
@@ -139,12 +139,9 @@
             policyID,
             {[policyCategory.name]: {name: policyCategory.name, enabled: value}},
             isSetupCategoryTaskParentReportArchived,
-<<<<<<< HEAD
             taskReport,
             taskParentReport,
-=======
             policyCategories,
->>>>>>> 4c662655
             policyTagLists,
             allTransactionViolations,
         );
@@ -157,11 +154,7 @@
     };
 
     const deleteCategory = () => {
-<<<<<<< HEAD
-        deleteWorkspaceCategories(policyID, [categoryName], isSetupCategoryTaskParentReportArchived, taskReport, taskParentReport, policyTagLists, allTransactionViolations);
-=======
-        deleteWorkspaceCategories(policyID, [categoryName], isSetupCategoryTaskParentReportArchived, policyTagLists, policyCategories, allTransactionViolations);
->>>>>>> 4c662655
+        deleteWorkspaceCategories(policyID, [categoryName], isSetupCategoryTaskParentReportArchived, taskReport, taskParentReport, policyTagLists, policyCategories, allTransactionViolations);
         setDeleteCategoryConfirmModalVisible(false);
         navigateBack();
     };
