--- conflicted
+++ resolved
@@ -131,17 +131,14 @@
             setIsCannotDeleteOrDisableLastCategoryModalVisible(true);
             return;
         }
-<<<<<<< HEAD
-        setWorkspaceCategoryEnabled(policyID, {[policyCategory.name]: {name: policyCategory.name, enabled: value}}, policyCategories, policyTagLists, allTransactionViolations);
-=======
         setWorkspaceCategoryEnabled(
             policyID,
             {[policyCategory.name]: {name: policyCategory.name, enabled: value}},
             isSetupCategoryTaskParentReportArchived,
+            policyCategories,
             policyTagLists,
             allTransactionViolations,
         );
->>>>>>> f3984ef5
     };
 
     const navigateToEditCategory = () => {
@@ -151,11 +148,7 @@
     };
 
     const deleteCategory = () => {
-<<<<<<< HEAD
-        deleteWorkspaceCategories(policyID, [categoryName], policyTagLists, policyCategories, allTransactionViolations);
-=======
-        deleteWorkspaceCategories(policyID, [categoryName], isSetupCategoryTaskParentReportArchived, policyTagLists, allTransactionViolations);
->>>>>>> f3984ef5
+        deleteWorkspaceCategories(policyID, [categoryName], isSetupCategoryTaskParentReportArchived, policyTagLists, policyCategories, allTransactionViolations);
         setDeleteCategoryConfirmModalVisible(false);
         navigateBack();
     };
