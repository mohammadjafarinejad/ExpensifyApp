--- conflicted
+++ resolved
@@ -126,16 +126,14 @@
                             shouldShowRightIcon
                         />
                     </OfflineWithFeedback>
-<<<<<<< HEAD
                     <OfflineWithFeedback pendingAction={policyCategory.pendingFields?.glCode}>
                         <MenuItemWithTopDescription
                             title={policyCategory.glCode}
                             description={translate(`workspace.categories.glCode`)}
-                            onPress={() => Navigation.navigate(ROUTES.WORKSPACE_CATEGORY_GLCODE.getRoute(route.params.policyID, policyCategory.name))}
+                            onPress={() => Navigation.navigate(ROUTES.WORKSPACE_CATEGORY_GL_CODE.getRoute(route.params.policyID, policyCategory.name))}
                             shouldShowRightIcon
                         />
                     </OfflineWithFeedback>
-=======
                     {!isThereAnyAccountingConnection && (
                         <MenuItem
                             icon={Expensicons.Trashcan}
@@ -143,7 +141,6 @@
                             onPress={() => setDeleteCategoryConfirmModalVisible(true)}
                         />
                     )}
->>>>>>> 01760526
                 </View>
             </ScreenWrapper>
         </AccessOrNotFoundWrapper>
