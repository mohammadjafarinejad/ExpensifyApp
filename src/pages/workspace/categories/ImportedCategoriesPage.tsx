--- conflicted
+++ resolved
@@ -66,14 +66,9 @@
             });
         } else {
             const duplicate = findDuplicate(columns);
-<<<<<<< HEAD
-            if (duplicate) {
-                errors.duplicates = translate('spreadsheet.singleFieldMultipleColumns', {fieldName: duplicate});
-=======
             const duplicateColumn = columnRoles.find((role) => role.value === duplicate);
             if (duplicateColumn) {
-                errors.duplicates = translate('spreadsheet.singleFieldMultipleColumns', duplicateColumn.text);
->>>>>>> 14b99ca0
+                errors.duplicates = translate('spreadsheet.singleFieldMultipleColumns', {fieldName: duplicateColumn.text});
             } else {
                 errors = {};
             }
