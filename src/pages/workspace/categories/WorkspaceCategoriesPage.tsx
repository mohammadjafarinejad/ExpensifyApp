import lodashSortBy from 'lodash/sortBy';
import React, {useCallback, useEffect, useMemo, useState} from 'react';
import {ActivityIndicator, View} from 'react-native';
import {useOnyx} from 'react-native-onyx';
import Button from '@components/Button';
import ButtonWithDropdownMenu from '@components/ButtonWithDropdownMenu';
import type {DropdownOption} from '@components/ButtonWithDropdownMenu/types';
import ConfirmModal from '@components/ConfirmModal';
import DecisionModal from '@components/DecisionModal';
import EmptyStateComponent from '@components/EmptyStateComponent';
import HeaderWithBackButton from '@components/HeaderWithBackButton';
import * as Expensicons from '@components/Icon/Expensicons';
import * as Illustrations from '@components/Icon/Illustrations';
import LottieAnimations from '@components/LottieAnimations';
import ScreenWrapper from '@components/ScreenWrapper';
import ScrollView from '@components/ScrollView';
import TableListItem from '@components/SelectionList/TableListItem';
import type {ListItem} from '@components/SelectionList/types';
import SelectionListWithModal from '@components/SelectionListWithModal';
import CustomListHeader from '@components/SelectionListWithModal/CustomListHeader';
import TableListItemSkeleton from '@components/Skeletons/TableRowSkeleton';
import Switch from '@components/Switch';
import Text from '@components/Text';
import TextLink from '@components/TextLink';
import useAutoTurnSelectionModeOffWhenHasNoActiveOption from '@hooks/useAutoTurnSelectionModeOffWhenHasNoActiveOption';
import useCleanupSelectedOptions from '@hooks/useCleanupSelectedOptions';
import useEnvironment from '@hooks/useEnvironment';
import useLocalize from '@hooks/useLocalize';
import useMobileSelectionMode from '@hooks/useMobileSelectionMode';
import useNetwork from '@hooks/useNetwork';
import usePermissions from '@hooks/usePermissions';
import usePolicy from '@hooks/usePolicy';
import useResponsiveLayout from '@hooks/useResponsiveLayout';
import useSearchBackPress from '@hooks/useSearchBackPress';
import useTheme from '@hooks/useTheme';
import useThemeStyles from '@hooks/useThemeStyles';
import useThreeDotsAnchorPosition from '@hooks/useThreeDotsAnchorPosition';
import {isConnectionInProgress, isConnectionUnverified} from '@libs/actions/connections';
import {turnOffMobileSelectionMode} from '@libs/actions/MobileSelectionMode';
import {canUseTouchScreen} from '@libs/DeviceCapabilities';
import localeCompare from '@libs/LocaleCompare';
import goBackFromWorkspaceCentralScreen from '@libs/Navigation/helpers/goBackFromWorkspaceCentralScreen';
import Navigation from '@libs/Navigation/Navigation';
import type {PlatformStackScreenProps} from '@libs/Navigation/PlatformStackNavigation/types';
import type {WorkspaceSplitNavigatorParamList} from '@libs/Navigation/types';
import {getConnectedIntegration, getCurrentConnectionName, hasAccountingConnections, shouldShowSyncError} from '@libs/PolicyUtils';
import AccessOrNotFoundWrapper from '@pages/workspace/AccessOrNotFoundWrapper';
import {close} from '@userActions/Modal';
import {clearCategoryErrors, deleteWorkspaceCategories, downloadCategoriesCSV, openPolicyCategoriesPage, setWorkspaceCategoryEnabled} from '@userActions/Policy/Category';
import CONST from '@src/CONST';
import ONYXKEYS from '@src/ONYXKEYS';
import ROUTES from '@src/ROUTES';
import type SCREENS from '@src/SCREENS';
import type {PolicyCategory} from '@src/types/onyx';
import type DeepValueOf from '@src/types/utils/DeepValueOf';
import {isEmptyObject} from '@src/types/utils/EmptyObject';

type PolicyOption = ListItem & {
    /** Category name is used as a key for the selectedCategories state */
    keyForList: string;
};

type WorkspaceCategoriesPageProps = PlatformStackScreenProps<WorkspaceSplitNavigatorParamList, typeof SCREENS.WORKSPACE.CATEGORIES>;

function WorkspaceCategoriesPage({route}: WorkspaceCategoriesPageProps) {
    // We need to use isSmallScreenWidth instead of shouldUseNarrowLayout to apply the correct modal type for the decision modal
    // eslint-disable-next-line rulesdir/prefer-shouldUseNarrowLayout-instead-of-isSmallScreenWidth
    const {shouldUseNarrowLayout, isSmallScreenWidth} = useResponsiveLayout();
    const styles = useThemeStyles();
    const theme = useTheme();
    const threeDotsAnchorPosition = useThreeDotsAnchorPosition(styles.threeDotsPopoverOffsetNoCloseButton);
    const {translate} = useLocalize();
    const [isOfflineModalVisible, setIsOfflineModalVisible] = useState(false);
    const [selectedCategories, setSelectedCategories] = useState<Record<string, boolean>>({});
    const [isDownloadFailureModalVisible, setIsDownloadFailureModalVisible] = useState(false);
    const [deleteCategoriesConfirmModalVisible, setDeleteCategoriesConfirmModalVisible] = useState(false);
    const {environmentURL} = useEnvironment();
    const policyId = route.params.policyID;
    const backTo = route.params?.backTo;
    const policy = usePolicy(policyId);
    const {selectionMode} = useMobileSelectionMode();
<<<<<<< HEAD
    const [policyCategories] = useOnyx(`${ONYXKEYS.COLLECTION.POLICY_CATEGORIES}${policyId}`, {canBeMissing: false});
=======
    const [policyCategories] = useOnyx(`${ONYXKEYS.COLLECTION.POLICY_CATEGORIES}${policyId}`, {canBeMissing: true});
>>>>>>> 069891a0
    const [connectionSyncProgress] = useOnyx(`${ONYXKEYS.COLLECTION.POLICY_CONNECTION_SYNC_PROGRESS}${policy?.id}`, {canBeMissing: true});
    const isSyncInProgress = isConnectionInProgress(connectionSyncProgress, policy);
    const hasSyncError = shouldShowSyncError(policy, isSyncInProgress);
    const connectedIntegration = getConnectedIntegration(policy) ?? connectionSyncProgress?.connectionName;
    const isConnectionVerified = connectedIntegration && !isConnectionUnverified(policy, connectedIntegration);
    const currentConnectionName = getCurrentConnectionName(policy);
    const isQuickSettingsFlow = !!backTo;
    const {canUseLeftHandBar} = usePermissions();

    const canSelectMultiple = isSmallScreenWidth ? selectionMode?.isEnabled : true;

    const fetchCategories = useCallback(() => {
        openPolicyCategoriesPage(policyId);
    }, [policyId]);

    const {isOffline} = useNetwork({onReconnect: fetchCategories});

    useEffect(() => {
        fetchCategories();
        // eslint-disable-next-line react-compiler/react-compiler
        // eslint-disable-next-line react-hooks/exhaustive-deps
    }, []);

    const cleanupSelectedOption = useCallback(() => setSelectedCategories({}), []);
    useCleanupSelectedOptions(cleanupSelectedOption);

    useEffect(() => {
        if (isEmptyObject(selectedCategories) || !canSelectMultiple) {
            return;
        }

        setSelectedCategories((prevSelectedCategories) => {
            const keys = Object.keys(prevSelectedCategories);
            const newSelectedCategories: Record<string, boolean> = {};

            for (const key of keys) {
                if (policyCategories?.[key] && policyCategories[key].pendingAction !== CONST.RED_BRICK_ROAD_PENDING_ACTION.DELETE) {
                    newSelectedCategories[key] = prevSelectedCategories[key];
                }
            }

            return newSelectedCategories;
        });
        // eslint-disable-next-line react-compiler/react-compiler, react-hooks/exhaustive-deps
    }, [policyCategories]);

    useSearchBackPress({
        onClearSelection: () => setSelectedCategories({}),
        onNavigationCallBack: () => Navigation.goBack(backTo),
    });

    const updateWorkspaceRequiresCategory = useCallback(
        (value: boolean, categoryName: string) => {
            setWorkspaceCategoryEnabled(policyId, {[categoryName]: {name: categoryName, enabled: value}});
        },
        [policyId],
    );

    const categoryList = useMemo<PolicyOption[]>(() => {
        const categories = lodashSortBy(Object.values(policyCategories ?? {}), 'name', localeCompare) as PolicyCategory[];
        return categories.reduce<PolicyOption[]>((acc, value) => {
            const isDisabled = value.pendingAction === CONST.RED_BRICK_ROAD_PENDING_ACTION.DELETE;

            if (!isOffline && isDisabled) {
                return acc;
            }

            acc.push({
                text: value.name,
                keyForList: value.name,
                isSelected: !!selectedCategories[value.name] && canSelectMultiple,
                isDisabled,
                pendingAction: value.pendingAction,
                errors: value.errors ?? undefined,
                rightElement: (
                    <Switch
                        isOn={value.enabled}
                        disabled={isDisabled}
                        accessibilityLabel={translate('workspace.categories.enableCategory')}
                        onToggle={(newValue: boolean) => updateWorkspaceRequiresCategory(newValue, value.name)}
                    />
                ),
            });

            return acc;
        }, []);
    }, [policyCategories, isOffline, selectedCategories, canSelectMultiple, translate, updateWorkspaceRequiresCategory]);

    useAutoTurnSelectionModeOffWhenHasNoActiveOption(categoryList);

    const toggleCategory = useCallback((category: PolicyOption) => {
        setSelectedCategories((prev) => {
            if (prev[category.keyForList]) {
                const {[category.keyForList]: omittedCategory, ...newCategories} = prev;
                return newCategories;
            }
            return {...prev, [category.keyForList]: true};
        });
    }, []);

    const toggleAllCategories = () => {
        const availableCategories = categoryList.filter((category) => category.pendingAction !== CONST.RED_BRICK_ROAD_PENDING_ACTION.DELETE);
        const someSelected = availableCategories.some((category) => selectedCategories[category.keyForList]);
        setSelectedCategories(someSelected ? {} : Object.fromEntries(availableCategories.map((item) => [item.keyForList, true])));
    };

    const getCustomListHeader = () => {
        return (
            <CustomListHeader
                canSelectMultiple={canSelectMultiple}
                leftHeaderText={translate('common.name')}
                rightHeaderText={translate('common.enabled')}
            />
        );
    };

    const navigateToCategorySettings = (category: PolicyOption) => {
        if (isSmallScreenWidth && selectionMode?.isEnabled) {
            toggleCategory(category);
            return;
        }
        Navigation.navigate(
            isQuickSettingsFlow
                ? ROUTES.SETTINGS_CATEGORY_SETTINGS.getRoute(policyId, category.keyForList, backTo)
                : ROUTES.WORKSPACE_CATEGORY_SETTINGS.getRoute(policyId, category.keyForList),
        );
    };

    const navigateToCategoriesSettings = () => {
        Navigation.navigate(isQuickSettingsFlow ? ROUTES.SETTINGS_CATEGORIES_SETTINGS.getRoute(policyId, backTo) : ROUTES.WORKSPACE_CATEGORIES_SETTINGS.getRoute(policyId));
    };

    const navigateToCreateCategoryPage = () => {
        Navigation.navigate(isQuickSettingsFlow ? ROUTES.SETTINGS_CATEGORY_CREATE.getRoute(policyId, backTo) : ROUTES.WORKSPACE_CATEGORY_CREATE.getRoute(policyId));
    };

    const dismissError = (item: PolicyOption) => {
        clearCategoryErrors(policyId, item.keyForList);
    };

    const selectedCategoriesArray = Object.keys(selectedCategories).filter((key) => selectedCategories[key]);

    const handleDeleteCategories = () => {
        setSelectedCategories({});
        deleteWorkspaceCategories(policyId, selectedCategoriesArray);
        setDeleteCategoriesConfirmModalVisible(false);
    };

    const getHeaderButtons = () => {
        const options: Array<DropdownOption<DeepValueOf<typeof CONST.POLICY.BULK_ACTION_TYPES>>> = [];
        const isThereAnyAccountingConnection = Object.keys(policy?.connections ?? {}).length !== 0;

        if (isSmallScreenWidth ? canSelectMultiple : selectedCategoriesArray.length > 0) {
            if (!isThereAnyAccountingConnection) {
                options.push({
                    icon: Expensicons.Trashcan,
                    text: translate(selectedCategoriesArray.length === 1 ? 'workspace.categories.deleteCategory' : 'workspace.categories.deleteCategories'),
                    value: CONST.POLICY.BULK_ACTION_TYPES.DELETE,
                    onSelected: () => setDeleteCategoriesConfirmModalVisible(true),
                });
            }

            const enabledCategories = selectedCategoriesArray.filter((categoryName) => policyCategories?.[categoryName]?.enabled);
            if (enabledCategories.length > 0) {
                const categoriesToDisable = selectedCategoriesArray
                    .filter((categoryName) => policyCategories?.[categoryName]?.enabled)
                    .reduce<Record<string, {name: string; enabled: boolean}>>((acc, categoryName) => {
                        acc[categoryName] = {
                            name: categoryName,
                            enabled: false,
                        };
                        return acc;
                    }, {});

                options.push({
                    icon: Expensicons.Close,
                    text: translate(enabledCategories.length === 1 ? 'workspace.categories.disableCategory' : 'workspace.categories.disableCategories'),
                    value: CONST.POLICY.BULK_ACTION_TYPES.DISABLE,
                    onSelected: () => {
                        setSelectedCategories({});
                        setWorkspaceCategoryEnabled(policyId, categoriesToDisable);
                    },
                });
            }

            const disabledCategories = selectedCategoriesArray.filter((categoryName) => !policyCategories?.[categoryName]?.enabled);
            if (disabledCategories.length > 0) {
                const categoriesToEnable = selectedCategoriesArray
                    .filter((categoryName) => !policyCategories?.[categoryName]?.enabled)
                    .reduce<Record<string, {name: string; enabled: boolean}>>((acc, categoryName) => {
                        acc[categoryName] = {
                            name: categoryName,
                            enabled: true,
                        };
                        return acc;
                    }, {});
                options.push({
                    icon: Expensicons.Checkmark,
                    text: translate(disabledCategories.length === 1 ? 'workspace.categories.enableCategory' : 'workspace.categories.enableCategories'),
                    value: CONST.POLICY.BULK_ACTION_TYPES.ENABLE,
                    onSelected: () => {
                        setSelectedCategories({});
                        setWorkspaceCategoryEnabled(policyId, categoriesToEnable);
                    },
                });
            }

            return (
                <ButtonWithDropdownMenu
                    onPress={() => null}
                    shouldAlwaysShowDropdownMenu
                    pressOnEnter
                    buttonSize={CONST.DROPDOWN_BUTTON_SIZE.MEDIUM}
                    customText={translate('workspace.common.selected', {count: selectedCategoriesArray.length})}
                    options={options}
                    isSplitButton={false}
                    style={[shouldUseNarrowLayout && styles.flexGrow1, shouldUseNarrowLayout && styles.mb3]}
                    isDisabled={!selectedCategoriesArray.length}
                    testID={`${WorkspaceCategoriesPage.displayName}-header-dropdown-menu-button`}
                />
            );
        }

        return (
            <View style={[styles.flexRow, styles.gap2, shouldUseNarrowLayout && styles.mb3]}>
                {!hasAccountingConnections(policy) && (
                    <Button
                        success
                        onPress={navigateToCreateCategoryPage}
                        icon={Expensicons.Plus}
                        text={translate('workspace.categories.addCategory')}
                        style={[shouldUseNarrowLayout && styles.flex1]}
                    />
                )}
                <Button
                    onPress={navigateToCategoriesSettings}
                    icon={Expensicons.Gear}
                    text={translate('common.settings')}
                    style={[shouldUseNarrowLayout && styles.flex1]}
                />
            </View>
        );
    };

    const isLoading = !isOffline && policyCategories === undefined;

    useEffect(() => {
        if (selectionMode?.isEnabled) {
            return;
        }

        setSelectedCategories({});
    }, [setSelectedCategories, selectionMode?.isEnabled]);

    const hasVisibleCategories = categoryList.some((category) => category.pendingAction !== CONST.RED_BRICK_ROAD_PENDING_ACTION.DELETE || isOffline);

    const getHeaderText = () => (
        <View style={[styles.ph5, styles.pb5, styles.pt3, shouldUseNarrowLayout ? styles.workspaceSectionMobile : styles.workspaceSection]}>
            {!hasSyncError && isConnectionVerified ? (
                <Text>
                    <Text style={[styles.textNormal, styles.colorMuted]}>{`${translate('workspace.categories.importedFromAccountingSoftware')} `}</Text>
                    <TextLink
                        style={[styles.textNormal, styles.link]}
                        href={`${environmentURL}/${ROUTES.POLICY_ACCOUNTING.getRoute(policyId)}`}
                    >
                        {`${currentConnectionName} ${translate('workspace.accounting.settings')}`}
                    </TextLink>
                    <Text style={[styles.textNormal, styles.colorMuted]}>.</Text>
                </Text>
            ) : (
                <Text style={[styles.textNormal, styles.colorMuted]}>{translate('workspace.categories.subtitle')}</Text>
            )}
        </View>
    );

    const threeDotsMenuItems = useMemo(() => {
        const menuItems = [];
        if (!hasAccountingConnections(policy)) {
            menuItems.push({
                icon: Expensicons.Table,
                text: translate('spreadsheet.importSpreadsheet'),
                onSelected: () => {
                    if (isOffline) {
                        close(() => setIsOfflineModalVisible(true));
                        return;
                    }
                    Navigation.navigate(
                        isQuickSettingsFlow
                            ? ROUTES.SETTINGS_CATEGORIES_IMPORT.getRoute(policyId, ROUTES.SETTINGS_CATEGORIES_ROOT.getRoute(policyId, backTo))
                            : ROUTES.WORKSPACE_CATEGORIES_IMPORT.getRoute(policyId),
                    );
                },
            });
        }
        if (hasVisibleCategories) {
            menuItems.push({
                icon: Expensicons.Download,
                text: translate('spreadsheet.downloadCSV'),
                onSelected: () => {
                    if (isOffline) {
                        close(() => setIsOfflineModalVisible(true));
                        return;
                    }
                    close(() => {
                        downloadCategoriesCSV(policyId, () => {
                            setIsDownloadFailureModalVisible(true);
                        });
                    });
                },
            });
        }

        return menuItems;
    }, [policyId, translate, isOffline, hasVisibleCategories, policy, isQuickSettingsFlow, backTo]);

    const selectionModeHeader = selectionMode?.isEnabled && shouldUseNarrowLayout;

    return (
        <AccessOrNotFoundWrapper
            accessVariants={[CONST.POLICY.ACCESS_VARIANTS.ADMIN, CONST.POLICY.ACCESS_VARIANTS.PAID]}
            policyID={policyId}
            featureName={CONST.POLICY.MORE_FEATURES.ARE_CATEGORIES_ENABLED}
        >
            <ScreenWrapper
                enableEdgeToEdgeBottomSafeAreaPadding
                style={[styles.defaultModalContainer]}
                testID={WorkspaceCategoriesPage.displayName}
                shouldShowOfflineIndicatorInWideScreen
                offlineIndicatorStyle={styles.mtAuto}
            >
                <HeaderWithBackButton
                    shouldShowBackButton={shouldUseNarrowLayout}
                    title={selectionModeHeader ? translate('common.selectMultiple') : translate('workspace.common.categories')}
                    icon={!selectionModeHeader ? Illustrations.FolderOpen : undefined}
                    shouldUseHeadlineHeader={!selectionModeHeader}
                    onBackButtonPress={() => {
                        if (selectionMode?.isEnabled) {
                            setSelectedCategories({});
                            turnOffMobileSelectionMode();
                            return;
                        }

                        if (backTo) {
                            Navigation.goBack(backTo);
                            return;
                        }

                        goBackFromWorkspaceCentralScreen(policyId);
                    }}
                    shouldShowThreeDotsButton
                    style={styles.headerBarDesktopHeight(canUseLeftHandBar)}
                    threeDotsMenuItems={threeDotsMenuItems}
                    threeDotsAnchorPosition={threeDotsAnchorPosition}
                >
                    {!shouldUseNarrowLayout && getHeaderButtons()}
                </HeaderWithBackButton>
                <ConfirmModal
                    isVisible={deleteCategoriesConfirmModalVisible}
                    onConfirm={handleDeleteCategories}
                    onCancel={() => setDeleteCategoriesConfirmModalVisible(false)}
                    title={translate(selectedCategoriesArray.length === 1 ? 'workspace.categories.deleteCategory' : 'workspace.categories.deleteCategories')}
                    prompt={translate(selectedCategoriesArray.length === 1 ? 'workspace.categories.deleteCategoryPrompt' : 'workspace.categories.deleteCategoriesPrompt')}
                    confirmText={translate('common.delete')}
                    cancelText={translate('common.cancel')}
                    danger
                />
                {shouldUseNarrowLayout && <View style={[styles.pl5, styles.pr5]}>{getHeaderButtons()}</View>}
                {(!shouldUseNarrowLayout || !hasVisibleCategories || isLoading) && getHeaderText()}
                {isLoading && (
                    <ActivityIndicator
                        size={CONST.ACTIVITY_INDICATOR_SIZE.LARGE}
                        style={[styles.flex1]}
                        color={theme.spinner}
                    />
                )}

                {!hasVisibleCategories && !isLoading && (
                    <ScrollView contentContainerStyle={[styles.flexGrow1, styles.flexShrink0]}>
                        <EmptyStateComponent
                            SkeletonComponent={TableListItemSkeleton}
                            headerMediaType={CONST.EMPTY_STATE_MEDIA.ANIMATION}
                            headerMedia={LottieAnimations.GenericEmptyState}
                            title={translate('workspace.categories.emptyCategories.title')}
                            subtitle={translate('workspace.categories.emptyCategories.subtitle')}
                            headerStyles={[styles.emptyStateCardIllustrationContainer, styles.emptyFolderBG]}
                            lottieWebViewStyles={styles.emptyStateFolderWebStyles}
                            headerContentStyles={styles.emptyStateFolderWebStyles}
                        />
                    </ScrollView>
                )}
                {hasVisibleCategories && !isLoading && (
                    <SelectionListWithModal
                        canSelectMultiple={canSelectMultiple}
                        turnOnSelectionModeOnLongPress={isSmallScreenWidth}
                        onTurnOnSelectionMode={(item) => item && toggleCategory(item)}
                        sections={[{data: categoryList, isDisabled: false}]}
                        onCheckboxPress={toggleCategory}
                        onSelectRow={navigateToCategorySettings}
                        shouldPreventDefaultFocusOnSelectRow={!canUseTouchScreen()}
                        onSelectAll={toggleAllCategories}
                        ListItem={TableListItem}
                        onDismissError={dismissError}
                        customListHeader={getCustomListHeader()}
                        listHeaderWrapperStyle={[styles.ph9, styles.pv3, styles.pb5]}
                        listHeaderContent={shouldUseNarrowLayout ? getHeaderText() : null}
                        showScrollIndicator={false}
                        addBottomSafeAreaPadding
                    />
                )}

                <ConfirmModal
                    isVisible={isOfflineModalVisible}
                    onConfirm={() => setIsOfflineModalVisible(false)}
                    title={translate('common.youAppearToBeOffline')}
                    prompt={translate('common.thisFeatureRequiresInternet')}
                    confirmText={translate('common.buttonConfirm')}
                    shouldShowCancelButton={false}
                    onCancel={() => setIsOfflineModalVisible(false)}
                    shouldHandleNavigationBack
                />
                <DecisionModal
                    title={translate('common.downloadFailedTitle')}
                    prompt={translate('common.downloadFailedDescription')}
                    isSmallScreenWidth={isSmallScreenWidth}
                    onSecondOptionSubmit={() => setIsDownloadFailureModalVisible(false)}
                    secondOptionText={translate('common.buttonConfirm')}
                    isVisible={isDownloadFailureModalVisible}
                    onClose={() => setIsDownloadFailureModalVisible(false)}
                />
            </ScreenWrapper>
        </AccessOrNotFoundWrapper>
    );
}

WorkspaceCategoriesPage.displayName = 'WorkspaceCategoriesPage';

export default WorkspaceCategoriesPage;<|MERGE_RESOLUTION|>--- conflicted
+++ resolved
@@ -79,11 +79,7 @@
     const backTo = route.params?.backTo;
     const policy = usePolicy(policyId);
     const {selectionMode} = useMobileSelectionMode();
-<<<<<<< HEAD
-    const [policyCategories] = useOnyx(`${ONYXKEYS.COLLECTION.POLICY_CATEGORIES}${policyId}`, {canBeMissing: false});
-=======
     const [policyCategories] = useOnyx(`${ONYXKEYS.COLLECTION.POLICY_CATEGORIES}${policyId}`, {canBeMissing: true});
->>>>>>> 069891a0
     const [connectionSyncProgress] = useOnyx(`${ONYXKEYS.COLLECTION.POLICY_CONNECTION_SYNC_PROGRESS}${policy?.id}`, {canBeMissing: true});
     const isSyncInProgress = isConnectionInProgress(connectionSyncProgress, policy);
     const hasSyncError = shouldShowSyncError(policy, isSyncInProgress);
