import lodashSortBy from 'lodash/sortBy';
import React, {useCallback, useEffect, useMemo, useState} from 'react';
import {ActivityIndicator, InteractionManager, View} from 'react-native';
import {useOnyx} from 'react-native-onyx';
import Button from '@components/Button';
import ButtonWithDropdownMenu from '@components/ButtonWithDropdownMenu';
import type {DropdownOption} from '@components/ButtonWithDropdownMenu/types';
import ConfirmModal from '@components/ConfirmModal';
import DecisionModal from '@components/DecisionModal';
import EmptyStateComponent from '@components/EmptyStateComponent';
import HeaderWithBackButton from '@components/HeaderWithBackButton';
import * as Expensicons from '@components/Icon/Expensicons';
import * as Illustrations from '@components/Icon/Illustrations';
import LottieAnimations from '@components/LottieAnimations';
import ScreenWrapper from '@components/ScreenWrapper';
import ScrollView from '@components/ScrollView';
import SearchBar from '@components/SearchBar';
import TableListItem from '@components/SelectionList/TableListItem';
import type {ListItem} from '@components/SelectionList/types';
import SelectionListWithModal from '@components/SelectionListWithModal';
import CustomListHeader from '@components/SelectionListWithModal/CustomListHeader';
import TableListItemSkeleton from '@components/Skeletons/TableRowSkeleton';
import Switch from '@components/Switch';
import Text from '@components/Text';
import TextLink from '@components/TextLink';
import useAutoTurnSelectionModeOffWhenHasNoActiveOption from '@hooks/useAutoTurnSelectionModeOffWhenHasNoActiveOption';
import useCleanupSelectedOptions from '@hooks/useCleanupSelectedOptions';
import useEnvironment from '@hooks/useEnvironment';
import useFilteredSelection from '@hooks/useFilteredSelection';
import useLocalize from '@hooks/useLocalize';
import useMobileSelectionMode from '@hooks/useMobileSelectionMode';
import useNetwork from '@hooks/useNetwork';
import usePolicy from '@hooks/usePolicy';
import useResponsiveLayout from '@hooks/useResponsiveLayout';
import useSearchBackPress from '@hooks/useSearchBackPress';
import useSearchResults from '@hooks/useSearchResults';
import useTheme from '@hooks/useTheme';
import useThemeStyles from '@hooks/useThemeStyles';
import useThreeDotsAnchorPosition from '@hooks/useThreeDotsAnchorPosition';
import {isConnectionInProgress, isConnectionUnverified} from '@libs/actions/connections';
import {turnOffMobileSelectionMode} from '@libs/actions/MobileSelectionMode';
import {canUseTouchScreen} from '@libs/DeviceCapabilities';
import localeCompare from '@libs/LocaleCompare';
import goBackFromWorkspaceCentralScreen from '@libs/Navigation/helpers/goBackFromWorkspaceCentralScreen';
import Navigation from '@libs/Navigation/Navigation';
import type {PlatformStackScreenProps} from '@libs/Navigation/PlatformStackNavigation/types';
import type {WorkspaceSplitNavigatorParamList} from '@libs/Navigation/types';
<<<<<<< HEAD
import {isDisablingOrDeletingLastEnabledCategory} from '@libs/OptionsListUtils';
import {getCurrentConnectionName, hasAccountingConnections, shouldShowSyncError} from '@libs/PolicyUtils';
=======
import {getConnectedIntegration, getCurrentConnectionName, hasAccountingConnections, shouldShowSyncError} from '@libs/PolicyUtils';
import StringUtils from '@libs/StringUtils';
>>>>>>> 074a9fdd
import AccessOrNotFoundWrapper from '@pages/workspace/AccessOrNotFoundWrapper';
import {close} from '@userActions/Modal';
import {clearCategoryErrors, deleteWorkspaceCategories, downloadCategoriesCSV, openPolicyCategoriesPage, setWorkspaceCategoryEnabled} from '@userActions/Policy/Category';
import CONST from '@src/CONST';
import ONYXKEYS from '@src/ONYXKEYS';
import ROUTES from '@src/ROUTES';
import type SCREENS from '@src/SCREENS';
import type {PolicyCategory} from '@src/types/onyx';
import type DeepValueOf from '@src/types/utils/DeepValueOf';

type PolicyOption = ListItem & {
    /** Category name is used as a key for the selectedCategories state */
    keyForList: string;
};

type WorkspaceCategoriesPageProps = PlatformStackScreenProps<WorkspaceSplitNavigatorParamList, typeof SCREENS.WORKSPACE.CATEGORIES>;

function WorkspaceCategoriesPage({route}: WorkspaceCategoriesPageProps) {
    // We need to use isSmallScreenWidth instead of shouldUseNarrowLayout to apply the correct modal type for the decision modal
    // eslint-disable-next-line rulesdir/prefer-shouldUseNarrowLayout-instead-of-isSmallScreenWidth
    const {shouldUseNarrowLayout, isSmallScreenWidth} = useResponsiveLayout();
    const styles = useThemeStyles();
    const theme = useTheme();
    const threeDotsAnchorPosition = useThreeDotsAnchorPosition(styles.threeDotsPopoverOffsetNoCloseButton);
    const {translate} = useLocalize();
    const [isOfflineModalVisible, setIsOfflineModalVisible] = useState(false);
    const [isDownloadFailureModalVisible, setIsDownloadFailureModalVisible] = useState(false);
    const [deleteCategoriesConfirmModalVisible, setDeleteCategoriesConfirmModalVisible] = useState(false);
    const [isCannotDisableLastCategoryModalVisible, setIsCannotDisableLastCategoryModalVisible] = useState(false);
    const [isCannotDeleteLastEnabledCategoryModalVisible, setIsCannotDeleteLastEnabledCategoryModalVisible] = useState(false);
    const {environmentURL} = useEnvironment();
    const policyId = route.params.policyID;
    const backTo = route.params?.backTo;
    const policy = usePolicy(policyId);
    const {selectionMode} = useMobileSelectionMode();
    const [policyCategories] = useOnyx(`${ONYXKEYS.COLLECTION.POLICY_CATEGORIES}${policyId}`, {canBeMissing: true});
    const [connectionSyncProgress] = useOnyx(`${ONYXKEYS.COLLECTION.POLICY_CONNECTION_SYNC_PROGRESS}${policy?.id}`, {canBeMissing: true});
    const isSyncInProgress = isConnectionInProgress(connectionSyncProgress, policy);
    const hasSyncError = shouldShowSyncError(policy, isSyncInProgress);
    const connectedIntegration = getConnectedIntegration(policy) ?? connectionSyncProgress?.connectionName;
    const isConnectionVerified = connectedIntegration && !isConnectionUnverified(policy, connectedIntegration);
    const currentConnectionName = getCurrentConnectionName(policy);
    const isQuickSettingsFlow = !!backTo;
<<<<<<< HEAD
=======
    const filterCategories = useCallback((category: PolicyCategory | undefined) => !!category && category.pendingAction !== CONST.RED_BRICK_ROAD_PENDING_ACTION.DELETE, []);

    const [selectedCategories, setSelectedCategories] = useFilteredSelection(policyCategories, filterCategories);
>>>>>>> 074a9fdd

    const {canUseLeftHandBar} = usePermissions();
    const canSelectMultiple = isSmallScreenWidth ? selectionMode?.isEnabled : true;

    const fetchCategories = useCallback(() => {
        openPolicyCategoriesPage(policyId);
    }, [policyId]);

    const {isOffline} = useNetwork({onReconnect: fetchCategories});

    useEffect(() => {
        fetchCategories();
        // eslint-disable-next-line react-compiler/react-compiler
        // eslint-disable-next-line react-hooks/exhaustive-deps
    }, []);

    const cleanupSelectedOption = useCallback(() => setSelectedCategories([]), [setSelectedCategories]);
    useCleanupSelectedOptions(cleanupSelectedOption);

    useSearchBackPress({
        onClearSelection: () => setSelectedCategories([]),
        onNavigationCallBack: () => Navigation.goBack(backTo),
    });

    const updateWorkspaceCategoryEnabled = useCallback(
        (value: boolean, categoryName: string) => {
            setWorkspaceCategoryEnabled(policyId, {[categoryName]: {name: categoryName, enabled: value}});
        },
        [policyId],
    );

    const categoryList = useMemo<PolicyOption[]>(() => {
        const categories = Object.values(policyCategories ?? {});
        return categories.reduce<PolicyOption[]>((acc, value) => {
            const isDisabled = value.pendingAction === CONST.RED_BRICK_ROAD_PENDING_ACTION.DELETE;

            if (!isOffline && isDisabled) {
                return acc;
            }

            acc.push({
                text: value.name,
                keyForList: value.name,
                isSelected: selectedCategories.includes(value.name) && canSelectMultiple,
                isDisabled,
                pendingAction: value.pendingAction,
                errors: value.errors ?? undefined,
                rightElement: (
                    <Switch
                        isOn={value.enabled}
                        disabled={isDisabled}
                        accessibilityLabel={translate('workspace.categories.enableCategory')}
                        onToggle={(newValue: boolean) => {
                            if (isDisablingOrDeletingLastEnabledCategory(policy, policyCategories, [value])) {
                                setIsCannotDisableLastCategoryModalVisible(true);
                                return;
                            }
                            updateWorkspaceCategoryEnabled(newValue, value.name);
                        }}
                        showLockIcon={isDisablingOrDeletingLastEnabledCategory(policy, policyCategories, [value])}
                    />
                ),
            });

            return acc;
        }, []);
    }, [policyCategories, isOffline, selectedCategories, canSelectMultiple, translate, updateWorkspaceCategoryEnabled, policy]);

    const filterCategory = useCallback((categoryOption: PolicyOption, searchInput: string) => {
        const categoryText = StringUtils.normalize(categoryOption.text?.toLowerCase() ?? '');
        const alternateText = StringUtils.normalize(categoryOption.alternateText?.toLowerCase() ?? '');
        const normalizedSearchInput = StringUtils.normalize(searchInput);
        return categoryText.includes(normalizedSearchInput) || alternateText.includes(normalizedSearchInput);
    }, []);
    const sortCategories = useCallback((data: PolicyOption[]) => {
        return lodashSortBy(data, 'text', localeCompare) as PolicyOption[];
    }, []);
    const [inputValue, setInputValue, filteredCategoryList] = useSearchResults(categoryList, filterCategory, sortCategories);

    useAutoTurnSelectionModeOffWhenHasNoActiveOption(categoryList);

    const toggleCategory = useCallback(
        (category: PolicyOption) => {
            setSelectedCategories((prev) => {
                if (prev.includes(category.keyForList)) {
                    return prev.filter((key) => key !== category.keyForList);
                }
                return [...prev, category.keyForList];
            });
        },
        [setSelectedCategories],
    );

    const toggleAllCategories = () => {
        const availableCategories = filteredCategoryList.filter((category) => category.pendingAction !== CONST.RED_BRICK_ROAD_PENDING_ACTION.DELETE);
        const someSelected = availableCategories.some((category) => selectedCategories.includes(category.keyForList));
        setSelectedCategories(someSelected ? [] : availableCategories.map((item) => item.keyForList));
    };

    const getCustomListHeader = () => {
        return (
            <CustomListHeader
                canSelectMultiple={canSelectMultiple}
                leftHeaderText={translate('common.name')}
                rightHeaderText={translate('common.enabled')}
            />
        );
    };

    const navigateToCategorySettings = (category: PolicyOption) => {
        if (isSmallScreenWidth && selectionMode?.isEnabled) {
            toggleCategory(category);
            return;
        }
        Navigation.navigate(
            isQuickSettingsFlow
                ? ROUTES.SETTINGS_CATEGORY_SETTINGS.getRoute(policyId, category.keyForList, backTo)
                : ROUTES.WORKSPACE_CATEGORY_SETTINGS.getRoute(policyId, category.keyForList),
        );
    };

    const navigateToCategoriesSettings = () => {
        Navigation.navigate(isQuickSettingsFlow ? ROUTES.SETTINGS_CATEGORIES_SETTINGS.getRoute(policyId, backTo) : ROUTES.WORKSPACE_CATEGORIES_SETTINGS.getRoute(policyId));
    };

    const navigateToCreateCategoryPage = () => {
        Navigation.navigate(isQuickSettingsFlow ? ROUTES.SETTINGS_CATEGORY_CREATE.getRoute(policyId, backTo) : ROUTES.WORKSPACE_CATEGORY_CREATE.getRoute(policyId));
    };

    const dismissError = (item: PolicyOption) => {
        clearCategoryErrors(policyId, item.keyForList);
    };

    const handleDeleteCategories = () => {
        deleteWorkspaceCategories(policyId, selectedCategories);
        setDeleteCategoriesConfirmModalVisible(false);

        InteractionManager.runAfterInteractions(() => {
            setSelectedCategories([]);
        });
    };

    const getHeaderButtons = () => {
        const options: Array<DropdownOption<DeepValueOf<typeof CONST.POLICY.BULK_ACTION_TYPES>>> = [];
        const isThereAnyAccountingConnection = Object.keys(policy?.connections ?? {}).length !== 0;
        const selectedCategoriesObject = selectedCategoriesArray.map((key) => policyCategories?.[key]);

        if (isSmallScreenWidth ? canSelectMultiple : selectedCategories.length > 0) {
            if (!isThereAnyAccountingConnection) {
                options.push({
                    icon: Expensicons.Trashcan,
                    text: translate(selectedCategories.length === 1 ? 'workspace.categories.deleteCategory' : 'workspace.categories.deleteCategories'),
                    value: CONST.POLICY.BULK_ACTION_TYPES.DELETE,
                    onSelected: () => {
                        if (isDisablingOrDeletingLastEnabledCategory(policy, policyCategories, selectedCategoriesObject)) {
                            setIsCannotDeleteLastEnabledCategoryModalVisible(true);
                            return;
                        }

                        setDeleteCategoriesConfirmModalVisible(true);
                    },
                });
            }

            const enabledCategories = selectedCategories.filter((categoryName) => policyCategories?.[categoryName]?.enabled);
            if (enabledCategories.length > 0) {
                const categoriesToDisable = selectedCategories
                    .filter((categoryName) => policyCategories?.[categoryName]?.enabled)
                    .reduce<Record<string, {name: string; enabled: boolean}>>((acc, categoryName) => {
                        acc[categoryName] = {
                            name: categoryName,
                            enabled: false,
                        };
                        return acc;
                    }, {});
                options.push({
                    icon: Expensicons.Close,
                    text: translate(enabledCategories.length === 1 ? 'workspace.categories.disableCategory' : 'workspace.categories.disableCategories'),
                    value: CONST.POLICY.BULK_ACTION_TYPES.DISABLE,
                    onSelected: () => {
<<<<<<< HEAD
                        if (isDisablingOrDeletingLastEnabledCategory(policy, policyCategories, selectedCategoriesObject)) {
                            setIsCannotDisableLastCategoryModalVisible(true);
                            return;
                        }
                        setSelectedCategories({});
=======
                        setSelectedCategories([]);
>>>>>>> 074a9fdd
                        setWorkspaceCategoryEnabled(policyId, categoriesToDisable);
                    },
                });
            }

            const disabledCategories = selectedCategories.filter((categoryName) => !policyCategories?.[categoryName]?.enabled);
            if (disabledCategories.length > 0) {
                const categoriesToEnable = selectedCategories
                    .filter((categoryName) => !policyCategories?.[categoryName]?.enabled)
                    .reduce<Record<string, {name: string; enabled: boolean}>>((acc, categoryName) => {
                        acc[categoryName] = {
                            name: categoryName,
                            enabled: true,
                        };
                        return acc;
                    }, {});
                options.push({
                    icon: Expensicons.Checkmark,
                    text: translate(disabledCategories.length === 1 ? 'workspace.categories.enableCategory' : 'workspace.categories.enableCategories'),
                    value: CONST.POLICY.BULK_ACTION_TYPES.ENABLE,
                    onSelected: () => {
                        setSelectedCategories([]);
                        setWorkspaceCategoryEnabled(policyId, categoriesToEnable);
                    },
                });
            }

            return (
                <ButtonWithDropdownMenu
                    onPress={() => null}
                    shouldAlwaysShowDropdownMenu
                    pressOnEnter
                    buttonSize={CONST.DROPDOWN_BUTTON_SIZE.MEDIUM}
                    customText={translate('workspace.common.selected', {count: selectedCategories.length})}
                    options={options}
                    isSplitButton={false}
                    style={[shouldUseNarrowLayout && styles.flexGrow1, shouldUseNarrowLayout && styles.mb3]}
                    isDisabled={!selectedCategories.length}
                    testID={`${WorkspaceCategoriesPage.displayName}-header-dropdown-menu-button`}
                />
            );
        }

        return (
            <View style={[styles.flexRow, styles.gap2, shouldUseNarrowLayout && styles.mb3]}>
                {!hasAccountingConnections(policy) && (
                    <Button
                        success
                        onPress={navigateToCreateCategoryPage}
                        icon={Expensicons.Plus}
                        text={translate('workspace.categories.addCategory')}
                        style={[shouldUseNarrowLayout && styles.flex1]}
                    />
                )}
                <Button
                    onPress={navigateToCategoriesSettings}
                    icon={Expensicons.Gear}
                    text={translate('common.settings')}
                    style={[shouldUseNarrowLayout && styles.flex1]}
                />
            </View>
        );
    };

    const isLoading = !isOffline && policyCategories === undefined;

    useEffect(() => {
        if (selectionMode?.isEnabled) {
            return;
        }

        setSelectedCategories([]);
    }, [setSelectedCategories, selectionMode?.isEnabled]);

    const hasVisibleCategories = categoryList.some((category) => category.pendingAction !== CONST.RED_BRICK_ROAD_PENDING_ACTION.DELETE || isOffline);

    const threeDotsMenuItems = useMemo(() => {
        const menuItems = [];
        if (!hasAccountingConnections(policy)) {
            menuItems.push({
                icon: Expensicons.Table,
                text: translate('spreadsheet.importSpreadsheet'),
                onSelected: () => {
                    if (isOffline) {
                        close(() => setIsOfflineModalVisible(true));
                        return;
                    }
                    Navigation.navigate(
                        isQuickSettingsFlow
                            ? ROUTES.SETTINGS_CATEGORIES_IMPORT.getRoute(policyId, ROUTES.SETTINGS_CATEGORIES_ROOT.getRoute(policyId, backTo))
                            : ROUTES.WORKSPACE_CATEGORIES_IMPORT.getRoute(policyId),
                    );
                },
            });
        }
        if (hasVisibleCategories) {
            menuItems.push({
                icon: Expensicons.Download,
                text: translate('spreadsheet.downloadCSV'),
                onSelected: () => {
                    if (isOffline) {
                        close(() => setIsOfflineModalVisible(true));
                        return;
                    }
                    close(() => {
                        downloadCategoriesCSV(policyId, () => {
                            setIsDownloadFailureModalVisible(true);
                        });
                    });
                },
            });
        }

        return menuItems;
    }, [policyId, translate, isOffline, hasVisibleCategories, policy, isQuickSettingsFlow, backTo]);

    const selectionModeHeader = selectionMode?.isEnabled && shouldUseNarrowLayout;

    return (
        <AccessOrNotFoundWrapper
            accessVariants={[CONST.POLICY.ACCESS_VARIANTS.ADMIN, CONST.POLICY.ACCESS_VARIANTS.PAID]}
            policyID={policyId}
            featureName={CONST.POLICY.MORE_FEATURES.ARE_CATEGORIES_ENABLED}
        >
            <ScreenWrapper
                enableEdgeToEdgeBottomSafeAreaPadding
                style={[styles.defaultModalContainer]}
                testID={WorkspaceCategoriesPage.displayName}
                shouldShowOfflineIndicatorInWideScreen
                offlineIndicatorStyle={styles.mtAuto}
            >
                <HeaderWithBackButton
                    shouldShowBackButton={shouldUseNarrowLayout}
                    title={selectionModeHeader ? translate('common.selectMultiple') : translate('workspace.common.categories')}
                    icon={!selectionModeHeader ? Illustrations.FolderOpen : undefined}
                    shouldUseHeadlineHeader={!selectionModeHeader}
                    onBackButtonPress={() => {
                        if (selectionMode?.isEnabled) {
                            setSelectedCategories([]);
                            turnOffMobileSelectionMode();
                            return;
                        }

                        if (backTo) {
                            Navigation.goBack(backTo);
                            return;
                        }

                        goBackFromWorkspaceCentralScreen(policyId);
                    }}
                    shouldShowThreeDotsButton
                    threeDotsMenuItems={threeDotsMenuItems}
                    threeDotsAnchorPosition={threeDotsAnchorPosition}
                >
                    {!shouldUseNarrowLayout && getHeaderButtons()}
                </HeaderWithBackButton>
                <ConfirmModal
                    isVisible={deleteCategoriesConfirmModalVisible}
                    onConfirm={handleDeleteCategories}
                    onCancel={() => setDeleteCategoriesConfirmModalVisible(false)}
                    title={translate(selectedCategories.length === 1 ? 'workspace.categories.deleteCategory' : 'workspace.categories.deleteCategories')}
                    prompt={translate(selectedCategories.length === 1 ? 'workspace.categories.deleteCategoryPrompt' : 'workspace.categories.deleteCategoriesPrompt')}
                    confirmText={translate('common.delete')}
                    cancelText={translate('common.cancel')}
                    danger
                />
                {shouldUseNarrowLayout && <View style={[styles.pl5, styles.pr5]}>{getHeaderButtons()}</View>}
                <ScrollView
                    showsVerticalScrollIndicator={false}
                    contentContainerStyle={[styles.flexGrow1, styles.flexShrink0]}
                >
                    <View style={[styles.ph5, styles.pb5, styles.pt3, shouldUseNarrowLayout ? styles.workspaceSectionMobile : styles.workspaceSection]}>
                        {!hasSyncError && isConnectionVerified ? (
                            <Text>
                                <Text style={[styles.textNormal, styles.colorMuted]}>{`${translate('workspace.categories.importedFromAccountingSoftware')} `}</Text>
                                <TextLink
                                    style={[styles.textNormal, styles.link]}
                                    href={`${environmentURL}/${ROUTES.POLICY_ACCOUNTING.getRoute(policyId)}`}
                                >
                                    {`${currentConnectionName} ${translate('workspace.accounting.settings')}`}
                                </TextLink>
                                <Text style={[styles.textNormal, styles.colorMuted]}>.</Text>
                            </Text>
                        ) : (
                            <Text style={[styles.textNormal, styles.colorMuted]}>{translate('workspace.categories.subtitle')}</Text>
                        )}
                    </View>
                    {isLoading && (
                        <ActivityIndicator
                            size={CONST.ACTIVITY_INDICATOR_SIZE.LARGE}
                            style={[styles.flex1]}
                            color={theme.spinner}
                        />
                    )}
                    {categoryList.length > CONST.SEARCH_ITEM_LIMIT && (
                        <SearchBar
                            label={translate('workspace.categories.findCategory')}
                            inputValue={inputValue}
                            onChangeText={setInputValue}
                            shouldShowEmptyState={hasVisibleCategories && !isLoading && filteredCategoryList.length === 0}
                        />
                    )}
                    {hasVisibleCategories && !isLoading && (
                        <SelectionListWithModal
                            canSelectMultiple={canSelectMultiple}
                            turnOnSelectionModeOnLongPress={isSmallScreenWidth}
                            onTurnOnSelectionMode={(item) => item && toggleCategory(item)}
                            sections={[{data: filteredCategoryList, isDisabled: false}]}
                            selectedItemKeys={selectedCategories}
                            onCheckboxPress={toggleCategory}
                            onSelectRow={navigateToCategorySettings}
                            shouldPreventDefaultFocusOnSelectRow={!canUseTouchScreen()}
                            onSelectAll={toggleAllCategories}
                            ListItem={TableListItem}
                            onDismissError={dismissError}
                            customListHeader={getCustomListHeader()}
                            listHeaderWrapperStyle={[styles.ph9, styles.pv3, styles.pb5]}
                            showScrollIndicator={false}
                            addBottomSafeAreaPadding
                        />
                    )}
                    {!hasVisibleCategories && !isLoading && inputValue.length === 0 && (
                        <ScrollView contentContainerStyle={[styles.flexGrow1, styles.flexShrink0]}>
                            <EmptyStateComponent
                                SkeletonComponent={TableListItemSkeleton}
                                headerMediaType={CONST.EMPTY_STATE_MEDIA.ANIMATION}
                                headerMedia={LottieAnimations.GenericEmptyState}
                                title={translate('workspace.categories.emptyCategories.title')}
                                subtitle={translate('workspace.categories.emptyCategories.subtitle')}
                                headerStyles={[styles.emptyStateCardIllustrationContainer, styles.emptyFolderBG]}
                                lottieWebViewStyles={styles.emptyStateFolderWebStyles}
                                headerContentStyles={styles.emptyStateFolderWebStyles}
                            />
                        </ScrollView>
                    )}
                </ScrollView>
                <ConfirmModal
                    isVisible={isCannotDisableLastCategoryModalVisible}
                    onConfirm={() => setIsCannotDisableLastCategoryModalVisible(false)}
                    onCancel={() => setIsCannotDisableLastCategoryModalVisible(false)}
                    title={translate('workspace.categories.cannotDisableAllCategories.title')}
                    prompt={translate('workspace.categories.cannotDisableAllCategories.description')}
                    confirmText={translate('common.buttonConfirm')}
                    shouldShowCancelButton={false}
                />
                <ConfirmModal
                    isVisible={isCannotDeleteLastEnabledCategoryModalVisible}
                    onConfirm={() => setIsCannotDeleteLastEnabledCategoryModalVisible(false)}
                    onCancel={() => setIsCannotDeleteLastEnabledCategoryModalVisible(false)}
                    title={translate('workspace.categories.cannotDeleteLastEnabledCategory.title')}
                    prompt={translate('workspace.categories.cannotDeleteLastEnabledCategory.description')}
                    confirmText={translate('common.buttonConfirm')}
                    shouldShowCancelButton={false}
                />

                <ConfirmModal
                    isVisible={isOfflineModalVisible}
                    onConfirm={() => setIsOfflineModalVisible(false)}
                    title={translate('common.youAppearToBeOffline')}
                    prompt={translate('common.thisFeatureRequiresInternet')}
                    confirmText={translate('common.buttonConfirm')}
                    shouldShowCancelButton={false}
                    onCancel={() => setIsOfflineModalVisible(false)}
                    shouldHandleNavigationBack
                />
                <DecisionModal
                    title={translate('common.downloadFailedTitle')}
                    prompt={translate('common.downloadFailedDescription')}
                    isSmallScreenWidth={isSmallScreenWidth}
                    onSecondOptionSubmit={() => setIsDownloadFailureModalVisible(false)}
                    secondOptionText={translate('common.buttonConfirm')}
                    isVisible={isDownloadFailureModalVisible}
                    onClose={() => setIsDownloadFailureModalVisible(false)}
                />
            </ScreenWrapper>
        </AccessOrNotFoundWrapper>
    );
}

WorkspaceCategoriesPage.displayName = 'WorkspaceCategoriesPage';

export default WorkspaceCategoriesPage;<|MERGE_RESOLUTION|>--- conflicted
+++ resolved
@@ -45,13 +45,9 @@
 import Navigation from '@libs/Navigation/Navigation';
 import type {PlatformStackScreenProps} from '@libs/Navigation/PlatformStackNavigation/types';
 import type {WorkspaceSplitNavigatorParamList} from '@libs/Navigation/types';
-<<<<<<< HEAD
 import {isDisablingOrDeletingLastEnabledCategory} from '@libs/OptionsListUtils';
-import {getCurrentConnectionName, hasAccountingConnections, shouldShowSyncError} from '@libs/PolicyUtils';
-=======
 import {getConnectedIntegration, getCurrentConnectionName, hasAccountingConnections, shouldShowSyncError} from '@libs/PolicyUtils';
 import StringUtils from '@libs/StringUtils';
->>>>>>> 074a9fdd
 import AccessOrNotFoundWrapper from '@pages/workspace/AccessOrNotFoundWrapper';
 import {close} from '@userActions/Modal';
 import {clearCategoryErrors, deleteWorkspaceCategories, downloadCategoriesCSV, openPolicyCategoriesPage, setWorkspaceCategoryEnabled} from '@userActions/Policy/Category';
@@ -95,12 +91,9 @@
     const isConnectionVerified = connectedIntegration && !isConnectionUnverified(policy, connectedIntegration);
     const currentConnectionName = getCurrentConnectionName(policy);
     const isQuickSettingsFlow = !!backTo;
-<<<<<<< HEAD
-=======
     const filterCategories = useCallback((category: PolicyCategory | undefined) => !!category && category.pendingAction !== CONST.RED_BRICK_ROAD_PENDING_ACTION.DELETE, []);
 
     const [selectedCategories, setSelectedCategories] = useFilteredSelection(policyCategories, filterCategories);
->>>>>>> 074a9fdd
 
     const {canUseLeftHandBar} = usePermissions();
     const canSelectMultiple = isSmallScreenWidth ? selectionMode?.isEnabled : true;
@@ -281,15 +274,11 @@
                     text: translate(enabledCategories.length === 1 ? 'workspace.categories.disableCategory' : 'workspace.categories.disableCategories'),
                     value: CONST.POLICY.BULK_ACTION_TYPES.DISABLE,
                     onSelected: () => {
-<<<<<<< HEAD
                         if (isDisablingOrDeletingLastEnabledCategory(policy, policyCategories, selectedCategoriesObject)) {
                             setIsCannotDisableLastCategoryModalVisible(true);
                             return;
                         }
                         setSelectedCategories({});
-=======
-                        setSelectedCategories([]);
->>>>>>> 074a9fdd
                         setWorkspaceCategoryEnabled(policyId, categoriesToDisable);
                     },
                 });
