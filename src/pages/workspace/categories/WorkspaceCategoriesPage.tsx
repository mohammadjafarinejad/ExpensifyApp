import React, {useCallback, useEffect, useMemo, useState} from 'react';
import {InteractionManager, View} from 'react-native';
import ActivityIndicator from '@components/ActivityIndicator';
import Button from '@components/Button';
import ButtonWithDropdownMenu from '@components/ButtonWithDropdownMenu';
import type {DropdownOption} from '@components/ButtonWithDropdownMenu/types';
import ConfirmModal from '@components/ConfirmModal';
import DecisionModal from '@components/DecisionModal';
import EmptyStateComponent from '@components/EmptyStateComponent';
import HeaderWithBackButton from '@components/HeaderWithBackButton';
import * as Expensicons from '@components/Icon/Expensicons';
import * as Illustrations from '@components/Icon/Illustrations';
import ImportedFromAccountingSoftware from '@components/ImportedFromAccountingSoftware';
import LottieAnimations from '@components/LottieAnimations';
import RenderHTML from '@components/RenderHTML';
import ScreenWrapper from '@components/ScreenWrapper';
import ScrollView from '@components/ScrollView';
import SearchBar from '@components/SearchBar';
import SelectionListWithModal from '@components/SelectionListWithModal';
import CustomListHeader from '@components/SelectionListWithModal/CustomListHeader';
import TableListItem from '@components/SelectionListWithSections/TableListItem';
import type {ListItem} from '@components/SelectionListWithSections/types';
import TableListItemSkeleton from '@components/Skeletons/TableRowSkeleton';
import Switch from '@components/Switch';
import Text from '@components/Text';
import useAutoTurnSelectionModeOffWhenHasNoActiveOption from '@hooks/useAutoTurnSelectionModeOffWhenHasNoActiveOption';
import useCleanupSelectedOptions from '@hooks/useCleanupSelectedOptions';
import useEnvironment from '@hooks/useEnvironment';
import useLocalize from '@hooks/useLocalize';
import useMobileSelectionMode from '@hooks/useMobileSelectionMode';
import useNetwork from '@hooks/useNetwork';
import useOnyx from '@hooks/useOnyx';
import usePolicy from '@hooks/usePolicy';
import useReportIsArchived from '@hooks/useReportIsArchived';
import useResponsiveLayout from '@hooks/useResponsiveLayout';
import useSearchBackPress from '@hooks/useSearchBackPress';
import useSearchResults from '@hooks/useSearchResults';
import useThemeStyles from '@hooks/useThemeStyles';
import {isConnectionInProgress, isConnectionUnverified} from '@libs/actions/connections';
import {turnOffMobileSelectionMode} from '@libs/actions/MobileSelectionMode';
import {canUseTouchScreen} from '@libs/DeviceCapabilities';
import Navigation from '@libs/Navigation/Navigation';
import type {PlatformStackScreenProps} from '@libs/Navigation/PlatformStackNavigation/types';
import type {WorkspaceSplitNavigatorParamList} from '@libs/Navigation/types';
import {isDisablingOrDeletingLastEnabledCategory} from '@libs/OptionsListUtils';
import {getConnectedIntegration, getCurrentConnectionName, hasAccountingConnections, shouldShowSyncError} from '@libs/PolicyUtils';
import StringUtils from '@libs/StringUtils';
import AccessOrNotFoundWrapper from '@pages/workspace/AccessOrNotFoundWrapper';
import {close} from '@userActions/Modal';
import {clearCategoryErrors, deleteWorkspaceCategories, downloadCategoriesCSV, openPolicyCategoriesPage, setWorkspaceCategoryEnabled} from '@userActions/Policy/Category';
import CONST from '@src/CONST';
import ONYXKEYS from '@src/ONYXKEYS';
import ROUTES from '@src/ROUTES';
import SCREENS from '@src/SCREENS';
import type DeepValueOf from '@src/types/utils/DeepValueOf';

type PolicyOption = ListItem & {
    /** Category name is used as a key for the selectedCategories state */
    keyForList: string;
};

type WorkspaceCategoriesPageProps =
    | PlatformStackScreenProps<WorkspaceSplitNavigatorParamList, typeof SCREENS.WORKSPACE.CATEGORIES>
    | PlatformStackScreenProps<WorkspaceSplitNavigatorParamList, typeof SCREENS.SETTINGS_CATEGORIES.SETTINGS_CATEGORIES_ROOT>;

function WorkspaceCategoriesPage({route}: WorkspaceCategoriesPageProps) {
    // We need to use isSmallScreenWidth instead of shouldUseNarrowLayout to apply the correct modal type for the decision modal
    // eslint-disable-next-line rulesdir/prefer-shouldUseNarrowLayout-instead-of-isSmallScreenWidth
    const {shouldUseNarrowLayout, isSmallScreenWidth} = useResponsiveLayout();
    const styles = useThemeStyles();
    const {translate, localeCompare} = useLocalize();
    const [isOfflineModalVisible, setIsOfflineModalVisible] = useState(false);
    const [isDownloadFailureModalVisible, setIsDownloadFailureModalVisible] = useState(false);
    const [deleteCategoriesConfirmModalVisible, setDeleteCategoriesConfirmModalVisible] = useState(false);
    const [isCannotDeleteOrDisableLastCategoryModalVisible, setIsCannotDeleteOrDisableLastCategoryModalVisible] = useState(false);
    const {environmentURL} = useEnvironment();
    const policyId = route.params.policyID;
    const backTo = route.params?.backTo;
    const policy = usePolicy(policyId);
    const isMobileSelectionModeEnabled = useMobileSelectionMode();
    const [allTransactionViolations] = useOnyx(ONYXKEYS.COLLECTION.TRANSACTION_VIOLATIONS, {canBeMissing: true});
    const [policyTagLists] = useOnyx(`${ONYXKEYS.COLLECTION.POLICY_TAGS}${policyId}`, {canBeMissing: true});
    const [policyCategories] = useOnyx(`${ONYXKEYS.COLLECTION.POLICY_CATEGORIES}${policyId}`, {canBeMissing: true});
    const [connectionSyncProgress] = useOnyx(`${ONYXKEYS.COLLECTION.POLICY_CONNECTION_SYNC_PROGRESS}${policy?.id}`, {canBeMissing: true});
    const isSyncInProgress = isConnectionInProgress(connectionSyncProgress, policy);
    const hasSyncError = shouldShowSyncError(policy, isSyncInProgress);
    const connectedIntegration = getConnectedIntegration(policy) ?? connectionSyncProgress?.connectionName;
    const isConnectionVerified = connectedIntegration && !isConnectionUnverified(policy, connectedIntegration);
    const currentConnectionName = getCurrentConnectionName(policy);
    const isQuickSettingsFlow = route.name === SCREENS.SETTINGS_CATEGORIES.SETTINGS_CATEGORIES_ROOT;

    const [selectedCategories, setSelectedCategories] = useState<string[]>([]);
    const canSelectMultiple = isSmallScreenWidth ? isMobileSelectionModeEnabled : true;
    const [introSelected] = useOnyx(ONYXKEYS.NVP_INTRO_SELECTED, {canBeMissing: true});
    const taskReportID = introSelected?.[CONST.ONBOARDING_TASK_TYPE.SETUP_CATEGORIES];
    const [taskReport] = useOnyx(`${ONYXKEYS.COLLECTION.REPORT}${taskReportID}`, {canBeMissing: true}, [taskReportID]);
    const [taskParentReport] = useOnyx(`${ONYXKEYS.COLLECTION.REPORT}${taskReport?.parentReportID}`, {canBeMissing: true});
    const isSetupCategoryTaskParentReportArchived = useReportIsArchived(taskParentReport?.reportID);

    const fetchCategories = useCallback(() => {
        openPolicyCategoriesPage(policyId);
    }, [policyId]);

    const {isOffline} = useNetwork({onReconnect: fetchCategories});

    useEffect(() => {
        fetchCategories();
        // eslint-disable-next-line react-compiler/react-compiler
        // eslint-disable-next-line react-hooks/exhaustive-deps
    }, []);

    const cleanupSelectedOption = useCallback(() => setSelectedCategories([]), []);
    useCleanupSelectedOptions(cleanupSelectedOption);

    useEffect(() => {
        if (selectedCategories.length === 0 || !canSelectMultiple) {
            return;
        }

        setSelectedCategories((prevSelectedCategories) => {
            const newSelectedCategories = [];

            for (const categoryName of prevSelectedCategories) {
                const categoryExists = policyCategories?.[categoryName];
                if (!categoryExists) {
                    const renamedCategory = Object.entries(policyCategories ?? {}).find(([, category]) => category.previousCategoryName === categoryName);
                    if (renamedCategory) {
                        newSelectedCategories.push(renamedCategory[0]);
                        continue;
                    }
                }

                if (categoryExists && categoryExists.pendingAction !== CONST.RED_BRICK_ROAD_PENDING_ACTION.DELETE) {
                    newSelectedCategories.push(categoryName);
                }
            }

            return newSelectedCategories;
        });
        // eslint-disable-next-line react-compiler/react-compiler, react-hooks/exhaustive-deps
    }, [policyCategories]);

    useSearchBackPress({
        onClearSelection: () => setSelectedCategories([]),
        onNavigationCallBack: () => Navigation.goBack(backTo),
    });

    const updateWorkspaceCategoryEnabled = useCallback(
        (value: boolean, categoryName: string) => {
            setWorkspaceCategoryEnabled(
                policyId,
                {[categoryName]: {name: categoryName, enabled: value}},
                isSetupCategoryTaskParentReportArchived,
<<<<<<< HEAD
                taskReport,
                taskParentReport,
=======
                policyCategories,
>>>>>>> 4c662655
                policyTagLists,
                allTransactionViolations,
            );
        },
<<<<<<< HEAD
        [policyId, isSetupCategoryTaskParentReportArchived, taskReport, taskParentReport, policyTagLists, allTransactionViolations],
=======
        [policyId, isSetupCategoryTaskParentReportArchived, policyCategories, policyTagLists, allTransactionViolations],
>>>>>>> 4c662655
    );

    const categoryList = useMemo<PolicyOption[]>(() => {
        const categories = Object.values(policyCategories ?? {});
        return categories.reduce<PolicyOption[]>((acc, value) => {
            const isDisabled = value.pendingAction === CONST.RED_BRICK_ROAD_PENDING_ACTION.DELETE;

            if (!isOffline && isDisabled) {
                return acc;
            }

            acc.push({
                text: value.name,
                keyForList: value.name,
                isDisabled,
                pendingAction: value.pendingAction,
                errors: value.errors ?? undefined,
                rightElement: (
                    <Switch
                        isOn={value.enabled}
                        disabled={isDisabled}
                        accessibilityLabel={translate('workspace.categories.enableCategory')}
                        onToggle={(newValue: boolean) => {
                            if (isDisablingOrDeletingLastEnabledCategory(policy, policyCategories, [value])) {
                                setIsCannotDeleteOrDisableLastCategoryModalVisible(true);
                                return;
                            }
                            updateWorkspaceCategoryEnabled(newValue, value.name);
                        }}
                        showLockIcon={isDisablingOrDeletingLastEnabledCategory(policy, policyCategories, [value])}
                    />
                ),
            });

            return acc;
        }, []);
    }, [policyCategories, isOffline, translate, updateWorkspaceCategoryEnabled, policy]);

    const filterCategory = useCallback((categoryOption: PolicyOption, searchInput: string) => {
        const categoryText = StringUtils.normalize(categoryOption.text?.toLowerCase() ?? '');
        const alternateText = StringUtils.normalize(categoryOption.alternateText?.toLowerCase() ?? '');
        const normalizedSearchInput = StringUtils.normalize(searchInput);
        return categoryText.includes(normalizedSearchInput) || alternateText.includes(normalizedSearchInput);
    }, []);
    const sortCategories = useCallback(
        (data: PolicyOption[]) => {
            return data.sort((a, b) => localeCompare(a.text ?? '', b?.text ?? ''));
        },
        [localeCompare],
    );
    const [inputValue, setInputValue, filteredCategoryList] = useSearchResults(categoryList, filterCategory, sortCategories);

    useAutoTurnSelectionModeOffWhenHasNoActiveOption(categoryList);

    const toggleCategory = useCallback(
        (category: PolicyOption) => {
            setSelectedCategories((prev) => {
                if (prev.includes(category.keyForList)) {
                    return prev.filter((key) => key !== category.keyForList);
                }
                return [...prev, category.keyForList];
            });
        },
        [setSelectedCategories],
    );

    const toggleAllCategories = () => {
        const availableCategories = filteredCategoryList.filter((category) => category.pendingAction !== CONST.RED_BRICK_ROAD_PENDING_ACTION.DELETE);
        const someSelected = availableCategories.some((category) => selectedCategories.includes(category.keyForList));
        setSelectedCategories(someSelected ? [] : availableCategories.map((item) => item.keyForList));
    };

    const getCustomListHeader = () => {
        if (filteredCategoryList.length === 0) {
            return null;
        }
        return (
            <CustomListHeader
                canSelectMultiple={canSelectMultiple}
                leftHeaderText={translate('common.name')}
                rightHeaderText={translate('common.enabled')}
            />
        );
    };

    const navigateToCategorySettings = (category: PolicyOption) => {
        if (isSmallScreenWidth && isMobileSelectionModeEnabled) {
            toggleCategory(category);
            return;
        }
        Navigation.navigate(
            isQuickSettingsFlow
                ? ROUTES.SETTINGS_CATEGORY_SETTINGS.getRoute(policyId, category.keyForList, backTo)
                : ROUTES.WORKSPACE_CATEGORY_SETTINGS.getRoute(policyId, category.keyForList),
        );
    };

    const navigateToCategoriesSettings = useCallback(() => {
        Navigation.navigate(isQuickSettingsFlow ? ROUTES.SETTINGS_CATEGORIES_SETTINGS.getRoute(policyId, backTo) : ROUTES.WORKSPACE_CATEGORIES_SETTINGS.getRoute(policyId));
    }, [isQuickSettingsFlow, policyId, backTo]);

    const navigateToCreateCategoryPage = () => {
        Navigation.navigate(isQuickSettingsFlow ? ROUTES.SETTINGS_CATEGORY_CREATE.getRoute(policyId, backTo) : ROUTES.WORKSPACE_CATEGORY_CREATE.getRoute(policyId));
    };

    const dismissError = (item: PolicyOption) => {
        clearCategoryErrors(policyId, item.keyForList, policyCategories);
    };

    const handleDeleteCategories = () => {
<<<<<<< HEAD
        deleteWorkspaceCategories(policyId, selectedCategories, isSetupCategoryTaskParentReportArchived, taskReport, taskParentReport, policyTagLists, allTransactionViolations);
=======
        deleteWorkspaceCategories(policyId, selectedCategories, isSetupCategoryTaskParentReportArchived, policyTagLists, policyCategories, allTransactionViolations);
>>>>>>> 4c662655
        setDeleteCategoriesConfirmModalVisible(false);

        // eslint-disable-next-line deprecation/deprecation
        InteractionManager.runAfterInteractions(() => {
            setSelectedCategories([]);
        });
    };
    const hasVisibleCategories = categoryList.some((category) => category.pendingAction !== CONST.RED_BRICK_ROAD_PENDING_ACTION.DELETE || isOffline);

    const policyHasAccountingConnections = hasAccountingConnections(policy);

    const navigateToImportSpreadsheet = useCallback(() => {
        if (isOffline) {
            close(() => setIsOfflineModalVisible(true));
            return;
        }
        Navigation.navigate(
            isQuickSettingsFlow
                ? ROUTES.SETTINGS_CATEGORIES_IMPORT.getRoute(policyId, ROUTES.SETTINGS_CATEGORIES_ROOT.getRoute(policyId, backTo))
                : ROUTES.WORKSPACE_CATEGORIES_IMPORT.getRoute(policyId),
        );
    }, [backTo, isOffline, isQuickSettingsFlow, policyId]);

    const secondaryActions = useMemo(() => {
        const menuItems = [];
        menuItems.push({
            icon: Expensicons.Gear,
            text: translate('common.settings'),
            onSelected: navigateToCategoriesSettings,
            value: CONST.POLICY.SECONDARY_ACTIONS.SETTINGS,
        });
        if (!policyHasAccountingConnections) {
            menuItems.push({
                icon: Expensicons.Table,
                text: translate('spreadsheet.importSpreadsheet'),
                onSelected: navigateToImportSpreadsheet,
                value: CONST.POLICY.SECONDARY_ACTIONS.IMPORT_SPREADSHEET,
            });
        }
        if (hasVisibleCategories) {
            menuItems.push({
                icon: Expensicons.Download,
                text: translate('spreadsheet.downloadCSV'),
                onSelected: () => {
                    if (isOffline) {
                        close(() => setIsOfflineModalVisible(true));
                        return;
                    }
                    close(() => {
                        downloadCategoriesCSV(policyId, () => {
                            setIsDownloadFailureModalVisible(true);
                        });
                    });
                },
                value: CONST.POLICY.SECONDARY_ACTIONS.DOWNLOAD_CSV,
            });
        }

        return menuItems;
    }, [translate, navigateToCategoriesSettings, policyHasAccountingConnections, hasVisibleCategories, navigateToImportSpreadsheet, isOffline, policyId]);

    const getHeaderButtons = () => {
        const options: Array<DropdownOption<DeepValueOf<typeof CONST.POLICY.BULK_ACTION_TYPES>>> = [];
        const isThereAnyAccountingConnection = Object.keys(policy?.connections ?? {}).length !== 0;
        const selectedCategoriesObject = selectedCategories.map((key) => policyCategories?.[key]);

        if (isSmallScreenWidth ? canSelectMultiple : selectedCategories.length > 0) {
            if (!isThereAnyAccountingConnection) {
                options.push({
                    icon: Expensicons.Trashcan,
                    text: translate(selectedCategories.length === 1 ? 'workspace.categories.deleteCategory' : 'workspace.categories.deleteCategories'),
                    value: CONST.POLICY.BULK_ACTION_TYPES.DELETE,
                    onSelected: () => {
                        if (isDisablingOrDeletingLastEnabledCategory(policy, policyCategories, selectedCategoriesObject)) {
                            setIsCannotDeleteOrDisableLastCategoryModalVisible(true);
                            return;
                        }

                        setDeleteCategoriesConfirmModalVisible(true);
                    },
                });
            }

            const enabledCategories = selectedCategories.filter((categoryName) => policyCategories?.[categoryName]?.enabled);
            if (enabledCategories.length > 0) {
                const categoriesToDisable = selectedCategories
                    .filter((categoryName) => policyCategories?.[categoryName]?.enabled)
                    .reduce<Record<string, {name: string; enabled: boolean}>>((acc, categoryName) => {
                        acc[categoryName] = {
                            name: categoryName,
                            enabled: false,
                        };
                        return acc;
                    }, {});
                options.push({
                    icon: Expensicons.Close,
                    text: translate(enabledCategories.length === 1 ? 'workspace.categories.disableCategory' : 'workspace.categories.disableCategories'),
                    value: CONST.POLICY.BULK_ACTION_TYPES.DISABLE,
                    onSelected: () => {
                        if (isDisablingOrDeletingLastEnabledCategory(policy, policyCategories, selectedCategoriesObject)) {
                            setIsCannotDeleteOrDisableLastCategoryModalVisible(true);
                            return;
                        }
                        setSelectedCategories([]);
<<<<<<< HEAD
                        setWorkspaceCategoryEnabled(
                            policyId,
                            categoriesToDisable,
                            isSetupCategoryTaskParentReportArchived,
                            taskReport,
                            taskParentReport,
                            policyTagLists,
                            allTransactionViolations,
                        );
=======
                        setWorkspaceCategoryEnabled(policyId, categoriesToDisable, isSetupCategoryTaskParentReportArchived, policyCategories, policyTagLists, allTransactionViolations);
>>>>>>> 4c662655
                    },
                });
            }

            const disabledCategories = selectedCategories.filter((categoryName) => !policyCategories?.[categoryName]?.enabled);
            if (disabledCategories.length > 0) {
                const categoriesToEnable = selectedCategories
                    .filter((categoryName) => !policyCategories?.[categoryName]?.enabled)
                    .reduce<Record<string, {name: string; enabled: boolean}>>((acc, categoryName) => {
                        acc[categoryName] = {
                            name: categoryName,
                            enabled: true,
                        };
                        return acc;
                    }, {});
                options.push({
                    icon: Expensicons.Checkmark,
                    text: translate(disabledCategories.length === 1 ? 'workspace.categories.enableCategory' : 'workspace.categories.enableCategories'),
                    value: CONST.POLICY.BULK_ACTION_TYPES.ENABLE,
                    onSelected: () => {
                        setSelectedCategories([]);
<<<<<<< HEAD
                        setWorkspaceCategoryEnabled(
                            policyId,
                            categoriesToEnable,
                            isSetupCategoryTaskParentReportArchived,
                            taskReport,
                            taskParentReport,
                            policyTagLists,
                            allTransactionViolations,
                        );
=======
                        setWorkspaceCategoryEnabled(policyId, categoriesToEnable, isSetupCategoryTaskParentReportArchived, policyCategories, policyTagLists, allTransactionViolations);
>>>>>>> 4c662655
                    },
                });
            }

            return (
                <ButtonWithDropdownMenu
                    onPress={() => null}
                    shouldAlwaysShowDropdownMenu
                    buttonSize={CONST.DROPDOWN_BUTTON_SIZE.MEDIUM}
                    customText={translate('workspace.common.selected', {count: selectedCategories.length})}
                    options={options}
                    isSplitButton={false}
                    style={[shouldUseNarrowLayout && styles.flexGrow1, shouldUseNarrowLayout && styles.mb3]}
                    isDisabled={!selectedCategories.length}
                    testID={`${WorkspaceCategoriesPage.displayName}-header-dropdown-menu-button`}
                />
            );
        }
        const shouldShowAddCategory = !policyHasAccountingConnections && hasVisibleCategories;
        return (
            <View style={[styles.flexRow, styles.gap2, shouldUseNarrowLayout && styles.mb3]}>
                {shouldShowAddCategory && (
                    <Button
                        success
                        onPress={navigateToCreateCategoryPage}
                        icon={Expensicons.Plus}
                        text={translate('workspace.categories.addCategory')}
                        style={[shouldUseNarrowLayout && styles.flex1]}
                    />
                )}
                <ButtonWithDropdownMenu
                    success={false}
                    onPress={() => {}}
                    shouldAlwaysShowDropdownMenu
                    customText={translate('common.more')}
                    options={secondaryActions}
                    isSplitButton={false}
                    wrapperStyle={shouldShowAddCategory ? styles.flexGrow0 : styles.flexGrow1}
                />
            </View>
        );
    };

    const isLoading = !isOffline && policyCategories === undefined;

    useEffect(() => {
        if (isMobileSelectionModeEnabled) {
            return;
        }

        setSelectedCategories([]);
    }, [setSelectedCategories, isMobileSelectionModeEnabled]);

    const selectionModeHeader = isMobileSelectionModeEnabled && shouldUseNarrowLayout;

    const headerContent = (
        <>
            <View style={[styles.ph5, styles.pb5, styles.pt3, shouldUseNarrowLayout ? styles.workspaceSectionMobile : styles.workspaceSection]}>
                {!hasSyncError && isConnectionVerified && currentConnectionName ? (
                    <ImportedFromAccountingSoftware
                        policyID={policyId}
                        currentConnectionName={currentConnectionName}
                        connectedIntegration={connectedIntegration}
                        translatedText={translate('workspace.categories.importedFromAccountingSoftware')}
                    />
                ) : (
                    <Text style={[styles.textNormal, styles.colorMuted]}>{translate('workspace.categories.subtitle')}</Text>
                )}
            </View>
            {categoryList.length > CONST.SEARCH_ITEM_LIMIT && (
                <SearchBar
                    label={translate('workspace.categories.findCategory')}
                    inputValue={inputValue}
                    onChangeText={setInputValue}
                    shouldShowEmptyState={hasVisibleCategories && !isLoading && filteredCategoryList.length === 0}
                />
            )}
        </>
    );
    const subtitleText = useMemo(() => {
        if (!policyHasAccountingConnections) {
            return <Text style={[styles.textAlignCenter, styles.textSupporting, styles.textNormal]}>{translate('workspace.categories.emptyCategories.subtitle')}</Text>;
        }
        return (
            <View style={[styles.renderHTML]}>
                <RenderHTML
                    html={translate('workspace.categories.emptyCategories.subtitleWithAccounting', {
                        accountingPageURL: `${environmentURL}/${ROUTES.POLICY_ACCOUNTING.getRoute(policyId)}`,
                    })}
                />
            </View>
        );
    }, [policyHasAccountingConnections, styles.renderHTML, styles.textAlignCenter, styles.textSupporting, styles.textNormal, translate, environmentURL, policyId]);
    return (
        <AccessOrNotFoundWrapper
            accessVariants={[CONST.POLICY.ACCESS_VARIANTS.ADMIN, CONST.POLICY.ACCESS_VARIANTS.PAID]}
            policyID={policyId}
            featureName={CONST.POLICY.MORE_FEATURES.ARE_CATEGORIES_ENABLED}
        >
            <ScreenWrapper
                enableEdgeToEdgeBottomSafeAreaPadding
                style={[styles.defaultModalContainer]}
                testID={WorkspaceCategoriesPage.displayName}
                shouldShowOfflineIndicatorInWideScreen
                offlineIndicatorStyle={styles.mtAuto}
            >
                <HeaderWithBackButton
                    shouldShowBackButton={shouldUseNarrowLayout}
                    title={selectionModeHeader ? translate('common.selectMultiple') : translate('workspace.common.categories')}
                    icon={!selectionModeHeader ? Illustrations.FolderOpen : undefined}
                    shouldUseHeadlineHeader={!selectionModeHeader}
                    onBackButtonPress={() => {
                        if (isMobileSelectionModeEnabled) {
                            setSelectedCategories([]);
                            turnOffMobileSelectionMode();
                            return;
                        }

                        if (backTo) {
                            Navigation.goBack(backTo);
                            return;
                        }

                        Navigation.popToSidebar();
                    }}
                >
                    {!shouldUseNarrowLayout && getHeaderButtons()}
                </HeaderWithBackButton>
                <ConfirmModal
                    isVisible={deleteCategoriesConfirmModalVisible}
                    onConfirm={handleDeleteCategories}
                    onCancel={() => setDeleteCategoriesConfirmModalVisible(false)}
                    title={translate(selectedCategories.length === 1 ? 'workspace.categories.deleteCategory' : 'workspace.categories.deleteCategories')}
                    prompt={translate(selectedCategories.length === 1 ? 'workspace.categories.deleteCategoryPrompt' : 'workspace.categories.deleteCategoriesPrompt')}
                    confirmText={translate('common.delete')}
                    cancelText={translate('common.cancel')}
                    danger
                />
                {shouldUseNarrowLayout && <View style={[styles.pl5, styles.pr5]}>{getHeaderButtons()}</View>}
                {(!hasVisibleCategories || isLoading) && headerContent}
                {isLoading && (
                    <ActivityIndicator
                        size={CONST.ACTIVITY_INDICATOR_SIZE.LARGE}
                        style={[styles.flex1]}
                    />
                )}
                {hasVisibleCategories && !isLoading && (
                    <SelectionListWithModal
                        canSelectMultiple={canSelectMultiple}
                        turnOnSelectionModeOnLongPress={isSmallScreenWidth}
                        onTurnOnSelectionMode={(item) => item && toggleCategory(item)}
                        sections={[{data: filteredCategoryList, isDisabled: false}]}
                        shouldUseDefaultRightHandSideCheckmark={false}
                        selectedItems={selectedCategories}
                        onCheckboxPress={toggleCategory}
                        onSelectRow={navigateToCategorySettings}
                        shouldPreventDefaultFocusOnSelectRow={!canUseTouchScreen()}
                        onSelectAll={filteredCategoryList.length > 0 ? toggleAllCategories : undefined}
                        ListItem={TableListItem}
                        listHeaderContent={headerContent}
                        shouldShowListEmptyContent={false}
                        onDismissError={dismissError}
                        customListHeader={getCustomListHeader()}
                        listHeaderWrapperStyle={[styles.ph9, styles.pv3, styles.pb5]}
                        showScrollIndicator={false}
                        addBottomSafeAreaPadding
                    />
                )}
                {!hasVisibleCategories && !isLoading && inputValue.length === 0 && (
                    <ScrollView contentContainerStyle={[styles.flexGrow1, styles.flexShrink0]}>
                        <EmptyStateComponent
                            SkeletonComponent={TableListItemSkeleton}
                            headerMediaType={CONST.EMPTY_STATE_MEDIA.ANIMATION}
                            headerMedia={LottieAnimations.GenericEmptyState}
                            title={translate('workspace.categories.emptyCategories.title')}
                            subtitleText={subtitleText}
                            headerStyles={[styles.emptyStateCardIllustrationContainer, styles.emptyFolderBG]}
                            lottieWebViewStyles={styles.emptyStateFolderWebStyles}
                            headerContentStyles={styles.emptyStateFolderWebStyles}
                            buttons={
                                !policyHasAccountingConnections
                                    ? [
                                          {
                                              icon: Expensicons.Plus,
                                              buttonText: translate('workspace.categories.addCategory'),
                                              buttonAction: navigateToCreateCategoryPage,
                                              success: true,
                                          },
                                          {
                                              icon: Expensicons.Table,
                                              buttonText: translate('common.import'),
                                              buttonAction: navigateToImportSpreadsheet,
                                          },
                                      ]
                                    : undefined
                            }
                        />
                    </ScrollView>
                )}
                <ConfirmModal
                    isVisible={isCannotDeleteOrDisableLastCategoryModalVisible}
                    onConfirm={() => setIsCannotDeleteOrDisableLastCategoryModalVisible(false)}
                    onCancel={() => setIsCannotDeleteOrDisableLastCategoryModalVisible(false)}
                    title={translate('workspace.categories.cannotDeleteOrDisableAllCategories.title')}
                    prompt={translate('workspace.categories.cannotDeleteOrDisableAllCategories.description')}
                    confirmText={translate('common.buttonConfirm')}
                    shouldShowCancelButton={false}
                />
                <ConfirmModal
                    isVisible={isOfflineModalVisible}
                    onConfirm={() => setIsOfflineModalVisible(false)}
                    title={translate('common.youAppearToBeOffline')}
                    prompt={translate('common.thisFeatureRequiresInternet')}
                    confirmText={translate('common.buttonConfirm')}
                    shouldShowCancelButton={false}
                    onCancel={() => setIsOfflineModalVisible(false)}
                    shouldHandleNavigationBack
                />
                <DecisionModal
                    title={translate('common.downloadFailedTitle')}
                    prompt={translate('common.downloadFailedDescription')}
                    isSmallScreenWidth={isSmallScreenWidth}
                    onSecondOptionSubmit={() => setIsDownloadFailureModalVisible(false)}
                    secondOptionText={translate('common.buttonConfirm')}
                    isVisible={isDownloadFailureModalVisible}
                    onClose={() => setIsDownloadFailureModalVisible(false)}
                />
            </ScreenWrapper>
        </AccessOrNotFoundWrapper>
    );
}

WorkspaceCategoriesPage.displayName = 'WorkspaceCategoriesPage';

export default WorkspaceCategoriesPage;<|MERGE_RESOLUTION|>--- conflicted
+++ resolved
@@ -151,21 +151,14 @@
                 policyId,
                 {[categoryName]: {name: categoryName, enabled: value}},
                 isSetupCategoryTaskParentReportArchived,
-<<<<<<< HEAD
                 taskReport,
                 taskParentReport,
-=======
                 policyCategories,
->>>>>>> 4c662655
                 policyTagLists,
                 allTransactionViolations,
             );
         },
-<<<<<<< HEAD
-        [policyId, isSetupCategoryTaskParentReportArchived, taskReport, taskParentReport, policyTagLists, allTransactionViolations],
-=======
-        [policyId, isSetupCategoryTaskParentReportArchived, policyCategories, policyTagLists, allTransactionViolations],
->>>>>>> 4c662655
+        [policyId, isSetupCategoryTaskParentReportArchived, taskReport, taskParentReport, policyCategories, policyTagLists, allTransactionViolations],
     );
 
     const categoryList = useMemo<PolicyOption[]>(() => {
@@ -276,11 +269,7 @@
     };
 
     const handleDeleteCategories = () => {
-<<<<<<< HEAD
-        deleteWorkspaceCategories(policyId, selectedCategories, isSetupCategoryTaskParentReportArchived, taskReport, taskParentReport, policyTagLists, allTransactionViolations);
-=======
-        deleteWorkspaceCategories(policyId, selectedCategories, isSetupCategoryTaskParentReportArchived, policyTagLists, policyCategories, allTransactionViolations);
->>>>>>> 4c662655
+        deleteWorkspaceCategories(policyId, selectedCategories, isSetupCategoryTaskParentReportArchived, taskReport, taskParentReport, policyTagLists, policyCategories, allTransactionViolations);
         setDeleteCategoriesConfirmModalVisible(false);
 
         // eslint-disable-next-line deprecation/deprecation
@@ -385,19 +374,16 @@
                             return;
                         }
                         setSelectedCategories([]);
-<<<<<<< HEAD
                         setWorkspaceCategoryEnabled(
                             policyId,
                             categoriesToDisable,
                             isSetupCategoryTaskParentReportArchived,
                             taskReport,
                             taskParentReport,
+                            policyCategories,
                             policyTagLists,
                             allTransactionViolations,
                         );
-=======
-                        setWorkspaceCategoryEnabled(policyId, categoriesToDisable, isSetupCategoryTaskParentReportArchived, policyCategories, policyTagLists, allTransactionViolations);
->>>>>>> 4c662655
                     },
                 });
             }
@@ -419,19 +405,16 @@
                     value: CONST.POLICY.BULK_ACTION_TYPES.ENABLE,
                     onSelected: () => {
                         setSelectedCategories([]);
-<<<<<<< HEAD
                         setWorkspaceCategoryEnabled(
                             policyId,
                             categoriesToEnable,
                             isSetupCategoryTaskParentReportArchived,
                             taskReport,
                             taskParentReport,
+                            policyCategories,
                             policyTagLists,
                             allTransactionViolations,
                         );
-=======
-                        setWorkspaceCategoryEnabled(policyId, categoriesToEnable, isSetupCategoryTaskParentReportArchived, policyCategories, policyTagLists, allTransactionViolations);
->>>>>>> 4c662655
                     },
                 });
             }
