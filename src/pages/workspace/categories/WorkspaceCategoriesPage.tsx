import {useFocusEffect, useIsFocused} from '@react-navigation/native';
import type {StackScreenProps} from '@react-navigation/stack';
import lodashSortBy from 'lodash/sortBy';
import React, {useCallback, useEffect, useMemo, useState} from 'react';
import {ActivityIndicator, View} from 'react-native';
import {useOnyx} from 'react-native-onyx';
import Button from '@components/Button';
import ButtonWithDropdownMenu from '@components/ButtonWithDropdownMenu';
import type {DropdownOption} from '@components/ButtonWithDropdownMenu/types';
import ConfirmModal from '@components/ConfirmModal';
import EmptyStateComponent from '@components/EmptyStateComponent';
import HeaderWithBackButton from '@components/HeaderWithBackButton';
import * as Expensicons from '@components/Icon/Expensicons';
import * as Illustrations from '@components/Icon/Illustrations';
import ScreenWrapper from '@components/ScreenWrapper';
import ListItemRightCaretWithLabel from '@components/SelectionList/ListItemRightCaretWithLabel';
import TableListItem from '@components/SelectionList/TableListItem';
import type {ListItem} from '@components/SelectionList/types';
import SelectionListWithModal from '@components/SelectionListWithModal';
import TableListItemSkeleton from '@components/Skeletons/TableRowSkeleton';
import Text from '@components/Text';
import TextLink from '@components/TextLink';
import useEnvironment from '@hooks/useEnvironment';
import useLocalize from '@hooks/useLocalize';
import useNetwork from '@hooks/useNetwork';
import useResponsiveLayout from '@hooks/useResponsiveLayout';
import useTheme from '@hooks/useTheme';
import useThemeStyles from '@hooks/useThemeStyles';
<<<<<<< HEAD
import {turnOffMobileSelectionMode, turnOnMobileSelectionMode} from '@libs/actions/MobileSelectionMode';
=======
import {turnOffMobileSelectionMode} from '@libs/actions/MobileSelectionMode';
>>>>>>> 8e79c596
import * as DeviceCapabilities from '@libs/DeviceCapabilities';
import localeCompare from '@libs/LocaleCompare';
import Navigation from '@libs/Navigation/Navigation';
import type {FullScreenNavigatorParamList} from '@libs/Navigation/types';
import * as PolicyUtils from '@libs/PolicyUtils';
import AccessOrNotFoundWrapper from '@pages/workspace/AccessOrNotFoundWrapper';
import {deleteWorkspaceCategories, setWorkspaceCategoryEnabled} from '@userActions/Policy/Category';
import * as Category from '@userActions/Policy/Category';
import CONST from '@src/CONST';
import ONYXKEYS from '@src/ONYXKEYS';
import ROUTES from '@src/ROUTES';
import type SCREENS from '@src/SCREENS';
import type {PolicyCategory} from '@src/types/onyx';
import type DeepValueOf from '@src/types/utils/DeepValueOf';

type PolicyOption = ListItem & {
    /** Category name is used as a key for the selectedCategories state */
    keyForList: string;
};

type WorkspaceCategoriesPageProps = StackScreenProps<FullScreenNavigatorParamList, typeof SCREENS.WORKSPACE.CATEGORIES>;

function WorkspaceCategoriesPage({route}: WorkspaceCategoriesPageProps) {
    const {shouldUseNarrowLayout} = useResponsiveLayout();
    const styles = useThemeStyles();
    const theme = useTheme();
    const {translate} = useLocalize();
    const [selectedCategories, setSelectedCategories] = useState<Record<string, boolean>>({});
    const [deleteCategoriesConfirmModalVisible, setDeleteCategoriesConfirmModalVisible] = useState(false);
    const isFocused = useIsFocused();
    const {environmentURL} = useEnvironment();
    const policyId = route.params.policyID ?? '-1';
    const backTo = route.params?.backTo;
    const [policy] = useOnyx(`${ONYXKEYS.COLLECTION.POLICY}${policyId}`);
    const [policyCategories] = useOnyx(`${ONYXKEYS.COLLECTION.POLICY_CATEGORIES}${policyId}`);
    const [selectionMode] = useOnyx(ONYXKEYS.MOBILE_SELECTION_MODE);
    const isConnectedToAccounting = Object.keys(policy?.connections ?? {}).length > 0;
    const currentConnectionName = PolicyUtils.getCurrentConnectionName(policy);

    const canSelectMultiple = shouldUseNarrowLayout ? selectionMode?.isEnabled : true;

<<<<<<< HEAD
    useEffect(() => {
        const selectedKeys = Object.keys(selectedCategories).filter((key) => selectedCategories[key]);
        if (!shouldUseNarrowLayout) {
            if (selectedKeys.length === 0) {
                turnOffMobileSelectionMode();
            }
            return;
        }
        if (selectedKeys.length > 0 && !selectionMode?.isEnabled) {
            turnOnMobileSelectionMode();
        }
    }, [shouldUseNarrowLayout, selectedCategories, selectionMode?.isEnabled]);

=======
>>>>>>> 8e79c596
    const fetchCategories = useCallback(() => {
        Category.openPolicyCategoriesPage(policyId);
    }, [policyId]);

    const {isOffline} = useNetwork({onReconnect: fetchCategories});

    useFocusEffect(
        useCallback(() => {
            fetchCategories();
        }, [fetchCategories]),
    );

    useEffect(() => {
        if (isFocused) {
            return;
        }
        setSelectedCategories({});
    }, [isFocused]);

    const categoryList = useMemo<PolicyOption[]>(
        () =>
            (lodashSortBy(Object.values(policyCategories ?? {}), 'name', localeCompare) as PolicyCategory[]).map((value) => {
                const isDisabled = value.pendingAction === CONST.RED_BRICK_ROAD_PENDING_ACTION.DELETE;
                return {
                    text: value.name,
                    keyForList: value.name,
                    isSelected: !!selectedCategories[value.name],
                    isDisabled,
                    pendingAction: value.pendingAction,
                    errors: value.errors ?? undefined,
                    rightElement: <ListItemRightCaretWithLabel labelText={value.enabled ? translate('workspace.common.enabled') : translate('workspace.common.disabled')} />,
                };
            }),
        [policyCategories, selectedCategories, translate],
    );

    const toggleCategory = useCallback((category: PolicyOption) => {
        setSelectedCategories((prev) => {
            if (prev[category.keyForList]) {
                const {[category.keyForList]: omittedCategory, ...newCategories} = prev;
                return newCategories;
            }
            return {...prev, [category.keyForList]: true};
        });
    }, []);

    const toggleAllCategories = () => {
        const availableCategories = categoryList.filter((category) => category.pendingAction !== CONST.RED_BRICK_ROAD_PENDING_ACTION.DELETE);
        const isAllSelected = availableCategories.length === Object.keys(selectedCategories).length;
        setSelectedCategories(isAllSelected ? {} : Object.fromEntries(availableCategories.map((item) => [item.keyForList, true])));
    };

    const getCustomListHeader = () => (
        <View style={[styles.flex1, styles.flexRow, styles.justifyContentBetween, styles.pl3, styles.pr9, !canSelectMultiple && styles.m5]}>
            <Text style={styles.searchInputStyle}>{translate('common.name')}</Text>
            <Text style={[styles.searchInputStyle, styles.textAlignCenter]}>{translate('statusPage.status')}</Text>
        </View>
    );

    const navigateToCategorySettings = (category: PolicyOption) => {
        if (backTo) {
            Navigation.navigate(ROUTES.SETTINGS_CATEGORY_SETTINGS.getRoute(policyId, category.keyForList, backTo));
            return;
        }
        Navigation.navigate(ROUTES.WORKSPACE_CATEGORY_SETTINGS.getRoute(policyId, category.keyForList));
    };

    const navigateToCategoriesSettings = () => {
        if (backTo) {
            Navigation.navigate(ROUTES.SETTINGS_CATEGORIES_SETTINGS.getRoute(policyId, backTo));
            return;
        }
        Navigation.navigate(ROUTES.WORKSPACE_CATEGORIES_SETTINGS.getRoute(policyId));
    };

    const navigateToCreateCategoryPage = () => {
        if (backTo) {
            Navigation.navigate(ROUTES.SETTINGS_CATEGORY_CREATE.getRoute(policyId, backTo));
            return;
        }
        Navigation.navigate(ROUTES.WORKSPACE_CATEGORY_CREATE.getRoute(policyId));
    };

    const dismissError = (item: PolicyOption) => {
        Category.clearCategoryErrors(policyId, item.keyForList);
    };

    const selectedCategoriesArray = Object.keys(selectedCategories).filter((key) => selectedCategories[key]);

    const handleDeleteCategories = () => {
        setSelectedCategories({});
        deleteWorkspaceCategories(policyId, selectedCategoriesArray);
        setDeleteCategoriesConfirmModalVisible(false);
    };

    const getHeaderButtons = () => {
        const options: Array<DropdownOption<DeepValueOf<typeof CONST.POLICY.BULK_ACTION_TYPES>>> = [];
        const isThereAnyAccountingConnection = Object.keys(policy?.connections ?? {}).length !== 0;

        if (shouldUseNarrowLayout ? canSelectMultiple : selectedCategoriesArray.length > 0) {
            if (!isThereAnyAccountingConnection) {
                options.push({
                    icon: Expensicons.Trashcan,
                    text: translate(selectedCategoriesArray.length === 1 ? 'workspace.categories.deleteCategory' : 'workspace.categories.deleteCategories'),
                    value: CONST.POLICY.BULK_ACTION_TYPES.DELETE,
                    onSelected: () => setDeleteCategoriesConfirmModalVisible(true),
                });
            }

            const enabledCategories = selectedCategoriesArray.filter((categoryName) => policyCategories?.[categoryName]?.enabled);
            if (enabledCategories.length > 0) {
                const categoriesToDisable = selectedCategoriesArray
                    .filter((categoryName) => policyCategories?.[categoryName]?.enabled)
                    .reduce<Record<string, {name: string; enabled: boolean}>>((acc, categoryName) => {
                        acc[categoryName] = {
                            name: categoryName,
                            enabled: false,
                        };
                        return acc;
                    }, {});

                options.push({
                    icon: Expensicons.DocumentSlash,
                    text: translate(enabledCategories.length === 1 ? 'workspace.categories.disableCategory' : 'workspace.categories.disableCategories'),
                    value: CONST.POLICY.BULK_ACTION_TYPES.DISABLE,
                    onSelected: () => {
                        setSelectedCategories({});
                        setWorkspaceCategoryEnabled(policyId, categoriesToDisable);
                    },
                });
            }

            const disabledCategories = selectedCategoriesArray.filter((categoryName) => !policyCategories?.[categoryName]?.enabled);
            if (disabledCategories.length > 0) {
                const categoriesToEnable = selectedCategoriesArray
                    .filter((categoryName) => !policyCategories?.[categoryName]?.enabled)
                    .reduce<Record<string, {name: string; enabled: boolean}>>((acc, categoryName) => {
                        acc[categoryName] = {
                            name: categoryName,
                            enabled: true,
                        };
                        return acc;
                    }, {});
                options.push({
                    icon: Expensicons.Document,
                    text: translate(disabledCategories.length === 1 ? 'workspace.categories.enableCategory' : 'workspace.categories.enableCategories'),
                    value: CONST.POLICY.BULK_ACTION_TYPES.ENABLE,
                    onSelected: () => {
                        setSelectedCategories({});
                        setWorkspaceCategoryEnabled(policyId, categoriesToEnable);
                    },
                });
            }

            return (
                <ButtonWithDropdownMenu
                    onPress={() => null}
                    shouldAlwaysShowDropdownMenu
                    pressOnEnter
                    buttonSize={CONST.DROPDOWN_BUTTON_SIZE.MEDIUM}
                    customText={translate('workspace.common.selected', {selectedNumber: selectedCategoriesArray.length})}
                    options={options}
                    isSplitButton={false}
                    style={[shouldUseNarrowLayout && styles.flexGrow1, shouldUseNarrowLayout && styles.mb3]}
                />
            );
        }

        return (
            <View style={[styles.w100, styles.flexRow, styles.gap2, shouldUseNarrowLayout && styles.mb3]}>
                {!PolicyUtils.hasAccountingConnections(policy) && (
                    <Button
                        medium
                        success
                        onPress={navigateToCreateCategoryPage}
                        icon={Expensicons.Plus}
                        text={translate('workspace.categories.addCategory')}
                        style={[shouldUseNarrowLayout && styles.flex1]}
                    />
                )}
                <Button
                    medium
                    onPress={navigateToCategoriesSettings}
                    icon={Expensicons.Gear}
                    text={translate('common.settings')}
                    style={[shouldUseNarrowLayout && styles.flex1]}
                />
            </View>
        );
    };

    const isLoading = !isOffline && policyCategories === undefined;

    useEffect(() => {
        if (selectionMode?.isEnabled) {
            return;
        }

        setSelectedCategories({});
    }, [setSelectedCategories, selectionMode?.isEnabled]);

    const hasVisibleCategories = categoryList.some((category) => category.pendingAction !== CONST.RED_BRICK_ROAD_PENDING_ACTION.DELETE || isOffline);

    const getHeaderText = () => (
        <View style={[styles.ph5, styles.pb5, styles.pt3]}>
            {isConnectedToAccounting ? (
                <Text>
                    <Text style={[styles.textNormal, styles.colorMuted]}>{`${translate('workspace.categories.importedFromAccountingSoftware')} `}</Text>
                    <TextLink
                        style={[styles.textNormal, styles.link]}
                        href={`${environmentURL}/${ROUTES.POLICY_ACCOUNTING.getRoute(policyId)}`}
                    >
                        {`${currentConnectionName} ${translate('workspace.accounting.settings')}`}
                    </TextLink>
                    <Text style={[styles.textNormal, styles.colorMuted]}>.</Text>
                </Text>
            ) : (
                <Text style={[styles.textNormal, styles.colorMuted]}>{translate('workspace.categories.subtitle')}</Text>
            )}
        </View>
    );

    const selectionModeHeader = selectionMode?.isEnabled && shouldUseNarrowLayout;

    return (
        <AccessOrNotFoundWrapper
            accessVariants={[CONST.POLICY.ACCESS_VARIANTS.ADMIN, CONST.POLICY.ACCESS_VARIANTS.PAID]}
            policyID={policyId}
            featureName={CONST.POLICY.MORE_FEATURES.ARE_CATEGORIES_ENABLED}
        >
            <ScreenWrapper
                includeSafeAreaPaddingBottom={false}
                style={[styles.defaultModalContainer]}
                testID={WorkspaceCategoriesPage.displayName}
                shouldShowOfflineIndicatorInWideScreen
                offlineIndicatorStyle={styles.mtAuto}
            >
                <HeaderWithBackButton
                    shouldShowBackButton={shouldUseNarrowLayout}
<<<<<<< HEAD
                    title={selectionMode?.isEnabled ? translate('common.selectMultiple') : translate('workspace.common.categories')}
                    icon={!selectionMode?.isEnabled ? Illustrations.FolderOpen : undefined}
=======
                    title={selectionModeHeader ? translate('common.selectMultiple') : translate('workspace.common.categories')}
                    icon={!selectionModeHeader ? Illustrations.FolderOpen : undefined}
>>>>>>> 8e79c596
                    onBackButtonPress={() => {
                        if (selectionMode?.isEnabled) {
                            setSelectedCategories({});
                            turnOffMobileSelectionMode();
                            return;
                        }
                        Navigation.goBack(backTo);
                    }}
                >
                    {!shouldUseNarrowLayout && getHeaderButtons()}
                </HeaderWithBackButton>
                <ConfirmModal
                    isVisible={deleteCategoriesConfirmModalVisible}
                    onConfirm={handleDeleteCategories}
                    onCancel={() => setDeleteCategoriesConfirmModalVisible(false)}
                    title={translate(selectedCategoriesArray.length === 1 ? 'workspace.categories.deleteCategory' : 'workspace.categories.deleteCategories')}
                    prompt={translate(selectedCategoriesArray.length === 1 ? 'workspace.categories.deleteCategoryPrompt' : 'workspace.categories.deleteCategoriesPrompt')}
                    confirmText={translate('common.delete')}
                    cancelText={translate('common.cancel')}
                    danger
                />
                {shouldUseNarrowLayout && <View style={[styles.pl5, styles.pr5]}>{getHeaderButtons()}</View>}
                {(!shouldUseNarrowLayout || categoryList.length === 0 || isLoading) && getHeaderText()}
                {isLoading && (
                    <ActivityIndicator
                        size={CONST.ACTIVITY_INDICATOR_SIZE.LARGE}
                        style={[styles.flex1]}
                        color={theme.spinner}
                    />
                )}

                {!hasVisibleCategories && !isLoading && (
                    <EmptyStateComponent
                        SkeletonComponent={TableListItemSkeleton}
                        headerMediaType={CONST.EMPTY_STATE_MEDIA.ILLUSTRATION}
                        headerMedia={Illustrations.EmptyState}
                        headerStyles={styles.emptyFolderBG}
                        headerContentStyles={styles.emptyStateFolderIconSize}
                        title={translate('workspace.categories.emptyCategories.title')}
                        subtitle={translate('workspace.categories.emptyCategories.subtitle')}
                    />
                )}
                {hasVisibleCategories && !isLoading && (
                    <SelectionListWithModal
                        canSelectMultiple={canSelectMultiple}
                        turnOnSelectionModeOnLongPress
                        onTurnOnSelectionMode={(item) => item && toggleCategory(item)}
                        sections={[{data: categoryList, isDisabled: false}]}
                        onCheckboxPress={toggleCategory}
                        onSelectRow={navigateToCategorySettings}
                        shouldPreventDefaultFocusOnSelectRow={!DeviceCapabilities.canUseTouchScreen()}
                        onSelectAll={toggleAllCategories}
                        ListItem={TableListItem}
                        onDismissError={dismissError}
                        customListHeader={getCustomListHeader()}
                        listHeaderWrapperStyle={[styles.ph9, styles.pv3, styles.pb5]}
                        listHeaderContent={shouldUseNarrowLayout ? getHeaderText() : null}
                        showScrollIndicator={false}
                    />
                )}
            </ScreenWrapper>
        </AccessOrNotFoundWrapper>
    );
}

WorkspaceCategoriesPage.displayName = 'WorkspaceCategoriesPage';

export default WorkspaceCategoriesPage;<|MERGE_RESOLUTION|>--- conflicted
+++ resolved
@@ -26,11 +26,7 @@
 import useResponsiveLayout from '@hooks/useResponsiveLayout';
 import useTheme from '@hooks/useTheme';
 import useThemeStyles from '@hooks/useThemeStyles';
-<<<<<<< HEAD
-import {turnOffMobileSelectionMode, turnOnMobileSelectionMode} from '@libs/actions/MobileSelectionMode';
-=======
 import {turnOffMobileSelectionMode} from '@libs/actions/MobileSelectionMode';
->>>>>>> 8e79c596
 import * as DeviceCapabilities from '@libs/DeviceCapabilities';
 import localeCompare from '@libs/LocaleCompare';
 import Navigation from '@libs/Navigation/Navigation';
@@ -72,22 +68,6 @@
 
     const canSelectMultiple = shouldUseNarrowLayout ? selectionMode?.isEnabled : true;
 
-<<<<<<< HEAD
-    useEffect(() => {
-        const selectedKeys = Object.keys(selectedCategories).filter((key) => selectedCategories[key]);
-        if (!shouldUseNarrowLayout) {
-            if (selectedKeys.length === 0) {
-                turnOffMobileSelectionMode();
-            }
-            return;
-        }
-        if (selectedKeys.length > 0 && !selectionMode?.isEnabled) {
-            turnOnMobileSelectionMode();
-        }
-    }, [shouldUseNarrowLayout, selectedCategories, selectionMode?.isEnabled]);
-
-=======
->>>>>>> 8e79c596
     const fetchCategories = useCallback(() => {
         Category.openPolicyCategoriesPage(policyId);
     }, [policyId]);
@@ -327,13 +307,8 @@
             >
                 <HeaderWithBackButton
                     shouldShowBackButton={shouldUseNarrowLayout}
-<<<<<<< HEAD
-                    title={selectionMode?.isEnabled ? translate('common.selectMultiple') : translate('workspace.common.categories')}
-                    icon={!selectionMode?.isEnabled ? Illustrations.FolderOpen : undefined}
-=======
                     title={selectionModeHeader ? translate('common.selectMultiple') : translate('workspace.common.categories')}
                     icon={!selectionModeHeader ? Illustrations.FolderOpen : undefined}
->>>>>>> 8e79c596
                     onBackButtonPress={() => {
                         if (selectionMode?.isEnabled) {
                             setSelectedCategories({});
