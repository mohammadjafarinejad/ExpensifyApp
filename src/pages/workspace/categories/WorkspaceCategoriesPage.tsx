--- conflicted
+++ resolved
@@ -26,11 +26,7 @@
 import useAutoTurnSelectionModeOffWhenHasNoActiveOption from '@hooks/useAutoTurnSelectionModeOffWhenHasNoActiveOption';
 import useCleanupSelectedOptions from '@hooks/useCleanupSelectedOptions';
 import useEnvironment from '@hooks/useEnvironment';
-<<<<<<< HEAD
-import useIsOnboardingTaskParentReportArchived from '@hooks/useIsOnboardingTaskParentReportArchived';
 import {useMemoizedLazyAsset} from '@hooks/useLazyAsset';
-=======
->>>>>>> b1a83aa9
 import useLocalize from '@hooks/useLocalize';
 import useMobileSelectionMode from '@hooks/useMobileSelectionMode';
 import useNetwork from '@hooks/useNetwork';
@@ -96,17 +92,13 @@
 
     const [selectedCategories, setSelectedCategories] = useState<string[]>([]);
     const canSelectMultiple = isSmallScreenWidth ? isMobileSelectionModeEnabled : true;
-<<<<<<< HEAD
     const {asset: FolderOpenIcon} = useMemoizedLazyAsset(() => loadIllustration('FolderOpen'));
 
-    const isSetupCategoryTaskParentReportArchived = useIsOnboardingTaskParentReportArchived(CONST.ONBOARDING_TASK_TYPE.SETUP_CATEGORIES);
-=======
     const {
         taskReport: setupCategoryTaskReport,
         taskParentReport: setupCategoryTaskParentReport,
         isOnboardingTaskParentReportArchived: isSetupCategoryTaskParentReportArchived,
     } = useOnboardingTaskInformation(CONST.ONBOARDING_TASK_TYPE.SETUP_CATEGORIES);
->>>>>>> b1a83aa9
 
     const fetchCategories = useCallback(() => {
         openPolicyCategoriesPage(policyId);
