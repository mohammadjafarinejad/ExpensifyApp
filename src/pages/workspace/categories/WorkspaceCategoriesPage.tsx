import lodashSortBy from 'lodash/sortBy';
import React, {useCallback, useEffect, useMemo, useState} from 'react';
import {ActivityIndicator, InteractionManager, View} from 'react-native';
import {useOnyx} from 'react-native-onyx';
import Button from '@components/Button';
import ButtonWithDropdownMenu from '@components/ButtonWithDropdownMenu';
import type {DropdownOption} from '@components/ButtonWithDropdownMenu/types';
import ConfirmModal from '@components/ConfirmModal';
import DecisionModal from '@components/DecisionModal';
import EmptyStateComponent from '@components/EmptyStateComponent';
import HeaderWithBackButton from '@components/HeaderWithBackButton';
import * as Expensicons from '@components/Icon/Expensicons';
import * as Illustrations from '@components/Icon/Illustrations';
import LottieAnimations from '@components/LottieAnimations';
import ScreenWrapper from '@components/ScreenWrapper';
import ScrollView from '@components/ScrollView';
import SearchBar from '@components/SearchBar';
import TableListItem from '@components/SelectionList/TableListItem';
import type {ListItem} from '@components/SelectionList/types';
import SelectionListWithModal from '@components/SelectionListWithModal';
import CustomListHeader from '@components/SelectionListWithModal/CustomListHeader';
import TableListItemSkeleton from '@components/Skeletons/TableRowSkeleton';
import Switch from '@components/Switch';
import Text from '@components/Text';
import TextLink from '@components/TextLink';
import useAutoTurnSelectionModeOffWhenHasNoActiveOption from '@hooks/useAutoTurnSelectionModeOffWhenHasNoActiveOption';
import useCleanupSelectedOptions from '@hooks/useCleanupSelectedOptions';
import useEnvironment from '@hooks/useEnvironment';
import useFilteredSelection from '@hooks/useFilteredSelection';
import useLocalize from '@hooks/useLocalize';
import useMobileSelectionMode from '@hooks/useMobileSelectionMode';
import useNetwork from '@hooks/useNetwork';
import usePolicy from '@hooks/usePolicy';
import useResponsiveLayout from '@hooks/useResponsiveLayout';
import useSearchBackPress from '@hooks/useSearchBackPress';
import useSearchResults from '@hooks/useSearchResults';
import useTheme from '@hooks/useTheme';
import useThemeStyles from '@hooks/useThemeStyles';
import useThreeDotsAnchorPosition from '@hooks/useThreeDotsAnchorPosition';
import {isConnectionInProgress, isConnectionUnverified} from '@libs/actions/connections';
import {turnOffMobileSelectionMode} from '@libs/actions/MobileSelectionMode';
import {canUseTouchScreen} from '@libs/DeviceCapabilities';
import localeCompare from '@libs/LocaleCompare';
import Navigation from '@libs/Navigation/Navigation';
import type {PlatformStackScreenProps} from '@libs/Navigation/PlatformStackNavigation/types';
import type {WorkspaceSplitNavigatorParamList} from '@libs/Navigation/types';
import {isDisablingOrDeletingLastEnabledCategory} from '@libs/OptionsListUtils';
import {getConnectedIntegration, getCurrentConnectionName, hasAccountingConnections, shouldShowSyncError} from '@libs/PolicyUtils';
import StringUtils from '@libs/StringUtils';
import AccessOrNotFoundWrapper from '@pages/workspace/AccessOrNotFoundWrapper';
import {close} from '@userActions/Modal';
import {clearCategoryErrors, deleteWorkspaceCategories, downloadCategoriesCSV, openPolicyCategoriesPage, setWorkspaceCategoryEnabled} from '@userActions/Policy/Category';
import CONST from '@src/CONST';
import ONYXKEYS from '@src/ONYXKEYS';
import ROUTES from '@src/ROUTES';
import type SCREENS from '@src/SCREENS';
import type {PolicyCategory} from '@src/types/onyx';
import type DeepValueOf from '@src/types/utils/DeepValueOf';

type PolicyOption = ListItem & {
    /** Category name is used as a key for the selectedCategories state */
    keyForList: string;
};

type WorkspaceCategoriesPageProps = PlatformStackScreenProps<WorkspaceSplitNavigatorParamList, typeof SCREENS.WORKSPACE.CATEGORIES>;

function WorkspaceCategoriesPage({route}: WorkspaceCategoriesPageProps) {
    // We need to use isSmallScreenWidth instead of shouldUseNarrowLayout to apply the correct modal type for the decision modal
    // eslint-disable-next-line rulesdir/prefer-shouldUseNarrowLayout-instead-of-isSmallScreenWidth
    const {shouldUseNarrowLayout, isSmallScreenWidth} = useResponsiveLayout();
    const styles = useThemeStyles();
    const theme = useTheme();
    const threeDotsAnchorPosition = useThreeDotsAnchorPosition(styles.threeDotsPopoverOffsetNoCloseButton);
    const {translate} = useLocalize();
    const [isOfflineModalVisible, setIsOfflineModalVisible] = useState(false);
    const [isDownloadFailureModalVisible, setIsDownloadFailureModalVisible] = useState(false);
    const [deleteCategoriesConfirmModalVisible, setDeleteCategoriesConfirmModalVisible] = useState(false);
    const [isCannotDeleteOrDisableLastCategoryModalVisible, setIsCannotDeleteOrDisableLastCategoryModalVisible] = useState(false);
    const {environmentURL} = useEnvironment();
    const policyId = route.params.policyID;
    const backTo = route.params?.backTo;
    const policy = usePolicy(policyId);
    const {selectionMode} = useMobileSelectionMode();
    const [policyCategories] = useOnyx(`${ONYXKEYS.COLLECTION.POLICY_CATEGORIES}${policyId}`, {canBeMissing: true});
    const [connectionSyncProgress] = useOnyx(`${ONYXKEYS.COLLECTION.POLICY_CONNECTION_SYNC_PROGRESS}${policy?.id}`, {canBeMissing: true});
    const isSyncInProgress = isConnectionInProgress(connectionSyncProgress, policy);
    const hasSyncError = shouldShowSyncError(policy, isSyncInProgress);
    const connectedIntegration = getConnectedIntegration(policy) ?? connectionSyncProgress?.connectionName;
    const isConnectionVerified = connectedIntegration && !isConnectionUnverified(policy, connectedIntegration);
    const currentConnectionName = getCurrentConnectionName(policy);
    const isQuickSettingsFlow = !!backTo;
    const filterCategories = useCallback((category: PolicyCategory | undefined) => !!category && category.pendingAction !== CONST.RED_BRICK_ROAD_PENDING_ACTION.DELETE, []);

    const [selectedCategories, setSelectedCategories] = useFilteredSelection(policyCategories, filterCategories);
    const canSelectMultiple = isSmallScreenWidth ? selectionMode?.isEnabled : true;

    const fetchCategories = useCallback(() => {
        openPolicyCategoriesPage(policyId);
    }, [policyId]);

    const {isOffline} = useNetwork({onReconnect: fetchCategories});

    useEffect(() => {
        fetchCategories();
        // eslint-disable-next-line react-compiler/react-compiler
        // eslint-disable-next-line react-hooks/exhaustive-deps
    }, []);

    const cleanupSelectedOption = useCallback(() => setSelectedCategories([]), [setSelectedCategories]);
    useCleanupSelectedOptions(cleanupSelectedOption);

    useSearchBackPress({
        onClearSelection: () => setSelectedCategories([]),
        onNavigationCallBack: () => Navigation.goBack(backTo),
    });

    const updateWorkspaceCategoryEnabled = useCallback(
        (value: boolean, categoryName: string) => {
            setWorkspaceCategoryEnabled(policyId, {[categoryName]: {name: categoryName, enabled: value}});
        },
        [policyId],
    );

    const categoryList = useMemo<PolicyOption[]>(() => {
        const categories = Object.values(policyCategories ?? {});
        return categories.reduce<PolicyOption[]>((acc, value) => {
            const isDisabled = value.pendingAction === CONST.RED_BRICK_ROAD_PENDING_ACTION.DELETE;

            if (!isOffline && isDisabled) {
                return acc;
            }

            acc.push({
                text: value.name,
                keyForList: value.name,
                isDisabled,
                pendingAction: value.pendingAction,
                errors: value.errors ?? undefined,
                rightElement: (
                    <Switch
                        isOn={value.enabled}
                        disabled={isDisabled}
                        accessibilityLabel={translate('workspace.categories.enableCategory')}
                        onToggle={(newValue: boolean) => {
                            if (isDisablingOrDeletingLastEnabledCategory(policy, policyCategories, [value])) {
                                setIsCannotDeleteOrDisableLastCategoryModalVisible(true);
                                return;
                            }
                            updateWorkspaceCategoryEnabled(newValue, value.name);
                        }}
                        showLockIcon={isDisablingOrDeletingLastEnabledCategory(policy, policyCategories, [value])}
                    />
                ),
            });

            return acc;
        }, []);
    }, [policyCategories, isOffline, translate, updateWorkspaceCategoryEnabled, policy]);

    const filterCategory = useCallback((categoryOption: PolicyOption, searchInput: string) => {
        const categoryText = StringUtils.normalize(categoryOption.text?.toLowerCase() ?? '');
        const alternateText = StringUtils.normalize(categoryOption.alternateText?.toLowerCase() ?? '');
        const normalizedSearchInput = StringUtils.normalize(searchInput);
        return categoryText.includes(normalizedSearchInput) || alternateText.includes(normalizedSearchInput);
    }, []);
    const sortCategories = useCallback((data: PolicyOption[]) => {
        return lodashSortBy(data, 'text', localeCompare) as PolicyOption[];
    }, []);
    const [inputValue, setInputValue, filteredCategoryList] = useSearchResults(categoryList, filterCategory, sortCategories);

    useAutoTurnSelectionModeOffWhenHasNoActiveOption(categoryList);

    const toggleCategory = useCallback(
        (category: PolicyOption) => {
            setSelectedCategories((prev) => {
                if (prev.includes(category.keyForList)) {
                    return prev.filter((key) => key !== category.keyForList);
                }
                return [...prev, category.keyForList];
            });
        },
        [setSelectedCategories],
    );

    const toggleAllCategories = () => {
        const availableCategories = filteredCategoryList.filter((category) => category.pendingAction !== CONST.RED_BRICK_ROAD_PENDING_ACTION.DELETE);
        const someSelected = availableCategories.some((category) => selectedCategories.includes(category.keyForList));
        setSelectedCategories(someSelected ? [] : availableCategories.map((item) => item.keyForList));
    };

    const getCustomListHeader = () => {
        if (filteredCategoryList.length === 0) {
            return null;
        }
        return (
            <CustomListHeader
                canSelectMultiple={canSelectMultiple}
                leftHeaderText={translate('common.name')}
                rightHeaderText={translate('common.enabled')}
            />
        );
    };

    const navigateToCategorySettings = (category: PolicyOption) => {
        if (isSmallScreenWidth && selectionMode?.isEnabled) {
            toggleCategory(category);
            return;
        }
        Navigation.navigate(
            isQuickSettingsFlow
                ? ROUTES.SETTINGS_CATEGORY_SETTINGS.getRoute(policyId, category.keyForList, backTo)
                : ROUTES.WORKSPACE_CATEGORY_SETTINGS.getRoute(policyId, category.keyForList),
        );
    };

    const navigateToCategoriesSettings = () => {
        Navigation.navigate(isQuickSettingsFlow ? ROUTES.SETTINGS_CATEGORIES_SETTINGS.getRoute(policyId, backTo) : ROUTES.WORKSPACE_CATEGORIES_SETTINGS.getRoute(policyId));
    };

    const navigateToCreateCategoryPage = () => {
        Navigation.navigate(isQuickSettingsFlow ? ROUTES.SETTINGS_CATEGORY_CREATE.getRoute(policyId, backTo) : ROUTES.WORKSPACE_CATEGORY_CREATE.getRoute(policyId));
    };

    const dismissError = (item: PolicyOption) => {
        clearCategoryErrors(policyId, item.keyForList);
    };

    const handleDeleteCategories = () => {
        deleteWorkspaceCategories(policyId, selectedCategories);
        setDeleteCategoriesConfirmModalVisible(false);

        InteractionManager.runAfterInteractions(() => {
            setSelectedCategories([]);
        });
    };
    const hasVisibleCategories = categoryList.some((category) => category.pendingAction !== CONST.RED_BRICK_ROAD_PENDING_ACTION.DELETE || isOffline);

    const getHeaderButtons = () => {
        const options: Array<DropdownOption<DeepValueOf<typeof CONST.POLICY.BULK_ACTION_TYPES>>> = [];
        const isThereAnyAccountingConnection = Object.keys(policy?.connections ?? {}).length !== 0;
        const selectedCategoriesObject = selectedCategories.map((key) => policyCategories?.[key]);

        if (isSmallScreenWidth ? canSelectMultiple : selectedCategories.length > 0) {
            if (!isThereAnyAccountingConnection) {
                options.push({
                    icon: Expensicons.Trashcan,
                    text: translate(selectedCategories.length === 1 ? 'workspace.categories.deleteCategory' : 'workspace.categories.deleteCategories'),
                    value: CONST.POLICY.BULK_ACTION_TYPES.DELETE,
                    onSelected: () => {
                        if (isDisablingOrDeletingLastEnabledCategory(policy, policyCategories, selectedCategoriesObject)) {
                            setIsCannotDeleteOrDisableLastCategoryModalVisible(true);
                            return;
                        }

                        setDeleteCategoriesConfirmModalVisible(true);
                    },
                });
            }

            const enabledCategories = selectedCategories.filter((categoryName) => policyCategories?.[categoryName]?.enabled);
            if (enabledCategories.length > 0) {
                const categoriesToDisable = selectedCategories
                    .filter((categoryName) => policyCategories?.[categoryName]?.enabled)
                    .reduce<Record<string, {name: string; enabled: boolean}>>((acc, categoryName) => {
                        acc[categoryName] = {
                            name: categoryName,
                            enabled: false,
                        };
                        return acc;
                    }, {});
                options.push({
                    icon: Expensicons.Close,
                    text: translate(enabledCategories.length === 1 ? 'workspace.categories.disableCategory' : 'workspace.categories.disableCategories'),
                    value: CONST.POLICY.BULK_ACTION_TYPES.DISABLE,
                    onSelected: () => {
                        if (isDisablingOrDeletingLastEnabledCategory(policy, policyCategories, selectedCategoriesObject)) {
                            setIsCannotDeleteOrDisableLastCategoryModalVisible(true);
                            return;
                        }
                        setSelectedCategories([]);
                        setWorkspaceCategoryEnabled(policyId, categoriesToDisable);
                    },
                });
            }

            const disabledCategories = selectedCategories.filter((categoryName) => !policyCategories?.[categoryName]?.enabled);
            if (disabledCategories.length > 0) {
                const categoriesToEnable = selectedCategories
                    .filter((categoryName) => !policyCategories?.[categoryName]?.enabled)
                    .reduce<Record<string, {name: string; enabled: boolean}>>((acc, categoryName) => {
                        acc[categoryName] = {
                            name: categoryName,
                            enabled: true,
                        };
                        return acc;
                    }, {});
                options.push({
                    icon: Expensicons.Checkmark,
                    text: translate(disabledCategories.length === 1 ? 'workspace.categories.enableCategory' : 'workspace.categories.enableCategories'),
                    value: CONST.POLICY.BULK_ACTION_TYPES.ENABLE,
                    onSelected: () => {
                        setSelectedCategories([]);
                        setWorkspaceCategoryEnabled(policyId, categoriesToEnable);
                    },
                });
            }

            return (
                <ButtonWithDropdownMenu
                    onPress={() => null}
                    shouldAlwaysShowDropdownMenu
                    buttonSize={CONST.DROPDOWN_BUTTON_SIZE.MEDIUM}
                    customText={translate('workspace.common.selected', {count: selectedCategories.length})}
                    options={options}
                    isSplitButton={false}
                    style={[shouldUseNarrowLayout && styles.flexGrow1, shouldUseNarrowLayout && styles.mb3]}
                    isDisabled={!selectedCategories.length}
                    testID={`${WorkspaceCategoriesPage.displayName}-header-dropdown-menu-button`}
                />
            );
        }

        return (
            <View style={[styles.flexRow, styles.gap2, shouldUseNarrowLayout && styles.mb3]}>
                {!hasAccountingConnections(policy) && hasVisibleCategories && (
                    <Button
                        success
                        onPress={navigateToCreateCategoryPage}
                        icon={Expensicons.Plus}
                        text={translate('workspace.categories.addCategory')}
                        style={[shouldUseNarrowLayout && styles.flex1]}
                    />
                )}
                <Button
                    onPress={navigateToCategoriesSettings}
                    icon={Expensicons.Gear}
                    text={translate('common.settings')}
                    style={[shouldUseNarrowLayout && styles.flex1]}
                />
            </View>
        );
    };

    const isLoading = !isOffline && policyCategories === undefined;

    useEffect(() => {
        if (selectionMode?.isEnabled) {
            return;
        }

        setSelectedCategories([]);
    }, [setSelectedCategories, selectionMode?.isEnabled]);

    const navigateToImportSpreadsheet = useCallback(() => {
        if (isOffline) {
            close(() => setIsOfflineModalVisible(true));
            return;
        }
        Navigation.navigate(
            isQuickSettingsFlow
                ? ROUTES.SETTINGS_CATEGORIES_IMPORT.getRoute(policyId, ROUTES.SETTINGS_CATEGORIES_ROOT.getRoute(policyId, backTo))
                : ROUTES.WORKSPACE_CATEGORIES_IMPORT.getRoute(policyId),
        );
    }, [backTo, isOffline, isQuickSettingsFlow, policyId]);

    const threeDotsMenuItems = useMemo(() => {
        const menuItems = [];
        if (!hasAccountingConnections(policy)) {
            menuItems.push({
                icon: Expensicons.Table,
                text: translate('spreadsheet.importSpreadsheet'),
                onSelected: navigateToImportSpreadsheet,
            });
        }
        if (hasVisibleCategories) {
            menuItems.push({
                icon: Expensicons.Download,
                text: translate('spreadsheet.downloadCSV'),
                onSelected: () => {
                    if (isOffline) {
                        close(() => setIsOfflineModalVisible(true));
                        return;
                    }
                    close(() => {
                        downloadCategoriesCSV(policyId, () => {
                            setIsDownloadFailureModalVisible(true);
                        });
                    });
                },
            });
        }

        return menuItems;
    }, [policyId, translate, isOffline, hasVisibleCategories, policy, navigateToImportSpreadsheet]);

    const selectionModeHeader = selectionMode?.isEnabled && shouldUseNarrowLayout;

    const headerContent = (
        <>
            <View style={[styles.ph5, styles.pb5, styles.pt3, shouldUseNarrowLayout ? styles.workspaceSectionMobile : styles.workspaceSection]}>
                {!hasSyncError && isConnectionVerified ? (
                    <Text>
                        <Text style={[styles.textNormal, styles.colorMuted]}>{`${translate('workspace.categories.importedFromAccountingSoftware')} `}</Text>
                        <TextLink
                            style={[styles.textNormal, styles.link]}
                            href={`${environmentURL}/${ROUTES.POLICY_ACCOUNTING.getRoute(policyId)}`}
                        >
                            {`${currentConnectionName} ${translate('workspace.accounting.settings')}`}
                        </TextLink>
                        <Text style={[styles.textNormal, styles.colorMuted]}>.</Text>
                    </Text>
                ) : (
                    <Text style={[styles.textNormal, styles.colorMuted]}>{translate('workspace.categories.subtitle')}</Text>
                )}
            </View>
            {categoryList.length > CONST.SEARCH_ITEM_LIMIT && (
                <SearchBar
                    label={translate('workspace.categories.findCategory')}
                    inputValue={inputValue}
                    onChangeText={setInputValue}
                    shouldShowEmptyState={hasVisibleCategories && !isLoading && filteredCategoryList.length === 0}
                />
            )}
        </>
    );

    return (
        <AccessOrNotFoundWrapper
            accessVariants={[CONST.POLICY.ACCESS_VARIANTS.ADMIN, CONST.POLICY.ACCESS_VARIANTS.PAID]}
            policyID={policyId}
            featureName={CONST.POLICY.MORE_FEATURES.ARE_CATEGORIES_ENABLED}
        >
            <ScreenWrapper
                enableEdgeToEdgeBottomSafeAreaPadding
                style={[styles.defaultModalContainer]}
                testID={WorkspaceCategoriesPage.displayName}
                shouldShowOfflineIndicatorInWideScreen
                offlineIndicatorStyle={styles.mtAuto}
            >
                <HeaderWithBackButton
                    shouldShowBackButton={shouldUseNarrowLayout}
                    title={selectionModeHeader ? translate('common.selectMultiple') : translate('workspace.common.categories')}
                    icon={!selectionModeHeader ? Illustrations.FolderOpen : undefined}
                    shouldUseHeadlineHeader={!selectionModeHeader}
                    onBackButtonPress={() => {
                        if (selectionMode?.isEnabled) {
                            setSelectedCategories([]);
                            turnOffMobileSelectionMode();
                            return;
                        }

                        if (backTo) {
                            Navigation.goBack(backTo);
                            return;
                        }

                        Navigation.popToSidebar();
                    }}
                    shouldShowThreeDotsButton
                    threeDotsMenuItems={threeDotsMenuItems}
                    threeDotsAnchorPosition={threeDotsAnchorPosition}
                >
                    {!shouldUseNarrowLayout && getHeaderButtons()}
                </HeaderWithBackButton>
                <ConfirmModal
                    isVisible={deleteCategoriesConfirmModalVisible}
                    onConfirm={handleDeleteCategories}
                    onCancel={() => setDeleteCategoriesConfirmModalVisible(false)}
                    title={translate(selectedCategories.length === 1 ? 'workspace.categories.deleteCategory' : 'workspace.categories.deleteCategories')}
                    prompt={translate(selectedCategories.length === 1 ? 'workspace.categories.deleteCategoryPrompt' : 'workspace.categories.deleteCategoriesPrompt')}
                    confirmText={translate('common.delete')}
                    cancelText={translate('common.cancel')}
                    danger
                />
                {shouldUseNarrowLayout && <View style={[styles.pl5, styles.pr5]}>{getHeaderButtons()}</View>}
                {(!hasVisibleCategories || isLoading) && headerContent}
                {isLoading && (
                    <ActivityIndicator
                        size={CONST.ACTIVITY_INDICATOR_SIZE.LARGE}
                        style={[styles.flex1]}
                        color={theme.spinner}
                    />
                )}
                {hasVisibleCategories && !isLoading && (
                    <SelectionListWithModal
                        canSelectMultiple={canSelectMultiple}
                        turnOnSelectionModeOnLongPress={isSmallScreenWidth}
                        onTurnOnSelectionMode={(item) => item && toggleCategory(item)}
                        sections={[{data: filteredCategoryList, isDisabled: false}]}
                        shouldUseDefaultRightHandSideCheckmark={false}
                        selectedItems={selectedCategories}
                        onCheckboxPress={toggleCategory}
                        onSelectRow={navigateToCategorySettings}
                        shouldPreventDefaultFocusOnSelectRow={!canUseTouchScreen()}
                        onSelectAll={filteredCategoryList.length > 0 ? toggleAllCategories : undefined}
                        ListItem={TableListItem}
                        listHeaderContent={headerContent}
                        shouldShowListEmptyContent={false}
                        onDismissError={dismissError}
                        customListHeader={getCustomListHeader()}
                        listHeaderWrapperStyle={[styles.ph9, styles.pv3, styles.pb5]}
                        showScrollIndicator={false}
                        addBottomSafeAreaPadding
                    />
                )}
                {!hasVisibleCategories && !isLoading && inputValue.length === 0 && (
                    <ScrollView contentContainerStyle={[styles.flexGrow1, styles.flexShrink0]}>
                        <EmptyStateComponent
                            SkeletonComponent={TableListItemSkeleton}
                            headerMediaType={CONST.EMPTY_STATE_MEDIA.ANIMATION}
                            headerMedia={LottieAnimations.GenericEmptyState}
                            title={translate('workspace.categories.emptyCategories.title')}
                            subtitle={translate('workspace.categories.emptyCategories.subtitle')}
                            headerStyles={[styles.emptyStateCardIllustrationContainer, styles.emptyFolderBG]}
                            lottieWebViewStyles={styles.emptyStateFolderWebStyles}
                            headerContentStyles={styles.emptyStateFolderWebStyles}
                        />
<<<<<<< HEAD
                    )}
                    {!hasVisibleCategories && !isLoading && inputValue.length === 0 && (
                        <ScrollView contentContainerStyle={[styles.flexGrow1, styles.flexShrink0]}>
                            <EmptyStateComponent
                                SkeletonComponent={TableListItemSkeleton}
                                headerMediaType={CONST.EMPTY_STATE_MEDIA.ANIMATION}
                                headerMedia={LottieAnimations.GenericEmptyState}
                                title={translate('workspace.categories.emptyCategories.title')}
                                subtitle={translate('workspace.categories.emptyCategories.subtitle')}
                                headerStyles={[styles.emptyStateCardIllustrationContainer, styles.emptyFolderBG]}
                                lottieWebViewStyles={styles.emptyStateFolderWebStyles}
                                headerContentStyles={styles.emptyStateFolderWebStyles}
                                buttons={[
                                    {
                                        icon: Expensicons.Plus,
                                        buttonText: translate('workspace.categories.addCategory'),
                                        buttonAction: navigateToCreateCategoryPage,
                                        success: true,
                                        style: [!shouldUseNarrowLayout && styles.flexBasisAuto],
                                    },
                                    {
                                        icon: Expensicons.Table,
                                        buttonText: translate('spreadsheet.importSpreadsheet'),
                                        buttonAction: navigateToImportSpreadsheet,
                                        style: [!shouldUseNarrowLayout && styles.flexBasisAuto],
                                    },
                                ]}
                            />
                        </ScrollView>
                    )}
                </ScrollView>
=======
                    </ScrollView>
                )}
>>>>>>> 0a8ae6b3
                <ConfirmModal
                    isVisible={isCannotDeleteOrDisableLastCategoryModalVisible}
                    onConfirm={() => setIsCannotDeleteOrDisableLastCategoryModalVisible(false)}
                    onCancel={() => setIsCannotDeleteOrDisableLastCategoryModalVisible(false)}
                    title={translate('workspace.categories.cannotDeleteOrDisableAllCategories.title')}
                    prompt={translate('workspace.categories.cannotDeleteOrDisableAllCategories.description')}
                    confirmText={translate('common.buttonConfirm')}
                    shouldShowCancelButton={false}
                />
                <ConfirmModal
                    isVisible={isOfflineModalVisible}
                    onConfirm={() => setIsOfflineModalVisible(false)}
                    title={translate('common.youAppearToBeOffline')}
                    prompt={translate('common.thisFeatureRequiresInternet')}
                    confirmText={translate('common.buttonConfirm')}
                    shouldShowCancelButton={false}
                    onCancel={() => setIsOfflineModalVisible(false)}
                    shouldHandleNavigationBack
                />
                <DecisionModal
                    title={translate('common.downloadFailedTitle')}
                    prompt={translate('common.downloadFailedDescription')}
                    isSmallScreenWidth={isSmallScreenWidth}
                    onSecondOptionSubmit={() => setIsDownloadFailureModalVisible(false)}
                    secondOptionText={translate('common.buttonConfirm')}
                    isVisible={isDownloadFailureModalVisible}
                    onClose={() => setIsDownloadFailureModalVisible(false)}
                />
            </ScreenWrapper>
        </AccessOrNotFoundWrapper>
    );
}

WorkspaceCategoriesPage.displayName = 'WorkspaceCategoriesPage';

export default WorkspaceCategoriesPage;<|MERGE_RESOLUTION|>--- conflicted
+++ resolved
@@ -514,43 +514,22 @@
                             headerStyles={[styles.emptyStateCardIllustrationContainer, styles.emptyFolderBG]}
                             lottieWebViewStyles={styles.emptyStateFolderWebStyles}
                             headerContentStyles={styles.emptyStateFolderWebStyles}
+                            buttons={[
+                                {
+                                    icon: Expensicons.Plus,
+                                    buttonText: translate('workspace.categories.addCategory'),
+                                    buttonAction: navigateToCreateCategoryPage,
+                                    success: true,
+                                },
+                                {
+                                    icon: Expensicons.Table,
+                                    buttonText: translate('common.import'),
+                                    buttonAction: navigateToImportSpreadsheet,
+                                },
+                            ]}
                         />
-<<<<<<< HEAD
-                    )}
-                    {!hasVisibleCategories && !isLoading && inputValue.length === 0 && (
-                        <ScrollView contentContainerStyle={[styles.flexGrow1, styles.flexShrink0]}>
-                            <EmptyStateComponent
-                                SkeletonComponent={TableListItemSkeleton}
-                                headerMediaType={CONST.EMPTY_STATE_MEDIA.ANIMATION}
-                                headerMedia={LottieAnimations.GenericEmptyState}
-                                title={translate('workspace.categories.emptyCategories.title')}
-                                subtitle={translate('workspace.categories.emptyCategories.subtitle')}
-                                headerStyles={[styles.emptyStateCardIllustrationContainer, styles.emptyFolderBG]}
-                                lottieWebViewStyles={styles.emptyStateFolderWebStyles}
-                                headerContentStyles={styles.emptyStateFolderWebStyles}
-                                buttons={[
-                                    {
-                                        icon: Expensicons.Plus,
-                                        buttonText: translate('workspace.categories.addCategory'),
-                                        buttonAction: navigateToCreateCategoryPage,
-                                        success: true,
-                                        style: [!shouldUseNarrowLayout && styles.flexBasisAuto],
-                                    },
-                                    {
-                                        icon: Expensicons.Table,
-                                        buttonText: translate('spreadsheet.importSpreadsheet'),
-                                        buttonAction: navigateToImportSpreadsheet,
-                                        style: [!shouldUseNarrowLayout && styles.flexBasisAuto],
-                                    },
-                                ]}
-                            />
-                        </ScrollView>
-                    )}
-                </ScrollView>
-=======
                     </ScrollView>
                 )}
->>>>>>> 0a8ae6b3
                 <ConfirmModal
                     isVisible={isCannotDeleteOrDisableLastCategoryModalVisible}
                     onConfirm={() => setIsCannotDeleteOrDisableLastCategoryModalVisible(false)}
