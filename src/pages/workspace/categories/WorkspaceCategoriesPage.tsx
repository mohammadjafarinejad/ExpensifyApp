--- conflicted
+++ resolved
@@ -267,15 +267,14 @@
                         testID={WorkspaceCategoriesPage.displayName}
                         shouldShowOfflineIndicatorInWideScreen
                     >
-<<<<<<< HEAD
                         <HeaderWithBackButton
                             icon={Illustrations.FolderOpen}
                             title={translate('workspace.common.categories')}
                             shouldShowBackButton={isSmallScreenWidth}
                         >
-                            {!isSmallScreenWidth && headerButtons}
+                            {!isSmallScreenWidth && getHeaderButtons()}
                         </HeaderWithBackButton>
-                        {isSmallScreenWidth && <View style={[styles.pl5, styles.pr5]}>{headerButtons}</View>}
+                        {isSmallScreenWidth && <View style={[styles.pl5, styles.pr5]}>{getHeaderButtons()}</View>}
                         <View style={[styles.ph5, styles.pb5, styles.pt3]}>
                             <Text style={[styles.textNormal, styles.colorMuted]}>{translate('workspace.categories.subtitle')}</Text>
                         </View>
@@ -302,49 +301,13 @@
                                 onSelectAll={toggleAllCategories}
                                 showScrollIndicator
                                 ListItem={TableListItem}
+                                onDismissError={dismissError}
                                 customListHeader={getCustomListHeader()}
                                 listHeaderWrapperStyle={[styles.ph9, styles.pv3, styles.pb5]}
                             />
                         )}
                     </ScreenWrapper>
                 </FeatureEnabledAccessOrRedirectWrapper>
-=======
-                        {!isSmallScreenWidth && getHeaderButtons()}
-                    </HeaderWithBackButton>
-                    {isSmallScreenWidth && <View style={[styles.pl5, styles.pr5]}>{getHeaderButtons()}</View>}
-                    <View style={[styles.ph5, styles.pb5, styles.pt3]}>
-                        <Text style={[styles.textNormal, styles.colorMuted]}>{translate('workspace.categories.subtitle')}</Text>
-                    </View>
-                    {isLoading && (
-                        <ActivityIndicator
-                            size={CONST.ACTIVITY_INDICATOR_SIZE.LARGE}
-                            style={[styles.flex1]}
-                            color={theme.spinner}
-                        />
-                    )}
-                    {categoryList.length === 0 && !isLoading && (
-                        <WorkspaceEmptyStateSection
-                            title={translate('workspace.categories.emptyCategories.title')}
-                            icon={Illustrations.EmptyStateExpenses}
-                            subtitle={translate('workspace.categories.emptyCategories.subtitle')}
-                        />
-                    )}
-                    {categoryList.length > 0 && (
-                        <SelectionList
-                            canSelectMultiple
-                            sections={[{data: categoryList, indexOffset: 0, isDisabled: false}]}
-                            onCheckboxPress={toggleCategory}
-                            onSelectRow={navigateToCategorySettings}
-                            onSelectAll={toggleAllCategories}
-                            showScrollIndicator
-                            ListItem={TableListItem}
-                            onDismissError={dismissError}
-                            customListHeader={getCustomListHeader()}
-                            listHeaderWrapperStyle={[styles.ph9, styles.pv3, styles.pb5]}
-                        />
-                    )}
-                </ScreenWrapper>
->>>>>>> b7a230ea
             </PaidPolicyAccessOrNotFoundWrapper>
         </AdminPolicyAccessOrNotFoundWrapper>
     );
