import type {StackScreenProps} from '@react-navigation/stack';
import React, {useEffect, useMemo, useRef, useState} from 'react';
import {ActivityIndicator, View} from 'react-native';
import {withOnyx} from 'react-native-onyx';
import type {OnyxEntry} from 'react-native-onyx';
import Button from '@components/Button';
import ButtonWithDropdownMenu from '@components/ButtonWithDropdownMenu';
import type {DropdownOption} from '@components/ButtonWithDropdownMenu/types';
import HeaderWithBackButton from '@components/HeaderWithBackButton';
import Icon from '@components/Icon';
import * as Expensicons from '@components/Icon/Expensicons';
import * as Illustrations from '@components/Icon/Illustrations';
import ScreenWrapper from '@components/ScreenWrapper';
import SelectionList from '@components/SelectionList';
import TableListItem from '@components/SelectionList/TableListItem';
import type {ListItem} from '@components/SelectionList/types';
import Text from '@components/Text';
import WorkspaceEmptyStateSection from '@components/WorkspaceEmptyStateSection';
import useLocalize from '@hooks/useLocalize';
import useNetwork from '@hooks/useNetwork';
import useTheme from '@hooks/useTheme';
import useThemeStyles from '@hooks/useThemeStyles';
import useWindowDimensions from '@hooks/useWindowDimensions';
import {deleteWorkspaceCategories, setWorkspaceCategoryEnabled} from '@libs/actions/Policy';
import localeCompare from '@libs/LocaleCompare';
import Navigation from '@libs/Navigation/Navigation';
import * as PolicyUtils from '@libs/PolicyUtils';
import type {CentralPaneNavigatorParamList} from '@navigation/types';
import AdminPolicyAccessOrNotFoundWrapper from '@pages/workspace/AdminPolicyAccessOrNotFoundWrapper';
import PaidPolicyAccessOrNotFoundWrapper from '@pages/workspace/PaidPolicyAccessOrNotFoundWrapper';
import * as Policy from '@userActions/Policy';
import CONST from '@src/CONST';
import ONYXKEYS from '@src/ONYXKEYS';
import ROUTES from '@src/ROUTES';
import type SCREENS from '@src/SCREENS';
import type * as OnyxTypes from '@src/types/onyx';
import type DeepValueOf from '@src/types/utils/DeepValueOf';

type PolicyOption = ListItem;

type WorkspaceCategoriesOnyxProps = {
    /** The policy the user is accessing. */
    policy: OnyxEntry<OnyxTypes.Policy>;

    /** Collection of categories attached to a policy */
    policyCategories: OnyxEntry<OnyxTypes.PolicyCategories>;
};

type WorkspaceCategoriesPageProps = WorkspaceCategoriesOnyxProps & StackScreenProps<CentralPaneNavigatorParamList, typeof SCREENS.WORKSPACE.CATEGORIES>;

function WorkspaceCategoriesPage({policy, policyCategories, route}: WorkspaceCategoriesPageProps) {
    const {isSmallScreenWidth} = useWindowDimensions();
    const styles = useThemeStyles();
    const theme = useTheme();
    const {translate} = useLocalize();
    const [selectedCategories, setSelectedCategories] = useState<Record<string, boolean>>({});
    const dropdownButtonRef = useRef(null);

    function fetchCategories() {
        Policy.openPolicyCategoriesPage(route.params.policyID);
    }

    const {isOffline} = useNetwork({onReconnect: fetchCategories});

    useEffect(() => {
        fetchCategories();
        // eslint-disable-next-line react-hooks/exhaustive-deps
    }, []);

    const categoryList = useMemo<PolicyOption[]>(
        () =>
            Object.values(policyCategories ?? {})
                .sort((a, b) => localeCompare(a.name, b.name))
                .map((value) => {
                    const isDisabled = value.pendingAction === CONST.RED_BRICK_ROAD_PENDING_ACTION.DELETE || Object.values(value.pendingFields ?? {}).length > 0;
                    return {
                        text: value.name,
                        keyForList: value.name,
                        isSelected: !!selectedCategories[value.name],
                        isDisabled,
                        pendingAction: value.pendingAction,
                        errors: value.errors ?? undefined,
                        rightElement: (
                            <View style={[styles.flexRow, isDisabled && styles.buttonOpacityDisabled]}>
                                <Text style={[styles.textSupporting, styles.alignSelfCenter, styles.pl2, styles.label]}>
                                    {value.enabled ? translate('workspace.common.enabled') : translate('workspace.common.disabled')}
                                </Text>
                                <View style={[styles.p1, styles.pl2]}>
                                    <Icon
                                        src={Expensicons.ArrowRight}
                                        fill={theme.icon}
                                    />
                                </View>
                            </View>
                        ),
                    };
                }),
        [
            policyCategories,
            selectedCategories,
            styles.alignSelfCenter,
            styles.buttonOpacityDisabled,
            styles.flexRow,
            styles.label,
            styles.p1,
            styles.pl2,
            styles.textSupporting,
            theme.icon,
            translate,
        ],
    );

    const toggleCategory = (category: PolicyOption) => {
        setSelectedCategories((prev) => {
            if (prev[category.keyForList]) {
                const {[category.keyForList]: omittedCategory, ...newCategories} = prev;
                return newCategories;
            }
            return {...prev, [category.keyForList]: true};
        });
    };

    const toggleAllCategories = () => {
        const availableCategories = categoryList.filter((category) => category.pendingAction !== CONST.RED_BRICK_ROAD_PENDING_ACTION.DELETE);
        const isAllSelected = availableCategories.length === Object.keys(selectedCategories).length;
        setSelectedCategories(isAllSelected ? {} : Object.fromEntries(availableCategories.map((item) => [item.keyForList, true])));
    };

    const getCustomListHeader = () => (
        <View style={[styles.flex1, styles.flexRow, styles.justifyContentBetween, styles.pl3, styles.pr9]}>
            <Text style={styles.searchInputStyle}>{translate('common.name')}</Text>
            <Text style={[styles.searchInputStyle, styles.textAlignCenter]}>{translate('statusPage.status')}</Text>
        </View>
    );

    const navigateToCategorySettings = (category: PolicyOption) => {
        Navigation.navigate(ROUTES.WORKSPACE_CATEGORY_SETTINGS.getRoute(route.params.policyID, category.text));
    };

    const navigateToCategoriesSettings = () => {
        Navigation.navigate(ROUTES.WORKSPACE_CATEGORIES_SETTINGS.getRoute(route.params.policyID));
    };

    const navigateToCreateCategoryPage = () => {
        Navigation.navigate(ROUTES.WORKSPACE_CATEGORY_CREATE.getRoute(route.params.policyID));
    };

    const dismissError = (item: PolicyOption) => {
        Policy.clearCategoryErrors(route.params.policyID, item.keyForList);
    };

    const selectedCategoriesArray = Object.keys(selectedCategories).filter((key) => selectedCategories[key]);

    const getHeaderButtons = () => {
        const options: Array<DropdownOption<DeepValueOf<typeof CONST.POLICY.CATEGORIES_BULK_ACTION_TYPES>>> = [];

        if (selectedCategoriesArray.length > 0) {
            options.push({
                icon: Expensicons.Trashcan,
                text: translate('workspace.categories.deleteCategories'),
                value: CONST.POLICY.CATEGORIES_BULK_ACTION_TYPES.DELETE,
                onSelected: () => {
                    setSelectedCategories({});
                    deleteWorkspaceCategories(route.params.policyID, selectedCategoriesArray);
                },
            });

            const enabledCategories = selectedCategoriesArray.filter((categoryName) => policyCategories?.[categoryName].enabled);
            if (enabledCategories.length > 0) {
                const categoriesToDisable = selectedCategoriesArray
                    .filter((categoryName) => policyCategories?.[categoryName].enabled)
                    .reduce<Record<string, {name: string; enabled: boolean}>>((acc, categoryName) => {
                        acc[categoryName] = {
                            name: categoryName,
                            enabled: false,
                        };
                        return acc;
                    }, {});

                options.push({
                    icon: Expensicons.DocumentSlash,
                    text: translate('workspace.categories.disableCategories'),
                    value: CONST.POLICY.CATEGORIES_BULK_ACTION_TYPES.DISABLE,
                    onSelected: () => {
                        setSelectedCategories({});
                        setWorkspaceCategoryEnabled(route.params.policyID, categoriesToDisable);
                    },
                });
            }

            const disabledCategories = selectedCategoriesArray.filter((categoryName) => !policyCategories?.[categoryName].enabled);
            if (disabledCategories.length > 0) {
                const categoriesToEnable = selectedCategoriesArray
                    .filter((categoryName) => !policyCategories?.[categoryName].enabled)
                    .reduce<Record<string, {name: string; enabled: boolean}>>((acc, categoryName) => {
                        acc[categoryName] = {
                            name: categoryName,
                            enabled: true,
                        };
                        return acc;
                    }, {});
                options.push({
                    icon: Expensicons.Document,
                    text: translate('workspace.categories.enableCategories'),
                    value: CONST.POLICY.CATEGORIES_BULK_ACTION_TYPES.ENABLE,
                    onSelected: () => {
                        setSelectedCategories({});
                        setWorkspaceCategoryEnabled(route.params.policyID, categoriesToEnable);
                    },
                });
            }

            return (
                <ButtonWithDropdownMenu
                    buttonRef={dropdownButtonRef}
                    onPress={() => null}
                    shouldAlwaysShowDropdownMenu
                    pressOnEnter
                    buttonSize={CONST.DROPDOWN_BUTTON_SIZE.MEDIUM}
                    customText={translate('workspace.common.selected', {selectedNumber: selectedCategoriesArray.length})}
                    options={options}
                    style={[isSmallScreenWidth && styles.w50, isSmallScreenWidth && styles.mb3]}
                />
            );
        }

        return (
            <View style={[styles.w100, styles.flexRow, isSmallScreenWidth && styles.mb3]}>
                {!PolicyUtils.hasAccountingConnections(policy) && (
                    <Button
                        medium
                        success
                        onPress={navigateToCreateCategoryPage}
                        icon={Expensicons.Plus}
                        text={translate('workspace.categories.addCategory')}
                        style={[styles.pr2, isSmallScreenWidth && styles.w50]}
                    />
                )}
                <Button
                    medium
                    onPress={navigateToCategoriesSettings}
                    icon={Expensicons.Gear}
                    text={translate('common.settings')}
                    style={[isSmallScreenWidth && styles.w50]}
                />
<<<<<<< HEAD
            </View>
        );
    };

    const isLoading = !isOffline && policyCategories === undefined;
=======
            )}
            <Button
                medium
                onPress={navigateToCategoriesSettings}
                icon={Expensicons.Gear}
                iconStyles={[styles.mr2]}
                text={translate('common.settings')}
                style={[isSmallScreenWidth && styles.w50]}
            />
        </View>
    );
>>>>>>> e0c77764

    return (
        <AdminPolicyAccessOrNotFoundWrapper policyID={route.params.policyID}>
            <PaidPolicyAccessOrNotFoundWrapper policyID={route.params.policyID}>
                <ScreenWrapper
                    includeSafeAreaPaddingBottom={false}
                    style={[styles.defaultModalContainer]}
                    testID={WorkspaceCategoriesPage.displayName}
                    shouldShowOfflineIndicatorInWideScreen
                >
                    <HeaderWithBackButton
                        icon={Illustrations.FolderOpen}
                        title={translate('workspace.common.categories')}
                        shouldShowBackButton={isSmallScreenWidth}
                    >
                        {!isSmallScreenWidth && getHeaderButtons()}
                    </HeaderWithBackButton>
<<<<<<< HEAD
                    {isSmallScreenWidth && <View style={[styles.pl5, styles.pr5]}>{getHeaderButtons()}</View>}
                    <View style={[styles.ph5, styles.pb5]}>
=======
                    {isSmallScreenWidth && <View style={[styles.pl5, styles.pr5]}>{headerButtons}</View>}
                    <View style={[styles.ph5, styles.pb5, styles.pt3]}>
>>>>>>> e0c77764
                        <Text style={[styles.textNormal, styles.colorMuted]}>{translate('workspace.categories.subtitle')}</Text>
                    </View>
                    {isLoading && (
                        <ActivityIndicator
                            size={CONST.ACTIVITY_INDICATOR_SIZE.LARGE}
                            style={[styles.flex1]}
                            color={theme.spinner}
                        />
                    )}
                    {categoryList.length === 0 && !isLoading && (
                        <WorkspaceEmptyStateSection
                            title={translate('workspace.categories.emptyCategories.title')}
                            icon={Illustrations.EmptyStateExpenses}
                            subtitle={translate('workspace.categories.emptyCategories.subtitle')}
                        />
                    )}
                    {categoryList.length > 0 && (
                        <SelectionList
                            canSelectMultiple
                            sections={[{data: categoryList, indexOffset: 0, isDisabled: false}]}
                            onCheckboxPress={toggleCategory}
                            onSelectRow={navigateToCategorySettings}
                            onSelectAll={toggleAllCategories}
                            showScrollIndicator
                            ListItem={TableListItem}
                            onDismissError={dismissError}
                            customListHeader={getCustomListHeader()}
                            listHeaderWrapperStyle={[styles.ph9, styles.pv3, styles.pb5]}
                        />
                    )}
                </ScreenWrapper>
            </PaidPolicyAccessOrNotFoundWrapper>
        </AdminPolicyAccessOrNotFoundWrapper>
    );
}

WorkspaceCategoriesPage.displayName = 'WorkspaceCategoriesPage';

export default withOnyx<WorkspaceCategoriesPageProps, WorkspaceCategoriesOnyxProps>({
    policy: {
        key: ({route}) => `${ONYXKEYS.COLLECTION.POLICY}${route.params.policyID}`,
    },
    policyCategories: {
        key: ({route}) => `${ONYXKEYS.COLLECTION.POLICY_CATEGORIES}${route.params.policyID}`,
    },
})(WorkspaceCategoriesPage);<|MERGE_RESOLUTION|>--- conflicted
+++ resolved
@@ -240,28 +240,15 @@
                     medium
                     onPress={navigateToCategoriesSettings}
                     icon={Expensicons.Gear}
+                    iconStyles={[styles.mr2]}
                     text={translate('common.settings')}
                     style={[isSmallScreenWidth && styles.w50]}
                 />
-<<<<<<< HEAD
             </View>
         );
     };
 
     const isLoading = !isOffline && policyCategories === undefined;
-=======
-            )}
-            <Button
-                medium
-                onPress={navigateToCategoriesSettings}
-                icon={Expensicons.Gear}
-                iconStyles={[styles.mr2]}
-                text={translate('common.settings')}
-                style={[isSmallScreenWidth && styles.w50]}
-            />
-        </View>
-    );
->>>>>>> e0c77764
 
     return (
         <AdminPolicyAccessOrNotFoundWrapper policyID={route.params.policyID}>
@@ -279,13 +266,8 @@
                     >
                         {!isSmallScreenWidth && getHeaderButtons()}
                     </HeaderWithBackButton>
-<<<<<<< HEAD
                     {isSmallScreenWidth && <View style={[styles.pl5, styles.pr5]}>{getHeaderButtons()}</View>}
-                    <View style={[styles.ph5, styles.pb5]}>
-=======
-                    {isSmallScreenWidth && <View style={[styles.pl5, styles.pr5]}>{headerButtons}</View>}
                     <View style={[styles.ph5, styles.pb5, styles.pt3]}>
->>>>>>> e0c77764
                         <Text style={[styles.textNormal, styles.colorMuted]}>{translate('workspace.categories.subtitle')}</Text>
                     </View>
                     {isLoading && (
