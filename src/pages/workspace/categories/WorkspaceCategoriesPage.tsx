import lodashSortBy from 'lodash/sortBy';
import React, {useCallback, useEffect, useMemo, useState} from 'react';
import {ActivityIndicator, View} from 'react-native';
import {useOnyx} from 'react-native-onyx';
import Button from '@components/Button';
import ButtonWithDropdownMenu from '@components/ButtonWithDropdownMenu';
import type {DropdownOption} from '@components/ButtonWithDropdownMenu/types';
import ConfirmModal from '@components/ConfirmModal';
import DecisionModal from '@components/DecisionModal';
import EmptyStateComponent from '@components/EmptyStateComponent';
import HeaderWithBackButton from '@components/HeaderWithBackButton';
import * as Expensicons from '@components/Icon/Expensicons';
import * as Illustrations from '@components/Icon/Illustrations';
import LottieAnimations from '@components/LottieAnimations';
import ScreenWrapper from '@components/ScreenWrapper';
import ScrollView from '@components/ScrollView';
import TableListItem from '@components/SelectionList/TableListItem';
import type {ListItem} from '@components/SelectionList/types';
import SelectionListWithModal from '@components/SelectionListWithModal';
import CustomListHeader from '@components/SelectionListWithModal/CustomListHeader';
import TableListItemSkeleton from '@components/Skeletons/TableRowSkeleton';
import Switch from '@components/Switch';
import Text from '@components/Text';
import TextLink from '@components/TextLink';
import useAutoTurnSelectionModeOffWhenHasNoActiveOption from '@hooks/useAutoTurnSelectionModeOffWhenHasNoActiveOption';
import useCleanupSelectedOptions from '@hooks/useCleanupSelectedOptions';
import useEnvironment from '@hooks/useEnvironment';
import useLocalize from '@hooks/useLocalize';
import useMobileSelectionMode from '@hooks/useMobileSelectionMode';
import useNetwork from '@hooks/useNetwork';
import usePermissions from '@hooks/usePermissions';
import usePolicy from '@hooks/usePolicy';
import useResponsiveLayout from '@hooks/useResponsiveLayout';
import useSearchBackPress from '@hooks/useSearchBackPress';
import useTheme from '@hooks/useTheme';
import useThemeStyles from '@hooks/useThemeStyles';
import useThreeDotsAnchorPosition from '@hooks/useThreeDotsAnchorPosition';
import {isConnectionInProgress} from '@libs/actions/connections';
import {turnOffMobileSelectionMode} from '@libs/actions/MobileSelectionMode';
import {canUseTouchScreen} from '@libs/DeviceCapabilities';
import localeCompare from '@libs/LocaleCompare';
import goBackFromWorkspaceCentralScreen from '@libs/Navigation/helpers/goBackFromWorkspaceCentralScreen';
import Navigation from '@libs/Navigation/Navigation';
import type {PlatformStackScreenProps} from '@libs/Navigation/PlatformStackNavigation/types';
import type {WorkspaceSplitNavigatorParamList} from '@libs/Navigation/types';
import {getEnabledCategoriesCount} from '@libs/OptionsListUtils';
import {getCurrentConnectionName, hasAccountingConnections, shouldShowSyncError} from '@libs/PolicyUtils';
import AccessOrNotFoundWrapper from '@pages/workspace/AccessOrNotFoundWrapper';
import {close} from '@userActions/Modal';
import {clearCategoryErrors, deleteWorkspaceCategories, downloadCategoriesCSV, openPolicyCategoriesPage, setWorkspaceCategoryEnabled} from '@userActions/Policy/Category';
import CONST from '@src/CONST';
import ONYXKEYS from '@src/ONYXKEYS';
import ROUTES from '@src/ROUTES';
import type SCREENS from '@src/SCREENS';
import type {PolicyCategory} from '@src/types/onyx';
import type DeepValueOf from '@src/types/utils/DeepValueOf';
import {isEmptyObject} from '@src/types/utils/EmptyObject';

type PolicyOption = ListItem & {
    /** Category name is used as a key for the selectedCategories state */
    keyForList: string;
};

type WorkspaceCategoriesPageProps = PlatformStackScreenProps<WorkspaceSplitNavigatorParamList, typeof SCREENS.WORKSPACE.CATEGORIES>;

function WorkspaceCategoriesPage({route}: WorkspaceCategoriesPageProps) {
    // We need to use isSmallScreenWidth instead of shouldUseNarrowLayout to apply the correct modal type for the decision modal
    // eslint-disable-next-line rulesdir/prefer-shouldUseNarrowLayout-instead-of-isSmallScreenWidth
    const {shouldUseNarrowLayout, isSmallScreenWidth} = useResponsiveLayout();
    const styles = useThemeStyles();
    const theme = useTheme();
    const threeDotsAnchorPosition = useThreeDotsAnchorPosition(styles.threeDotsPopoverOffsetNoCloseButton);
    const {translate} = useLocalize();
    const [isOfflineModalVisible, setIsOfflineModalVisible] = useState(false);
    const [selectedCategories, setSelectedCategories] = useState<Record<string, boolean>>({});
    const [isDownloadFailureModalVisible, setIsDownloadFailureModalVisible] = useState(false);
    const [deleteCategoriesConfirmModalVisible, setDeleteCategoriesConfirmModalVisible] = useState(false);
    const [isCannotDisableLastCategoryModalVisible, setIsCannotDisableLastCategoryModalVisible] = useState(false);
    const [isCannotDeleteLastCategoryModalVisible, setIsCannotDeleteLastCategoryModalVisible] = useState(false);
    const {environmentURL} = useEnvironment();
    const policyId = route.params.policyID;
    const backTo = route.params?.backTo;
    const policy = usePolicy(policyId);
    const {selectionMode} = useMobileSelectionMode();
    const [policyCategories] = useOnyx(`${ONYXKEYS.COLLECTION.POLICY_CATEGORIES}${policyId}`);
    const [connectionSyncProgress] = useOnyx(`${ONYXKEYS.COLLECTION.POLICY_CONNECTION_SYNC_PROGRESS}${policy?.id}`);
    const isSyncInProgress = isConnectionInProgress(connectionSyncProgress, policy);
    const hasSyncError = shouldShowSyncError(policy, isSyncInProgress);
    const isConnectedToAccounting = Object.keys(policy?.connections ?? {}).length > 0;
    const currentConnectionName = getCurrentConnectionName(policy);
    const isQuickSettingsFlow = !!backTo;
<<<<<<< HEAD
    const enabledCategoriesCount = getEnabledCategoriesCount(policyCategories);
    const shouldPreventDisable = policy?.requiresCategory && getEnabledCategoriesCount(policyCategories) === 1;
=======
    const {canUseLeftHandBar} = usePermissions();

>>>>>>> 36794fa5
    const canSelectMultiple = isSmallScreenWidth ? selectionMode?.isEnabled : true;

    const fetchCategories = useCallback(() => {
        openPolicyCategoriesPage(policyId);
    }, [policyId]);

    const {isOffline} = useNetwork({onReconnect: fetchCategories});

    useEffect(() => {
        fetchCategories();
        // eslint-disable-next-line react-compiler/react-compiler
        // eslint-disable-next-line react-hooks/exhaustive-deps
    }, []);

    const cleanupSelectedOption = useCallback(() => setSelectedCategories({}), []);
    useCleanupSelectedOptions(cleanupSelectedOption);

    useEffect(() => {
        if (isEmptyObject(selectedCategories) || !canSelectMultiple) {
            return;
        }

        setSelectedCategories((prevSelectedCategories) => {
            const keys = Object.keys(prevSelectedCategories);
            const newSelectedCategories: Record<string, boolean> = {};

            for (const key of keys) {
                if (policyCategories?.[key] && policyCategories[key].pendingAction !== CONST.RED_BRICK_ROAD_PENDING_ACTION.DELETE) {
                    newSelectedCategories[key] = prevSelectedCategories[key];
                }
            }

            return newSelectedCategories;
        });
        // eslint-disable-next-line react-compiler/react-compiler, react-hooks/exhaustive-deps
    }, [policyCategories]);

    useSearchBackPress({
        onClearSelection: () => setSelectedCategories({}),
        onNavigationCallBack: () => Navigation.goBack(backTo),
    });

    const updateWorkspaceCategoryEnabled = useCallback(
        (value: boolean, categoryName: string) => {
            setWorkspaceCategoryEnabled(policyId, {[categoryName]: {name: categoryName, enabled: value}});
        },
        [policyId],
    );

    const categoryList = useMemo<PolicyOption[]>(() => {
        const categories = lodashSortBy(Object.values(policyCategories ?? {}), 'name', localeCompare) as PolicyCategory[];
        return categories.reduce<PolicyOption[]>((acc, value) => {
            const isDisabled = value.pendingAction === CONST.RED_BRICK_ROAD_PENDING_ACTION.DELETE;

            if (!isOffline && isDisabled) {
                return acc;
            }

            acc.push({
                text: value.name,
                keyForList: value.name,
                isSelected: !!selectedCategories[value.name] && canSelectMultiple,
                isDisabled,
                pendingAction: value.pendingAction,
                errors: value.errors ?? undefined,
                rightElement: (
                    <Switch
                        isOn={value.enabled}
                        disabled={isDisabled}
                        accessibilityLabel={translate('workspace.categories.enableCategory')}
                        onToggle={(newValue: boolean) => {
                            if (shouldPreventDisable && !newValue) {
                                setIsCannotDisableLastCategoryModalVisible(true);
                                return;
                            }
                            updateWorkspaceCategoryEnabled(newValue, value.name);
                        }}
                        showLockIcon={shouldPreventDisable && value.enabled}
                    />
                ),
            });

            return acc;
        }, []);
    }, [policyCategories, isOffline, selectedCategories, canSelectMultiple, translate, updateWorkspaceCategoryEnabled, shouldPreventDisable]);

    useAutoTurnSelectionModeOffWhenHasNoActiveOption(categoryList);

    const toggleCategory = useCallback((category: PolicyOption) => {
        setSelectedCategories((prev) => {
            if (prev[category.keyForList]) {
                const {[category.keyForList]: omittedCategory, ...newCategories} = prev;
                return newCategories;
            }
            return {...prev, [category.keyForList]: true};
        });
    }, []);

    const toggleAllCategories = () => {
        const availableCategories = categoryList.filter((category) => category.pendingAction !== CONST.RED_BRICK_ROAD_PENDING_ACTION.DELETE);
        const someSelected = availableCategories.some((category) => selectedCategories[category.keyForList]);
        setSelectedCategories(someSelected ? {} : Object.fromEntries(availableCategories.map((item) => [item.keyForList, true])));
    };

    const getCustomListHeader = () => {
        return (
            <CustomListHeader
                canSelectMultiple={canSelectMultiple}
                leftHeaderText={translate('common.name')}
                rightHeaderText={translate('common.enabled')}
            />
        );
    };

    const navigateToCategorySettings = (category: PolicyOption) => {
        if (isSmallScreenWidth && selectionMode?.isEnabled) {
            toggleCategory(category);
            return;
        }
        Navigation.navigate(
            isQuickSettingsFlow
                ? ROUTES.SETTINGS_CATEGORY_SETTINGS.getRoute(policyId, category.keyForList, backTo)
                : ROUTES.WORKSPACE_CATEGORY_SETTINGS.getRoute(policyId, category.keyForList),
        );
    };

    const navigateToCategoriesSettings = () => {
        Navigation.navigate(isQuickSettingsFlow ? ROUTES.SETTINGS_CATEGORIES_SETTINGS.getRoute(policyId, backTo) : ROUTES.WORKSPACE_CATEGORIES_SETTINGS.getRoute(policyId));
    };

    const navigateToCreateCategoryPage = () => {
        Navigation.navigate(isQuickSettingsFlow ? ROUTES.SETTINGS_CATEGORY_CREATE.getRoute(policyId, backTo) : ROUTES.WORKSPACE_CATEGORY_CREATE.getRoute(policyId));
    };

    const dismissError = (item: PolicyOption) => {
        clearCategoryErrors(policyId, item.keyForList);
    };

    const selectedCategoriesArray = Object.keys(selectedCategories).filter((key) => selectedCategories[key]);

    const handleDeleteCategories = () => {
        setSelectedCategories({});
        deleteWorkspaceCategories(policyId, selectedCategoriesArray);
        setDeleteCategoriesConfirmModalVisible(false);
    };

    const getHeaderButtons = () => {
        const options: Array<DropdownOption<DeepValueOf<typeof CONST.POLICY.BULK_ACTION_TYPES>>> = [];
        const isThereAnyAccountingConnection = Object.keys(policy?.connections ?? {}).length !== 0;

        if (isSmallScreenWidth ? canSelectMultiple : selectedCategoriesArray.length > 0) {
            if (!isThereAnyAccountingConnection) {
                options.push({
                    icon: Expensicons.Trashcan,
                    text: translate(selectedCategoriesArray.length === 1 ? 'workspace.categories.deleteCategory' : 'workspace.categories.deleteCategories'),
                    value: CONST.POLICY.BULK_ACTION_TYPES.DELETE,
                    onSelected: () => {
                        if (policy?.requiresCategory && selectedCategoriesArray.length === categoryList.length) {
                            setIsCannotDeleteLastCategoryModalVisible(true);
                            return;
                        }

                        setDeleteCategoriesConfirmModalVisible(true);
                    },
                });
            }

            const enabledCategories = selectedCategoriesArray.filter((categoryName) => policyCategories?.[categoryName]?.enabled);
            if (enabledCategories.length > 0) {
                const categoriesToDisable = selectedCategoriesArray
                    .filter((categoryName) => policyCategories?.[categoryName]?.enabled)
                    .reduce<Record<string, {name: string; enabled: boolean}>>((acc, categoryName) => {
                        acc[categoryName] = {
                            name: categoryName,
                            enabled: false,
                        };
                        return acc;
                    }, {});
                options.push({
                    icon: Expensicons.Close,
                    text: translate(enabledCategories.length === 1 ? 'workspace.categories.disableCategory' : 'workspace.categories.disableCategories'),
                    value: CONST.POLICY.BULK_ACTION_TYPES.DISABLE,
                    onSelected: () => {
                        const categoriesToDisableCount = Object.keys(categoriesToDisable).length;
                        if (categoriesToDisableCount === enabledCategoriesCount && policy?.requiresCategory) {
                            setIsCannotDisableLastCategoryModalVisible(true);
                            return;
                        }
                        setSelectedCategories({});
                        setWorkspaceCategoryEnabled(policyId, categoriesToDisable);
                    },
                });
            }

            const disabledCategories = selectedCategoriesArray.filter((categoryName) => !policyCategories?.[categoryName]?.enabled);
            if (disabledCategories.length > 0) {
                const categoriesToEnable = selectedCategoriesArray
                    .filter((categoryName) => !policyCategories?.[categoryName]?.enabled)
                    .reduce<Record<string, {name: string; enabled: boolean}>>((acc, categoryName) => {
                        acc[categoryName] = {
                            name: categoryName,
                            enabled: true,
                        };
                        return acc;
                    }, {});
                options.push({
                    icon: Expensicons.Checkmark,
                    text: translate(disabledCategories.length === 1 ? 'workspace.categories.enableCategory' : 'workspace.categories.enableCategories'),
                    value: CONST.POLICY.BULK_ACTION_TYPES.ENABLE,
                    onSelected: () => {
                        setSelectedCategories({});
                        setWorkspaceCategoryEnabled(policyId, categoriesToEnable);
                    },
                });
            }

            return (
                <ButtonWithDropdownMenu
                    onPress={() => null}
                    shouldAlwaysShowDropdownMenu
                    pressOnEnter
                    buttonSize={CONST.DROPDOWN_BUTTON_SIZE.MEDIUM}
                    customText={translate('workspace.common.selected', {count: selectedCategoriesArray.length})}
                    options={options}
                    isSplitButton={false}
                    style={[shouldUseNarrowLayout && styles.flexGrow1, shouldUseNarrowLayout && styles.mb3]}
                    isDisabled={!selectedCategoriesArray.length}
                    testID={`${WorkspaceCategoriesPage.displayName}-header-dropdown-menu-button`}
                />
            );
        }

        return (
            <View style={[styles.flexRow, styles.gap2, shouldUseNarrowLayout && styles.mb3]}>
                {!hasAccountingConnections(policy) && (
                    <Button
                        success
                        onPress={navigateToCreateCategoryPage}
                        icon={Expensicons.Plus}
                        text={translate('workspace.categories.addCategory')}
                        style={[shouldUseNarrowLayout && styles.flex1]}
                    />
                )}
                <Button
                    onPress={navigateToCategoriesSettings}
                    icon={Expensicons.Gear}
                    text={translate('common.settings')}
                    style={[shouldUseNarrowLayout && styles.flex1]}
                />
            </View>
        );
    };

    const isLoading = !isOffline && policyCategories === undefined;

    useEffect(() => {
        if (selectionMode?.isEnabled) {
            return;
        }

        setSelectedCategories({});
    }, [setSelectedCategories, selectionMode?.isEnabled]);

    const hasVisibleCategories = categoryList.some((category) => category.pendingAction !== CONST.RED_BRICK_ROAD_PENDING_ACTION.DELETE || isOffline);

    const getHeaderText = () => (
        <View style={[styles.ph5, styles.pb5, styles.pt3, shouldUseNarrowLayout ? styles.workspaceSectionMobile : styles.workspaceSection]}>
            {!hasSyncError && isConnectedToAccounting ? (
                <Text>
                    <Text style={[styles.textNormal, styles.colorMuted]}>{`${translate('workspace.categories.importedFromAccountingSoftware')} `}</Text>
                    <TextLink
                        style={[styles.textNormal, styles.link]}
                        href={`${environmentURL}/${ROUTES.POLICY_ACCOUNTING.getRoute(policyId)}`}
                    >
                        {`${currentConnectionName} ${translate('workspace.accounting.settings')}`}
                    </TextLink>
                    <Text style={[styles.textNormal, styles.colorMuted]}>.</Text>
                </Text>
            ) : (
                <Text style={[styles.textNormal, styles.colorMuted]}>{translate('workspace.categories.subtitle')}</Text>
            )}
        </View>
    );

    const threeDotsMenuItems = useMemo(() => {
        const menuItems = [];
        if (!hasAccountingConnections(policy)) {
            menuItems.push({
                icon: Expensicons.Table,
                text: translate('spreadsheet.importSpreadsheet'),
                onSelected: () => {
                    if (isOffline) {
                        close(() => setIsOfflineModalVisible(true));
                        return;
                    }
                    Navigation.navigate(
                        isQuickSettingsFlow
                            ? ROUTES.SETTINGS_CATEGORIES_IMPORT.getRoute(policyId, ROUTES.SETTINGS_CATEGORIES_ROOT.getRoute(policyId, backTo))
                            : ROUTES.WORKSPACE_CATEGORIES_IMPORT.getRoute(policyId),
                    );
                },
            });
        }
        if (hasVisibleCategories) {
            menuItems.push({
                icon: Expensicons.Download,
                text: translate('spreadsheet.downloadCSV'),
                onSelected: () => {
                    if (isOffline) {
                        close(() => setIsOfflineModalVisible(true));
                        return;
                    }
                    close(() => {
                        downloadCategoriesCSV(policyId, () => {
                            setIsDownloadFailureModalVisible(true);
                        });
                    });
                },
            });
        }

        return menuItems;
    }, [policyId, translate, isOffline, hasVisibleCategories, policy, isQuickSettingsFlow, backTo]);

    const selectionModeHeader = selectionMode?.isEnabled && shouldUseNarrowLayout;

    return (
        <AccessOrNotFoundWrapper
            accessVariants={[CONST.POLICY.ACCESS_VARIANTS.ADMIN, CONST.POLICY.ACCESS_VARIANTS.PAID]}
            policyID={policyId}
            featureName={CONST.POLICY.MORE_FEATURES.ARE_CATEGORIES_ENABLED}
        >
            <ScreenWrapper
                includeSafeAreaPaddingBottom={false}
                style={[styles.defaultModalContainer]}
                testID={WorkspaceCategoriesPage.displayName}
                shouldShowOfflineIndicatorInWideScreen
                offlineIndicatorStyle={styles.mtAuto}
            >
                <HeaderWithBackButton
                    shouldShowBackButton={shouldUseNarrowLayout}
                    title={selectionModeHeader ? translate('common.selectMultiple') : translate('workspace.common.categories')}
                    icon={!selectionModeHeader ? Illustrations.FolderOpen : undefined}
                    shouldUseHeadlineHeader={!selectionModeHeader}
                    onBackButtonPress={() => {
                        if (selectionMode?.isEnabled) {
                            setSelectedCategories({});
                            turnOffMobileSelectionMode();
                            return;
                        }

                        if (backTo) {
                            Navigation.goBack(backTo);
                            return;
                        }

                        goBackFromWorkspaceCentralScreen(policyId);
                    }}
                    shouldShowThreeDotsButton
                    style={styles.headerBarDesktopHeight(canUseLeftHandBar)}
                    threeDotsMenuItems={threeDotsMenuItems}
                    threeDotsAnchorPosition={threeDotsAnchorPosition}
                >
                    {!shouldUseNarrowLayout && getHeaderButtons()}
                </HeaderWithBackButton>
                <ConfirmModal
                    isVisible={deleteCategoriesConfirmModalVisible}
                    onConfirm={handleDeleteCategories}
                    onCancel={() => setDeleteCategoriesConfirmModalVisible(false)}
                    title={translate(selectedCategoriesArray.length === 1 ? 'workspace.categories.deleteCategory' : 'workspace.categories.deleteCategories')}
                    prompt={translate(selectedCategoriesArray.length === 1 ? 'workspace.categories.deleteCategoryPrompt' : 'workspace.categories.deleteCategoriesPrompt')}
                    confirmText={translate('common.delete')}
                    cancelText={translate('common.cancel')}
                    danger
                />
                {shouldUseNarrowLayout && <View style={[styles.pl5, styles.pr5]}>{getHeaderButtons()}</View>}
                {(!shouldUseNarrowLayout || !hasVisibleCategories || isLoading) && getHeaderText()}
                {isLoading && (
                    <ActivityIndicator
                        size={CONST.ACTIVITY_INDICATOR_SIZE.LARGE}
                        style={[styles.flex1]}
                        color={theme.spinner}
                    />
                )}

                {!hasVisibleCategories && !isLoading && (
                    <ScrollView contentContainerStyle={[styles.flexGrow1, styles.flexShrink0]}>
                        <EmptyStateComponent
                            SkeletonComponent={TableListItemSkeleton}
                            headerMediaType={CONST.EMPTY_STATE_MEDIA.ANIMATION}
                            headerMedia={LottieAnimations.GenericEmptyState}
                            title={translate('workspace.categories.emptyCategories.title')}
                            subtitle={translate('workspace.categories.emptyCategories.subtitle')}
                            headerStyles={[styles.emptyStateCardIllustrationContainer, styles.emptyFolderBG]}
                            lottieWebViewStyles={styles.emptyStateFolderWebStyles}
                            headerContentStyles={styles.emptyStateFolderWebStyles}
                        />
                    </ScrollView>
                )}
                {hasVisibleCategories && !isLoading && (
                    <SelectionListWithModal
                        canSelectMultiple={canSelectMultiple}
                        turnOnSelectionModeOnLongPress={isSmallScreenWidth}
                        onTurnOnSelectionMode={(item) => item && toggleCategory(item)}
                        sections={[{data: categoryList, isDisabled: false}]}
                        onCheckboxPress={toggleCategory}
                        onSelectRow={navigateToCategorySettings}
                        shouldPreventDefaultFocusOnSelectRow={!canUseTouchScreen()}
                        onSelectAll={toggleAllCategories}
                        ListItem={TableListItem}
                        onDismissError={dismissError}
                        customListHeader={getCustomListHeader()}
                        listHeaderWrapperStyle={[styles.ph9, styles.pv3, styles.pb5]}
                        listHeaderContent={shouldUseNarrowLayout ? getHeaderText() : null}
                        showScrollIndicator={false}
                    />
                )}

                <ConfirmModal
                    isVisible={isCannotDisableLastCategoryModalVisible}
                    onConfirm={() => setIsCannotDisableLastCategoryModalVisible(false)}
                    onCancel={() => setIsCannotDisableLastCategoryModalVisible(false)}
                    title={translate('workspace.categories.cannotDisableAllCategories.title')}
                    prompt={translate('workspace.categories.cannotDisableAllCategories.description')}
                    confirmText={translate('common.buttonConfirm')}
                    shouldShowCancelButton={false}
                />
                <ConfirmModal
                    isVisible={isCannotDeleteLastCategoryModalVisible}
                    onConfirm={() => setIsCannotDeleteLastCategoryModalVisible(false)}
                    onCancel={() => setIsCannotDeleteLastCategoryModalVisible(false)}
                    title={translate('workspace.categories.cannotDeleteAllCategories.title')}
                    prompt={translate('workspace.categories.cannotDeleteAllCategories.description')}
                    confirmText={translate('common.buttonConfirm')}
                    shouldShowCancelButton={false}
                />

                <ConfirmModal
                    isVisible={isOfflineModalVisible}
                    onConfirm={() => setIsOfflineModalVisible(false)}
                    title={translate('common.youAppearToBeOffline')}
                    prompt={translate('common.thisFeatureRequiresInternet')}
                    confirmText={translate('common.buttonConfirm')}
                    shouldShowCancelButton={false}
                />
                <DecisionModal
                    title={translate('common.downloadFailedTitle')}
                    prompt={translate('common.downloadFailedDescription')}
                    isSmallScreenWidth={isSmallScreenWidth}
                    onSecondOptionSubmit={() => setIsDownloadFailureModalVisible(false)}
                    secondOptionText={translate('common.buttonConfirm')}
                    isVisible={isDownloadFailureModalVisible}
                    onClose={() => setIsDownloadFailureModalVisible(false)}
                />
            </ScreenWrapper>
        </AccessOrNotFoundWrapper>
    );
}

WorkspaceCategoriesPage.displayName = 'WorkspaceCategoriesPage';

export default WorkspaceCategoriesPage;<|MERGE_RESOLUTION|>--- conflicted
+++ resolved
@@ -89,13 +89,9 @@
     const isConnectedToAccounting = Object.keys(policy?.connections ?? {}).length > 0;
     const currentConnectionName = getCurrentConnectionName(policy);
     const isQuickSettingsFlow = !!backTo;
-<<<<<<< HEAD
     const enabledCategoriesCount = getEnabledCategoriesCount(policyCategories);
     const shouldPreventDisable = policy?.requiresCategory && getEnabledCategoriesCount(policyCategories) === 1;
-=======
     const {canUseLeftHandBar} = usePermissions();
-
->>>>>>> 36794fa5
     const canSelectMultiple = isSmallScreenWidth ? selectionMode?.isEnabled : true;
 
     const fetchCategories = useCallback(() => {
