--- conflicted
+++ resolved
@@ -144,15 +144,9 @@
 
     const updateWorkspaceCategoryEnabled = useCallback(
         (value: boolean, categoryName: string) => {
-<<<<<<< HEAD
-            setWorkspaceCategoryEnabled(policyId, {[categoryName]: {name: categoryName, enabled: value}}, policyCategories, policyTagLists, allTransactionViolations);
-        },
-        [policyId, policyCategories, policyTagLists, allTransactionViolations],
-=======
-            setWorkspaceCategoryEnabled(policyId, {[categoryName]: {name: categoryName, enabled: value}}, isSetupCategoryTaskParentReportArchived, policyTagLists, allTransactionViolations);
+            setWorkspaceCategoryEnabled(policyId, {[categoryName]: {name: categoryName, enabled: value}}, isSetupCategoryTaskParentReportArchived, policyCategories, policyTagLists, allTransactionViolations);
         },
         [policyId, isSetupCategoryTaskParentReportArchived, policyTagLists, allTransactionViolations],
->>>>>>> f3984ef5
     );
 
     const categoryList = useMemo<PolicyOption[]>(() => {
@@ -263,11 +257,7 @@
     };
 
     const handleDeleteCategories = () => {
-<<<<<<< HEAD
-        deleteWorkspaceCategories(policyId, selectedCategories, policyTagLists, policyCategories, allTransactionViolations);
-=======
-        deleteWorkspaceCategories(policyId, selectedCategories, isSetupCategoryTaskParentReportArchived, policyTagLists, allTransactionViolations);
->>>>>>> f3984ef5
+        deleteWorkspaceCategories(policyId, selectedCategories, isSetupCategoryTaskParentReportArchived, policyTagLists, policyCategories, allTransactionViolations);
         setDeleteCategoriesConfirmModalVisible(false);
 
         // eslint-disable-next-line deprecation/deprecation
@@ -372,11 +362,7 @@
                             return;
                         }
                         setSelectedCategories([]);
-<<<<<<< HEAD
-                        setWorkspaceCategoryEnabled(policyId, categoriesToDisable, policyCategories, policyTagLists, allTransactionViolations);
-=======
-                        setWorkspaceCategoryEnabled(policyId, categoriesToDisable, isSetupCategoryTaskParentReportArchived, policyTagLists, allTransactionViolations);
->>>>>>> f3984ef5
+                        setWorkspaceCategoryEnabled(policyId, categoriesToDisable, isSetupCategoryTaskParentReportArchived, policyCategories, policyTagLists, allTransactionViolations);
                     },
                 });
             }
@@ -398,11 +384,7 @@
                     value: CONST.POLICY.BULK_ACTION_TYPES.ENABLE,
                     onSelected: () => {
                         setSelectedCategories([]);
-<<<<<<< HEAD
-                        setWorkspaceCategoryEnabled(policyId, categoriesToEnable, policyCategories, policyTagLists, allTransactionViolations);
-=======
-                        setWorkspaceCategoryEnabled(policyId, categoriesToEnable, isSetupCategoryTaskParentReportArchived, policyTagLists, allTransactionViolations);
->>>>>>> f3984ef5
+                        setWorkspaceCategoryEnabled(policyId, categoriesToEnable, isSetupCategoryTaskParentReportArchived, policyCategories, policyTagLists, allTransactionViolations);
                     },
                 });
             }
