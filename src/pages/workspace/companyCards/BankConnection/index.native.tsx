--- conflicted
+++ resolved
@@ -114,9 +114,6 @@
             if (newFeed) {
                 updateSelectedFeed(newFeed, policyID);
             }
-<<<<<<< HEAD
-            Navigation.goBack(ROUTES.WORKSPACE_COMPANY_CARDS.getRoute(policyID));
-=======
 
             // Direct feeds (except those added via Plaid) are created with default statement period end date.
             // Redirect the user to set a custom date.
@@ -126,7 +123,6 @@
             } else {
                 Navigation.goBack(ROUTES.WORKSPACE_COMPANY_CARDS.getRoute(policyID));
             }
->>>>>>> 4b22ec27
         }
         if (isPlaid) {
             onImportPlaidAccounts();
