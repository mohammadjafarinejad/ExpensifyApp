<<<<<<< HEAD
import {format} from 'date-fns';
=======
import type {StackScreenProps} from '@react-navigation/stack';
import {format, parseISO} from 'date-fns';
>>>>>>> cd3f30f7
import React, {useState} from 'react';
import {ActivityIndicator, View} from 'react-native';
import {useOnyx} from 'react-native-onyx';
import ConfirmModal from '@components/ConfirmModal';
import HeaderWithBackButton from '@components/HeaderWithBackButton';
import {FallbackAvatar} from '@components/Icon/Expensicons';
import * as Expensicons from '@components/Icon/Expensicons';
import ImageSVG from '@components/ImageSVG';
import MenuItem from '@components/MenuItem';
import MenuItemWithTopDescription from '@components/MenuItemWithTopDescription';
import OfflineWithFeedback from '@components/OfflineWithFeedback';
import ScreenWrapper from '@components/ScreenWrapper';
import ScrollView from '@components/ScrollView';
import useLocalize from '@hooks/useLocalize';
import useNetwork from '@hooks/useNetwork';
import usePolicy from '@hooks/usePolicy';
import useTheme from '@hooks/useTheme';
import useThemeStyles from '@hooks/useThemeStyles';
import * as CardUtils from '@libs/CardUtils';
import * as ErrorUtils from '@libs/ErrorUtils';
import type {PlatformStackScreenProps} from '@libs/Navigation/PlatformStackNavigation/types';
import type {SettingsNavigatorParamList} from '@libs/Navigation/types';
import * as PersonalDetailsUtils from '@libs/PersonalDetailsUtils';
import * as PolicyUtils from '@libs/PolicyUtils';
import {getConnectedIntegration} from '@libs/PolicyUtils';
import Navigation from '@navigation/Navigation';
import NotFoundPage from '@pages/ErrorPage/NotFoundPage';
import AccessOrNotFoundWrapper from '@pages/workspace/AccessOrNotFoundWrapper';
import variables from '@styles/variables';
import * as CompanyCards from '@userActions/CompanyCards';
import CONST from '@src/CONST';
import ONYXKEYS from '@src/ONYXKEYS';
import ROUTES from '@src/ROUTES';
import type SCREENS from '@src/SCREENS';
import type {CompanyCardFeed} from '@src/types/onyx';
import isLoadingOnyxValue from '@src/types/utils/isLoadingOnyxValue';
import {getExportMenuItem} from './utils';

type WorkspaceCompanyCardDetailsPageProps = PlatformStackScreenProps<SettingsNavigatorParamList, typeof SCREENS.WORKSPACE.COMPANY_CARD_DETAILS>;

function WorkspaceCompanyCardDetailsPage({route}: WorkspaceCompanyCardDetailsPageProps) {
    const {policyID, cardID, backTo, bank} = route.params;
    const [connectionSyncProgress] = useOnyx(`${ONYXKEYS.COLLECTION.POLICY_CONNECTION_SYNC_PROGRESS}${policyID}`);
    const [customCardNames] = useOnyx(ONYXKEYS.NVP_EXPENSIFY_COMPANY_CARDS_CUSTOM_NAMES);
    const workspaceAccountID = PolicyUtils.getWorkspaceAccountID(policyID);
    const policy = usePolicy(policyID);
    const [isUnassignModalVisible, setIsUnassignModalVisible] = useState(false);
    const {translate} = useLocalize();
    const styles = useThemeStyles();
    const theme = useTheme();
    const {isOffline} = useNetwork();
    const accountingIntegrations = Object.values(CONST.POLICY.CONNECTIONS.NAME);
    const connectedIntegration = getConnectedIntegration(policy, accountingIntegrations) ?? connectionSyncProgress?.connectionName;

    const [personalDetails] = useOnyx(ONYXKEYS.PERSONAL_DETAILS_LIST);
    const [allBankCards, allBankCardsMetadata] = useOnyx(`${ONYXKEYS.COLLECTION.WORKSPACE_CARDS_LIST}${workspaceAccountID}_${bank}`);
    const card = allBankCards?.[cardID];

    const cardBank = card?.bank ?? '';
    const cardholder = personalDetails?.[card?.accountID ?? -1];
    const displayName = PersonalDetailsUtils.getDisplayNameOrDefault(cardholder);
    const exportMenuItem = getExportMenuItem(connectedIntegration, policyID, translate, policy, card);

    const unassignCard = () => {
        setIsUnassignModalVisible(false);
        CompanyCards.unassignWorkspaceCompanyCard(workspaceAccountID, bank, card);
        Navigation.goBack();
    };

    const updateCard = () => {
        CompanyCards.updateWorkspaceCompanyCard(workspaceAccountID, cardID, bank);
    };

    if (!card && !isLoadingOnyxValue(allBankCardsMetadata)) {
        return <NotFoundPage />;
    }

    return (
        <AccessOrNotFoundWrapper
            policyID={policyID}
            featureName={CONST.POLICY.MORE_FEATURES.ARE_COMPANY_CARDS_ENABLED}
        >
            <ScreenWrapper
                includeSafeAreaPaddingBottom={false}
                testID={WorkspaceCompanyCardDetailsPage.displayName}
            >
                {({safeAreaPaddingBottomStyle}) => (
                    <>
                        <HeaderWithBackButton
                            title={translate('workspace.moreFeatures.companyCards.cardDetails')}
                            onBackButtonPress={() => Navigation.goBack(backTo)}
                        />
                        <ScrollView contentContainerStyle={safeAreaPaddingBottomStyle}>
                            <View style={[styles.walletCard, styles.mb3]}>
                                <ImageSVG
                                    contentFit="contain"
                                    src={CardUtils.getCardFeedIcon(cardBank as CompanyCardFeed)}
                                    pointerEvents="none"
                                    height={variables.cardPreviewHeight}
                                    width={variables.cardPreviewWidth}
                                />
                            </View>

                            <MenuItem
                                label={translate('workspace.moreFeatures.companyCards.cardholder')}
                                title={displayName}
                                icon={cardholder?.avatar ?? FallbackAvatar}
                                iconType={CONST.ICON_TYPE_AVATAR}
                                description={cardholder?.login}
                                interactive={false}
                            />
                            <MenuItemWithTopDescription
                                description={translate('workspace.moreFeatures.companyCards.cardNumber')}
                                title={CardUtils.maskCardNumber(card?.cardName ?? '')}
                                interactive={false}
                                titleStyle={styles.walletCardNumber}
                            />
                            <OfflineWithFeedback
                                pendingAction={card?.nameValuePairs?.pendingFields?.cardTitle}
                                errorRowStyles={[styles.ph5, styles.mb3]}
                                errors={ErrorUtils.getLatestErrorField(card?.nameValuePairs ?? {}, 'cardTitle')}
                                onClose={() => CompanyCards.clearCompanyCardErrorField(workspaceAccountID, cardID, bank, 'cardTitle')}
                            >
                                <MenuItemWithTopDescription
                                    description={translate('workspace.moreFeatures.companyCards.cardName')}
                                    title={customCardNames?.[cardID] ?? ''}
                                    shouldShowRightIcon
                                    brickRoadIndicator={card?.nameValuePairs?.errorFields?.cardTitle ? CONST.BRICK_ROAD_INDICATOR_STATUS.ERROR : undefined}
                                    onPress={() => Navigation.navigate(ROUTES.WORKSPACE_COMPANY_CARD_NAME.getRoute(policyID, cardID, bank))}
                                />
                            </OfflineWithFeedback>
                            {exportMenuItem?.shouldShowMenuItem ? (
                                <OfflineWithFeedback
                                    pendingAction={exportMenuItem?.exportType ? card?.nameValuePairs?.pendingFields?.[exportMenuItem.exportType] : undefined}
                                    errorRowStyles={[styles.ph5, styles.mb3]}
                                    errors={exportMenuItem.exportType ? ErrorUtils.getLatestErrorField(card?.nameValuePairs ?? {}, exportMenuItem.exportType) : undefined}
                                    onClose={() => {
                                        if (!exportMenuItem.exportType) {
                                            return;
                                        }
                                        CompanyCards.clearCompanyCardErrorField(workspaceAccountID, cardID, bank, exportMenuItem.exportType);
                                    }}
                                >
                                    <MenuItemWithTopDescription
                                        description={exportMenuItem.description}
                                        title={exportMenuItem.title}
                                        shouldShowRightIcon
                                        onPress={() => Navigation.navigate(ROUTES.WORKSPACE_COMPANY_CARD_EXPORT.getRoute(policyID, cardID, bank))}
                                    />
                                </OfflineWithFeedback>
                            ) : null}
                            <MenuItemWithTopDescription
                                shouldShowRightComponent={card?.isLoadingLastUpdated}
                                rightComponent={
                                    <ActivityIndicator
                                        style={[styles.popoverMenuIcon]}
                                        color={theme.spinner}
                                    />
                                }
                                description={translate('workspace.moreFeatures.companyCards.lastUpdated')}
                                title={card?.isLoadingLastUpdated ? translate('workspace.moreFeatures.companyCards.updating') : card?.lastScrape}
                                interactive={false}
                            />
                            <MenuItemWithTopDescription
                                description={translate('workspace.moreFeatures.companyCards.transactionStartDate')}
                                title={card?.scrapeMinDate ? format(parseISO(card.scrapeMinDate), CONST.DATE.FNS_FORMAT_STRING) : ''}
                                interactive={false}
                            />
                            <OfflineWithFeedback
                                pendingAction={card?.pendingFields?.lastScrape}
                                errorRowStyles={[styles.ph5, styles.mb3]}
                                errors={ErrorUtils.getLatestErrorField(card ?? {}, 'lastScrape')}
                                onClose={() => CompanyCards.clearCompanyCardErrorField(workspaceAccountID, cardID, bank, 'lastScrape', true)}
                            >
                                <MenuItem
                                    icon={Expensicons.Sync}
                                    disabled={isOffline || card?.isLoadingLastUpdated}
                                    iconFill={theme.success}
                                    title={translate('workspace.moreFeatures.companyCards.updateCard')}
                                    style={styles.mv1}
                                    brickRoadIndicator={card?.errorFields?.lastScrape ? CONST.BRICK_ROAD_INDICATOR_STATUS.ERROR : undefined}
                                    onPress={updateCard}
                                />
                            </OfflineWithFeedback>
                            <MenuItem
                                icon={Expensicons.RemoveMembers}
                                iconFill={theme.success}
                                title={translate('workspace.moreFeatures.companyCards.unassignCard')}
                                style={styles.mv1}
                                onPress={() => setIsUnassignModalVisible(true)}
                            />
                            <ConfirmModal
                                title={translate('workspace.moreFeatures.companyCards.unassignCard')}
                                isVisible={isUnassignModalVisible}
                                onConfirm={unassignCard}
                                onCancel={() => setIsUnassignModalVisible(false)}
                                shouldSetModalVisibility={false}
                                prompt={translate('workspace.moreFeatures.companyCards.unassignCardDescription')}
                                confirmText={translate('workspace.moreFeatures.companyCards.unassign')}
                                cancelText={translate('common.cancel')}
                                danger
                            />
                        </ScrollView>
                    </>
                )}
            </ScreenWrapper>
        </AccessOrNotFoundWrapper>
    );
}

WorkspaceCompanyCardDetailsPage.displayName = 'WorkspaceCompanyCardDetailsPage';

export default WorkspaceCompanyCardDetailsPage;<|MERGE_RESOLUTION|>--- conflicted
+++ resolved
@@ -1,9 +1,4 @@
-<<<<<<< HEAD
-import {format} from 'date-fns';
-=======
-import type {StackScreenProps} from '@react-navigation/stack';
 import {format, parseISO} from 'date-fns';
->>>>>>> cd3f30f7
 import React, {useState} from 'react';
 import {ActivityIndicator, View} from 'react-native';
 import {useOnyx} from 'react-native-onyx';
