import React, {useCallback, useEffect, useMemo, useState, useTransition} from 'react';
import type {ListRenderItemInfo} from 'react-native';
import {FlatList, View} from 'react-native';
import {useOnyx} from 'react-native-onyx';
import type {OnyxEntry} from 'react-native-onyx';
import OfflineWithFeedback from '@components/OfflineWithFeedback';
import {PressableWithFeedback} from '@components/Pressable';
import SearchBar from '@components/SearchBar';
import Text from '@components/Text';
import useLocalize from '@hooks/useLocalize';
import usePolicy from '@hooks/usePolicy';
import useThemeStyles from '@hooks/useThemeStyles';
<<<<<<< HEAD
import {filterCards, getDefaultCardName, sortCardsByCardholderName} from '@libs/CardUtils';
=======
import {getDefaultCardName, sortCardsByCardholderName} from '@libs/CardUtils';
import {getMemberAccountIDsForWorkspace} from '@libs/PolicyUtils';
>>>>>>> 3a7784e9
import Navigation from '@navigation/Navigation';
import CONST from '@src/CONST';
import ONYXKEYS from '@src/ONYXKEYS';
import ROUTES from '@src/ROUTES';
import type {Card, WorkspaceCardsList} from '@src/types/onyx';
import WorkspaceCompanyCardsFeedAddedEmptyPage from './WorkspaceCompanyCardsFeedAddedEmptyPage';
import WorkspaceCompanyCardsListRow from './WorkspaceCompanyCardsListRow';

type WorkspaceCompanyCardsListProps = {
    /** List of company cards */
    cardsList: OnyxEntry<WorkspaceCardsList>;

    /** Current policy id */
    policyID: string;

    /** Handle assign card action */
    handleAssignCard: () => void;

    /** Whether to disable assign card button */
    isDisabledAssignCardButton?: boolean;
};

function WorkspaceCompanyCardsList({cardsList, policyID, handleAssignCard, isDisabledAssignCardButton}: WorkspaceCompanyCardsListProps) {
    const styles = useThemeStyles();
    const {translate} = useLocalize();
    const [personalDetails] = useOnyx(ONYXKEYS.PERSONAL_DETAILS_LIST, {canBeMissing: false});
    const [customCardNames] = useOnyx(ONYXKEYS.NVP_EXPENSIFY_COMPANY_CARDS_CUSTOM_NAMES, {canBeMissing: true});
<<<<<<< HEAD
=======
    const policy = usePolicy(policyID);
>>>>>>> 3a7784e9

    const sortedCards = useMemo(
        () => sortCardsByCardholderName(cardsList, personalDetails, Object.values(getMemberAccountIDsForWorkspace(policy?.employeeList))),
        [cardsList, personalDetails, policy?.employeeList],
    );

    const [inputValue, setInputValue] = useState('');

    const [, startTransition] = useTransition();
    const [filteredSortedCards, setFilteredSortedCards] = useState<Card[]>([]);

    useEffect(() => {
        startTransition(() => {
            const normalizedSearchQuery = inputValue.trim().toLowerCase();
            const filtered = normalizedSearchQuery ? sortedCards.filter((card) => filterCards(normalizedSearchQuery, card, personalDetails)) : sortedCards;
            setFilteredSortedCards(filtered);
        });
    }, [inputValue, personalDetails, sortedCards]);

    const renderItem = useCallback(
        ({item, index}: ListRenderItemInfo<Card>) => {
            const cardID = Object.keys(cardsList ?? {}).find((id) => cardsList?.[id].cardID === item.cardID);
            const isCardDeleted = item.pendingAction === CONST.RED_BRICK_ROAD_PENDING_ACTION.DELETE;
            return (
                <OfflineWithFeedback
                    key={`${item.nameValuePairs?.cardTitle}_${index}`}
                    errorRowStyles={styles.ph5}
                    errors={item.errors}
                    pendingAction={item.pendingAction}
                >
                    <PressableWithFeedback
                        role={CONST.ROLE.BUTTON}
                        style={[styles.mh5, styles.br3, styles.mb3, styles.highlightBG]}
                        accessibilityLabel="row"
                        hoverStyle={styles.hoveredComponentBG}
                        disabled={isCardDeleted}
                        onPress={() => {
                            if (!cardID || !item?.accountID) {
                                return;
                            }
                            Navigation.navigate(ROUTES.WORKSPACE_COMPANY_CARD_DETAILS.getRoute(policyID, cardID, item.bank));
                        }}
                    >
                        <WorkspaceCompanyCardsListRow
                            cardholder={personalDetails?.[item.accountID ?? CONST.DEFAULT_NUMBER_ID]}
                            cardNumber={item.lastFourPAN ?? ''}
                            name={customCardNames?.[item.cardID] ?? getDefaultCardName(personalDetails?.[item.accountID ?? CONST.DEFAULT_NUMBER_ID]?.firstName)}
                        />
                    </PressableWithFeedback>
                </OfflineWithFeedback>
            );
        },
        [cardsList, customCardNames, personalDetails, policyID, styles],
    );

    const renderListHeader = useCallback(
        () => (
            <View style={[styles.flexRow, styles.appBG, styles.justifyContentBetween, styles.mh5, styles.gap5, styles.p4]}>
                <Text
                    numberOfLines={1}
                    style={[styles.textMicroSupporting, styles.lh16]}
                >
                    {translate('common.name')}
                </Text>
                <Text
                    numberOfLines={1}
                    style={[styles.textMicroSupporting, styles.lh16]}
                >
                    {translate('workspace.expensifyCard.lastFour')}
                </Text>
            </View>
        ),
        [styles, translate],
    );

    if (sortedCards.length === 0) {
        return (
            <WorkspaceCompanyCardsFeedAddedEmptyPage
                handleAssignCard={handleAssignCard}
                isDisabledAssignCardButton={isDisabledAssignCardButton}
            />
        );
    }

    const isSearchEmpty = filteredSortedCards.length === 0 && inputValue.length > 0;

    return (
        <>
            {sortedCards.length > 0 && (
                <SearchBar
                    label={translate('workspace.companyCards.findCard')}
                    inputValue={inputValue}
                    onChangeText={setInputValue}
                    shouldShowEmptyState={isSearchEmpty}
                    style={[styles.mt5]}
                />
            )}
            <FlatList
                contentContainerStyle={styles.flexGrow1}
                data={filteredSortedCards}
                renderItem={renderItem}
                ListHeaderComponent={!isSearchEmpty ? renderListHeader : null}
                stickyHeaderIndices={[0]}
            />
        </>
    );
}

export default WorkspaceCompanyCardsList;<|MERGE_RESOLUTION|>--- conflicted
+++ resolved
@@ -10,12 +10,8 @@
 import useLocalize from '@hooks/useLocalize';
 import usePolicy from '@hooks/usePolicy';
 import useThemeStyles from '@hooks/useThemeStyles';
-<<<<<<< HEAD
 import {filterCards, getDefaultCardName, sortCardsByCardholderName} from '@libs/CardUtils';
-=======
-import {getDefaultCardName, sortCardsByCardholderName} from '@libs/CardUtils';
 import {getMemberAccountIDsForWorkspace} from '@libs/PolicyUtils';
->>>>>>> 3a7784e9
 import Navigation from '@navigation/Navigation';
 import CONST from '@src/CONST';
 import ONYXKEYS from '@src/ONYXKEYS';
@@ -43,10 +39,7 @@
     const {translate} = useLocalize();
     const [personalDetails] = useOnyx(ONYXKEYS.PERSONAL_DETAILS_LIST, {canBeMissing: false});
     const [customCardNames] = useOnyx(ONYXKEYS.NVP_EXPENSIFY_COMPANY_CARDS_CUSTOM_NAMES, {canBeMissing: true});
-<<<<<<< HEAD
-=======
     const policy = usePolicy(policyID);
->>>>>>> 3a7784e9
 
     const sortedCards = useMemo(
         () => sortCardsByCardholderName(cardsList, personalDetails, Object.values(getMemberAccountIDsForWorkspace(policy?.employeeList))),
