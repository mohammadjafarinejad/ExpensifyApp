import {useFocusEffect} from '@react-navigation/native';
import type {StackScreenProps} from '@react-navigation/stack';
import React, {useCallback, useEffect} from 'react';
import {ActivityIndicator} from 'react-native';
import {useOnyx} from 'react-native-onyx';
import * as Illustrations from '@components/Icon/Illustrations';
import useLocalize from '@hooks/useLocalize';
import useTheme from '@hooks/useTheme';
import useThemeStyles from '@hooks/useThemeStyles';
import * as CardUtils from '@libs/CardUtils';
import type {FullScreenNavigatorParamList} from '@libs/Navigation/types';
import * as PolicyUtils from '@libs/PolicyUtils';
import AccessOrNotFoundWrapper from '@pages/workspace/AccessOrNotFoundWrapper';
import WorkspacePageWithSections from '@pages/workspace/WorkspacePageWithSections';
import * as CompanyCards from '@userActions/CompanyCards';
import CONST from '@src/CONST';
import ONYXKEYS from '@src/ONYXKEYS';
import type SCREENS from '@src/SCREENS';
import {isEmptyObject} from '@src/types/utils/EmptyObject';
import WorkspaceCompanyCardPageEmptyState from './WorkspaceCompanyCardPageEmptyState';
import WorkspaceCompanyCardsFeedPendingPage from './WorkspaceCompanyCardsFeedPendingPage';
import WorkspaceCompanyCardsList from './WorkspaceCompanyCardsList';
import WorkspaceCompanyCardsListHeaderButtons from './WorkspaceCompanyCardsListHeaderButtons';

type WorkspaceCompanyCardPageProps = StackScreenProps<FullScreenNavigatorParamList, typeof SCREENS.WORKSPACE.COMPANY_CARDS>;

function WorkspaceCompanyCardPage({route}: WorkspaceCompanyCardPageProps) {
    const {translate} = useLocalize();
    const styles = useThemeStyles();
    const theme = useTheme();
    const policyID = route.params.policyID;
    const workspaceAccountID = PolicyUtils.getWorkspaceAccountID(policyID);
    const [lastSelectedFeed] = useOnyx(`${ONYXKEYS.COLLECTION.LAST_SELECTED_FEED}${policyID}`);
    const [cardFeeds] = useOnyx(`${ONYXKEYS.COLLECTION.SHARED_NVP_PRIVATE_DOMAIN_MEMBER}${workspaceAccountID}`);
    const selectedFeed = CardUtils.getSelectedFeed(lastSelectedFeed, cardFeeds);
    const [cardsList] = useOnyx(`${ONYXKEYS.COLLECTION.WORKSPACE_CARDS_LIST}${workspaceAccountID}_${selectedFeed}`);

    const isLoading = !cardFeeds || !!(cardFeeds.isLoading && !cardFeeds.settings);
    const companyCards = CardUtils.removeExpensifyCardFromCompanyCards(cardFeeds?.settings?.companyCards);
<<<<<<< HEAD
    const selectedCompanyCard = companyCards[selectedFeed ?? ''] ?? cardFeeds?.settings?.oAuthAccountDetails?.[selectedFeed ?? ''] ?? null;
    const isNoFeed = !selectedCompanyCard;
=======
    const selectedCompanyCard = companyCards[selectedFeed ?? ''] ?? null;
    const isNoFeed = isEmptyObject(companyCards) && !selectedCompanyCard;
>>>>>>> 7b9a0cd6
    const isPending = !!selectedCompanyCard?.pending;
    const isFeedAdded = !isPending && !isNoFeed;

    const fetchCompanyCards = useCallback(() => {
        CompanyCards.openPolicyCompanyCardsPage(policyID, workspaceAccountID);
    }, [policyID, workspaceAccountID]);

    useFocusEffect(fetchCompanyCards);

    useEffect(() => {
        if (isLoading || !selectedFeed || isPending) {
            return;
        }

        CompanyCards.openPolicyCompanyCardsFeed(policyID, selectedFeed);
    }, [selectedFeed, isLoading, policyID, isPending]);

    return (
        <AccessOrNotFoundWrapper
            policyID={route.params.policyID}
            featureName={CONST.POLICY.MORE_FEATURES.ARE_COMPANY_CARDS_ENABLED}
        >
            {isLoading && (
                <ActivityIndicator
                    size={CONST.ACTIVITY_INDICATOR_SIZE.LARGE}
                    style={styles.flex1}
                    color={theme.spinner}
                />
            )}
            {!isLoading && (
                <WorkspacePageWithSections
                    shouldUseScrollView={isNoFeed}
                    icon={Illustrations.CompanyCard}
                    headerText={translate('workspace.common.companyCards')}
                    route={route}
                    guidesCallTaskID={CONST.GUIDES_CALL_TASK_IDS.WORKSPACE_COMPANY_CARDS}
                    shouldShowOfflineIndicatorInWideScreen
                    includeSafeAreaPaddingBottom
                    showLoadingAsFirstRender={false}
                >
                    {(isFeedAdded || isPending) && (
                        <WorkspaceCompanyCardsListHeaderButtons
                            policyID={policyID}
                            selectedFeed={selectedFeed ?? ''}
                        />
                    )}
                    {isNoFeed && <WorkspaceCompanyCardPageEmptyState route={route} />}
                    {isPending && <WorkspaceCompanyCardsFeedPendingPage />}
                    {isFeedAdded && !isPending && (
                        <WorkspaceCompanyCardsList
                            cardsList={cardsList}
                            policyID={policyID}
                        />
                    )}
                </WorkspacePageWithSections>
            )}
        </AccessOrNotFoundWrapper>
    );
}

WorkspaceCompanyCardPage.displayName = 'WorkspaceCompanyCardPage';

export default WorkspaceCompanyCardPage;<|MERGE_RESOLUTION|>--- conflicted
+++ resolved
@@ -37,13 +37,8 @@
 
     const isLoading = !cardFeeds || !!(cardFeeds.isLoading && !cardFeeds.settings);
     const companyCards = CardUtils.removeExpensifyCardFromCompanyCards(cardFeeds?.settings?.companyCards);
-<<<<<<< HEAD
     const selectedCompanyCard = companyCards[selectedFeed ?? ''] ?? cardFeeds?.settings?.oAuthAccountDetails?.[selectedFeed ?? ''] ?? null;
-    const isNoFeed = !selectedCompanyCard;
-=======
-    const selectedCompanyCard = companyCards[selectedFeed ?? ''] ?? null;
-    const isNoFeed = isEmptyObject(companyCards) && !selectedCompanyCard;
->>>>>>> 7b9a0cd6
+    const isNoFeed = isEmptyObject(companyCards) && isEmptyObject(cardFeeds?.settings?.oAuthAccountDetails) && !selectedCompanyCard;
     const isPending = !!selectedCompanyCard?.pending;
     const isFeedAdded = !isPending && !isNoFeed;
 
