--- conflicted
+++ resolved
@@ -7,12 +7,8 @@
 import useLocalize from '@hooks/useLocalize';
 import useTheme from '@hooks/useTheme';
 import useThemeStyles from '@hooks/useThemeStyles';
-<<<<<<< HEAD
+import * as CardUtils from '@libs/CardUtils';
 import type {WorkspaceSplitNavigatorParamList} from '@libs/Navigation/types';
-=======
-import * as CardUtils from '@libs/CardUtils';
-import type {FullScreenNavigatorParamList} from '@libs/Navigation/types';
->>>>>>> 793dcaf5
 import * as PolicyUtils from '@libs/PolicyUtils';
 import AccessOrNotFoundWrapper from '@pages/workspace/AccessOrNotFoundWrapper';
 import WorkspacePageWithSections from '@pages/workspace/WorkspacePageWithSections';
@@ -25,101 +21,7 @@
 import WorkspaceCompanyCardsList from './WorkspaceCompanyCardsList';
 import WorkspaceCompanyCardsListHeaderButtons from './WorkspaceCompanyCardsListHeaderButtons';
 
-<<<<<<< HEAD
-const mockedCards = {
-    id1: {
-        cardID: 885646,
-        accountID: 11309072,
-        bank: 'cdfbmo',
-        nameValuePairs: {
-            cardTitle: 'Test 1',
-        },
-        cardNumber: '1234 56XX XXXX 1222',
-    },
-    id2: {
-        accountID: 885646,
-        bank: 'cdfbmo',
-        cardID: 885642,
-        nameValuePairs: {
-            cardTitle: 'Test 2',
-        },
-        cardNumber: '1234 56XX XXXX 1222',
-    },
-    id18: {
-        accountID: 885646,
-        cardID: 885643,
-        nameValuePairs: {
-            cardTitle: 'Test 1',
-        },
-        cardNumber: '1234 56XX XXXX 1222',
-    },
-    id27: {
-        cardID: 885644,
-        accountID: 885646,
-        bank: 'cdfbmo',
-        nameValuePairs: {
-            cardTitle: 'Test 2',
-        },
-        cardNumber: '1234 56XX XXXX 1222',
-    },
-    id16: {
-        cardID: 885645,
-        accountID: 885646,
-        bank: 'cdfbmo',
-        nameValuePairs: {
-            cardTitle: 'Test 1',
-        },
-        cardNumber: '1234 56XX XXXX 1222',
-    },
-    id25: {
-        cardID: 885646,
-        accountID: 885646,
-        nameValuePairs: {
-            cardTitle: 'Test 2',
-        },
-        cardNumber: '1234 56XX XXXX 1222',
-    },
-    id14: {
-        cardID: 885647,
-        accountID: 885646,
-        bank: 'cdfbmo',
-        nameValuePairs: {
-            cardTitle: 'Test 1',
-        },
-        cardNumber: '1234 56XX XXXX 1222',
-    },
-    id23: {
-        cardID: 885648,
-        accountID: 885646,
-        bank: 'cdfbmo',
-        nameValuePairs: {
-            cardTitle: 'Test 2',
-        },
-        cardNumber: '1234 56XX XXXX 1222',
-    },
-    id12: {
-        cardID: 885649,
-        accountID: 885646,
-        nameValuePairs: {
-            cardTitle: 'Test 1',
-        },
-        cardNumber: '1234 56XX XXXX 1222',
-    },
-    id21: {
-        cardID: 885640,
-        accountID: 885646,
-        bank: 'cdfbmo',
-        nameValuePairs: {
-            cardTitle: 'Test 2',
-        },
-        cardNumber: '1234 56XX XXXX 1222',
-    },
-} as unknown as WorkspaceCardsList;
-
 type WorkspaceCompanyCardPageProps = StackScreenProps<WorkspaceSplitNavigatorParamList, typeof SCREENS.WORKSPACE.COMPANY_CARDS>;
-=======
-type WorkspaceCompanyCardPageProps = StackScreenProps<FullScreenNavigatorParamList, typeof SCREENS.WORKSPACE.COMPANY_CARDS>;
->>>>>>> 793dcaf5
 
 function WorkspaceCompanyCardPage({route}: WorkspaceCompanyCardPageProps) {
     const {translate} = useLocalize();
