--- conflicted
+++ resolved
@@ -99,11 +99,8 @@
                     enabledWhenOffline
                     validate={validate}
                     onSubmit={submit}
-<<<<<<< HEAD
+                    shouldHideFixErrorsAlert
                     addBottomSafeAreaPadding
-=======
-                    shouldHideFixErrorsAlert
->>>>>>> 90e0df1f
                 >
                     <View style={styles.mb4}>
                         <InputWrapper
