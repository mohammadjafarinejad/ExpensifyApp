--- conflicted
+++ resolved
@@ -34,13 +34,9 @@
             case CONST.COMPANY_CARDS.STEP.CARD_NAME:
                 return <CardNameStep />;
             case CONST.COMPANY_CARDS.STEP.CARD_DETAILS:
-<<<<<<< HEAD
                 return <DetailsStep policyID={policy?.id ?? '-1'} />;
-=======
-                return <DetailsStep />;
             case CONST.COMPANY_CARDS.STEP.AMEX_CUSTOM_FEED:
                 return <AmexCustomFeed />;
->>>>>>> 927b40d5
             default:
                 return <SelectBankStep />;
         }
