import React, {useEffect, useState} from 'react';
import {View} from 'react-native';
import type {StyleProp, ViewStyle} from 'react-native';
import {useOnyx} from 'react-native-onyx';
import FormHelpMessage from '@components/FormHelpMessage';
import HeaderWithBackButton from '@components/HeaderWithBackButton';
import Icon from '@components/Icon';
import * as Illustrations from '@components/Icon/Illustrations';
import type {LocaleContextProps} from '@components/LocaleContextProvider';
import ScreenWrapper from '@components/ScreenWrapper';
import SelectionList from '@components/SelectionList';
import RadioListItem from '@components/SelectionList/RadioListItem';
import Text from '@components/Text';
import useLocalize from '@hooks/useLocalize';
import usePermissions from '@hooks/usePermissions';
import useThemeStyles from '@hooks/useThemeStyles';
import Navigation from '@navigation/Navigation';
import variables from '@styles/variables';
import * as CompanyCards from '@userActions/CompanyCards';
import CONST from '@src/CONST';
import ONYXKEYS from '@src/ONYXKEYS';
import type {CompanyCardFeed} from '@src/types/onyx';

type AvailableCompanyCardTypes = {
    isAmexAvailable?: boolean;
    translate: LocaleContextProps['translate'];
    typeSelected?: ValueOf<typeof CONST.COMPANY_CARDS.CARD_TYPE>;
    styles: StyleProp<ViewStyle>;
};

function getAvailableCompanyCardTypes({isAmexAvailable, translate, typeSelected, styles}: AvailableCompanyCardTypes) {
    const defaultTypes = [
        {
            value: CONST.COMPANY_CARDS.CARD_TYPE.MASTERCARD,
            text: translate('workspace.companyCards.addNewCard.cardProviders.mastercard'),
            keyForList: CONST.COMPANY_CARDS.CARD_TYPE.MASTERCARD,
            isSelected: typeSelected === CONST.COMPANY_CARDS.CARD_TYPE.MASTERCARD,
            leftElement: (
                <Icon
                    src={Illustrations.MasterCardCompanyCardDetail}
                    height={variables.iconSizeExtraLarge}
                    width={variables.iconSizeExtraLarge}
                    additionalStyles={styles}
                />
            ),
        },
        {
            value: CONST.COMPANY_CARDS.CARD_TYPE.VISA,
            text: translate('workspace.companyCards.addNewCard.cardProviders.visa'),
            keyForList: CONST.COMPANY_CARDS.CARD_TYPE.VISA,
            isSelected: typeSelected === CONST.COMPANY_CARDS.CARD_TYPE.VISA,
            leftElement: (
                <Icon
                    src={Illustrations.VisaCompanyCardDetail}
                    height={variables.iconSizeExtraLarge}
                    width={variables.iconSizeExtraLarge}
                    additionalStyles={styles}
                />
            ),
        },
    ];

    if (!isAmexAvailable) {
        return defaultTypes;
    }

    return [
        {
            value: CONST.COMPANY_CARDS.CARD_TYPE.AMEX,
            text: translate('workspace.companyCards.addNewCard.cardProviders.amex'),
            keyForList: CONST.COMPANY_CARDS.CARD_TYPE.AMEX,
            isSelected: typeSelected === CONST.COMPANY_CARDS.CARD_TYPE.AMEX,
            leftElement: (
                <Icon
                    src={Illustrations.AmexCardCompanyCardDetail}
                    height={variables.iconSizeExtraLarge}
                    width={variables.iconSizeExtraLarge}
                    additionalStyles={styles}
                />
            ),
        },
        ...defaultTypes,
    ];
}

function CardTypeStep() {
    const {translate} = useLocalize();
    const styles = useThemeStyles();
    const [addNewCard] = useOnyx(ONYXKEYS.ADD_NEW_COMPANY_CARD);
    const [typeSelected, setTypeSelected] = useState<CompanyCardFeed>();
    const {canUseDirectFeeds} = usePermissions();
    const [isError, setIsError] = useState(false);
    const data = getAvailableCompanyCardTypes({isAmexAvailable: !canUseDirectFeeds, translate, typeSelected, styles: styles.mr3});

    const submit = () => {
        if (!typeSelected) {
            setIsError(true);
        } else {
            CompanyCards.setAddNewCompanyCardStepAndData({
                step: CONST.COMPANY_CARDS.STEP.CARD_INSTRUCTIONS,
                data: {
                    feedType: typeSelected,
                },
                isEditing: false,
            });
        }
    };

    useEffect(() => {
        setTypeSelected(addNewCard?.data.feedType);
    }, [addNewCard?.data.feedType]);

    const handleBackButtonPress = () => {
        if (canUseDirectFeeds) {
            CompanyCards.setAddNewCompanyCardStepAndData({step: CONST.COMPANY_CARDS.STEP.SELECT_BANK});
        } else {
            Navigation.goBack();
        }
    };

<<<<<<< HEAD
    const data = [
        {
            value: CONST.COMPANY_CARD.FEED_BANK_NAME.AMEX,
            text: translate('workspace.companyCards.addNewCard.cardProviders.gl1025'),
            keyForList: CONST.COMPANY_CARD.FEED_BANK_NAME.AMEX,
            isSelected: typeSelected === CONST.COMPANY_CARD.FEED_BANK_NAME.AMEX,
            leftElement: (
                <Icon
                    src={Illustrations.AmexCardCompanyCardDetail}
                    height={variables.iconSizeExtraLarge}
                    width={variables.iconSizeExtraLarge}
                    additionalStyles={styles.mr3}
                />
            ),
        },
        {
            value: CONST.COMPANY_CARD.FEED_BANK_NAME.MASTER_CARD,
            text: translate('workspace.companyCards.addNewCard.cardProviders.cdf'),
            keyForList: CONST.COMPANY_CARD.FEED_BANK_NAME.MASTER_CARD,
            isSelected: typeSelected === CONST.COMPANY_CARD.FEED_BANK_NAME.MASTER_CARD,
            leftElement: (
                <Icon
                    src={Illustrations.MasterCardCompanyCardDetail}
                    height={variables.iconSizeExtraLarge}
                    width={variables.iconSizeExtraLarge}
                    additionalStyles={styles.mr3}
                />
            ),
        },
        {
            value: CONST.COMPANY_CARD.FEED_BANK_NAME.VISA,
            text: translate('workspace.companyCards.addNewCard.cardProviders.vcf'),
            keyForList: CONST.COMPANY_CARD.FEED_BANK_NAME.VISA,
            isSelected: typeSelected === CONST.COMPANY_CARD.FEED_BANK_NAME.VISA,
            leftElement: (
                <Icon
                    src={Illustrations.VisaCompanyCardDetail}
                    height={variables.iconSizeExtraLarge}
                    width={variables.iconSizeExtraLarge}
                    additionalStyles={styles.mr3}
                />
            ),
        },
    ];

=======
>>>>>>> 987ff1b5
    return (
        <ScreenWrapper
            testID={CardTypeStep.displayName}
            includeSafeAreaPaddingBottom={false}
            shouldEnablePickerAvoiding={false}
            shouldEnableMaxHeight
        >
            <HeaderWithBackButton
                title={translate('workspace.companyCards.addCardFeed')}
                onBackButtonPress={handleBackButtonPress}
            />

            <Text style={[styles.textHeadlineLineHeightXXL, styles.ph5, styles.mv3]}>{translate('workspace.companyCards.addNewCard.yourCardProvider')}</Text>
            <SelectionList
                ListItem={RadioListItem}
                onSelectRow={({value}) => {
                    setTypeSelected(value);
                    setIsError(false);
                }}
                sections={[{data}]}
                shouldSingleExecuteRowSelect
                initiallyFocusedOptionKey={addNewCard?.data.feedType}
                shouldUpdateFocusedIndex
                showConfirmButton
                confirmButtonText={translate('common.next')}
                onConfirm={submit}
            >
                {isError && (
                    <View style={[styles.ph5, styles.mb3]}>
                        <FormHelpMessage
                            isError={isError}
                            message={translate('workspace.companyCards.addNewCard.error.pleaseSelectProvider')}
                        />
                    </View>
                )}
            </SelectionList>
        </ScreenWrapper>
    );
}

CardTypeStep.displayName = 'CardTypeStep';

export default CardTypeStep;<|MERGE_RESOLUTION|>--- conflicted
+++ resolved
@@ -100,6 +100,7 @@
                 step: CONST.COMPANY_CARDS.STEP.CARD_INSTRUCTIONS,
                 data: {
                     feedType: typeSelected,
+                    cardType: typeSelected,
                 },
                 isEditing: false,
             });
@@ -118,7 +119,6 @@
         }
     };
 
-<<<<<<< HEAD
     const data = [
         {
             value: CONST.COMPANY_CARD.FEED_BANK_NAME.AMEX,
@@ -164,8 +164,6 @@
         },
     ];
 
-=======
->>>>>>> 987ff1b5
     return (
         <ScreenWrapper
             testID={CardTypeStep.displayName}
