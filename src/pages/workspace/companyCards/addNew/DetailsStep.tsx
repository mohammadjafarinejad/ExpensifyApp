import React, {useCallback} from 'react';
import {useOnyx} from 'react-native-onyx';
import FormProvider from '@components/Form/FormProvider';
import InputWrapper from '@components/Form/InputWrapper';
import type {FormInputErrors, FormOnyxValues} from '@components/Form/types';
import HeaderWithBackButton from '@components/HeaderWithBackButton';
import ScreenWrapper from '@components/ScreenWrapper';
import ScrollView from '@components/ScrollView';
import Text from '@components/Text';
import TextInput from '@components/TextInput';
import useAutoFocusInput from '@hooks/useAutoFocusInput';
import useLocalize from '@hooks/useLocalize';
import usePermissions from '@hooks/usePermissions';
import useThemeStyles from '@hooks/useThemeStyles';
import * as Policy from '@libs/actions/Policy/Policy';
import * as ValidationUtils from '@libs/ValidationUtils';
import Navigation from '@navigation/Navigation';
import * as CompanyCards from '@userActions/CompanyCards';
import CONST from '@src/CONST';
import ONYXKEYS from '@src/ONYXKEYS';
import ROUTES from '@src/ROUTES';
import INPUT_IDS from '@src/types/form/AddNewCardFeedForm';

type DetailsStepProps = {
    /** ID of the current policy */
    policyID: string;
};

function DetailsStep({policyID}: DetailsStepProps) {
    const {translate} = useLocalize();
    const styles = useThemeStyles();
    const {inputCallbackRef} = useAutoFocusInput();
    const {canUseDirectFeeds} = usePermissions();
    const [addNewCard] = useOnyx(ONYXKEYS.ADD_NEW_COMPANY_CARD);
<<<<<<< HEAD
    const feedProvider = addNewCard?.data.feedType;

    const submit = (values: FormOnyxValues<typeof ONYXKEYS.FORMS.ADD_NEW_CARD_FEED_FORM>) => {
        if (!addNewCard?.data) {
            return;
        }

        const feedDetails = Object.entries({
            ...values,
            bankName: addNewCard.data.bankName ?? 'Amex',
        })
            .map(([key, value]) => `${key}: ${value}`)
            .join(', ');

        Policy.addNewCompanyCardsFeed(policyID, addNewCard.data.feedType, feedDetails);
        Navigation.navigate(ROUTES.WORKSPACE_COMPANY_CARDS.getRoute(policyID));
    };

    const handleBackButtonPress = () => {
        if (feedProvider === CONST.COMPANY_CARD.FEED_BANK_NAME.AMEX) {
            CompanyCards.setAddNewCompanyCardStepAndData({step: CONST.COMPANY_CARDS.STEP.CARD_INSTRUCTIONS});
=======
    const feedProvider = addNewCard?.data?.cardType;
    const isStripeFeedProvider = feedProvider === CONST.COMPANY_CARDS.CARD_TYPE.STRIPE;
    const bank = addNewCard?.data?.selectedBank;
    const isOtherBankSelected = bank === CONST.COMPANY_CARDS.BANKS.OTHER;

    // TODO: add submit function
    const submit = () => {};

    const handleBackButtonPress = () => {
        if (!canUseDirectFeeds || isOtherBankSelected) {
            CompanyCards.setAddNewCompanyCardStepAndData({step: CONST.COMPANY_CARDS.STEP.CARD_NAME});
>>>>>>> 987ff1b5
            return;
        }
        CompanyCards.setAddNewCompanyCardStepAndData({step: CONST.COMPANY_CARDS.STEP.CARD_INSTRUCTIONS});
    };

    const validate = useCallback(
        (values: FormOnyxValues<typeof ONYXKEYS.FORMS.ADD_NEW_CARD_FEED_FORM>): FormInputErrors<typeof ONYXKEYS.FORMS.ADD_NEW_CARD_FEED_FORM> => {
            const errors = ValidationUtils.getFieldRequiredErrors(values, [INPUT_IDS.BANK_ID]);

            switch (feedProvider) {
                case CONST.COMPANY_CARD.FEED_BANK_NAME.VISA:
                    if (!values[INPUT_IDS.BANK_ID]) {
                        errors[INPUT_IDS.BANK_ID] = translate('common.error.fieldRequired');
                    }
                    if (!values[INPUT_IDS.PROCESSOR_ID]) {
                        errors[INPUT_IDS.PROCESSOR_ID] = translate('common.error.fieldRequired');
                    }
                    if (!values[INPUT_IDS.COMPANY_ID]) {
                        errors[INPUT_IDS.COMPANY_ID] = translate('common.error.fieldRequired');
                    }
                    break;
                case CONST.COMPANY_CARD.FEED_BANK_NAME.MASTER_CARD:
                    if (!values[INPUT_IDS.DISTRIBUTION_ID]) {
                        errors[INPUT_IDS.DISTRIBUTION_ID] = translate('common.error.fieldRequired');
                    }
                    break;
                case CONST.COMPANY_CARD.FEED_BANK_NAME.AMEX:
                    if (!values[INPUT_IDS.DELIVERY_FILE_NAME]) {
                        errors[INPUT_IDS.DELIVERY_FILE_NAME] = translate('common.error.fieldRequired');
                    }
                    break;
                default:
                    break;
            }
            return errors;
        },
        [feedProvider, translate],
    );

    const renderInputs = () => {
        switch (feedProvider) {
            case CONST.COMPANY_CARD.FEED_BANK_NAME.VISA:
                return (
                    <>
                        <InputWrapper
                            InputComponent={TextInput}
                            inputID={INPUT_IDS.PROCESSOR_ID}
                            label={translate('workspace.companyCards.addNewCard.feedDetails.vcf.processorLabel')}
                            role={CONST.ROLE.PRESENTATION}
                            containerStyles={[styles.mb6]}
                            ref={inputCallbackRef}
                        />
                        <InputWrapper
                            InputComponent={TextInput}
                            inputID={INPUT_IDS.BANK_ID}
                            label={translate('workspace.companyCards.addNewCard.feedDetails.vcf.bankLabel')}
                            role={CONST.ROLE.PRESENTATION}
                            containerStyles={[styles.mb6]}
                        />
                        <InputWrapper
                            InputComponent={TextInput}
                            inputID={INPUT_IDS.COMPANY_ID}
                            label={translate('workspace.companyCards.addNewCard.feedDetails.vcf.companyLabel')}
                            role={CONST.ROLE.PRESENTATION}
                            containerStyles={[styles.mb6]}
                        />
                    </>
                );
            case CONST.COMPANY_CARD.FEED_BANK_NAME.MASTER_CARD:
                return (
                    <InputWrapper
                        InputComponent={TextInput}
                        inputID={INPUT_IDS.DISTRIBUTION_ID}
                        label={translate('workspace.companyCards.addNewCard.feedDetails.cdf.distributionLabel')}
                        role={CONST.ROLE.PRESENTATION}
                        containerStyles={[styles.mb6]}
                        ref={inputCallbackRef}
                    />
                );
            case CONST.COMPANY_CARD.FEED_BANK_NAME.AMEX:
                return (
                    <InputWrapper
                        InputComponent={TextInput}
                        inputID={INPUT_IDS.DELIVERY_FILE_NAME}
                        label={translate('workspace.companyCards.addNewCard.feedDetails.gl1025.fileNameLabel')}
                        role={CONST.ROLE.PRESENTATION}
                        containerStyles={[styles.mb6]}
                        ref={inputCallbackRef}
                    />
                );
            default:
                return null;
        }
    };

    return (
        <ScreenWrapper
            testID={DetailsStep.displayName}
            includeSafeAreaPaddingBottom={false}
            shouldEnablePickerAvoiding={false}
            shouldEnableMaxHeight
        >
            <HeaderWithBackButton
                title={translate('workspace.companyCards.addCardFeed')}
                onBackButtonPress={handleBackButtonPress}
            />
            <ScrollView
                style={styles.pt0}
                contentContainerStyle={styles.flexGrow1}
            >
                <Text style={[styles.textHeadlineLineHeightXXL, styles.ph5, styles.mv3]}>
                    {feedProvider && !isStripeFeedProvider ? translate(`workspace.companyCards.addNewCard.feedDetails.${feedProvider}.title`) : ''}
                </Text>
                <FormProvider
                    formID={ONYXKEYS.FORMS.ADD_NEW_CARD_FEED_FORM}
                    submitButtonText={translate('common.submit')}
                    onSubmit={submit}
                    validate={validate}
                    style={[styles.mh5, styles.flexGrow1]}
                    enabledWhenOffline
                >
                    {renderInputs()}
                </FormProvider>
            </ScrollView>
        </ScreenWrapper>
    );
}

DetailsStep.displayName = 'DetailsStep';

export default DetailsStep;<|MERGE_RESOLUTION|>--- conflicted
+++ resolved
@@ -32,8 +32,10 @@
     const {inputCallbackRef} = useAutoFocusInput();
     const {canUseDirectFeeds} = usePermissions();
     const [addNewCard] = useOnyx(ONYXKEYS.ADD_NEW_COMPANY_CARD);
-<<<<<<< HEAD
-    const feedProvider = addNewCard?.data.feedType;
+    const feedProvider = addNewCard?.data?.feedType;
+    const isStripeFeedProvider = feedProvider === CONST.COMPANY_CARDS.CARD_TYPE.STRIPE;
+    const bank = addNewCard?.data?.selectedBank;
+    const isOtherBankSelected = bank === CONST.COMPANY_CARDS.BANKS.OTHER;
 
     const submit = (values: FormOnyxValues<typeof ONYXKEYS.FORMS.ADD_NEW_CARD_FEED_FORM>) => {
         if (!addNewCard?.data) {
@@ -52,21 +54,8 @@
     };
 
     const handleBackButtonPress = () => {
-        if (feedProvider === CONST.COMPANY_CARD.FEED_BANK_NAME.AMEX) {
-            CompanyCards.setAddNewCompanyCardStepAndData({step: CONST.COMPANY_CARDS.STEP.CARD_INSTRUCTIONS});
-=======
-    const feedProvider = addNewCard?.data?.cardType;
-    const isStripeFeedProvider = feedProvider === CONST.COMPANY_CARDS.CARD_TYPE.STRIPE;
-    const bank = addNewCard?.data?.selectedBank;
-    const isOtherBankSelected = bank === CONST.COMPANY_CARDS.BANKS.OTHER;
-
-    // TODO: add submit function
-    const submit = () => {};
-
-    const handleBackButtonPress = () => {
         if (!canUseDirectFeeds || isOtherBankSelected) {
             CompanyCards.setAddNewCompanyCardStepAndData({step: CONST.COMPANY_CARDS.STEP.CARD_NAME});
->>>>>>> 987ff1b5
             return;
         }
         CompanyCards.setAddNewCompanyCardStepAndData({step: CONST.COMPANY_CARDS.STEP.CARD_INSTRUCTIONS});
