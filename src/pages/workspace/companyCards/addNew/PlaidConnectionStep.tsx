--- conflicted
+++ resolved
@@ -26,12 +26,8 @@
 import type {CompanyCardFeed} from '@src/types/onyx';
 import {isEmptyObject} from '@src/types/utils/EmptyObject';
 
-<<<<<<< HEAD
 function PlaidConnectionStep({feed, policyID}: {feed?: CompanyCardFeed; policyID?: string}) {
-=======
-function PlaidConnectionStep({feed}: {feed?: CompanyCardFeed}) {
     const {isDevelopment} = useEnvironment();
->>>>>>> c73ede0b
     const {translate} = useLocalize();
     const styles = useThemeStyles();
     const theme = useTheme();
