--- conflicted
+++ resolved
@@ -72,11 +72,7 @@
         isSelected: bankSelected === bank,
         leftElement: (
             <Icon
-<<<<<<< HEAD
                 src={getBankCardDetailsImage(bank, illustrations)}
-=======
-                src={getBankCardDetailsImage(bank)}
->>>>>>> 0b6d1a0c
                 height={variables.iconSizeExtraLarge}
                 width={variables.iconSizeExtraLarge}
                 additionalStyles={styles.mr3}
