import React, {useEffect} from 'react';
import {InteractionManager, View} from 'react-native';
import {useOnyx} from 'react-native-onyx';
import Button from '@components/Button';
import InteractiveStepWrapper from '@components/InteractiveStepWrapper';
import MenuItemWithTopDescription from '@components/MenuItemWithTopDescription';
import OfflineWithFeedback from '@components/OfflineWithFeedback';
import ScrollView from '@components/ScrollView';
import Text from '@components/Text';
import useLocalize from '@hooks/useLocalize';
import useNetwork from '@hooks/useNetwork';
import useThemeStyles from '@hooks/useThemeStyles';
<<<<<<< HEAD
import {maskCardNumber} from '@libs/CardUtils';
=======
import useWorkspaceAccountID from '@hooks/useWorkspaceAccountID';
import {isSelectedFeedExpired, maskCardNumber} from '@libs/CardUtils';
>>>>>>> e9a60cf9
import {getPersonalDetailByEmail} from '@libs/PersonalDetailsUtils';
import Navigation from '@navigation/Navigation';
import {assignWorkspaceCompanyCard, clearAssignCardStepAndData, setAssignCardStepAndData} from '@userActions/CompanyCards';
import CONST from '@src/CONST';
import ONYXKEYS from '@src/ONYXKEYS';
import ROUTES from '@src/ROUTES';
import type {Route} from '@src/ROUTES';
import type {CompanyCardFeed} from '@src/types/onyx';
import type {AssignCardStep} from '@src/types/onyx/AssignCard';

type ConfirmationStepProps = {
    /** Current policy id */
    policyID: string | undefined;

    /** Route to go back to */
    backTo?: Route;
};

function ConfirmationStep({policyID, backTo}: ConfirmationStepProps) {
    const {translate} = useLocalize();
    const styles = useThemeStyles();
    const {isOffline} = useNetwork();
    const workspaceAccountID = useWorkspaceAccountID(policyID);

    const [assignCard] = useOnyx(ONYXKEYS.ASSIGN_CARD);
    const feed = assignCard?.data?.bankName as CompanyCardFeed | undefined;
    const [cardFeeds] = useOnyx(`${ONYXKEYS.COLLECTION.SHARED_NVP_PRIVATE_DOMAIN_MEMBER}${workspaceAccountID}`);

    const data = assignCard?.data;
    const cardholderName = getPersonalDetailByEmail(data?.email ?? '')?.displayName ?? '';
<<<<<<< HEAD
=======

    useEffect(() => {
        if (!assignCard?.isAssigned) {
            return;
        }
        Navigation.navigate(backTo ?? ROUTES.WORKSPACE_COMPANY_CARDS.getRoute(policyID));
        InteractionManager.runAfterInteractions(() => clearAssignCardStepAndData());
    }, [assignCard, backTo, policyID]);
>>>>>>> e9a60cf9

    const submit = () => {
        if (!policyID) {
            return;
        }
<<<<<<< HEAD
        assignWorkspaceCompanyCard(policyID, data);
        Navigation.navigate(backTo ?? ROUTES.WORKSPACE_COMPANY_CARDS.getRoute(policyID));
        clearAssignCardStepAndData();
=======

        const isFeedExpired = isSelectedFeedExpired(feed ? cardFeeds?.settings?.oAuthAccountDetails?.[feed] : undefined);

        if (isFeedExpired) {
            setAssignCardStepAndData({currentStep: CONST.COMPANY_CARD.STEP.BANK_CONNECTION});
            return;
        }
        assignWorkspaceCompanyCard(policyID, data);
>>>>>>> e9a60cf9
    };

    const editStep = (step: AssignCardStep) => {
        setAssignCardStepAndData({currentStep: step, isEditing: true});
    };

    const handleBackButtonPress = () => {
        setAssignCardStepAndData({currentStep: CONST.COMPANY_CARD.STEP.TRANSACTION_START_DATE});
    };

    return (
        <InteractiveStepWrapper
            wrapperID={ConfirmationStep.displayName}
            handleBackButtonPress={handleBackButtonPress}
            startStepIndex={3}
            stepNames={CONST.COMPANY_CARD.STEP_NAMES}
            headerTitle={translate('workspace.companyCards.assignCard')}
            headerSubtitle={cardholderName}
        >
            <ScrollView
                style={styles.pt0}
                contentContainerStyle={styles.flexGrow1}
            >
                <Text style={[styles.textHeadlineLineHeightXXL, styles.ph5, styles.mt3]}>{translate('workspace.companyCards.letsDoubleCheck')}</Text>
                <Text style={[styles.textSupporting, styles.ph5, styles.mv3]}>{translate('workspace.companyCards.confirmationDescription')}</Text>
                <MenuItemWithTopDescription
                    description={translate('workspace.companyCards.cardholder')}
                    title={cardholderName}
                    shouldShowRightIcon
                    onPress={() => editStep(CONST.COMPANY_CARD.STEP.ASSIGNEE)}
                />
                <MenuItemWithTopDescription
                    description={translate('workspace.companyCards.card')}
                    title={maskCardNumber(data?.cardNumber ?? '', data?.bankName)}
                    shouldShowRightIcon
                    onPress={() => editStep(CONST.COMPANY_CARD.STEP.CARD)}
                />
                <MenuItemWithTopDescription
                    description={translate('workspace.moreFeatures.companyCards.transactionStartDate')}
                    title={data?.dateOption === CONST.COMPANY_CARD.TRANSACTION_START_DATE_OPTIONS.FROM_BEGINNING ? translate('workspace.companyCards.fromTheBeginning') : data?.startDate}
                    shouldShowRightIcon
                    onPress={() => editStep(CONST.COMPANY_CARD.STEP.TRANSACTION_START_DATE)}
                />
                <MenuItemWithTopDescription
                    description={translate('workspace.companyCards.cardName')}
                    title={data?.cardName}
                    shouldShowRightIcon
                    onPress={() => editStep(CONST.COMPANY_CARD.STEP.CARD_NAME)}
                />
                <View style={[styles.mh5, styles.pb5, styles.mt3, styles.flexGrow1, styles.justifyContentEnd]}>
                    <OfflineWithFeedback
                        shouldDisplayErrorAbove
                        errors={assignCard?.errors}
                        errorRowStyles={styles.mv2}
                        canDismissError={false}
                    >
                        <Button
                            isDisabled={isOffline}
                            success
                            large
                            isLoading={assignCard?.isAssigning}
                            style={styles.w100}
                            onPress={submit}
                            text={translate('workspace.companyCards.assignCard')}
                        />
                    </OfflineWithFeedback>
                </View>
            </ScrollView>
        </InteractiveStepWrapper>
    );
}

ConfirmationStep.displayName = 'ConfirmationStep';

export default ConfirmationStep;<|MERGE_RESOLUTION|>--- conflicted
+++ resolved
@@ -10,12 +10,8 @@
 import useLocalize from '@hooks/useLocalize';
 import useNetwork from '@hooks/useNetwork';
 import useThemeStyles from '@hooks/useThemeStyles';
-<<<<<<< HEAD
-import {maskCardNumber} from '@libs/CardUtils';
-=======
 import useWorkspaceAccountID from '@hooks/useWorkspaceAccountID';
 import {isSelectedFeedExpired, maskCardNumber} from '@libs/CardUtils';
->>>>>>> e9a60cf9
 import {getPersonalDetailByEmail} from '@libs/PersonalDetailsUtils';
 import Navigation from '@navigation/Navigation';
 import {assignWorkspaceCompanyCard, clearAssignCardStepAndData, setAssignCardStepAndData} from '@userActions/CompanyCards';
@@ -46,8 +42,6 @@
 
     const data = assignCard?.data;
     const cardholderName = getPersonalDetailByEmail(data?.email ?? '')?.displayName ?? '';
-<<<<<<< HEAD
-=======
 
     useEffect(() => {
         if (!assignCard?.isAssigned) {
@@ -56,17 +50,11 @@
         Navigation.navigate(backTo ?? ROUTES.WORKSPACE_COMPANY_CARDS.getRoute(policyID));
         InteractionManager.runAfterInteractions(() => clearAssignCardStepAndData());
     }, [assignCard, backTo, policyID]);
->>>>>>> e9a60cf9
 
     const submit = () => {
         if (!policyID) {
             return;
         }
-<<<<<<< HEAD
-        assignWorkspaceCompanyCard(policyID, data);
-        Navigation.navigate(backTo ?? ROUTES.WORKSPACE_COMPANY_CARDS.getRoute(policyID));
-        clearAssignCardStepAndData();
-=======
 
         const isFeedExpired = isSelectedFeedExpired(feed ? cardFeeds?.settings?.oAuthAccountDetails?.[feed] : undefined);
 
@@ -75,7 +63,7 @@
             return;
         }
         assignWorkspaceCompanyCard(policyID, data);
->>>>>>> e9a60cf9
+        Navigation.navigate(backTo ?? ROUTES.WORKSPACE_COMPANY_CARDS.getRoute(policyID));
     };
 
     const editStep = (step: AssignCardStep) => {
