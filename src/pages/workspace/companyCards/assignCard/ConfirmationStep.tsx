--- conflicted
+++ resolved
@@ -49,16 +49,11 @@
             return;
         }
 
-<<<<<<< HEAD
-        Navigation.goBack(backTo);
-
-=======
         if (backTo) {
             Navigation.goBack(backTo);
         } else {
             Navigation.navigate(ROUTES.WORKSPACE_COMPANY_CARDS.getRoute(policyID), {forceReplace: true});
         }
->>>>>>> 7ea0933b
         InteractionManager.runAfterInteractions(() => clearAssignCardStepAndData());
     }, [assignCard, backTo, policyID]);
 
