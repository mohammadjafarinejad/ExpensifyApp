import React from 'react';
import {View} from 'react-native';
import {useOnyx} from 'react-native-onyx';
import HeaderWithBackButton from '@components/HeaderWithBackButton';
import MenuItemWithTopDescription from '@components/MenuItemWithTopDescription';
import OfflineWithFeedback from '@components/OfflineWithFeedback';
import ScreenWrapper from '@components/ScreenWrapper';
import ScrollView from '@components/ScrollView';
import TextLink from '@components/TextLink';
import useLocalize from '@hooks/useLocalize';
import useThemeStyles from '@hooks/useThemeStyles';
import useWorkspaceAccountID from '@hooks/useWorkspaceAccountID';
import {getLastFourDigits} from '@libs/BankAccountUtils';
import goBackFromWorkspaceCentralScreen from '@libs/Navigation/helpers/goBackFromWorkspaceCentralScreen';
import type {PlatformStackScreenProps} from '@libs/Navigation/PlatformStackNavigation/types';
import Navigation from '@navigation/Navigation';
import type {SettingsNavigatorParamList} from '@navigation/types';
import AccessOrNotFoundWrapper from '@pages/workspace/AccessOrNotFoundWrapper';
import CONST from '@src/CONST';
import ONYXKEYS from '@src/ONYXKEYS';
import ROUTES from '@src/ROUTES';
import type SCREENS from '@src/SCREENS';

type WorkspaceCardSettingsPageProps = PlatformStackScreenProps<SettingsNavigatorParamList, typeof SCREENS.WORKSPACE.EXPENSIFY_CARD_SETTINGS>;

function WorkspaceCardSettingsPage({route}: WorkspaceCardSettingsPageProps) {
    const styles = useThemeStyles();
    const {translate} = useLocalize();
    const policyID = route.params?.policyID;
    const workspaceAccountID = useWorkspaceAccountID(policyID);

    const [bankAccountList] = useOnyx(ONYXKEYS.BANK_ACCOUNT_LIST);
    const [cardSettings] = useOnyx(`${ONYXKEYS.COLLECTION.PRIVATE_EXPENSIFY_CARD_SETTINGS}${workspaceAccountID}`);

    const paymentBankAccountID = cardSettings?.paymentBankAccountID;
    const isMonthlySettlementAllowed = cardSettings?.isMonthlySettlementAllowed ?? false;
    const settlementFrequency = cardSettings?.monthlySettlementDate ? CONST.EXPENSIFY_CARD.FREQUENCY_SETTING.MONTHLY : CONST.EXPENSIFY_CARD.FREQUENCY_SETTING.DAILY;
    const isSettlementFrequencyBlocked = !isMonthlySettlementAllowed && settlementFrequency === CONST.EXPENSIFY_CARD.FREQUENCY_SETTING.DAILY;
    const bankAccountNumber = paymentBankAccountID ? bankAccountList?.[paymentBankAccountID.toString()]?.accountData?.accountNumber ?? '' : '';

    return (
        <AccessOrNotFoundWrapper
            accessVariants={[CONST.POLICY.ACCESS_VARIANTS.ADMIN, CONST.POLICY.ACCESS_VARIANTS.PAID]}
            policyID={policyID}
            featureName={CONST.POLICY.MORE_FEATURES.ARE_EXPENSIFY_CARDS_ENABLED}
        >
            <ScreenWrapper
                testID={WorkspaceCardSettingsPage.displayName}
                enableEdgeToEdgeBottomSafeAreaPadding
                shouldEnableMaxHeight
            >
<<<<<<< HEAD
                <HeaderWithBackButton title={translate('workspace.common.settings')} />
                <ScrollView
                    contentContainerStyle={styles.flexGrow1}
                    addBottomSafeAreaPadding
                >
=======
                <HeaderWithBackButton
                    title={translate('workspace.common.settings')}
                    onBackButtonPress={() => goBackFromWorkspaceCentralScreen(policyID)}
                />
                <ScrollView contentContainerStyle={styles.flexGrow1}>
>>>>>>> 3106afab
                    <View>
                        <OfflineWithFeedback errorRowStyles={styles.mh5}>
                            <MenuItemWithTopDescription
                                description={translate('workspace.expensifyCard.settlementAccount')}
                                title={bankAccountNumber ? `${CONST.MASKED_PAN_PREFIX}${getLastFourDigits(bankAccountNumber)}` : ''}
                                shouldShowRightIcon
                                onPress={() => Navigation.navigate(ROUTES.WORKSPACE_EXPENSIFY_CARD_SETTINGS_ACCOUNT.getRoute(policyID, Navigation.getActiveRoute()))}
                            />
                        </OfflineWithFeedback>
                        <OfflineWithFeedback errorRowStyles={styles.mh5}>
                            <MenuItemWithTopDescription
                                description={translate('workspace.expensifyCard.settlementFrequency')}
                                title={translate(`workspace.expensifyCard.frequency.${settlementFrequency}`)}
                                shouldShowRightIcon={settlementFrequency !== CONST.EXPENSIFY_CARD.FREQUENCY_SETTING.DAILY}
                                interactive={!isSettlementFrequencyBlocked}
                                onPress={() => Navigation.navigate(ROUTES.WORKSPACE_EXPENSIFY_CARD_SETTINGS_FREQUENCY.getRoute(policyID))}
                                hintText={
                                    isSettlementFrequencyBlocked ? (
                                        <>
                                            {translate('workspace.expensifyCard.settlementFrequencyInfo')}{' '}
                                            <TextLink
                                                href={CONST.EXPENSIFY_CARD.MANAGE_EXPENSIFY_CARDS_ARTICLE_LINK}
                                                style={styles.label}
                                            >
                                                {translate('common.learnMore')}
                                            </TextLink>
                                        </>
                                    ) : undefined
                                }
                            />
                        </OfflineWithFeedback>
                    </View>
                </ScrollView>
            </ScreenWrapper>
        </AccessOrNotFoundWrapper>
    );
}

WorkspaceCardSettingsPage.displayName = 'WorkspaceCardSettingsPage';

export default WorkspaceCardSettingsPage;<|MERGE_RESOLUTION|>--- conflicted
+++ resolved
@@ -49,19 +49,14 @@
                 enableEdgeToEdgeBottomSafeAreaPadding
                 shouldEnableMaxHeight
             >
-<<<<<<< HEAD
-                <HeaderWithBackButton title={translate('workspace.common.settings')} />
+                <HeaderWithBackButton
+                    title={translate('workspace.common.settings')}
+                    onBackButtonPress={() => goBackFromWorkspaceCentralScreen(policyID)}
+                />
                 <ScrollView
                     contentContainerStyle={styles.flexGrow1}
                     addBottomSafeAreaPadding
                 >
-=======
-                <HeaderWithBackButton
-                    title={translate('workspace.common.settings')}
-                    onBackButtonPress={() => goBackFromWorkspaceCentralScreen(policyID)}
-                />
-                <ScrollView contentContainerStyle={styles.flexGrow1}>
->>>>>>> 3106afab
                     <View>
                         <OfflineWithFeedback errorRowStyles={styles.mh5}>
                             <MenuItemWithTopDescription
