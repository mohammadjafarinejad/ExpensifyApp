import {useRoute} from '@react-navigation/native';
import React, {useEffect, useMemo, useRef, useState} from 'react';
import type {StyleProp, ViewStyle} from 'react-native';
import {View} from 'react-native';
import {useOnyx} from 'react-native-onyx';
import type {ValueOf} from 'type-fest';
import Button from '@components/Button';
import Icon from '@components/Icon';
import * as Expensicons from '@components/Icon/Expensicons';
import Popover from '@components/Popover';
import {PressableWithFeedback} from '@components/Pressable';
import Text from '@components/Text';
import useLocalize from '@hooks/useLocalize';
import usePolicy from '@hooks/usePolicy';
import useResponsiveLayout from '@hooks/useResponsiveLayout';
import useTheme from '@hooks/useTheme';
import useThemeStyles from '@hooks/useThemeStyles';
import useWindowDimensions from '@hooks/useWindowDimensions';
import * as CurrencyUtils from '@libs/CurrencyUtils';
import getClickedTargetLocation from '@libs/getClickedTargetLocation';
import type {PlatformStackRouteProp} from '@libs/Navigation/PlatformStackNavigation/types';
import * as PolicyUtils from '@libs/PolicyUtils';
import type {WorkspaceSplitNavigatorParamList} from '@navigation/types';
import variables from '@styles/variables';
import * as Policy from '@userActions/Policy/Policy';
import * as Report from '@userActions/Report';
import CONST from '@src/CONST';
import ONYXKEYS from '@src/ONYXKEYS';
import type SCREENS from '@src/SCREENS';

type WorkspaceCardsListLabelProps = {
    /** Label type */
    type: ValueOf<typeof CONST.WORKSPACE_CARDS_LIST_LABEL_TYPE>;

    /** Label value */
    value: number;

    /** Additional style props */
    style?: StyleProp<ViewStyle>;
};

function WorkspaceCardsListLabel({type, value, style}: WorkspaceCardsListLabelProps) {
<<<<<<< HEAD
    const route = useRoute<RouteProp<WorkspaceSplitNavigatorParamList, typeof SCREENS.WORKSPACE.EXPENSIFY_CARD>>();
=======
    const route = useRoute<PlatformStackRouteProp<FullScreenNavigatorParamList, typeof SCREENS.WORKSPACE.EXPENSIFY_CARD>>();
>>>>>>> 3cc88f5a
    const policy = usePolicy(route.params.policyID);
    const styles = useThemeStyles();
    const {windowWidth} = useWindowDimensions();
    const {shouldUseNarrowLayout} = useResponsiveLayout();
    const theme = useTheme();
    const {translate} = useLocalize();
    const [bankAccountList] = useOnyx(ONYXKEYS.BANK_ACCOUNT_LIST);
    const [isVisible, setVisible] = useState(false);
    const [anchorPosition, setAnchorPosition] = useState({top: 0, left: 0});
    const anchorRef = useRef(null);

    const workspaceAccountID = PolicyUtils.getWorkspaceAccountID(route.params.policyID);
    const policyCurrency = useMemo(() => policy?.outputCurrency ?? CONST.CURRENCY.USD, [policy]);
    const [cardSettings] = useOnyx(`${ONYXKEYS.COLLECTION.PRIVATE_EXPENSIFY_CARD_SETTINGS}${workspaceAccountID}`);
    const paymentBankAccountID = cardSettings?.paymentBankAccountID;

    const isConnectedWithPlaid = useMemo(() => {
        const bankAccountData = bankAccountList?.[paymentBankAccountID ?? 0]?.accountData;

        // TODO: remove the extra check when plaidAccountID storing is aligned in https://github.com/Expensify/App/issues/47944
        // Right after adding a bank account plaidAccountID is stored inside the accountData and not in the additionalData
        return !!bankAccountData?.plaidAccountID || !!bankAccountData?.additionalData?.plaidAccountID;
    }, [bankAccountList, paymentBankAccountID]);

    useEffect(() => {
        if (!anchorRef.current || !isVisible) {
            return;
        }

        const position = getClickedTargetLocation(anchorRef.current);
        const BOTTOM_MARGIN_OFFSET = 3;

        setAnchorPosition({
            top: position.top + position.height + BOTTOM_MARGIN_OFFSET,
            left: position.left,
        });
    }, [isVisible, windowWidth]);

    const requestLimitIncrease = () => {
        Policy.requestExpensifyCardLimitIncrease(cardSettings?.paymentBankAccountID);
        setVisible(false);
        Report.navigateToConciergeChat();
    };

    return (
        <View style={styles.flex1}>
            <View
                ref={anchorRef}
                style={[styles.flexRow, styles.alignItemsCenter, styles.mb1, style]}
            >
                <Text style={[styles.mutedNormalTextLabel, styles.mr1]}>{translate(`workspace.expensifyCard.${type}`)}</Text>
                <PressableWithFeedback
                    accessibilityLabel={translate(`workspace.expensifyCard.${type}`)}
                    accessibilityRole={CONST.ROLE.BUTTON}
                    onPress={() => setVisible(true)}
                >
                    <Icon
                        src={Expensicons.Info}
                        width={variables.iconSizeExtraSmall}
                        height={variables.iconSizeExtraSmall}
                        fill={theme.icon}
                    />
                </PressableWithFeedback>
            </View>

            <Text style={styles.shortTermsHeadline}>{CurrencyUtils.convertToDisplayString(value, policyCurrency)}</Text>

            <Popover
                onClose={() => setVisible(false)}
                isVisible={isVisible}
                outerStyle={!shouldUseNarrowLayout ? styles.pr5 : undefined}
                innerContainerStyle={!shouldUseNarrowLayout ? {maxWidth: variables.modalContentMaxWidth} : undefined}
                anchorRef={anchorRef}
                anchorPosition={anchorPosition}
            >
                <View style={styles.p4}>
                    <Text
                        numberOfLines={1}
                        style={[styles.optionDisplayName, styles.textStrong, styles.mb2]}
                    >
                        {translate(`workspace.expensifyCard.${type}`)}
                    </Text>
                    <Text style={[styles.textLabelSupporting, styles.lh16]}>{translate(`workspace.expensifyCard.${type}Description`)}</Text>

                    {!isConnectedWithPlaid && type === CONST.WORKSPACE_CARDS_LIST_LABEL_TYPE.REMAINING_LIMIT && (
                        <View style={[styles.flexRow, styles.mt3]}>
                            <Button
                                onPress={requestLimitIncrease}
                                text={translate('workspace.expensifyCard.requestLimitIncrease')}
                                style={shouldUseNarrowLayout && styles.flex1}
                            />
                        </View>
                    )}
                </View>
            </Popover>
        </View>
    );
}

export default WorkspaceCardsListLabel;<|MERGE_RESOLUTION|>--- conflicted
+++ resolved
@@ -40,11 +40,7 @@
 };
 
 function WorkspaceCardsListLabel({type, value, style}: WorkspaceCardsListLabelProps) {
-<<<<<<< HEAD
-    const route = useRoute<RouteProp<WorkspaceSplitNavigatorParamList, typeof SCREENS.WORKSPACE.EXPENSIFY_CARD>>();
-=======
-    const route = useRoute<PlatformStackRouteProp<FullScreenNavigatorParamList, typeof SCREENS.WORKSPACE.EXPENSIFY_CARD>>();
->>>>>>> 3cc88f5a
+    const route = useRoute<PlatformStackRouteProp<WorkspaceSplitNavigatorParamList, typeof SCREENS.WORKSPACE.EXPENSIFY_CARD>>();
     const policy = usePolicy(route.params.policyID);
     const styles = useThemeStyles();
     const {windowWidth} = useWindowDimensions();
