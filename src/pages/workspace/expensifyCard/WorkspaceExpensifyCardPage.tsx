--- conflicted
+++ resolved
@@ -44,26 +44,6 @@
             policyID={route.params.policyID}
             featureName={CONST.POLICY.MORE_FEATURES.ARE_EXPENSIFY_CARDS_ENABLED}
         >
-<<<<<<< HEAD
-            <WorkspacePageWithSections
-                shouldUseScrollView
-                icon={Illustrations.HandCard}
-                headerText={translate('workspace.common.expensifyCard')}
-                route={route}
-                guidesCallTaskID={CONST.GUIDES_CALL_TASK_IDS.WORKSPACE_EXPENSIFY_CARD}
-                shouldShowOfflineIndicatorInWideScreen
-                showLoadingAsFirstRender={false}
-                isLoading={isLoading}
-            >
-                {!!paymentBankAccountID && !isLoading && (
-                    <WorkspaceExpensifyCardListPage
-                        cardsList={cardsList}
-                        route={route}
-                    />
-                )}
-                {!paymentBankAccountID && !isLoading && <WorkspaceExpensifyCardPageEmptyState route={route} />}
-            </WorkspacePageWithSections>
-=======
             {isLoading && (
                 <ActivityIndicator
                     size={CONST.ACTIVITY_INDICATOR_SIZE.LARGE}
@@ -78,7 +58,6 @@
                 />
             )}
             {!paymentBankAccountID && !isLoading && <WorkspaceExpensifyCardPageEmptyState route={route} />}
->>>>>>> 336e4782
         </AccessOrNotFoundWrapper>
     );
 }
