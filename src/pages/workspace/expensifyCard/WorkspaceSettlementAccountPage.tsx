--- conflicted
+++ resolved
@@ -160,19 +160,11 @@
                     listHeaderContent={
                         <>
                             <Text style={[styles.mh5, styles.mv4]}>{translate('workspace.expensifyCard.settlementAccountDescription')}</Text>
-<<<<<<< HEAD
-                            {!!isUsingContinuousReconciliation && (
-                                <View style={[styles.renderHTML, styles.mh5, styles.mb6]}>
-                                    <RenderHTML
-                                        html={translate('workspace.expensifyCard.settlementAccountInfo', {
-                                            reconciliationAccountSettingsLink: `${environmentURL}/${ROUTES.WORKSPACE_ACCOUNTING_RECONCILIATION_ACCOUNT_SETTINGS.getRoute(policyID, connectionParam)}`,
-=======
                             {!!isUsingContinuousReconciliation && !!connectionParam && hasActiveAccountingConnection && (
                                 <View style={[styles.renderHTML, styles.mh5, styles.mb6]}>
                                     <RenderHTML
                                         html={translate('workspace.expensifyCard.settlementAccountInfo', {
                                             reconciliationAccountSettingsLink: `${environmentURL}/${ROUTES.WORKSPACE_ACCOUNTING_RECONCILIATION_ACCOUNT_SETTINGS.getRoute(policyID, connectionParam, Navigation.getActiveRoute())}`,
->>>>>>> 4b22ec27
                                             accountNumber: `${CONST.MASKED_PAN_PREFIX}${getLastFourDigits(paymentBankAccountNumber)}`,
                                         })}
                                     />
