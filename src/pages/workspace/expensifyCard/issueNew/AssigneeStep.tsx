import React, {useMemo} from 'react';
import type {OnyxEntry} from 'react-native-onyx';
import * as Expensicons from '@components/Icon/Expensicons';
import InteractiveStepWrapper from '@components/InteractiveStepWrapper';
import SelectionList from '@components/SelectionList';
import type {ListItem} from '@components/SelectionList/types';
import UserListItem from '@components/SelectionList/UserListItem';
import Text from '@components/Text';
import useDebouncedState from '@hooks/useDebouncedState';
import useLocalize from '@hooks/useLocalize';
import useNetwork from '@hooks/useNetwork';
import useOnyx from '@hooks/useOnyx';
import useThemeStyles from '@hooks/useThemeStyles';
import {getHeaderMessage, getSearchValueForPhoneOrEmail, sortAlphabetically} from '@libs/OptionsListUtils';
import {getPersonalDetailByEmail, getUserNameByEmail} from '@libs/PersonalDetailsUtils';
import {isDeletedPolicyEmployee} from '@libs/PolicyUtils';
import tokenizedSearch from '@libs/tokenizedSearch';
import Navigation from '@navigation/Navigation';
import {clearIssueNewCardFlow, getCardDefaultName, setIssueNewCardStepAndData} from '@userActions/Card';
import CONST from '@src/CONST';
import ONYXKEYS from '@src/ONYXKEYS';
import type * as OnyxTypes from '@src/types/onyx';
import type {IssueNewCardData} from '@src/types/onyx/Card';

const MINIMUM_MEMBER_TO_SHOW_SEARCH = 8;

type AssigneeStepProps = {
    // The policy that the card will be issued under
    policy: OnyxEntry<OnyxTypes.Policy>;

    /** Array of step names */
    stepNames?: readonly string[];

    /** Start from step index */
    startFrom?: number;
};

<<<<<<< HEAD
function AssigneeStep({policy, stepNames, startFrom}: AssigneeStepProps) {
    const {translate, formatPhoneNumber} = useLocalize();
=======
function AssigneeStep({policy}: AssigneeStepProps) {
    const {translate, formatPhoneNumber, localeCompare} = useLocalize();
>>>>>>> a4b094ab
    const styles = useThemeStyles();
    const {isOffline} = useNetwork();
    const policyID = policy?.id;
    const [issueNewCard] = useOnyx(`${ONYXKEYS.COLLECTION.ISSUE_NEW_EXPENSIFY_CARD}${policyID}`, {canBeMissing: true});

    const isEditing = issueNewCard?.isEditing;

    const [searchTerm, debouncedSearchTerm, setSearchTerm] = useDebouncedState('');

    const submit = (assignee: ListItem) => {
        const data: Partial<IssueNewCardData> = {
            assigneeEmail: assignee?.login ?? '',
        };

        if (isEditing && issueNewCard?.data?.cardTitle === getCardDefaultName(getUserNameByEmail(issueNewCard?.data?.assigneeEmail, 'firstName'))) {
            // If the card title is the default card title, update it with the new assignee's name
            data.cardTitle = getCardDefaultName(getUserNameByEmail(assignee?.login ?? '', 'firstName'));
        }

        setIssueNewCardStepAndData({
            step: isEditing ? CONST.EXPENSIFY_CARD.STEP.CONFIRMATION : CONST.EXPENSIFY_CARD.STEP.CARD_TYPE,
            data,
            isEditing: false,
            policyID,
        });
    };

    const handleBackButtonPress = () => {
        if (isEditing) {
            setIssueNewCardStepAndData({step: CONST.EXPENSIFY_CARD.STEP.CONFIRMATION, isEditing: false, policyID});
            return;
        }
        Navigation.goBack();
        clearIssueNewCardFlow(policyID);
    };

    const shouldShowSearchInput = policy?.employeeList && Object.keys(policy.employeeList).length >= MINIMUM_MEMBER_TO_SHOW_SEARCH;
    const textInputLabel = shouldShowSearchInput ? translate('workspace.card.issueNewCard.findMember') : undefined;

    const membersDetails = useMemo(() => {
        let membersList: ListItem[] = [];
        if (!policy?.employeeList) {
            return membersList;
        }

        Object.entries(policy.employeeList ?? {}).forEach(([email, policyEmployee]) => {
            if (isDeletedPolicyEmployee(policyEmployee, isOffline)) {
                return;
            }

            const personalDetail = getPersonalDetailByEmail(email);
            membersList.push({
                keyForList: email,
                text: personalDetail?.displayName,
                alternateText: email,
                login: email,
                accountID: personalDetail?.accountID,
                icons: [
                    {
                        source: personalDetail?.avatar ?? Expensicons.FallbackAvatar,
                        name: formatPhoneNumber(email),
                        type: CONST.ICON_TYPE_AVATAR,
                        id: personalDetail?.accountID,
                    },
                ],
            });
        });

        membersList = sortAlphabetically(membersList, 'text', localeCompare);

        return membersList;
    }, [isOffline, policy?.employeeList, formatPhoneNumber, localeCompare]);

    const sections = useMemo(() => {
        if (!debouncedSearchTerm) {
            return [
                {
                    data: membersDetails,
                    shouldShow: true,
                },
            ];
        }

        const searchValue = getSearchValueForPhoneOrEmail(debouncedSearchTerm).toLowerCase();
        const filteredOptions = tokenizedSearch(membersDetails, searchValue, (option) => [option.text ?? '', option.alternateText ?? '']);

        return [
            {
                title: undefined,
                data: filteredOptions,
                shouldShow: true,
            },
        ];
    }, [membersDetails, debouncedSearchTerm]);

    const headerMessage = useMemo(() => {
        const searchValue = debouncedSearchTerm.trim().toLowerCase();

        return getHeaderMessage(sections[0].data.length !== 0, false, searchValue);
    }, [debouncedSearchTerm, sections]);

    return (
        <InteractiveStepWrapper
            wrapperID={AssigneeStep.displayName}
            shouldEnablePickerAvoiding={false}
            shouldEnableMaxHeight
            headerTitle={translate('workspace.card.issueCard')}
            handleBackButtonPress={handleBackButtonPress}
            startStepIndex={startFrom}
            stepNames={stepNames}
            enableEdgeToEdgeBottomSafeAreaPadding
        >
            <Text style={[styles.textHeadlineLineHeightXXL, styles.ph5, styles.mv3]}>{translate('workspace.card.issueNewCard.whoNeedsCard')}</Text>
            <SelectionList
                textInputLabel={textInputLabel}
                textInputValue={searchTerm}
                onChangeText={setSearchTerm}
                sections={sections}
                headerMessage={headerMessage}
                ListItem={UserListItem}
                onSelectRow={submit}
                addBottomSafeAreaPadding
            />
        </InteractiveStepWrapper>
    );
}

AssigneeStep.displayName = 'AssigneeStep';

export default AssigneeStep;<|MERGE_RESOLUTION|>--- conflicted
+++ resolved
@@ -35,13 +35,8 @@
     startFrom?: number;
 };
 
-<<<<<<< HEAD
 function AssigneeStep({policy, stepNames, startFrom}: AssigneeStepProps) {
-    const {translate, formatPhoneNumber} = useLocalize();
-=======
-function AssigneeStep({policy}: AssigneeStepProps) {
     const {translate, formatPhoneNumber, localeCompare} = useLocalize();
->>>>>>> a4b094ab
     const styles = useThemeStyles();
     const {isOffline} = useNetwork();
     const policyID = policy?.id;
