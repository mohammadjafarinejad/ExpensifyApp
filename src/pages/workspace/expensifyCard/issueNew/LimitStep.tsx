--- conflicted
+++ resolved
@@ -57,12 +57,9 @@
                 errors.limit = translate('iou.error.invalidIntegerAmount');
             }
 
-<<<<<<< HEAD
             if (Number(values.limit) > CONST.EXPENSIFY_CARD.LIMIT_VALUE) {
                 errors.limit = translate('workspace.card.issueNewCard.cardLimitError');
             }
-=======
->>>>>>> db592c9c
             return errors;
         },
         [translate],
