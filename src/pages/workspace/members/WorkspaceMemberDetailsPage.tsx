--- conflicted
+++ resolved
@@ -20,12 +20,6 @@
 import usePrevious from '@hooks/usePrevious';
 import useStyleUtils from '@hooks/useStyleUtils';
 import useThemeStyles from '@hooks/useThemeStyles';
-<<<<<<< HEAD
-import {setIssueNewCardStepAndData} from '@libs/actions/Card';
-import {openPolicyCompanyCardsPage} from '@libs/actions/CompanyCards';
-import {clearWorkspaceOwnerChangeFlow, isApprover, removeMembers, requestWorkspaceOwnerChange, updateWorkspaceMembersRole} from '@libs/actions/Policy/Member';
-=======
->>>>>>> 2c846db4
 import {getAllCardsForWorkspace, getCardFeedIcon, getCompanyFeeds, maskCardNumber} from '@libs/CardUtils';
 import {convertToDisplayString} from '@libs/CurrencyUtils';
 import type {PlatformStackScreenProps} from '@libs/Navigation/PlatformStackNavigation/types';
@@ -39,12 +33,9 @@
 import type {WithPolicyAndFullscreenLoadingProps} from '@pages/workspace/withPolicyAndFullscreenLoading';
 import withPolicyAndFullscreenLoading from '@pages/workspace/withPolicyAndFullscreenLoading';
 import variables from '@styles/variables';
-<<<<<<< HEAD
-=======
 import {setIssueNewCardStepAndData} from '@userActions/Card';
 import {openPolicyCompanyCardsPage} from '@userActions/CompanyCards';
 import {clearWorkspaceOwnerChangeFlow, isApprover as isApproverUserAction, removeMembers, requestWorkspaceOwnerChange, updateWorkspaceMembersRole} from '@userActions/Policy/Member';
->>>>>>> 2c846db4
 import CONST from '@src/CONST';
 import ONYXKEYS from '@src/ONYXKEYS';
 import ROUTES from '@src/ROUTES';
@@ -105,13 +96,8 @@
     }, [accountID, workspaceCards]);
 
     const confirmModalPrompt = useMemo(() => {
-<<<<<<< HEAD
-        const isUserApprover = isApprover(policy, accountID);
-        if (!isUserApprover) {
-=======
         const isApprover = isApproverUserAction(policy, accountID);
         if (!isApprover) {
->>>>>>> 2c846db4
             return translate('workspace.people.removeMemberPrompt', {memberName: displayName});
         }
         return translate('workspace.people.removeMembersWarningPrompt', {
