import type {StackScreenProps} from '@react-navigation/stack';
import React, {useCallback, useEffect, useMemo, useState} from 'react';
import {View} from 'react-native';
import {useOnyx} from 'react-native-onyx';
import type {OnyxEntry} from 'react-native-onyx';
import type {ValueOf} from 'type-fest';
import ExpensifyCardImage from '@assets/images/expensify-card.svg';
import Avatar from '@components/Avatar';
import Button from '@components/Button';
import ConfirmModal from '@components/ConfirmModal';
import HeaderWithBackButton from '@components/HeaderWithBackButton';
import * as Expensicons from '@components/Icon/Expensicons';
import MenuItem from '@components/MenuItem';
import MenuItemWithTopDescription from '@components/MenuItemWithTopDescription';
import OfflineWithFeedback from '@components/OfflineWithFeedback';
import ScreenWrapper from '@components/ScreenWrapper';
import ScrollView from '@components/ScrollView';
import Text from '@components/Text';
import useCurrentUserPersonalDetails from '@hooks/useCurrentUserPersonalDetails';
import useLocalize from '@hooks/useLocalize';
import useNetwork from '@hooks/useNetwork';
import usePrevious from '@hooks/usePrevious';
import useStyleUtils from '@hooks/useStyleUtils';
import useThemeStyles from '@hooks/useThemeStyles';
import * as CardUtils from '@libs/CardUtils';
import * as CurrencyUtils from '@libs/CurrencyUtils';
import * as PolicyUtils from '@libs/PolicyUtils';
import Navigation from '@navigation/Navigation';
import type {SettingsNavigatorParamList} from '@navigation/types';
import NotFoundPage from '@pages/ErrorPage/NotFoundPage';
import AccessOrNotFoundWrapper from '@pages/workspace/AccessOrNotFoundWrapper';
import WorkspaceMemberDetailsFeedSelectorModal from '@pages/workspace/members/WorkspaceMemberDetailsFeedSelectorModal';
import type {WithPolicyAndFullscreenLoadingProps} from '@pages/workspace/withPolicyAndFullscreenLoading';
import withPolicyAndFullscreenLoading from '@pages/workspace/withPolicyAndFullscreenLoading';
import variables from '@styles/variables';
import * as Card from '@userActions/Card';
import * as Member from '@userActions/Policy/Member';
import CONST from '@src/CONST';
import ONYXKEYS from '@src/ONYXKEYS';
import ROUTES from '@src/ROUTES';
import type SCREENS from '@src/SCREENS';
import type {PersonalDetails, PersonalDetailsList, WorkspaceCardsList} from '@src/types/onyx';
import type {ListItemType} from './WorkspaceMemberDetailsRoleSelectionModal';
import WorkspaceMemberDetailsRoleSelectionModal from './WorkspaceMemberDetailsRoleSelectionModal';

type WorkspacePolicyOnyxProps = {
    /** Personal details of all users */
    personalDetails: OnyxEntry<PersonalDetailsList>;
};
const allCards = {
    // eslint-disable-next-line @typescript-eslint/naming-convention
    cards_18175034_ExpensifyCard: [],
    // eslint-disable-next-line @typescript-eslint/naming-convention
    cards_18175034_cdfbmo: {
        // eslint-disable-next-line @typescript-eslint/naming-convention
        '1': {isLoadingLastUpdated: false, nameValuePairs: {cardTitle: 'jk'}},
        id1: {
            cardID: 885646,
            accountID: 11309072,
            nameValuePairs: {
                cardTitle: 'Test 1',
            },
            cardNumber: '1234 56XX XXXX 1222',
        },
    },
    // eslint-disable-next-line @typescript-eslint/naming-convention
    'cards_18224126_Expensify Card': [],
} as never as Record<string, WorkspaceCardsList>;

type WorkspaceMemberDetailsPageProps = Omit<WithPolicyAndFullscreenLoadingProps, 'route'> &
    WorkspacePolicyOnyxProps &
    StackScreenProps<SettingsNavigatorParamList, typeof SCREENS.WORKSPACE.MEMBER_DETAILS>;

function WorkspaceMemberDetailsPage({personalDetails, policy, route}: WorkspaceMemberDetailsPageProps) {
    const policyID = route.params.policyID;
    const workspaceAccountID = PolicyUtils.getWorkspaceAccountID(policyID);

    const styles = useThemeStyles();
    const {isOffline} = useNetwork();
    const {translate} = useLocalize();
    const StyleUtils = useStyleUtils();
    const currentUserPersonalDetails = useCurrentUserPersonalDetails();
    const [expensifyCardsList] = useOnyx(`${ONYXKEYS.COLLECTION.WORKSPACE_CARDS_LIST}${policy?.workspaceAccountID}_${CONST.EXPENSIFY_CARD.BANK}`);
    const [allCardsList] = useOnyx(`${ONYXKEYS.COLLECTION.WORKSPACE_CARDS_LIST}`);
    const [isRemoveMemberConfirmModalVisible, setIsRemoveMemberConfirmModalVisible] = useState(false);
    const [isRoleSelectionModalVisible, setIsRoleSelectionModalVisible] = useState(false);
    const [isFeedSelectorModalVisible, setIsFeedSelectorModalVisible] = useState(false);

    const accountID = Number(route.params.accountID);
    const memberLogin = personalDetails?.[accountID]?.login ?? '';
    const member = policy?.employeeList?.[memberLogin];
    const prevMember = usePrevious(member);
    const details = personalDetails?.[accountID] ?? ({} as PersonalDetails);
    const fallbackIcon = details.fallbackIcon ?? '';
    const displayName = details.displayName ?? '';
    const isSelectedMemberOwner = policy?.owner === details.login;
    const isSelectedMemberCurrentUser = accountID === currentUserPersonalDetails?.accountID;
    const isCurrentUserAdmin = policy?.employeeList?.[personalDetails?.[currentUserPersonalDetails?.accountID]?.login ?? '']?.role === CONST.POLICY.ROLE.ADMIN;
    const isCurrentUserOwner = policy?.owner === currentUserPersonalDetails?.login;
    const ownerDetails = personalDetails?.[policy?.ownerAccountID ?? -1] ?? ({} as PersonalDetails);
    const policyOwnerDisplayName = ownerDetails.displayName ?? policy?.owner ?? '';

    const hasMultipleFeeds = true;

    const memberCards = useMemo(() => {
        if (!expensifyCardsList) {
            return [];
        }
        return Object.values(expensifyCardsList).filter((expensifyCard) => expensifyCard.accountID === accountID);
    }, [expensifyCardsList, accountID]);

    const companyCards = useMemo(() => {
        const workspaceId = policy?.workspaceAccountID ? policy.workspaceAccountID.toString() : '';
        const cards: WorkspaceCardsList = {};
        const mockedCardsList = allCardsList ?? allCards ?? {};
        Object.keys(mockedCardsList)
            .filter((key) => key !== `${ONYXKEYS.COLLECTION.WORKSPACE_CARDS_LIST}${policy?.workspaceAccountID}_${CONST.EXPENSIFY_CARD.BANK}` && key.includes(workspaceId))
            .forEach((key) => {
                const feedCards = mockedCardsList?.[key];
                if (feedCards && Object.keys(feedCards).length > 0) {
                    Object.keys(feedCards).forEach((feedCardKey) => {
                        if (feedCards[feedCardKey].accountID !== accountID) {
                            return;
                        }
                        cards[feedCardKey] = feedCards[feedCardKey];
                    });
                }
            });
        return cards;
    }, [accountID, policy?.workspaceAccountID, allCardsList]);

    const confirmModalPrompt = useMemo(() => {
        const isApprover = Member.isApprover(policy, accountID);
        if (!isApprover) {
            return translate('workspace.people.removeMemberPrompt', {memberName: displayName});
        }
        return translate('workspace.people.removeMembersWarningPrompt', {
            memberName: displayName,
            ownerName: policyOwnerDisplayName,
        });
    }, [accountID, policy, displayName, policyOwnerDisplayName, translate]);

    const roleItems: ListItemType[] = useMemo(
        () => [
            {
                value: CONST.POLICY.ROLE.ADMIN,
                text: translate('common.admin'),
                isSelected: member?.role === CONST.POLICY.ROLE.ADMIN,
                keyForList: CONST.POLICY.ROLE.ADMIN,
            },
            {
                value: CONST.POLICY.ROLE.USER,
                text: translate('common.member'),
                isSelected: member?.role !== CONST.POLICY.ROLE.ADMIN,
                keyForList: CONST.POLICY.ROLE.USER,
            },
        ],
        [member?.role, translate],
    );

    useEffect(() => {
        if (!prevMember || prevMember?.pendingAction === CONST.RED_BRICK_ROAD_PENDING_ACTION.DELETE || member?.pendingAction !== CONST.RED_BRICK_ROAD_PENDING_ACTION.DELETE) {
            return;
        }
        Navigation.goBack();
    }, [member, prevMember]);

    const askForConfirmationToRemove = () => {
        setIsRemoveMemberConfirmModalVisible(true);
    };

    const removeUser = useCallback(() => {
        Member.removeMembers([accountID], policyID);
        setIsRemoveMemberConfirmModalVisible(false);
    }, [accountID, policyID]);

    const navigateToProfile = useCallback(() => {
        Navigation.navigate(ROUTES.PROFILE.getRoute(accountID, Navigation.getActiveRoute()));
    }, [accountID]);

    const navigateToDetails = useCallback(
        (cardID: string) => {
            Navigation.navigate(ROUTES.WORKSPACE_EXPENSIFY_CARD_DETAILS.getRoute(policyID, cardID, Navigation.getActiveRoute()));
        },
        [policyID],
    );

    const navigateToCompanyCardDetails = useCallback(
        (cardID: string) => {
            Navigation.navigate(ROUTES.WORKSPACE_COMPANY_CARD_DETAILS.getRoute(policyID, cardID, Navigation.getActiveRoute()));
        },
        [policyID],
    );

    const handleIssueNewCard = useCallback(() => {
        if (hasMultipleFeeds) {
            setIsFeedSelectorModalVisible(true);
            return;
        }
        const activeRoute = Navigation.getActiveRoute();

        Card.setIssueNewCardStepAndData({
            step: CONST.EXPENSIFY_CARD.STEP.CARD_TYPE,
            data: {
                assigneeEmail: memberLogin,
            },
            isEditing: false,
        });
        Navigation.navigate(ROUTES.WORKSPACE_EXPENSIFY_CARD_ISSUE_NEW.getRoute(policyID, activeRoute));
    }, [hasMultipleFeeds, memberLogin, policyID]);

    const openRoleSelectionModal = useCallback(() => {
        setIsRoleSelectionModalVisible(true);
    }, []);

    const changeRole = useCallback(
        ({value}: ListItemType) => {
            setIsRoleSelectionModalVisible(false);
            Member.updateWorkspaceMembersRole(policyID, [accountID], value);
        },
        [accountID, policyID],
    );

    const startChangeOwnershipFlow = useCallback(() => {
        Member.clearWorkspaceOwnerChangeFlow(policyID);
        Member.requestWorkspaceOwnerChange(policyID);
        Navigation.navigate(ROUTES.WORKSPACE_OWNER_CHANGE_CHECK.getRoute(policyID, accountID, 'amountOwed' as ValueOf<typeof CONST.POLICY.OWNERSHIP_ERRORS>));
    }, [accountID, policyID]);

    // eslint-disable-next-line rulesdir/no-negated-variables
    const shouldShowNotFoundPage =
        !member || (member.pendingAction === CONST.RED_BRICK_ROAD_PENDING_ACTION.DELETE && prevMember?.pendingAction === CONST.RED_BRICK_ROAD_PENDING_ACTION.DELETE);

    if (shouldShowNotFoundPage) {
        return <NotFoundPage />;
    }

    return (
        <AccessOrNotFoundWrapper
            policyID={policyID}
            accessVariants={[CONST.POLICY.ACCESS_VARIANTS.ADMIN, CONST.POLICY.ACCESS_VARIANTS.PAID]}
        >
            <ScreenWrapper testID={WorkspaceMemberDetailsPage.displayName}>
                {({safeAreaPaddingBottomStyle}) => (
                    <>
                        <HeaderWithBackButton
                            title={displayName}
                            subtitle={policy?.name}
                        />
                        <ScrollView contentContainerStyle={safeAreaPaddingBottomStyle}>
                            <View style={[styles.containerWithSpaceBetween, styles.pointerEventsBoxNone, styles.justifyContentStart, styles.pRelative]}>
                                <View style={[styles.avatarSectionWrapper, styles.pb0]}>
                                    <OfflineWithFeedback pendingAction={details.pendingFields?.avatar}>
                                        <Avatar
                                            containerStyles={[styles.avatarXLarge, styles.mv5, styles.noOutline]}
                                            imageStyles={[styles.avatarXLarge]}
                                            source={details.avatar}
                                            avatarID={accountID}
                                            type={CONST.ICON_TYPE_AVATAR}
                                            size={CONST.AVATAR_SIZE.XLARGE}
                                            fallbackIcon={fallbackIcon}
                                        />
                                    </OfflineWithFeedback>
                                    {!!(details.displayName ?? '') && (
                                        <Text
                                            style={[styles.textHeadline, styles.pre, styles.mb6, styles.w100, styles.textAlignCenter]}
                                            numberOfLines={1}
                                        >
                                            {displayName}
                                        </Text>
                                    )}
                                    {isSelectedMemberOwner && isCurrentUserAdmin && !isCurrentUserOwner ? (
                                        <Button
                                            text={translate('workspace.people.transferOwner')}
                                            onPress={startChangeOwnershipFlow}
                                            medium
                                            isDisabled={isOffline}
                                            icon={Expensicons.Transfer}
                                            iconStyles={StyleUtils.getTransformScaleStyle(0.8)}
                                            style={styles.mv5}
                                        />
                                    ) : (
                                        <Button
                                            text={translate('workspace.people.removeWorkspaceMemberButtonTitle')}
                                            onPress={askForConfirmationToRemove}
                                            medium
                                            isDisabled={isSelectedMemberOwner || isSelectedMemberCurrentUser}
                                            icon={Expensicons.RemoveMembers}
                                            iconStyles={StyleUtils.getTransformScaleStyle(0.8)}
                                            style={styles.mv5}
                                        />
                                    )}
                                    <ConfirmModal
                                        danger
                                        title={translate('workspace.people.removeMemberTitle')}
                                        isVisible={isRemoveMemberConfirmModalVisible}
                                        onConfirm={removeUser}
                                        onCancel={() => setIsRemoveMemberConfirmModalVisible(false)}
                                        prompt={confirmModalPrompt}
                                        confirmText={translate('common.remove')}
                                        cancelText={translate('common.cancel')}
                                    />
                                </View>
                                <View style={[styles.w100]}>
                                    <MenuItemWithTopDescription
                                        disabled={isSelectedMemberOwner || isSelectedMemberCurrentUser}
                                        title={member?.role === CONST.POLICY.ROLE.ADMIN ? translate('common.admin') : translate('common.member')}
                                        description={translate('common.role')}
                                        shouldShowRightIcon
                                        onPress={openRoleSelectionModal}
                                    />
                                    <MenuItem
                                        style={styles.mb5}
                                        title={translate('common.profile')}
                                        icon={Expensicons.Info}
                                        onPress={navigateToProfile}
                                        shouldShowRightIcon
                                    />
                                    <WorkspaceMemberDetailsRoleSelectionModal
                                        isVisible={isRoleSelectionModalVisible}
                                        items={roleItems}
                                        onRoleChange={changeRole}
                                        onClose={() => setIsRoleSelectionModalVisible(false)}
                                    />
                                    {policy?.areExpensifyCardsEnabled && (
                                        <>
                                            <View style={[styles.ph5, styles.pv3]}>
                                                <Text style={StyleUtils.combineStyles([styles.sidebarLinkText, styles.optionAlternateText, styles.textLabelSupporting])}>
                                                    {translate('walletPage.assignedCards')}
                                                </Text>
                                            </View>
                                            {memberCards.map((memberCard) => (
                                                <MenuItem
<<<<<<< HEAD
                                                    title={memberCard.nameValuePairs?.cardTitle}
                                                    badgeText={CurrencyUtils.convertAmountToDisplayString(memberCard.nameValuePairs?.unapprovedExpenseLimit)}
=======
                                                    title={card.nameValuePairs?.cardTitle}
                                                    badgeText={CurrencyUtils.convertToDisplayString(card.nameValuePairs?.unapprovedExpenseLimit)}
>>>>>>> 762bffcf
                                                    icon={ExpensifyCardImage}
                                                    displayInDefaultIconColor
                                                    iconStyles={styles.cardIcon}
                                                    contentFit="contain"
                                                    iconWidth={variables.cardIconWidth}
                                                    iconHeight={variables.cardIconHeight}
                                                    onPress={() => navigateToDetails(memberCard.cardID.toString())}
                                                    shouldShowRightIcon
                                                />
                                            ))}
                                            {Object.keys(companyCards ?? {}).map((companyCardKey) => {
                                                const companyCard = companyCards[companyCardKey];
                                                return (
                                                    <MenuItem
                                                        title={companyCard?.cardNumber ?? ''}
                                                        icon={CardUtils.getCardDetailsImage(companyCard?.bank ?? '')}
                                                        displayInDefaultIconColor
                                                        iconStyles={styles.cardIcon}
                                                        contentFit="contain"
                                                        iconWidth={variables.cardIconWidth}
                                                        iconHeight={variables.cardIconHeight}
                                                        onPress={() => navigateToCompanyCardDetails(companyCardKey)}
                                                        shouldShowRightIcon
                                                    />
                                                );
                                            })}
                                            <MenuItem
                                                title={translate('workspace.expensifyCard.newCard')}
                                                icon={Expensicons.Plus}
                                                onPress={handleIssueNewCard}
                                            />
                                        </>
                                    )}
                                </View>
                                <WorkspaceMemberDetailsFeedSelectorModal
                                    isVisible={isFeedSelectorModalVisible}
                                    onClose={() => setIsFeedSelectorModalVisible(false)}
                                    policyID={policyID}
                                />
                            </View>
                        </ScrollView>
                    </>
                )}
            </ScreenWrapper>
        </AccessOrNotFoundWrapper>
    );
}

WorkspaceMemberDetailsPage.displayName = 'WorkspaceMemberDetailsPage';

export default withPolicyAndFullscreenLoading(WorkspaceMemberDetailsPage);<|MERGE_RESOLUTION|>--- conflicted
+++ resolved
@@ -331,13 +331,8 @@
                                             </View>
                                             {memberCards.map((memberCard) => (
                                                 <MenuItem
-<<<<<<< HEAD
                                                     title={memberCard.nameValuePairs?.cardTitle}
-                                                    badgeText={CurrencyUtils.convertAmountToDisplayString(memberCard.nameValuePairs?.unapprovedExpenseLimit)}
-=======
-                                                    title={card.nameValuePairs?.cardTitle}
-                                                    badgeText={CurrencyUtils.convertToDisplayString(card.nameValuePairs?.unapprovedExpenseLimit)}
->>>>>>> 762bffcf
+                                                    badgeText={CurrencyUtils.convertToDisplayString(memberCard.nameValuePairs?.unapprovedExpenseLimit)}
                                                     icon={ExpensifyCardImage}
                                                     displayInDefaultIconColor
                                                     iconStyles={styles.cardIcon}
