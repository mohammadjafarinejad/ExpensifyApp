--- conflicted
+++ resolved
@@ -31,7 +31,6 @@
 
     const closePage = useCallback(() => {
         clearWorkspaceOwnerChangeFlow(policyID);
-<<<<<<< HEAD
         if (backTo) {
             Navigation.goBack(backTo);
         } else {
@@ -39,11 +38,6 @@
             Navigation.navigate(ROUTES.WORKSPACE_MEMBER_DETAILS.getRoute(policyID, accountID));
         }
     }, [accountID, backTo, policyID]);
-=======
-        Navigation.goBack();
-        Navigation.navigate(ROUTES.WORKSPACE_MEMBER_DETAILS.getRoute(policyID, accountID));
-    }, [accountID, policyID]);
->>>>>>> eb438cf0
 
     return (
         <AccessOrNotFoundWrapper
