import type {StackScreenProps} from '@react-navigation/stack';
import React, {useMemo, useState} from 'react';
import {View} from 'react-native';
import {useOnyx} from 'react-native-onyx';
import Button from '@components/Button';
import ButtonWithDropdownMenu from '@components/ButtonWithDropdownMenu';
import type {DropdownOption} from '@components/ButtonWithDropdownMenu/types';
import ConfirmModal from '@components/ConfirmModal';
import EmptyStateComponent from '@components/EmptyStateComponent';
import HeaderWithBackButton from '@components/HeaderWithBackButton';
import * as Expensicons from '@components/Icon/Expensicons';
import * as Illustrations from '@components/Icon/Illustrations';
import ScreenWrapper from '@components/ScreenWrapper';
import ListItemRightCaretWithLabel from '@components/SelectionList/ListItemRightCaretWithLabel';
import TableListItem from '@components/SelectionList/TableListItem';
import type {ListItem} from '@components/SelectionList/types';
import SelectionListWithModal from '@components/SelectionListWithModal';
import TableListItemSkeleton from '@components/Skeletons/TableRowSkeleton';
import Text from '@components/Text';
import useLocalize from '@hooks/useLocalize';
import useResponsiveLayout from '@hooks/useResponsiveLayout';
import useThemeStyles from '@hooks/useThemeStyles';
import {turnOffMobileSelectionMode} from '@libs/actions/MobileSelectionMode';
import * as ReportField from '@libs/actions/Policy/ReportField';
import * as DeviceCapabilities from '@libs/DeviceCapabilities';
import localeCompare from '@libs/LocaleCompare';
import Navigation from '@libs/Navigation/Navigation';
import * as PolicyUtils from '@libs/PolicyUtils';
import * as ReportUtils from '@libs/ReportUtils';
import type {SettingsNavigatorParamList} from '@navigation/types';
import AccessOrNotFoundWrapper from '@pages/workspace/AccessOrNotFoundWrapper';
import type {WithPolicyAndFullscreenLoadingProps} from '@pages/workspace/withPolicyAndFullscreenLoading';
import withPolicyAndFullscreenLoading from '@pages/workspace/withPolicyAndFullscreenLoading';
import CONST from '@src/CONST';
import ONYXKEYS from '@src/ONYXKEYS';
import ROUTES from '@src/ROUTES';
import type SCREENS from '@src/SCREENS';
import type DeepValueOf from '@src/types/utils/DeepValueOf';

type ValueListItem = ListItem & {
    /** The value */
    value: string;

    /** Whether the value is enabled */
    enabled: boolean;

    /** The value order weight in the list */
    orderWeight?: number;
};

type ReportFieldsListValuesPageProps = WithPolicyAndFullscreenLoadingProps & StackScreenProps<SettingsNavigatorParamList, typeof SCREENS.WORKSPACE.REPORT_FIELDS_LIST_VALUES>;

function ReportFieldsListValuesPage({
    policy,
    route: {
        params: {policyID, reportFieldID},
    },
}: ReportFieldsListValuesPageProps) {
    const styles = useThemeStyles();
    const {translate} = useLocalize();
    const {shouldUseNarrowLayout} = useResponsiveLayout();
    const [formDraft] = useOnyx(ONYXKEYS.FORMS.WORKSPACE_REPORT_FIELDS_FORM_DRAFT);
    const [selectionMode] = useOnyx(ONYXKEYS.MOBILE_SELECTION_MODE);

    const [selectedValues, setSelectedValues] = useState<Record<string, boolean>>({});
    const [deleteValuesConfirmModalVisible, setDeleteValuesConfirmModalVisible] = useState(false);
    const hasAccountingConnections = PolicyUtils.hasAccountingConnections(policy);

    const canSelectMultiple = !hasAccountingConnections && (shouldUseNarrowLayout ? selectionMode?.isEnabled : true);

    const [listValues, disabledListValues] = useMemo(() => {
        let reportFieldValues: string[];
        let reportFieldDisabledValues: boolean[];

        if (reportFieldID) {
            const reportFieldKey = ReportUtils.getReportFieldKey(reportFieldID);

            reportFieldValues = Object.values(policy?.fieldList?.[reportFieldKey]?.values ?? {});
            reportFieldDisabledValues = Object.values(policy?.fieldList?.[reportFieldKey]?.disabledOptions ?? {});
        } else {
            reportFieldValues = formDraft?.listValues ?? [];
            reportFieldDisabledValues = formDraft?.disabledListValues ?? [];
        }

        return [reportFieldValues, reportFieldDisabledValues];
    }, [formDraft?.disabledListValues, formDraft?.listValues, policy?.fieldList, reportFieldID]);

    const listValuesSections = useMemo(() => {
        const data = listValues
            .map<ValueListItem>((value, index) => ({
                value,
                index,
                text: value,
                keyForList: value,
                isSelected: selectedValues[value] && canSelectMultiple,
                enabled: !disabledListValues[index] ?? true,
                rightElement: (
                    <ListItemRightCaretWithLabel
                        shouldShowCaret={false}
                        labelText={disabledListValues[index] ? translate('workspace.common.disabled') : translate('workspace.common.enabled')}
                    />
                ),
            }))
            .sort((a, b) => localeCompare(a.value, b.value));
        return [{data, isDisabled: false}];
    }, [canSelectMultiple, disabledListValues, listValues, selectedValues, translate]);

    const shouldShowEmptyState = Object.values(listValues ?? {}).length <= 0;
    const selectedValuesArray = Object.keys(selectedValues).filter((key) => selectedValues[key]);

    const toggleValue = (valueItem: ValueListItem) => {
        setSelectedValues((prev) => ({
            ...prev,
            [valueItem.value]: !prev[valueItem.value],
        }));
    };

    const toggleAllValues = () => {
        const areAllSelected = listValues.length === selectedValuesArray.length;

        setSelectedValues(areAllSelected ? {} : Object.fromEntries(listValues.map((value) => [value, true])));
    };

    const handleDeleteValues = () => {
        setSelectedValues({});

        const valuesToDelete = selectedValuesArray.reduce<number[]>((acc, valueName) => {
            const index = listValues?.indexOf(valueName) ?? -1;

            if (index !== -1) {
                acc.push(index);
            }

            return acc;
        }, []);

        if (reportFieldID) {
            ReportField.removeReportFieldListValue(policyID, reportFieldID, valuesToDelete);
        } else {
            ReportField.deleteReportFieldsListValue(valuesToDelete);
        }

        setDeleteValuesConfirmModalVisible(false);
    };

    const openListValuePage = (valueItem: ValueListItem) => {
        if (valueItem.index === undefined || hasAccountingConnections) {
            return;
        }

        Navigation.navigate(ROUTES.WORKSPACE_REPORT_FIELDS_VALUE_SETTINGS.getRoute(policyID, valueItem.index, reportFieldID));

        setSelectedValues({});
    };

    const getCustomListHeader = () => {
        const header = (
            <View
                style={[
                    styles.flex1,
                    styles.flexRow,
                    styles.justifyContentBetween,
                    // Required padding accounting for the checkbox and the right arrow in multi-select mode
                    canSelectMultiple && styles.pl3,
                ]}
            >
                <Text style={styles.searchInputStyle}>{translate('common.name')}</Text>
                <Text style={[styles.searchInputStyle, styles.textAlignCenter]}>{translate('statusPage.status')}</Text>
            </View>
        );
        if (canSelectMultiple) {
            return header;
        }
        return <View style={[styles.flexRow, styles.ph9, styles.pv3, styles.pb5]}>{header}</View>;
    };

    const getHeaderButtons = () => {
        const options: Array<DropdownOption<DeepValueOf<typeof CONST.POLICY.BULK_ACTION_TYPES>>> = [];
<<<<<<< HEAD
        if ((shouldUseNarrowLayout ? selectionMode?.isEnabled : true) && selectedValuesArray.length > 0) {
=======
        if (isSmallScreenWidth ? selectionMode?.isEnabled : selectedValuesArray.length > 0) {
>>>>>>> d5cfecfc
            if (selectedValuesArray.length > 0) {
                options.push({
                    icon: Expensicons.Trashcan,
                    text: translate(selectedValuesArray.length === 1 ? 'workspace.reportFields.deleteValue' : 'workspace.reportFields.deleteValues'),
                    value: CONST.POLICY.BULK_ACTION_TYPES.DELETE,
                    onSelected: () => setDeleteValuesConfirmModalVisible(true),
                });
            }
            const enabledValues = selectedValuesArray.filter((valueName) => {
                const index = listValues?.indexOf(valueName) ?? -1;
                return !disabledListValues?.[index];
            });

            if (enabledValues.length > 0) {
                const valuesToDisable = selectedValuesArray.reduce<number[]>((acc, valueName) => {
                    const index = listValues?.indexOf(valueName) ?? -1;
                    if (!disabledListValues?.[index] && index !== -1) {
                        acc.push(index);
                    }

                    return acc;
                }, []);

                options.push({
                    icon: Expensicons.DocumentSlash,
                    text: translate(enabledValues.length === 1 ? 'workspace.reportFields.disableValue' : 'workspace.reportFields.disableValues'),
                    value: CONST.POLICY.BULK_ACTION_TYPES.DISABLE,
                    onSelected: () => {
                        setSelectedValues({});

                        if (reportFieldID) {
                            ReportField.updateReportFieldListValueEnabled(policyID, reportFieldID, valuesToDisable, false);
                            return;
                        }

                        ReportField.setReportFieldsListValueEnabled(valuesToDisable, false);
                    },
                });
            }

            const disabledValues = selectedValuesArray.filter((valueName) => {
                const index = listValues?.indexOf(valueName) ?? -1;
                return disabledListValues?.[index];
            });

            if (disabledValues.length > 0) {
                const valuesToEnable = selectedValuesArray.reduce<number[]>((acc, valueName) => {
                    const index = listValues?.indexOf(valueName) ?? -1;
                    if (disabledListValues?.[index] && index !== -1) {
                        acc.push(index);
                    }

                    return acc;
                }, []);

                options.push({
                    icon: Expensicons.Document,
                    text: translate(disabledValues.length === 1 ? 'workspace.reportFields.enableValue' : 'workspace.reportFields.enableValues'),
                    value: CONST.POLICY.BULK_ACTION_TYPES.ENABLE,
                    onSelected: () => {
                        setSelectedValues({});

                        if (reportFieldID) {
                            ReportField.updateReportFieldListValueEnabled(policyID, reportFieldID, valuesToEnable, true);
                            return;
                        }

                        ReportField.setReportFieldsListValueEnabled(valuesToEnable, true);
                    },
                });
            }

            return (
                <ButtonWithDropdownMenu
                    onPress={() => null}
                    shouldAlwaysShowDropdownMenu
                    pressOnEnter
                    buttonSize={CONST.DROPDOWN_BUTTON_SIZE.MEDIUM}
                    customText={translate('workspace.common.selected', {selectedNumber: selectedValuesArray.length})}
                    options={options}
                    isSplitButton={false}
                    style={[shouldUseNarrowLayout && styles.flexGrow1, shouldUseNarrowLayout && styles.mb3]}
                    isDisabled={!selectedValuesArray.length}
                />
            );
        }

        return (
            <Button
                style={[shouldUseNarrowLayout && styles.flexGrow1, shouldUseNarrowLayout && styles.mb3]}
                medium
                success
                icon={Expensicons.Plus}
                text={translate('workspace.reportFields.addValue')}
                onPress={() => Navigation.navigate(ROUTES.WORKSPACE_REPORT_FIELDS_ADD_VALUE.getRoute(policyID, reportFieldID))}
            />
        );
    };

    const selectionModeHeader = selectionMode?.isEnabled && shouldUseNarrowLayout;

    return (
        <AccessOrNotFoundWrapper
            accessVariants={[CONST.POLICY.ACCESS_VARIANTS.ADMIN, CONST.POLICY.ACCESS_VARIANTS.PAID]}
            policyID={policyID}
            featureName={CONST.POLICY.MORE_FEATURES.ARE_REPORT_FIELDS_ENABLED}
        >
            <ScreenWrapper
                includeSafeAreaPaddingBottom={false}
                style={styles.defaultModalContainer}
                testID={ReportFieldsListValuesPage.displayName}
                shouldEnableMaxHeight
            >
                <HeaderWithBackButton
                    title={translate(selectionModeHeader ? 'common.selectMultiple' : 'workspace.reportFields.listValues')}
                    onBackButtonPress={() => {
                        if (selectionMode?.isEnabled) {
                            setSelectedValues({});
                            turnOffMobileSelectionMode();
                            return;
                        }
                        Navigation.goBack();
                    }}
                >
                    {!shouldUseNarrowLayout && !hasAccountingConnections && getHeaderButtons()}
                </HeaderWithBackButton>
                {shouldUseNarrowLayout && <View style={[styles.pl5, styles.pr5]}>{!hasAccountingConnections && getHeaderButtons()}</View>}
                <View style={[styles.ph5, styles.pv4]}>
                    <Text style={[styles.sidebarLinkText, styles.optionAlternateText]}>{translate('workspace.reportFields.listInputSubtitle')}</Text>
                </View>
                {shouldShowEmptyState && (
                    <EmptyStateComponent
                        title={translate('workspace.reportFields.emptyReportFieldsValues.title')}
                        subtitle={translate('workspace.reportFields.emptyReportFieldsValues.subtitle')}
                        SkeletonComponent={TableListItemSkeleton}
                        headerMediaType={CONST.EMPTY_STATE_MEDIA.ILLUSTRATION}
                        headerMedia={Illustrations.EmptyStateExpenses}
                        headerStyles={styles.emptyFolderBG}
                        headerContentStyles={styles.emptyStateFolderIconSize}
                    />
                )}
                {!shouldShowEmptyState && (
                    <SelectionListWithModal
                        canSelectMultiple={canSelectMultiple}
                        turnOnSelectionModeOnLongPress={!hasAccountingConnections}
                        onTurnOnSelectionMode={(item) => item && toggleValue(item)}
                        sections={listValuesSections}
                        onCheckboxPress={toggleValue}
                        onSelectRow={openListValuePage}
                        onSelectAll={toggleAllValues}
                        ListItem={TableListItem}
                        customListHeader={getCustomListHeader()}
                        shouldPreventDefaultFocusOnSelectRow={!DeviceCapabilities.canUseTouchScreen()}
                        listHeaderWrapperStyle={[styles.ph9, styles.pv3, styles.pb5]}
                        showScrollIndicator={false}
                    />
                )}
                <ConfirmModal
                    isVisible={deleteValuesConfirmModalVisible}
                    onConfirm={handleDeleteValues}
                    onCancel={() => setDeleteValuesConfirmModalVisible(false)}
                    title={translate(selectedValuesArray.length === 1 ? 'workspace.reportFields.deleteValue' : 'workspace.reportFields.deleteValues')}
                    prompt={translate(selectedValuesArray.length === 1 ? 'workspace.reportFields.deleteValuePrompt' : 'workspace.reportFields.deleteValuesPrompt')}
                    confirmText={translate('common.delete')}
                    cancelText={translate('common.cancel')}
                    danger
                />
            </ScreenWrapper>
        </AccessOrNotFoundWrapper>
    );
}

ReportFieldsListValuesPage.displayName = 'ReportFieldsListValuesPage';

export default withPolicyAndFullscreenLoading(ReportFieldsListValuesPage);<|MERGE_RESOLUTION|>--- conflicted
+++ resolved
@@ -176,11 +176,7 @@
 
     const getHeaderButtons = () => {
         const options: Array<DropdownOption<DeepValueOf<typeof CONST.POLICY.BULK_ACTION_TYPES>>> = [];
-<<<<<<< HEAD
-        if ((shouldUseNarrowLayout ? selectionMode?.isEnabled : true) && selectedValuesArray.length > 0) {
-=======
-        if (isSmallScreenWidth ? selectionMode?.isEnabled : selectedValuesArray.length > 0) {
->>>>>>> d5cfecfc
+        if (shouldUseNarrowLayout ? selectionMode?.isEnabled : selectedValuesArray.length > 0) {
             if (selectedValuesArray.length > 0) {
                 options.push({
                     icon: Expensicons.Trashcan,
