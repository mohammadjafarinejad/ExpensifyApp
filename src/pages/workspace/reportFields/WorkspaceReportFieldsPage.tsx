--- conflicted
+++ resolved
@@ -127,10 +127,7 @@
             accessVariants={[CONST.POLICY.ACCESS_VARIANTS.ADMIN, CONST.POLICY.ACCESS_VARIANTS.PAID]}
         >
             <ScreenWrapper
-<<<<<<< HEAD
-=======
                 enableEdgeToEdgeBottomSafeAreaPadding
->>>>>>> 34d92b7d
                 style={[styles.defaultModalContainer]}
                 testID={WorkspaceReportFieldsPage.displayName}
                 shouldShowOfflineIndicatorInWideScreen
@@ -252,7 +249,6 @@
                         </Section>
                     </ScrollView>
                 )}
-<<<<<<< HEAD
                 <ConfirmModal
                     title={translate('workspace.reportFields.disableReportFields')}
                     isVisible={isReportFieldsWarningModalOpen}
@@ -269,26 +265,6 @@
                     cancelText={translate('common.cancel')}
                     danger
                 />
-=======
-                {!shouldShowEmptyState && !isLoading && (
-                    <SelectionListWithModal
-                        canSelectMultiple={canSelectMultiple}
-                        turnOnSelectionModeOnLongPress={!hasReportAccountingConnections}
-                        onTurnOnSelectionMode={(item) => item && updateSelectedReportFields(item)}
-                        sections={reportFieldsSections}
-                        onCheckboxPress={updateSelectedReportFields}
-                        onSelectRow={navigateToReportFieldsSettings}
-                        onSelectAll={toggleAllReportFields}
-                        ListItem={TableListItem}
-                        customListHeader={getCustomListHeader()}
-                        listHeaderContent={shouldUseNarrowLayout ? getHeaderText() : null}
-                        shouldPreventDefaultFocusOnSelectRow={!canUseTouchScreen()}
-                        listHeaderWrapperStyle={[styles.ph9, styles.pv3, styles.pb5]}
-                        showScrollIndicator={false}
-                        addBottomSafeAreaPadding
-                    />
-                )}
->>>>>>> 34d92b7d
             </ScreenWrapper>
         </AccessOrNotFoundWrapper>
     );
