import {useIsFocused} from '@react-navigation/native';
import type {StackScreenProps} from '@react-navigation/stack';
import {Str} from 'expensify-common';
import React, {useEffect, useMemo, useState} from 'react';
import {ActivityIndicator, View} from 'react-native';
import {useOnyx} from 'react-native-onyx';
import Button from '@components/Button';
import ButtonWithDropdownMenu from '@components/ButtonWithDropdownMenu';
import type {DropdownOption} from '@components/ButtonWithDropdownMenu/types';
import ConfirmModal from '@components/ConfirmModal';
import HeaderWithBackButton from '@components/HeaderWithBackButton';
import * as Expensicons from '@components/Icon/Expensicons';
import * as Illustrations from '@components/Icon/Illustrations';
import ScreenWrapper from '@components/ScreenWrapper';
import SelectionList from '@components/SelectionList';
import ListItemRightCaretWithLabel from '@components/SelectionList/ListItemRightCaretWithLabel';
import TableListItem from '@components/SelectionList/TableListItem';
import type {ListItem} from '@components/SelectionList/types';
import Text from '@components/Text';
import TextLink from '@components/TextLink';
import WorkspaceEmptyStateSection from '@components/WorkspaceEmptyStateSection';
import useEnvironment from '@hooks/useEnvironment';
import useLocalize from '@hooks/useLocalize';
import useResponsiveLayout from '@hooks/useResponsiveLayout';
import useTheme from '@hooks/useTheme';
import useThemeStyles from '@hooks/useThemeStyles';
import useWindowDimensions from '@hooks/useWindowDimensions';
import * as DeviceCapabilities from '@libs/DeviceCapabilities';
import Navigation from '@libs/Navigation/Navigation';
import type {FullScreenNavigatorParamList} from '@libs/Navigation/types';
import * as PolicyUtils from '@libs/PolicyUtils';
import * as ReportUtils from '@libs/ReportUtils';
import AccessOrNotFoundWrapper from '@pages/workspace/AccessOrNotFoundWrapper';
import * as ReportField from '@userActions/Policy/ReportField';
import CONST from '@src/CONST';
import ONYXKEYS from '@src/ONYXKEYS';
import ROUTES from '@src/ROUTES';
import type SCREENS from '@src/SCREENS';
import type {PolicyReportField} from '@src/types/onyx/Policy';
import type DeepValueOf from '@src/types/utils/DeepValueOf';

type ReportFieldForList = ListItem & {
    value: string;
    fieldID: string;
    orderWeight?: number;
};

type WorkspaceReportFieldsPageProps = StackScreenProps<FullScreenNavigatorParamList, typeof SCREENS.WORKSPACE.REPORT_FIELDS>;

function WorkspaceReportFieldsPage({
    route: {
        params: {policyID},
    },
}: WorkspaceReportFieldsPageProps) {
    const {shouldUseNarrowLayout} = useResponsiveLayout();
    const {isSmallScreenWidth} = useWindowDimensions();
    const styles = useThemeStyles();
    const theme = useTheme();
    const {translate} = useLocalize();
    const isFocused = useIsFocused();
    const {environmentURL} = useEnvironment();
    const [policy] = useOnyx(`${ONYXKEYS.COLLECTION.POLICY}${policyID}`);
    const filteredPolicyFieldList = useMemo(() => {
        if (!policy?.fieldList) {
            return {};
        }
        // eslint-disable-next-line @typescript-eslint/no-unused-vars
        return Object.fromEntries(Object.entries(policy.fieldList).filter(([_, value]) => value.fieldID !== 'text_title'));
    }, [policy]);
    const [selectedReportFields, setSelectedReportFields] = useState<PolicyReportField[]>([]);
    const [deleteReportFieldsConfirmModalVisible, setDeleteReportFieldsConfirmModalVisible] = useState(false);

    useEffect(() => {
        if (isFocused) {
            return;
        }
        setSelectedReportFields([]);
    }, [isFocused]);

    const reportFieldsSections = useMemo(() => {
        if (!policy) {
            return [{data: [], isDisabled: true}];
        }
<<<<<<< HEAD

        return [
            {
                data: Object.values(filteredPolicyFieldList).map((reportField) => ({
                    value: reportField.name,
                    fieldID: reportField.fieldID,
                    keyForList: String(reportField.fieldID),
                    orderWeight: reportField.orderWeight,
                    pendingAction: reportField.pendingAction,
                    isSelected: selectedReportFields.find((selectedReportField) => selectedReportField.name === reportField.name) !== undefined,
                    text: reportField.name,
                    rightElement: (
                        <ListItemRightCaretWithLabel
                            shouldShowCaret={false}
                            labelText={Str.recapitalize(reportField.type)}
                        />
                    ),
                })),
                isDisabled: false,
            },
        ];
=======
        return Object.values(filteredPolicyFieldList).map((reportField) => ({
            value: reportField.name,
            fieldID: reportField.fieldID,
            keyForList: String(reportField.orderWeight),
            orderWeight: reportField.orderWeight,
            pendingAction: reportField.pendingAction,
            isSelected: selectedReportFields.find((selectedReportField) => selectedReportField.name === reportField.name) !== undefined,
            isDisabled: reportField.pendingAction === CONST.RED_BRICK_ROAD_PENDING_ACTION.DELETE,
            text: reportField.name,
            rightElement: (
                <ListItemRightCaretWithLabel
                    shouldShowCaret={false}
                    labelText={Str.recapitalize(reportField.type)}
                />
            ),
        }));
>>>>>>> 6dc6ba24
    }, [filteredPolicyFieldList, policy, selectedReportFields]);

    const updateSelectedReportFields = (item: ReportFieldForList) => {
        const fieldKey = ReportUtils.getReportFieldKey(item.fieldID);
        const updatedReportFields = selectedReportFields.find((selectedReportField) => selectedReportField.name === item.value)
            ? selectedReportFields.filter((selectedReportField) => selectedReportField.name !== item.value)
            : [...selectedReportFields, filteredPolicyFieldList[fieldKey]];
        setSelectedReportFields(updatedReportFields);
    };

    const toggleAllReportFields = () => {
        const availableReportFields = Object.values(filteredPolicyFieldList).filter((reportField) => reportField.pendingAction !== CONST.RED_BRICK_ROAD_PENDING_ACTION.DELETE);
        const isAllSelected = availableReportFields.length === selectedReportFields.length;
        setSelectedReportFields(isAllSelected ? [] : availableReportFields);
    };

    const navigateToReportFieldSettings = (reportField: ReportFieldForList) => {
        Navigation.navigate(ROUTES.WORKSPACE_REPORT_FIELD_SETTINGS.getRoute(policyID, reportField.fieldID));
    };

<<<<<<< HEAD
    const isLoading = policy === undefined;
=======
    const handleDeleteReportFields = () => {
        setSelectedReportFields([]);
        const reportFieldKeys = selectedReportFields.map((selectedReportField) => ReportUtils.getReportFieldKey(selectedReportField.fieldID));
        ReportField.deleteReportFields(policyID, reportFieldKeys);
        setDeleteReportFieldsConfirmModalVisible(false);
    };

    const isLoading = reportFieldsList === undefined;
>>>>>>> 6dc6ba24
    const shouldShowEmptyState = Object.values(filteredPolicyFieldList).length <= 0 && !isLoading;
    const hasAccountingConnections = PolicyUtils.hasAccountingConnections(policy);
    const isConnectedToQbo = !!policy?.connections?.quickbooksOnline;

    const getHeaderButtons = () => {
        const options: Array<DropdownOption<DeepValueOf<typeof CONST.POLICY.REPORT_FIELDS_BULK_ACTION_TYPES>>> = [];

        if (selectedReportFields.length > 0) {
            options.push({
                icon: Expensicons.Trashcan,
                text: translate(selectedReportFields.length === 1 ? 'workspace.reportFields.delete' : 'workspace.reportFields.deleteFields'),
                value: CONST.POLICY.REPORT_FIELDS_BULK_ACTION_TYPES.DELETE,
                onSelected: () => setDeleteReportFieldsConfirmModalVisible(true),
            });

            return (
                <ButtonWithDropdownMenu
                    onPress={() => null}
                    shouldAlwaysShowDropdownMenu
                    pressOnEnter
                    buttonSize={CONST.DROPDOWN_BUTTON_SIZE.MEDIUM}
                    customText={translate('workspace.common.selected', {selectedNumber: selectedReportFields.length})}
                    options={options}
                    isSplitButton={false}
                    style={[shouldUseNarrowLayout && styles.flexGrow1, shouldUseNarrowLayout && styles.mb3]}
                />
            );
        }
        return (
            <View style={[styles.w100, styles.flexRow, styles.gap2, isSmallScreenWidth && styles.mb3]}>
                <Button
                    medium
                    success
                    onPress={() => Navigation.navigate(ROUTES.WORKSPACE_CREATE_REPORT_FIELD.getRoute(policyID))}
                    icon={Expensicons.Plus}
                    text={translate('workspace.reportFields.addField')}
                    style={[isSmallScreenWidth && styles.flex1]}
                />
            </View>
        );
    };

    const getCustomListHeader = () => (
        <View style={[styles.flex1, styles.flexRow, styles.justifyContentBetween, styles.pl3]}>
            <Text style={styles.searchInputStyle}>{translate('common.name')}</Text>
            <Text style={[styles.searchInputStyle, styles.textAlignCenter]}>{translate('common.type')}</Text>
        </View>
    );

    const getHeaderText = () => (
        <View style={[styles.ph5, styles.pb5, styles.pt3]}>
            {hasAccountingConnections ? (
                <Text>
                    <Text style={[styles.textNormal, styles.colorMuted]}>{`${translate('workspace.reportFields.importedFromAccountingSoftware')} `}</Text>
                    <TextLink
                        style={[styles.textNormal, styles.link]}
                        href={`${environmentURL}/${ROUTES.POLICY_ACCOUNTING.getRoute(policyID)}`}
                    >
                        {`${translate(isConnectedToQbo ? 'workspace.accounting.qbo' : 'workspace.accounting.xero')} ${translate('workspace.accounting.settings')}`}
                    </TextLink>
                    <Text style={[styles.textNormal, styles.colorMuted]}>.</Text>
                </Text>
            ) : (
                <Text style={[styles.textNormal, styles.colorMuted]}>{translate('workspace.reportFields.subtitle')}</Text>
            )}
        </View>
    );

    return (
        <AccessOrNotFoundWrapper
            policyID={policyID}
            accessVariants={[CONST.POLICY.ACCESS_VARIANTS.ADMIN, CONST.POLICY.ACCESS_VARIANTS.PAID]}
            featureName={CONST.POLICY.MORE_FEATURES.ARE_REPORT_FIELDS_ENABLED}
        >
            <ScreenWrapper
                includeSafeAreaPaddingBottom={false}
                style={[styles.defaultModalContainer]}
                testID={WorkspaceReportFieldsPage.displayName}
                shouldShowOfflineIndicatorInWideScreen
                offlineIndicatorStyle={styles.mtAuto}
            >
                <HeaderWithBackButton
                    icon={Illustrations.Pencil}
                    title={translate('workspace.common.reportFields')}
                    shouldShowBackButton={isSmallScreenWidth}
                >
                    {!isSmallScreenWidth && !hasAccountingConnections && getHeaderButtons()}
                </HeaderWithBackButton>
<<<<<<< HEAD
                {isSmallScreenWidth && <View style={[styles.pl5, styles.pr5]}>{!hasAccountingConnections && getHeaderButtons()}</View>}
                {(!isSmallScreenWidth || reportFieldsSections[0].data.length === 0 || isLoading) && getHeaderText()}
=======
                {isSmallScreenWidth && <View style={[styles.pl5, styles.pr5]}>{getHeaderButtons()}</View>}
                <ConfirmModal
                    isVisible={deleteReportFieldsConfirmModalVisible}
                    onConfirm={handleDeleteReportFields}
                    onCancel={() => setDeleteReportFieldsConfirmModalVisible(false)}
                    title={translate(selectedReportFields.length === 1 ? 'workspace.reportFields.delete' : 'workspace.reportFields.deleteFields')}
                    prompt={translate(selectedReportFields.length === 1 ? 'workspace.reportFields.deleteConfirmation' : 'workspace.reportFields.deleteFieldsConfirmation')}
                    confirmText={translate('common.delete')}
                    cancelText={translate('common.cancel')}
                    danger
                />
                {(!isSmallScreenWidth || reportFieldsList.length === 0 || isLoading) && getHeaderText()}
>>>>>>> 6dc6ba24
                {isLoading && (
                    <ActivityIndicator
                        size={CONST.ACTIVITY_INDICATOR_SIZE.LARGE}
                        style={styles.flex1}
                        color={theme.spinner}
                    />
                )}
                {shouldShowEmptyState && (
                    <WorkspaceEmptyStateSection
                        title={translate('workspace.reportFields.emptyReportFields.title')}
                        icon={Illustrations.EmptyStateExpenses}
                        subtitle={translate('workspace.reportFields.emptyReportFields.subtitle')}
                    />
                )}
                {!shouldShowEmptyState && !isLoading && (
                    <SelectionList
                        canSelectMultiple
                        sections={reportFieldsSections}
                        onCheckboxPress={updateSelectedReportFields}
                        onSelectRow={navigateToReportFieldSettings}
                        onSelectAll={toggleAllReportFields}
                        ListItem={TableListItem}
                        customListHeader={getCustomListHeader()}
                        listHeaderContent={isSmallScreenWidth ? getHeaderText() : null}
                        shouldPreventDefaultFocusOnSelectRow={!DeviceCapabilities.canUseTouchScreen()}
                        listHeaderWrapperStyle={[styles.ph9, styles.pv3, styles.pb5]}
                        showScrollIndicator={false}
                    />
                )}
            </ScreenWrapper>
        </AccessOrNotFoundWrapper>
    );
}

WorkspaceReportFieldsPage.displayName = 'WorkspaceReportFieldsPage';

export default WorkspaceReportFieldsPage;<|MERGE_RESOLUTION|>--- conflicted
+++ resolved
@@ -81,7 +81,6 @@
         if (!policy) {
             return [{data: [], isDisabled: true}];
         }
-<<<<<<< HEAD
 
         return [
             {
@@ -92,6 +91,7 @@
                     orderWeight: reportField.orderWeight,
                     pendingAction: reportField.pendingAction,
                     isSelected: selectedReportFields.find((selectedReportField) => selectedReportField.name === reportField.name) !== undefined,
+                    isDisabled: reportField.pendingAction === CONST.RED_BRICK_ROAD_PENDING_ACTION.DELETE,
                     text: reportField.name,
                     rightElement: (
                         <ListItemRightCaretWithLabel
@@ -103,24 +103,6 @@
                 isDisabled: false,
             },
         ];
-=======
-        return Object.values(filteredPolicyFieldList).map((reportField) => ({
-            value: reportField.name,
-            fieldID: reportField.fieldID,
-            keyForList: String(reportField.orderWeight),
-            orderWeight: reportField.orderWeight,
-            pendingAction: reportField.pendingAction,
-            isSelected: selectedReportFields.find((selectedReportField) => selectedReportField.name === reportField.name) !== undefined,
-            isDisabled: reportField.pendingAction === CONST.RED_BRICK_ROAD_PENDING_ACTION.DELETE,
-            text: reportField.name,
-            rightElement: (
-                <ListItemRightCaretWithLabel
-                    shouldShowCaret={false}
-                    labelText={Str.recapitalize(reportField.type)}
-                />
-            ),
-        }));
->>>>>>> 6dc6ba24
     }, [filteredPolicyFieldList, policy, selectedReportFields]);
 
     const updateSelectedReportFields = (item: ReportFieldForList) => {
@@ -141,9 +123,6 @@
         Navigation.navigate(ROUTES.WORKSPACE_REPORT_FIELD_SETTINGS.getRoute(policyID, reportField.fieldID));
     };
 
-<<<<<<< HEAD
-    const isLoading = policy === undefined;
-=======
     const handleDeleteReportFields = () => {
         setSelectedReportFields([]);
         const reportFieldKeys = selectedReportFields.map((selectedReportField) => ReportUtils.getReportFieldKey(selectedReportField.fieldID));
@@ -151,8 +130,7 @@
         setDeleteReportFieldsConfirmModalVisible(false);
     };
 
-    const isLoading = reportFieldsList === undefined;
->>>>>>> 6dc6ba24
+    const isLoading = policy === undefined;
     const shouldShowEmptyState = Object.values(filteredPolicyFieldList).length <= 0 && !isLoading;
     const hasAccountingConnections = PolicyUtils.hasAccountingConnections(policy);
     const isConnectedToQbo = !!policy?.connections?.quickbooksOnline;
@@ -241,11 +219,7 @@
                 >
                     {!isSmallScreenWidth && !hasAccountingConnections && getHeaderButtons()}
                 </HeaderWithBackButton>
-<<<<<<< HEAD
                 {isSmallScreenWidth && <View style={[styles.pl5, styles.pr5]}>{!hasAccountingConnections && getHeaderButtons()}</View>}
-                {(!isSmallScreenWidth || reportFieldsSections[0].data.length === 0 || isLoading) && getHeaderText()}
-=======
-                {isSmallScreenWidth && <View style={[styles.pl5, styles.pr5]}>{getHeaderButtons()}</View>}
                 <ConfirmModal
                     isVisible={deleteReportFieldsConfirmModalVisible}
                     onConfirm={handleDeleteReportFields}
@@ -256,8 +230,7 @@
                     cancelText={translate('common.cancel')}
                     danger
                 />
-                {(!isSmallScreenWidth || reportFieldsList.length === 0 || isLoading) && getHeaderText()}
->>>>>>> 6dc6ba24
+                {(!isSmallScreenWidth || reportFieldsSections[0].data.length === 0 || isLoading) && getHeaderText()}
                 {isLoading && (
                     <ActivityIndicator
                         size={CONST.ACTIVITY_INDICATOR_SIZE.LARGE}
