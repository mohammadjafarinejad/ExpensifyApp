--- conflicted
+++ resolved
@@ -1,12 +1,7 @@
 import {Str} from 'expensify-common';
-<<<<<<< HEAD
 import React, {useCallback, useEffect, useMemo, useState} from 'react';
-import {ActivityIndicator, View} from 'react-native';
-=======
-import React, {useCallback, useMemo, useState} from 'react';
 import type {ListRenderItemInfo} from 'react-native';
 import {ActivityIndicator} from 'react-native';
->>>>>>> 89306d67
 import {useOnyx} from 'react-native-onyx';
 import ConfirmModal from '@components/ConfirmModal';
 import FlatList from '@components/FlatList';
@@ -98,15 +93,9 @@
 
     const {isOffline} = useNetwork({onReconnect: fetchReportFields});
 
-<<<<<<< HEAD
-    const hasVisibleReportField = Object.values(selectionFieldList).some((reportField) => reportField.pendingAction !== CONST.RED_BRICK_ROAD_PENDING_ACTION.DELETE || isOffline);
-
     useEffect(() => {
         fetchReportFields();
     }, [fetchReportFields]);
-=======
-    useFocusEffect(fetchReportFields);
->>>>>>> 89306d67
 
     const reportFieldsSections = useMemo(() => {
         if (!policy) {
