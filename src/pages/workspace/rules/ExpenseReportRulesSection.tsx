--- conflicted
+++ resolved
@@ -39,15 +39,11 @@
                 >
                     {translate('workspace.common.moreFeatures').toLowerCase()}
                 </TextLink>{' '}
-<<<<<<< HEAD
-                <Text style={[styles.textNormal, styles.colorMuted]}>{translate('workspace.rules.expenseReportRules.unlockFeatureEnableWorkflowsSubtitle', {featureName})}</Text>
-=======
                 {variant === 'unlock' ? (
-                    <Text style={[styles.textNormal, styles.colorMuted]}>{translate('workspace.rules.expenseReportRules.unlockFeatureEnableWorkflowsSubtitle', featureName)}</Text>
+                    <Text style={[styles.textNormal, styles.colorMuted]}>{translate('workspace.rules.expenseReportRules.unlockFeatureEnableWorkflowsSubtitle', {featureName})}</Text>
                 ) : (
-                    <Text style={[styles.textNormal, styles.colorMuted]}>{translate('workspace.rules.expenseReportRules.enableFeatureSubtitle', featureName)}</Text>
+                    <Text style={[styles.textNormal, styles.colorMuted]}>{translate('workspace.rules.expenseReportRules.enableFeatureSubtitle', {featureName})}</Text>
                 )}
->>>>>>> 8d197265
             </Text>
         );
     };
