import React, {useMemo} from 'react';
import {View} from 'react-native';
import type {LocaleContextProps} from '@components/LocaleContextProvider';
import MenuItemWithTopDescription from '@components/MenuItemWithTopDescription';
import OfflineWithFeedback from '@components/OfflineWithFeedback';
import Section from '@components/Section';
import Switch from '@components/Switch';
import Text from '@components/Text';
import TextLink from '@components/TextLink';
import useLocalize from '@hooks/useLocalize';
import usePolicy from '@hooks/usePolicy';
import useThemeStyles from '@hooks/useThemeStyles';
import * as CurrencyUtils from '@libs/CurrencyUtils';
import Navigation from '@libs/Navigation/Navigation';
import type {ThemeStyles} from '@styles/index';
import * as Link from '@userActions/Link';
import * as PolicyActions from '@userActions/Policy/Policy';
import CONST from '@src/CONST';
import type {TranslationPaths} from '@src/languages/types';
import ROUTES from '@src/ROUTES';
import type {Policy} from '@src/types/onyx';
import type {PendingAction} from '@src/types/onyx/OnyxCommon';

type IndividualExpenseRulesSectionProps = {
    policyID: string;
};

type IndividualExpenseRulesSectionSubtitleProps = {
    policy?: Policy;
    translate: LocaleContextProps['translate'];
    styles: ThemeStyles;
};

type IndividualExpenseRulesMenuItem = {
    title: string;
    descriptionTranslationKey: TranslationPaths;
    action: () => void;
    pendingAction?: PendingAction;
};

function IndividualExpenseRulesSectionSubtitle({policy, translate, styles}: IndividualExpenseRulesSectionSubtitleProps) {
    const policyID = policy?.id ?? '-1';

    const handleOnPressCategoriesLink = () => {
        if (policy?.areCategoriesEnabled) {
            Navigation.navigate(ROUTES.WORKSPACE_CATEGORIES.getRoute(policyID));
            return;
        }

        Navigation.navigate(ROUTES.WORKSPACE_MORE_FEATURES.getRoute(policyID));
    };

    const handleOnPressTagsLink = () => {
        if (policy?.areTagsEnabled) {
            Navigation.navigate(ROUTES.WORKSPACE_TAGS.getRoute(policyID));
            return;
        }

        Navigation.navigate(ROUTES.WORKSPACE_MORE_FEATURES.getRoute(policyID));
    };

    return (
        <Text style={[styles.flexRow, styles.alignItemsCenter, styles.w100, styles.mt2]}>
            <Text style={[styles.textNormal, styles.colorMuted]}>{translate('workspace.rules.individualExpenseRules.subtitle')}</Text>{' '}
            <TextLink
                style={styles.link}
                onPress={handleOnPressCategoriesLink}
            >
                {translate('workspace.common.categories').toLowerCase()}
            </TextLink>{' '}
            <Text style={[styles.textNormal, styles.colorMuted]}>{translate('common.and')}</Text>{' '}
            <TextLink
                style={styles.link}
                onPress={handleOnPressTagsLink}
            >
                {translate('workspace.common.tags').toLowerCase()}
            </TextLink>
            .
        </Text>
    );
}

function IndividualExpenseRulesSection({policyID}: IndividualExpenseRulesSectionProps) {
    const {translate} = useLocalize();
    const styles = useThemeStyles();
    const policy = usePolicy(policyID);

    const policyCurrency = policy?.outputCurrency ?? CONST.CURRENCY.USD;

    const maxExpenseAmountNoReceiptText = useMemo(() => {
        if (policy?.maxExpenseAmountNoReceipt === CONST.DISABLED_MAX_EXPENSE_VALUE || !policy?.maxExpenseAmountNoReceipt) {
            return '';
        }

        return CurrencyUtils.convertToDisplayString(policy?.maxExpenseAmountNoReceipt, policyCurrency);
    }, [policy?.maxExpenseAmountNoReceipt, policyCurrency]);

    const maxExpenseAmountText = useMemo(() => {
        if (policy?.maxExpenseAmount === CONST.DISABLED_MAX_EXPENSE_VALUE || !policy?.maxExpenseAmount) {
            return '';
        }

        return CurrencyUtils.convertToDisplayString(policy?.maxExpenseAmount, policyCurrency);
    }, [policy?.maxExpenseAmount, policyCurrency]);

    const maxExpenseAgeText = useMemo(() => {
        if (policy?.maxExpenseAge === CONST.DISABLED_MAX_EXPENSE_VALUE || !policy?.maxExpenseAge) {
            return '';
        }

<<<<<<< HEAD
        return translate('workspace.rules.individualExpenseRules.maxExpenseAgeDays', undefined, policy?.maxExpenseAge);
=======
        return translate('workspace.rules.individualExpenseRules.maxExpenseAgeDays', {age: policy?.maxExpenseAge});
>>>>>>> 33818a90
    }, [policy?.maxExpenseAge, translate]);

    const billableModeText = translate(`workspace.rules.individualExpenseRules.${policy?.defaultBillable ? 'billable' : 'nonBillable'}`);

    const individualExpenseRulesItems: IndividualExpenseRulesMenuItem[] = [
        {
            title: maxExpenseAmountNoReceiptText,
            descriptionTranslationKey: 'workspace.rules.individualExpenseRules.receiptRequiredAmount',
            action: () => Navigation.navigate(ROUTES.RULES_RECEIPT_REQUIRED_AMOUNT.getRoute(policyID)),
            pendingAction: policy?.pendingFields?.maxExpenseAmountNoReceipt,
        },
        {
            title: maxExpenseAmountText,
            descriptionTranslationKey: 'workspace.rules.individualExpenseRules.maxExpenseAmount',
            action: () => Navigation.navigate(ROUTES.RULES_MAX_EXPENSE_AMOUNT.getRoute(policyID)),
            pendingAction: policy?.pendingFields?.maxExpenseAmount,
        },
        {
            title: maxExpenseAgeText,
            descriptionTranslationKey: 'workspace.rules.individualExpenseRules.maxExpenseAge',
            action: () => Navigation.navigate(ROUTES.RULES_MAX_EXPENSE_AGE.getRoute(policyID)),
            pendingAction: policy?.pendingFields?.maxExpenseAge,
        },
        {
            title: billableModeText,
            descriptionTranslationKey: 'workspace.rules.individualExpenseRules.billableDefault',
            action: () => Navigation.navigate(ROUTES.RULES_BILLABLE_DEFAULT.getRoute(policyID)),
            pendingAction: policy?.pendingFields?.defaultBillable,
        },
    ];

    const areEReceiptsEnabled = policy?.eReceipts ?? false;

    return (
        <Section
            isCentralPane
            title={translate('workspace.rules.individualExpenseRules.title')}
            renderSubtitle={() => (
                <IndividualExpenseRulesSectionSubtitle
                    policy={policy}
                    translate={translate}
                    styles={styles}
                />
            )}
            subtitle={translate('workspace.rules.individualExpenseRules.subtitle')}
            titleStyles={styles.accountSettingsSectionTitle}
        >
            <View style={[styles.mt3, styles.gap3]}>
                {individualExpenseRulesItems.map((item) => (
                    <OfflineWithFeedback
                        pendingAction={item.pendingAction}
                        key={translate(item.descriptionTranslationKey)}
                    >
                        <MenuItemWithTopDescription
                            shouldShowRightIcon
                            title={item.title}
                            description={translate(item.descriptionTranslationKey)}
                            onPress={item.action}
                            wrapperStyle={[styles.sectionMenuItemTopDescription]}
                            numberOfLinesTitle={2}
                        />
                    </OfflineWithFeedback>
                ))}

                <View style={[styles.mt3]}>
                    <OfflineWithFeedback pendingAction={policy?.pendingFields?.eReceipts}>
                        <View style={[styles.flexRow, styles.mb1, styles.mr2, styles.alignItemsCenter, styles.justifyContentBetween]}>
                            <Text style={[styles.flexShrink1, styles.mr2]}>{translate('workspace.rules.individualExpenseRules.eReceipts')}</Text>
                            <Switch
                                isOn={areEReceiptsEnabled}
                                accessibilityLabel={translate('workspace.rules.individualExpenseRules.eReceipts')}
                                onToggle={() => PolicyActions.setWorkspaceEReceiptsEnabled(policyID, !areEReceiptsEnabled)}
                                disabled={policyCurrency !== CONST.CURRENCY.USD}
                            />
                        </View>
                    </OfflineWithFeedback>
                    <Text style={[styles.flexRow, styles.alignItemsCenter, styles.w100]}>
                        <Text style={[styles.textLabel, styles.colorMuted]}>{translate('workspace.rules.individualExpenseRules.eReceiptsHint')}</Text>{' '}
                        <TextLink
                            style={[styles.textLabel, styles.link]}
                            onPress={() => Link.openExternalLink(CONST.DEEP_DIVE_ERECEIPTS)}
                        >
                            {translate('workspace.rules.individualExpenseRules.eReceiptsHintLink')}
                        </TextLink>
                        .
                    </Text>
                </View>
            </View>
        </Section>
    );
}

export default IndividualExpenseRulesSection;<|MERGE_RESOLUTION|>--- conflicted
+++ resolved
@@ -108,11 +108,7 @@
             return '';
         }
 
-<<<<<<< HEAD
-        return translate('workspace.rules.individualExpenseRules.maxExpenseAgeDays', undefined, policy?.maxExpenseAge);
-=======
-        return translate('workspace.rules.individualExpenseRules.maxExpenseAgeDays', {age: policy?.maxExpenseAge});
->>>>>>> 33818a90
+        return translate('workspace.rules.individualExpenseRules.maxExpenseAgeDays', {count: policy?.maxExpenseAge});
     }, [policy?.maxExpenseAge, translate]);
 
     const billableModeText = translate(`workspace.rules.individualExpenseRules.${policy?.defaultBillable ? 'billable' : 'nonBillable'}`);
