--- conflicted
+++ resolved
@@ -2,20 +2,15 @@
 import React from 'react';
 import {View} from 'react-native';
 import Section from '@components/Section';
-import Text from '@components/Text';
-import TextLink from '@components/TextLink';
 import useLocalize from '@hooks/useLocalize';
 import usePermissions from '@hooks/usePermissions';
-import usePolicy from '@hooks/usePolicy';
 import useResponsiveLayout from '@hooks/useResponsiveLayout';
 import useThemeStyles from '@hooks/useThemeStyles';
-import Navigation from '@libs/Navigation/Navigation';
 import type {FullScreenNavigatorParamList} from '@libs/Navigation/types';
 import AccessOrNotFoundWrapper from '@pages/workspace/AccessOrNotFoundWrapper';
 import WorkspacePageWithSections from '@pages/workspace/WorkspacePageWithSections';
 import * as Illustrations from '@src/components/Icon/Illustrations';
 import CONST from '@src/CONST';
-import ROUTES from '@src/ROUTES';
 import type SCREENS from '@src/SCREENS';
 import IndividualExpenseRulesSection from './IndividualExpenseRulesSection';
 
@@ -24,37 +19,15 @@
 function PolicyRulesPage({route}: PolicyRulesPageProps) {
     const {translate} = useLocalize();
     const {policyID} = route.params;
-    const policy = usePolicy(policyID);
     const styles = useThemeStyles();
     const {shouldUseNarrowLayout} = useResponsiveLayout();
     const {canUseWorkspaceRules} = usePermissions();
-
-    const handleOnPressCategoriesLink = () => {
-        if (policy?.areCategoriesEnabled) {
-            Navigation.navigate(ROUTES.WORKSPACE_CATEGORIES.getRoute(policyID));
-            return;
-        }
-
-        Navigation.navigate(ROUTES.WORKSPACE_MORE_FEATURES.getRoute(policyID));
-    };
-
-    const handleOnPressTagsLink = () => {
-        if (policy?.areTagsEnabled) {
-            Navigation.navigate(ROUTES.WORKSPACE_TAGS.getRoute(policyID));
-            return;
-        }
-
-        Navigation.navigate(ROUTES.WORKSPACE_MORE_FEATURES.getRoute(policyID));
-    };
 
     return (
         <AccessOrNotFoundWrapper
             policyID={policyID}
             featureName={CONST.POLICY.MORE_FEATURES.ARE_RULES_ENABLED}
-<<<<<<< HEAD
-=======
             accessVariants={[CONST.POLICY.ACCESS_VARIANTS.ADMIN, CONST.POLICY.ACCESS_VARIANTS.PAID]}
->>>>>>> 156f0a2b
         >
             <WorkspacePageWithSections
                 testID={PolicyRulesPage.displayName}
@@ -67,35 +40,7 @@
                 shouldShowNotFoundPage={!canUseWorkspaceRules}
             >
                 <View style={[styles.mt3, shouldUseNarrowLayout ? styles.workspaceSectionMobile : styles.workspaceSection]}>
-<<<<<<< HEAD
                     <IndividualExpenseRulesSection policyID={policyID} />
-=======
-                    <Section
-                        isCentralPane
-                        title={translate('workspace.rules.individualExpenseRules.title')}
-                        renderSubtitle={() => (
-                            <Text style={[styles.flexRow, styles.alignItemsCenter, styles.w100, styles.mt2]}>
-                                <Text style={[styles.textNormal, styles.colorMuted]}>{translate('workspace.rules.individualExpenseRules.subtitle')}</Text>{' '}
-                                <TextLink
-                                    style={styles.link}
-                                    onPress={handleOnPressCategoriesLink}
-                                >
-                                    {translate('workspace.common.categories').toLowerCase()}
-                                </TextLink>{' '}
-                                <Text style={[styles.textNormal, styles.colorMuted]}>{translate('common.and')}</Text>{' '}
-                                <TextLink
-                                    style={styles.link}
-                                    onPress={handleOnPressTagsLink}
-                                >
-                                    {translate('workspace.common.tags').toLowerCase()}
-                                </TextLink>
-                                .
-                            </Text>
-                        )}
-                        subtitle={translate('workspace.rules.individualExpenseRules.subtitle')}
-                        titleStyles={styles.accountSettingsSectionTitle}
-                    />
->>>>>>> 156f0a2b
                     <Section
                         isCentralPane
                         title={translate('workspace.rules.expenseReportRules.title')}
