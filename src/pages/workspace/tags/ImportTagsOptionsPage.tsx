--- conflicted
+++ resolved
@@ -74,7 +74,6 @@
         if (hasVisibleTags) {
             setIsSwitchSingleToMultipleLevelTagWarningModalVisible(true);
         } else {
-            cleanPolicyTags(policyID);
             Navigation.navigate(
                 isQuickSettingsFlow ? ROUTES.SETTINGS_TAGS_IMPORT.getRoute(policyID, ROUTES.SETTINGS_TAGS_ROOT.getRoute(policyID, backTo)) : ROUTES.WORKSPACE_TAGS_IMPORT.getRoute(policyID),
             );
@@ -143,20 +142,7 @@
                                 Navigation.navigate(ROUTES.WORKSPACE_UPGRADE.getRoute(policyID, CONST.UPGRADE_FEATURE_INTRO_MAPPING.multiLevelTags.alias, Navigation.getActiveRoute()));
                                 return;
                             }
-<<<<<<< HEAD
                             startMultiLevelTagImportFlow();
-=======
-                            setImportedSpreadsheetIsImportingMultiLevelTags(true);
-                            if (hasVisibleTags) {
-                                setIsSwitchSingleToMultipleLevelTagWarningModalVisible(true);
-                            } else {
-                                Navigation.navigate(
-                                    isQuickSettingsFlow
-                                        ? ROUTES.SETTINGS_TAGS_IMPORT.getRoute(policyID, ROUTES.SETTINGS_TAGS_ROOT.getRoute(policyID, backTo))
-                                        : ROUTES.WORKSPACE_TAGS_IMPORT.getRoute(policyID),
-                                );
-                            }
->>>>>>> a8bf8441
                         }}
                     />
                 </FullPageOfflineBlockingView>
