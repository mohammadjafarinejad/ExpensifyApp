import React, {useCallback, useMemo} from 'react';
import {View} from 'react-native';
import {useOnyx} from 'react-native-onyx';
import FormProvider from '@components/Form/FormProvider';
import InputWrapper from '@components/Form/InputWrapper';
import type {FormInputErrors, FormOnyxValues} from '@components/Form/types';
import HeaderWithBackButton from '@components/HeaderWithBackButton';
import ScreenWrapper from '@components/ScreenWrapper';
import TextInput from '@components/TextInput';
import useAutoFocusInput from '@hooks/useAutoFocusInput';
import useLocalize from '@hooks/useLocalize';
import useThemeStyles from '@hooks/useThemeStyles';
import Navigation from '@libs/Navigation/Navigation';
import type {PlatformStackScreenProps} from '@libs/Navigation/PlatformStackNavigation/types';
import {getCleanedTagName, getTagListName} from '@libs/PolicyUtils';
import type {SettingsNavigatorParamList} from '@navigation/types';
import AccessOrNotFoundWrapper from '@pages/workspace/AccessOrNotFoundWrapper';
import {renamePolicyTaglist} from '@userActions/Policy/Tag';
import CONST from '@src/CONST';
import ONYXKEYS from '@src/ONYXKEYS';
import ROUTES from '@src/ROUTES';
import type SCREENS from '@src/SCREENS';
import INPUT_IDS from '@src/types/form/PolicyTagNameForm';

type WorkspaceEditTagsPageProps = PlatformStackScreenProps<SettingsNavigatorParamList, typeof SCREENS.WORKSPACE.TAGS_EDIT>;

function WorkspaceEditTagsPage({route}: WorkspaceEditTagsPageProps) {
    const [policyTags] = useOnyx(`${ONYXKEYS.COLLECTION.POLICY_TAGS}${route?.params?.policyID}`);
    const styles = useThemeStyles();
    const {translate} = useLocalize();
    const taglistName = useMemo(() => getTagListName(policyTags, route.params.orderWeight), [policyTags, route.params.orderWeight]);
    const {inputCallbackRef} = useAutoFocusInput();
    const backTo = route.params.backTo;
    const isQuickSettingsFlow = !!backTo;

    const validateTagName = useCallback(
        (values: FormOnyxValues<typeof ONYXKEYS.FORMS.POLICY_TAG_NAME_FORM>) => {
            const errors: FormInputErrors<typeof ONYXKEYS.FORMS.POLICY_TAG_NAME_FORM> = {};
            if (!values[INPUT_IDS.POLICY_TAGS_NAME] && values[INPUT_IDS.POLICY_TAGS_NAME].trim() === '') {
                errors[INPUT_IDS.POLICY_TAGS_NAME] = translate('common.error.fieldRequired');
            }
            if (values[INPUT_IDS.POLICY_TAGS_NAME]?.trim() === '0') {
                errors[INPUT_IDS.POLICY_TAGS_NAME] = translate('workspace.tags.invalidTagNameError');
            }
            if (policyTags && Object.values(policyTags).find((tag) => tag.orderWeight !== route.params.orderWeight && tag.name === values[INPUT_IDS.POLICY_TAGS_NAME])) {
                errors[INPUT_IDS.POLICY_TAGS_NAME] = translate('workspace.tags.existingTagError');
            }
            return errors;
        },
        [translate, policyTags, route.params.orderWeight],
    );

    const goBackToTagsSettings = useCallback(
        () => Navigation.goBack(isQuickSettingsFlow ? backTo : ROUTES.WORKSPACE_TAGS_SETTINGS.getRoute(route?.params?.policyID)),
        [isQuickSettingsFlow, backTo, route.params.policyID],
    );

    const updateTaglistName = useCallback(
        (values: FormOnyxValues<typeof ONYXKEYS.FORMS.POLICY_TAG_NAME_FORM>) => {
            if (values[INPUT_IDS.POLICY_TAGS_NAME] !== taglistName) {
                renamePolicyTaglist(route.params.policyID, {oldName: taglistName, newName: values[INPUT_IDS.POLICY_TAGS_NAME]}, policyTags, route.params.orderWeight);
            }
            goBackToTagsSettings();
        },
        [taglistName, goBackToTagsSettings, route.params.policyID, route.params.orderWeight, policyTags],
    );

    return (
        <AccessOrNotFoundWrapper
            accessVariants={[CONST.POLICY.ACCESS_VARIANTS.ADMIN, CONST.POLICY.ACCESS_VARIANTS.PAID]}
            policyID={route.params.policyID}
            featureName={CONST.POLICY.MORE_FEATURES.ARE_TAGS_ENABLED}
        >
            <ScreenWrapper
                enableEdgeToEdgeBottomSafeAreaPadding
                shouldEnableMaxHeight
                testID={WorkspaceEditTagsPage.displayName}
            >
                <HeaderWithBackButton
                    title={translate(`workspace.tags.customTagName`)}
                    onBackButtonPress={goBackToTagsSettings}
                />
                <FormProvider
                    style={[styles.flexGrow1, styles.ph5]}
                    formID={ONYXKEYS.FORMS.POLICY_TAG_NAME_FORM}
                    onSubmit={updateTaglistName}
                    validate={validateTagName}
                    submitButtonText={translate('common.save')}
                    enabledWhenOffline
<<<<<<< HEAD
                    addBottomSafeAreaPadding
=======
                    shouldHideFixErrorsAlert
>>>>>>> 90e0df1f
                >
                    <View style={styles.mb4}>
                        <InputWrapper
                            InputComponent={TextInput}
                            inputID={INPUT_IDS.POLICY_TAGS_NAME}
                            label={translate(`workspace.tags.customTagName`)}
                            accessibilityLabel={translate(`workspace.tags.customTagName`)}
                            defaultValue={getCleanedTagName(taglistName)}
                            role={CONST.ROLE.PRESENTATION}
                            ref={inputCallbackRef}
                        />
                    </View>
                </FormProvider>
            </ScreenWrapper>
        </AccessOrNotFoundWrapper>
    );
}

WorkspaceEditTagsPage.displayName = 'WorkspaceEditTagsPage';

export default WorkspaceEditTagsPage;<|MERGE_RESOLUTION|>--- conflicted
+++ resolved
@@ -87,11 +87,8 @@
                     validate={validateTagName}
                     submitButtonText={translate('common.save')}
                     enabledWhenOffline
-<<<<<<< HEAD
+                    shouldHideFixErrorsAlert
                     addBottomSafeAreaPadding
-=======
-                    shouldHideFixErrorsAlert
->>>>>>> 90e0df1f
                 >
                     <View style={styles.mb4}>
                         <InputWrapper
