--- conflicted
+++ resolved
@@ -330,10 +330,18 @@
             close(() => setIsOfflineModalVisible(true));
             return;
         }
-        Navigation.navigate(
-            isQuickSettingsFlow ? ROUTES.SETTINGS_TAGS_IMPORT.getRoute(policyID, ROUTES.SETTINGS_TAGS_ROOT.getRoute(policyID, backTo)) : ROUTES.WORKSPACE_TAGS_IMPORT.getRoute(policyID),
-        );
-    }, [backTo, isOffline, isQuickSettingsFlow, policyID]);
+        if (isBetaEnabled(CONST.BETAS.MULTI_LEVEL_TAGS)) {
+            Navigation.navigate(
+                isQuickSettingsFlow
+                    ? ROUTES.SETTINGS_TAGS_IMPORT.getRoute(policyID, ROUTES.SETTINGS_TAGS_ROOT.getRoute(policyID, backTo))
+                    : ROUTES.WORKSPACE_TAGS_IMPORT_OPTIONS.getRoute(policyID),
+            );
+        } else {
+            Navigation.navigate(
+                isQuickSettingsFlow ? ROUTES.SETTINGS_TAGS_IMPORT.getRoute(policyID, ROUTES.SETTINGS_TAGS_ROOT.getRoute(policyID, backTo)) : ROUTES.WORKSPACE_TAGS_IMPORT.getRoute(policyID),
+            );
+        }
+    }, [backTo, isOffline, isQuickSettingsFlow, policyID, isBetaEnabled]);
 
     const secondaryActions = useMemo(() => {
         const menuItems = [];
@@ -348,29 +356,7 @@
             menuItems.push({
                 icon: Expensicons.Table,
                 text: translate('spreadsheet.importSpreadsheet'),
-<<<<<<< HEAD
                 onSelected: navigateToImportSpreadsheet,
-=======
-                onSelected: () => {
-                    if (isOffline) {
-                        close(() => setIsOfflineModalVisible(true));
-                        return;
-                    }
-                    if (isBetaEnabled(CONST.BETAS.MULTI_LEVEL_TAGS)) {
-                        Navigation.navigate(
-                            isQuickSettingsFlow
-                                ? ROUTES.SETTINGS_TAGS_IMPORT.getRoute(policyID, ROUTES.SETTINGS_TAGS_ROOT.getRoute(policyID, backTo))
-                                : ROUTES.WORKSPACE_TAGS_IMPORT_OPTIONS.getRoute(policyID),
-                        );
-                    } else {
-                        Navigation.navigate(
-                            isQuickSettingsFlow
-                                ? ROUTES.SETTINGS_TAGS_IMPORT.getRoute(policyID, ROUTES.SETTINGS_TAGS_ROOT.getRoute(policyID, backTo))
-                                : ROUTES.WORKSPACE_TAGS_IMPORT.getRoute(policyID),
-                        );
-                    }
-                },
->>>>>>> 48ee853b
                 value: CONST.POLICY.SECONDARY_ACTIONS.IMPORT_SPREADSHEET,
             });
         }
@@ -643,7 +629,6 @@
                                 headerContentStyles={styles.emptyStateFolderWebStyles}
                                 buttons={[
                                     {
-<<<<<<< HEAD
                                         success: true,
                                         buttonAction: navigateToCreateTagPage,
                                         icon: Expensicons.Plus,
@@ -653,21 +638,6 @@
                                         icon: Expensicons.Table,
                                         buttonText: translate('common.import'),
                                         buttonAction: navigateToImportSpreadsheet,
-=======
-                                        buttonText: translate('spreadsheet.importSpreadsheet'),
-                                        success: true,
-                                        buttonAction: () => {
-                                            if (isOffline) {
-                                                close(() => setIsOfflineModalVisible(true));
-                                                return;
-                                            }
-                                            Navigation.navigate(
-                                                isQuickSettingsFlow
-                                                    ? ROUTES.SETTINGS_TAGS_IMPORT.getRoute(policyID, ROUTES.SETTINGS_TAGS_ROOT.getRoute(policyID, backTo))
-                                                    : ROUTES.WORKSPACE_TAGS_IMPORT_OPTIONS.getRoute(policyID),
-                                            );
-                                        },
->>>>>>> 48ee853b
                                     },
                                 ]}
                             />
