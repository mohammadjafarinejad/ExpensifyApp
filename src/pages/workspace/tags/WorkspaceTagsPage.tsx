import React, {useCallback, useEffect, useMemo, useState} from 'react';
import {ActivityIndicator, InteractionManager, View} from 'react-native';
import {useOnyx} from 'react-native-onyx';
import Button from '@components/Button';
import ButtonWithDropdownMenu from '@components/ButtonWithDropdownMenu';
import type {DropdownOption} from '@components/ButtonWithDropdownMenu/types';
import ConfirmModal from '@components/ConfirmModal';
import DecisionModal from '@components/DecisionModal';
import EmptyStateComponent from '@components/EmptyStateComponent';
import HeaderWithBackButton from '@components/HeaderWithBackButton';
import * as Expensicons from '@components/Icon/Expensicons';
import * as Illustrations from '@components/Icon/Illustrations';
import LottieAnimations from '@components/LottieAnimations';
import ScreenWrapper from '@components/ScreenWrapper';
import ScrollView from '@components/ScrollView';
import SearchBar from '@components/SearchBar';
import TableListItem from '@components/SelectionList/TableListItem';
import SelectionListWithModal from '@components/SelectionListWithModal';
import CustomListHeader from '@components/SelectionListWithModal/CustomListHeader';
import TableListItemSkeleton from '@components/Skeletons/TableRowSkeleton';
import Switch from '@components/Switch';
import Text from '@components/Text';
import TextLink from '@components/TextLink';
import useCleanupSelectedOptions from '@hooks/useCleanupSelectedOptions';
import useEnvironment from '@hooks/useEnvironment';
import useFilteredSelection from '@hooks/useFilteredSelection';
import useLocalize from '@hooks/useLocalize';
import useMobileSelectionMode from '@hooks/useMobileSelectionMode';
import useNetwork from '@hooks/useNetwork';
import usePermissions from '@hooks/usePermissions';
import usePolicy from '@hooks/usePolicy';
import useResponsiveLayout from '@hooks/useResponsiveLayout';
import useSearchBackPress from '@hooks/useSearchBackPress';
import useSearchResults from '@hooks/useSearchResults';
import useTheme from '@hooks/useTheme';
import useThemeStyles from '@hooks/useThemeStyles';
import {isConnectionInProgress, isConnectionUnverified} from '@libs/actions/connections';
import {turnOffMobileSelectionMode} from '@libs/actions/MobileSelectionMode';
import {
    clearPolicyTagErrors,
    deletePolicyTags,
    downloadMultiLevelIndependentTagsCSV,
    downloadTagsCSV,
    openPolicyTagsPage,
    setPolicyTagsRequired,
    setWorkspaceTagEnabled,
} from '@libs/actions/Policy/Tag';
import {canUseTouchScreen} from '@libs/DeviceCapabilities';
import localeCompare from '@libs/LocaleCompare';
import Navigation from '@libs/Navigation/Navigation';
import type {PlatformStackScreenProps} from '@libs/Navigation/PlatformStackNavigation/types';
import type {WorkspaceSplitNavigatorParamList} from '@libs/Navigation/types';
import {isDisablingOrDeletingLastEnabledTag, isMakingLastRequiredTagListOptional} from '@libs/OptionsListUtils';
import {
    getCleanedTagName,
    getConnectedIntegration,
    getCurrentConnectionName,
    getTagLists,
    hasAccountingConnections as hasAccountingConnectionsPolicyUtils,
    hasDependentTags as hasDependentTagsPolicyUtils,
    hasIndependentTags as hasIndependentTagsPolicyUtils,
    isMultiLevelTags as isMultiLevelTagsPolicyUtils,
    shouldShowSyncError,
} from '@libs/PolicyUtils';
import StringUtils from '@libs/StringUtils';
import AccessOrNotFoundWrapper from '@pages/workspace/AccessOrNotFoundWrapper';
import {close} from '@userActions/Modal';
import CONST from '@src/CONST';
import ONYXKEYS from '@src/ONYXKEYS';
import ROUTES from '@src/ROUTES';
import type SCREENS from '@src/SCREENS';
import type {PendingAction} from '@src/types/onyx/OnyxCommon';
import type DeepValueOf from '@src/types/utils/DeepValueOf';
import type {PolicyTag, PolicyTagList, TagListItem} from './types';

type WorkspaceTagsPageProps = PlatformStackScreenProps<WorkspaceSplitNavigatorParamList, typeof SCREENS.WORKSPACE.TAGS>;

function WorkspaceTagsPage({route}: WorkspaceTagsPageProps) {
    // We need to use isSmallScreenWidth instead of shouldUseNarrowLayout to use the correct modal type for the decision modal
    // eslint-disable-next-line rulesdir/prefer-shouldUseNarrowLayout-instead-of-isSmallScreenWidth
    const {shouldUseNarrowLayout, isSmallScreenWidth} = useResponsiveLayout();
    const styles = useThemeStyles();
    const theme = useTheme();
    const {translate} = useLocalize();
    const [isDownloadFailureModalVisible, setIsDownloadFailureModalVisible] = useState(false);
    const [isDeleteTagsConfirmModalVisible, setIsDeleteTagsConfirmModalVisible] = useState(false);
    const [isOfflineModalVisible, setIsOfflineModalVisible] = useState(false);
    const [isCannotDeleteOrDisableLastTagModalVisible, setIsCannotDeleteOrDisableLastTagModalVisible] = useState(false);
    const [isCannotMakeLastTagOptionalModalVisible, setIsCannotMakeLastTagOptionalModalVisible] = useState(false);
    const policyID = route.params.policyID;
    const backTo = route.params.backTo;
    const policy = usePolicy(policyID);
    const [policyTags] = useOnyx(`${ONYXKEYS.COLLECTION.POLICY_TAGS}${policyID}`, {canBeMissing: true});
    const {selectionMode} = useMobileSelectionMode();
    const {environmentURL} = useEnvironment();
    const [connectionSyncProgress] = useOnyx(`${ONYXKEYS.COLLECTION.POLICY_CONNECTION_SYNC_PROGRESS}${policy?.id}`, {canBeMissing: true});
    const isSyncInProgress = isConnectionInProgress(connectionSyncProgress, policy);
    const hasSyncError = shouldShowSyncError(policy, isSyncInProgress);
    const connectedIntegration = getConnectedIntegration(policy) ?? connectionSyncProgress?.connectionName;
    const isConnectionVerified = connectedIntegration && !isConnectionUnverified(policy, connectedIntegration);
    const currentConnectionName = getCurrentConnectionName(policy);
    const [policyTagLists, isMultiLevelTags, hasDependentTags, hasIndependentTags] = useMemo(
        () => [getTagLists(policyTags), isMultiLevelTagsPolicyUtils(policyTags), hasDependentTagsPolicyUtils(policy, policyTags), hasIndependentTagsPolicyUtils(policy, policyTags)],
        [policy, policyTags],
    );
    const canSelectMultiple = !isMultiLevelTags && (shouldUseNarrowLayout ? selectionMode?.isEnabled : true);
    const fetchTags = useCallback(() => {
        openPolicyTagsPage(policyID);
    }, [policyID]);
    const isQuickSettingsFlow = !!backTo;
    const {isBetaEnabled} = usePermissions();

    const tagsList = useMemo(() => {
        if (isMultiLevelTags) {
            return policyTagLists.reduce<Record<string, PolicyTagList>>((acc, policyTagList) => {
                acc[policyTagList.name] = policyTagList;
                return acc;
            }, {});
        }
        return policyTagLists?.at(0)?.tags;
    }, [isMultiLevelTags, policyTagLists]);

    const filterTags = useCallback((tag?: PolicyTag | PolicyTagList) => !!tag && tag.pendingAction !== CONST.RED_BRICK_ROAD_PENDING_ACTION.DELETE, []);

    const [selectedTags, setSelectedTags] = useFilteredSelection(tagsList, filterTags);

    const isTagSelected = useCallback((tag: TagListItem) => selectedTags.includes(tag.value), [selectedTags]);

    const {isOffline} = useNetwork({onReconnect: fetchTags});

    useEffect(() => {
        fetchTags();
        // eslint-disable-next-line react-compiler/react-compiler
        // eslint-disable-next-line react-hooks/exhaustive-deps
    }, []);

    const cleanupSelectedOption = useCallback(() => setSelectedTags([]), [setSelectedTags]);
    useCleanupSelectedOptions(cleanupSelectedOption);

    useSearchBackPress({
        onClearSelection: () => {
            setSelectedTags([]);
        },
        onNavigationCallBack: () => Navigation.goBack(backTo),
    });

    const getPendingAction = (policyTagList: PolicyTagList): PendingAction | undefined => {
        if (!policyTagList) {
            return undefined;
        }
        return ((policyTagList.pendingAction as PendingAction) ?? Object.values(policyTagList.tags).some((tag: PolicyTag) => tag.pendingAction))
            ? CONST.RED_BRICK_ROAD_PENDING_ACTION.UPDATE
            : undefined;
    };

    const updateWorkspaceTagEnabled = useCallback(
        (value: boolean, tagName: string) => {
            setWorkspaceTagEnabled(policyID, {[tagName]: {name: tagName, enabled: value}}, 0);
        },
        [policyID],
    );

    const updateWorkspaceRequiresTag = useCallback(
        (value: boolean, orderWeight: number) => {
            setPolicyTagsRequired(policyID, value, orderWeight);
        },
        [policyID],
    );

    const tagList = useMemo<TagListItem[]>(() => {
        if (isMultiLevelTags) {
            return policyTagLists.map((policyTagList) => {
                const areTagsEnabled = !!Object.values(policyTagList?.tags ?? {}).some((tag) => tag.enabled);
                const isSwitchDisabled = !policyTagList.required && !areTagsEnabled;
                const isSwitchEnabled = policyTagList.required && areTagsEnabled;

                if (policyTagList.required && !areTagsEnabled) {
                    updateWorkspaceRequiresTag(false, policyTagList.orderWeight);
                }
                return {
                    value: policyTagList.name,
                    orderWeight: policyTagList.orderWeight,
                    text: getCleanedTagName(policyTagList.name),
                    keyForList: String(policyTagList.orderWeight),
                    pendingAction: getPendingAction(policyTagList),
                    enabled: true,
                    required: policyTagList.required,
                    rightElement: (
                        <Switch
                            isOn={isSwitchEnabled}
                            accessibilityLabel={translate('workspace.tags.requiresTag')}
                            onToggle={(newValue: boolean) => {
                                if (isMakingLastRequiredTagListOptional(policy, policyTags, [policyTagList])) {
                                    setIsCannotMakeLastTagOptionalModalVisible(true);
                                    return;
                                }

                                updateWorkspaceRequiresTag(newValue, policyTagList.orderWeight);
                            }}
                            disabled={isSwitchDisabled}
                            showLockIcon={isMakingLastRequiredTagListOptional(policy, policyTags, [policyTagList])}
                        />
                    ),
                };
            });
        }

        return Object.values(policyTagLists?.at(0)?.tags ?? {}).map((tag) => ({
            value: tag.name,
            text: getCleanedTagName(tag.name),
            keyForList: tag.name,
            pendingAction: tag.pendingAction,
            errors: tag.errors ?? undefined,
            enabled: tag.enabled,
            isDisabled: tag.pendingAction === CONST.RED_BRICK_ROAD_PENDING_ACTION.DELETE,
            rightElement: (
                <Switch
                    isOn={tag.enabled}
                    disabled={tag.pendingAction === CONST.RED_BRICK_ROAD_PENDING_ACTION.DELETE}
                    accessibilityLabel={translate('workspace.tags.enableTag')}
                    onToggle={(newValue: boolean) => {
                        if (isDisablingOrDeletingLastEnabledTag(policyTagLists.at(0), [tag])) {
                            setIsCannotDeleteOrDisableLastTagModalVisible(true);
                            return;
                        }
                        updateWorkspaceTagEnabled(newValue, tag.name);
                    }}
                    showLockIcon={isDisablingOrDeletingLastEnabledTag(policyTagLists.at(0), [tag])}
                />
            ),
        }));
    }, [isMultiLevelTags, policyTagLists, translate, updateWorkspaceRequiresTag, updateWorkspaceTagEnabled, policy, policyTags]);

    const filterTag = useCallback((tag: TagListItem, searchInput: string) => {
        const tagText = StringUtils.normalize(tag.text?.toLowerCase() ?? '');
        const tagValue = StringUtils.normalize(tag.value?.toLowerCase() ?? '');
        const normalizeSearchInput = StringUtils.normalize(searchInput.toLowerCase());
        return tagText.includes(normalizeSearchInput) || tagValue.includes(normalizeSearchInput);
    }, []);
    const sortTags = useCallback((tags: TagListItem[]) => tags.sort((a, b) => localeCompare(a.value, b.value)), []);
    const [inputValue, setInputValue, filteredTagList] = useSearchResults(tagList, filterTag, sortTags);

    const filteredTagListKeyedByName = useMemo(
        () =>
            filteredTagList.reduce<Record<string, TagListItem>>((acc, tag) => {
                acc[tag.value] = tag;
                return acc;
            }, {}),
        [filteredTagList],
    );

    const toggleTag = (tag: TagListItem) => {
        setSelectedTags((prev) => {
            if (prev.includes(tag.value)) {
                return prev.filter((item) => item !== tag.value);
            }
            return [...prev, tag.value];
        });
    };

    const toggleAllTags = () => {
        const availableTags = filteredTagList.filter((tag) => tag.pendingAction !== CONST.RED_BRICK_ROAD_PENDING_ACTION.DELETE);
        setSelectedTags(selectedTags.length > 0 ? [] : availableTags.map((item) => item.value));
    };

    const getCustomListHeader = () => {
        return (
            <CustomListHeader
                canSelectMultiple={canSelectMultiple}
                leftHeaderText={translate('common.name')}
                rightHeaderText={translate(isMultiLevelTags ? 'common.required' : 'common.enabled')}
            />
        );
    };

    const navigateToTagsSettings = useCallback(() => {
        Navigation.navigate(isQuickSettingsFlow ? ROUTES.SETTINGS_TAGS_SETTINGS.getRoute(policyID, backTo) : ROUTES.WORKSPACE_TAGS_SETTINGS.getRoute(policyID));
    }, [isQuickSettingsFlow, policyID, backTo]);

    const navigateToCreateTagPage = () => {
        Navigation.navigate(isQuickSettingsFlow ? ROUTES.SETTINGS_TAG_CREATE.getRoute(policyID, backTo) : ROUTES.WORKSPACE_TAG_CREATE.getRoute(policyID));
    };

    const navigateToTagSettings = (tag: TagListItem) => {
        if (isSmallScreenWidth && selectionMode?.isEnabled) {
            toggleTag(tag);
            return;
        }
        if (tag.orderWeight !== undefined) {
            Navigation.navigate(
                isQuickSettingsFlow ? ROUTES.SETTINGS_TAG_LIST_VIEW.getRoute(policyID, tag.orderWeight, backTo) : ROUTES.WORKSPACE_TAG_LIST_VIEW.getRoute(policyID, tag.orderWeight),
            );
        } else {
            Navigation.navigate(isQuickSettingsFlow ? ROUTES.SETTINGS_TAG_SETTINGS.getRoute(policyID, 0, tag.value, backTo) : ROUTES.WORKSPACE_TAG_SETTINGS.getRoute(policyID, 0, tag.value));
        }
    };

    const deleteTags = () => {
        deletePolicyTags(policyID, selectedTags);
        setIsDeleteTagsConfirmModalVisible(false);

        InteractionManager.runAfterInteractions(() => {
            setSelectedTags([]);
        });
    };

    const isLoading = !isOffline && policyTags === undefined;

    const hasVisibleTags = tagList.some((tag) => tag.pendingAction !== CONST.RED_BRICK_ROAD_PENDING_ACTION.DELETE || isOffline);

    const secondaryActions = useMemo(() => {
        const menuItems = [];
        menuItems.push({
            icon: Expensicons.Gear,
            text: translate('common.settings'),
            onSelected: navigateToTagsSettings,
            value: CONST.POLICY.SECONDARY_ACTIONS.SETTINGS,
        });
        const shouldShowMoreOptions = canUseMultiLevelTags ? !hasDependentTags : !policy?.hasMultipleTagLists;
        if (!shouldShowMoreOptions) {
            return menuItems;
        }
        if (!hasAccountingConnectionsPolicyUtils(policy)) {
            menuItems.push({
                icon: Expensicons.Table,
                text: translate('spreadsheet.importSpreadsheet'),
                onSelected: () => {
                    if (isOffline) {
                        close(() => setIsOfflineModalVisible(true));
                        return;
                    }
                    Navigation.navigate(
                        isQuickSettingsFlow
                            ? ROUTES.SETTINGS_TAGS_IMPORT.getRoute(policyID, ROUTES.SETTINGS_TAGS_ROOT.getRoute(policyID, backTo))
                            : ROUTES.WORKSPACE_TAGS_IMPORT.getRoute(policyID),
                    );
                },
                value: CONST.POLICY.SECONDARY_ACTIONS.IMPORT_SPREADSHEET,
            });
        }

        if (hasVisibleTags) {
            menuItems.push({
                icon: Expensicons.Download,
                text: translate('spreadsheet.downloadCSV'),
                onSelected: () => {
                    if (isOffline) {
                        close(() => setIsOfflineModalVisible(true));
                        return;
                    }
                    close(() => {
                        if (hasIndependentTags && canUseMultiLevelTags) {
                            downloadMultiLevelIndependentTagsCSV(policyID, () => {
                                setIsDownloadFailureModalVisible(true);
                            });
                        } else {
                            downloadTagsCSV(policyID, () => {
                                setIsDownloadFailureModalVisible(true);
                            });
                        }
                    });
                },
                value: CONST.POLICY.SECONDARY_ACTIONS.DOWNLOAD_CSV,
            });
        }

        return menuItems;
    }, [translate, navigateToTagsSettings, canUseMultiLevelTags, hasDependentTags, policy, hasVisibleTags, isOffline, isQuickSettingsFlow, policyID, backTo, hasIndependentTags]);

    const getHeaderButtons = () => {
        const hasAccountingConnections = hasAccountingConnectionsPolicyUtils(policy);
        const selectedTagsObject = selectedTags.map((key) => policyTagLists.at(0)?.tags?.[key]);

        if (shouldUseNarrowLayout ? !selectionMode?.isEnabled : selectedTags.length === 0) {
            const hasPrimaryActions = !hasAccountingConnections && !isMultiLevelTags;
            return (
                <View style={[styles.flexRow, styles.gap2, shouldUseNarrowLayout && styles.mb3]}>
                    {hasPrimaryActions && (
                        <Button
                            success
                            onPress={navigateToCreateTagPage}
                            icon={Expensicons.Plus}
                            text={translate('workspace.tags.addTag')}
                            style={[shouldUseNarrowLayout && styles.flex1]}
                        />
                    )}
                    <ButtonWithDropdownMenu
                        success={false}
                        onPress={() => {}}
                        shouldAlwaysShowDropdownMenu
                        customText={translate('common.more')}
                        options={secondaryActions}
                        isSplitButton={false}
                        wrapperStyle={hasPrimaryActions ? styles.flexGrow0 : styles.flexGrow1}
                    />
                </View>
            );
        }

        const options: Array<DropdownOption<DeepValueOf<typeof CONST.POLICY.BULK_ACTION_TYPES>>> = [];

        if (!hasAccountingConnections) {
            options.push({
                icon: Expensicons.Trashcan,
                text: translate(selectedTags.length === 1 ? 'workspace.tags.deleteTag' : 'workspace.tags.deleteTags'),
                value: CONST.POLICY.BULK_ACTION_TYPES.DELETE,
                onSelected: () => {
                    if (isDisablingOrDeletingLastEnabledTag(policyTagLists.at(0), selectedTagsObject)) {
                        setIsCannotDeleteOrDisableLastTagModalVisible(true);
                        return;
                    }

                    setIsDeleteTagsConfirmModalVisible(true);
                },
            });
        }

        let enabledTagCount = 0;
        const tagsToDisable: Record<string, {name: string; enabled: boolean}> = {};
        let disabledTagCount = 0;
        const tagsToEnable: Record<string, {name: string; enabled: boolean}> = {};
        for (const tagName of selectedTags) {
            if (filteredTagListKeyedByName[tagName]?.enabled) {
                enabledTagCount++;
                tagsToDisable[tagName] = {
                    name: tagName,
                    enabled: false,
                };
            } else {
                disabledTagCount++;
                tagsToEnable[tagName] = {
                    name: tagName,
                    enabled: true,
                };
            }
        }

        if (enabledTagCount > 0) {
            options.push({
                icon: Expensicons.Close,
                text: translate(enabledTagCount === 1 ? 'workspace.tags.disableTag' : 'workspace.tags.disableTags'),
                value: CONST.POLICY.BULK_ACTION_TYPES.DISABLE,
                onSelected: () => {
                    if (isDisablingOrDeletingLastEnabledTag(policyTagLists.at(0), selectedTagsObject)) {
                        setIsCannotDeleteOrDisableLastTagModalVisible(true);
                        return;
                    }
                    setSelectedTags([]);
                    setWorkspaceTagEnabled(policyID, tagsToDisable, 0);
                },
            });
        }

        if (disabledTagCount > 0) {
            options.push({
                icon: Expensicons.Checkmark,
                text: translate(disabledTagCount === 1 ? 'workspace.tags.enableTag' : 'workspace.tags.enableTags'),
                value: CONST.POLICY.BULK_ACTION_TYPES.ENABLE,
                onSelected: () => {
                    setSelectedTags([]);
                    setWorkspaceTagEnabled(policyID, tagsToEnable, 0);
                },
            });
        }

        return (
            <ButtonWithDropdownMenu
                onPress={() => null}
                shouldAlwaysShowDropdownMenu
                isSplitButton={false}
                buttonSize={CONST.DROPDOWN_BUTTON_SIZE.MEDIUM}
                customText={translate('workspace.common.selected', {count: selectedTags.length})}
                options={options}
                style={[shouldUseNarrowLayout && styles.flexGrow1, shouldUseNarrowLayout && styles.mb3]}
                isDisabled={!selectedTags.length}
                testID={`${WorkspaceTagsPage.displayName}-header-dropdown-menu-button`}
            />
        );
    };

<<<<<<< HEAD
    const hasVisibleTags = tagList.some((tag) => tag.pendingAction !== CONST.RED_BRICK_ROAD_PENDING_ACTION.DELETE || isOffline);

    const threeDotsMenuItems = useMemo(() => {
        const menuItems: PopoverMenuItem[] = [];
        if (!hasAccountingConnectionsPolicyUtils(policy)) {
            menuItems.push({
                icon: Expensicons.Table,
                text: translate('spreadsheet.importSpreadsheet'),
                onSelected: () => {
                    if (isOffline) {
                        close(() => setIsOfflineModalVisible(true));
                        return;
                    }
                    Navigation.navigate(
                        isQuickSettingsFlow
                            ? ROUTES.SETTINGS_TAGS_IMPORT.getRoute(policyID, ROUTES.SETTINGS_TAGS_ROOT.getRoute(policyID, backTo))
                            : ROUTES.WORKSPACE_TAGS_IMPORT.getRoute(policyID),
                    );
                },
            });
        }

        if (hasVisibleTags) {
            menuItems.push({
                icon: Expensicons.Download,
                text: translate('spreadsheet.downloadCSV'),
                onSelected: () => {
                    if (isOffline) {
                        close(() => setIsOfflineModalVisible(true));
                        return;
                    }
                    close(() => {
                        if (hasIndependentTags && isBetaEnabled(CONST.BETAS.MULTI_LEVEL_TAGS)) {
                            downloadMultiLevelIndependentTagsCSV(policyID, () => {
                                setIsDownloadFailureModalVisible(true);
                            });
                        } else {
                            downloadTagsCSV(policyID, () => {
                                setIsDownloadFailureModalVisible(true);
                            });
                        }
                    });
                },
            });
        }

        return menuItems;
    }, [policy, hasVisibleTags, translate, isOffline, isQuickSettingsFlow, policyID, backTo, isBetaEnabled, hasIndependentTags]);

=======
>>>>>>> 271e57d5
    const selectionModeHeader = selectionMode?.isEnabled && shouldUseNarrowLayout;

    const headerContent = (
        <>
            <View style={[styles.ph5, styles.pb5, styles.pt3, shouldUseNarrowLayout ? styles.workspaceSectionMobile : styles.workspaceSection]}>
                {!hasSyncError && isConnectionVerified ? (
                    <Text>
                        <Text style={[styles.textNormal, styles.colorMuted]}>{`${translate('workspace.tags.importedFromAccountingSoftware')} `}</Text>
                        <TextLink
                            style={[styles.textNormal, styles.link]}
                            href={`${environmentURL}/${ROUTES.POLICY_ACCOUNTING.getRoute(policyID)}`}
                        >
                            {`${currentConnectionName} ${translate('workspace.accounting.settings')}`}
                        </TextLink>
                        <Text style={[styles.textNormal, styles.colorMuted]}>.</Text>
                    </Text>
                ) : (
                    <Text style={[styles.textNormal, styles.colorMuted]}>{translate('workspace.tags.subtitle')}</Text>
                )}
            </View>
            {tagList.length > CONST.SEARCH_ITEM_LIMIT && (
                <SearchBar
                    label={translate('workspace.tags.findTag')}
                    inputValue={inputValue}
                    onChangeText={setInputValue}
                    shouldShowEmptyState={hasVisibleTags && !isLoading && !filteredTagList.length}
                />
            )}
        </>
    );

    return (
        <>
            <AccessOrNotFoundWrapper
                policyID={policyID}
                accessVariants={[CONST.POLICY.ACCESS_VARIANTS.ADMIN, CONST.POLICY.ACCESS_VARIANTS.PAID]}
                featureName={CONST.POLICY.MORE_FEATURES.ARE_TAGS_ENABLED}
            >
                <ScreenWrapper
                    enableEdgeToEdgeBottomSafeAreaPadding
                    style={[styles.defaultModalContainer]}
                    testID={WorkspaceTagsPage.displayName}
                    shouldShowOfflineIndicatorInWideScreen
                    offlineIndicatorStyle={styles.mtAuto}
                >
                    <HeaderWithBackButton
                        icon={!selectionModeHeader ? Illustrations.Tag : undefined}
                        shouldUseHeadlineHeader={!selectionModeHeader}
                        title={translate(selectionModeHeader ? 'common.selectMultiple' : 'workspace.common.tags')}
                        shouldShowBackButton={shouldUseNarrowLayout}
                        onBackButtonPress={() => {
                            if (selectionMode?.isEnabled) {
                                setSelectedTags([]);
                                turnOffMobileSelectionMode();
                                return;
                            }

                            if (backTo) {
                                Navigation.goBack(backTo);
                                return;
                            }

                            Navigation.popToSidebar();
                        }}
<<<<<<< HEAD
                        shouldShowThreeDotsButton={isBetaEnabled(CONST.BETAS.MULTI_LEVEL_TAGS) ? !hasDependentTags : !policy?.hasMultipleTagLists}
                        threeDotsMenuItems={threeDotsMenuItems}
                        threeDotsAnchorPosition={threeDotsAnchorPosition}
=======
>>>>>>> 271e57d5
                    >
                        {!shouldUseNarrowLayout && getHeaderButtons()}
                    </HeaderWithBackButton>
                    {shouldUseNarrowLayout && <View style={[styles.pl5, styles.pr5]}>{getHeaderButtons()}</View>}
                    {(!hasVisibleTags || isLoading) && headerContent}
                    {isLoading && (
                        <ActivityIndicator
                            size={CONST.ACTIVITY_INDICATOR_SIZE.LARGE}
                            style={[styles.flex1]}
                            color={theme.spinner}
                        />
                    )}
                    {hasVisibleTags && !isLoading && (
                        <SelectionListWithModal
                            canSelectMultiple={canSelectMultiple}
                            turnOnSelectionModeOnLongPress={!isMultiLevelTags}
                            onTurnOnSelectionMode={(item) => item && toggleTag(item)}
                            sections={[{data: filteredTagList, isDisabled: false}]}
                            shouldUseDefaultRightHandSideCheckmark={false}
                            selectedItems={selectedTags}
                            isSelected={isTagSelected}
                            onCheckboxPress={toggleTag}
                            onSelectRow={navigateToTagSettings}
                            shouldSingleExecuteRowSelect={!canSelectMultiple}
                            onSelectAll={filteredTagList.length > 0 ? toggleAllTags : undefined}
                            ListItem={TableListItem}
                            customListHeader={filteredTagList.length > 0 ? getCustomListHeader() : undefined}
                            shouldPreventDefaultFocusOnSelectRow={!canUseTouchScreen()}
                            listHeaderContent={headerContent}
                            shouldShowListEmptyContent={false}
                            listHeaderWrapperStyle={[styles.ph9, styles.pv3, styles.pb5]}
                            onDismissError={(item) => !isMultiLevelTags && clearPolicyTagErrors(policyID, item.value, 0)}
                            showScrollIndicator={false}
                            addBottomSafeAreaPadding
                        />
                    )}
                    {!hasVisibleTags && !isLoading && (
                        <ScrollView contentContainerStyle={[styles.flexGrow1, styles.flexShrink0]}>
                            <EmptyStateComponent
                                SkeletonComponent={TableListItemSkeleton}
                                headerMediaType={CONST.EMPTY_STATE_MEDIA.ANIMATION}
                                headerMedia={LottieAnimations.GenericEmptyState}
                                title={translate('workspace.tags.emptyTags.title')}
                                subtitle={translate('workspace.tags.emptyTags.subtitle')}
                                headerStyles={[styles.emptyStateCardIllustrationContainer, styles.emptyFolderBG]}
                                lottieWebViewStyles={styles.emptyStateFolderWebStyles}
                                headerContentStyles={styles.emptyStateFolderWebStyles}
                            />
                        </ScrollView>
                    )}
                </ScreenWrapper>
            </AccessOrNotFoundWrapper>
            <ConfirmModal
                isVisible={isOfflineModalVisible}
                onConfirm={() => setIsOfflineModalVisible(false)}
                title={translate('common.youAppearToBeOffline')}
                prompt={translate('common.thisFeatureRequiresInternet')}
                confirmText={translate('common.buttonConfirm')}
                shouldShowCancelButton={false}
                onCancel={() => setIsOfflineModalVisible(false)}
                shouldHandleNavigationBack
            />
            <DecisionModal
                title={translate('common.downloadFailedTitle')}
                prompt={translate('common.downloadFailedDescription')}
                isSmallScreenWidth={isSmallScreenWidth}
                onSecondOptionSubmit={() => setIsDownloadFailureModalVisible(false)}
                secondOptionText={translate('common.buttonConfirm')}
                isVisible={isDownloadFailureModalVisible}
                onClose={() => setIsDownloadFailureModalVisible(false)}
            />
            <ConfirmModal
                isVisible={isDeleteTagsConfirmModalVisible}
                onConfirm={deleteTags}
                onCancel={() => setIsDeleteTagsConfirmModalVisible(false)}
                title={translate(selectedTags.length === 1 ? 'workspace.tags.deleteTag' : 'workspace.tags.deleteTags')}
                prompt={translate(selectedTags.length === 1 ? 'workspace.tags.deleteTagConfirmation' : 'workspace.tags.deleteTagsConfirmation')}
                confirmText={translate('common.delete')}
                cancelText={translate('common.cancel')}
                danger
            />
            <ConfirmModal
                isVisible={isCannotDeleteOrDisableLastTagModalVisible}
                onConfirm={() => setIsCannotDeleteOrDisableLastTagModalVisible(false)}
                onCancel={() => setIsCannotDeleteOrDisableLastTagModalVisible(false)}
                title={translate('workspace.tags.cannotDeleteOrDisableAllTags.title')}
                prompt={translate('workspace.tags.cannotDeleteOrDisableAllTags.description')}
                confirmText={translate('common.buttonConfirm')}
                shouldShowCancelButton={false}
            />
            <ConfirmModal
                isVisible={isCannotMakeLastTagOptionalModalVisible}
                onConfirm={() => setIsCannotMakeLastTagOptionalModalVisible(false)}
                onCancel={() => setIsCannotMakeLastTagOptionalModalVisible(false)}
                title={translate('workspace.tags.cannotMakeAllTagsOptional.title')}
                prompt={translate('workspace.tags.cannotMakeAllTagsOptional.description')}
                confirmText={translate('common.buttonConfirm')}
                shouldShowCancelButton={false}
            />
        </>
    );
}

WorkspaceTagsPage.displayName = 'WorkspaceTagsPage';

export default WorkspaceTagsPage;<|MERGE_RESOLUTION|>--- conflicted
+++ resolved
@@ -316,7 +316,7 @@
             onSelected: navigateToTagsSettings,
             value: CONST.POLICY.SECONDARY_ACTIONS.SETTINGS,
         });
-        const shouldShowMoreOptions = canUseMultiLevelTags ? !hasDependentTags : !policy?.hasMultipleTagLists;
+        const shouldShowMoreOptions = isBetaEnabled(CONST.BETAS.MULTI_LEVEL_TAGS) ? !hasDependentTags : !policy?.hasMultipleTagLists;
         if (!shouldShowMoreOptions) {
             return menuItems;
         }
@@ -349,7 +349,7 @@
                         return;
                     }
                     close(() => {
-                        if (hasIndependentTags && canUseMultiLevelTags) {
+                        if (hasIndependentTags && isBetaEnabled(CONST.BETAS.MULTI_LEVEL_TAGS)) {
                             downloadMultiLevelIndependentTagsCSV(policyID, () => {
                                 setIsDownloadFailureModalVisible(true);
                             });
@@ -365,7 +365,7 @@
         }
 
         return menuItems;
-    }, [translate, navigateToTagsSettings, canUseMultiLevelTags, hasDependentTags, policy, hasVisibleTags, isOffline, isQuickSettingsFlow, policyID, backTo, hasIndependentTags]);
+    }, [translate, navigateToTagsSettings, isBetaEnabled, hasDependentTags, policy, hasVisibleTags, isOffline, isQuickSettingsFlow, policyID, backTo, hasIndependentTags]);
 
     const getHeaderButtons = () => {
         const hasAccountingConnections = hasAccountingConnectionsPolicyUtils(policy);
@@ -478,58 +478,6 @@
         );
     };
 
-<<<<<<< HEAD
-    const hasVisibleTags = tagList.some((tag) => tag.pendingAction !== CONST.RED_BRICK_ROAD_PENDING_ACTION.DELETE || isOffline);
-
-    const threeDotsMenuItems = useMemo(() => {
-        const menuItems: PopoverMenuItem[] = [];
-        if (!hasAccountingConnectionsPolicyUtils(policy)) {
-            menuItems.push({
-                icon: Expensicons.Table,
-                text: translate('spreadsheet.importSpreadsheet'),
-                onSelected: () => {
-                    if (isOffline) {
-                        close(() => setIsOfflineModalVisible(true));
-                        return;
-                    }
-                    Navigation.navigate(
-                        isQuickSettingsFlow
-                            ? ROUTES.SETTINGS_TAGS_IMPORT.getRoute(policyID, ROUTES.SETTINGS_TAGS_ROOT.getRoute(policyID, backTo))
-                            : ROUTES.WORKSPACE_TAGS_IMPORT.getRoute(policyID),
-                    );
-                },
-            });
-        }
-
-        if (hasVisibleTags) {
-            menuItems.push({
-                icon: Expensicons.Download,
-                text: translate('spreadsheet.downloadCSV'),
-                onSelected: () => {
-                    if (isOffline) {
-                        close(() => setIsOfflineModalVisible(true));
-                        return;
-                    }
-                    close(() => {
-                        if (hasIndependentTags && isBetaEnabled(CONST.BETAS.MULTI_LEVEL_TAGS)) {
-                            downloadMultiLevelIndependentTagsCSV(policyID, () => {
-                                setIsDownloadFailureModalVisible(true);
-                            });
-                        } else {
-                            downloadTagsCSV(policyID, () => {
-                                setIsDownloadFailureModalVisible(true);
-                            });
-                        }
-                    });
-                },
-            });
-        }
-
-        return menuItems;
-    }, [policy, hasVisibleTags, translate, isOffline, isQuickSettingsFlow, policyID, backTo, isBetaEnabled, hasIndependentTags]);
-
-=======
->>>>>>> 271e57d5
     const selectionModeHeader = selectionMode?.isEnabled && shouldUseNarrowLayout;
 
     const headerContent = (
@@ -594,12 +542,6 @@
 
                             Navigation.popToSidebar();
                         }}
-<<<<<<< HEAD
-                        shouldShowThreeDotsButton={isBetaEnabled(CONST.BETAS.MULTI_LEVEL_TAGS) ? !hasDependentTags : !policy?.hasMultipleTagLists}
-                        threeDotsMenuItems={threeDotsMenuItems}
-                        threeDotsAnchorPosition={threeDotsAnchorPosition}
-=======
->>>>>>> 271e57d5
                     >
                         {!shouldUseNarrowLayout && getHeaderButtons()}
                     </HeaderWithBackButton>
