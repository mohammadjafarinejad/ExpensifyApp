import type {StackScreenProps} from '@react-navigation/stack';
import React, {useCallback, useMemo} from 'react';
import {View} from 'react-native';
import type {OnyxEntry} from 'react-native-onyx';
import {withOnyx} from 'react-native-onyx';
import FullPageOfflineBlockingView from '@components/BlockingViews/FullPageOfflineBlockingView';
import HeaderWithBackButton from '@components/HeaderWithBackButton';
import MenuItemWithTopDescription from '@components/MenuItemWithTopDescription';
import OfflineWithFeedback from '@components/OfflineWithFeedback';
import ScreenWrapper from '@components/ScreenWrapper';
import Switch from '@components/Switch';
import Text from '@components/Text';
import useLocalize from '@hooks/useLocalize';
import useNetwork from '@hooks/useNetwork';
import useThemeStyles from '@hooks/useThemeStyles';
import * as Tag from '@libs/actions/Policy/Tag';
import Navigation from '@libs/Navigation/Navigation';
import * as OptionsListUtils from '@libs/OptionsListUtils';
import * as PolicyUtils from '@libs/PolicyUtils';
import type {SettingsNavigatorParamList} from '@navigation/types';
import AccessOrNotFoundWrapper from '@pages/workspace/AccessOrNotFoundWrapper';
import CONST from '@src/CONST';
import ONYXKEYS from '@src/ONYXKEYS';
import ROUTES from '@src/ROUTES';
import type SCREENS from '@src/SCREENS';
import type * as OnyxTypes from '@src/types/onyx';

type WorkspaceTagsSettingsPageOnyxProps = {
    /** Collection of tags attached to a policy */
    policyTags: OnyxEntry<OnyxTypes.PolicyTagList>;
};
type WorkspaceTagsSettingsPageProps = WorkspaceTagsSettingsPageOnyxProps & StackScreenProps<SettingsNavigatorParamList, typeof SCREENS.WORKSPACE.TAGS_SETTINGS>;

function WorkspaceTagsSettingsPage({route, policyTags}: WorkspaceTagsSettingsPageProps) {
    const policyID = route.params.policyID;
    const styles = useThemeStyles();
    const {translate} = useLocalize();
    const [policyTagLists, isMultiLevelTags] = useMemo(() => [PolicyUtils.getTagLists(policyTags), PolicyUtils.isMultiLevelTags(policyTags)], [policyTags]);
    const isLoading = !PolicyUtils.getTagLists(policyTags)?.[0];
    const {isOffline} = useNetwork();

    const hasEnabledOptions = OptionsListUtils.hasEnabledOptions(Object.values(policyTags ?? {}).flatMap(({tags}) => Object.values(tags)));
    const updateWorkspaceRequiresTag = useCallback(
        (value: boolean) => {
            Tag.setPolicyRequiresTag(policyID, value);
        },
        [policyID],
    );

    const getTagsSettings = (policy: OnyxEntry<OnyxTypes.Policy>) => (
        <View style={styles.flexGrow1}>
            <OfflineWithFeedback
                errors={policy?.errorFields?.requiresTag}
                pendingAction={policy?.pendingFields?.requiresTag}
                errorRowStyles={styles.mh5}
            >
                <View style={[styles.mt2, styles.mh4]}>
                    <View style={[styles.flexRow, styles.mb5, styles.mr2, styles.alignItemsCenter, styles.justifyContentBetween]}>
                        <Text style={[styles.textNormal]}>{translate('workspace.tags.requiresTag')}</Text>
                        <Switch
                            isOn={policy?.requiresTag ?? false}
                            accessibilityLabel={translate('workspace.tags.requiresTag')}
                            onToggle={updateWorkspaceRequiresTag}
                            disabled={!policy?.areTagsEnabled || !hasEnabledOptions}
                        />
                    </View>
                </View>
            </OfflineWithFeedback>
            {!isMultiLevelTags && (
                <OfflineWithFeedback
                    errors={policyTags?.[policyTagLists[0]?.name]?.errors}
                    pendingAction={policyTags?.[policyTagLists[0]?.name]?.pendingAction}
                    errorRowStyles={styles.mh5}
                >
                    <MenuItemWithTopDescription
                        title={policyTagLists[0]?.name}
                        description={translate(`workspace.tags.customTagName`)}
                        onPress={() => Navigation.navigate(ROUTES.WORKSPACE_EDIT_TAGS.getRoute(route.params.policyID, policyTagLists[0]?.orderWeight))}
                        shouldShowRightIcon
                    />
                </OfflineWithFeedback>
            )}
        </View>
    );
    return (
        <AccessOrNotFoundWrapper
            accessVariants={[CONST.POLICY.ACCESS_VARIANTS.ADMIN, CONST.POLICY.ACCESS_VARIANTS.PAID]}
            policyID={policyID}
            featureName={CONST.POLICY.MORE_FEATURES.ARE_TAGS_ENABLED}
        >
            {({policy}) => (
                <ScreenWrapper
                    includeSafeAreaPaddingBottom={false}
                    style={[styles.defaultModalContainer]}
                    testID={WorkspaceTagsSettingsPage.displayName}
                >
                    <HeaderWithBackButton title={translate('common.settings')} />
<<<<<<< HEAD
                    {isOffline && isLoading ? <FullPageOfflineBlockingView>{getTagsSettings(policy)}</FullPageOfflineBlockingView> : getTagsSettings(policy)}
=======
                    <View style={styles.flexGrow1}>
                        <OfflineWithFeedback
                            errors={policy?.errorFields?.requiresTag}
                            pendingAction={policy?.pendingFields?.requiresTag}
                            errorRowStyles={styles.mh5}
                        >
                            <View style={[styles.mt2, styles.mh4]}>
                                <View style={[styles.flexRow, styles.mb5, styles.mr2, styles.alignItemsCenter, styles.justifyContentBetween]}>
                                    <Text style={[styles.textNormal]}>{translate('workspace.tags.requiresTag')}</Text>
                                    <Switch
                                        isOn={policy?.requiresTag ?? false}
                                        accessibilityLabel={translate('workspace.tags.requiresTag')}
                                        onToggle={updateWorkspaceRequiresTag}
                                        disabled={!policy?.areTagsEnabled || !hasEnabledOptions}
                                    />
                                </View>
                            </View>
                        </OfflineWithFeedback>
                        {!isMultiLevelTags && (
                            <OfflineWithFeedback
                                errors={policyTags?.[policyTagLists[0].name]?.errors}
                                onClose={() => Tag.clearPolicyTagListErrors(policyID, policyTagLists[0].orderWeight)}
                                pendingAction={policyTags?.[policyTagLists[0].name]?.pendingAction}
                                errorRowStyles={styles.mh5}
                            >
                                <MenuItemWithTopDescription
                                    title={policyTagLists[0].name}
                                    description={translate(`workspace.tags.customTagName`)}
                                    onPress={() => Navigation.navigate(ROUTES.WORKSPACE_EDIT_TAGS.getRoute(policyID, policyTagLists[0].orderWeight))}
                                    shouldShowRightIcon
                                />
                            </OfflineWithFeedback>
                        )}
                    </View>
>>>>>>> 97b38314
                </ScreenWrapper>
            )}
        </AccessOrNotFoundWrapper>
    );
}

WorkspaceTagsSettingsPage.displayName = 'WorkspaceTagsSettingsPage';

export default withOnyx<WorkspaceTagsSettingsPageProps, WorkspaceTagsSettingsPageOnyxProps>({
    policyTags: {
        key: ({route}) => `${ONYXKEYS.COLLECTION.POLICY_TAGS}${route.params.policyID}`,
    },
})(WorkspaceTagsSettingsPage);<|MERGE_RESOLUTION|>--- conflicted
+++ resolved
@@ -68,14 +68,15 @@
             </OfflineWithFeedback>
             {!isMultiLevelTags && (
                 <OfflineWithFeedback
-                    errors={policyTags?.[policyTagLists[0]?.name]?.errors}
-                    pendingAction={policyTags?.[policyTagLists[0]?.name]?.pendingAction}
+                    errors={policyTags?.[policyTagLists[0].name]?.errors}
+                    onClose={() => Tag.clearPolicyTagListErrors(policyID, policyTagLists[0].orderWeight)}
+                    pendingAction={policyTags?.[policyTagLists[0].name]?.pendingAction}
                     errorRowStyles={styles.mh5}
                 >
                     <MenuItemWithTopDescription
-                        title={policyTagLists[0]?.name}
+                        title={policyTagLists[0].name}
                         description={translate(`workspace.tags.customTagName`)}
-                        onPress={() => Navigation.navigate(ROUTES.WORKSPACE_EDIT_TAGS.getRoute(route.params.policyID, policyTagLists[0]?.orderWeight))}
+                        onPress={() => Navigation.navigate(ROUTES.WORKSPACE_EDIT_TAGS.getRoute(policyID, policyTagLists[0].orderWeight))}
                         shouldShowRightIcon
                     />
                 </OfflineWithFeedback>
@@ -95,44 +96,7 @@
                     testID={WorkspaceTagsSettingsPage.displayName}
                 >
                     <HeaderWithBackButton title={translate('common.settings')} />
-<<<<<<< HEAD
                     {isOffline && isLoading ? <FullPageOfflineBlockingView>{getTagsSettings(policy)}</FullPageOfflineBlockingView> : getTagsSettings(policy)}
-=======
-                    <View style={styles.flexGrow1}>
-                        <OfflineWithFeedback
-                            errors={policy?.errorFields?.requiresTag}
-                            pendingAction={policy?.pendingFields?.requiresTag}
-                            errorRowStyles={styles.mh5}
-                        >
-                            <View style={[styles.mt2, styles.mh4]}>
-                                <View style={[styles.flexRow, styles.mb5, styles.mr2, styles.alignItemsCenter, styles.justifyContentBetween]}>
-                                    <Text style={[styles.textNormal]}>{translate('workspace.tags.requiresTag')}</Text>
-                                    <Switch
-                                        isOn={policy?.requiresTag ?? false}
-                                        accessibilityLabel={translate('workspace.tags.requiresTag')}
-                                        onToggle={updateWorkspaceRequiresTag}
-                                        disabled={!policy?.areTagsEnabled || !hasEnabledOptions}
-                                    />
-                                </View>
-                            </View>
-                        </OfflineWithFeedback>
-                        {!isMultiLevelTags && (
-                            <OfflineWithFeedback
-                                errors={policyTags?.[policyTagLists[0].name]?.errors}
-                                onClose={() => Tag.clearPolicyTagListErrors(policyID, policyTagLists[0].orderWeight)}
-                                pendingAction={policyTags?.[policyTagLists[0].name]?.pendingAction}
-                                errorRowStyles={styles.mh5}
-                            >
-                                <MenuItemWithTopDescription
-                                    title={policyTagLists[0].name}
-                                    description={translate(`workspace.tags.customTagName`)}
-                                    onPress={() => Navigation.navigate(ROUTES.WORKSPACE_EDIT_TAGS.getRoute(policyID, policyTagLists[0].orderWeight))}
-                                    shouldShowRightIcon
-                                />
-                            </OfflineWithFeedback>
-                        )}
-                    </View>
->>>>>>> 97b38314
                 </ScreenWrapper>
             )}
         </AccessOrNotFoundWrapper>
