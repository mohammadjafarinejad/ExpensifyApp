--- conflicted
+++ resolved
@@ -72,7 +72,6 @@
                                             />
                                         </View>
                                     </View>
-<<<<<<< HEAD
                                 </OfflineWithFeedback>
                                 <OfflineWithFeedback
                                     errors={policyTags?.[policyTagName]?.errors}
@@ -83,31 +82,13 @@
                                         title={policyTagName}
                                         description={translate(`workspace.tags.customTagName`)}
                                         onPress={() => Navigation.navigate(ROUTES.WORKSPACE_EDIT_TAGS.getRoute(route.params.policyID))}
+                                        shouldShowRightIcon
                                     />
                                 </OfflineWithFeedback>
                             </View>
                         </ScreenWrapper>
                     )}
                 </FeatureEnabledAccessOrNotFoundWrapper>
-=======
-                                </View>
-                            </OfflineWithFeedback>
-                            <OfflineWithFeedback
-                                errors={policyTags?.[policyTagName]?.errors}
-                                pendingAction={policyTags?.[policyTagName]?.pendingAction}
-                                errorRowStyles={styles.mh5}
-                            >
-                                <MenuItemWithTopDescription
-                                    title={policyTagName}
-                                    description={translate(`workspace.tags.customTagName`)}
-                                    onPress={() => Navigation.navigate(ROUTES.WORKSPACE_EDIT_TAGS.getRoute(route.params.policyID))}
-                                    shouldShowRightIcon
-                                />
-                            </OfflineWithFeedback>
-                        </View>
-                    </ScreenWrapper>
-                )}
->>>>>>> e737a636
             </PaidPolicyAccessOrNotFoundWrapper>
         </AdminPolicyAccessOrNotFoundWrapper>
     );
