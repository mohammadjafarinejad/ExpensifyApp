--- conflicted
+++ resolved
@@ -1,9 +1,9 @@
 import React from 'react';
 import {View} from 'react-native';
 import type {ValueOf} from 'type-fest';
+import Avatar from '@components/Avatar';
 import Badge from '@components/Badge';
 import Button from '@components/Button';
-import Icon from '@components/Icon';
 import * as Expensicon from '@components/Icon/Expensicons';
 import * as Illustrations from '@components/Icon/Illustrations';
 import Text from '@components/Text';
@@ -12,8 +12,7 @@
 import useResponsiveLayout from '@hooks/useResponsiveLayout';
 import useThemeStyles from '@hooks/useThemeStyles';
 import Navigation from '@libs/Navigation/Navigation';
-import variables from '@styles/variables';
-import type CONST from '@src/CONST';
+import CONST from '@src/CONST';
 import ROUTES from '@src/ROUTES';
 
 type Props = {
@@ -28,23 +27,16 @@
     const {isExtraSmallScreenWidth, isSmallScreenWidth} = useResponsiveLayout();
     const {translate} = useLocalize();
     const iconSrc = feature.icon in Illustrations ? Illustrations[feature.icon as keyof typeof Illustrations] : Expensicon[feature.icon as keyof typeof Expensicon];
-    const iconAdditionalStyles = feature.id === CONST.UPGRADE_FEATURE_INTRO_MAPPING.approvals.id ? styles.br0 : undefined;
+    const iconAdditionalStyles = feature.id === CONST.UPGRADE_FEATURE_INTRO_MAPPING.approvals.id || feature.id === CONST.UPGRADE_FEATURE_INTRO_MAPPING.rules.id ? styles.br0 : undefined;
 
     return (
         <View style={styles.p5}>
             <View style={styles.workspaceUpgradeIntroBox({isExtraSmallScreenWidth, isSmallScreenWidth})}>
                 <View style={[styles.mb3, styles.flexRow, styles.justifyContentBetween]}>
-<<<<<<< HEAD
-                    <Icon
-                        width={variables.avatarSizeNormal}
-                        height={variables.avatarSizeNormal}
-                        src={iconSrc}
-=======
                     <Avatar
                         type={CONST.ICON_TYPE_AVATAR}
                         source={iconSrc}
                         iconAdditionalStyles={iconAdditionalStyles}
->>>>>>> 0980fcd2
                     />
                     <Badge
                         icon={Expensicon.Unlock}
