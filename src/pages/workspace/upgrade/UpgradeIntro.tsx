import React, {useMemo} from 'react';
import {View} from 'react-native';
import type {ValueOf} from 'type-fest';
import Avatar from '@components/Avatar';
import Badge from '@components/Badge';
import Button from '@components/Button';
import Icon from '@components/Icon';
import * as Expensicon from '@components/Icon/Expensicons';
import * as Illustrations from '@components/Icon/Illustrations';
import RenderHTML from '@components/RenderHTML';
import Text from '@components/Text';
import useEnvironment from '@hooks/useEnvironment';
import useHasTeam2025Pricing from '@hooks/useHasTeam2025Pricing';
import useLocalize from '@hooks/useLocalize';
import usePreferredCurrency from '@hooks/usePreferredCurrency';
import useResponsiveLayout from '@hooks/useResponsiveLayout';
import useSubscriptionPlan from '@hooks/useSubscriptionPlan';
import useThemeStyles from '@hooks/useThemeStyles';
import {convertToShortDisplayString} from '@libs/CurrencyUtils';
import Navigation from '@libs/Navigation/Navigation';
import CONST from '@src/CONST';
import ROUTES from '@src/ROUTES';
import type {Route} from '@src/ROUTES';
import GenericFeaturesView from './GenericFeaturesView';

type Props = {
    buttonDisabled?: boolean;
    loading?: boolean;
    feature?: ValueOf<Omit<typeof CONST.UPGRADE_FEATURE_INTRO_MAPPING, typeof CONST.UPGRADE_FEATURE_INTRO_MAPPING.policyPreventMemberChangingTitle.id>>;
    onUpgrade: () => void;
    /** Whether is categorizing the expense */
    isCategorizing?: boolean;
<<<<<<< HEAD
    /** Whether is adding an unreported expense to a report */
    isReporting?: boolean;
=======
    isDistanceRateUpgrade?: boolean;
>>>>>>> cb0389c5
    policyID?: string;
    backTo?: Route;
};

<<<<<<< HEAD
function UpgradeIntro({feature, onUpgrade, buttonDisabled, loading, isCategorizing, isReporting, policyID, backTo}: Props) {
=======
function UpgradeIntro({feature, onUpgrade, buttonDisabled, loading, isCategorizing, isDistanceRateUpgrade, policyID, backTo}: Props) {
>>>>>>> cb0389c5
    const styles = useThemeStyles();
    const {isExtraSmallScreenWidth} = useResponsiveLayout();
    const {translate} = useLocalize();
    const {environmentURL} = useEnvironment();
    const subscriptionPlan = useSubscriptionPlan();
    const preferredCurrency = usePreferredCurrency();
    const hasTeam2025Pricing = useHasTeam2025Pricing();

    const formattedPrice = useMemo(() => {
        const upgradeCurrency = Object.hasOwn(CONST.SUBSCRIPTION_PRICES, preferredCurrency) ? preferredCurrency : CONST.PAYMENT_CARD_CURRENCY.USD;
        return `${convertToShortDisplayString(
            // eslint-disable-next-line @typescript-eslint/prefer-nullish-coalescing
            CONST.SUBSCRIPTION_PRICES[upgradeCurrency][isCategorizing || isDistanceRateUpgrade ? CONST.POLICY.TYPE.TEAM : CONST.POLICY.TYPE.CORPORATE][CONST.SUBSCRIPTION.TYPE.ANNUAL],
            upgradeCurrency,
        )} `;
    }, [preferredCurrency, isCategorizing, isDistanceRateUpgrade]);

    const subscriptionLink = useMemo(() => {
        if (!subscriptionPlan) {
            return CONST.PLAN_TYPES_AND_PRICING_HELP_URL;
        }
        const currentRoute = Navigation.getActiveRoute();
        return `${environmentURL}/${ROUTES.SETTINGS_SUBSCRIPTION.getRoute(currentRoute)}`;
    }, [environmentURL, subscriptionPlan]);

    /**
     * If the feature is null or there is no policyID, it indicates the user is not associated with any specific workspace.
     * In this case, the generic upgrade view should be shown.
     * However, the policyID check is only necessary when the user is not coming from the "Categorize" option.
     * The "isCategorizing" flag is set to true when the user accesses the "Categorize" option in the Self-DM whisper.
     * In such scenarios, a separate Categories upgrade UI is displayed.
     */
<<<<<<< HEAD
    if (!feature || (!isCategorizing && !isReporting && !policyID)) {
=======
    if (!feature || (!isCategorizing && !isDistanceRateUpgrade && !policyID)) {
>>>>>>> cb0389c5
        return (
            <GenericFeaturesView
                onUpgrade={onUpgrade}
                buttonDisabled={buttonDisabled}
                formattedPrice={formattedPrice}
                loading={loading}
                policyID={policyID}
                backTo={backTo}
            />
        );
    }

    const isIllustration = feature.icon in Illustrations;
    const iconSrc = isIllustration ? Illustrations[feature.icon as keyof typeof Illustrations] : Expensicon[feature.icon as keyof typeof Expensicon];
    const iconAdditionalStyles = feature.id === CONST.UPGRADE_FEATURE_INTRO_MAPPING.approvals.id ? styles.br0 : undefined;

    return (
        <View style={styles.p5}>
            <View style={styles.workspaceUpgradeIntroBox({isExtraSmallScreenWidth})}>
                <View style={[styles.mb3, styles.flexRow, styles.justifyContentBetween]}>
                    {!isIllustration ? (
                        <Avatar
                            source={iconSrc}
                            type={CONST.ICON_TYPE_AVATAR}
                        />
                    ) : (
                        <Icon
                            src={iconSrc}
                            width={48}
                            height={48}
                            additionalStyles={iconAdditionalStyles}
                        />
                    )}
                    <Badge
                        icon={Expensicon.Unlock}
                        text={translate('workspace.upgrade.upgradeToUnlock')}
                        success
                    />
                </View>
                <View style={styles.mb5}>
                    <Text style={[styles.textHeadlineH1, styles.mb4]}>{translate(feature.title)}</Text>
                    <Text style={[styles.textNormal, styles.textSupporting, styles.mb4]}>{translate(feature.description)}</Text>
                    <Text style={[styles.textNormal, styles.textSupporting]}>
                        {translate(`workspace.upgrade.${feature.id}.onlyAvailableOnPlan`)}
                        <Text style={[styles.textSupporting, styles.textBold]}>{formattedPrice}</Text>
                        {hasTeam2025Pricing ? translate('workspace.upgrade.pricing.perMember') : translate('workspace.upgrade.pricing.perActiveMember')}
                    </Text>
                </View>
                <Button
                    isLoading={loading}
                    text={translate('common.upgrade')}
                    testID="upgrade-button"
                    success
                    onPress={onUpgrade}
                    isDisabled={buttonDisabled}
                    large
                />
            </View>
            <View style={[styles.mt6, styles.renderHTML]}>
                <RenderHTML html={translate('workspace.upgrade.note', {subscriptionLink})} />
            </View>
        </View>
    );
}

export default UpgradeIntro;<|MERGE_RESOLUTION|>--- conflicted
+++ resolved
@@ -30,21 +30,14 @@
     onUpgrade: () => void;
     /** Whether is categorizing the expense */
     isCategorizing?: boolean;
-<<<<<<< HEAD
     /** Whether is adding an unreported expense to a report */
     isReporting?: boolean;
-=======
     isDistanceRateUpgrade?: boolean;
->>>>>>> cb0389c5
     policyID?: string;
     backTo?: Route;
 };
 
-<<<<<<< HEAD
-function UpgradeIntro({feature, onUpgrade, buttonDisabled, loading, isCategorizing, isReporting, policyID, backTo}: Props) {
-=======
-function UpgradeIntro({feature, onUpgrade, buttonDisabled, loading, isCategorizing, isDistanceRateUpgrade, policyID, backTo}: Props) {
->>>>>>> cb0389c5
+function UpgradeIntro({feature, onUpgrade, buttonDisabled, loading, isCategorizing, isDistanceRateUpgrade, isReporting, policyID, backTo}: Props) {
     const styles = useThemeStyles();
     const {isExtraSmallScreenWidth} = useResponsiveLayout();
     const {translate} = useLocalize();
@@ -77,11 +70,7 @@
      * The "isCategorizing" flag is set to true when the user accesses the "Categorize" option in the Self-DM whisper.
      * In such scenarios, a separate Categories upgrade UI is displayed.
      */
-<<<<<<< HEAD
-    if (!feature || (!isCategorizing && !isReporting && !policyID)) {
-=======
-    if (!feature || (!isCategorizing && !isDistanceRateUpgrade && !policyID)) {
->>>>>>> cb0389c5
+    if (!feature || (!isCategorizing && !isDistanceRateUpgrade && !isReporting && !policyID)) {
         return (
             <GenericFeaturesView
                 onUpgrade={onUpgrade}
