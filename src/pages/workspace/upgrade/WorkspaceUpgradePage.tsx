import {useFocusEffect} from '@react-navigation/native';
import React, {useCallback, useMemo} from 'react';
import {useOnyx} from 'react-native-onyx';
import HeaderWithBackButton from '@components/HeaderWithBackButton';
import ScreenWrapper from '@components/ScreenWrapper';
import ScrollView from '@components/ScrollView';
import useLocalize from '@hooks/useLocalize';
import useNetwork from '@hooks/useNetwork';
import useThemeStyles from '@hooks/useThemeStyles';
import {updateQuickbooksOnlineSyncClasses, updateQuickbooksOnlineSyncCustomers, updateQuickbooksOnlineSyncLocations} from '@libs/actions/connections/QuickbooksOnline';
import {updateXeroMappings} from '@libs/actions/connections/Xero';
<<<<<<< HEAD
import {enablePerDiem} from '@libs/actions/Policy/PerDiem';
import {enableCompanyCards, enablePolicyReportFields, enablePolicyRules, upgradeToCorporate as upgradeToCorporatePolicyUtil} from '@libs/actions/Policy/Policy';
=======
>>>>>>> 2cf14bfa
import Navigation from '@libs/Navigation/Navigation';
import type {PlatformStackScreenProps} from '@libs/Navigation/PlatformStackNavigation/types';
import type {SettingsNavigatorParamList} from '@libs/Navigation/types';
import {canModifyPlan, getPerDiemCustomUnit, isControlPolicy} from '@libs/PolicyUtils';
import NotFoundPage from '@pages/ErrorPage/NotFoundPage';
<<<<<<< HEAD
import CONST from '@src/CONST';
=======
import {enablePerDiem} from '@userActions/Policy/PerDiem';
import CONST from '@src/CONST';
import {enableCompanyCards, enablePolicyReportFields, enablePolicyRules, upgradeToCorporate} from '@src/libs/actions/Policy/Policy';
>>>>>>> 2cf14bfa
import ONYXKEYS from '@src/ONYXKEYS';
import ROUTES from '@src/ROUTES';
import type SCREENS from '@src/SCREENS';
import UpgradeConfirmation from './UpgradeConfirmation';
import UpgradeIntro from './UpgradeIntro';

type WorkspaceUpgradePageProps = PlatformStackScreenProps<SettingsNavigatorParamList, typeof SCREENS.WORKSPACE.UPGRADE>;

function getFeatureNameAlias(featureName: string) {
    switch (featureName) {
        case CONST.REPORT_FIELDS_FEATURE.qbo.classes:
        case CONST.REPORT_FIELDS_FEATURE.qbo.customers:
        case CONST.REPORT_FIELDS_FEATURE.qbo.locations:
        case CONST.REPORT_FIELDS_FEATURE.xero.mapping:
            return CONST.UPGRADE_FEATURE_INTRO_MAPPING.reportFields.alias;
        default: {
            return featureName;
        }
    }
}

function WorkspaceUpgradePage({route}: WorkspaceUpgradePageProps) {
    const styles = useThemeStyles();
    const policyID = route.params?.policyID;

    const featureNameAlias = route.params?.featureName && getFeatureNameAlias(route.params.featureName);

    const feature = useMemo(() => Object.values(CONST.UPGRADE_FEATURE_INTRO_MAPPING).find((f) => f.alias === featureNameAlias), [featureNameAlias]);
    const {translate} = useLocalize();
    const [policy] = useOnyx(`${ONYXKEYS.COLLECTION.POLICY}${policyID}`);
    const qboConfig = policy?.connections?.quickbooksOnline?.config;
    const {isOffline} = useNetwork();

    const canPerformUpgrade = useMemo(() => canModifyPlan(policyID), [policyID]);
    const isUpgraded = useMemo(() => isControlPolicy(policy), [policy]);

    const perDiemCustomUnit = getPerDiemCustomUnit(policy);
    const categoryId = route.params?.categoryId;

    const goBack = useCallback(() => {
        if (!feature || !policyID) {
            Navigation.dismissModal();
            return;
        }
        switch (feature.id) {
            case CONST.UPGRADE_FEATURE_INTRO_MAPPING.approvals.id:
                Navigation.goBack();
                if (route.params.backTo) {
                    Navigation.navigate(route.params.backTo);
                }
                return;
            case CONST.UPGRADE_FEATURE_INTRO_MAPPING.reportFields.id:
                switch (route.params.featureName) {
                    case CONST.UPGRADE_FEATURE_INTRO_MAPPING.reportFields.alias:
                        return Navigation.goBack(ROUTES.WORKSPACE_MORE_FEATURES.getRoute(policyID));
                    default: {
                        Navigation.goBack();
                        if (route.params.backTo) {
                            Navigation.navigate(route.params.backTo);
                        }
                        return;
                    }
                }
            case CONST.UPGRADE_FEATURE_INTRO_MAPPING.companyCards.id:
                Navigation.navigate(ROUTES.WORKSPACE_COMPANY_CARDS_ADD_NEW.getRoute(policyID, ROUTES.WORKSPACE_COMPANY_CARDS_SELECT_FEED.getRoute(policyID)));
                return;
            case CONST.UPGRADE_FEATURE_INTRO_MAPPING.rules.id:
            case CONST.UPGRADE_FEATURE_INTRO_MAPPING.perDiem.id:
                return Navigation.goBack(ROUTES.WORKSPACE_MORE_FEATURES.getRoute(policyID));
            default:
                return route.params.backTo ? Navigation.goBack(route.params.backTo) : Navigation.goBack();
        }
    }, [feature, policyID, route.params?.backTo, route.params?.featureName]);

    const onUpgradeToCorporate = () => {
        if (!canPerformUpgrade || !policy) {
            return;
        }

<<<<<<< HEAD
        upgradeToCorporatePolicyUtil(policy.id, feature?.name);
=======
        upgradeToCorporate(policy.id, feature?.name);
>>>>>>> 2cf14bfa
    };

    const confirmUpgrade = useCallback(() => {
        if (!feature || !policyID) {
            return;
        }
        switch (feature.id) {
            case CONST.UPGRADE_FEATURE_INTRO_MAPPING.reportFields.id:
                switch (route.params.featureName) {
                    case CONST.REPORT_FIELDS_FEATURE.qbo.classes:
                        updateQuickbooksOnlineSyncClasses(policyID, CONST.INTEGRATION_ENTITY_MAP_TYPES.REPORT_FIELD, qboConfig?.syncClasses);
                        break;
                    case CONST.REPORT_FIELDS_FEATURE.qbo.customers:
                        updateQuickbooksOnlineSyncCustomers(policyID, CONST.INTEGRATION_ENTITY_MAP_TYPES.REPORT_FIELD, qboConfig?.syncCustomers);
                        break;
                    case CONST.REPORT_FIELDS_FEATURE.qbo.locations:
                        updateQuickbooksOnlineSyncLocations(policyID, CONST.INTEGRATION_ENTITY_MAP_TYPES.REPORT_FIELD, qboConfig?.syncLocations);
                        break;
                    case CONST.REPORT_FIELDS_FEATURE.xero.mapping: {
                        const {trackingCategories} = policy?.connections?.xero?.data ?? {};
                        const currentTrackingCategory = trackingCategories?.find((category) => category.id === categoryId);
                        const {mappings} = policy?.connections?.xero?.config ?? {};
                        const currentTrackingCategoryValue = currentTrackingCategory ? mappings?.[`${CONST.XERO_CONFIG.TRACKING_CATEGORY_PREFIX}${currentTrackingCategory.id}`] ?? '' : '';
                        updateXeroMappings(
                            policyID,
                            categoryId ? {[`${CONST.XERO_CONFIG.TRACKING_CATEGORY_PREFIX}${categoryId}`]: CONST.XERO_CONFIG.TRACKING_CATEGORY_OPTIONS.REPORT_FIELD} : {},
                            categoryId ? {[`${CONST.XERO_CONFIG.TRACKING_CATEGORY_PREFIX}${categoryId}`]: currentTrackingCategoryValue} : {},
                        );
                        break;
                    }
                    default: {
                        enablePolicyReportFields(policyID, true, false);
                    }
                }
                break;
            case CONST.UPGRADE_FEATURE_INTRO_MAPPING.rules.id:
                enablePolicyRules(policyID, true, false);
                break;
            case CONST.UPGRADE_FEATURE_INTRO_MAPPING.companyCards.id:
                enableCompanyCards(policyID, true, false);
                break;
            case CONST.UPGRADE_FEATURE_INTRO_MAPPING.perDiem.id:
                enablePerDiem(policyID, true, perDiemCustomUnit?.customUnitID, false);
                break;
            default:
        }
    }, [
        categoryId,
        feature,
        perDiemCustomUnit?.customUnitID,
        policy?.connections?.xero?.config,
        policy?.connections?.xero?.data,
        policyID,
        qboConfig?.syncClasses,
        qboConfig?.syncCustomers,
        qboConfig?.syncLocations,
        route.params?.featureName,
    ]);

    useFocusEffect(
        useCallback(() => {
            return () => {
                if (!isUpgraded || !canPerformUpgrade) {
                    return;
                }
                confirmUpgrade();
            };
        }, [isUpgraded, canPerformUpgrade, confirmUpgrade]),
    );

    if (!canPerformUpgrade) {
        return <NotFoundPage />;
    }

    return (
        <ScreenWrapper
            shouldShowOfflineIndicator
            testID="workspaceUpgradePage"
            offlineIndicatorStyle={styles.mtAuto}
        >
            <HeaderWithBackButton
                title={translate('common.upgrade')}
                onBackButtonPress={() => {
                    if (isUpgraded) {
                        goBack();
                    } else {
                        Navigation.goBack();
                    }
                }}
            />
<<<<<<< HEAD
            <ScrollView contentContainerStyle={styles.flexGrow1}>
                {!!policy && isUpgraded && (
                    <UpgradeConfirmation
                        onConfirmUpgrade={goBack}
                        policyName={policy.name}
                    />
                )}
                {!isUpgraded && (
                    <UpgradeIntro
                        policyID={policyID}
                        feature={feature}
                        onUpgrade={upgradeToCorporate}
                        buttonDisabled={isOffline}
                        loading={policy?.isPendingUpgrade}
                    />
                )}
            </ScrollView>
=======
            {!!policy && isUpgraded && (
                <UpgradeConfirmation
                    onConfirmUpgrade={goBack}
                    policyName={policy.name}
                />
            )}
            {!isUpgraded && (
                <UpgradeIntro
                    policyID={policyID}
                    feature={feature}
                    onUpgrade={onUpgradeToCorporate}
                    buttonDisabled={isOffline}
                    loading={policy?.isPendingUpgrade}
                />
            )}
>>>>>>> 2cf14bfa
        </ScreenWrapper>
    );
}

export default WorkspaceUpgradePage;<|MERGE_RESOLUTION|>--- conflicted
+++ resolved
@@ -9,23 +9,14 @@
 import useThemeStyles from '@hooks/useThemeStyles';
 import {updateQuickbooksOnlineSyncClasses, updateQuickbooksOnlineSyncCustomers, updateQuickbooksOnlineSyncLocations} from '@libs/actions/connections/QuickbooksOnline';
 import {updateXeroMappings} from '@libs/actions/connections/Xero';
-<<<<<<< HEAD
-import {enablePerDiem} from '@libs/actions/Policy/PerDiem';
-import {enableCompanyCards, enablePolicyReportFields, enablePolicyRules, upgradeToCorporate as upgradeToCorporatePolicyUtil} from '@libs/actions/Policy/Policy';
-=======
->>>>>>> 2cf14bfa
 import Navigation from '@libs/Navigation/Navigation';
 import type {PlatformStackScreenProps} from '@libs/Navigation/PlatformStackNavigation/types';
 import type {SettingsNavigatorParamList} from '@libs/Navigation/types';
 import {canModifyPlan, getPerDiemCustomUnit, isControlPolicy} from '@libs/PolicyUtils';
 import NotFoundPage from '@pages/ErrorPage/NotFoundPage';
-<<<<<<< HEAD
-import CONST from '@src/CONST';
-=======
 import {enablePerDiem} from '@userActions/Policy/PerDiem';
 import CONST from '@src/CONST';
 import {enableCompanyCards, enablePolicyReportFields, enablePolicyRules, upgradeToCorporate} from '@src/libs/actions/Policy/Policy';
->>>>>>> 2cf14bfa
 import ONYXKEYS from '@src/ONYXKEYS';
 import ROUTES from '@src/ROUTES';
 import type SCREENS from '@src/SCREENS';
@@ -105,11 +96,7 @@
             return;
         }
 
-<<<<<<< HEAD
-        upgradeToCorporatePolicyUtil(policy.id, feature?.name);
-=======
         upgradeToCorporate(policy.id, feature?.name);
->>>>>>> 2cf14bfa
     };
 
     const confirmUpgrade = useCallback(() => {
@@ -200,7 +187,6 @@
                     }
                 }}
             />
-<<<<<<< HEAD
             <ScrollView contentContainerStyle={styles.flexGrow1}>
                 {!!policy && isUpgraded && (
                     <UpgradeConfirmation
@@ -212,29 +198,12 @@
                     <UpgradeIntro
                         policyID={policyID}
                         feature={feature}
-                        onUpgrade={upgradeToCorporate}
+                        onUpgrade={onUpgradeToCorporate}
                         buttonDisabled={isOffline}
                         loading={policy?.isPendingUpgrade}
                     />
                 )}
             </ScrollView>
-=======
-            {!!policy && isUpgraded && (
-                <UpgradeConfirmation
-                    onConfirmUpgrade={goBack}
-                    policyName={policy.name}
-                />
-            )}
-            {!isUpgraded && (
-                <UpgradeIntro
-                    policyID={policyID}
-                    feature={feature}
-                    onUpgrade={onUpgradeToCorporate}
-                    buttonDisabled={isOffline}
-                    loading={policy?.isPendingUpgrade}
-                />
-            )}
->>>>>>> 2cf14bfa
         </ScreenWrapper>
     );
 }
