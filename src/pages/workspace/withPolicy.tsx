--- conflicted
+++ resolved
@@ -11,12 +11,7 @@
     ReimbursementAccountNavigatorParamList,
     SettingsNavigatorParamList,
 } from '@navigation/types';
-<<<<<<< HEAD
-import * as Policy from '@userActions/Policy';
-=======
 import * as Policy from '@userActions/Policy/Policy';
-import CONST from '@src/CONST';
->>>>>>> 67264315
 import ONYXKEYS from '@src/ONYXKEYS';
 import type SCREENS from '@src/SCREENS';
 import type * as OnyxTypes from '@src/types/onyx';
