import React, {useEffect} from 'react';
import type {ComponentType} from 'react';
import {useOnyx} from 'react-native-onyx';
import FullPageOfflineBlockingView from '@components/BlockingViews/FullPageOfflineBlockingView';
import FullScreenLoadingIndicator from '@components/FullscreenLoadingIndicator';
import useNetwork from '@hooks/useNetwork';
import {openPolicyAccountingPage} from '@libs/actions/PolicyConnections';
import ONYXKEYS from '@src/ONYXKEYS';
import withPolicy from './withPolicy';
import type {WithPolicyProps} from './withPolicy';

type WithPolicyConnectionsProps = WithPolicyProps;

/**
 * Higher-order component that fetches the connections data and populates
 * the corresponding field of the policy object if the field is empty. It then passes the policy object
 * to the wrapped component.
 *
 * Use this HOC when you need the policy object with its connections field populated.
 *
 * Only the active policy gets the complete policy data upon app start that includes the connections data.
 * For other policies, the connections data needs to be fetched when it's needed.
 */
function withPolicyConnections<TProps extends WithPolicyConnectionsProps>(WrappedComponent: ComponentType<TProps>) {
    function WithPolicyConnections(props: TProps) {
        const {isOffline} = useNetwork();
        const [hasConnectionsDataBeenFetched, {status}] = useOnyx(`${ONYXKEYS.COLLECTION.POLICY_HAS_CONNECTIONS_DATA_BEEN_FETCHED}${props.policy?.id ?? '0'}`, {
            initWithStoredValues: false,
        });

        useEffect(() => {
            // When the accounting feature is not enabled, or if the connections data already exists,
            // there is no need to fetch the connections data.
            if (!props.policy || !props.policy.areConnectionsEnabled || !!hasConnectionsDataBeenFetched || !!props.policy.connections) {
                return;
            }

            openPolicyAccountingPage(props.policy.id);
        }, [hasConnectionsDataBeenFetched, props.policy, isOffline]);

<<<<<<< HEAD
        if (!policy || status === 'loading' || (hasConnectionsDataBeenFetched !== null && !hasConnectionsDataBeenFetched)) {
=======
        if (!props.policy || status === 'loading' || !hasConnectionsDataBeenFetched) {
>>>>>>> f508e2df
            return (
                <FullPageOfflineBlockingView>
                    <FullScreenLoadingIndicator />
                </FullPageOfflineBlockingView>
            );
        }

        return (
            <WrappedComponent
                // eslint-disable-next-line react/jsx-props-no-spreading
                {...props}
            />
        );
    }

    return withPolicy(WithPolicyConnections);
}

export default withPolicyConnections;

export type {WithPolicyConnectionsProps};<|MERGE_RESOLUTION|>--- conflicted
+++ resolved
@@ -38,11 +38,7 @@
             openPolicyAccountingPage(props.policy.id);
         }, [hasConnectionsDataBeenFetched, props.policy, isOffline]);
 
-<<<<<<< HEAD
-        if (!policy || status === 'loading' || (hasConnectionsDataBeenFetched !== null && !hasConnectionsDataBeenFetched)) {
-=======
-        if (!props.policy || status === 'loading' || !hasConnectionsDataBeenFetched) {
->>>>>>> f508e2df
+        if (!props.policy || status === 'loading' || (hasConnectionsDataBeenFetched !== null && !hasConnectionsDataBeenFetched)) {
             return (
                 <FullPageOfflineBlockingView>
                     <FullScreenLoadingIndicator />
