import {useFocusEffect} from '@react-navigation/native';
import React, {useCallback, useMemo} from 'react';
import {ActivityIndicator, InteractionManager, View} from 'react-native';
import {useOnyx} from 'react-native-onyx';
import type {TupleToUnion} from 'type-fest';
import ApprovalWorkflowSection from '@components/ApprovalWorkflowSection';
import ConfirmModal from '@components/ConfirmModal';
import getBankIcon from '@components/Icon/BankIcons';
import type {BankName} from '@components/Icon/BankIconsUtils';
import {Plus} from '@components/Icon/Expensicons';
import {Workflows} from '@components/Icon/Illustrations';
import MenuItem from '@components/MenuItem';
import MenuItemWithTopDescription from '@components/MenuItemWithTopDescription';
import OfflineWithFeedback from '@components/OfflineWithFeedback';
import Section from '@components/Section';
import Text from '@components/Text';
<<<<<<< HEAD
=======
import useDismissModalForUSD from '@hooks/useDismissModalForUSD';
import useEnvironment from '@hooks/useEnvironment';
>>>>>>> bf23769f
import useLocalize from '@hooks/useLocalize';
import useNetwork from '@hooks/useNetwork';
import useResponsiveLayout from '@hooks/useResponsiveLayout';
import useTheme from '@hooks/useTheme';
import useThemeStyles from '@hooks/useThemeStyles';
<<<<<<< HEAD
=======
import {
    clearPolicyErrorField,
    isCurrencySupportedForDirectReimbursement,
    openPolicyWorkflowsPage,
    setWorkspaceApprovalMode,
    setWorkspaceAutoReportingFrequency,
    setWorkspaceReimbursement,
    updateGeneralSettings,
} from '@libs/actions/Policy/Policy';
import {setApprovalWorkflow} from '@libs/actions/Workflow';
>>>>>>> bf23769f
import {getLatestErrorField} from '@libs/ErrorUtils';
import Navigation from '@libs/Navigation/Navigation';
import type {PlatformStackScreenProps} from '@libs/Navigation/PlatformStackNavigation/types';
import {getPaymentMethodDescription} from '@libs/PaymentUtils';
import {getPersonalDetailByEmail} from '@libs/PersonalDetailsUtils';
<<<<<<< HEAD
import {getCorrectedAutoReportingFrequency, isControlPolicy, isPaidGroupPolicy, isPolicyAdmin} from '@libs/PolicyUtils';
=======
import {getCorrectedAutoReportingFrequency, isControlPolicy, isPaidGroupPolicy as isPaidGroupPolicyUtil, isPolicyAdmin as isPolicyAdminUtil} from '@libs/PolicyUtils';
>>>>>>> bf23769f
import {convertPolicyEmployeesToApprovalWorkflows, INITIAL_APPROVAL_WORKFLOW} from '@libs/WorkflowUtils';
import type {WorkspaceSplitNavigatorParamList} from '@navigation/types';
import AccessOrNotFoundWrapper from '@pages/workspace/AccessOrNotFoundWrapper';
import type {WithPolicyProps} from '@pages/workspace/withPolicy';
import withPolicy from '@pages/workspace/withPolicy';
import WorkspacePageWithSections from '@pages/workspace/WorkspacePageWithSections';
<<<<<<< HEAD
import {
    clearPolicyErrorField,
    isCurrencySupportedForDirectReimbursement,
    openPolicyWorkflowsPage,
    setWorkspaceApprovalMode,
    setWorkspaceAutoReportingFrequency,
    setWorkspaceReimbursement,
    updateGeneralSettings,
} from '@userActions/Policy/Policy';
=======
>>>>>>> bf23769f
import {navigateToBankAccountRoute} from '@userActions/ReimbursementAccount';
import CONST from '@src/CONST';
import ONYXKEYS from '@src/ONYXKEYS';
import ROUTES from '@src/ROUTES';
import type SCREENS from '@src/SCREENS';
import ToggleSettingOptionRow from './ToggleSettingsOptionRow';
import type {ToggleSettingOptionRowProps} from './ToggleSettingsOptionRow';
import {getAutoReportingFrequencyDisplayNames} from './WorkspaceAutoReportingFrequencyPage';
import type {AutoReportingFrequencyKey} from './WorkspaceAutoReportingFrequencyPage';

type WorkspaceWorkflowsPageProps = WithPolicyProps & PlatformStackScreenProps<WorkspaceSplitNavigatorParamList, typeof SCREENS.WORKSPACE.WORKFLOWS>;
type CurrencyType = TupleToUnion<typeof CONST.DIRECT_REIMBURSEMENT_CURRENCIES>;

function WorkspaceWorkflowsPage({policy, route}: WorkspaceWorkflowsPageProps) {
    const {translate, preferredLocale} = useLocalize();
    const theme = useTheme();
    const styles = useThemeStyles();

    // We need to use isSmallScreenWidth instead of shouldUseNarrowLayout to apply a correct padding style
    // eslint-disable-next-line rulesdir/prefer-shouldUseNarrowLayout-instead-of-isSmallScreenWidth
    const {shouldUseNarrowLayout, isSmallScreenWidth} = useResponsiveLayout();
    const policyApproverEmail = policy?.approver;
    const [isCurrencyModalOpen, setIsCurrencyModalOpen] = useDismissModalForUSD(policy?.outputCurrency);
    const [personalDetails] = useOnyx(ONYXKEYS.PERSONAL_DETAILS_LIST);
    const {approvalWorkflows, availableMembers, usedApproverEmails} = useMemo(
        () =>
            convertPolicyEmployeesToApprovalWorkflows({
                employees: policy?.employeeList ?? {},
                defaultApprover: policyApproverEmail ?? policy?.owner ?? '',
                personalDetails: personalDetails ?? {},
            }),
        [personalDetails, policy?.employeeList, policy?.owner, policyApproverEmail],
    );

    const isAdvanceApproval = approvalWorkflows.length > 1 || (approvalWorkflows?.at(0)?.approvers ?? []).length > 1;
    const updateApprovalMode = isAdvanceApproval ? CONST.POLICY.APPROVAL_MODE.ADVANCED : CONST.POLICY.APPROVAL_MODE.BASIC;
    const displayNameForAuthorizedPayer = useMemo(
        () => getPersonalDetailByEmail(policy?.achAccount?.reimburser ?? '')?.displayName ?? policy?.achAccount?.reimburser,
        [policy?.achAccount?.reimburser],
    );

    const onPressAutoReportingFrequency = useCallback(() => Navigation.navigate(ROUTES.WORKSPACE_WORKFLOWS_AUTOREPORTING_FREQUENCY.getRoute(route.params.policyID)), [route.params.policyID]);

    const fetchData = useCallback(() => {
        openPolicyWorkflowsPage(route.params.policyID);
    }, [route.params.policyID]);

    const confirmCurrencyChangeAndHideModal = useCallback(() => {
        if (!policy) {
            return;
        }
        updateGeneralSettings(policy.id, policy.name, CONST.CURRENCY.USD);
        setIsCurrencyModalOpen(false);
        navigateToBankAccountRoute(route.params.policyID, ROUTES.WORKSPACE_WORKFLOWS.getRoute(route.params.policyID));
    }, [policy, route.params.policyID, setIsCurrencyModalOpen]);

    const {isOffline} = useNetwork({onReconnect: fetchData});
<<<<<<< HEAD
=======
    const isPolicyAdmin = isPolicyAdminUtil(policy);
>>>>>>> bf23769f

    useFocusEffect(
        useCallback(() => {
            InteractionManager.runAfterInteractions(() => {
                fetchData();
            });
        }, [fetchData]),
    );

    // User should be allowed to add new Approval Workflow only if he's upgraded to Control Plan, otherwise redirected to the Upgrade Page
    const addApprovalAction = useCallback(() => {
        if (!isControlPolicy(policy)) {
            Navigation.navigate(
                ROUTES.WORKSPACE_UPGRADE.getRoute(route.params.policyID, CONST.UPGRADE_FEATURE_INTRO_MAPPING.approvals.alias, ROUTES.WORKSPACE_WORKFLOWS.getRoute(route.params.policyID)),
            );
            return;
        }

        setApprovalWorkflow({
            ...INITIAL_APPROVAL_WORKFLOW,
            availableMembers,
            usedApproverEmails,
        });
        Navigation.navigate(ROUTES.WORKSPACE_WORKFLOWS_APPROVALS_EXPENSES_FROM.getRoute(route.params.policyID));
    }, [policy, route.params.policyID, availableMembers, usedApproverEmails]);

    const optionItems: ToggleSettingOptionRowProps[] = useMemo(() => {
        const {addressName, bankName, bankAccountID} = policy?.achAccount ?? {};
        const shouldShowBankAccount = !!bankAccountID && policy?.reimbursementChoice === CONST.POLICY.REIMBURSEMENT_CHOICES.REIMBURSEMENT_YES;
        const bankIcon = getBankIcon({bankName: bankName as BankName, isCard: false, styles});

        const hasReimburserError = !!policy?.errorFields?.reimburser;
        const hasApprovalError = !!policy?.errorFields?.approvalMode;
        const hasDelayedSubmissionError = !!policy?.errorFields?.autoReporting ?? !!policy?.errorFields?.autoReportingFrequency;

        return [
            {
                title: translate('workflowsPage.delaySubmissionTitle'),
                subtitle: translate('workflowsPage.delaySubmissionDescription'),
                switchAccessibilityLabel: translate('workflowsPage.delaySubmissionDescription'),
                onToggle: (isEnabled: boolean) => {
                    setWorkspaceAutoReportingFrequency(route.params.policyID, isEnabled ? CONST.POLICY.AUTO_REPORTING_FREQUENCIES.WEEKLY : CONST.POLICY.AUTO_REPORTING_FREQUENCIES.INSTANT);
                },
                subMenuItems: (
                    <MenuItemWithTopDescription
                        title={
                            getAutoReportingFrequencyDisplayNames(preferredLocale)[
                                (getCorrectedAutoReportingFrequency(policy) as AutoReportingFrequencyKey) ?? CONST.POLICY.AUTO_REPORTING_FREQUENCIES.WEEKLY
                            ]
                        }
                        titleStyle={styles.textNormalThemeText}
                        descriptionTextStyle={styles.textLabelSupportingNormal}
                        onPress={onPressAutoReportingFrequency}
                        // Instant submit is the equivalent of delayed submissions being turned off, so we show the feature as disabled if the frequency is instant
                        description={translate('workflowsPage.submissionFrequency')}
                        shouldShowRightIcon
                        wrapperStyle={[styles.sectionMenuItemTopDescription, styles.mt3, styles.mbn3]}
                        brickRoadIndicator={hasDelayedSubmissionError ? CONST.BRICK_ROAD_INDICATOR_STATUS.ERROR : undefined}
                    />
                ),
                isActive: (policy?.autoReportingFrequency !== CONST.POLICY.AUTO_REPORTING_FREQUENCIES.INSTANT && !hasDelayedSubmissionError) ?? false,
                pendingAction: policy?.pendingFields?.autoReporting ?? policy?.pendingFields?.autoReportingFrequency,
                errors: getLatestErrorField(policy ?? {}, CONST.POLICY.COLLECTION_KEYS.AUTOREPORTING),
                onCloseError: () => clearPolicyErrorField(route.params.policyID, CONST.POLICY.COLLECTION_KEYS.AUTOREPORTING),
            },
            {
                title: translate('workflowsPage.addApprovalsTitle'),
                subtitle: translate('workflowsPage.addApprovalsDescription'),
                switchAccessibilityLabel: translate('workflowsPage.addApprovalsDescription'),
                onToggle: (isEnabled: boolean) => {
                    setWorkspaceApprovalMode(route.params.policyID, policy?.owner ?? '', isEnabled ? updateApprovalMode : CONST.POLICY.APPROVAL_MODE.OPTIONAL);
                },
                subMenuItems: (
                    <>
                        {approvalWorkflows.map((workflow, index) => (
                            <OfflineWithFeedback
                                // eslint-disable-next-line react/no-array-index-key
                                key={`workflow-${index}`}
                                pendingAction={workflow.pendingAction}
                            >
                                <ApprovalWorkflowSection
                                    approvalWorkflow={workflow}
                                    onPress={() => Navigation.navigate(ROUTES.WORKSPACE_WORKFLOWS_APPROVALS_EDIT.getRoute(route.params.policyID, workflow.approvers.at(0)?.email ?? ''))}
                                />
                            </OfflineWithFeedback>
                        ))}
                        <MenuItem
                            title={translate('workflowsPage.addApprovalButton')}
                            titleStyle={styles.textStrong}
                            icon={Plus}
                            iconHeight={20}
                            iconWidth={20}
                            style={[styles.sectionMenuItemTopDescription, styles.mt6, styles.mbn3]}
                            onPress={addApprovalAction}
                        />
                    </>
                ),
                isActive:
                    ([CONST.POLICY.APPROVAL_MODE.BASIC, CONST.POLICY.APPROVAL_MODE.ADVANCED].some((approvalMode) => approvalMode === policy?.approvalMode) && !hasApprovalError) ?? false,
                pendingAction: policy?.pendingFields?.approvalMode,
                errors: getLatestErrorField(policy ?? {}, CONST.POLICY.COLLECTION_KEYS.APPROVAL_MODE),
                onCloseError: () => clearPolicyErrorField(route.params.policyID, CONST.POLICY.COLLECTION_KEYS.APPROVAL_MODE),
            },
            {
                title: translate('workflowsPage.makeOrTrackPaymentsTitle'),
                subtitle: translate('workflowsPage.makeOrTrackPaymentsDescription'),
                switchAccessibilityLabel: translate('workflowsPage.makeOrTrackPaymentsDescription'),
                onToggle: (isEnabled: boolean) => {
                    let newReimbursementChoice;
                    if (!isEnabled) {
                        newReimbursementChoice = CONST.POLICY.REIMBURSEMENT_CHOICES.REIMBURSEMENT_NO;
<<<<<<< HEAD
                    } else if (!!policy?.achAccount && !isCurrencySupportedForDirectReimbursement((policy?.outputCurrency ?? '') as CurrencyType)) {
=======
                    } else if (!!policy?.achAccount && !isCurrencySupportedForDirectReimbursement(policy?.outputCurrency ?? '')) {
>>>>>>> bf23769f
                        newReimbursementChoice = CONST.POLICY.REIMBURSEMENT_CHOICES.REIMBURSEMENT_MANUAL;
                    } else {
                        newReimbursementChoice = CONST.POLICY.REIMBURSEMENT_CHOICES.REIMBURSEMENT_YES;
                    }

                    const newReimburserEmail = policy?.achAccount?.reimburser ?? policy?.owner;
                    setWorkspaceReimbursement(route.params.policyID, newReimbursementChoice, newReimburserEmail ?? '');
                },
                subMenuItems:
                    !isOffline && policy?.isLoadingWorkspaceReimbursement === true ? (
                        <ActivityIndicator
                            size={CONST.ACTIVITY_INDICATOR_SIZE.LARGE}
                            color={theme.spinner}
                            style={styles.mt7}
                        />
                    ) : (
                        <>
                            {shouldShowBankAccount && (
                                <View style={[styles.sectionMenuItemTopDescription, styles.mt5, styles.pb1, styles.pt1]}>
                                    <Text style={[styles.textLabelSupportingNormal, styles.colorMuted]}>{translate('workflowsPayerPage.paymentAccount')}</Text>
                                </View>
                            )}
                            <MenuItem
                                title={shouldShowBankAccount ? addressName : translate('workflowsPage.connectBankAccount')}
                                titleStyle={shouldShowBankAccount ? undefined : styles.textLabelSupportingEmptyValue}
                                description={getPaymentMethodDescription(CONST.PAYMENT_METHODS.BUSINESS_BANK_ACCOUNT, policy?.achAccount ?? {})}
                                onPress={() => {
<<<<<<< HEAD
                                    if (!isCurrencySupportedForDirectReimbursement((policy?.outputCurrency ?? '') as CurrencyType)) {
=======
                                    if (!isCurrencySupportedForDirectReimbursement(policy?.outputCurrency ?? '')) {
                                        // TODO remove isDevelopment and isDebugModeEnabled flags once nonUSD flow is complete and update isCurrencySupportedForDirectReimbursement, this will be updated in - https://github.com/Expensify/App/issues/50912
                                        if (isDevelopment || isDebugModeEnabled) {
                                            navigateToBankAccountRoute(route.params.policyID, ROUTES.WORKSPACE_WORKFLOWS.getRoute(route.params.policyID));
                                            return;
                                        }

>>>>>>> bf23769f
                                        setIsCurrencyModalOpen(true);
                                        return;
                                    }
                                    navigateToBankAccountRoute(route.params.policyID, ROUTES.WORKSPACE_WORKFLOWS.getRoute(route.params.policyID));
                                }}
                                icon={shouldShowBankAccount ? bankIcon.icon : undefined}
                                iconHeight={bankIcon.iconHeight ?? bankIcon.iconSize}
                                iconWidth={bankIcon.iconWidth ?? bankIcon.iconSize}
                                iconStyles={bankIcon.iconStyles}
                                disabled={isOffline || !isPolicyAdmin(policy)}
                                shouldGreyOutWhenDisabled={!policy?.pendingFields?.reimbursementChoice}
                                shouldShowRightIcon={!isOffline && isPolicyAdmin(policy)}
                                wrapperStyle={[styles.sectionMenuItemTopDescription, styles.mt3, styles.mbn3]}
                                displayInDefaultIconColor
                                brickRoadIndicator={hasReimburserError ? CONST.BRICK_ROAD_INDICATOR_STATUS.ERROR : undefined}
                            />
                            {shouldShowBankAccount && (
                                <OfflineWithFeedback
                                    pendingAction={policy?.pendingFields?.reimburser}
                                    shouldDisableOpacity={isOffline && !!policy?.pendingFields?.reimbursementChoice && !!policy?.pendingFields?.reimburser}
                                    errors={getLatestErrorField(policy ?? {}, CONST.POLICY.COLLECTION_KEYS.REIMBURSER)}
                                    onClose={() => clearPolicyErrorField(policy?.id, CONST.POLICY.COLLECTION_KEYS.REIMBURSER)}
                                    errorRowStyles={[styles.ml7]}
                                >
                                    <MenuItemWithTopDescription
                                        title={displayNameForAuthorizedPayer ?? ''}
                                        titleStyle={styles.textNormalThemeText}
                                        descriptionTextStyle={styles.textLabelSupportingNormal}
                                        description={translate('workflowsPayerPage.payer')}
                                        onPress={() => Navigation.navigate(ROUTES.WORKSPACE_WORKFLOWS_PAYER.getRoute(route.params.policyID))}
                                        shouldShowRightIcon
                                        wrapperStyle={[styles.sectionMenuItemTopDescription, styles.mt3, styles.mbn3]}
                                        brickRoadIndicator={hasReimburserError ? CONST.BRICK_ROAD_INDICATOR_STATUS.ERROR : undefined}
                                    />
                                </OfflineWithFeedback>
                            )}
                        </>
                    ),
                isEndOptionRow: true,
                isActive: policy?.reimbursementChoice !== CONST.POLICY.REIMBURSEMENT_CHOICES.REIMBURSEMENT_NO,
                pendingAction: policy?.pendingFields?.reimbursementChoice,
                errors: getLatestErrorField(policy ?? {}, CONST.POLICY.COLLECTION_KEYS.REIMBURSEMENT_CHOICE),
                onCloseError: () => clearPolicyErrorField(route.params.policyID, CONST.POLICY.COLLECTION_KEYS.REIMBURSEMENT_CHOICE),
            },
        ];
    }, [
        policy,
        styles,
        translate,
        preferredLocale,
        onPressAutoReportingFrequency,
        approvalWorkflows,
        addApprovalAction,
        isOffline,
        theme.spinner,
        displayNameForAuthorizedPayer,
        route.params.policyID,
        updateApprovalMode,
<<<<<<< HEAD
=======
        isDevelopment,
        isDebugModeEnabled,
        setIsCurrencyModalOpen,
>>>>>>> bf23769f
    ]);

    const renderOptionItem = (item: ToggleSettingOptionRowProps, index: number) => (
        <Section
            containerStyles={isSmallScreenWidth ? styles.p5 : styles.p8}
            key={`toggleSettingOptionItem-${index}`}
            renderTitle={() => <View />}
        >
            <ToggleSettingOptionRow
                title={item.title}
                titleStyle={[styles.textHeadline, styles.cardSectionTitle, styles.accountSettingsSectionTitle, styles.mb1]}
                subtitle={item.subtitle}
                subtitleStyle={[styles.textLabelSupportingEmptyValue]}
                switchAccessibilityLabel={item.switchAccessibilityLabel}
                onToggle={item.onToggle}
                subMenuItems={item.subMenuItems}
                isActive={item.isActive}
                pendingAction={item.pendingAction}
                errors={item.errors}
                onCloseError={item.onCloseError}
            />
        </Section>
    );

<<<<<<< HEAD
=======
    const isPaidGroupPolicy = isPaidGroupPolicyUtil(policy);
>>>>>>> bf23769f
    const isLoading = !!(policy?.isLoading && policy?.reimbursementChoice === undefined);

    return (
        <AccessOrNotFoundWrapper
            policyID={route.params.policyID}
            featureName={CONST.POLICY.MORE_FEATURES.ARE_WORKFLOWS_ENABLED}
        >
            <WorkspacePageWithSections
                headerText={translate('workspace.common.workflows')}
                icon={Workflows}
                route={route}
                guidesCallTaskID={CONST.GUIDES_CALL_TASK_IDS.WORKSPACE_WORKFLOWS}
                shouldShowOfflineIndicatorInWideScreen
                shouldShowNotFoundPage={!isPaidGroupPolicy(policy) || !isPolicyAdmin}
                isLoading={isLoading}
                shouldShowLoading={isLoading}
                shouldUseScrollView
            >
                <View style={[styles.mt3, shouldUseNarrowLayout ? styles.workspaceSectionMobile : styles.workspaceSection]}>
                    {optionItems.map(renderOptionItem)}
                    <ConfirmModal
                        title={translate('workspace.bankAccount.workspaceCurrency')}
                        isVisible={isCurrencyModalOpen}
                        onConfirm={confirmCurrencyChangeAndHideModal}
                        onCancel={() => setIsCurrencyModalOpen(false)}
                        prompt={translate('workspace.bankAccount.updateCurrencyPrompt')}
                        confirmText={translate('workspace.bankAccount.updateToUSD')}
                        cancelText={translate('common.cancel')}
                        danger
                    />
                </View>
            </WorkspacePageWithSections>
        </AccessOrNotFoundWrapper>
    );
}

WorkspaceWorkflowsPage.displayName = 'WorkspaceWorkflowsPage';

export default withPolicy(WorkspaceWorkflowsPage);<|MERGE_RESOLUTION|>--- conflicted
+++ resolved
@@ -14,18 +14,12 @@
 import OfflineWithFeedback from '@components/OfflineWithFeedback';
 import Section from '@components/Section';
 import Text from '@components/Text';
-<<<<<<< HEAD
-=======
 import useDismissModalForUSD from '@hooks/useDismissModalForUSD';
-import useEnvironment from '@hooks/useEnvironment';
->>>>>>> bf23769f
 import useLocalize from '@hooks/useLocalize';
 import useNetwork from '@hooks/useNetwork';
 import useResponsiveLayout from '@hooks/useResponsiveLayout';
 import useTheme from '@hooks/useTheme';
 import useThemeStyles from '@hooks/useThemeStyles';
-<<<<<<< HEAD
-=======
 import {
     clearPolicyErrorField,
     isCurrencySupportedForDirectReimbursement,
@@ -36,35 +30,18 @@
     updateGeneralSettings,
 } from '@libs/actions/Policy/Policy';
 import {setApprovalWorkflow} from '@libs/actions/Workflow';
->>>>>>> bf23769f
 import {getLatestErrorField} from '@libs/ErrorUtils';
 import Navigation from '@libs/Navigation/Navigation';
 import type {PlatformStackScreenProps} from '@libs/Navigation/PlatformStackNavigation/types';
 import {getPaymentMethodDescription} from '@libs/PaymentUtils';
 import {getPersonalDetailByEmail} from '@libs/PersonalDetailsUtils';
-<<<<<<< HEAD
-import {getCorrectedAutoReportingFrequency, isControlPolicy, isPaidGroupPolicy, isPolicyAdmin} from '@libs/PolicyUtils';
-=======
 import {getCorrectedAutoReportingFrequency, isControlPolicy, isPaidGroupPolicy as isPaidGroupPolicyUtil, isPolicyAdmin as isPolicyAdminUtil} from '@libs/PolicyUtils';
->>>>>>> bf23769f
 import {convertPolicyEmployeesToApprovalWorkflows, INITIAL_APPROVAL_WORKFLOW} from '@libs/WorkflowUtils';
 import type {WorkspaceSplitNavigatorParamList} from '@navigation/types';
 import AccessOrNotFoundWrapper from '@pages/workspace/AccessOrNotFoundWrapper';
 import type {WithPolicyProps} from '@pages/workspace/withPolicy';
 import withPolicy from '@pages/workspace/withPolicy';
 import WorkspacePageWithSections from '@pages/workspace/WorkspacePageWithSections';
-<<<<<<< HEAD
-import {
-    clearPolicyErrorField,
-    isCurrencySupportedForDirectReimbursement,
-    openPolicyWorkflowsPage,
-    setWorkspaceApprovalMode,
-    setWorkspaceAutoReportingFrequency,
-    setWorkspaceReimbursement,
-    updateGeneralSettings,
-} from '@userActions/Policy/Policy';
-=======
->>>>>>> bf23769f
 import {navigateToBankAccountRoute} from '@userActions/ReimbursementAccount';
 import CONST from '@src/CONST';
 import ONYXKEYS from '@src/ONYXKEYS';
@@ -122,10 +99,7 @@
     }, [policy, route.params.policyID, setIsCurrencyModalOpen]);
 
     const {isOffline} = useNetwork({onReconnect: fetchData});
-<<<<<<< HEAD
-=======
     const isPolicyAdmin = isPolicyAdminUtil(policy);
->>>>>>> bf23769f
 
     useFocusEffect(
         useCallback(() => {
@@ -237,11 +211,7 @@
                     let newReimbursementChoice;
                     if (!isEnabled) {
                         newReimbursementChoice = CONST.POLICY.REIMBURSEMENT_CHOICES.REIMBURSEMENT_NO;
-<<<<<<< HEAD
                     } else if (!!policy?.achAccount && !isCurrencySupportedForDirectReimbursement((policy?.outputCurrency ?? '') as CurrencyType)) {
-=======
-                    } else if (!!policy?.achAccount && !isCurrencySupportedForDirectReimbursement(policy?.outputCurrency ?? '')) {
->>>>>>> bf23769f
                         newReimbursementChoice = CONST.POLICY.REIMBURSEMENT_CHOICES.REIMBURSEMENT_MANUAL;
                     } else {
                         newReimbursementChoice = CONST.POLICY.REIMBURSEMENT_CHOICES.REIMBURSEMENT_YES;
@@ -269,17 +239,7 @@
                                 titleStyle={shouldShowBankAccount ? undefined : styles.textLabelSupportingEmptyValue}
                                 description={getPaymentMethodDescription(CONST.PAYMENT_METHODS.BUSINESS_BANK_ACCOUNT, policy?.achAccount ?? {})}
                                 onPress={() => {
-<<<<<<< HEAD
                                     if (!isCurrencySupportedForDirectReimbursement((policy?.outputCurrency ?? '') as CurrencyType)) {
-=======
-                                    if (!isCurrencySupportedForDirectReimbursement(policy?.outputCurrency ?? '')) {
-                                        // TODO remove isDevelopment and isDebugModeEnabled flags once nonUSD flow is complete and update isCurrencySupportedForDirectReimbursement, this will be updated in - https://github.com/Expensify/App/issues/50912
-                                        if (isDevelopment || isDebugModeEnabled) {
-                                            navigateToBankAccountRoute(route.params.policyID, ROUTES.WORKSPACE_WORKFLOWS.getRoute(route.params.policyID));
-                                            return;
-                                        }
-
->>>>>>> bf23769f
                                         setIsCurrencyModalOpen(true);
                                         return;
                                     }
@@ -338,12 +298,7 @@
         displayNameForAuthorizedPayer,
         route.params.policyID,
         updateApprovalMode,
-<<<<<<< HEAD
-=======
-        isDevelopment,
-        isDebugModeEnabled,
         setIsCurrencyModalOpen,
->>>>>>> bf23769f
     ]);
 
     const renderOptionItem = (item: ToggleSettingOptionRowProps, index: number) => (
@@ -368,10 +323,7 @@
         </Section>
     );
 
-<<<<<<< HEAD
-=======
     const isPaidGroupPolicy = isPaidGroupPolicyUtil(policy);
->>>>>>> bf23769f
     const isLoading = !!(policy?.isLoading && policy?.reimbursementChoice === undefined);
 
     return (
