import React, {useCallback, useContext, useEffect, useMemo, useState} from 'react';
import {InteractionManager, View} from 'react-native';
import type {TupleToUnion} from 'type-fest';
import ActivityIndicator from '@components/ActivityIndicator';
import ApprovalWorkflowSection from '@components/ApprovalWorkflowSection';
import ConfirmModal from '@components/ConfirmModal';
import getBankIcon from '@components/Icon/BankIcons';
import type {BankName} from '@components/Icon/BankIconsUtils';
import {Plus} from '@components/Icon/Expensicons';
import {Workflows} from '@components/Icon/Illustrations';
import {LockedAccountContext} from '@components/LockedAccountModalProvider';
import MenuItem from '@components/MenuItem';
import MenuItemWithTopDescription from '@components/MenuItemWithTopDescription';
import OfflineWithFeedback from '@components/OfflineWithFeedback';
import RenderHTML from '@components/RenderHTML';
import Section from '@components/Section';
import Text from '@components/Text';
import useCardFeeds from '@hooks/useCardFeeds';
import useLocalize from '@hooks/useLocalize';
import useNetwork from '@hooks/useNetwork';
import useOnyx from '@hooks/useOnyx';
import usePermissions from '@hooks/usePermissions';
import useResponsiveLayout from '@hooks/useResponsiveLayout';
import useThemeStyles from '@hooks/useThemeStyles';
import {
    clearPolicyErrorField,
    isCurrencySupportedForDirectReimbursement,
    isCurrencySupportedForGlobalReimbursement,
    openPolicyWorkflowsPage,
    setIsForcedToChangeCurrency,
    setWorkspaceApprovalMode,
    setWorkspaceAutoHarvesting,
    setWorkspaceReimbursement,
    updateGeneralSettings,
} from '@libs/actions/Policy/Policy';
import {setApprovalWorkflow} from '@libs/actions/Workflow';
import {getAllCardsForWorkspace, isSmartLimitEnabled as isSmartLimitEnabledUtil} from '@libs/CardUtils';
import {getLatestErrorField} from '@libs/ErrorUtils';
import Navigation from '@libs/Navigation/Navigation';
import type {PlatformStackScreenProps} from '@libs/Navigation/PlatformStackNavigation/types';
import {getPaymentMethodDescription} from '@libs/PaymentUtils';
import {getPersonalDetailByEmail} from '@libs/PersonalDetailsUtils';
import {getCorrectedAutoReportingFrequency, isControlPolicy, isPaidGroupPolicy as isPaidGroupPolicyUtil, isPolicyAdmin as isPolicyAdminUtil} from '@libs/PolicyUtils';
import {hasInProgressVBBA} from '@libs/ReimbursementAccountUtils';
import {convertPolicyEmployeesToApprovalWorkflows, getEligibleExistingBusinessBankAccounts, INITIAL_APPROVAL_WORKFLOW} from '@libs/WorkflowUtils';
import type {WorkspaceSplitNavigatorParamList} from '@navigation/types';
import AccessOrNotFoundWrapper from '@pages/workspace/AccessOrNotFoundWrapper';
import type {WithPolicyProps} from '@pages/workspace/withPolicy';
import withPolicy from '@pages/workspace/withPolicy';
import WorkspacePageWithSections from '@pages/workspace/WorkspacePageWithSections';
import {getPaymentMethods} from '@userActions/PaymentMethods';
import {navigateToBankAccountRoute} from '@userActions/ReimbursementAccount';
import CONST from '@src/CONST';
import ONYXKEYS from '@src/ONYXKEYS';
import ROUTES from '@src/ROUTES';
import type SCREENS from '@src/SCREENS';
import type {ToggleSettingOptionRowProps} from './ToggleSettingsOptionRow';
import ToggleSettingOptionRow from './ToggleSettingsOptionRow';
import {getAutoReportingFrequencyDisplayNames} from './WorkspaceAutoReportingFrequencyPage';

type WorkspaceWorkflowsPageProps = WithPolicyProps & PlatformStackScreenProps<WorkspaceSplitNavigatorParamList, typeof SCREENS.WORKSPACE.WORKFLOWS>;
type CurrencyType = TupleToUnion<typeof CONST.DIRECT_REIMBURSEMENT_CURRENCIES>;

function WorkspaceWorkflowsPage({policy, route}: WorkspaceWorkflowsPageProps) {
    const {translate, localeCompare} = useLocalize();
    const styles = useThemeStyles();

    // We need to use isSmallScreenWidth instead of shouldUseNarrowLayout to apply a correct padding style
    // eslint-disable-next-line rulesdir/prefer-shouldUseNarrowLayout-instead-of-isSmallScreenWidth
    const {shouldUseNarrowLayout, isSmallScreenWidth} = useResponsiveLayout();
    const workspaceAccountID = policy?.workspaceAccountID ?? CONST.DEFAULT_NUMBER_ID;
    const [cardFeeds] = useCardFeeds(policy?.id);
    const [cardList] = useOnyx(`${ONYXKEYS.COLLECTION.WORKSPACE_CARDS_LIST}`, {canBeMissing: false});
    const [bankAccountList] = useOnyx(ONYXKEYS.BANK_ACCOUNT_LIST, {canBeMissing: true});
    const workspaceCards = getAllCardsForWorkspace(workspaceAccountID, cardList, cardFeeds);
    const isSmartLimitEnabled = isSmartLimitEnabledUtil(workspaceCards);
    const [isUpdateWorkspaceCurrencyModalOpen, setIsUpdateWorkspaceCurrencyModalOpen] = useState(false);
    const [personalDetails] = useOnyx(ONYXKEYS.PERSONAL_DETAILS_LIST, {canBeMissing: false});
    const [reimbursementAccount] = useOnyx(ONYXKEYS.REIMBURSEMENT_ACCOUNT, {canBeMissing: true});
    const [reimbursementAccountDraft] = useOnyx(ONYXKEYS.FORMS.REIMBURSEMENT_ACCOUNT_FORM_DRAFT, {canBeMissing: true});
    const [isDisableApprovalsConfirmModalOpen, setIsDisableApprovalsConfirmModalOpen] = useState(false);
    const {approvalWorkflows, availableMembers, usedApproverEmails} = useMemo(
        () =>
            convertPolicyEmployeesToApprovalWorkflows({
                policy,
                personalDetails: personalDetails ?? {},
                localeCompare,
            }),
        [personalDetails, policy, localeCompare],
    );
    const {isBetaEnabled} = usePermissions();

    const hasValidExistingAccounts = getEligibleExistingBusinessBankAccounts(bankAccountList, policy?.outputCurrency).length > 0;

    const isAdvanceApproval = approvalWorkflows.length > 1 || (approvalWorkflows?.at(0)?.approvers ?? []).length > 1;
    const updateApprovalMode = isAdvanceApproval ? CONST.POLICY.APPROVAL_MODE.ADVANCED : CONST.POLICY.APPROVAL_MODE.BASIC;
    const displayNameForAuthorizedPayer = useMemo(
        () => getPersonalDetailByEmail(policy?.achAccount?.reimburser ?? '')?.displayName ?? policy?.achAccount?.reimburser,
        [policy?.achAccount?.reimburser],
    );

    const isNonUSDWorkspace = policy?.outputCurrency !== CONST.CURRENCY.USD;
    const achData = reimbursementAccount?.achData;
    const nonUSDCountryDraftValue = reimbursementAccountDraft?.country ?? '';

    const shouldShowContinueModal = useMemo(() => {
        return hasInProgressVBBA(achData, isNonUSDWorkspace, nonUSDCountryDraftValue);
    }, [achData, isNonUSDWorkspace, nonUSDCountryDraftValue]);

    const onPressAutoReportingFrequency = useCallback(() => Navigation.navigate(ROUTES.WORKSPACE_WORKFLOWS_AUTOREPORTING_FREQUENCY.getRoute(route.params.policyID)), [route.params.policyID]);

    const fetchData = useCallback(() => {
        openPolicyWorkflowsPage(route.params.policyID);
        getPaymentMethods();
    }, [route.params.policyID]);

    const confirmCurrencyChangeAndHideModal = useCallback(() => {
        if (!policy) {
            return;
        }

        setIsUpdateWorkspaceCurrencyModalOpen(false);

        if (isBetaEnabled(CONST.BETAS.GLOBAL_REIMBURSEMENTS_ON_ND)) {
            setIsForcedToChangeCurrency(true);
            Navigation.navigate(ROUTES.WORKSPACE_OVERVIEW_CURRENCY.getRoute(policy.id));
        } else {
            updateGeneralSettings(policy.id, policy.name, CONST.CURRENCY.USD);
            const hasValidExistingUSDAccounts = getEligibleExistingBusinessBankAccounts(bankAccountList, CONST.CURRENCY.USD).length > 0;
            if (hasValidExistingUSDAccounts) {
                Navigation.navigate(ROUTES.WORKSPACE_WORKFLOWS_CONNECT_EXISTING_BANK_ACCOUNT.getRoute(route.params.policyID));
            } else {
                navigateToBankAccountRoute(route.params.policyID, ROUTES.WORKSPACE_WORKFLOWS.getRoute(route.params.policyID));
            }
        }
    }, [bankAccountList, isBetaEnabled, policy, route.params.policyID]);

    const {isOffline} = useNetwork({onReconnect: fetchData});
    const isPolicyAdmin = isPolicyAdminUtil(policy);

    const {isAccountLocked, showLockedAccountModal} = useContext(LockedAccountContext);

    useEffect(() => {
        // eslint-disable-next-line deprecation/deprecation
        InteractionManager.runAfterInteractions(() => {
            fetchData();
        });
        // eslint-disable-next-line react-compiler/react-compiler
        // eslint-disable-next-line react-hooks/exhaustive-deps
    }, []);
    const confirmDisableApprovals = useCallback(() => {
        setIsDisableApprovalsConfirmModalOpen(false);
        setWorkspaceApprovalMode(route.params.policyID, policy?.owner ?? '', CONST.POLICY.APPROVAL_MODE.OPTIONAL);
    }, [route.params.policyID, policy?.owner]);

    // User should be allowed to add new Approval Workflow only if he's upgraded to Control Plan, otherwise redirected to the Upgrade Page
    const addApprovalAction = useCallback(() => {
        setApprovalWorkflow({
            ...INITIAL_APPROVAL_WORKFLOW,
            availableMembers,
            usedApproverEmails,
        });

        if (!isControlPolicy(policy)) {
            Navigation.navigate(
                ROUTES.WORKSPACE_UPGRADE.getRoute(
                    route.params.policyID,
                    CONST.UPGRADE_FEATURE_INTRO_MAPPING.approvals.alias,
                    ROUTES.WORKSPACE_WORKFLOWS_APPROVALS_EXPENSES_FROM.getRoute(route.params.policyID),
                ),
            );
            return;
        }

        Navigation.navigate(ROUTES.WORKSPACE_WORKFLOWS_APPROVALS_EXPENSES_FROM.getRoute(route.params.policyID));
    }, [policy, route.params.policyID, availableMembers, usedApproverEmails]);

    const filteredApprovalWorkflows = useMemo(() => {
        if (policy?.approvalMode === CONST.POLICY.APPROVAL_MODE.ADVANCED) {
            return approvalWorkflows;
        }
        return approvalWorkflows.filter((workflow) => workflow.isDefault);
    }, [policy?.approvalMode, approvalWorkflows]);

    const optionItems: ToggleSettingOptionRowProps[] = useMemo(() => {
        const {bankAccountID} = policy?.achAccount ?? {};
        const bankAccount = bankAccountList?.[bankAccountID ?? CONST.DEFAULT_NUMBER_ID];
        const bankName = policy?.achAccount?.bankName ?? bankAccount?.accountData?.additionalData?.bankName ?? '';
        const addressName = policy?.achAccount?.addressName ?? bankAccount?.accountData?.addressName ?? '';
        const accountData = bankAccount?.accountData ?? policy?.achAccount ?? {};
        const shouldShowBankAccount = !!bankAccountID && policy?.reimbursementChoice === CONST.POLICY.REIMBURSEMENT_CHOICES.REIMBURSEMENT_YES;
        const bankIcon = getBankIcon({bankName: bankName as BankName, isCard: false, styles});

        const hasReimburserError = !!policy?.errorFields?.reimburser;
        const hasApprovalError = !!policy?.errorFields?.approvalMode;
        const hasDelayedSubmissionError = !!(policy?.errorFields?.autoReporting ?? policy?.errorFields?.autoReportingFrequency);

        return [
            {
<<<<<<< HEAD
                title: translate('workflowsPage.submissionFrequency'),
                subtitle: translate('workflowsPage.submissionFrequencyDescription'),
                switchAccessibilityLabel: translate('workflowsPage.submissionFrequencyDescription'),
                onToggle: (isEnabled: boolean) => (policy ? setWorkspaceAutoHarvesting(policy, isEnabled) : undefined),
=======
                title: translate('workflowsPage.delaySubmissionTitle'),
                subtitle: translate('workflowsPage.delaySubmissionDescription'),
                switchAccessibilityLabel: translate('workflowsPage.delaySubmissionDescription'),
                onToggle: (isEnabled: boolean) => {
                    if (!isEnabled) {
                        setIsDisableApprovalsConfirmModalOpen(true);
                        return;
                    }
                    setWorkspaceAutoReportingFrequency(route.params.policyID, isEnabled ? CONST.POLICY.AUTO_REPORTING_FREQUENCIES.WEEKLY : CONST.POLICY.AUTO_REPORTING_FREQUENCIES.INSTANT);
                },
>>>>>>> 0537ce58
                subMenuItems: (
                    <MenuItemWithTopDescription
                        title={getAutoReportingFrequencyDisplayNames(translate)[getCorrectedAutoReportingFrequency(policy) ?? CONST.POLICY.AUTO_REPORTING_FREQUENCIES.WEEKLY]}
                        titleStyle={styles.textNormalThemeText}
                        descriptionTextStyle={styles.textLabelSupportingNormal}
                        onPress={onPressAutoReportingFrequency}
                        // Instant submit is the equivalent of delayed submissions being turned off, so we show the feature as disabled if the frequency is instant
                        description={translate('common.frequency')}
                        shouldShowRightIcon
                        wrapperStyle={[styles.sectionMenuItemTopDescription, styles.mt3, styles.mbn3]}
                        brickRoadIndicator={hasDelayedSubmissionError ? CONST.BRICK_ROAD_INDICATOR_STATUS.ERROR : undefined}
                    />
                ),
                isActive: (policy?.autoReporting && !hasDelayedSubmissionError) ?? false,
                pendingAction: policy?.pendingFields?.autoReporting ?? policy?.pendingFields?.autoReportingFrequency,
                errors: getLatestErrorField(policy ?? {}, CONST.POLICY.COLLECTION_KEYS.AUTOREPORTING),
                onCloseError: () => clearPolicyErrorField(route.params.policyID, CONST.POLICY.COLLECTION_KEYS.AUTOREPORTING),
            },
            {
                title: translate('workflowsPage.addApprovalsTitle'),
                subtitle: isSmartLimitEnabled ? translate('workspace.moreFeatures.workflows.disableApprovalPrompt') : translate('workflowsPage.addApprovalsDescription'),
                switchAccessibilityLabel: isSmartLimitEnabled ? translate('workspace.moreFeatures.workflows.disableApprovalPrompt') : translate('workflowsPage.addApprovalsDescription'),
                onToggle: (isEnabled: boolean) => {
                    const hasCustomApprovalWorkflows = policy?.approvalMode === CONST.POLICY.APPROVAL_MODE.ADVANCED;
                    if (!isEnabled && hasCustomApprovalWorkflows) {
                        setIsDisableApprovalsConfirmModalOpen(true);
                        return;
                    }
                    setWorkspaceApprovalMode(route.params.policyID, policy?.owner ?? '', isEnabled ? updateApprovalMode : CONST.POLICY.APPROVAL_MODE.OPTIONAL);
                },
                subMenuItems: (
                    <>
                        {filteredApprovalWorkflows.map((workflow, index) => (
                            <OfflineWithFeedback
                                // eslint-disable-next-line react/no-array-index-key
                                key={`workflow-${index}`}
                                pendingAction={workflow.pendingAction}
                            >
                                <ApprovalWorkflowSection
                                    approvalWorkflow={workflow}
                                    onPress={() => Navigation.navigate(ROUTES.WORKSPACE_WORKFLOWS_APPROVALS_EDIT.getRoute(route.params.policyID, workflow.approvers.at(0)?.email ?? ''))}
                                />
                            </OfflineWithFeedback>
                        ))}
                        <MenuItem
                            title={translate('workflowsPage.addApprovalButton')}
                            titleStyle={styles.textStrong}
                            icon={Plus}
                            iconHeight={20}
                            iconWidth={20}
                            style={[styles.sectionMenuItemTopDescription, styles.mt6, styles.mbn3]}
                            onPress={addApprovalAction}
                        />
                    </>
                ),
                disabled: isSmartLimitEnabled,
                isActive:
                    ([CONST.POLICY.APPROVAL_MODE.BASIC, CONST.POLICY.APPROVAL_MODE.ADVANCED].some((approvalMode) => approvalMode === policy?.approvalMode) && !hasApprovalError) ?? false,
                pendingAction: policy?.pendingFields?.approvalMode,
                errors: getLatestErrorField(policy ?? {}, CONST.POLICY.COLLECTION_KEYS.APPROVAL_MODE),
                onCloseError: () => clearPolicyErrorField(route.params.policyID, CONST.POLICY.COLLECTION_KEYS.APPROVAL_MODE),
            },
            {
                title: translate('workflowsPage.makeOrTrackPaymentsTitle'),
                subtitle: translate('workflowsPage.makeOrTrackPaymentsDescription'),
                switchAccessibilityLabel: translate('workflowsPage.makeOrTrackPaymentsDescription'),
                onToggle: (isEnabled: boolean) => {
                    let newReimbursementChoice;
                    if (!isEnabled) {
                        newReimbursementChoice = CONST.POLICY.REIMBURSEMENT_CHOICES.REIMBURSEMENT_NO;
                    } else if (!!policy?.achAccount && !isCurrencySupportedForDirectReimbursement((policy?.outputCurrency ?? '') as CurrencyType)) {
                        newReimbursementChoice = CONST.POLICY.REIMBURSEMENT_CHOICES.REIMBURSEMENT_MANUAL;
                    } else {
                        newReimbursementChoice = CONST.POLICY.REIMBURSEMENT_CHOICES.REIMBURSEMENT_YES;
                    }

                    const newReimburserEmail = policy?.achAccount?.reimburser ?? policy?.owner;
                    setWorkspaceReimbursement({
                        policyID: route.params.policyID,
                        reimbursementChoice: newReimbursementChoice,
                        reimburserEmail: newReimburserEmail ?? '',
                    });
                },
                subMenuItems:
                    !isOffline && policy?.isLoadingWorkspaceReimbursement === true ? (
                        <ActivityIndicator
                            size={CONST.ACTIVITY_INDICATOR_SIZE.LARGE}
                            style={styles.mt7}
                        />
                    ) : (
                        <>
                            {shouldShowBankAccount && (
                                <View style={[styles.sectionMenuItemTopDescription, styles.mt5, styles.pb1, styles.pt1]}>
                                    <Text style={[styles.textLabelSupportingNormal, styles.colorMuted]}>{translate('workflowsPayerPage.paymentAccount')}</Text>
                                </View>
                            )}
                            <MenuItem
                                title={shouldShowBankAccount ? addressName : translate('bankAccount.addBankAccount')}
                                titleStyle={shouldShowBankAccount ? undefined : styles.textStrong}
                                description={getPaymentMethodDescription(CONST.PAYMENT_METHODS.BUSINESS_BANK_ACCOUNT, accountData)}
                                onPress={() => {
                                    if (isAccountLocked) {
                                        showLockedAccountModal();
                                        return;
                                    }
                                    if (!isCurrencySupportedForGlobalReimbursement((policy?.outputCurrency ?? '') as CurrencyType, isBetaEnabled(CONST.BETAS.GLOBAL_REIMBURSEMENTS_ON_ND))) {
                                        setIsUpdateWorkspaceCurrencyModalOpen(true);
                                        return;
                                    }

                                    if (!shouldShowBankAccount && hasValidExistingAccounts && !shouldShowContinueModal) {
                                        Navigation.navigate(ROUTES.WORKSPACE_WORKFLOWS_CONNECT_EXISTING_BANK_ACCOUNT.getRoute(route.params.policyID));
                                        return;
                                    }

                                    navigateToBankAccountRoute(route.params.policyID, ROUTES.WORKSPACE_WORKFLOWS.getRoute(route.params.policyID));
                                }}
                                icon={shouldShowBankAccount ? bankIcon.icon : Plus}
                                iconHeight={shouldShowBankAccount ? (bankIcon.iconHeight ?? bankIcon.iconSize) : 20}
                                iconWidth={shouldShowBankAccount ? (bankIcon.iconWidth ?? bankIcon.iconSize) : 20}
                                iconStyles={shouldShowBankAccount ? bankIcon.iconStyles : undefined}
                                disabled={isOffline || !isPolicyAdmin}
                                shouldGreyOutWhenDisabled={!policy?.pendingFields?.reimbursementChoice}
                                wrapperStyle={[styles.sectionMenuItemTopDescription, styles.mt3, styles.mbn3]}
                                displayInDefaultIconColor={shouldShowBankAccount}
                                brickRoadIndicator={hasReimburserError ? CONST.BRICK_ROAD_INDICATOR_STATUS.ERROR : undefined}
                            />
                            {shouldShowBankAccount && (
                                <OfflineWithFeedback
                                    pendingAction={policy?.pendingFields?.reimburser}
                                    shouldDisableOpacity={isOffline && !!policy?.pendingFields?.reimbursementChoice && !!policy?.pendingFields?.reimburser}
                                    errors={getLatestErrorField(policy ?? {}, CONST.POLICY.COLLECTION_KEYS.REIMBURSER)}
                                    onClose={() => clearPolicyErrorField(policy?.id, CONST.POLICY.COLLECTION_KEYS.REIMBURSER)}
                                    errorRowStyles={[styles.ml7]}
                                >
                                    <MenuItemWithTopDescription
                                        title={displayNameForAuthorizedPayer ?? ''}
                                        titleStyle={styles.textNormalThemeText}
                                        descriptionTextStyle={styles.textLabelSupportingNormal}
                                        description={translate('workflowsPayerPage.payer')}
                                        onPress={() => Navigation.navigate(ROUTES.WORKSPACE_WORKFLOWS_PAYER.getRoute(route.params.policyID))}
                                        shouldShowRightIcon
                                        wrapperStyle={[styles.sectionMenuItemTopDescription, styles.mt3, styles.mbn3]}
                                        brickRoadIndicator={hasReimburserError ? CONST.BRICK_ROAD_INDICATOR_STATUS.ERROR : undefined}
                                    />
                                </OfflineWithFeedback>
                            )}
                        </>
                    ),
                isEndOptionRow: true,
                isActive: policy?.reimbursementChoice !== CONST.POLICY.REIMBURSEMENT_CHOICES.REIMBURSEMENT_NO,
                pendingAction: policy?.pendingFields?.reimbursementChoice,
                errors: getLatestErrorField(policy ?? {}, CONST.POLICY.COLLECTION_KEYS.REIMBURSEMENT_CHOICE),
                onCloseError: () => clearPolicyErrorField(route.params.policyID, CONST.POLICY.COLLECTION_KEYS.REIMBURSEMENT_CHOICE),
            },
        ];
    }, [
        policy,
        bankAccountList,
        styles,
        translate,
        onPressAutoReportingFrequency,
        isSmartLimitEnabled,
        addApprovalAction,
        isOffline,
        isPolicyAdmin,
        displayNameForAuthorizedPayer,
        route.params.policyID,
        updateApprovalMode,
        isAccountLocked,
        isBetaEnabled,
        hasValidExistingAccounts,
        shouldShowContinueModal,
        showLockedAccountModal,
        filteredApprovalWorkflows,
    ]);

    const renderOptionItem = (item: ToggleSettingOptionRowProps, index: number) => (
        <Section
            containerStyles={isSmallScreenWidth ? styles.p5 : styles.p8}
            key={`toggleSettingOptionItem-${index}`}
            renderTitle={() => <View />}
        >
            <ToggleSettingOptionRow
                title={item.title}
                titleStyle={[styles.textHeadline, styles.cardSectionTitle, styles.accountSettingsSectionTitle, styles.mb1]}
                subtitle={item.subtitle}
                subtitleStyle={[styles.textLabelSupportingEmptyValue, styles.lh20]}
                switchAccessibilityLabel={item.switchAccessibilityLabel}
                onToggle={item.onToggle}
                subMenuItems={item.subMenuItems}
                isActive={item.isActive}
                pendingAction={item.pendingAction}
                errors={item.errors}
                onCloseError={item.onCloseError}
                disabled={item.disabled}
            />
        </Section>
    );

    const updateWorkspaceCurrencyPrompt = (
        <View style={[styles.renderHTML, styles.flexRow]}>
            <RenderHTML html={translate('workspace.bankAccount.yourWorkspace')} />
        </View>
    );

    const isPaidGroupPolicy = isPaidGroupPolicyUtil(policy);
    const isLoading = !!(policy?.isLoading && policy?.reimbursementChoice === undefined);

    return (
        <AccessOrNotFoundWrapper
            policyID={route.params.policyID}
            featureName={CONST.POLICY.MORE_FEATURES.ARE_WORKFLOWS_ENABLED}
        >
            <WorkspacePageWithSections
                headerText={translate('workspace.common.workflows')}
                icon={Workflows}
                route={route}
                shouldShowOfflineIndicatorInWideScreen
                shouldShowNotFoundPage={!isPaidGroupPolicy || !isPolicyAdmin}
                isLoading={isLoading}
                shouldShowLoading={isLoading}
                shouldUseScrollView
                addBottomSafeAreaPadding
            >
                <View style={[styles.mt3, shouldUseNarrowLayout ? styles.workspaceSectionMobile : styles.workspaceSection]}>
                    {optionItems.map(renderOptionItem)}
                    {isBetaEnabled(CONST.BETAS.GLOBAL_REIMBURSEMENTS_ON_ND) ? (
                        <ConfirmModal
                            title={translate('workspace.bankAccount.workspaceCurrencyNotSupported')}
                            isVisible={isUpdateWorkspaceCurrencyModalOpen}
                            onConfirm={confirmCurrencyChangeAndHideModal}
                            onCancel={() => setIsUpdateWorkspaceCurrencyModalOpen(false)}
                            prompt={updateWorkspaceCurrencyPrompt}
                            confirmText={translate('workspace.bankAccount.updateWorkspaceCurrency')}
                            cancelText={translate('common.cancel')}
                        />
                    ) : (
                        <ConfirmModal
                            title={translate('workspace.bankAccount.workspaceCurrency')}
                            isVisible={isUpdateWorkspaceCurrencyModalOpen}
                            onConfirm={confirmCurrencyChangeAndHideModal}
                            onCancel={() => setIsUpdateWorkspaceCurrencyModalOpen(false)}
                            prompt={translate('workspace.bankAccount.updateCurrencyPrompt')}
                            confirmText={translate('workspace.bankAccount.updateToUSD')}
                            cancelText={translate('common.cancel')}
                            danger
                        />
                    )}
                </View>
                <ConfirmModal
                    title={translate('workspace.bankAccount.areYouSure')}
                    isVisible={isDisableApprovalsConfirmModalOpen}
                    onConfirm={confirmDisableApprovals}
                    onCancel={() => setIsDisableApprovalsConfirmModalOpen(false)}
                    prompt={translate('workflowsPage.disableApprovalPromptDescription')}
                    confirmText={translate('common.disable')}
                    cancelText={translate('common.cancel')}
                    danger
                />
            </WorkspacePageWithSections>
        </AccessOrNotFoundWrapper>
    );
}

WorkspaceWorkflowsPage.displayName = 'WorkspaceWorkflowsPage';

export default withPolicy(WorkspaceWorkflowsPage);<|MERGE_RESOLUTION|>--- conflicted
+++ resolved
@@ -197,23 +197,10 @@
 
         return [
             {
-<<<<<<< HEAD
                 title: translate('workflowsPage.submissionFrequency'),
                 subtitle: translate('workflowsPage.submissionFrequencyDescription'),
                 switchAccessibilityLabel: translate('workflowsPage.submissionFrequencyDescription'),
                 onToggle: (isEnabled: boolean) => (policy ? setWorkspaceAutoHarvesting(policy, isEnabled) : undefined),
-=======
-                title: translate('workflowsPage.delaySubmissionTitle'),
-                subtitle: translate('workflowsPage.delaySubmissionDescription'),
-                switchAccessibilityLabel: translate('workflowsPage.delaySubmissionDescription'),
-                onToggle: (isEnabled: boolean) => {
-                    if (!isEnabled) {
-                        setIsDisableApprovalsConfirmModalOpen(true);
-                        return;
-                    }
-                    setWorkspaceAutoReportingFrequency(route.params.policyID, isEnabled ? CONST.POLICY.AUTO_REPORTING_FREQUENCIES.WEEKLY : CONST.POLICY.AUTO_REPORTING_FREQUENCIES.INSTANT);
-                },
->>>>>>> 0537ce58
                 subMenuItems: (
                     <MenuItemWithTopDescription
                         title={getAutoReportingFrequencyDisplayNames(translate)[getCorrectedAutoReportingFrequency(policy) ?? CONST.POLICY.AUTO_REPORTING_FREQUENCIES.WEEKLY]}
