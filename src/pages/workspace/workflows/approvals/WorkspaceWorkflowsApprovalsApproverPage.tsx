import {useNavigationState} from '@react-navigation/native';
import debounce from 'lodash/debounce';
import React, {useCallback, useEffect, useMemo, useState} from 'react';
import type {SectionListData} from 'react-native';
import {useOnyx} from 'react-native-onyx';
import Badge from '@components/Badge';
import BlockingView from '@components/BlockingViews/BlockingView';
import FullPageNotFoundView from '@components/BlockingViews/FullPageNotFoundView';
import FormAlertWithSubmitButton from '@components/FormAlertWithSubmitButton';
import HeaderWithBackButton from '@components/HeaderWithBackButton';
import {FallbackAvatar} from '@components/Icon/Expensicons';
import * as Illustrations from '@components/Icon/Illustrations';
import ScreenWrapper from '@components/ScreenWrapper';
import SelectionList from '@components/SelectionList';
import InviteMemberListItem from '@components/SelectionList/InviteMemberListItem';
import type {Section} from '@components/SelectionList/types';
import Text from '@components/Text';
import useDebouncedState from '@hooks/useDebouncedState';
import useLocalize from '@hooks/useLocalize';
import useThemeStyles from '@hooks/useThemeStyles';
import {clearApprovalWorkflowApprover, clearApprovalWorkflowApprovers, setApprovalWorkflowApprover} from '@libs/actions/Workflow';
import {canUseTouchScreen} from '@libs/DeviceCapabilities';
import Navigation from '@libs/Navigation/Navigation';
import type {PlatformStackScreenProps} from '@libs/Navigation/PlatformStackNavigation/types';
import type {WorkspaceSplitNavigatorParamList} from '@libs/Navigation/types';
import {getSearchValueForPhoneOrEmail, sortAlphabetically} from '@libs/OptionsListUtils';
import {getMemberAccountIDsForWorkspace, goBackFromInvalidPolicy, isPendingDeletePolicy, isPolicyAdmin} from '@libs/PolicyUtils';
import tokenizedSearch from '@libs/tokenizedSearch';
import AccessOrNotFoundWrapper from '@pages/workspace/AccessOrNotFoundWrapper';
import withPolicyAndFullscreenLoading from '@pages/workspace/withPolicyAndFullscreenLoading';
import type {WithPolicyAndFullscreenLoadingProps} from '@pages/workspace/withPolicyAndFullscreenLoading';
import variables from '@styles/variables';
import CONST from '@src/CONST';
import ONYXKEYS from '@src/ONYXKEYS';
import ROUTES from '@src/ROUTES';
import type SCREENS from '@src/SCREENS';
import type {Icon} from '@src/types/onyx/OnyxCommon';
import {isEmptyObject} from '@src/types/utils/EmptyObject';
import isLoadingOnyxValue from '@src/types/utils/isLoadingOnyxValue';

type WorkspaceWorkflowsApprovalsApproverPageProps = WithPolicyAndFullscreenLoadingProps &
    PlatformStackScreenProps<WorkspaceSplitNavigatorParamList, typeof SCREENS.WORKSPACE.WORKFLOWS_APPROVALS_APPROVER>;

type SelectionListApprover = {
    text: string;
    alternateText: string;
    keyForList: string;
    isSelected: boolean;
    login: string;
    rightElement?: React.ReactNode;
    icons: Icon[];
};
type ApproverSection = SectionListData<SelectionListApprover, Section<SelectionListApprover>>;

function WorkspaceWorkflowsApprovalsApproverPage({policy, personalDetails, isLoadingReportData = true, route}: WorkspaceWorkflowsApprovalsApproverPageProps) {
    const styles = useThemeStyles();
    const {translate} = useLocalize();
    const [searchTerm, debouncedSearchTerm, setSearchTerm] = useDebouncedState('');
<<<<<<< HEAD
    const [approvalWorkflow] = useOnyx(ONYXKEYS.APPROVAL_WORKFLOW, {canBeMissing: true});
=======
    const [approvalWorkflow, approvalWorkflowMetadata] = useOnyx(ONYXKEYS.APPROVAL_WORKFLOW, {canBeMissing: true});
    const isApprovalWorkflowLoading = isLoadingOnyxValue(approvalWorkflowMetadata);
>>>>>>> eecf5788
    const [selectedApproverEmail, setSelectedApproverEmail] = useState<string | undefined>(undefined);
    const [allApprovers, setAllApprovers] = useState<SelectionListApprover[]>([]);
    const shouldShowTextInput = allApprovers?.length >= CONST.STANDARD_LIST_ITEM_LIMIT;

    // eslint-disable-next-line rulesdir/no-negated-variables
    const shouldShowNotFoundView = (isEmptyObject(policy) && !isLoadingReportData) || !isPolicyAdmin(policy) || isPendingDeletePolicy(policy);
    const approverIndex = Number(route.params.approverIndex) ?? 0;
    const isInitialCreationFlow = approvalWorkflow?.action === CONST.APPROVAL_WORKFLOW.ACTION.CREATE && !route.params.backTo;
    const defaultApprover = policy?.approver ?? policy?.owner;
    const firstApprover = approvalWorkflow?.approvers?.[0]?.email ?? '';
    const rhpRoutes = useNavigationState((state) => state.routes);

    useEffect(() => {
        const currentApprover = approvalWorkflow?.approvers[approverIndex];
        if (!currentApprover) {
            return;
        }

        setSelectedApproverEmail(currentApprover.email);
    }, [approvalWorkflow?.approvers, approverIndex]);

    const employeeList = policy?.employeeList;
    const approversFromWorkflow = approvalWorkflow?.approvers;
    const isDefault = approvalWorkflow?.isDefault;
    const membersEmail = useMemo(() => approvalWorkflow?.members.map((member) => member.email), [approvalWorkflow?.members]);
    const sections: ApproverSection[] = useMemo(() => {
        const approvers: SelectionListApprover[] = [];

        if (isApprovalWorkflowLoading) {
            return [];
        }

        if (employeeList) {
            const availableApprovers = Object.values(employeeList)
                .map((employee): SelectionListApprover | null => {
                    const isAdmin = employee?.role === CONST.REPORT.ROLE.ADMIN;
                    const email = employee.email;

                    if (!email) {
                        return null;
                    }

                    if (policy?.preventSelfApproval && membersEmail?.includes(email)) {
                        return null;
                    }

                    // Do not allow the same email to be added twice
                    const isEmailAlreadyInApprovers = approversFromWorkflow?.some((approver, index) => approver?.email === email && index !== approverIndex);
                    if (isEmailAlreadyInApprovers && selectedApproverEmail !== email) {
                        return null;
                    }

                    // Do not allow the default approver to be added as the first approver
                    if (!isDefault && approverIndex === 0 && defaultApprover === email) {
                        return null;
                    }

                    const policyMemberEmailsToAccountIDs = getMemberAccountIDsForWorkspace(employeeList);
                    const accountID = Number(policyMemberEmailsToAccountIDs[email] ?? '');
                    const {avatar, displayName = email} = personalDetails?.[accountID] ?? {};

                    return {
                        text: displayName,
                        alternateText: email,
                        keyForList: email,
                        isSelected: selectedApproverEmail === email,
                        login: email,
                        icons: [{source: avatar ?? FallbackAvatar, type: CONST.ICON_TYPE_AVATAR, name: displayName, id: accountID}],
                        rightElement: isAdmin ? <Badge text={translate('common.admin')} /> : undefined,
                    };
                })
                .filter((approver): approver is SelectionListApprover => !!approver);

            approvers.push(...availableApprovers);
            // eslint-disable-next-line react-compiler/react-compiler
            setAllApprovers(approvers);
        }

        const filteredApprovers =
            debouncedSearchTerm !== '' ? tokenizedSearch(approvers, getSearchValueForPhoneOrEmail(debouncedSearchTerm), (option) => [option.text ?? '', option.login ?? '']) : approvers;

        const data = sortAlphabetically(filteredApprovers, 'text');
        return [
            {
                title: undefined,
                data,
                shouldShow: true,
            },
        ];
    }, [
        isApprovalWorkflowLoading,
        approversFromWorkflow,
        isDefault,
        approverIndex,
        debouncedSearchTerm,
        defaultApprover,
        personalDetails,
        employeeList,
        selectedApproverEmail,
        membersEmail,
        policy?.preventSelfApproval,
        translate,
    ]);

    const shouldShowListEmptyContent = !debouncedSearchTerm && !!approvalWorkflow && !sections.at(0)?.data.length && !isApprovalWorkflowLoading;

    const goBack = useCallback(() => {
        let backTo;
        if (isInitialCreationFlow) {
            backTo = ROUTES.WORKSPACE_WORKFLOWS_APPROVALS_EXPENSES_FROM.getRoute(route.params.policyID);
            clearApprovalWorkflowApprovers();
        } else if (approvalWorkflow?.action === CONST.APPROVAL_WORKFLOW.ACTION.EDIT) {
            backTo = rhpRoutes.length > 1 ? undefined : ROUTES.WORKSPACE_WORKFLOWS_APPROVALS_EDIT.getRoute(route.params.policyID, firstApprover);
        } else {
            backTo = ROUTES.WORKSPACE_WORKFLOWS_APPROVALS_NEW.getRoute(route.params.policyID);
        }
        Navigation.goBack(backTo);
    }, [isInitialCreationFlow, approvalWorkflow?.action, route.params.policyID, rhpRoutes.length, firstApprover]);

    const nextStep = useCallback(() => {
        if (selectedApproverEmail) {
            const policyMemberEmailsToAccountIDs = getMemberAccountIDsForWorkspace(employeeList);
            const accountID = Number(policyMemberEmailsToAccountIDs[selectedApproverEmail] ?? '');
            const {avatar, displayName = selectedApproverEmail} = personalDetails?.[accountID] ?? {};
            setApprovalWorkflowApprover(
                {
                    email: selectedApproverEmail,
                    avatar,
                    displayName,
                },
                approverIndex,
                route.params.policyID,
            );
        } else {
            clearApprovalWorkflowApprover(approverIndex);
        }

        if (isInitialCreationFlow) {
            Navigation.navigate(ROUTES.WORKSPACE_WORKFLOWS_APPROVALS_NEW.getRoute(route.params.policyID));
        } else {
            goBack();
        }
    }, [selectedApproverEmail, employeeList, personalDetails, approverIndex, route.params.policyID, isInitialCreationFlow, goBack]);

    const button = useMemo(() => {
        let buttonText = isInitialCreationFlow ? translate('common.next') : translate('common.save');

        if (shouldShowListEmptyContent) {
            buttonText = translate('common.buttonConfirm');
        }

        return (
            <FormAlertWithSubmitButton
                isDisabled={!shouldShowListEmptyContent && !selectedApproverEmail && isInitialCreationFlow}
                buttonText={buttonText}
                onSubmit={nextStep}
                containerStyles={[styles.flexReset, styles.flexGrow0, styles.flexShrink0, styles.flexBasisAuto]}
                enabledWhenOffline
                shouldBlendOpacity
            />
        );
    }, [isInitialCreationFlow, nextStep, selectedApproverEmail, shouldShowListEmptyContent, styles.flexBasisAuto, styles.flexGrow0, styles.flexReset, styles.flexShrink0, translate]);

    const toggleApprover = useCallback(
        (approver: SelectionListApprover) =>
            debounce(() => {
                if (selectedApproverEmail === approver.login) {
                    setSelectedApproverEmail(undefined);
                    return;
                }
                setSelectedApproverEmail(approver.login);
            }, 200)(),
        [selectedApproverEmail],
    );

    const headerMessage = useMemo(() => (searchTerm && !sections.at(0)?.data?.length ? translate('common.noResultsFound') : ''), [searchTerm, sections, translate]);

    const listEmptyContent = useMemo(
        () => (
            <BlockingView
                icon={Illustrations.TurtleInShell}
                iconWidth={variables.emptyListIconWidth}
                iconHeight={variables.emptyListIconHeight}
                title={translate('workflowsPage.emptyContent.title')}
                subtitle={translate('workflowsPage.emptyContent.approverSubtitle')}
                subtitleStyle={styles.textSupporting}
                containerStyle={styles.pb10}
                contentFitImage="contain"
            />
        ),
        [translate, styles.textSupporting, styles.pb10],
    );

    return (
        <AccessOrNotFoundWrapper
            policyID={route.params.policyID}
            featureName={CONST.POLICY.MORE_FEATURES.ARE_WORKFLOWS_ENABLED}
        >
            <ScreenWrapper
                testID={WorkspaceWorkflowsApprovalsApproverPage.displayName}
                enableEdgeToEdgeBottomSafeAreaPadding
            >
                <FullPageNotFoundView
                    shouldShow={shouldShowNotFoundView}
                    subtitleKey={isEmptyObject(policy) ? undefined : 'workspace.common.notAuthorized'}
                    onBackButtonPress={goBackFromInvalidPolicy}
                    onLinkPress={goBackFromInvalidPolicy}
                    addBottomSafeAreaPadding
                >
                    <HeaderWithBackButton
                        title={translate('workflowsPage.approver')}
                        onBackButtonPress={goBack}
                    />
                    {approvalWorkflow?.action === CONST.APPROVAL_WORKFLOW.ACTION.CREATE && !shouldShowListEmptyContent && (
                        <Text style={[styles.textHeadlineH1, styles.mh5, styles.mv3]}>{translate('workflowsApproverPage.header')}</Text>
                    )}
                    <SelectionList
                        sections={sections}
                        ListItem={InviteMemberListItem}
                        textInputLabel={shouldShowListEmptyContent ? undefined : translate('selectionList.findMember')}
                        textInputValue={searchTerm}
                        onChangeText={setSearchTerm}
                        headerMessage={headerMessage}
                        onSelectRow={toggleApprover}
                        showScrollIndicator
                        shouldPreventDefaultFocusOnSelectRow={!canUseTouchScreen()}
                        footerContent={button}
                        listEmptyContent={listEmptyContent}
                        shouldShowListEmptyContent={shouldShowListEmptyContent}
                        initiallyFocusedOptionKey={selectedApproverEmail}
                        shouldUpdateFocusedIndex
                        shouldShowTextInput={shouldShowTextInput}
                        addBottomSafeAreaPadding
                    />
                </FullPageNotFoundView>
            </ScreenWrapper>
        </AccessOrNotFoundWrapper>
    );
}

WorkspaceWorkflowsApprovalsApproverPage.displayName = 'WorkspaceWorkflowsApprovalsApproverPage';

export default withPolicyAndFullscreenLoading(WorkspaceWorkflowsApprovalsApproverPage);<|MERGE_RESOLUTION|>--- conflicted
+++ resolved
@@ -56,12 +56,8 @@
     const styles = useThemeStyles();
     const {translate} = useLocalize();
     const [searchTerm, debouncedSearchTerm, setSearchTerm] = useDebouncedState('');
-<<<<<<< HEAD
-    const [approvalWorkflow] = useOnyx(ONYXKEYS.APPROVAL_WORKFLOW, {canBeMissing: true});
-=======
     const [approvalWorkflow, approvalWorkflowMetadata] = useOnyx(ONYXKEYS.APPROVAL_WORKFLOW, {canBeMissing: true});
     const isApprovalWorkflowLoading = isLoadingOnyxValue(approvalWorkflowMetadata);
->>>>>>> eecf5788
     const [selectedApproverEmail, setSelectedApproverEmail] = useState<string | undefined>(undefined);
     const [allApprovers, setAllApprovers] = useState<SelectionListApprover[]>([]);
     const shouldShowTextInput = allApprovers?.length >= CONST.STANDARD_LIST_ITEM_LIMIT;
