--- conflicted
+++ resolved
@@ -22,14 +22,9 @@
 import Navigation from '@libs/Navigation/Navigation';
 import type {PlatformStackScreenProps} from '@libs/Navigation/PlatformStackNavigation/types';
 import type {WorkspaceSplitNavigatorParamList} from '@libs/Navigation/types';
-<<<<<<< HEAD
-import * as OptionsListUtils from '@libs/OptionsListUtils';
-import * as PolicyUtils from '@libs/PolicyUtils';
-import tokenizedSearch from '@libs/tokenizedSearch';
-=======
 import {getSearchValueForPhoneOrEmail, sortAlphabetically} from '@libs/OptionsListUtils';
 import {getMemberAccountIDsForWorkspace, goBackFromInvalidPolicy, isPendingDeletePolicy, isPolicyAdmin} from '@libs/PolicyUtils';
->>>>>>> 52666fba
+import tokenizedSearch from '@libs/tokenizedSearch';
 import AccessOrNotFoundWrapper from '@pages/workspace/AccessOrNotFoundWrapper';
 import withPolicyAndFullscreenLoading from '@pages/workspace/withPolicyAndFullscreenLoading';
 import type {WithPolicyAndFullscreenLoadingProps} from '@pages/workspace/withPolicyAndFullscreenLoading';
@@ -135,17 +130,7 @@
         }
 
         const filteredApprovers =
-            debouncedSearchTerm !== ''
-<<<<<<< HEAD
-                ? tokenizedSearch(approvers, OptionsListUtils.getSearchValueForPhoneOrEmail(debouncedSearchTerm), (option) => [option.text ?? '', option.login ?? ''])
-=======
-                ? approvers.filter((option) => {
-                      const searchValue = getSearchValueForPhoneOrEmail(debouncedSearchTerm);
-                      const isPartOfSearchTerm = !!option.text?.toLowerCase().includes(searchValue) || !!option.login?.toLowerCase().includes(searchValue);
-                      return isPartOfSearchTerm;
-                  })
->>>>>>> 52666fba
-                : approvers;
+            debouncedSearchTerm !== '' ? tokenizedSearch(approvers, getSearchValueForPhoneOrEmail(debouncedSearchTerm), (option) => [option.text ?? '', option.login ?? '']) : approvers;
 
         const data = sortAlphabetically(filteredApprovers, 'text');
         return [
