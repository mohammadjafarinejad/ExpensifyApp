--- conflicted
+++ resolved
@@ -33,13 +33,8 @@
 
 function WorkspaceWorkflowsApprovalsEditPage({policy, isLoadingReportData = true, route}: WorkspaceWorkflowsApprovalsEditPageProps) {
     const styles = useThemeStyles();
-<<<<<<< HEAD
     const {translate, localeCompare} = useLocalize();
     const [personalDetails] = useOnyx(ONYXKEYS.PERSONAL_DETAILS_LIST, {canBeMissing: false});
-=======
-    const {translate} = useLocalize();
-    const [personalDetails] = useOnyx(ONYXKEYS.PERSONAL_DETAILS_LIST, {canBeMissing: true});
->>>>>>> 39b57bdd
     const [approvalWorkflow] = useOnyx(ONYXKEYS.APPROVAL_WORKFLOW, {canBeMissing: true});
     const [initialApprovalWorkflow, setInitialApprovalWorkflow] = useState<ApprovalWorkflow | undefined>();
     const [isDeleteModalVisible, setIsDeleteModalVisible] = useState(false);
