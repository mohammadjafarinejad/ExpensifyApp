--- conflicted
+++ resolved
@@ -207,14 +207,9 @@
                 <FullPageNotFoundView
                     shouldShow={shouldShowNotFoundView}
                     subtitleKey={isEmptyObject(policy) ? undefined : 'workspace.common.notAuthorized'}
-<<<<<<< HEAD
-                    onBackButtonPress={PolicyUtils.goBackFromInvalidPolicy}
-                    onLinkPress={PolicyUtils.goBackFromInvalidPolicy}
-                    addBottomSafeAreaPadding
-=======
                     onBackButtonPress={goBackFromInvalidPolicy}
                     onLinkPress={goBackFromInvalidPolicy}
->>>>>>> 7d27607f
+                    addBottomSafeAreaPadding
                 >
                     <HeaderWithBackButton
                         title={translate('workflowsExpensesFromPage.title')}
