import {I18nManager} from 'react-native';
import Onyx from 'react-native-onyx';
import intlPolyfill from '@libs/IntlPolyfill';
import {setDeviceID} from '@userActions/Device';
import initOnyxDerivedValues from '@userActions/OnyxDerived';
import CONST from '@src/CONST';
import ONYXKEYS from '@src/ONYXKEYS';
import addUtilsToWindow from './addUtilsToWindow';
import initializeLastVisitedPath from './initializeLastVisitedPath';
import platformSetup from './platformSetup';

export default function () {
    /*
     * Initialize the Onyx store when the app loads for the first time.
     *
     * Note: This Onyx initialization has been very intentionally placed completely outside of the React lifecycle of the main App component.
     *
     * To understand why we must do this, you must first understand that a typical React Native Android application consists of an Application and an Activity.
     * The project root's index.js runs in the Application, but the main RN `App` component + UI runs in a separate Activity, spawned when you call AppRegistry.registerComponent.
     * When an application launches in a headless JS context (i.e: when woken from a killed state by a push notification), only the Application is available, but not the UI Activity.
     * This means that in a headless context NO REACT CODE IS EXECUTED, and none of your components will mount.
     *
     * However, we still need to use Onyx to update the underlying app data from the headless JS context.
     * Therefore it must be initialized completely outside the React component lifecycle.
     */
    Onyx.init({
        keys: ONYXKEYS,

        // Increase the cached key count so that the app works more consistently for accounts with large numbers of reports
<<<<<<< HEAD
        maxCachedKeysCount: 20000,
        safeEvictionKeys: [ONYXKEYS.COLLECTION.REPORT_ACTIONS, ONYXKEYS.COLLECTION.SNAPSHOT],
=======
        maxCachedKeysCount: 100000,
        safeEvictionKeys: [ONYXKEYS.COLLECTION.REPORT_ACTIONS],
>>>>>>> 9b6ecf0b
        initialKeyStates: {
            // Clear any loading and error messages so they do not appear on app startup
            [ONYXKEYS.SESSION]: {loading: false},
            [ONYXKEYS.ACCOUNT]: CONST.DEFAULT_ACCOUNT_DATA,
            [ONYXKEYS.NETWORK]: CONST.DEFAULT_NETWORK_DATA,
            [ONYXKEYS.IS_SIDEBAR_LOADED]: false,
            [ONYXKEYS.SHOULD_SHOW_COMPOSE_INPUT]: true,
            [ONYXKEYS.MODAL]: {
                isVisible: false,
                willAlertModalBecomeVisible: false,
            },
            // Always open the home route on app startup for native platforms by clearing the lastVisitedPath
            [ONYXKEYS.LAST_VISITED_PATH]: initializeLastVisitedPath(),
        },
        skippableCollectionMemberIDs: CONST.SKIPPABLE_COLLECTION_MEMBER_IDS,
    });

    initOnyxDerivedValues();

    setDeviceID();

    // Force app layout to work left to right because our design does not currently support devices using this mode
    I18nManager.allowRTL(false);
    I18nManager.forceRTL(false);

    // Polyfill the Intl API if locale data is not as expected
    intlPolyfill();

    // Perform any other platform-specific setup
    platformSetup();

    addUtilsToWindow();
}<|MERGE_RESOLUTION|>--- conflicted
+++ resolved
@@ -27,13 +27,8 @@
         keys: ONYXKEYS,
 
         // Increase the cached key count so that the app works more consistently for accounts with large numbers of reports
-<<<<<<< HEAD
-        maxCachedKeysCount: 20000,
+        maxCachedKeysCount: 100000,
         safeEvictionKeys: [ONYXKEYS.COLLECTION.REPORT_ACTIONS, ONYXKEYS.COLLECTION.SNAPSHOT],
-=======
-        maxCachedKeysCount: 100000,
-        safeEvictionKeys: [ONYXKEYS.COLLECTION.REPORT_ACTIONS],
->>>>>>> 9b6ecf0b
         initialKeyStates: {
             // Clear any loading and error messages so they do not appear on app startup
             [ONYXKEYS.SESSION]: {loading: false},
