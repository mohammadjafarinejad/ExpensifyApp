<<<<<<< HEAD
import {get as lodashGet} from 'lodash';
=======
import lodashGet from 'lodash.get';
>>>>>>> 5ef84215
import _ from 'underscore';
import * as PersistentStorage from '../lib/PersistentStorage';

// Holds all of the callbacks that have registered for a specific key pattern
const callbackMapping = {};

/**
 * Initialize the store with actions and listening for storage events
 */
function init() {
    // Subscribe to the storage event so changes to local storage can be captured
    // TODO: Refactor window events
    // window.addEventListener('storage', (e) => {
    //   try {
    //     keyChanged(e.key, JSON.parse(e.newValue));
    //   } catch (e) {
    //     console.error(`Could not parse value from local storage. Key: ${e.key}`);
    //   }
    // });
}

/**
 * Subscribe a regex pattern to trigger a callback when a storage event happens for a key matching that regex
 *
 * @param {string} keyPattern
 * @param {function} cb
 */
function subscribe(keyPattern, cb) {
    if (!callbackMapping[keyPattern]) {
        callbackMapping[keyPattern] = [];
    }
    callbackMapping[keyPattern].push(cb);
}

/**
 * Remove a callback from a regex pattern
 *
 * @param {string} keyPattern
 * @param {function} cb
 */
function unsubscribe(keyPattern, cb) {
    if (!callbackMapping[keyPattern] || !callbackMapping[keyPattern].length) {
        return;
    }
    callbackMapping[keyPattern] = callbackMapping[keyPattern].filter(existingCallback => existingCallback !== cb);
}

/**
 * When a key change happens, search for any callbacks matching the regex pattern and trigger those callbacks
 *
 * @param {string} key
 * @param {mixed} data
 */
function keyChanged(key, data) {
    _.each(callbackMapping, (callbacks, keyPattern) => {
        const regex = RegExp(keyPattern);

        // If there is a callback whose regex matches the key that was changed, then the callback for that regex
        // is called and passed the data that changed
        if (regex.test(key)) {
            for (let i = 0; i < callbacks.length; i++) {
                const callback = callbacks[i];
                callback(data);
            }
        }
    });
}

/**
 * Write a value to our store with the given key
 *
 * @param {string} key
 * @param {mixed} val
 * @returns {Promise}
 */
function set(key, val) {
    // The storage event doesn't trigger for the current window, so just call keyChanged() manually to mimic
    // the storage event
    keyChanged(key, val);

    // Write the thing to persistent storage, which will trigger a storage event for any other tabs open on this domain
    return PersistentStorage.set(key, val);
}

/**
 * Get some data from the store
 *
 * @param {string} key
 * @param {string} [extraPath] passed to _.get() in order to return just a piece of the localStorage object
 * @param {mixed} [defaultValue] passed to the second param of _.get() in order to specify a default value if the value
 *      we are looking for doesn't exist in the object yet
 * @returns {*}
 */
function get(key, extraPath, defaultValue) {
    return PersistentStorage.get(key)
        .then((val) => {
            if (extraPath) {
                return lodashGet(val, extraPath, defaultValue);
            }
            return val;
        });
}

/**
 * Get multiple keys of data
 *
 * @param {string[]} keys
 * @returns {Promise}
 */
function multiGet(keys) {
    return PersistentStorage.multiGet(keys);
}

/**
 * Sets multiple keys and values. Example
 * Store.multiSet({'key1': 'a', 'key2': 'b'});
 *
 * @param {object} data
 * @returns {Promise}
 */
function multiSet(data) {
    return PersistentStorage.multiSet(data)
        .then(() => {
            _.each(data, (val, key) => keyChanged(key, val));
        });
}

/**
 * Clear out all the data in the store
 *
 * @returns {Promise}
 */
function clear() {
    return PersistentStorage.clear();
}

export {
    subscribe,
    unsubscribe,
    set,
    multiSet,
    get,
    multiGet,
    clear,
    init
};<|MERGE_RESOLUTION|>--- conflicted
+++ resolved
@@ -1,8 +1,4 @@
-<<<<<<< HEAD
-import {get as lodashGet} from 'lodash';
-=======
 import lodashGet from 'lodash.get';
->>>>>>> 5ef84215
 import _ from 'underscore';
 import * as PersistentStorage from '../lib/PersistentStorage';
 
