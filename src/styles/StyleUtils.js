import _ from 'underscore';
import CONST from '../CONST';
import fontFamily from './fontFamily';
import themeColors from './themes/default';
import variables from './variables';
import colors from './colors';
import positioning from './utilities/positioning';
import styles from './styles';
import * as ReportUtils from '../libs/ReportUtils';
import getSafeAreaPaddingTop from '../libs/getSafeAreaPaddingTop';

const workspaceColorOptions = [
    {backgroundColor: colors.blue200, fill: colors.blue700},
    {backgroundColor: colors.blue400, fill: colors.blue800},
    {backgroundColor: colors.blue700, fill: colors.blue200},
    {backgroundColor: colors.green200, fill: colors.green700},
    {backgroundColor: colors.green400, fill: colors.green800},
    {backgroundColor: colors.green700, fill: colors.green200},
    {backgroundColor: colors.yellow200, fill: colors.yellow700},
    {backgroundColor: colors.yellow400, fill: colors.yellow800},
    {backgroundColor: colors.yellow700, fill: colors.yellow200},
    {backgroundColor: colors.tangerine200, fill: colors.tangerine700},
    {backgroundColor: colors.tangerine400, fill: colors.tangerine800},
    {backgroundColor: colors.tangerine700, fill: colors.tangerine400},
    {backgroundColor: colors.pink200, fill: colors.pink700},
    {backgroundColor: colors.pink400, fill: colors.pink800},
    {backgroundColor: colors.pink700, fill: colors.pink200},
    {backgroundColor: colors.ice200, fill: colors.ice700},
    {backgroundColor: colors.ice400, fill: colors.ice800},
    {backgroundColor: colors.ice700, fill: colors.ice200},
];

const avatarBorderSizes = {
    [CONST.AVATAR_SIZE.SMALL_SUBSCRIPT]: variables.componentBorderRadiusSmall,
    [CONST.AVATAR_SIZE.MID_SUBSCRIPT]: variables.componentBorderRadiusSmall,
    [CONST.AVATAR_SIZE.SUBSCRIPT]: variables.componentBorderRadiusSmall,
    [CONST.AVATAR_SIZE.SMALLER]: variables.componentBorderRadiusMedium,
    [CONST.AVATAR_SIZE.SMALL]: variables.componentBorderRadiusMedium,
    [CONST.AVATAR_SIZE.DEFAULT]: variables.componentBorderRadiusNormal,
    [CONST.AVATAR_SIZE.MEDIUM]: variables.componentBorderRadiusLarge,
    [CONST.AVATAR_SIZE.LARGE]: variables.componentBorderRadiusLarge,
    [CONST.AVATAR_SIZE.LARGE_BORDERED]: variables.componentBorderRadiusRounded,
};

const avatarSizes = {
    [CONST.AVATAR_SIZE.DEFAULT]: variables.avatarSizeNormal,
    [CONST.AVATAR_SIZE.SMALL_SUBSCRIPT]: variables.avatarSizeSmallSubscript,
    [CONST.AVATAR_SIZE.MID_SUBSCRIPT]: variables.avatarSizeMidSubscript,
    [CONST.AVATAR_SIZE.SUBSCRIPT]: variables.avatarSizeSubscript,
    [CONST.AVATAR_SIZE.SMALL]: variables.avatarSizeSmall,
    [CONST.AVATAR_SIZE.SMALLER]: variables.avatarSizeSmaller,
    [CONST.AVATAR_SIZE.LARGE]: variables.avatarSizeLarge,
    [CONST.AVATAR_SIZE.MEDIUM]: variables.avatarSizeMedium,
    [CONST.AVATAR_SIZE.LARGE_BORDERED]: variables.avatarSizeLargeBordered,
};

/**
 * Return the style size from an avatar size constant
 *
 * @param {String} size
 * @returns {Number}
 */
function getAvatarSize(size) {
    return avatarSizes[size];
}

/**
 * Return the style from an avatar size constant
 *
 * @param {String} size
 * @returns {Object}
 */
function getAvatarStyle(size) {
    const avatarSize = getAvatarSize(size);
    return {
        height: avatarSize,
        width: avatarSize,
        borderRadius: avatarSize,
        backgroundColor: themeColors.offline,
    };
}

/**
* Return the border radius for an avatar
*
* @param {String} size
* @param {String} type
* @returns {Object}
*/
function getAvatarBorderRadius(size, type) {
    if (type === CONST.ICON_TYPE_WORKSPACE) {
        return {borderRadius: avatarBorderSizes[size]};
    }

    // Default to rounded border
    return {borderRadius: variables.buttonBorderRadius};
}

/**
 * Return the border style for an avatar
 *
 * @param {String} size
 * @param {String} type
 * @returns {Object}
 */
function getAvatarBorderStyle(size, type) {
    return {
        overflow: 'hidden',
        ...getAvatarBorderRadius(size, type),
    };
}

/**
 * Helper method to return old dot default avatar associated with login
 *
 * @param {String} [workspaceName]
 * @returns {Object}
 */
function getDefaultWorkspaceAvatarColor(workspaceName) {
    const colorHash = ReportUtils.hashLogin(workspaceName.trim(), workspaceColorOptions.length);

    return workspaceColorOptions[colorHash];
}

/**
 * Takes safe area insets and returns padding to use for a View
 *
 * @param {Object} insets
 * @param {Boolean} statusBarTranslucent
 * @returns {Object}
 */
function getSafeAreaPadding(insets, statusBarTranslucent) {
    return {
        paddingTop: getSafeAreaPaddingTop(insets, statusBarTranslucent),
        paddingBottom: insets.bottom * variables.safeInsertPercentage,
        paddingLeft: insets.left * variables.safeInsertPercentage,
        paddingRight: insets.right * variables.safeInsertPercentage,
    };
}

/**
 * Takes safe area insets and returns margin to use for a View
 *
 * @param {Object} insets
 * @returns {Object}
 */
function getSafeAreaMargins(insets) {
    return {marginBottom: insets.bottom * variables.safeInsertPercentage};
}

/**
 * @param {Boolean} isZoomed
 * @param {Boolean} isDragging
 * @return {Object}
 */
function getZoomCursorStyle(isZoomed, isDragging) {
    if (!isZoomed) {
        return {cursor: 'zoom-in'};
    }

    return {
        cursor: isDragging ? 'grabbing' : 'zoom-out',
    };
}

/**
 * @param {Boolean} isZoomed
 * @param {Number} imgWidth
 * @param {Number} imgHeight
 * @param {Number} zoomScale
 * @param {Number} containerHeight
 * @param {Number} containerWidth
 * @return {Object}
 */
function getZoomSizingStyle(isZoomed, imgWidth, imgHeight, zoomScale, containerHeight, containerWidth) {
    if (imgWidth === 0 || imgHeight === 0) {
        return {
            height: isZoomed ? '250%' : '100%',
            width: isZoomed ? '250%' : '100%',
        };
    }
    const top = `${Math.max((containerHeight - imgHeight) / 2, 0)}px`;
    const left = `${Math.max((containerWidth - imgWidth) / 2, 0)}px`;

    // Return different size and offset style based on zoomScale and isZoom.
    if (isZoomed) {
        // When both width and height are smaller than container(modal) size, set the height by multiplying zoomScale if it is zoomed in.
        if (zoomScale >= 1) {
            return {
                height: `${imgHeight * zoomScale}px`,
                width: `${imgWidth * zoomScale}px`,
            };
        }

        // If image height and width are bigger than container size, display image with original size because original size is bigger and position absolute.
        return {
            height: `${imgHeight}px`,
            width: `${imgWidth}px`,
            top,
            left,
        };
    }

    // If image is not zoomed in and image size is smaller than container size, display with original size based on offset and position absolute.
    if (zoomScale > 1) {
        return {
            height: `${imgHeight}px`,
            width: `${imgWidth}px`,
            top,
            left,
        };
    }

    // If image is bigger than container size, display full image in the screen with scaled size (fit by container size) and position absolute.
    // top, left offset should be different when displaying long or wide image.
    const scaledTop = `${Math.max((containerHeight - (imgHeight * zoomScale)) / 2, 0)}px`;
    const scaledLeft = `${Math.max((containerWidth - (imgWidth * zoomScale)) / 2, 0)}px`;
    return {
        height: `${imgHeight * zoomScale}px`,
        width: `${imgWidth * zoomScale}px`,
        top: scaledTop,
        left: scaledLeft,
    };
}

/**
 * Returns auto grow text input style
 *
 * @param {Number} width
 * @return {Object}
 */
function getWidthStyle(width) {
    return {
        width,
    };
}

/**
 * Returns a style with backgroundColor and borderColor set to the same color
 *
 * @param {String} backgroundColor
 * @returns {Object}
 */
function getBackgroundAndBorderStyle(backgroundColor) {
    return {
        backgroundColor,
        borderColor: backgroundColor,
    };
}

/**
 * Returns a style with the specified backgroundColor
 *
 * @param {String} backgroundColor
 * @returns {Object}
 */
function getBackgroundColorStyle(backgroundColor) {
    return {
        backgroundColor,
    };
}

/**
 * Returns the width style for the wordmark logo on the sign in page
 *
 * @param {String} environment
 * @param {Boolean} isSmallScreenWidth
 * @returns {Object}
 */
function getSignInWordmarkWidthStyle(environment, isSmallScreenWidth) {
    if (environment === CONST.ENVIRONMENT.DEV) {
        return isSmallScreenWidth ? {width: variables.signInLogoWidthPill} : {width: variables.signInLogoWidthLargeScreenPill};
    }
    if (environment === CONST.ENVIRONMENT.STAGING) {
        return isSmallScreenWidth ? {width: variables.signInLogoWidthPill} : {width: variables.signInLogoWidthLargeScreenPill};
    }
    if (environment === CONST.ENVIRONMENT.PRODUCTION) {
        return isSmallScreenWidth ? {width: variables.signInLogoWidth} : {width: variables.signInLogoWidthLargeScreen};
    }
    return isSmallScreenWidth ? {width: variables.signInLogoWidthPill} : {width: variables.signInLogoWidthLargeScreenPill};
}

/**
 * Converts a color in hexadecimal notation into RGB notation.
 *
 * @param {String} hexadecimal A color in hexadecimal notation.
 * @returns {Array} `undefined` if the input color is not in hexadecimal notation. Otherwise, the RGB components of the input color.
 */
function hexadecimalToRGBArray(hexadecimal) {
    const components = /^#?([a-f\d]{2})([a-f\d]{2})([a-f\d]{2})$/i.exec(hexadecimal);

    if (components === null) { return undefined; }

    return _.map(components.slice(1), component => parseInt(component, 16));
}

/**
 * Returns a background color with opacity style
 *
 * @param {String} backgroundColor
 * @param {number} opacity
 * @returns {Object}
 */
function getBackgroundColorWithOpacityStyle(backgroundColor, opacity) {
    const result = hexadecimalToRGBArray(backgroundColor);
    if (result !== undefined) {
        return {
            backgroundColor: `rgba(${result[0]}, ${result[1]}, ${result[2]}, ${opacity})`,
        };
    }
    return {};
}

/**
 * Generate a style for the background color of the Badge
 *
 * @param {Boolean} success
 * @param {Boolean} error
 * @param {boolean} [isPressed=false]
 * @param {boolean} [isAdHoc=false]
 * @return {Object}
 */
function getBadgeColorStyle(success, error, isPressed = false, isAdHoc = false) {
    if (success) {
        if (isAdHoc) {
            return isPressed ? styles.badgeAdHocSuccessPressed : styles.badgeAdHocSuccess;
        }
        return isPressed ? styles.badgeSuccessPressed : styles.badgeSuccess;
    }
    if (error) {
        return isPressed ? styles.badgeDangerPressed : styles.badgeDanger;
    }
    return {};
}

/**
 * Generate a style for the background color of the button, based on its current state.
 *
 * @param {String} [buttonState] - One of {'default', 'hovered', 'pressed'}
 * @param {Boolean} isMenuItem - whether this button is apart of a list
 * @returns {Object}
 */
function getButtonBackgroundColorStyle(buttonState = CONST.BUTTON_STATES.DEFAULT, isMenuItem = false) {
    switch (buttonState) {
        case CONST.BUTTON_STATES.PRESSED:
            return {backgroundColor: themeColors.buttonPressedBG};
        case CONST.BUTTON_STATES.ACTIVE:
            return isMenuItem ? {backgroundColor: themeColors.border} : {backgroundColor: themeColors.buttonHoveredBG};
        case CONST.BUTTON_STATES.DISABLED:
        case CONST.BUTTON_STATES.DEFAULT:
        default:
            return {};
    }
}

/**
 * Generate fill color of an icon based on its state.
 *
 * @param {String} [buttonState] - One of {'default', 'hovered', 'pressed'}
 * @param {Boolean} isMenuIcon - whether this icon is apart of a list
 * @returns {Object}
 */
function getIconFillColor(buttonState = CONST.BUTTON_STATES.DEFAULT, isMenuIcon = false) {
    switch (buttonState) {
        case CONST.BUTTON_STATES.ACTIVE:
        case CONST.BUTTON_STATES.PRESSED:
            return themeColors.iconHovered;
        case CONST.BUTTON_STATES.COMPLETE:
            return themeColors.iconSuccessFill;
        case CONST.BUTTON_STATES.DEFAULT:
        case CONST.BUTTON_STATES.DISABLED:
        default:
            if (isMenuIcon) {
                return themeColors.iconMenu;
            }
            return themeColors.icon;
    }
}

/**
 * @param {Animated.Value} rotate
 * @param {Animated.Value} backgroundColor
 * @returns {Object}
 */
function getAnimatedFABStyle(rotate, backgroundColor) {
    return {
        transform: [{rotate}],
        backgroundColor,
    };
}

/**
 * @param {Number} width
 * @param {Number | null} height
 * @returns {Object}
 */
function getWidthAndHeightStyle(width, height = null) {
    return {
        width,
        height: height != null ? height : width,
    };
}

/**
 * @param {Object} params
 * @returns {Object}
 */
function getModalPaddingStyles({
    shouldAddBottomSafeAreaMargin,
    shouldAddTopSafeAreaMargin,
    shouldAddBottomSafeAreaPadding,
    shouldAddTopSafeAreaPadding,
    safeAreaPaddingTop,
    safeAreaPaddingBottom,
    safeAreaPaddingLeft,
    safeAreaPaddingRight,
    modalContainerStyleMarginTop,
    modalContainerStyleMarginBottom,
    modalContainerStylePaddingTop,
    modalContainerStylePaddingBottom,
    insets,
}) {
    // use fallback value for safeAreaPaddingBottom to keep padding bottom consistent with padding top.
    // More info: issue #17376
    const safeAreaPaddingBottomWithFallback = insets.bottom === 0 ? (modalContainerStylePaddingTop || 0) : safeAreaPaddingBottom;
    return {
        marginTop: (modalContainerStyleMarginTop || 0) + (shouldAddTopSafeAreaMargin ? safeAreaPaddingTop : 0),
        marginBottom: (modalContainerStyleMarginBottom || 0) + (shouldAddBottomSafeAreaMargin ? safeAreaPaddingBottomWithFallback : 0),
        paddingTop: shouldAddTopSafeAreaPadding
            ? (modalContainerStylePaddingTop || 0) + safeAreaPaddingTop
            : modalContainerStylePaddingTop || 0,
        paddingBottom: shouldAddBottomSafeAreaPadding
            ? (modalContainerStylePaddingBottom || 0) + safeAreaPaddingBottomWithFallback
            : modalContainerStylePaddingBottom || 0,
        paddingLeft: safeAreaPaddingLeft || 0,
        paddingRight: safeAreaPaddingRight || 0,
    };
}

/**
 * Takes fontStyle and fontWeight and returns the correct fontFamily
 *
 * @param {Object} params
 * @returns {String}
 */
function getFontFamilyMonospace({fontStyle, fontWeight}) {
    const italic = fontStyle === 'italic' && fontFamily.MONOSPACE_ITALIC;
    const bold = fontWeight === 'bold' && fontFamily.MONOSPACE_BOLD;
    const italicBold = italic && bold && fontFamily.MONOSPACE_BOLD_ITALIC;

    return italicBold || bold || italic || fontFamily.MONOSPACE;
}

/**
 * Gives the width for Emoji picker Widget
 *
 * @param {Boolean} isSmallScreenWidth
 * @returns {String}
 */
function getEmojiPickerStyle(isSmallScreenWidth) {
    if (isSmallScreenWidth) {
        return {
            width: '100%',
        };
    }
    return {
        width: CONST.EMOJI_PICKER_SIZE.WIDTH,
        height: CONST.EMOJI_PICKER_SIZE.HEIGHT,
    };
}

/**
 * Get the random promo color and image for Login page
 *
 * @return {Object}
 */
function getLoginPagePromoStyle() {
    const promos = [
        {
            backgroundColor: colors.green,
            backgroundImageUri: `${CONST.CLOUDFRONT_URL}/images/homepage/brand-stories/freeplan_green.svg`,
        },
        {
            backgroundColor: colors.orange,
            backgroundImageUri: `${CONST.CLOUDFRONT_URL}/images/homepage/brand-stories/freeplan_orange.svg`,
        },
        {
            backgroundColor: colors.pink,
            backgroundImageUri: `${CONST.CLOUDFRONT_URL}/images/homepage/brand-stories/freeplan_pink.svg`,
        },
        {
            backgroundColor: colors.blue,
            backgroundImageUri: `${CONST.CLOUDFRONT_URL}/images/homepage/brand-stories/freeplan_blue.svg`,
        },
        {
            backgroundColor: colors.floralwhite,
            backgroundImageUri: `${CONST.CLOUDFRONT_URL}/images/homepage/brand-stories/cpa-card.svg`,
            redirectUri: `${CONST.USE_EXPENSIFY_URL}/accountants`,
        },
    ];
    return promos[_.random(0, 4)];
}

/**
 * Generate the styles for the ReportActionItem wrapper view.
 *
 * @param {Boolean} [isHovered]
 * @param {Boolean} [isLoading]
 * @returns {Object}
 */
function getReportActionItemStyle(isHovered = false, isLoading = false) {
    return {
        display: 'flex',
        justifyContent: 'space-between',
        backgroundColor: isHovered
            ? themeColors.hoverComponentBG

            // Warning: Setting this to a non-transparent color will cause unread indicator to break on Android
            : colors.transparent,
        opacity: isLoading ? 0.5 : 1,
        cursor: 'initial',
    };
}

/**
 * Generate the wrapper styles for the mini ReportActionContextMenu.
 *
 * @param {Boolean} isReportActionItemGrouped
 * @returns {Object}
 */
function getMiniReportActionContextMenuWrapperStyle(isReportActionItemGrouped) {
    return {
        ...(isReportActionItemGrouped ? positioning.tn8 : positioning.tn4),
        ...positioning.r4,
        position: 'absolute',
        zIndex: 1,
    };
}

/**
 * @param {Boolean} isSmallScreenWidth
 * @returns {Object}
 */
function getPaymentMethodMenuWidth(isSmallScreenWidth) {
    const margin = 20;
    return {width: !isSmallScreenWidth ? variables.sideBarWidth - (margin * 2) : undefined};
}

/**
 * Converts a color in RGBA notation to an equivalent color in RGB notation.
 *
 * @param {Array} foregroundRGB The three components of the foreground color in RGB notation.
 * @param {Array} backgroundRGB The three components of the background color in RGB notation.
 * @param {number} opacity The desired opacity of the foreground color.
 * @returns {Array} The RGB components of the RGBA color converted to RGB.
 */
function convertRGBAToRGB(foregroundRGB, backgroundRGB, opacity) {
    const [foregroundRed, foregroundGreen, foregroundBlue] = foregroundRGB;
    const [backgroundRed, backgroundGreen, backgroundBlue] = backgroundRGB;

    return [
        ((1 - opacity) * backgroundRed) + (opacity * foregroundRed),
        ((1 - opacity) * backgroundGreen) + (opacity * foregroundGreen),
        ((1 - opacity) * backgroundBlue) + (opacity * foregroundBlue),
    ];
}

/**
 * Converts three unit values to the three components of a color in RGB notation.
 *
 * @param {number} red A unit value representing the first component of a color in RGB notation.
 * @param {number} green A unit value representing the second component of a color in RGB notation.
 * @param {number} blue A unit value representing the third component of a color in RGB notation.
 * @returns {Array} An array with the three components of a color in RGB notation.
 */
function convertUnitValuesToRGB(red, green, blue) {
    return [Math.floor(red * 255), Math.floor(green * 255), Math.floor(blue * 255)];
}

/**
 * Converts the three components of a color in RGB notation to three unit values.
 *
 * @param {number} red The first component of a color in RGB notation.
 * @param {number} green The second component of a color in RGB notation.
 * @param {number} blue The third component of a color in RGB notation.
 * @returns {Array} An array with three unit values representing the components of a color in RGB notation.
 */
function convertRGBToUnitValues(red, green, blue) {
    return [red / 255, green / 255, blue / 255];
}

/**
 * Determines the theme color for a modal based on the app's background color,
 * the modal's backdrop, and the backdrop's opacity.
 *
 * @returns {String} The theme color as an RGB value.
 */
function getThemeBackgroundColor() {
    const backdropOpacity = variables.modalFullscreenBackdropOpacity;

    const [backgroundRed, backgroundGreen, backgroundBlue] = hexadecimalToRGBArray(themeColors.appBG);
    const [backdropRed, backdropGreen, backdropBlue] = hexadecimalToRGBArray(themeColors.modalBackdrop);
    const normalizedBackdropRGB = convertRGBToUnitValues(backdropRed, backdropGreen, backdropBlue);
    const normalizedBackgroundRGB = convertRGBToUnitValues(
        backgroundRed,
        backgroundGreen,
        backgroundBlue,
    );
    const themeRGBNormalized = convertRGBAToRGB(
        normalizedBackdropRGB,
        normalizedBackgroundRGB,
        backdropOpacity,
    );
    const themeRGB = convertUnitValuesToRGB(...themeRGBNormalized);

    return `rgb(${themeRGB.join(', ')})`;
}

/**
 * Parse styleParam and return Styles array
 * @param {Object|Object[]} styleParam
 * @returns {Object[]}
 */
function parseStyleAsArray(styleParam) {
    return _.isArray(styleParam) ? styleParam : [styleParam];
}

/**
 * Receives any number of object or array style objects and returns them all as an array
 * @param {Object|Object[]} allStyles
 * @return {Object[]}
 */
function combineStyles(...allStyles) {
    let finalStyles = [];
    _.each(allStyles, (style) => {
        finalStyles = finalStyles.concat(parseStyleAsArray(style));
    });
    return finalStyles;
}

/**
 * Get variable padding-left as style
 * @param {Number} paddingLeft
 * @returns {Object}
 */
function getPaddingLeft(paddingLeft) {
    return {
        paddingLeft,
    };
}

/**
 * Android only - convert RTL text to a LTR text using Unicode controls.
 * https://www.w3.org/International/questions/qa-bidi-unicode-controls
 * @param {String} text
 * @returns {String}
 */
function convertToLTR(text) {
    return `\u2066${text}`;
}

/**
 * Checks to see if the iOS device has safe areas or not
 *
 * @param {Number} windowWidth
 * @param {Number} windowHeight
 * @returns {Boolean}
 */
function hasSafeAreas(windowWidth, windowHeight) {
    const heightsIphonesWithNotches = [812, 896, 844, 926];
    return _.contains(heightsIphonesWithNotches, windowHeight) || _.contains(heightsIphonesWithNotches, windowWidth);
}

/**
 * Get height as style
 * @param {Number} height
 * @returns {Object}
 */
function getHeight(height) {
    return {
        height,
    };
}

/**
 * Get minimum height as style
 * @param {Number} minHeight
 * @returns {Object}
 */
function getMinimumHeight(minHeight) {
    return {
        minHeight,
    };
}

/**
 * Get maximum width as style
 * @param {Number} maxWidth
 * @returns {Object}
 */
function getMaximumWidth(maxWidth) {
    return {
        maxWidth,
    };
}

/**
 * Return style for opacity animation.
 *
 * @param {Animated.Value} fadeAnimation
 * @returns {Object}
 */
function fade(fadeAnimation) {
    return {
        opacity: fadeAnimation,
    };
}

/**
 * Return width for keyboard shortcuts modal.
 *
 * @param {Boolean} isSmallScreenWidth
 * @returns {Object}
 */
function getKeyboardShortcutsModalWidth(isSmallScreenWidth) {
    if (isSmallScreenWidth) {
        return {maxWidth: '100%'};
    }
    return {maxWidth: 600};
}

/**
 * @param {Boolean} isHovered
 * @param {Boolean} isPressed
 * @returns {Object}
 */
function getHorizontalStackedAvatarBorderStyle(isHovered, isPressed) {
    let backgroundColor = themeColors.appBG;

    if (isHovered) {
        backgroundColor = themeColors.border;
    }

    if (isPressed) {
        backgroundColor = themeColors.buttonPressedBG;
    }

    return {
        backgroundColor,
        borderColor: backgroundColor,
    };
}

/**
 * @param {Number} safeAreaPaddingBottom
 * @returns {Object}
 */
function getErrorPageContainerStyle(safeAreaPaddingBottom = 0) {
    return {
        backgroundColor: themeColors.componentBG,
        paddingBottom: 40 + safeAreaPaddingBottom,
    };
}

/**
 * Gets the correct size for the empty state background image based on screen dimensions
 *
 * @param {Boolean} isSmallScreenWidth
 * @returns {Object}
 */
function getReportWelcomeBackgroundImageStyle(isSmallScreenWidth) {
    if (isSmallScreenWidth) {
        return {
            height: CONST.EMPTY_STATE_BACKGROUND.SMALL_SCREEN.IMAGE_HEIGHT,
            width: '100%',
            position: 'absolute',
        };
    }

    return {
        height: CONST.EMPTY_STATE_BACKGROUND.WIDE_SCREEN.IMAGE_HEIGHT,
        width: '100%',
        position: 'absolute',
    };
}

/**
 * Gets the correct top margin size for the chat welcome message based on screen dimensions
 *
 * @param {Boolean} isSmallScreenWidth
 * @returns {Object}
 */
function getReportWelcomeTopMarginStyle(isSmallScreenWidth) {
    if (isSmallScreenWidth) {
        return {
            marginTop: CONST.EMPTY_STATE_BACKGROUND.SMALL_SCREEN.VIEW_HEIGHT,
        };
    }

    return {
        marginTop: CONST.EMPTY_STATE_BACKGROUND.WIDE_SCREEN.VIEW_HEIGHT,
    };
}

/**
 * Returns fontSize style
 *
 * @param {Number} fontSize
 * @returns {Object}
 */
function getFontSizeStyle(fontSize) {
    return {
        fontSize,
    };
}

/**
 * Gets the correct size for the empty state container based on screen dimensions
 *
 * @param {Boolean} isSmallScreenWidth
 * @returns {Object}
 */
function getReportWelcomeContainerStyle(isSmallScreenWidth) {
    if (isSmallScreenWidth) {
        return {
            minHeight: CONST.EMPTY_STATE_BACKGROUND.SMALL_SCREEN.CONTAINER_MINHEIGHT,
            display: 'flex',
            justifyContent: 'space-between',
        };
    }

    return {
        minHeight: CONST.EMPTY_STATE_BACKGROUND.WIDE_SCREEN.CONTAINER_MINHEIGHT,
        display: 'flex',
        justifyContent: 'space-between',
    };
}

/**
 * Gets styles for Emoji Suggestion row
 *
 * @param {Number} highlightedEmojiIndex
 * @param {Number} rowHeight
 * @param {Boolean} hovered
 * @param {Number} currentEmojiIndex
 * @returns {Object}
 */
function getEmojiSuggestionItemStyle(
    highlightedEmojiIndex,
    rowHeight,
    hovered,
    currentEmojiIndex,
) {
    let backgroundColor;

    if (currentEmojiIndex === highlightedEmojiIndex) {
        backgroundColor = themeColors.activeComponentBG;
    } else if (hovered) {
        backgroundColor = themeColors.hoverComponentBG;
    }

    return [
        {
            height: rowHeight,
            justifyContent: 'center',
        },
        backgroundColor ? {
            backgroundColor,
        } : {},
    ];
}

/**
 * Gets the correct position for emoji suggestion container
 *
 * @param {Number} itemsHeight
 * @param {Boolean} shouldIncludeReportRecipientLocalTimeHeight
 * @returns {Object}
 */
function getEmojiSuggestionContainerStyle(
    itemsHeight,
    shouldIncludeReportRecipientLocalTimeHeight,
) {
    const optionalPadding = shouldIncludeReportRecipientLocalTimeHeight ? CONST.RECIPIENT_LOCAL_TIME_HEIGHT : 0;
    const padding = CONST.EMOJI_SUGGESTER.SUGGESTER_PADDING - optionalPadding;

    // The suggester is positioned absolutely within the component that includes the input and RecipientLocalTime view (for non-expanded mode only). To position it correctly,
    // we need to shift it by the suggester's height plus its padding and, if applicable, the height of the RecipientLocalTime view.
    return {
        overflow: 'hidden',
        top: -(itemsHeight + padding),
    };
}

/**
 * Select the correct color for text.
 * @param {Boolean} isColored
 * @returns {String | null}
 */
const getColoredBackgroundStyle = isColored => ({backgroundColor: isColored ? colors.blueLink : null});

function getEmojiReactionBubbleStyle(isHovered, hasUserReacted, isContextMenu = false) {
    let backgroundColor = themeColors.border;

    if (isHovered) {
        backgroundColor = themeColors.buttonHoveredBG;
    }

    if (hasUserReacted) {
        backgroundColor = themeColors.reactionActive;
    }

    if (isContextMenu) {
        return {
            paddingVertical: 3,
            paddingHorizontal: 12,
            backgroundColor,
        };
    }

    return {
        paddingVertical: 2,
        paddingHorizontal: 8,
        backgroundColor,
    };
}

function getEmojiReactionBubbleTextStyle(isContextMenu = false) {
    if (isContextMenu) {
        return {
            fontSize: 17,
            lineHeight: 28,
        };
    }

    return {
        fontSize: 15,
        lineHeight: 24,
    };
}

function getEmojiReactionCounterTextStyle(hasUserReacted) {
    if (hasUserReacted) {
        return {color: themeColors.link};
    }

    return {color: themeColors.textLight};
}

/**
 * Returns a style object with a rotation transformation applied based on the provided direction prop.
 *
 * @param {string} direction - The direction of the rotation (CONST.DIRECTION.LEFT or CONST.DIRECTION.RIGHT).
 * @returns {Object}
 */
function getDirectionStyle(direction) {
    if (direction === CONST.DIRECTION.LEFT) {
        return {transform: [{rotate: '180deg'}]};
    }

    return {};
}

/**
<<<<<<< HEAD
 * Returns a style object with display flex or none basing on the condition value.
 *
 * @param {boolean} condition
 * @returns {Object}
 */
const displayIfTrue = condition => ({display: condition ? 'flex' : 'none'});
=======
 * @param {Boolean} shouldDisplayBorder
 * @returns {Object}
 */
function getGoolgeListViewStyle(shouldDisplayBorder) {
    if (shouldDisplayBorder) {
        return {
            ...styles.borderTopRounded,
            ...styles.borderBottomRounded,
            marginTop: 4,
            paddingVertical: 6,
        };
    }

    return {
        transform: [{scale: 0}],
    };
}
>>>>>>> e8cec431

export {
    getAvatarSize,
    getAvatarStyle,
    getAvatarBorderStyle,
    getErrorPageContainerStyle,
    getSafeAreaPadding,
    getSafeAreaMargins,
    getZoomCursorStyle,
    getZoomSizingStyle,
    getWidthStyle,
    getBackgroundAndBorderStyle,
    getBackgroundColorStyle,
    getBackgroundColorWithOpacityStyle,
    getBadgeColorStyle,
    getButtonBackgroundColorStyle,
    getIconFillColor,
    getAnimatedFABStyle,
    getWidthAndHeightStyle,
    getModalPaddingStyles,
    getFontFamilyMonospace,
    getEmojiPickerStyle,
    getLoginPagePromoStyle,
    getReportActionItemStyle,
    getMiniReportActionContextMenuWrapperStyle,
    getKeyboardShortcutsModalWidth,
    getPaymentMethodMenuWidth,
    getThemeBackgroundColor,
    parseStyleAsArray,
    combineStyles,
    getPaddingLeft,
    convertToLTR,
    hasSafeAreas,
    getHeight,
    getMinimumHeight,
    getMaximumWidth,
    fade,
    getHorizontalStackedAvatarBorderStyle,
    getReportWelcomeBackgroundImageStyle,
    getReportWelcomeTopMarginStyle,
    getReportWelcomeContainerStyle,
    getEmojiSuggestionItemStyle,
    getEmojiSuggestionContainerStyle,
    getColoredBackgroundStyle,
    getDefaultWorkspaceAvatarColor,
    getAvatarBorderRadius,
    getEmojiReactionBubbleStyle,
    getEmojiReactionBubbleTextStyle,
    getEmojiReactionCounterTextStyle,
    getDirectionStyle,
    displayIfTrue,
    getFontSizeStyle,
    getSignInWordmarkWidthStyle,
    getGoolgeListViewStyle,
};<|MERGE_RESOLUTION|>--- conflicted
+++ resolved
@@ -962,14 +962,14 @@
 }
 
 /**
-<<<<<<< HEAD
  * Returns a style object with display flex or none basing on the condition value.
  *
  * @param {boolean} condition
  * @returns {Object}
  */
 const displayIfTrue = condition => ({display: condition ? 'flex' : 'none'});
-=======
+
+/**
  * @param {Boolean} shouldDisplayBorder
  * @returns {Object}
  */
@@ -987,7 +987,6 @@
         transform: [{scale: 0}],
     };
 }
->>>>>>> e8cec431
 
 export {
     getAvatarSize,
