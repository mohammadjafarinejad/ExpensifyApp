import _ from 'underscore';
import CONST from '../CONST';
import fontFamily from './fontFamily';
import themeColors from './themes/default';
import variables from './variables';
import colors from './colors';
import positioning from './utilities/positioning';
import styles from './styles';
import spacing from './utilities/spacing';
import * as UserUtils from '../libs/UserUtils';
import * as Browser from '../libs/Browser';

const workspaceColorOptions = [
    {backgroundColor: colors.blue200, fill: colors.blue700},
    {backgroundColor: colors.blue400, fill: colors.blue800},
    {backgroundColor: colors.blue700, fill: colors.blue200},
    {backgroundColor: colors.green200, fill: colors.green700},
    {backgroundColor: colors.green400, fill: colors.green800},
    {backgroundColor: colors.green700, fill: colors.green200},
    {backgroundColor: colors.yellow200, fill: colors.yellow700},
    {backgroundColor: colors.yellow400, fill: colors.yellow800},
    {backgroundColor: colors.yellow700, fill: colors.yellow200},
    {backgroundColor: colors.tangerine200, fill: colors.tangerine700},
    {backgroundColor: colors.tangerine400, fill: colors.tangerine800},
    {backgroundColor: colors.tangerine700, fill: colors.tangerine400},
    {backgroundColor: colors.pink200, fill: colors.pink700},
    {backgroundColor: colors.pink400, fill: colors.pink800},
    {backgroundColor: colors.pink700, fill: colors.pink200},
    {backgroundColor: colors.ice200, fill: colors.ice700},
    {backgroundColor: colors.ice400, fill: colors.ice800},
    {backgroundColor: colors.ice700, fill: colors.ice200},
];

const avatarBorderSizes = {
    [CONST.AVATAR_SIZE.SMALL_SUBSCRIPT]: variables.componentBorderRadiusSmall,
    [CONST.AVATAR_SIZE.MID_SUBSCRIPT]: variables.componentBorderRadiusSmall,
    [CONST.AVATAR_SIZE.SUBSCRIPT]: variables.componentBorderRadiusMedium,
    [CONST.AVATAR_SIZE.SMALLER]: variables.componentBorderRadiusMedium,
    [CONST.AVATAR_SIZE.SMALL]: variables.componentBorderRadiusMedium,
    [CONST.AVATAR_SIZE.HEADER]: variables.componentBorderRadiusMedium,
    [CONST.AVATAR_SIZE.DEFAULT]: variables.componentBorderRadiusNormal,
    [CONST.AVATAR_SIZE.MEDIUM]: variables.componentBorderRadiusLarge,
    [CONST.AVATAR_SIZE.LARGE]: variables.componentBorderRadiusLarge,
    [CONST.AVATAR_SIZE.LARGE_BORDERED]: variables.componentBorderRadiusRounded,
};

const avatarSizes = {
    [CONST.AVATAR_SIZE.DEFAULT]: variables.avatarSizeNormal,
    [CONST.AVATAR_SIZE.SMALL_SUBSCRIPT]: variables.avatarSizeSmallSubscript,
    [CONST.AVATAR_SIZE.MID_SUBSCRIPT]: variables.avatarSizeMidSubscript,
    [CONST.AVATAR_SIZE.SUBSCRIPT]: variables.avatarSizeSubscript,
    [CONST.AVATAR_SIZE.SMALL]: variables.avatarSizeSmall,
    [CONST.AVATAR_SIZE.SMALLER]: variables.avatarSizeSmaller,
    [CONST.AVATAR_SIZE.LARGE]: variables.avatarSizeLarge,
    [CONST.AVATAR_SIZE.MEDIUM]: variables.avatarSizeMedium,
    [CONST.AVATAR_SIZE.LARGE_BORDERED]: variables.avatarSizeLargeBordered,
    [CONST.AVATAR_SIZE.HEADER]: variables.avatarSizeHeader,
    [CONST.AVATAR_SIZE.MENTION_ICON]: variables.avatarSizeMentionIcon,
};

const emptyAvatarStyles = {
    [CONST.AVATAR_SIZE.SMALL]: styles.emptyAvatarSmall,
    [CONST.AVATAR_SIZE.MEDIUM]: styles.emptyAvatarMedium,
    [CONST.AVATAR_SIZE.LARGE]: styles.emptyAvatarLarge,
};

/**
 * Return the style size from an avatar size constant
 *
 * @param {String} size
 * @returns {Number}
 */
function getAvatarSize(size) {
    return avatarSizes[size];
}

/**
 * Return the height of magic code input container
 *
 * @returns {Object}
 */
function getHeightOfMagicCodeInput() {
    return {height: styles.magicCodeInputContainer.minHeight - styles.textInputContainer.borderBottomWidth};
}

/**
 * Return the style from an empty avatar size constant
 *
 * @param {String} size
 * @returns {Object}
 */
function getEmptyAvatarStyle(size) {
    return emptyAvatarStyles[size];
}

/**
 * Return the style from an avatar size constant
 *
 * @param {String} size
 * @returns {Object}
 */
function getAvatarStyle(size) {
    const avatarSize = getAvatarSize(size);
    return {
        height: avatarSize,
        width: avatarSize,
        borderRadius: avatarSize,
        backgroundColor: themeColors.offline,
    };
}

/**
 * Get Font size of '+1' text on avatar overlay
 * @param {String} size
 * @returns {Object}
 */
function getAvatarExtraFontSizeStyle(size) {
    const AVATAR_SIZES = {
        [CONST.AVATAR_SIZE.DEFAULT]: variables.fontSizeNormal,
        [CONST.AVATAR_SIZE.SMALL_SUBSCRIPT]: variables.fontSizeExtraSmall,
        [CONST.AVATAR_SIZE.MID_SUBSCRIPT]: variables.fontSizeExtraSmall,
        [CONST.AVATAR_SIZE.SUBSCRIPT]: variables.fontSizeExtraSmall,
        [CONST.AVATAR_SIZE.SMALL]: variables.fontSizeSmall,
        [CONST.AVATAR_SIZE.SMALLER]: variables.fontSizeExtraSmall,
        [CONST.AVATAR_SIZE.LARGE]: variables.fontSizeXLarge,
        [CONST.AVATAR_SIZE.MEDIUM]: variables.fontSizeMedium,
        [CONST.AVATAR_SIZE.LARGE_BORDERED]: variables.fontSizeXLarge,
    };
    return {
        fontSize: AVATAR_SIZES[size],
    };
}

/**
 * Get Bordersize of Avatar based on avatar size
 * @param {String} size
 * @returns {Object}
 */
function getAvatarBorderWidth(size) {
    const AVATAR_SIZES = {
        [CONST.AVATAR_SIZE.DEFAULT]: 3,
        [CONST.AVATAR_SIZE.SMALL_SUBSCRIPT]: 1,
        [CONST.AVATAR_SIZE.MID_SUBSCRIPT]: 2,
        [CONST.AVATAR_SIZE.SUBSCRIPT]: 2,
        [CONST.AVATAR_SIZE.SMALL]: 2,
        [CONST.AVATAR_SIZE.SMALLER]: 2,
        [CONST.AVATAR_SIZE.LARGE]: 4,
        [CONST.AVATAR_SIZE.MEDIUM]: 3,
        [CONST.AVATAR_SIZE.LARGE_BORDERED]: 4,
    };
    return {
        borderWidth: AVATAR_SIZES[size],
    };
}

/**
 * Return the border radius for an avatar
 *
 * @param {String} size
 * @param {String} type
 * @returns {Object}
 */
function getAvatarBorderRadius(size, type) {
    if (type === CONST.ICON_TYPE_WORKSPACE) {
        return {borderRadius: avatarBorderSizes[size]};
    }

    // Default to rounded border
    return {borderRadius: variables.buttonBorderRadius};
}

/**
 * Return the border style for an avatar
 *
 * @param {String} size
 * @param {String} type
 * @returns {Object}
 */
function getAvatarBorderStyle(size, type) {
    return {
        overflow: 'hidden',
        ...getAvatarBorderRadius(size, type),
    };
}

/**
 * Helper method to return old dot default avatar associated with login
 *
 * @param {String} [workspaceName]
 * @returns {Object}
 */
function getDefaultWorkspaceAvatarColor(workspaceName) {
    const colorHash = UserUtils.hashText(workspaceName.trim(), workspaceColorOptions.length);

    return workspaceColorOptions[colorHash];
}

/**
 * Takes safe area insets and returns padding to use for a View
 *
 * @param {Object} insets
 * @param {Number} [insetsPercentage] - Percentage of the insets to use for sides and bottom padding
 * @returns {Object}
 */
function getSafeAreaPadding(insets, insetsPercentage = variables.safeInsertPercentage) {
    return {
        paddingTop: insets.top,
        paddingBottom: insets.bottom * insetsPercentage,
        paddingLeft: insets.left * insetsPercentage,
        paddingRight: insets.right * insetsPercentage,
    };
}

/**
 * Takes safe area insets and returns margin to use for a View
 *
 * @param {Object} insets
 * @returns {Object}
 */
function getSafeAreaMargins(insets) {
    return {marginBottom: insets.bottom * variables.safeInsertPercentage};
}

/**
 * @param {Boolean} isZoomed
 * @param {Boolean} isDragging
 * @return {Object}
 */
function getZoomCursorStyle(isZoomed, isDragging) {
    if (!isZoomed) {
        return styles.cursorZoomIn;
    }

    return isDragging ? styles.cursorGrabbing : styles.cursorZoomOut;
}

/**
 * @param {Boolean} isZoomed
 * @param {Number} imgWidth
 * @param {Number} imgHeight
 * @param {Number} zoomScale
 * @param {Number} containerHeight
 * @param {Number} containerWidth
 * @param {Boolean} isLoading
 * @returns {Object | undefined}
 */
function getZoomSizingStyle(isZoomed, imgWidth, imgHeight, zoomScale, containerHeight, containerWidth, isLoading) {
    // Hide image until finished loading to prevent showing preview with wrong dimensions
    if (isLoading || imgWidth === 0 || imgHeight === 0) {
        return undefined;
    }
    const top = `${Math.max((containerHeight - imgHeight) / 2, 0)}px`;
    const left = `${Math.max((containerWidth - imgWidth) / 2, 0)}px`;

    // Return different size and offset style based on zoomScale and isZoom.
    if (isZoomed) {
        // When both width and height are smaller than container(modal) size, set the height by multiplying zoomScale if it is zoomed in.
        if (zoomScale >= 1) {
            return {
                height: `${imgHeight * zoomScale}px`,
                width: `${imgWidth * zoomScale}px`,
            };
        }

        // If image height and width are bigger than container size, display image with original size because original size is bigger and position absolute.
        return {
            height: `${imgHeight}px`,
            width: `${imgWidth}px`,
            top,
            left,
        };
    }

    // If image is not zoomed in and image size is smaller than container size, display with original size based on offset and position absolute.
    if (zoomScale > 1) {
        return {
            height: `${imgHeight}px`,
            width: `${imgWidth}px`,
            top,
            left,
        };
    }

    // If image is bigger than container size, display full image in the screen with scaled size (fit by container size) and position absolute.
    // top, left offset should be different when displaying long or wide image.
    const scaledTop = `${Math.max((containerHeight - imgHeight * zoomScale) / 2, 0)}px`;
    const scaledLeft = `${Math.max((containerWidth - imgWidth * zoomScale) / 2, 0)}px`;
    return {
        height: `${imgHeight * zoomScale}px`,
        width: `${imgWidth * zoomScale}px`,
        top: scaledTop,
        left: scaledLeft,
    };
}

/**
 * Returns auto grow text input style
 *
 * @param {Number} width
 * @return {Object}
 */
function getWidthStyle(width) {
    return {
        width,
    };
}

/**
 * Returns auto grow height text input style
 *
 * @param {Number} textInputHeight
 * @param {Number} maxHeight
 * @returns {Object}
 */
function getAutoGrowHeightInputStyle(textInputHeight, maxHeight) {
    if (textInputHeight > maxHeight) {
        return {
            ...styles.pr0,
            ...styles.overflowAuto,
        };
    }

    return {
        ...styles.pr0,
        ...styles.overflowHidden,
        // maxHeight is not of the input only but the of the whole input container
        // which also includes the top padding and bottom border
        height: maxHeight - styles.textInputMultilineContainer.paddingTop - styles.textInputContainer.borderBottomWidth,
    };
}

/**
 * Returns a style with backgroundColor and borderColor set to the same color
 *
 * @param {String} backgroundColor
 * @returns {Object}
 */
function getBackgroundAndBorderStyle(backgroundColor) {
    return {
        backgroundColor,
        borderColor: backgroundColor,
    };
}

/**
 * Returns a style with the specified backgroundColor
 *
 * @param {String} backgroundColor
 * @returns {Object}
 */
function getBackgroundColorStyle(backgroundColor) {
    return {
        backgroundColor,
    };
}

/**
 * Returns a style with the specified borderColor
 *
 * @param {String} borderColor
 * @returns {Object}
 */
function getBorderColorStyle(borderColor) {
    return {
        borderColor,
    };
}

/**
 * Returns the width style for the wordmark logo on the sign in page
 *
 * @param {String} environment
 * @param {Boolean} isSmallScreenWidth
 * @returns {Object}
 */
function getSignInWordmarkWidthStyle(environment, isSmallScreenWidth) {
    if (environment === CONST.ENVIRONMENT.DEV) {
        return isSmallScreenWidth ? {width: variables.signInLogoWidthPill} : {width: variables.signInLogoWidthLargeScreenPill};
    }
    if (environment === CONST.ENVIRONMENT.STAGING) {
        return isSmallScreenWidth ? {width: variables.signInLogoWidthPill} : {width: variables.signInLogoWidthLargeScreenPill};
    }
    if (environment === CONST.ENVIRONMENT.PRODUCTION) {
        return isSmallScreenWidth ? {width: variables.signInLogoWidth} : {width: variables.signInLogoWidthLargeScreen};
    }
    return isSmallScreenWidth ? {width: variables.signInLogoWidthPill} : {width: variables.signInLogoWidthLargeScreenPill};
}

/**
 * Converts a color in hexadecimal notation into RGB notation.
 *
 * @param {String} hexadecimal A color in hexadecimal notation.
 * @returns {Array} `undefined` if the input color is not in hexadecimal notation. Otherwise, the RGB components of the input color.
 */
function hexadecimalToRGBArray(hexadecimal) {
    const components = /^#?([a-f\d]{2})([a-f\d]{2})([a-f\d]{2})$/i.exec(hexadecimal);

    if (components === null) {
        return undefined;
    }

    return _.map(components.slice(1), (component) => parseInt(component, 16));
}

/**
 * Returns a background color with opacity style
 *
 * @param {String} backgroundColor
 * @param {number} opacity
 * @returns {Object}
 */
function getBackgroundColorWithOpacityStyle(backgroundColor, opacity) {
    const result = hexadecimalToRGBArray(backgroundColor);
    if (result !== undefined) {
        return {
            backgroundColor: `rgba(${result[0]}, ${result[1]}, ${result[2]}, ${opacity})`,
        };
    }
    return {};
}

/**
 * Generate a style for the background color of the Badge
 *
 * @param {Boolean} success
 * @param {Boolean} error
 * @param {boolean} [isPressed=false]
 * @param {boolean} [isAdHoc=false]
 * @return {Object}
 */
function getBadgeColorStyle(success, error, isPressed = false, isAdHoc = false) {
    if (success) {
        if (isAdHoc) {
            return isPressed ? styles.badgeAdHocSuccessPressed : styles.badgeAdHocSuccess;
        }
        return isPressed ? styles.badgeSuccessPressed : styles.badgeSuccess;
    }
    if (error) {
        return isPressed ? styles.badgeDangerPressed : styles.badgeDanger;
    }
    return {};
}

/**
 * Generate a style for the background color of the button, based on its current state.
 *
 * @param {String} [buttonState] - One of {'default', 'hovered', 'pressed'}
 * @param {Boolean} isMenuItem - whether this button is apart of a list
 * @returns {Object}
 */
function getButtonBackgroundColorStyle(buttonState = CONST.BUTTON_STATES.DEFAULT, isMenuItem = false) {
    switch (buttonState) {
        case CONST.BUTTON_STATES.PRESSED:
            return {backgroundColor: themeColors.buttonPressedBG};
        case CONST.BUTTON_STATES.ACTIVE:
            return isMenuItem ? {backgroundColor: themeColors.border} : {backgroundColor: themeColors.buttonHoveredBG};
        case CONST.BUTTON_STATES.DISABLED:
        case CONST.BUTTON_STATES.DEFAULT:
        default:
            return {};
    }
}

/**
 * Generate fill color of an icon based on its state.
 *
 * @param {String} [buttonState] - One of {'default', 'hovered', 'pressed'}
 * @param {Boolean} isMenuIcon - whether this icon is apart of a list
 * @returns {Object}
 */
function getIconFillColor(buttonState = CONST.BUTTON_STATES.DEFAULT, isMenuIcon = false) {
    switch (buttonState) {
        case CONST.BUTTON_STATES.ACTIVE:
        case CONST.BUTTON_STATES.PRESSED:
            return themeColors.iconHovered;
        case CONST.BUTTON_STATES.COMPLETE:
            return themeColors.iconSuccessFill;
        case CONST.BUTTON_STATES.DEFAULT:
        case CONST.BUTTON_STATES.DISABLED:
        default:
            if (isMenuIcon) {
                return themeColors.iconMenu;
            }
            return themeColors.icon;
    }
}

/**
 * @param {Animated.Value} rotate
 * @param {Animated.Value} backgroundColor
 * @returns {Object}
 */
function getAnimatedFABStyle(rotate, backgroundColor) {
    return {
        transform: [{rotate}],
        backgroundColor,
    };
}

/**
 * @param {Number} width
 * @param {Number | null} height
 * @returns {Object}
 */
function getWidthAndHeightStyle(width, height = null) {
    return {
        width,
        height: height != null ? height : width,
    };
}

/**
 * @param {Object} params
 * @returns {Object}
 */
function getModalPaddingStyles({
    shouldAddBottomSafeAreaMargin,
    shouldAddTopSafeAreaMargin,
    shouldAddBottomSafeAreaPadding,
    shouldAddTopSafeAreaPadding,
    safeAreaPaddingTop,
    safeAreaPaddingBottom,
    safeAreaPaddingLeft,
    safeAreaPaddingRight,
    modalContainerStyleMarginTop,
    modalContainerStyleMarginBottom,
    modalContainerStylePaddingTop,
    modalContainerStylePaddingBottom,
    insets,
}) {
    // use fallback value for safeAreaPaddingBottom to keep padding bottom consistent with padding top.
    // More info: issue #17376
    const safeAreaPaddingBottomWithFallback = insets.bottom === 0 ? modalContainerStylePaddingTop || 0 : safeAreaPaddingBottom;
    return {
        marginTop: (modalContainerStyleMarginTop || 0) + (shouldAddTopSafeAreaMargin ? safeAreaPaddingTop : 0),
        marginBottom: (modalContainerStyleMarginBottom || 0) + (shouldAddBottomSafeAreaMargin ? safeAreaPaddingBottomWithFallback : 0),
        paddingTop: shouldAddTopSafeAreaPadding ? (modalContainerStylePaddingTop || 0) + safeAreaPaddingTop : modalContainerStylePaddingTop || 0,
        paddingBottom: shouldAddBottomSafeAreaPadding ? (modalContainerStylePaddingBottom || 0) + safeAreaPaddingBottomWithFallback : modalContainerStylePaddingBottom || 0,
        paddingLeft: safeAreaPaddingLeft || 0,
        paddingRight: safeAreaPaddingRight || 0,
    };
}

/**
 * Takes fontStyle and fontWeight and returns the correct fontFamily
 *
 * @param {Object} params
 * @returns {String}
 */
function getFontFamilyMonospace({fontStyle, fontWeight}) {
    const italic = fontStyle === 'italic' && fontFamily.MONOSPACE_ITALIC;
    const bold = fontWeight === 'bold' && fontFamily.MONOSPACE_BOLD;
    const italicBold = italic && bold && fontFamily.MONOSPACE_BOLD_ITALIC;

    return italicBold || bold || italic || fontFamily.MONOSPACE;
}

/**
 * Gives the width for Emoji picker Widget
 *
 * @param {Boolean} isSmallScreenWidth
 * @returns {String}
 */
function getEmojiPickerStyle(isSmallScreenWidth) {
    if (isSmallScreenWidth) {
        return {
            width: CONST.SMALL_EMOJI_PICKER_SIZE.WIDTH,
        };
    }
    return {
        width: CONST.EMOJI_PICKER_SIZE.WIDTH,
        height: CONST.EMOJI_PICKER_SIZE.HEIGHT,
    };
}

/**
 * Get the random promo color and image for Login page
 *
 * @return {Object}
 */
function getLoginPagePromoStyle() {
    const promos = [
        {
            backgroundColor: colors.green,
            backgroundImageUri: `${CONST.CLOUDFRONT_URL}/images/homepage/brand-stories/freeplan_green.svg`,
        },
        {
            backgroundColor: colors.orange,
            backgroundImageUri: `${CONST.CLOUDFRONT_URL}/images/homepage/brand-stories/freeplan_orange.svg`,
        },
        {
            backgroundColor: colors.pink,
            backgroundImageUri: `${CONST.CLOUDFRONT_URL}/images/homepage/brand-stories/freeplan_pink.svg`,
        },
        {
            backgroundColor: colors.blue,
            backgroundImageUri: `${CONST.CLOUDFRONT_URL}/images/homepage/brand-stories/freeplan_blue.svg`,
        },
        {
            backgroundColor: colors.floralwhite,
            backgroundImageUri: `${CONST.CLOUDFRONT_URL}/images/homepage/brand-stories/cpa-card.svg`,
            redirectUri: `${CONST.USE_EXPENSIFY_URL}/accountants`,
        },
    ];
    return promos[_.random(0, 4)];
}

/**
 * Generate the styles for the ReportActionItem wrapper view.
 *
 * @param {Boolean} [isHovered]
 * @param {Boolean} [isLoading]
 * @returns {Object}
 */
function getReportActionItemStyle(isHovered = false, isLoading = false) {
    return {
        display: 'flex',
        justifyContent: 'space-between',
        backgroundColor: isHovered
            ? themeColors.hoverComponentBG
            : // Warning: Setting this to a non-transparent color will cause unread indicator to break on Android
              colors.transparent,
        opacity: isLoading ? 0.5 : 1,
        ...styles.cursorInitial,
    };
}

/**
 * Generate the wrapper styles for the mini ReportActionContextMenu.
 *
 * @param {Boolean} isReportActionItemGrouped
 * @returns {Object}
 */
function getMiniReportActionContextMenuWrapperStyle(isReportActionItemGrouped) {
    return {
        ...(isReportActionItemGrouped ? positioning.tn8 : positioning.tn4),
        ...positioning.r4,
        position: 'absolute',
        zIndex: 1,
    };
}

/**
 * @param {Boolean} isSmallScreenWidth
 * @returns {Object}
 */
function getPaymentMethodMenuWidth(isSmallScreenWidth) {
    const margin = 20;
    return {width: !isSmallScreenWidth ? variables.sideBarWidth - margin * 2 : undefined};
}

/**
 * Converts a color in RGBA notation to an equivalent color in RGB notation.
 *
 * @param {Array} foregroundRGB The three components of the foreground color in RGB notation.
 * @param {Array} backgroundRGB The three components of the background color in RGB notation.
 * @param {number} opacity The desired opacity of the foreground color.
 * @returns {Array} The RGB components of the RGBA color converted to RGB.
 */
function convertRGBAToRGB(foregroundRGB, backgroundRGB, opacity) {
    const [foregroundRed, foregroundGreen, foregroundBlue] = foregroundRGB;
    const [backgroundRed, backgroundGreen, backgroundBlue] = backgroundRGB;

    return [(1 - opacity) * backgroundRed + opacity * foregroundRed, (1 - opacity) * backgroundGreen + opacity * foregroundGreen, (1 - opacity) * backgroundBlue + opacity * foregroundBlue];
}

/**
 * Converts three unit values to the three components of a color in RGB notation.
 *
 * @param {number} red A unit value representing the first component of a color in RGB notation.
 * @param {number} green A unit value representing the second component of a color in RGB notation.
 * @param {number} blue A unit value representing the third component of a color in RGB notation.
 * @returns {Array} An array with the three components of a color in RGB notation.
 */
function convertUnitValuesToRGB(red, green, blue) {
    return [Math.floor(red * 255), Math.floor(green * 255), Math.floor(blue * 255)];
}

/**
 * Converts the three components of a color in RGB notation to three unit values.
 *
 * @param {number} red The first component of a color in RGB notation.
 * @param {number} green The second component of a color in RGB notation.
 * @param {number} blue The third component of a color in RGB notation.
 * @returns {Array} An array with three unit values representing the components of a color in RGB notation.
 */
function convertRGBToUnitValues(red, green, blue) {
    return [red / 255, green / 255, blue / 255];
}

/**
 * Determines the theme color for a modal based on the app's background color,
 * the modal's backdrop, and the backdrop's opacity.
 *
 * @returns {String} The theme color as an RGB value.
 */
function getThemeBackgroundColor() {
    const backdropOpacity = variables.modalFullscreenBackdropOpacity;

    const [backgroundRed, backgroundGreen, backgroundBlue] = hexadecimalToRGBArray(themeColors.appBG);
    const [backdropRed, backdropGreen, backdropBlue] = hexadecimalToRGBArray(themeColors.modalBackdrop);
    const normalizedBackdropRGB = convertRGBToUnitValues(backdropRed, backdropGreen, backdropBlue);
    const normalizedBackgroundRGB = convertRGBToUnitValues(backgroundRed, backgroundGreen, backgroundBlue);
    const themeRGBNormalized = convertRGBAToRGB(normalizedBackdropRGB, normalizedBackgroundRGB, backdropOpacity);
    const themeRGB = convertUnitValuesToRGB(...themeRGBNormalized);

    return `rgb(${themeRGB.join(', ')})`;
}

/**
 * Parse styleParam and return Styles array
 * @param {Object|Object[]} styleParam
 * @returns {Object[]}
 */
function parseStyleAsArray(styleParam) {
    return _.isArray(styleParam) ? styleParam : [styleParam];
}

/**
 * Parse style function and return Styles object
 * @param {Object|Object[]|Function} style
 * @param {Object} state
 * @returns {Object[]}
 */
function parseStyleFromFunction(style, state) {
    const functionAppliedStyle = _.isFunction(style) ? style(state) : style;
    return parseStyleAsArray(functionAppliedStyle);
}

/**
 * Receives any number of object or array style objects and returns them all as an array
 * @param {Object|Object[]} allStyles
 * @return {Object[]}
 */
function combineStyles(...allStyles) {
    let finalStyles = [];
    _.each(allStyles, (style) => {
        finalStyles = finalStyles.concat(parseStyleAsArray(style));
    });
    return finalStyles;
}

/**
 * Get variable padding-left as style
 * @param {Number} paddingLeft
 * @returns {Object}
 */
function getPaddingLeft(paddingLeft) {
    return {
        paddingLeft,
    };
}

/**
 * Checks to see if the iOS device has safe areas or not
 *
 * @param {Number} windowWidth
 * @param {Number} windowHeight
 * @returns {Boolean}
 */
function hasSafeAreas(windowWidth, windowHeight) {
    const heightsIphonesWithNotches = [812, 896, 844, 926];
    return _.contains(heightsIphonesWithNotches, windowHeight) || _.contains(heightsIphonesWithNotches, windowWidth);
}

/**
 * Get height as style
 * @param {Number} height
 * @returns {Object}
 */
function getHeight(height) {
    return {
        height,
    };
}

/**
 * Get minimum height as style
 * @param {Number} minHeight
 * @returns {Object}
 */
function getMinimumHeight(minHeight) {
    return {
        minHeight,
    };
}

/**
 * Get maximum width as style
 * @param {Number} maxWidth
 * @returns {Object}
 */
function getMaximumWidth(maxWidth) {
    return {
        maxWidth,
    };
}

/**
 * Return style for opacity animation.
 *
 * @param {Animated.Value} fadeAnimation
 * @returns {Object}
 */
function fade(fadeAnimation) {
    return {
        opacity: fadeAnimation,
    };
}

/**
 * Return width for keyboard shortcuts modal.
 *
 * @param {Boolean} isSmallScreenWidth
 * @returns {Object}
 */
function getKeyboardShortcutsModalWidth(isSmallScreenWidth) {
    if (isSmallScreenWidth) {
        return {maxWidth: '100%'};
    }
    return {maxWidth: 600};
}

/**
 * @param {Object} params
 * @param {Boolean} params.isHovered
 * @param {Boolean} params.isPressed
 * @param {Boolean} params.isInReportAction
 * @param {Boolean} params.shouldUseCardBackground
 * @returns {Object}
 */
function getHorizontalStackedAvatarBorderStyle({isHovered, isPressed, isInReportAction = false, shouldUseCardBackground = false}) {
    let backgroundColor = shouldUseCardBackground ? themeColors.cardBG : themeColors.appBG;

    if (isHovered) {
        backgroundColor = isInReportAction ? themeColors.highlightBG : themeColors.border;
    }

    if (isPressed) {
        backgroundColor = isInReportAction ? themeColors.highlightBG : themeColors.buttonPressedBG;
    }

    return {
        backgroundColor,
        borderColor: backgroundColor,
    };
}

/**
 * Get computed avatar styles based on position and border size
 * @param {Number} index
 * @param {Number} overlapSize
 * @param {Number} borderWidth
 * @param {Number} borderRadius
 * @returns {Object}
 */
function getHorizontalStackedAvatarStyle(index, overlapSize, borderWidth, borderRadius) {
    return {
        left: -(overlapSize * index),
        borderRadius,
        borderWidth,
        zIndex: index + 2,
    };
}

/**
 * Get computed avatar styles of '+1' overlay based on size
 * @param {Object} oneAvatarSize
 * @param {Numer} oneAvatarBorderWidth
 * @returns {Object}
 */
function getHorizontalStackedOverlayAvatarStyle(oneAvatarSize, oneAvatarBorderWidth) {
    return {
        borderWidth: oneAvatarBorderWidth,
        borderRadius: oneAvatarSize.width,
        left: -(oneAvatarSize.width * 2 + oneAvatarBorderWidth * 2),
        zIndex: 6,
        borderStyle: 'solid',
    };
}

/**
 * @param {Number} safeAreaPaddingBottom
 * @returns {Object}
 */
function getErrorPageContainerStyle(safeAreaPaddingBottom = 0) {
    return {
        backgroundColor: themeColors.componentBG,
        paddingBottom: 40 + safeAreaPaddingBottom,
    };
}

/**
 * Gets the correct size for the empty state background image based on screen dimensions
 *
 * @param {Boolean} isSmallScreenWidth
 * @returns {Object}
 */
function getReportWelcomeBackgroundImageStyle(isSmallScreenWidth) {
    if (isSmallScreenWidth) {
        return {
            height: CONST.EMPTY_STATE_BACKGROUND.SMALL_SCREEN.IMAGE_HEIGHT,
            width: '100%',
            position: 'absolute',
        };
    }

    return {
        height: CONST.EMPTY_STATE_BACKGROUND.WIDE_SCREEN.IMAGE_HEIGHT,
        width: '100%',
        position: 'absolute',
    };
}

/**
 * Gets the correct top margin size for the chat welcome message based on screen dimensions
 *
 * @param {Boolean} isSmallScreenWidth
 * @returns {Object}
 */
function getReportWelcomeTopMarginStyle(isSmallScreenWidth) {
    if (isSmallScreenWidth) {
        return {
            marginTop: CONST.EMPTY_STATE_BACKGROUND.SMALL_SCREEN.VIEW_HEIGHT,
        };
    }

    return {
        marginTop: CONST.EMPTY_STATE_BACKGROUND.WIDE_SCREEN.VIEW_HEIGHT,
    };
}

/**
 * Returns fontSize style
 *
 * @param {Number} fontSize
 * @returns {Object}
 */
function getFontSizeStyle(fontSize) {
    return {
        fontSize,
    };
}

/**
 * Returns lineHeight style
 *
 * @param {Number} lineHeight
 * @returns {Object}
 */
function getLineHeightStyle(lineHeight) {
    return {
        lineHeight,
    };
}

/**
 * Gets the correct size for the empty state container based on screen dimensions
 *
 * @param {Boolean} isSmallScreenWidth
 * @returns {Object}
 */
function getReportWelcomeContainerStyle(isSmallScreenWidth) {
    if (isSmallScreenWidth) {
        return {
            minHeight: CONST.EMPTY_STATE_BACKGROUND.SMALL_SCREEN.CONTAINER_MINHEIGHT,
            display: 'flex',
            justifyContent: 'space-between',
        };
    }

    return {
        minHeight: CONST.EMPTY_STATE_BACKGROUND.WIDE_SCREEN.CONTAINER_MINHEIGHT,
        display: 'flex',
        justifyContent: 'space-between',
    };
}

/**
 * Gets styles for AutoCompleteSuggestion row
 *
 * @param {Number} highlightedEmojiIndex
 * @param {Number} rowHeight
 * @param {Boolean} hovered
 * @param {Number} currentEmojiIndex
 * @returns {Object}
 */
function getAutoCompleteSuggestionItemStyle(highlightedEmojiIndex, rowHeight, hovered, currentEmojiIndex) {
    let backgroundColor;

    if (currentEmojiIndex === highlightedEmojiIndex) {
        backgroundColor = themeColors.activeComponentBG;
    } else if (hovered) {
        backgroundColor = themeColors.hoverComponentBG;
    }

    return [
        {
            height: rowHeight,
            justifyContent: 'center',
        },
        backgroundColor
            ? {
                  backgroundColor,
              }
            : {},
    ];
}

/**
 * Gets the correct position for auto complete suggestion container
 *
 * @param {Number} itemsHeight
 * @param {Boolean} shouldIncludeReportRecipientLocalTimeHeight
 * @returns {Object}
 */
function getAutoCompleteSuggestionContainerStyle(itemsHeight, shouldIncludeReportRecipientLocalTimeHeight) {
    'worklet';

    const optionalPadding = shouldIncludeReportRecipientLocalTimeHeight ? CONST.RECIPIENT_LOCAL_TIME_HEIGHT : 0;
    const padding = CONST.AUTO_COMPLETE_SUGGESTER.SUGGESTER_PADDING - optionalPadding;
    const borderWidth = 2;
    const height = itemsHeight + 2 * CONST.AUTO_COMPLETE_SUGGESTER.SUGGESTER_INNER_PADDING + borderWidth;

    // The suggester is positioned absolutely within the component that includes the input and RecipientLocalTime view (for non-expanded mode only). To position it correctly,
    // we need to shift it by the suggester's height plus its padding and, if applicable, the height of the RecipientLocalTime view.
    return {
        overflow: 'hidden',
        top: -(height + padding),
        height,
    };
}

/**
 * Select the correct color for text.
 * @param {Boolean} isColored
 * @returns {String | null}
 */
const getColoredBackgroundStyle = (isColored) => ({backgroundColor: isColored ? colors.blueLink : null});

function getEmojiReactionBubbleStyle(isHovered, hasUserReacted, isContextMenu = false) {
    let backgroundColor = themeColors.border;

    if (isHovered) {
        backgroundColor = themeColors.buttonHoveredBG;
    }

    if (hasUserReacted) {
        backgroundColor = themeColors.reactionActiveBackground;
    }

    if (isContextMenu) {
        return {
            paddingVertical: 3,
            paddingHorizontal: 12,
            backgroundColor,
        };
    }

    return {
        paddingVertical: 2,
        paddingHorizontal: 8,
        backgroundColor,
    };
}

function getEmojiReactionBubbleTextStyle(isContextMenu = false) {
    if (isContextMenu) {
        return {
            fontSize: 17,
            lineHeight: 28,
        };
    }

    return {
        fontSize: 15,
        lineHeight: 24,
    };
}

function getEmojiReactionCounterTextStyle(hasUserReacted) {
    if (hasUserReacted) {
        return {color: themeColors.reactionActiveText};
    }

    return {color: themeColors.textLight};
}

/**
 * Returns a style object with a rotation transformation applied based on the provided direction prop.
 *
 * @param {string} direction - The direction of the rotation (CONST.DIRECTION.LEFT or CONST.DIRECTION.RIGHT).
 * @returns {Object}
 */
function getDirectionStyle(direction) {
    if (direction === CONST.DIRECTION.LEFT) {
        return {transform: [{rotate: '180deg'}]};
    }

    return {};
}

/**
 * Returns a style object with display flex or none basing on the condition value.
 *
 * @param {boolean} condition
 * @returns {Object}
 */
const displayIfTrue = (condition) => ({display: condition ? 'flex' : 'none'});

/**
 * @param {Boolean} shouldDisplayBorder
 * @returns {Object}
 */
function getGoogleListViewStyle(shouldDisplayBorder) {
    if (shouldDisplayBorder) {
        return {
            ...styles.borderTopRounded,
            ...styles.borderBottomRounded,
            marginTop: 4,
            paddingVertical: 6,
        };
    }

    return {
        transform: [{scale: 0}],
    };
}

/**
 * Gets the correct height for emoji picker list based on screen dimensions
 *
 * @param {Boolean} hasAdditionalSpace
 * @param {Number} windowHeight
 * @returns {Object}
 */
function getEmojiPickerListHeight(hasAdditionalSpace, windowHeight) {
    const style = {
        ...spacing.ph4,
        height: hasAdditionalSpace ? CONST.NON_NATIVE_EMOJI_PICKER_LIST_HEIGHT + CONST.CATEGORY_SHORTCUT_BAR_HEIGHT : CONST.NON_NATIVE_EMOJI_PICKER_LIST_HEIGHT,
    };

    if (windowHeight) {
        // dimensions of content above the emoji picker list
        const dimensions = hasAdditionalSpace ? CONST.EMOJI_PICKER_TEXT_INPUT_SIZES : CONST.EMOJI_PICKER_TEXT_INPUT_SIZES + CONST.CATEGORY_SHORTCUT_BAR_HEIGHT;
        return {
            ...style,
            maxHeight: windowHeight - dimensions,
        };
    }
    return style;
}

/**
 * Returns style object for the user mention component based on whether the mention is ours or not.
 * @param {Boolean} isOurMention
 * @returns {Object}
 */
function getMentionStyle(isOurMention) {
    const backgroundColor = isOurMention ? themeColors.ourMentionBG : themeColors.mentionBG;
    return {
        backgroundColor,
        borderRadius: variables.componentBorderRadiusSmall,
        paddingHorizontal: 2,
    };
}

/**
 * Returns text color for the user mention text based on whether the mention is ours or not.
 * @param {Boolean} isOurMention
 * @returns {Object}
 */
function getMentionTextColor(isOurMention) {
    return isOurMention ? themeColors.ourMentionText : themeColors.mentionText;
}

/**
 * Returns style object for the mobile on WEB
 * @param {Number} windowHeight
 * @param {Number} viewportOffsetTop
 * @returns {Object}
 */
function getOuterModalStyle(windowHeight, viewportOffsetTop) {
    return Browser.isMobile() ? {maxHeight: windowHeight, marginTop: viewportOffsetTop} : {};
}

/**
<<<<<<< HEAD
 * Gets the correct size for the empty state background image based on screen dimensions
 *
 * @param {Boolean} isSmallScreenWidth
 * @returns {Object}
 */
function getLoungeIllustrationBackgroundImageStyle(isSmallScreenWidth) {
    if (isSmallScreenWidth) {
        return {
            height: 80,
            width: '100%',
            // position: 'absolute',
        };
    }

    return {
        height: 80,
        width: '100%',
        // position: 'absolute',
=======
 * Returns style object for flexWrap depending on the screen size
 * @param {Boolean} isExtraSmallScreenWidth
 * @return {Object}
 */
function getWrappingStyle(isExtraSmallScreenWidth) {
    return {
        flexWrap: isExtraSmallScreenWidth ? 'wrap' : 'nowrap',
>>>>>>> 9559a54b
    };
}

export {
    getAvatarSize,
    getAvatarStyle,
    getAvatarExtraFontSizeStyle,
    getAvatarBorderWidth,
    getAvatarBorderStyle,
    getEmptyAvatarStyle,
    getErrorPageContainerStyle,
    getSafeAreaPadding,
    getSafeAreaMargins,
    getZoomCursorStyle,
    getZoomSizingStyle,
    getWidthStyle,
    getAutoGrowHeightInputStyle,
    getBackgroundAndBorderStyle,
    getBackgroundColorStyle,
    getBorderColorStyle,
    getBackgroundColorWithOpacityStyle,
    getBadgeColorStyle,
    getButtonBackgroundColorStyle,
    getIconFillColor,
    getAnimatedFABStyle,
    getWidthAndHeightStyle,
    getModalPaddingStyles,
    getFontFamilyMonospace,
    getEmojiPickerStyle,
    getLoginPagePromoStyle,
    getReportActionItemStyle,
    getMiniReportActionContextMenuWrapperStyle,
    getKeyboardShortcutsModalWidth,
    getPaymentMethodMenuWidth,
    getThemeBackgroundColor,
    parseStyleAsArray,
    parseStyleFromFunction,
    combineStyles,
    getPaddingLeft,
    hasSafeAreas,
    getHeight,
    getMinimumHeight,
    getMaximumWidth,
    fade,
    getHorizontalStackedAvatarBorderStyle,
    getHorizontalStackedAvatarStyle,
    getHorizontalStackedOverlayAvatarStyle,
    getReportWelcomeBackgroundImageStyle,
    getReportWelcomeTopMarginStyle,
    getReportWelcomeContainerStyle,
    getAutoCompleteSuggestionItemStyle,
    getAutoCompleteSuggestionContainerStyle,
    getColoredBackgroundStyle,
    getDefaultWorkspaceAvatarColor,
    getAvatarBorderRadius,
    getEmojiReactionBubbleStyle,
    getEmojiReactionBubbleTextStyle,
    getEmojiReactionCounterTextStyle,
    getDirectionStyle,
    displayIfTrue,
    getFontSizeStyle,
    getLineHeightStyle,
    getSignInWordmarkWidthStyle,
    getGoogleListViewStyle,
    getEmojiPickerListHeight,
    getMentionStyle,
    getMentionTextColor,
    getHeightOfMagicCodeInput,
    getOuterModalStyle,
<<<<<<< HEAD
    getLoungeIllustrationBackgroundImageStyle,
=======
    getWrappingStyle,
>>>>>>> 9559a54b
};<|MERGE_RESOLUTION|>--- conflicted
+++ resolved
@@ -1185,26 +1185,6 @@
 }
 
 /**
-<<<<<<< HEAD
- * Gets the correct size for the empty state background image based on screen dimensions
- *
- * @param {Boolean} isSmallScreenWidth
- * @returns {Object}
- */
-function getLoungeIllustrationBackgroundImageStyle(isSmallScreenWidth) {
-    if (isSmallScreenWidth) {
-        return {
-            height: 80,
-            width: '100%',
-            // position: 'absolute',
-        };
-    }
-
-    return {
-        height: 80,
-        width: '100%',
-        // position: 'absolute',
-=======
  * Returns style object for flexWrap depending on the screen size
  * @param {Boolean} isExtraSmallScreenWidth
  * @return {Object}
@@ -1212,7 +1192,6 @@
 function getWrappingStyle(isExtraSmallScreenWidth) {
     return {
         flexWrap: isExtraSmallScreenWidth ? 'wrap' : 'nowrap',
->>>>>>> 9559a54b
     };
 }
 
@@ -1282,9 +1261,5 @@
     getMentionTextColor,
     getHeightOfMagicCodeInput,
     getOuterModalStyle,
-<<<<<<< HEAD
-    getLoungeIllustrationBackgroundImageStyle,
-=======
     getWrappingStyle,
->>>>>>> 9559a54b
 };