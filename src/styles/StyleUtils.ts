--- conflicted
+++ resolved
@@ -605,13 +605,9 @@
 /**
  * Generate the styles for the ReportActionItem wrapper view.
  */
-<<<<<<< HEAD
 function getReportActionItemStyle(isHovered = false, isLoading = false): ViewStyle {
-=======
-function getReportActionItemStyle(isHovered = false, isLoading = false): ViewStyle | CSSProperties {
     // TODO: Remove this "eslint-disable-next" once the theme switching migration is done and styles are fully typed (GH Issue: https://github.com/Expensify/App/issues/27337)
     // eslint-disable-next-line @typescript-eslint/no-unsafe-return
->>>>>>> 95c9e474
     return {
         display: 'flex',
         justifyContent: 'space-between',
@@ -627,13 +623,9 @@
 /**
  * Generate the wrapper styles for the mini ReportActionContextMenu.
  */
-<<<<<<< HEAD
 function getMiniReportActionContextMenuWrapperStyle(isReportActionItemGrouped: boolean): ViewStyle {
-=======
-function getMiniReportActionContextMenuWrapperStyle(isReportActionItemGrouped: boolean): ViewStyle | CSSProperties {
     // TODO: Remove this "eslint-disable-next" once the theme switching migration is done and styles are fully typed (GH Issue: https://github.com/Expensify/App/issues/27337)
     // eslint-disable-next-line @typescript-eslint/no-unsafe-return
->>>>>>> 95c9e474
     return {
         ...(isReportActionItemGrouped ? positioning.tn8 : positioning.tn4),
         ...positioning.r4,
