import {Animated, DimensionValue, ImageStyle, PressableStateCallbackType, TextStyle, ViewStyle} from 'react-native';
import {EdgeInsets} from 'react-native-safe-area-context';
import {ValueOf} from 'type-fest';
import CONST from '../CONST';
import * as Browser from '../libs/Browser';
import * as UserUtils from '../libs/UserUtils';
import colors from './colors';
import fontFamily from './fontFamily';
import styles from './styles';
import themeColors from './themes/default';
import cursor from './utilities/cursor';
import positioning from './utilities/positioning';
import spacing from './utilities/spacing';
import variables from './variables';

type AllStyles = ViewStyle | TextStyle | ImageStyle;
type ParsableStyle = AllStyles | ((state: PressableStateCallbackType) => AllStyles);

type ColorValue = ValueOf<typeof colors>;
type AvatarSizeName = ValueOf<typeof CONST.AVATAR_SIZE>;
type AvatarSizeValue = ValueOf<
    Pick<
        typeof variables,
        | 'avatarSizeNormal'
        | 'avatarSizeSmallSubscript'
        | 'avatarSizeMidSubscript'
        | 'avatarSizeSubscript'
        | 'avatarSizeSmall'
        | 'avatarSizeSmaller'
        | 'avatarSizeXLarge'
        | 'avatarSizeLarge'
        | 'avatarSizeMedium'
        | 'avatarSizeLargeBordered'
        | 'avatarSizeHeader'
        | 'avatarSizeMentionIcon'
        | 'avatarSizeSmallNormal'
    >
>;
type ButtonSizeValue = ValueOf<typeof CONST.DROPDOWN_BUTTON_SIZE>;
type EmptyAvatarSizeName = ValueOf<Pick<typeof CONST.AVATAR_SIZE, 'SMALL' | 'MEDIUM' | 'LARGE'>>;
type ButtonStateName = ValueOf<typeof CONST.BUTTON_STATES>;
type AvatarSize = {width: number};

type WorkspaceColorStyle = {backgroundColor: ColorValue; fill: ColorValue};

type ModalPaddingStylesParams = {
    shouldAddBottomSafeAreaMargin: boolean;
    shouldAddTopSafeAreaMargin: boolean;
    shouldAddBottomSafeAreaPadding: boolean;
    shouldAddTopSafeAreaPadding: boolean;
    safeAreaPaddingTop: number;
    safeAreaPaddingBottom: number;
    safeAreaPaddingLeft: number;
    safeAreaPaddingRight: number;
    modalContainerStyleMarginTop: number;
    modalContainerStyleMarginBottom: number;
    modalContainerStylePaddingTop: number;
    modalContainerStylePaddingBottom: number;
    insets: EdgeInsets;
};

type AvatarBorderStyleParams = {
    isHovered: boolean;
    isPressed: boolean;
    isInReportAction: boolean;
    shouldUseCardBackground: boolean;
};

type GetBaseAutoCompleteSuggestionContainerStyleParams = {
    left: number;
    bottom: number;
    width: number;
};

const workspaceColorOptions: WorkspaceColorStyle[] = [
    {backgroundColor: colors.blue200, fill: colors.blue700},
    {backgroundColor: colors.blue400, fill: colors.blue800},
    {backgroundColor: colors.blue700, fill: colors.blue200},
    {backgroundColor: colors.green200, fill: colors.green700},
    {backgroundColor: colors.green400, fill: colors.green800},
    {backgroundColor: colors.green700, fill: colors.green200},
    {backgroundColor: colors.yellow200, fill: colors.yellow700},
    {backgroundColor: colors.yellow400, fill: colors.yellow800},
    {backgroundColor: colors.yellow700, fill: colors.yellow200},
    {backgroundColor: colors.tangerine200, fill: colors.tangerine700},
    {backgroundColor: colors.tangerine400, fill: colors.tangerine800},
    {backgroundColor: colors.tangerine700, fill: colors.tangerine400},
    {backgroundColor: colors.pink200, fill: colors.pink700},
    {backgroundColor: colors.pink400, fill: colors.pink800},
    {backgroundColor: colors.pink700, fill: colors.pink200},
    {backgroundColor: colors.ice200, fill: colors.ice700},
    {backgroundColor: colors.ice400, fill: colors.ice800},
    {backgroundColor: colors.ice700, fill: colors.ice200},
];

const avatarBorderSizes: Partial<Record<AvatarSizeName, number>> = {
    [CONST.AVATAR_SIZE.SMALL_SUBSCRIPT]: variables.componentBorderRadiusSmall,
    [CONST.AVATAR_SIZE.MID_SUBSCRIPT]: variables.componentBorderRadiusSmall,
    [CONST.AVATAR_SIZE.SUBSCRIPT]: variables.componentBorderRadiusMedium,
    [CONST.AVATAR_SIZE.SMALLER]: variables.componentBorderRadiusMedium,
    [CONST.AVATAR_SIZE.SMALL]: variables.componentBorderRadiusMedium,
    [CONST.AVATAR_SIZE.HEADER]: variables.componentBorderRadiusMedium,
    [CONST.AVATAR_SIZE.DEFAULT]: variables.componentBorderRadiusNormal,
    [CONST.AVATAR_SIZE.MEDIUM]: variables.componentBorderRadiusLarge,
    [CONST.AVATAR_SIZE.LARGE]: variables.componentBorderRadiusLarge,
    [CONST.AVATAR_SIZE.XLARGE]: variables.componentBorderRadiusLarge,
    [CONST.AVATAR_SIZE.LARGE_BORDERED]: variables.componentBorderRadiusRounded,
    [CONST.AVATAR_SIZE.SMALL_NORMAL]: variables.componentBorderRadiusMedium,
};

const avatarSizes: Record<AvatarSizeName, AvatarSizeValue> = {
    [CONST.AVATAR_SIZE.DEFAULT]: variables.avatarSizeNormal,
    [CONST.AVATAR_SIZE.SMALL_SUBSCRIPT]: variables.avatarSizeSmallSubscript,
    [CONST.AVATAR_SIZE.MID_SUBSCRIPT]: variables.avatarSizeMidSubscript,
    [CONST.AVATAR_SIZE.SUBSCRIPT]: variables.avatarSizeSubscript,
    [CONST.AVATAR_SIZE.SMALL]: variables.avatarSizeSmall,
    [CONST.AVATAR_SIZE.SMALLER]: variables.avatarSizeSmaller,
    [CONST.AVATAR_SIZE.LARGE]: variables.avatarSizeLarge,
    [CONST.AVATAR_SIZE.XLARGE]: variables.avatarSizeXLarge,
    [CONST.AVATAR_SIZE.MEDIUM]: variables.avatarSizeMedium,
    [CONST.AVATAR_SIZE.LARGE_BORDERED]: variables.avatarSizeLargeBordered,
    [CONST.AVATAR_SIZE.HEADER]: variables.avatarSizeHeader,
    [CONST.AVATAR_SIZE.MENTION_ICON]: variables.avatarSizeMentionIcon,
    [CONST.AVATAR_SIZE.SMALL_NORMAL]: variables.avatarSizeSmallNormal,
};

const emptyAvatarStyles: Record<EmptyAvatarSizeName, ViewStyle> = {
    [CONST.AVATAR_SIZE.SMALL]: styles.emptyAvatarSmall,
    [CONST.AVATAR_SIZE.MEDIUM]: styles.emptyAvatarMedium,
    [CONST.AVATAR_SIZE.LARGE]: styles.emptyAvatarLarge,
};

const avatarFontSizes: Partial<Record<AvatarSizeName, number>> = {
    [CONST.AVATAR_SIZE.DEFAULT]: variables.fontSizeNormal,
    [CONST.AVATAR_SIZE.SMALL_SUBSCRIPT]: variables.fontSizeExtraSmall,
    [CONST.AVATAR_SIZE.MID_SUBSCRIPT]: variables.fontSizeExtraSmall,
    [CONST.AVATAR_SIZE.SUBSCRIPT]: variables.fontSizeExtraSmall,
    [CONST.AVATAR_SIZE.SMALL]: variables.fontSizeSmall,
    [CONST.AVATAR_SIZE.SMALLER]: variables.fontSizeExtraSmall,
    [CONST.AVATAR_SIZE.LARGE]: variables.fontSizeXLarge,
    [CONST.AVATAR_SIZE.MEDIUM]: variables.fontSizeMedium,
    [CONST.AVATAR_SIZE.LARGE_BORDERED]: variables.fontSizeXLarge,
};

const avatarBorderWidths: Partial<Record<AvatarSizeName, number>> = {
    [CONST.AVATAR_SIZE.DEFAULT]: 3,
    [CONST.AVATAR_SIZE.SMALL_SUBSCRIPT]: 1,
    [CONST.AVATAR_SIZE.MID_SUBSCRIPT]: 2,
    [CONST.AVATAR_SIZE.SUBSCRIPT]: 2,
    [CONST.AVATAR_SIZE.SMALL]: 2,
    [CONST.AVATAR_SIZE.SMALLER]: 2,
    [CONST.AVATAR_SIZE.LARGE]: 4,
    [CONST.AVATAR_SIZE.MEDIUM]: 3,
    [CONST.AVATAR_SIZE.LARGE_BORDERED]: 4,
};

/**
 * Return the style size from an avatar size constant
 */
function getAvatarSize(size: AvatarSizeName): number {
    return avatarSizes[size];
}

/**
 * Return the height of magic code input container
 */
function getHeightOfMagicCodeInput(): ViewStyle {
    return {height: styles.magicCodeInputContainer.minHeight - styles.textInputContainer.borderBottomWidth};
}

/**
 * Return the style from an empty avatar size constant
 */
function getEmptyAvatarStyle(size: EmptyAvatarSizeName): ViewStyle | undefined {
    return emptyAvatarStyles[size];
}

/**
 * Return the width style from an avatar size constant
 */
function getAvatarWidthStyle(size: AvatarSizeName): ViewStyle {
    const avatarSize = getAvatarSize(size);
    return {
        width: avatarSize,
    };
}

/**
 * Return the style from an avatar size constant
 */
function getAvatarStyle(size: AvatarSizeName): ViewStyle {
    const avatarSize = getAvatarSize(size);
    return {
        height: avatarSize,
        width: avatarSize,
        borderRadius: avatarSize,
        backgroundColor: themeColors.offline,
    };
}

/**
 * Get Font size of '+1' text on avatar overlay
 */
function getAvatarExtraFontSizeStyle(size: AvatarSizeName): TextStyle {
    return {
        fontSize: avatarFontSizes[size],
    };
}

/**
 * Get Bordersize of Avatar based on avatar size
 */
function getAvatarBorderWidth(size: AvatarSizeName): ViewStyle {
    return {
        borderWidth: avatarBorderWidths[size],
    };
}

/**
 * Return the border radius for an avatar
 */
function getAvatarBorderRadius(size: AvatarSizeName, type: string): ViewStyle {
    if (type === CONST.ICON_TYPE_WORKSPACE) {
        return {borderRadius: avatarBorderSizes[size]};
    }

    // Default to rounded border
    return {borderRadius: variables.buttonBorderRadius};
}

/**
 * Return the border style for an avatar
 */
function getAvatarBorderStyle(size: AvatarSizeName, type: string): ViewStyle {
    return {
        overflow: 'hidden',
        ...getAvatarBorderRadius(size, type),
    };
}

/**
 * Helper method to return old dot default avatar associated with login
 */
function getDefaultWorkspaceAvatarColor(workspaceName: string): ViewStyle {
    const colorHash = UserUtils.hashText(workspaceName.trim(), workspaceColorOptions.length);

    return workspaceColorOptions[colorHash];
}

/**
 * Takes safe area insets and returns padding to use for a View
 */
function getSafeAreaPadding(insets?: EdgeInsets, insetsPercentage: number = variables.safeInsertPercentage): ViewStyle {
    return {
        paddingTop: insets?.top,
        paddingBottom: (insets?.bottom ?? 0) * insetsPercentage,
        paddingLeft: (insets?.left ?? 0) * insetsPercentage,
        paddingRight: (insets?.right ?? 0) * insetsPercentage,
    };
}

/**
 * Takes safe area insets and returns margin to use for a View
 */
function getSafeAreaMargins(insets?: EdgeInsets): ViewStyle {
    return {marginBottom: (insets?.bottom ?? 0) * variables.safeInsertPercentage};
}

function getZoomCursorStyle(isZoomed: boolean, isDragging: boolean): ViewStyle {
    if (!isZoomed) {
        // TODO: Remove this "eslint-disable-next" once the theme switching migration is done and styles are fully typed (GH Issue: https://github.com/Expensify/App/issues/27337)
        // eslint-disable-next-line @typescript-eslint/no-unsafe-return
        return styles.cursorZoomIn;
    }

    // eslint-disable-next-line @typescript-eslint/no-unsafe-return
    return isDragging ? styles.cursorGrabbing : styles.cursorZoomOut;
}

// NOTE: asserting some web style properties to a valid type, because it isn't possible to augment them.
function getZoomSizingStyle(
    isZoomed: boolean,
    imgWidth: number,
    imgHeight: number,
    zoomScale: number,
    containerHeight: number,
    containerWidth: number,
    isLoading: boolean,
): ViewStyle | undefined {
    // Hide image until finished loading to prevent showing preview with wrong dimensions
    if (isLoading || imgWidth === 0 || imgHeight === 0) {
        return undefined;
    }
    const top = `${Math.max((containerHeight - imgHeight) / 2, 0)}px` as DimensionValue;
    const left = `${Math.max((containerWidth - imgWidth) / 2, 0)}px` as DimensionValue;

    // Return different size and offset style based on zoomScale and isZoom.
    if (isZoomed) {
        // When both width and height are smaller than container(modal) size, set the height by multiplying zoomScale if it is zoomed in.
        if (zoomScale >= 1) {
            return {
                height: `${imgHeight * zoomScale}px` as DimensionValue,
                width: `${imgWidth * zoomScale}px` as DimensionValue,
            };
        }

        // If image height and width are bigger than container size, display image with original size because original size is bigger and position absolute.
        return {
            height: `${imgHeight}px` as DimensionValue,
            width: `${imgWidth}px` as DimensionValue,
            top,
            left,
        };
    }

    // If image is not zoomed in and image size is smaller than container size, display with original size based on offset and position absolute.
    if (zoomScale > 1) {
        return {
            height: `${imgHeight}px` as DimensionValue,
            width: `${imgWidth}px` as DimensionValue,
            top,
            left,
        };
    }

    // If image is bigger than container size, display full image in the screen with scaled size (fit by container size) and position absolute.
    // top, left offset should be different when displaying long or wide image.
    const scaledTop = `${Math.max((containerHeight - imgHeight * zoomScale) / 2, 0)}px` as DimensionValue;
    const scaledLeft = `${Math.max((containerWidth - imgWidth * zoomScale) / 2, 0)}px` as DimensionValue;
    return {
        height: `${imgHeight * zoomScale}px` as DimensionValue,
        width: `${imgWidth * zoomScale}px` as DimensionValue,
        top: scaledTop,
        left: scaledLeft,
    };
}

/**
 * Returns auto grow text input style
 */
function getWidthStyle(width: number): ViewStyle {
    return {
        width,
    };
}

/**
 * Returns auto grow height text input style
 */
function getAutoGrowHeightInputStyle(textInputHeight: number, maxHeight: number): ViewStyle {
    if (textInputHeight > maxHeight) {
        // TODO: Remove this "eslint-disable-next" once the theme switching migration is done and styles are fully typed (GH Issue: https://github.com/Expensify/App/issues/27337)
        // eslint-disable-next-line @typescript-eslint/no-unsafe-return
        return {
            ...styles.pr0,
            ...styles.overflowAuto,
        };
    }

    // TODO: Remove this "eslint-disable-next" once the theme switching migration is done and styles are fully typed (GH Issue: https://github.com/Expensify/App/issues/27337)
    // eslint-disable-next-line @typescript-eslint/no-unsafe-return
    return {
        ...styles.pr0,
        ...styles.overflowHidden,
        // maxHeight is not of the input only but the of the whole input container
        // which also includes the top padding and bottom border
        height: maxHeight - styles.textInputMultilineContainer.paddingTop - styles.textInputContainer.borderBottomWidth,
    };
}

/**
 * Returns a style with backgroundColor and borderColor set to the same color
 */
function getBackgroundAndBorderStyle(backgroundColor: string): ViewStyle {
    return {
        backgroundColor,
        borderColor: backgroundColor,
    };
}

/**
 * Returns a style with the specified backgroundColor
 */
function getBackgroundColorStyle(backgroundColor: string): ViewStyle {
    return {
        backgroundColor,
    };
}

/**
 * Returns a style for text color
 */
function getTextColorStyle(color: string): TextStyle {
    return {
        color,
    };
}

/**
 * Returns a style with the specified borderColor
 */
function getBorderColorStyle(borderColor: string): ViewStyle {
    return {
        borderColor,
    };
}

/**
 * Returns the width style for the wordmark logo on the sign in page
 */
function getSignInWordmarkWidthStyle(environment: string, isSmallScreenWidth: boolean): ViewStyle {
    if (environment === CONST.ENVIRONMENT.DEV) {
        return isSmallScreenWidth ? {width: variables.signInLogoWidthPill} : {width: variables.signInLogoWidthLargeScreenPill};
    }
    if (environment === CONST.ENVIRONMENT.STAGING) {
        return isSmallScreenWidth ? {width: variables.signInLogoWidthPill} : {width: variables.signInLogoWidthLargeScreenPill};
    }
    if (environment === CONST.ENVIRONMENT.PRODUCTION) {
        return isSmallScreenWidth ? {width: variables.signInLogoWidth} : {width: variables.signInLogoWidthLargeScreen};
    }
    return isSmallScreenWidth ? {width: variables.signInLogoWidthPill} : {width: variables.signInLogoWidthLargeScreenPill};
}

/**
 * Converts a color in hexadecimal notation into RGB notation.
 *
 * @param hexadecimal A color in hexadecimal notation.
 * @returns `undefined` if the input color is not in hexadecimal notation. Otherwise, the RGB components of the input color.
 */
function hexadecimalToRGBArray(hexadecimal: string): number[] | undefined {
    const components = /^#?([a-f\d]{2})([a-f\d]{2})([a-f\d]{2})$/i.exec(hexadecimal);

    if (components === null) {
        return undefined;
    }

    return components.slice(1).map((component) => parseInt(component, 16));
}

/**
 * Returns a background color with opacity style
 */
function getBackgroundColorWithOpacityStyle(backgroundColor: string, opacity: number): ViewStyle {
    const result = hexadecimalToRGBArray(backgroundColor);
    if (result !== undefined) {
        return {
            backgroundColor: `rgba(${result[0]}, ${result[1]}, ${result[2]}, ${opacity})`,
        };
    }
    return {};
}

/**
 * Generate a style for the background color of the Badge
 */
function getBadgeColorStyle(isSuccess: boolean, isError: boolean, isPressed = false, isAdHoc = false): ViewStyle {
    if (isSuccess) {
        if (isAdHoc) {
            // TODO: Remove this "eslint-disable-next" once the theme switching migration is done and styles are fully typed (GH Issue: https://github.com/Expensify/App/issues/27337)
            // eslint-disable-next-line @typescript-eslint/no-unsafe-return
            return isPressed ? styles.badgeAdHocSuccessPressed : styles.badgeAdHocSuccess;
        }
        // TODO: Remove this "eslint-disable-next" once the theme switching migration is done and styles are fully typed (GH Issue: https://github.com/Expensify/App/issues/27337)
        // eslint-disable-next-line @typescript-eslint/no-unsafe-return
        return isPressed ? styles.badgeSuccessPressed : styles.badgeSuccess;
    }
    if (isError) {
        // TODO: Remove this "eslint-disable-next" once the theme switching migration is done and styles are fully typed (GH Issue: https://github.com/Expensify/App/issues/27337)
        // eslint-disable-next-line @typescript-eslint/no-unsafe-return
        return isPressed ? styles.badgeDangerPressed : styles.badgeDanger;
    }
    return {};
}

/**
 * Generate a style for the background color of the button, based on its current state.
 *
 * @param buttonState - One of {'default', 'hovered', 'pressed'}
 * @param isMenuItem - whether this button is apart of a list
 */
function getButtonBackgroundColorStyle(buttonState: ButtonStateName = CONST.BUTTON_STATES.DEFAULT, isMenuItem = false): ViewStyle {
    switch (buttonState) {
        case CONST.BUTTON_STATES.PRESSED:
            return {backgroundColor: themeColors.buttonPressedBG};
        case CONST.BUTTON_STATES.ACTIVE:
            return isMenuItem ? {backgroundColor: themeColors.border} : {backgroundColor: themeColors.buttonHoveredBG};
        case CONST.BUTTON_STATES.DISABLED:
        case CONST.BUTTON_STATES.DEFAULT:
        default:
            return {};
    }
}

/**
 * Generate fill color of an icon based on its state.
 *
 * @param buttonState - One of {'default', 'hovered', 'pressed'}
 * @param isMenuIcon - whether this icon is apart of a list
 */
function getIconFillColor(buttonState: ButtonStateName = CONST.BUTTON_STATES.DEFAULT, isMenuIcon = false): string {
    switch (buttonState) {
        case CONST.BUTTON_STATES.ACTIVE:
        case CONST.BUTTON_STATES.PRESSED:
            return themeColors.iconHovered;
        case CONST.BUTTON_STATES.COMPLETE:
            return themeColors.iconSuccessFill;
        case CONST.BUTTON_STATES.DEFAULT:
        case CONST.BUTTON_STATES.DISABLED:
        default:
            if (isMenuIcon) {
                return themeColors.iconMenu;
            }
            return themeColors.icon;
    }
}

function getAnimatedFABStyle(rotate: Animated.Value, backgroundColor: Animated.Value): Animated.WithAnimatedValue<ViewStyle> {
    return {
        transform: [{rotate}],
        backgroundColor,
    };
}

function getWidthAndHeightStyle(width: number, height?: number): ViewStyle {
    return {
        width,
        height: height ?? width,
    };
}

function getModalPaddingStyles({
    shouldAddBottomSafeAreaMargin,
    shouldAddTopSafeAreaMargin,
    shouldAddBottomSafeAreaPadding,
    shouldAddTopSafeAreaPadding,
    safeAreaPaddingTop,
    safeAreaPaddingBottom,
    safeAreaPaddingLeft,
    safeAreaPaddingRight,
    modalContainerStyleMarginTop,
    modalContainerStyleMarginBottom,
    modalContainerStylePaddingTop,
    modalContainerStylePaddingBottom,
    insets,
}: ModalPaddingStylesParams): ViewStyle {
    // use fallback value for safeAreaPaddingBottom to keep padding bottom consistent with padding top.
    // More info: issue #17376
    const safeAreaPaddingBottomWithFallback = insets.bottom === 0 ? modalContainerStylePaddingTop ?? 0 : safeAreaPaddingBottom;
    return {
        marginTop: (modalContainerStyleMarginTop ?? 0) + (shouldAddTopSafeAreaMargin ? safeAreaPaddingTop : 0),
        marginBottom: (modalContainerStyleMarginBottom ?? 0) + (shouldAddBottomSafeAreaMargin ? safeAreaPaddingBottomWithFallback : 0),
        paddingTop: shouldAddTopSafeAreaPadding ? (modalContainerStylePaddingTop ?? 0) + safeAreaPaddingTop : modalContainerStylePaddingTop ?? 0,
        paddingBottom: shouldAddBottomSafeAreaPadding ? (modalContainerStylePaddingBottom ?? 0) + safeAreaPaddingBottomWithFallback : modalContainerStylePaddingBottom ?? 0,
        paddingLeft: safeAreaPaddingLeft ?? 0,
        paddingRight: safeAreaPaddingRight ?? 0,
    };
}

/**
 * Takes fontStyle and fontWeight and returns the correct fontFamily
 */
function getFontFamilyMonospace({fontStyle, fontWeight}: TextStyle): string {
    const italic = fontStyle === 'italic' && fontFamily.MONOSPACE_ITALIC;
    const bold = fontWeight === 'bold' && fontFamily.MONOSPACE_BOLD;
    const italicBold = italic && bold && fontFamily.MONOSPACE_BOLD_ITALIC;

    return italicBold || bold || italic || fontFamily.MONOSPACE;
}

/**
 * Gives the width for Emoji picker Widget
 */
function getEmojiPickerStyle(isSmallScreenWidth: boolean): ViewStyle {
    if (isSmallScreenWidth) {
        return {
            width: CONST.SMALL_EMOJI_PICKER_SIZE.WIDTH,
        };
    }
    return {
        width: CONST.EMOJI_PICKER_SIZE.WIDTH,
        height: CONST.EMOJI_PICKER_SIZE.HEIGHT,
    };
}

/**
 * Generate the styles for the ReportActionItem wrapper view.
 */
<<<<<<< HEAD
function getReportActionItemStyle(isHovered = false, isLoading = false): ViewStyle {
=======
function getReportActionItemStyle(isHovered = false): ViewStyle | CSSProperties {
>>>>>>> 299baf06
    // TODO: Remove this "eslint-disable-next" once the theme switching migration is done and styles are fully typed (GH Issue: https://github.com/Expensify/App/issues/27337)
    // eslint-disable-next-line @typescript-eslint/no-unsafe-return
    return {
        display: 'flex',
        justifyContent: 'space-between',
        backgroundColor: isHovered
            ? themeColors.hoverComponentBG
            : // Warning: Setting this to a non-transparent color will cause unread indicator to break on Android
              themeColors.transparent,
        opacity: 1,
        ...styles.cursorInitial,
    };
}

/**
 * Generate the wrapper styles for the mini ReportActionContextMenu.
 */
function getMiniReportActionContextMenuWrapperStyle(isReportActionItemGrouped: boolean): ViewStyle {
    // TODO: Remove this "eslint-disable-next" once the theme switching migration is done and styles are fully typed (GH Issue: https://github.com/Expensify/App/issues/27337)
    // eslint-disable-next-line @typescript-eslint/no-unsafe-return
    return {
        ...(isReportActionItemGrouped ? positioning.tn8 : positioning.tn4),
        ...positioning.r4,
        ...styles.cursorDefault,
        position: 'absolute',
        zIndex: 1,
    };
}

function getPaymentMethodMenuWidth(isSmallScreenWidth: boolean): ViewStyle {
    const margin = 20;
    return {width: !isSmallScreenWidth ? variables.sideBarWidth - margin * 2 : undefined};
}

/**
 * Converts a color in RGBA notation to an equivalent color in RGB notation.
 *
 * @param foregroundRGB The three components of the foreground color in RGB notation.
 * @param backgroundRGB The three components of the background color in RGB notation.
 * @param opacity The desired opacity of the foreground color.
 * @returns The RGB components of the RGBA color converted to RGB.
 */
function convertRGBAToRGB(foregroundRGB: number[], backgroundRGB: number[], opacity: number): number[] {
    const [foregroundRed, foregroundGreen, foregroundBlue] = foregroundRGB;
    const [backgroundRed, backgroundGreen, backgroundBlue] = backgroundRGB;

    return [(1 - opacity) * backgroundRed + opacity * foregroundRed, (1 - opacity) * backgroundGreen + opacity * foregroundGreen, (1 - opacity) * backgroundBlue + opacity * foregroundBlue];
}

/**
 * Converts three unit values to the three components of a color in RGB notation.
 *
 * @param red A unit value representing the first component of a color in RGB notation.
 * @param green A unit value representing the second component of a color in RGB notation.
 * @param blue A unit value representing the third component of a color in RGB notation.
 * @returns An array with the three components of a color in RGB notation.
 */
function convertUnitValuesToRGB(red: number, green: number, blue: number): number[] {
    return [Math.floor(red * 255), Math.floor(green * 255), Math.floor(blue * 255)];
}

/**
 * Converts the three components of a color in RGB notation to three unit values.
 *
 * @param red The first component of a color in RGB notation.
 * @param green The second component of a color in RGB notation.
 * @param blue The third component of a color in RGB notation.
 * @returns An array with three unit values representing the components of a color in RGB notation.
 */
function convertRGBToUnitValues(red: number, green: number, blue: number): number[] {
    return [red / 255, green / 255, blue / 255];
}

/**
 * Matches an RGBA or RGB color value and extracts the color components.
 *
 * @param color - The RGBA or RGB color value to match and extract components from.
 * @returns An array containing the extracted color components [red, green, blue, alpha].
 *
 * Returns null if the input string does not match the pattern.
 */
function extractValuesFromRGB(color: string): number[] | null {
    const rgbaPattern = /rgba?\((?<r>[.\d]+)[, ]+(?<g>[.\d]+)[, ]+(?<b>[.\d]+)(?:\s?[,/]\s?(?<a>[.\d]+%?))?\)$/i;
    const matchRGBA = color.match(rgbaPattern);
    if (matchRGBA) {
        const [, red, green, blue, alpha] = matchRGBA;
        return [parseInt(red, 10), parseInt(green, 10), parseInt(blue, 10), alpha ? parseFloat(alpha) : 1];
    }

    return null;
}

/**
 * Determines the theme color for a modal based on the app's background color,
 * the modal's backdrop, and the backdrop's opacity.
 *
 * @param bgColor - theme background color
 * @returns The theme color as an RGB value.
 */
function getThemeBackgroundColor(bgColor: string = themeColors.appBG): string {
    const backdropOpacity = variables.overlayOpacity;

    const [backgroundRed, backgroundGreen, backgroundBlue] = extractValuesFromRGB(bgColor) ?? hexadecimalToRGBArray(bgColor) ?? [];
    const [backdropRed, backdropGreen, backdropBlue] = hexadecimalToRGBArray(themeColors.overlay) ?? [];
    const normalizedBackdropRGB = convertRGBToUnitValues(backdropRed, backdropGreen, backdropBlue);
    const normalizedBackgroundRGB = convertRGBToUnitValues(backgroundRed, backgroundGreen, backgroundBlue);
    const [red, green, blue] = convertRGBAToRGB(normalizedBackdropRGB, normalizedBackgroundRGB, backdropOpacity);
    const themeRGB = convertUnitValuesToRGB(red, green, blue);

    return `rgb(${themeRGB.join(', ')})`;
}

/**
 * Parse styleParam and return Styles array
 */
function parseStyleAsArray<T extends AllStyles>(styleParam: T | T[]): T[] {
    return Array.isArray(styleParam) ? styleParam : [styleParam];
}

/**
 * Parse style function and return Styles object
 */
function parseStyleFromFunction(style: ParsableStyle, state: PressableStateCallbackType): AllStyles[] {
    const functionAppliedStyle = typeof style === 'function' ? style(state) : style;
    return parseStyleAsArray(functionAppliedStyle);
}

/**
 * Receives any number of object or array style objects and returns them all as an array
 */
function combineStyles<T extends AllStyles>(...allStyles: Array<T | T[]>): T[] {
    let finalStyles: T[] = [];
    allStyles.forEach((style) => {
        finalStyles = finalStyles.concat(parseStyleAsArray(style));
    });
    return finalStyles;
}

/**
 * Get variable padding-left as style
 */
function getPaddingLeft(paddingLeft: number): ViewStyle {
    return {
        paddingLeft,
    };
}

/**
 * Checks to see if the iOS device has safe areas or not
 */
function hasSafeAreas(windowWidth: number, windowHeight: number): boolean {
    const heightsIphonesWithNotches = [812, 896, 844, 926];
    return heightsIphonesWithNotches.includes(windowHeight) || heightsIphonesWithNotches.includes(windowWidth);
}

/**
 * Get height as style
 */
function getHeight(height: number): ViewStyle {
    return {
        height,
    };
}

/**
 * Get minimum height as style
 */
function getMinimumHeight(minHeight: number): ViewStyle {
    return {
        minHeight,
    };
}

/**
 * Get maximum height as style
 */
function getMaximumHeight(maxHeight: number): ViewStyle {
    return {
        maxHeight,
    };
}

/**
 * Get maximum width as style
 */
function getMaximumWidth(maxWidth: number): ViewStyle {
    return {
        maxWidth,
    };
}

/**
 * Return style for opacity animation.
 */
function fade(fadeAnimation: Animated.Value): Animated.WithAnimatedValue<ViewStyle> {
    return {
        opacity: fadeAnimation,
    };
}

/**
 * Return width for keyboard shortcuts modal.
 */
function getKeyboardShortcutsModalWidth(isSmallScreenWidth: boolean): ViewStyle {
    if (isSmallScreenWidth) {
        return {maxWidth: '100%'};
    }
    return {maxWidth: 600};
}

function getHorizontalStackedAvatarBorderStyle({isHovered, isPressed, isInReportAction = false, shouldUseCardBackground = false}: AvatarBorderStyleParams): ViewStyle {
    let borderColor = shouldUseCardBackground ? themeColors.cardBG : themeColors.appBG;

    if (isHovered) {
        borderColor = isInReportAction ? themeColors.highlightBG : themeColors.border;
    }

    if (isPressed) {
        borderColor = isInReportAction ? themeColors.highlightBG : themeColors.buttonPressedBG;
    }

    return {borderColor};
}

/**
 * Get computed avatar styles based on position and border size
 */
function getHorizontalStackedAvatarStyle(index: number, overlapSize: number): ViewStyle {
    return {
        marginLeft: index > 0 ? -overlapSize : 0,
        zIndex: index + 2,
    };
}

/**
 * Get computed avatar styles of '+1' overlay based on size
 */
function getHorizontalStackedOverlayAvatarStyle(oneAvatarSize: AvatarSize, oneAvatarBorderWidth: number): ViewStyle {
    return {
        borderWidth: oneAvatarBorderWidth,
        borderRadius: oneAvatarSize.width,
        marginLeft: -(oneAvatarSize.width + oneAvatarBorderWidth * 2),
        zIndex: 6,
        borderStyle: 'solid',
    };
}

function getErrorPageContainerStyle(safeAreaPaddingBottom = 0): ViewStyle {
    return {
        backgroundColor: themeColors.componentBG,
        paddingBottom: 40 + safeAreaPaddingBottom,
    };
}

/**
 * Gets the correct size for the empty state background image based on screen dimensions
 */
function getReportWelcomeBackgroundImageStyle(isSmallScreenWidth: boolean): ViewStyle {
    if (isSmallScreenWidth) {
        return {
            height: CONST.EMPTY_STATE_BACKGROUND.SMALL_SCREEN.IMAGE_HEIGHT,
            width: '100%',
            position: 'absolute',
        };
    }

    return {
        height: CONST.EMPTY_STATE_BACKGROUND.WIDE_SCREEN.IMAGE_HEIGHT,
        width: '100%',
        position: 'absolute',
    };
}

/**
 * Gets the correct top margin size for the chat welcome message based on screen dimensions
 */
function getReportWelcomeTopMarginStyle(isSmallScreenWidth: boolean): ViewStyle {
    if (isSmallScreenWidth) {
        return {
            marginTop: CONST.EMPTY_STATE_BACKGROUND.SMALL_SCREEN.VIEW_HEIGHT,
        };
    }

    return {
        marginTop: CONST.EMPTY_STATE_BACKGROUND.WIDE_SCREEN.VIEW_HEIGHT,
    };
}

/**
 * Returns fontSize style
 */
function getFontSizeStyle(fontSize: number): TextStyle {
    return {
        fontSize,
    };
}

/**
 * Returns lineHeight style
 */
function getLineHeightStyle(lineHeight: number): TextStyle {
    return {
        lineHeight,
    };
}

/**
 * Gets the correct size for the empty state container based on screen dimensions
 */
function getReportWelcomeContainerStyle(isSmallScreenWidth: boolean): ViewStyle {
    if (isSmallScreenWidth) {
        return {
            minHeight: CONST.EMPTY_STATE_BACKGROUND.SMALL_SCREEN.CONTAINER_MINHEIGHT,
            display: 'flex',
            justifyContent: 'space-between',
        };
    }

    return {
        minHeight: CONST.EMPTY_STATE_BACKGROUND.WIDE_SCREEN.CONTAINER_MINHEIGHT,
        display: 'flex',
        justifyContent: 'space-between',
    };
}

/**
 * Gets styles for AutoCompleteSuggestion row
 */
function getAutoCompleteSuggestionItemStyle(highlightedEmojiIndex: number, rowHeight: number, isHovered: boolean, currentEmojiIndex: number): ViewStyle[] {
    let backgroundColor;

    if (currentEmojiIndex === highlightedEmojiIndex) {
        backgroundColor = themeColors.activeComponentBG;
    } else if (isHovered) {
        backgroundColor = themeColors.hoverComponentBG;
    }

    return [
        {
            height: rowHeight,
            justifyContent: 'center',
        },
        backgroundColor
            ? {
                  backgroundColor,
              }
            : {},
    ];
}

/**
 * Gets the correct position for the base auto complete suggestion container
 */
function getBaseAutoCompleteSuggestionContainerStyle({left, bottom, width}: GetBaseAutoCompleteSuggestionContainerStyleParams): ViewStyle {
    return {
        ...positioning.pFixed,
        bottom,
        left,
        width,
    };
}

/**
 * Gets the correct position for auto complete suggestion container
 */
function getAutoCompleteSuggestionContainerStyle(itemsHeight: number): ViewStyle {
    'worklet';

    const borderWidth = 2;
    const height = itemsHeight + 2 * CONST.AUTO_COMPLETE_SUGGESTER.SUGGESTER_INNER_PADDING + borderWidth;

    // The suggester is positioned absolutely within the component that includes the input and RecipientLocalTime view (for non-expanded mode only). To position it correctly,
    // we need to shift it by the suggester's height plus its padding and, if applicable, the height of the RecipientLocalTime view.
    return {
        overflow: 'hidden',
        top: -(height + CONST.AUTO_COMPLETE_SUGGESTER.SUGGESTER_PADDING),
        height,
    };
}

/**
 * Select the correct color for text.
 */
function getColoredBackgroundStyle(isColored: boolean): ViewStyle {
    return {backgroundColor: isColored ? themeColors.link : undefined};
}

function getEmojiReactionBubbleStyle(isHovered: boolean, hasUserReacted: boolean, isContextMenu = false): ViewStyle {
    let backgroundColor = themeColors.border;

    if (isHovered) {
        backgroundColor = themeColors.buttonHoveredBG;
    }

    if (hasUserReacted) {
        backgroundColor = themeColors.reactionActiveBackground;
    }

    if (isContextMenu) {
        return {
            paddingVertical: 3,
            paddingHorizontal: 12,
            backgroundColor,
        };
    }

    return {
        paddingVertical: 2,
        paddingHorizontal: 8,
        backgroundColor,
    };
}

function getEmojiReactionBubbleTextStyle(isContextMenu = false): TextStyle {
    if (isContextMenu) {
        return {
            fontSize: 17,
            lineHeight: 24,
        };
    }

    return {
        fontSize: 15,
        lineHeight: 22,
    };
}

function getEmojiReactionCounterTextStyle(hasUserReacted: boolean): TextStyle {
    if (hasUserReacted) {
        return {color: themeColors.reactionActiveText};
    }

    return {color: themeColors.text};
}

/**
 * Returns a style object with a rotation transformation applied based on the provided direction prop.
 *
 * @param direction - The direction of the rotation (CONST.DIRECTION.LEFT or CONST.DIRECTION.RIGHT).
 */
function getDirectionStyle(direction: ValueOf<typeof CONST.DIRECTION>): ViewStyle {
    if (direction === CONST.DIRECTION.LEFT) {
        return {transform: [{rotate: '180deg'}]};
    }

    return {};
}

/**
 * Returns a style object with display flex or none basing on the condition value.
 */
function displayIfTrue(condition: boolean): ViewStyle {
    return {display: condition ? 'flex' : 'none'};
}

function getGoogleListViewStyle(shouldDisplayBorder: boolean): ViewStyle {
    if (shouldDisplayBorder) {
        // TODO: Remove this "eslint-disable-next" once the theme switching migration is done and styles are fully typed (GH Issue: https://github.com/Expensify/App/issues/27337)
        // eslint-disable-next-line @typescript-eslint/no-unsafe-return
        return {
            ...styles.borderTopRounded,
            ...styles.borderBottomRounded,
            marginTop: 4,
            paddingVertical: 6,
        };
    }

    return {
        transform: [{scale: 0}],
    };
}

/**
 * Gets the correct height for emoji picker list based on screen dimensions
 */
function getEmojiPickerListHeight(hasAdditionalSpace: boolean, windowHeight: number): ViewStyle {
    const style = {
        ...spacing.ph4,
        height: hasAdditionalSpace ? CONST.NON_NATIVE_EMOJI_PICKER_LIST_HEIGHT + CONST.CATEGORY_SHORTCUT_BAR_HEIGHT : CONST.NON_NATIVE_EMOJI_PICKER_LIST_HEIGHT,
    };

    if (windowHeight) {
        // dimensions of content above the emoji picker list
        const dimensions = hasAdditionalSpace ? CONST.EMOJI_PICKER_TEXT_INPUT_SIZES : CONST.EMOJI_PICKER_TEXT_INPUT_SIZES + CONST.CATEGORY_SHORTCUT_BAR_HEIGHT;
        return {
            ...style,
            maxHeight: windowHeight - dimensions,
        };
    }
    return style;
}

/**
 * Returns style object for the user mention component based on whether the mention is ours or not.
 */
function getMentionStyle(isOurMention: boolean): ViewStyle {
    const backgroundColor = isOurMention ? themeColors.ourMentionBG : themeColors.mentionBG;
    return {
        backgroundColor,
        borderRadius: variables.componentBorderRadiusSmall,
        paddingHorizontal: 2,
    };
}

/**
 * Returns text color for the user mention text based on whether the mention is ours or not.
 */
function getMentionTextColor(isOurMention: boolean): string {
    return isOurMention ? themeColors.ourMentionText : themeColors.mentionText;
}

/**
 * Returns padding vertical based on number of lines
 */
function getComposeTextAreaPadding(numberOfLines: number, isComposerFullSize: boolean): ViewStyle {
    let paddingValue = 5;
    // Issue #26222: If isComposerFullSize paddingValue will always be 5 to prevent padding jumps when adding multiple lines.
    if (!isComposerFullSize) {
        if (numberOfLines === 1) {
            paddingValue = 9;
        }
        // In case numberOfLines = 3, there will be a Expand Icon appearing at the top left, so it has to be recalculated so that the textArea can be full height
        else if (numberOfLines === 3) {
            paddingValue = 8;
        }
    }
    return {
        paddingTop: paddingValue,
        paddingBottom: paddingValue,
    };
}

/**
 * Returns style object for the mobile on WEB
 */
function getOuterModalStyle(windowHeight: number, viewportOffsetTop: number): ViewStyle {
    return Browser.isMobile() ? {maxHeight: windowHeight, marginTop: viewportOffsetTop} : {};
}

/**
 * Returns style object for flexWrap depending on the screen size
 */
function getWrappingStyle(isExtraSmallScreenWidth: boolean): ViewStyle {
    return {
        flexWrap: isExtraSmallScreenWidth ? 'wrap' : 'nowrap',
    };
}

/**
 * Returns the text container styles for menu items depending on if the menu item container a small avatar
 */
function getMenuItemTextContainerStyle(isSmallAvatarSubscriptMenu: boolean): ViewStyle {
    return {
        minHeight: isSmallAvatarSubscriptMenu ? variables.avatarSizeSubscript : variables.componentSizeNormal,
    };
}

/**
 * Returns link styles based on whether the link is disabled or not
 */
function getDisabledLinkStyles(isDisabled = false): ViewStyle {
    const disabledLinkStyles = {
        color: themeColors.textSupporting,
        ...cursor.cursorDisabled,
    };

    // TODO: Remove this "eslint-disable-next" once the theme switching migration is done and styles are fully typed (GH Issue: https://github.com/Expensify/App/issues/27337)
    // eslint-disable-next-line @typescript-eslint/no-unsafe-return
    return {
        ...styles.link,
        ...(isDisabled ? disabledLinkStyles : {}),
    };
}

/**
 * Returns the checkbox container style
 */
function getCheckboxContainerStyle(size: number, borderRadius: number): ViewStyle {
    return {
        backgroundColor: themeColors.componentBG,
        height: size,
        width: size,
        borderColor: themeColors.borderLighter,
        borderWidth: 2,
        justifyContent: 'center',
        alignItems: 'center',
        // eslint-disable-next-line object-shorthand
        borderRadius: borderRadius,
    };
}

/**
 * Returns style object for the dropbutton height
 */
function getDropDownButtonHeight(buttonSize: ButtonSizeValue): ViewStyle {
    if (buttonSize === CONST.DROPDOWN_BUTTON_SIZE.LARGE) {
        return {
            height: variables.componentSizeLarge,
        };
    }
    return {
        height: variables.componentSizeNormal,
    };
}

/**
 * Returns fitting fontSize and lineHeight values in order to prevent large amounts from being cut off on small screen widths.
 */
function getAmountFontSizeAndLineHeight(baseFontSize: number, baseLineHeight: number, isSmallScreenWidth: boolean, windowWidth: number): TextStyle {
    let toSubtract = 0;

    if (isSmallScreenWidth) {
        const widthDifference = variables.mobileResponsiveWidthBreakpoint - windowWidth;
        switch (true) {
            case widthDifference > 450:
                toSubtract = 11;
                break;
            case widthDifference > 400:
                toSubtract = 8;
                break;
            case widthDifference > 350:
                toSubtract = 4;
                break;
            default:
                break;
        }
    }

    return {
        fontSize: baseFontSize - toSubtract,
        lineHeight: baseLineHeight - toSubtract,
    };
}

/**
 * Get transparent color by setting alpha value 0 of the passed hex(#xxxxxx) color code
 */
function getTransparentColor(color: string) {
    return `${color}00`;
}

export {
    combineStyles,
    displayIfTrue,
    fade,
    getAmountFontSizeAndLineHeight,
    getAnimatedFABStyle,
    getAutoCompleteSuggestionContainerStyle,
    getAutoCompleteSuggestionItemStyle,
    getAutoGrowHeightInputStyle,
    getAvatarBorderRadius,
    getAvatarBorderStyle,
    getAvatarBorderWidth,
    getAvatarExtraFontSizeStyle,
    getAvatarSize,
    getAvatarStyle,
    getAvatarWidthStyle,
    getBackgroundAndBorderStyle,
    getBackgroundColorStyle,
    getBackgroundColorWithOpacityStyle,
    getBadgeColorStyle,
    getBaseAutoCompleteSuggestionContainerStyle,
    getBorderColorStyle,
    getButtonBackgroundColorStyle,
    getCheckboxContainerStyle,
    getColoredBackgroundStyle,
    getComposeTextAreaPadding,
    getDefaultWorkspaceAvatarColor,
    getDirectionStyle,
    getDisabledLinkStyles,
    getDropDownButtonHeight,
    getEmojiPickerListHeight,
    getEmojiPickerStyle,
    getEmojiReactionBubbleStyle,
    getEmojiReactionBubbleTextStyle,
    getEmojiReactionCounterTextStyle,
    getEmptyAvatarStyle,
    getErrorPageContainerStyle,
    getFontFamilyMonospace,
    getFontSizeStyle,
    getGoogleListViewStyle,
    getHeight,
    getHeightOfMagicCodeInput,
    getHorizontalStackedAvatarBorderStyle,
    getHorizontalStackedAvatarStyle,
    getHorizontalStackedOverlayAvatarStyle,
    getIconFillColor,
    getKeyboardShortcutsModalWidth,
    getLineHeightStyle,
    getMaximumHeight,
    getMaximumWidth,
    getMentionStyle,
    getMentionTextColor,
    getMenuItemTextContainerStyle,
    getMiniReportActionContextMenuWrapperStyle,
    getMinimumHeight,
    getModalPaddingStyles,
    getOuterModalStyle,
    getPaddingLeft,
    getPaymentMethodMenuWidth,
    getReportActionItemStyle,
    getReportWelcomeBackgroundImageStyle,
    getReportWelcomeContainerStyle,
    getReportWelcomeTopMarginStyle,
    getSafeAreaMargins,
    getSafeAreaPadding,
    getSignInWordmarkWidthStyle,
    getTextColorStyle,
    getThemeBackgroundColor,
    getTransparentColor,
    getWidthAndHeightStyle,
    getWidthStyle,
    getWrappingStyle,
    getZoomCursorStyle,
    getZoomSizingStyle,
    hasSafeAreas,
    parseStyleAsArray,
    parseStyleFromFunction,
};<|MERGE_RESOLUTION|>--- conflicted
+++ resolved
@@ -585,11 +585,7 @@
 /**
  * Generate the styles for the ReportActionItem wrapper view.
  */
-<<<<<<< HEAD
-function getReportActionItemStyle(isHovered = false, isLoading = false): ViewStyle {
-=======
-function getReportActionItemStyle(isHovered = false): ViewStyle | CSSProperties {
->>>>>>> 299baf06
+function getReportActionItemStyle(isHovered = false): ViewStyle {
     // TODO: Remove this "eslint-disable-next" once the theme switching migration is done and styles are fully typed (GH Issue: https://github.com/Expensify/App/issues/27337)
     // eslint-disable-next-line @typescript-eslint/no-unsafe-return
     return {
