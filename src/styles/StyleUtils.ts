import {Animated, DimensionValue, ImageStyle, PressableStateCallbackType, TextStyle, ViewStyle} from 'react-native';
import {EdgeInsets} from 'react-native-safe-area-context';
import {ValueOf} from 'type-fest';
import CONST from '../CONST';
import * as Browser from '../libs/Browser';
import * as UserUtils from '../libs/UserUtils';
import colors from './colors';
import fontFamily from './fontFamily';
import styles from './styles';
import themeColors from './themes/default';
import cursor from './utilities/cursor';
import positioning from './utilities/positioning';
import spacing from './utilities/spacing';
import variables from './variables';

type AllStyles = ViewStyle | TextStyle | ImageStyle;
type ParsableStyle = AllStyles | ((state: PressableStateCallbackType) => AllStyles);

type ColorValue = ValueOf<typeof colors>;
type AvatarSizeName = ValueOf<typeof CONST.AVATAR_SIZE>;
type AvatarSizeValue = ValueOf<
    Pick<
        typeof variables,
        | 'avatarSizeNormal'
        | 'avatarSizeSmallSubscript'
        | 'avatarSizeMidSubscript'
        | 'avatarSizeSubscript'
        | 'avatarSizeSmall'
        | 'avatarSizeSmaller'
        | 'avatarSizeXLarge'
        | 'avatarSizeLarge'
        | 'avatarSizeMedium'
        | 'avatarSizeLargeBordered'
        | 'avatarSizeHeader'
        | 'avatarSizeMentionIcon'
        | 'avatarSizeSmallNormal'
    >
>;
type ButtonSizeValue = ValueOf<typeof CONST.DROPDOWN_BUTTON_SIZE>;
type EmptyAvatarSizeName = ValueOf<Pick<typeof CONST.AVATAR_SIZE, 'SMALL' | 'MEDIUM' | 'LARGE'>>;
type ButtonStateName = ValueOf<typeof CONST.BUTTON_STATES>;
type AvatarSize = {width: number};

type WorkspaceColorStyle = {backgroundColor: ColorValue; fill: ColorValue};

type ModalPaddingStylesParams = {
    shouldAddBottomSafeAreaMargin: boolean;
    shouldAddTopSafeAreaMargin: boolean;
    shouldAddBottomSafeAreaPadding: boolean;
    shouldAddTopSafeAreaPadding: boolean;
    safeAreaPaddingTop: number;
    safeAreaPaddingBottom: number;
    safeAreaPaddingLeft: number;
    safeAreaPaddingRight: number;
    modalContainerStyleMarginTop: number;
    modalContainerStyleMarginBottom: number;
    modalContainerStylePaddingTop: number;
    modalContainerStylePaddingBottom: number;
    insets: EdgeInsets;
};

type AvatarBorderStyleParams = {
    isHovered: boolean;
    isPressed: boolean;
    isInReportAction: boolean;
    shouldUseCardBackground: boolean;
};

type GetBaseAutoCompleteSuggestionContainerStyleParams = {
    left: number;
    bottom: number;
    width: number;
};

const workspaceColorOptions: WorkspaceColorStyle[] = [
    {backgroundColor: colors.blue200, fill: colors.blue700},
    {backgroundColor: colors.blue400, fill: colors.blue800},
    {backgroundColor: colors.blue700, fill: colors.blue200},
    {backgroundColor: colors.green200, fill: colors.green700},
    {backgroundColor: colors.green400, fill: colors.green800},
    {backgroundColor: colors.green700, fill: colors.green200},
    {backgroundColor: colors.yellow200, fill: colors.yellow700},
    {backgroundColor: colors.yellow400, fill: colors.yellow800},
    {backgroundColor: colors.yellow700, fill: colors.yellow200},
    {backgroundColor: colors.tangerine200, fill: colors.tangerine700},
    {backgroundColor: colors.tangerine400, fill: colors.tangerine800},
    {backgroundColor: colors.tangerine700, fill: colors.tangerine400},
    {backgroundColor: colors.pink200, fill: colors.pink700},
    {backgroundColor: colors.pink400, fill: colors.pink800},
    {backgroundColor: colors.pink700, fill: colors.pink200},
    {backgroundColor: colors.ice200, fill: colors.ice700},
    {backgroundColor: colors.ice400, fill: colors.ice800},
    {backgroundColor: colors.ice700, fill: colors.ice200},
];

const avatarBorderSizes: Partial<Record<AvatarSizeName, number>> = {
    [CONST.AVATAR_SIZE.SMALL_SUBSCRIPT]: variables.componentBorderRadiusSmall,
    [CONST.AVATAR_SIZE.MID_SUBSCRIPT]: variables.componentBorderRadiusSmall,
    [CONST.AVATAR_SIZE.SUBSCRIPT]: variables.componentBorderRadiusMedium,
    [CONST.AVATAR_SIZE.SMALLER]: variables.componentBorderRadiusMedium,
    [CONST.AVATAR_SIZE.SMALL]: variables.componentBorderRadiusMedium,
    [CONST.AVATAR_SIZE.HEADER]: variables.componentBorderRadiusMedium,
    [CONST.AVATAR_SIZE.DEFAULT]: variables.componentBorderRadiusNormal,
    [CONST.AVATAR_SIZE.MEDIUM]: variables.componentBorderRadiusLarge,
    [CONST.AVATAR_SIZE.LARGE]: variables.componentBorderRadiusLarge,
    [CONST.AVATAR_SIZE.XLARGE]: variables.componentBorderRadiusLarge,
    [CONST.AVATAR_SIZE.LARGE_BORDERED]: variables.componentBorderRadiusRounded,
    [CONST.AVATAR_SIZE.SMALL_NORMAL]: variables.componentBorderRadiusMedium,
};

const avatarSizes: Record<AvatarSizeName, AvatarSizeValue> = {
    [CONST.AVATAR_SIZE.DEFAULT]: variables.avatarSizeNormal,
    [CONST.AVATAR_SIZE.SMALL_SUBSCRIPT]: variables.avatarSizeSmallSubscript,
    [CONST.AVATAR_SIZE.MID_SUBSCRIPT]: variables.avatarSizeMidSubscript,
    [CONST.AVATAR_SIZE.SUBSCRIPT]: variables.avatarSizeSubscript,
    [CONST.AVATAR_SIZE.SMALL]: variables.avatarSizeSmall,
    [CONST.AVATAR_SIZE.SMALLER]: variables.avatarSizeSmaller,
    [CONST.AVATAR_SIZE.LARGE]: variables.avatarSizeLarge,
    [CONST.AVATAR_SIZE.XLARGE]: variables.avatarSizeXLarge,
    [CONST.AVATAR_SIZE.MEDIUM]: variables.avatarSizeMedium,
    [CONST.AVATAR_SIZE.LARGE_BORDERED]: variables.avatarSizeLargeBordered,
    [CONST.AVATAR_SIZE.HEADER]: variables.avatarSizeHeader,
    [CONST.AVATAR_SIZE.MENTION_ICON]: variables.avatarSizeMentionIcon,
    [CONST.AVATAR_SIZE.SMALL_NORMAL]: variables.avatarSizeSmallNormal,
};

const emptyAvatarStyles: Record<EmptyAvatarSizeName, ViewStyle> = {
    [CONST.AVATAR_SIZE.SMALL]: styles.emptyAvatarSmall,
    [CONST.AVATAR_SIZE.MEDIUM]: styles.emptyAvatarMedium,
    [CONST.AVATAR_SIZE.LARGE]: styles.emptyAvatarLarge,
};

const avatarFontSizes: Partial<Record<AvatarSizeName, number>> = {
    [CONST.AVATAR_SIZE.DEFAULT]: variables.fontSizeNormal,
    [CONST.AVATAR_SIZE.SMALL_SUBSCRIPT]: variables.fontSizeExtraSmall,
    [CONST.AVATAR_SIZE.MID_SUBSCRIPT]: variables.fontSizeExtraSmall,
    [CONST.AVATAR_SIZE.SUBSCRIPT]: variables.fontSizeExtraSmall,
    [CONST.AVATAR_SIZE.SMALL]: variables.fontSizeSmall,
    [CONST.AVATAR_SIZE.SMALLER]: variables.fontSizeExtraSmall,
    [CONST.AVATAR_SIZE.LARGE]: variables.fontSizeXLarge,
    [CONST.AVATAR_SIZE.MEDIUM]: variables.fontSizeMedium,
    [CONST.AVATAR_SIZE.LARGE_BORDERED]: variables.fontSizeXLarge,
};

const avatarBorderWidths: Partial<Record<AvatarSizeName, number>> = {
    [CONST.AVATAR_SIZE.DEFAULT]: 3,
    [CONST.AVATAR_SIZE.SMALL_SUBSCRIPT]: 1,
    [CONST.AVATAR_SIZE.MID_SUBSCRIPT]: 2,
    [CONST.AVATAR_SIZE.SUBSCRIPT]: 2,
    [CONST.AVATAR_SIZE.SMALL]: 2,
    [CONST.AVATAR_SIZE.SMALLER]: 2,
    [CONST.AVATAR_SIZE.LARGE]: 4,
    [CONST.AVATAR_SIZE.MEDIUM]: 3,
    [CONST.AVATAR_SIZE.LARGE_BORDERED]: 4,
};

/**
 * Return the style size from an avatar size constant
 */
function getAvatarSize(size: AvatarSizeName): number {
    return avatarSizes[size];
}

/**
 * Return the height of magic code input container
 */
function getHeightOfMagicCodeInput(): ViewStyle {
    return {height: styles.magicCodeInputContainer.minHeight - styles.textInputContainer.borderBottomWidth};
}

/**
 * Return the style from an empty avatar size constant
 */
function getEmptyAvatarStyle(size: EmptyAvatarSizeName): ViewStyle | undefined {
    return emptyAvatarStyles[size];
}

/**
 * Return the width style from an avatar size constant
 */
function getAvatarWidthStyle(size: AvatarSizeName): ViewStyle {
    const avatarSize = getAvatarSize(size);
    return {
        width: avatarSize,
    };
}

/**
 * Return the style from an avatar size constant
 */
function getAvatarStyle(size: AvatarSizeName): ViewStyle {
    const avatarSize = getAvatarSize(size);
    return {
        height: avatarSize,
        width: avatarSize,
        borderRadius: avatarSize,
        backgroundColor: themeColors.offline,
    };
}

/**
 * Get Font size of '+1' text on avatar overlay
 */
function getAvatarExtraFontSizeStyle(size: AvatarSizeName): TextStyle {
    return {
        fontSize: avatarFontSizes[size],
    };
}

/**
 * Get Bordersize of Avatar based on avatar size
 */
function getAvatarBorderWidth(size: AvatarSizeName): ViewStyle {
    return {
        borderWidth: avatarBorderWidths[size],
    };
}

/**
 * Return the border radius for an avatar
 */
function getAvatarBorderRadius(size: AvatarSizeName, type: string): ViewStyle {
    if (type === CONST.ICON_TYPE_WORKSPACE) {
        return {borderRadius: avatarBorderSizes[size]};
    }

    // Default to rounded border
    return {borderRadius: variables.buttonBorderRadius};
}

/**
 * Return the border style for an avatar
 */
function getAvatarBorderStyle(size: AvatarSizeName, type: string): ViewStyle {
    return {
        overflow: 'hidden',
        ...getAvatarBorderRadius(size, type),
    };
}

/**
 * Helper method to return old dot default avatar associated with login
 */
function getDefaultWorkspaceAvatarColor(workspaceName: string): ViewStyle {
    const colorHash = UserUtils.hashText(workspaceName.trim(), workspaceColorOptions.length);

    return workspaceColorOptions[colorHash];
}

/**
 * Takes safe area insets and returns padding to use for a View
 */
function getSafeAreaPadding(insets?: EdgeInsets, insetsPercentage: number = variables.safeInsertPercentage): ViewStyle {
    return {
        paddingTop: insets?.top,
        paddingBottom: (insets?.bottom ?? 0) * insetsPercentage,
        paddingLeft: (insets?.left ?? 0) * insetsPercentage,
        paddingRight: (insets?.right ?? 0) * insetsPercentage,
    };
}

/**
 * Takes safe area insets and returns margin to use for a View
 */
function getSafeAreaMargins(insets?: EdgeInsets): ViewStyle {
    return {marginBottom: (insets?.bottom ?? 0) * variables.safeInsertPercentage};
}

function getZoomCursorStyle(isZoomed: boolean, isDragging: boolean): ViewStyle {
    if (!isZoomed) {
        // TODO: Remove this "eslint-disable-next" once the theme switching migration is done and styles are fully typed (GH Issue: https://github.com/Expensify/App/issues/27337)
        // eslint-disable-next-line @typescript-eslint/no-unsafe-return
        return styles.cursorZoomIn;
    }

    // eslint-disable-next-line @typescript-eslint/no-unsafe-return
    return isDragging ? styles.cursorGrabbing : styles.cursorZoomOut;
}

// NOTE: asserting some web style properties to a valid type, because it isn't possible to augment them.
function getZoomSizingStyle(
    isZoomed: boolean,
    imgWidth: number,
    imgHeight: number,
    zoomScale: number,
    containerHeight: number,
    containerWidth: number,
    isLoading: boolean,
): ViewStyle | undefined {
    // Hide image until finished loading to prevent showing preview with wrong dimensions
    if (isLoading || imgWidth === 0 || imgHeight === 0) {
        return undefined;
    }
    const top = `${Math.max((containerHeight - imgHeight) / 2, 0)}px` as DimensionValue;
    const left = `${Math.max((containerWidth - imgWidth) / 2, 0)}px` as DimensionValue;

    // Return different size and offset style based on zoomScale and isZoom.
    if (isZoomed) {
        // When both width and height are smaller than container(modal) size, set the height by multiplying zoomScale if it is zoomed in.
        if (zoomScale >= 1) {
            return {
                height: `${imgHeight * zoomScale}px` as DimensionValue,
                width: `${imgWidth * zoomScale}px` as DimensionValue,
            };
        }

        // If image height and width are bigger than container size, display image with original size because original size is bigger and position absolute.
        return {
            height: `${imgHeight}px` as DimensionValue,
            width: `${imgWidth}px` as DimensionValue,
            top,
            left,
        };
    }

    // If image is not zoomed in and image size is smaller than container size, display with original size based on offset and position absolute.
    if (zoomScale > 1) {
        return {
            height: `${imgHeight}px` as DimensionValue,
            width: `${imgWidth}px` as DimensionValue,
            top,
            left,
        };
    }

    // If image is bigger than container size, display full image in the screen with scaled size (fit by container size) and position absolute.
    // top, left offset should be different when displaying long or wide image.
    const scaledTop = `${Math.max((containerHeight - imgHeight * zoomScale) / 2, 0)}px` as DimensionValue;
    const scaledLeft = `${Math.max((containerWidth - imgWidth * zoomScale) / 2, 0)}px` as DimensionValue;
    return {
        height: `${imgHeight * zoomScale}px` as DimensionValue,
        width: `${imgWidth * zoomScale}px` as DimensionValue,
        top: scaledTop,
        left: scaledLeft,
    };
}

/**
 * Returns auto grow text input style
 */
function getWidthStyle(width: number): ViewStyle {
    return {
        width,
    };
}

/**
 * Returns auto grow height text input style
 */
function getAutoGrowHeightInputStyle(textInputHeight: number, maxHeight: number): ViewStyle {
    if (textInputHeight > maxHeight) {
        // TODO: Remove this "eslint-disable-next" once the theme switching migration is done and styles are fully typed (GH Issue: https://github.com/Expensify/App/issues/27337)
        // eslint-disable-next-line @typescript-eslint/no-unsafe-return
        return {
            ...styles.pr0,
            ...styles.overflowAuto,
        };
    }

    // TODO: Remove this "eslint-disable-next" once the theme switching migration is done and styles are fully typed (GH Issue: https://github.com/Expensify/App/issues/27337)
    // eslint-disable-next-line @typescript-eslint/no-unsafe-return
    return {
        ...styles.pr0,
        ...styles.overflowHidden,
        // maxHeight is not of the input only but the of the whole input container
        // which also includes the top padding and bottom border
        height: maxHeight - styles.textInputMultilineContainer.paddingTop - styles.textInputContainer.borderBottomWidth,
    };
}

/**
 * Returns a style with backgroundColor and borderColor set to the same color
 */
function getBackgroundAndBorderStyle(backgroundColor: string): ViewStyle {
    return {
        backgroundColor,
        borderColor: backgroundColor,
    };
}

/**
 * Returns a style with the specified backgroundColor
 */
function getBackgroundColorStyle(backgroundColor: string): ViewStyle {
    return {
        backgroundColor,
    };
}

/**
 * Returns a style for text color
 */
function getTextColorStyle(color: string): TextStyle {
    return {
        color,
    };
}

/**
 * Returns a style with the specified borderColor
 */
function getBorderColorStyle(borderColor: string): ViewStyle {
    return {
        borderColor,
    };
}

/**
 * Returns the width style for the wordmark logo on the sign in page
 */
function getSignInWordmarkWidthStyle(environment: string, isSmallScreenWidth: boolean): ViewStyle {
    if (environment === CONST.ENVIRONMENT.DEV) {
        return isSmallScreenWidth ? {width: variables.signInLogoWidthPill} : {width: variables.signInLogoWidthLargeScreenPill};
    }
    if (environment === CONST.ENVIRONMENT.STAGING) {
        return isSmallScreenWidth ? {width: variables.signInLogoWidthPill} : {width: variables.signInLogoWidthLargeScreenPill};
    }
    if (environment === CONST.ENVIRONMENT.PRODUCTION) {
        return isSmallScreenWidth ? {width: variables.signInLogoWidth} : {width: variables.signInLogoWidthLargeScreen};
    }
    return isSmallScreenWidth ? {width: variables.signInLogoWidthPill} : {width: variables.signInLogoWidthLargeScreenPill};
}

/**
 * Converts a color in hexadecimal notation into RGB notation.
 *
 * @param hexadecimal A color in hexadecimal notation.
 * @returns `undefined` if the input color is not in hexadecimal notation. Otherwise, the RGB components of the input color.
 */
function hexadecimalToRGBArray(hexadecimal: string): number[] | undefined {
    const components = /^#?([a-f\d]{2})([a-f\d]{2})([a-f\d]{2})$/i.exec(hexadecimal);

    if (components === null) {
        return undefined;
    }

    return components.slice(1).map((component) => parseInt(component, 16));
}

/**
 * Returns a background color with opacity style
 */
function getBackgroundColorWithOpacityStyle(backgroundColor: string, opacity: number): ViewStyle {
    const result = hexadecimalToRGBArray(backgroundColor);
    if (result !== undefined) {
        return {
            backgroundColor: `rgba(${result[0]}, ${result[1]}, ${result[2]}, ${opacity})`,
        };
    }
    return {};
}

/**
 * Generate a style for the background color of the Badge
 */
function getBadgeColorStyle(isSuccess: boolean, isError: boolean, isPressed = false, isAdHoc = false): ViewStyle {
    if (isSuccess) {
        if (isAdHoc) {
            // TODO: Remove this "eslint-disable-next" once the theme switching migration is done and styles are fully typed (GH Issue: https://github.com/Expensify/App/issues/27337)
            // eslint-disable-next-line @typescript-eslint/no-unsafe-return
            return isPressed ? styles.badgeAdHocSuccessPressed : styles.badgeAdHocSuccess;
        }
        // TODO: Remove this "eslint-disable-next" once the theme switching migration is done and styles are fully typed (GH Issue: https://github.com/Expensify/App/issues/27337)
        // eslint-disable-next-line @typescript-eslint/no-unsafe-return
        return isPressed ? styles.badgeSuccessPressed : styles.badgeSuccess;
    }
    if (isError) {
        // TODO: Remove this "eslint-disable-next" once the theme switching migration is done and styles are fully typed (GH Issue: https://github.com/Expensify/App/issues/27337)
        // eslint-disable-next-line @typescript-eslint/no-unsafe-return
        return isPressed ? styles.badgeDangerPressed : styles.badgeDanger;
    }
    return {};
}

/**
 * Generate a style for the background color of the button, based on its current state.
 *
 * @param buttonState - One of {'default', 'hovered', 'pressed'}
 * @param isMenuItem - whether this button is apart of a list
 */
function getButtonBackgroundColorStyle(buttonState: ButtonStateName = CONST.BUTTON_STATES.DEFAULT, isMenuItem = false): ViewStyle {
    switch (buttonState) {
        case CONST.BUTTON_STATES.PRESSED:
            return {backgroundColor: themeColors.buttonPressedBG};
        case CONST.BUTTON_STATES.ACTIVE:
            return isMenuItem ? {backgroundColor: themeColors.border} : {backgroundColor: themeColors.buttonHoveredBG};
        case CONST.BUTTON_STATES.DISABLED:
        case CONST.BUTTON_STATES.DEFAULT:
        default:
            return {};
    }
}

/**
 * Generate fill color of an icon based on its state.
 *
 * @param buttonState - One of {'default', 'hovered', 'pressed'}
 * @param isMenuIcon - whether this icon is apart of a list
 */
function getIconFillColor(buttonState: ButtonStateName = CONST.BUTTON_STATES.DEFAULT, isMenuIcon = false): string {
    switch (buttonState) {
        case CONST.BUTTON_STATES.ACTIVE:
        case CONST.BUTTON_STATES.PRESSED:
            return themeColors.iconHovered;
        case CONST.BUTTON_STATES.COMPLETE:
            return themeColors.iconSuccessFill;
        case CONST.BUTTON_STATES.DEFAULT:
        case CONST.BUTTON_STATES.DISABLED:
        default:
            if (isMenuIcon) {
                return themeColors.iconMenu;
            }
            return themeColors.icon;
    }
}

function getAnimatedFABStyle(rotate: Animated.Value, backgroundColor: Animated.Value): Animated.WithAnimatedValue<ViewStyle> {
    return {
        transform: [{rotate}],
        backgroundColor,
    };
}

function getWidthAndHeightStyle(width: number, height?: number): ViewStyle {
    return {
        width,
        height: height ?? width,
    };
}

function getModalPaddingStyles({
    shouldAddBottomSafeAreaMargin,
    shouldAddTopSafeAreaMargin,
    shouldAddBottomSafeAreaPadding,
    shouldAddTopSafeAreaPadding,
    safeAreaPaddingTop,
    safeAreaPaddingBottom,
    safeAreaPaddingLeft,
    safeAreaPaddingRight,
    modalContainerStyleMarginTop,
    modalContainerStyleMarginBottom,
    modalContainerStylePaddingTop,
    modalContainerStylePaddingBottom,
    insets,
}: ModalPaddingStylesParams): ViewStyle {
    // use fallback value for safeAreaPaddingBottom to keep padding bottom consistent with padding top.
    // More info: issue #17376
    const safeAreaPaddingBottomWithFallback = insets.bottom === 0 ? modalContainerStylePaddingTop ?? 0 : safeAreaPaddingBottom;
    return {
        marginTop: (modalContainerStyleMarginTop ?? 0) + (shouldAddTopSafeAreaMargin ? safeAreaPaddingTop : 0),
        marginBottom: (modalContainerStyleMarginBottom ?? 0) + (shouldAddBottomSafeAreaMargin ? safeAreaPaddingBottomWithFallback : 0),
        paddingTop: shouldAddTopSafeAreaPadding ? (modalContainerStylePaddingTop ?? 0) + safeAreaPaddingTop : modalContainerStylePaddingTop ?? 0,
        paddingBottom: shouldAddBottomSafeAreaPadding ? (modalContainerStylePaddingBottom ?? 0) + safeAreaPaddingBottomWithFallback : modalContainerStylePaddingBottom ?? 0,
        paddingLeft: safeAreaPaddingLeft ?? 0,
        paddingRight: safeAreaPaddingRight ?? 0,
    };
}

/**
 * Takes fontStyle and fontWeight and returns the correct fontFamily
 */
function getFontFamilyMonospace({fontStyle, fontWeight}: TextStyle): string {
    const italic = fontStyle === 'italic' && fontFamily.MONOSPACE_ITALIC;
    const bold = fontWeight === 'bold' && fontFamily.MONOSPACE_BOLD;
    const italicBold = italic && bold && fontFamily.MONOSPACE_BOLD_ITALIC;

    return italicBold || bold || italic || fontFamily.MONOSPACE;
}

/**
 * Gives the width for Emoji picker Widget
 */
function getEmojiPickerStyle(isSmallScreenWidth: boolean): ViewStyle {
    if (isSmallScreenWidth) {
        return {
            width: CONST.SMALL_EMOJI_PICKER_SIZE.WIDTH,
        };
    }
    return {
        width: CONST.EMOJI_PICKER_SIZE.WIDTH,
        height: CONST.EMOJI_PICKER_SIZE.HEIGHT,
    };
}

/**
 * Generate the styles for the ReportActionItem wrapper view.
 */
function getReportActionItemStyle(isHovered = false, isLoading = false): ViewStyle {
    // TODO: Remove this "eslint-disable-next" once the theme switching migration is done and styles are fully typed (GH Issue: https://github.com/Expensify/App/issues/27337)
    // eslint-disable-next-line @typescript-eslint/no-unsafe-return
    return {
        display: 'flex',
        justifyContent: 'space-between',
        backgroundColor: isHovered
            ? themeColors.hoverComponentBG
            : // Warning: Setting this to a non-transparent color will cause unread indicator to break on Android
              themeColors.transparent,
        opacity: isLoading ? 0.5 : 1,
        ...styles.cursorInitial,
    };
}

/**
 * Generate the wrapper styles for the mini ReportActionContextMenu.
 */
function getMiniReportActionContextMenuWrapperStyle(isReportActionItemGrouped: boolean): ViewStyle {
    // TODO: Remove this "eslint-disable-next" once the theme switching migration is done and styles are fully typed (GH Issue: https://github.com/Expensify/App/issues/27337)
    // eslint-disable-next-line @typescript-eslint/no-unsafe-return
    return {
        ...(isReportActionItemGrouped ? positioning.tn8 : positioning.tn4),
        ...positioning.r4,
        ...styles.cursorDefault,
        position: 'absolute',
        zIndex: 1,
    };
}

function getPaymentMethodMenuWidth(isSmallScreenWidth: boolean): ViewStyle {
    const margin = 20;
    return {width: !isSmallScreenWidth ? variables.sideBarWidth - margin * 2 : undefined};
}

/**
 * Converts a color in RGBA notation to an equivalent color in RGB notation.
 *
 * @param foregroundRGB The three components of the foreground color in RGB notation.
 * @param backgroundRGB The three components of the background color in RGB notation.
 * @param opacity The desired opacity of the foreground color.
 * @returns The RGB components of the RGBA color converted to RGB.
 */
function convertRGBAToRGB(foregroundRGB: number[], backgroundRGB: number[], opacity: number): number[] {
    const [foregroundRed, foregroundGreen, foregroundBlue] = foregroundRGB;
    const [backgroundRed, backgroundGreen, backgroundBlue] = backgroundRGB;

    return [(1 - opacity) * backgroundRed + opacity * foregroundRed, (1 - opacity) * backgroundGreen + opacity * foregroundGreen, (1 - opacity) * backgroundBlue + opacity * foregroundBlue];
}

/**
 * Converts three unit values to the three components of a color in RGB notation.
 *
 * @param red A unit value representing the first component of a color in RGB notation.
 * @param green A unit value representing the second component of a color in RGB notation.
 * @param blue A unit value representing the third component of a color in RGB notation.
 * @returns An array with the three components of a color in RGB notation.
 */
function convertUnitValuesToRGB(red: number, green: number, blue: number): number[] {
    return [Math.floor(red * 255), Math.floor(green * 255), Math.floor(blue * 255)];
}

/**
 * Converts the three components of a color in RGB notation to three unit values.
 *
 * @param red The first component of a color in RGB notation.
 * @param green The second component of a color in RGB notation.
 * @param blue The third component of a color in RGB notation.
 * @returns An array with three unit values representing the components of a color in RGB notation.
 */
function convertRGBToUnitValues(red: number, green: number, blue: number): number[] {
    return [red / 255, green / 255, blue / 255];
}

/**
 * Matches an RGBA or RGB color value and extracts the color components.
 *
 * @param color - The RGBA or RGB color value to match and extract components from.
 * @returns An array containing the extracted color components [red, green, blue, alpha].
 *
 * Returns null if the input string does not match the pattern.
 */
function extractValuesFromRGB(color: string): number[] | null {
    const rgbaPattern = /rgba?\((?<r>[.\d]+)[, ]+(?<g>[.\d]+)[, ]+(?<b>[.\d]+)(?:\s?[,/]\s?(?<a>[.\d]+%?))?\)$/i;
    const matchRGBA = color.match(rgbaPattern);
    if (matchRGBA) {
        const [, red, green, blue, alpha] = matchRGBA;
        return [parseInt(red, 10), parseInt(green, 10), parseInt(blue, 10), alpha ? parseFloat(alpha) : 1];
    }

    return null;
}

/**
 * Determines the theme color for a modal based on the app's background color,
 * the modal's backdrop, and the backdrop's opacity.
 *
 * @param bgColor - theme background color
 * @returns The theme color as an RGB value.
 */
function getThemeBackgroundColor(bgColor: string = themeColors.appBG): string {
    const backdropOpacity = variables.modalFullscreenBackdropOpacity;

    const [backgroundRed, backgroundGreen, backgroundBlue] = extractValuesFromRGB(bgColor) ?? hexadecimalToRGBArray(bgColor) ?? [];
    const [backdropRed, backdropGreen, backdropBlue] = hexadecimalToRGBArray(themeColors.modalBackdrop) ?? [];
    const normalizedBackdropRGB = convertRGBToUnitValues(backdropRed, backdropGreen, backdropBlue);
    const normalizedBackgroundRGB = convertRGBToUnitValues(backgroundRed, backgroundGreen, backgroundBlue);
    const [red, green, blue] = convertRGBAToRGB(normalizedBackdropRGB, normalizedBackgroundRGB, backdropOpacity);
    const themeRGB = convertUnitValuesToRGB(red, green, blue);

    return `rgb(${themeRGB.join(', ')})`;
}

/**
 * Parse styleParam and return Styles array
 */
function parseStyleAsArray<T extends AllStyles>(styleParam: T | T[]): T[] {
    return Array.isArray(styleParam) ? styleParam : [styleParam];
}

/**
 * Parse style function and return Styles object
 */
function parseStyleFromFunction(style: ParsableStyle, state: PressableStateCallbackType): AllStyles[] {
    const functionAppliedStyle = typeof style === 'function' ? style(state) : style;
    return parseStyleAsArray(functionAppliedStyle);
}

/**
 * Receives any number of object or array style objects and returns them all as an array
 */
function combineStyles<T extends AllStyles>(...allStyles: Array<T | T[]>): T[] {
    let finalStyles: T[] = [];
    allStyles.forEach((style) => {
        finalStyles = finalStyles.concat(parseStyleAsArray(style));
    });
    return finalStyles;
}

/**
 * Get variable padding-left as style
 */
function getPaddingLeft(paddingLeft: number): ViewStyle {
    return {
        paddingLeft,
    };
}

/**
 * Checks to see if the iOS device has safe areas or not
 */
function hasSafeAreas(windowWidth: number, windowHeight: number): boolean {
    const heightsIphonesWithNotches = [812, 896, 844, 926];
    return heightsIphonesWithNotches.includes(windowHeight) || heightsIphonesWithNotches.includes(windowWidth);
}

/**
 * Get height as style
 */
function getHeight(height: number): ViewStyle {
    return {
        height,
    };
}

/**
 * Get minimum height as style
 */
function getMinimumHeight(minHeight: number): ViewStyle {
    return {
        minHeight,
    };
}

/**
 * Get maximum height as style
 */
function getMaximumHeight(maxHeight: number): ViewStyle {
    return {
        maxHeight,
    };
}

/**
 * Get maximum width as style
 */
function getMaximumWidth(maxWidth: number): ViewStyle {
    return {
        maxWidth,
    };
}

/**
 * Return style for opacity animation.
 */
function fade(fadeAnimation: Animated.Value): Animated.WithAnimatedValue<ViewStyle> {
    return {
        opacity: fadeAnimation,
    };
}

/**
 * Return width for keyboard shortcuts modal.
 */
function getKeyboardShortcutsModalWidth(isSmallScreenWidth: boolean): ViewStyle {
    if (isSmallScreenWidth) {
        return {maxWidth: '100%'};
    }
    return {maxWidth: 600};
}

function getHorizontalStackedAvatarBorderStyle({isHovered, isPressed, isInReportAction = false, shouldUseCardBackground = false}: AvatarBorderStyleParams): ViewStyle {
    let borderColor = shouldUseCardBackground ? themeColors.cardBG : themeColors.appBG;

    if (isHovered) {
        borderColor = isInReportAction ? themeColors.highlightBG : themeColors.border;
    }

    if (isPressed) {
        borderColor = isInReportAction ? themeColors.highlightBG : themeColors.buttonPressedBG;
    }

    return {borderColor};
}

/**
 * Get computed avatar styles based on position and border size
 */
function getHorizontalStackedAvatarStyle(index: number, overlapSize: number): ViewStyle {
    return {
        marginLeft: index > 0 ? -overlapSize : 0,
        zIndex: index + 2,
    };
}

/**
 * Get computed avatar styles of '+1' overlay based on size
 */
function getHorizontalStackedOverlayAvatarStyle(oneAvatarSize: AvatarSize, oneAvatarBorderWidth: number): ViewStyle {
    return {
        borderWidth: oneAvatarBorderWidth,
        borderRadius: oneAvatarSize.width,
        marginLeft: -(oneAvatarSize.width + oneAvatarBorderWidth * 2),
        zIndex: 6,
        borderStyle: 'solid',
    };
}

function getErrorPageContainerStyle(safeAreaPaddingBottom = 0): ViewStyle {
    return {
        backgroundColor: themeColors.componentBG,
        paddingBottom: 40 + safeAreaPaddingBottom,
    };
}

/**
 * Gets the correct size for the empty state background image based on screen dimensions
 */
function getReportWelcomeBackgroundImageStyle(isSmallScreenWidth: boolean): ViewStyle {
    if (isSmallScreenWidth) {
        return {
            height: CONST.EMPTY_STATE_BACKGROUND.SMALL_SCREEN.IMAGE_HEIGHT,
            width: '100%',
            position: 'absolute',
        };
    }

    return {
        height: CONST.EMPTY_STATE_BACKGROUND.WIDE_SCREEN.IMAGE_HEIGHT,
        width: '100%',
        position: 'absolute',
    };
}

/**
 * Gets the correct top margin size for the chat welcome message based on screen dimensions
 */
function getReportWelcomeTopMarginStyle(isSmallScreenWidth: boolean): ViewStyle {
    if (isSmallScreenWidth) {
        return {
            marginTop: CONST.EMPTY_STATE_BACKGROUND.SMALL_SCREEN.VIEW_HEIGHT,
        };
    }

    return {
        marginTop: CONST.EMPTY_STATE_BACKGROUND.WIDE_SCREEN.VIEW_HEIGHT,
    };
}

/**
 * Returns fontSize style
 */
function getFontSizeStyle(fontSize: number): TextStyle {
    return {
        fontSize,
    };
}

/**
 * Returns lineHeight style
 */
function getLineHeightStyle(lineHeight: number): TextStyle {
    return {
        lineHeight,
    };
}

/**
 * Gets the correct size for the empty state container based on screen dimensions
 */
function getReportWelcomeContainerStyle(isSmallScreenWidth: boolean): ViewStyle {
    if (isSmallScreenWidth) {
        return {
            minHeight: CONST.EMPTY_STATE_BACKGROUND.SMALL_SCREEN.CONTAINER_MINHEIGHT,
            display: 'flex',
            justifyContent: 'space-between',
        };
    }

    return {
        minHeight: CONST.EMPTY_STATE_BACKGROUND.WIDE_SCREEN.CONTAINER_MINHEIGHT,
        display: 'flex',
        justifyContent: 'space-between',
    };
}

/**
 * Gets styles for AutoCompleteSuggestion row
 */
function getAutoCompleteSuggestionItemStyle(highlightedEmojiIndex: number, rowHeight: number, isHovered: boolean, currentEmojiIndex: number): ViewStyle[] {
    let backgroundColor;

    if (currentEmojiIndex === highlightedEmojiIndex) {
        backgroundColor = themeColors.activeComponentBG;
    } else if (isHovered) {
        backgroundColor = themeColors.hoverComponentBG;
    }

    return [
        {
            height: rowHeight,
            justifyContent: 'center',
        },
        backgroundColor
            ? {
                  backgroundColor,
              }
            : {},
    ];
}

/**
 * Gets the correct position for the base auto complete suggestion container
 */
function getBaseAutoCompleteSuggestionContainerStyle({left, bottom, width}: GetBaseAutoCompleteSuggestionContainerStyleParams): ViewStyle {
    return {
        ...positioning.pFixed,
        bottom,
        left,
        width,
    };
}

/**
 * Gets the correct position for auto complete suggestion container
 */
<<<<<<< HEAD
function getAutoCompleteSuggestionContainerStyle(itemsHeight: number, shouldIncludeReportRecipientLocalTimeHeight: boolean): ViewStyle {
=======
function getAutoCompleteSuggestionContainerStyle(itemsHeight: number): ViewStyle | CSSProperties {
>>>>>>> 41ddd742
    'worklet';

    const borderWidth = 2;
    const height = itemsHeight + 2 * CONST.AUTO_COMPLETE_SUGGESTER.SUGGESTER_INNER_PADDING + borderWidth;

    // The suggester is positioned absolutely within the component that includes the input and RecipientLocalTime view (for non-expanded mode only). To position it correctly,
    // we need to shift it by the suggester's height plus its padding and, if applicable, the height of the RecipientLocalTime view.
    return {
        overflow: 'hidden',
        top: -(height + CONST.AUTO_COMPLETE_SUGGESTER.SUGGESTER_PADDING),
        height,
    };
}

/**
 * Select the correct color for text.
 */
function getColoredBackgroundStyle(isColored: boolean): ViewStyle {
    return {backgroundColor: isColored ? themeColors.link : undefined};
}

function getEmojiReactionBubbleStyle(isHovered: boolean, hasUserReacted: boolean, isContextMenu = false): ViewStyle {
    let backgroundColor = themeColors.border;

    if (isHovered) {
        backgroundColor = themeColors.buttonHoveredBG;
    }

    if (hasUserReacted) {
        backgroundColor = themeColors.reactionActiveBackground;
    }

    if (isContextMenu) {
        return {
            paddingVertical: 3,
            paddingHorizontal: 12,
            backgroundColor,
        };
    }

    return {
        paddingVertical: 2,
        paddingHorizontal: 8,
        backgroundColor,
    };
}

function getEmojiReactionBubbleTextStyle(isContextMenu = false): TextStyle {
    if (isContextMenu) {
        return {
            fontSize: 17,
            lineHeight: 24,
        };
    }

    return {
        fontSize: 15,
        lineHeight: 22,
    };
}

function getEmojiReactionCounterTextStyle(hasUserReacted: boolean): TextStyle {
    if (hasUserReacted) {
        return {color: themeColors.reactionActiveText};
    }

    return {color: themeColors.text};
}

/**
 * Returns a style object with a rotation transformation applied based on the provided direction prop.
 *
 * @param direction - The direction of the rotation (CONST.DIRECTION.LEFT or CONST.DIRECTION.RIGHT).
 */
function getDirectionStyle(direction: ValueOf<typeof CONST.DIRECTION>): ViewStyle {
    if (direction === CONST.DIRECTION.LEFT) {
        return {transform: [{rotate: '180deg'}]};
    }

    return {};
}

/**
 * Returns a style object with display flex or none basing on the condition value.
 */
function displayIfTrue(condition: boolean): ViewStyle {
    return {display: condition ? 'flex' : 'none'};
}

function getGoogleListViewStyle(shouldDisplayBorder: boolean): ViewStyle {
    if (shouldDisplayBorder) {
        // TODO: Remove this "eslint-disable-next" once the theme switching migration is done and styles are fully typed (GH Issue: https://github.com/Expensify/App/issues/27337)
        // eslint-disable-next-line @typescript-eslint/no-unsafe-return
        return {
            ...styles.borderTopRounded,
            ...styles.borderBottomRounded,
            marginTop: 4,
            paddingVertical: 6,
        };
    }

    return {
        transform: [{scale: 0}],
    };
}

/**
 * Gets the correct height for emoji picker list based on screen dimensions
 */
function getEmojiPickerListHeight(hasAdditionalSpace: boolean, windowHeight: number): ViewStyle {
    const style = {
        ...spacing.ph4,
        height: hasAdditionalSpace ? CONST.NON_NATIVE_EMOJI_PICKER_LIST_HEIGHT + CONST.CATEGORY_SHORTCUT_BAR_HEIGHT : CONST.NON_NATIVE_EMOJI_PICKER_LIST_HEIGHT,
    };

    if (windowHeight) {
        // dimensions of content above the emoji picker list
        const dimensions = hasAdditionalSpace ? CONST.EMOJI_PICKER_TEXT_INPUT_SIZES : CONST.EMOJI_PICKER_TEXT_INPUT_SIZES + CONST.CATEGORY_SHORTCUT_BAR_HEIGHT;
        return {
            ...style,
            maxHeight: windowHeight - dimensions,
        };
    }
    return style;
}

/**
 * Returns style object for the user mention component based on whether the mention is ours or not.
 */
function getMentionStyle(isOurMention: boolean): ViewStyle {
    const backgroundColor = isOurMention ? themeColors.ourMentionBG : themeColors.mentionBG;
    return {
        backgroundColor,
        borderRadius: variables.componentBorderRadiusSmall,
        paddingHorizontal: 2,
    };
}

/**
 * Returns text color for the user mention text based on whether the mention is ours or not.
 */
function getMentionTextColor(isOurMention: boolean): string {
    return isOurMention ? themeColors.ourMentionText : themeColors.mentionText;
}

/**
 * Returns padding vertical based on number of lines
 */
function getComposeTextAreaPadding(numberOfLines: number, isComposerFullSize: boolean): ViewStyle {
    let paddingValue = 5;
    // Issue #26222: If isComposerFullSize paddingValue will always be 5 to prevent padding jumps when adding multiple lines.
    if (!isComposerFullSize) {
        if (numberOfLines === 1) {
            paddingValue = 9;
        }
        // In case numberOfLines = 3, there will be a Expand Icon appearing at the top left, so it has to be recalculated so that the textArea can be full height
        else if (numberOfLines === 3) {
            paddingValue = 8;
        }
    }
    return {
        paddingTop: paddingValue,
        paddingBottom: paddingValue,
    };
}

/**
 * Returns style object for the mobile on WEB
 */
function getOuterModalStyle(windowHeight: number, viewportOffsetTop: number): ViewStyle {
    return Browser.isMobile() ? {maxHeight: windowHeight, marginTop: viewportOffsetTop} : {};
}

/**
 * Returns style object for flexWrap depending on the screen size
 */
function getWrappingStyle(isExtraSmallScreenWidth: boolean): ViewStyle {
    return {
        flexWrap: isExtraSmallScreenWidth ? 'wrap' : 'nowrap',
    };
}

/**
 * Returns the text container styles for menu items depending on if the menu item container a small avatar
 */
function getMenuItemTextContainerStyle(isSmallAvatarSubscriptMenu: boolean): ViewStyle {
    return {
        minHeight: isSmallAvatarSubscriptMenu ? variables.avatarSizeSubscript : variables.componentSizeNormal,
    };
}

/**
 * Returns link styles based on whether the link is disabled or not
 */
function getDisabledLinkStyles(isDisabled = false): ViewStyle {
    const disabledLinkStyles = {
        color: themeColors.textSupporting,
        ...cursor.cursorDisabled,
    };

    // TODO: Remove this "eslint-disable-next" once the theme switching migration is done and styles are fully typed (GH Issue: https://github.com/Expensify/App/issues/27337)
    // eslint-disable-next-line @typescript-eslint/no-unsafe-return
    return {
        ...styles.link,
        ...(isDisabled ? disabledLinkStyles : {}),
    };
}

/**
 * Returns the checkbox container style
 */
function getCheckboxContainerStyle(size: number, borderRadius: number): ViewStyle {
    return {
        backgroundColor: themeColors.componentBG,
        height: size,
        width: size,
        borderColor: themeColors.borderLighter,
        borderWidth: 2,
        justifyContent: 'center',
        alignItems: 'center',
        // eslint-disable-next-line object-shorthand
        borderRadius: borderRadius,
    };
}

/**
 * Returns style object for the dropbutton height
 */
function getDropDownButtonHeight(buttonSize: ButtonSizeValue): ViewStyle {
    if (buttonSize === CONST.DROPDOWN_BUTTON_SIZE.LARGE) {
        return {
            height: variables.componentSizeLarge,
        };
    }
    return {
        height: variables.componentSizeNormal,
    };
}

/**
 * Returns fitting fontSize and lineHeight values in order to prevent large amounts from being cut off on small screen widths.
 */
function getAmountFontSizeAndLineHeight(baseFontSize: number, baseLineHeight: number, isSmallScreenWidth: boolean, windowWidth: number): TextStyle {
    let toSubtract = 0;

    if (isSmallScreenWidth) {
        const widthDifference = variables.mobileResponsiveWidthBreakpoint - windowWidth;
        switch (true) {
            case widthDifference > 450:
                toSubtract = 11;
                break;
            case widthDifference > 400:
                toSubtract = 8;
                break;
            case widthDifference > 350:
                toSubtract = 4;
                break;
            default:
                break;
        }
    }

    return {
        fontSize: baseFontSize - toSubtract,
        lineHeight: baseLineHeight - toSubtract,
    };
}

/**
 * Get transparent color by setting alpha value 0 of the passed hex(#xxxxxx) color code
 */
function getTransparentColor(color: string) {
    return `${color}00`;
}

export {
    combineStyles,
    displayIfTrue,
    fade,
    getAmountFontSizeAndLineHeight,
    getAnimatedFABStyle,
    getAutoCompleteSuggestionContainerStyle,
    getAutoCompleteSuggestionItemStyle,
    getAutoGrowHeightInputStyle,
    getAvatarBorderRadius,
    getAvatarBorderStyle,
    getAvatarBorderWidth,
    getAvatarExtraFontSizeStyle,
    getAvatarSize,
    getAvatarStyle,
    getAvatarWidthStyle,
    getBackgroundAndBorderStyle,
    getBackgroundColorStyle,
    getBackgroundColorWithOpacityStyle,
    getBadgeColorStyle,
    getBaseAutoCompleteSuggestionContainerStyle,
    getBorderColorStyle,
    getButtonBackgroundColorStyle,
    getCheckboxContainerStyle,
    getColoredBackgroundStyle,
    getComposeTextAreaPadding,
    getDefaultWorkspaceAvatarColor,
    getDirectionStyle,
    getDisabledLinkStyles,
    getDropDownButtonHeight,
    getEmojiPickerListHeight,
    getEmojiPickerStyle,
    getEmojiReactionBubbleStyle,
    getEmojiReactionBubbleTextStyle,
    getEmojiReactionCounterTextStyle,
    getEmptyAvatarStyle,
    getErrorPageContainerStyle,
    getFontFamilyMonospace,
    getFontSizeStyle,
    getGoogleListViewStyle,
    getHeight,
    getHeightOfMagicCodeInput,
    getHorizontalStackedAvatarBorderStyle,
    getHorizontalStackedAvatarStyle,
    getHorizontalStackedOverlayAvatarStyle,
    getIconFillColor,
    getKeyboardShortcutsModalWidth,
    getLineHeightStyle,
    getMaximumHeight,
    getMaximumWidth,
    getMentionStyle,
    getMentionTextColor,
    getMenuItemTextContainerStyle,
    getMiniReportActionContextMenuWrapperStyle,
    getMinimumHeight,
    getModalPaddingStyles,
    getOuterModalStyle,
    getPaddingLeft,
    getPaymentMethodMenuWidth,
    getReportActionItemStyle,
    getReportWelcomeBackgroundImageStyle,
    getReportWelcomeContainerStyle,
    getReportWelcomeTopMarginStyle,
    getSafeAreaMargins,
    getSafeAreaPadding,
    getSignInWordmarkWidthStyle,
    getTextColorStyle,
    getThemeBackgroundColor,
    getTransparentColor,
    getWidthAndHeightStyle,
    getWidthStyle,
    getWrappingStyle,
    getZoomCursorStyle,
    getZoomSizingStyle,
    hasSafeAreas,
    parseStyleAsArray,
    parseStyleFromFunction,
};<|MERGE_RESOLUTION|>--- conflicted
+++ resolved
@@ -951,11 +951,7 @@
 /**
  * Gets the correct position for auto complete suggestion container
  */
-<<<<<<< HEAD
-function getAutoCompleteSuggestionContainerStyle(itemsHeight: number, shouldIncludeReportRecipientLocalTimeHeight: boolean): ViewStyle {
-=======
-function getAutoCompleteSuggestionContainerStyle(itemsHeight: number): ViewStyle | CSSProperties {
->>>>>>> 41ddd742
+function getAutoCompleteSuggestionContainerStyle(itemsHeight: number): ViewStyle {
     'worklet';
 
     const borderWidth = 2;
