import React, {useMemo} from 'react';
import styles from './styles';
import useTheme from './theme/useTheme';
import ThemeStylesContext from './ThemeStylesContext';
import createStyleUtils from './ThemeStyleUtils';

type ThemeStylesProviderProps = React.PropsWithChildren;

function ThemeStylesProvider({children}: ThemeStylesProviderProps) {
    const theme = useTheme();

<<<<<<< HEAD
    const themeStyles = useMemo(() => styles(theme), [theme]);
=======
    const styles = useMemo(() => stylesGenerator(theme), [theme]);
    const StyleUtils = useMemo(() => createStyleUtils(theme, styles), [theme, styles]);
    const contextValue = useMemo(() => ({styles, StyleUtils}), [styles, StyleUtils]);
>>>>>>> a9cdc0b9

    return <ThemeStylesContext.Provider value={contextValue}>{children}</ThemeStylesContext.Provider>;
}

ThemeStylesProvider.displayName = 'ThemeStylesProvider';

export default ThemeStylesProvider;<|MERGE_RESOLUTION|>--- conflicted
+++ resolved
@@ -1,5 +1,5 @@
 import React, {useMemo} from 'react';
-import styles from './styles';
+import stylesGenerator from './styles';
 import useTheme from './theme/useTheme';
 import ThemeStylesContext from './ThemeStylesContext';
 import createStyleUtils from './ThemeStyleUtils';
@@ -9,13 +9,9 @@
 function ThemeStylesProvider({children}: ThemeStylesProviderProps) {
     const theme = useTheme();
 
-<<<<<<< HEAD
-    const themeStyles = useMemo(() => styles(theme), [theme]);
-=======
     const styles = useMemo(() => stylesGenerator(theme), [theme]);
     const StyleUtils = useMemo(() => createStyleUtils(theme, styles), [theme, styles]);
     const contextValue = useMemo(() => ({styles, StyleUtils}), [styles, StyleUtils]);
->>>>>>> a9cdc0b9
 
     return <ThemeStylesContext.Provider value={contextValue}>{children}</ThemeStylesContext.Provider>;
 }
