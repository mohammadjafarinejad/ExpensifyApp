import CONST from '../CONST';
import colors from './colors';
import variables from './variables';
import themeColors from './themes/default';

export default (type, windowDimensions) => {
    const isSmallScreen = windowDimensions.width < variables.mobileResponsiveWidthBreakpoint;

    let modalStyle = {
        margin: 0,
    };
    let modalContainerStyle;
    let swipeDirection;
    let animationIn;
    let animationOut;
    let hideBackdrop = false;
    let shouldAddBottomSafeAreaPadding = false;
    let shouldAddTopSafeAreaPadding = false;

    switch (type) {
        case CONST.MODAL.MODAL_TYPE.CENTERED:
            // A centered modal is one that has a visible backdrop
            // and can be dismissed by clicking outside of the modal.
            // This modal should take up the entire visible area when
            // viewed on a smaller device (e.g. mobile or mobile web).
            modalStyle = {
                ...modalStyle,
                ...{
                    alignItems: 'center',
                },
            };
            modalContainerStyle = {
                // Shadow Styles
                shadowColor: colors.black,
                shadowOffset: {
                    width: 0,
                    height: 0,
                },
                shadowOpacity: 0.1,
                shadowRadius: 5,

                flex: 1,
                marginTop: isSmallScreen ? 0 : 20,
                marginBottom: isSmallScreen ? 0 : 20,
                borderRadius: isSmallScreen ? 0 : 12,
                borderWidth: isSmallScreen ? 1 : 0,
                overflow: 'hidden',
                width: isSmallScreen ? '100%' : windowDimensions.width - 40,
            };

            // The default swipe direction is swipeDown and by
            // setting this to undefined we effectively disable the
            // ability to swipe our modal
            swipeDirection = undefined;
            animationIn = isSmallScreen ? 'slideInRight' : 'fadeIn';
            animationOut = isSmallScreen ? 'slideOutRight' : 'fadeOut';
            shouldAddTopSafeAreaPadding = true;
            break;
        case CONST.MODAL.MODAL_TYPE.BOTTOM_DOCKED:
            modalStyle = {
                ...modalStyle,
                ...{
                    alignItems: 'center',
                    justifyContent: 'flex-end',
                },
            };
            modalContainerStyle = {
                width: '100%',
                borderTopLeftRadius: 20,
                borderTopRightRadius: 20,
                paddingTop: 12,
                paddingBottom: 12,
                justifyContent: 'center',
                overflow: 'hidden',
            };

            shouldAddBottomSafeAreaPadding = true;
            swipeDirection = undefined;
            animationIn = 'slideInUp';
            animationOut = 'slideOutDown';
            break;
        case CONST.MODAL.MODAL_TYPE.POPOVER:
            modalStyle = {
<<<<<<< HEAD
                margin: 0,
                alignItems: 'center',
                justifyContent: 'flex-end',
                marginRight: windowDimensions.width - variables.sideBarWidth,
                marginBottom: 100,
=======
                ...modalStyle,
                ...{
                    alignItems: 'center',
                    justifyContent: 'flex-end',
                    marginRight: windowDimensions.width - variables.sideBarWidth,
                    marginBottom: 82,
                },
>>>>>>> aadc08e6
            };
            modalContainerStyle = {
                width: variables.sideBarWidth - 40,
                borderRadius: 12,
                borderWidth: 1,
                borderColor: themeColors.border,
                paddingTop: 12,
                paddingBottom: 12,
                justifyContent: 'center',
                overflow: 'hidden',
                boxShadow: '0px 0px 10px 0px rgba(0, 0, 0, 0.025)',
            };

            hideBackdrop = true;
            swipeDirection = undefined;
            animationIn = 'fadeInLeft';
            animationOut = 'fadeOutLeft';
            break;
        case CONST.MODAL.MODAL_TYPE.RIGHT_DOCKED:
            modalStyle = {
                ...modalStyle,
                ...{
                    flexDirection: 'row',
                    justifyContent: 'flex-end',
                },
            };
            modalContainerStyle = {
                width: isSmallScreen ? '100%' : variables.sideBarWidth,
                height: '100%',
                overflow: 'hidden',
            };

            swipeDirection = 'right';
            animationIn = 'slideInRight';
            animationOut = 'slideOutRight';
            needsSafeAreaPadding = true;
            break;
        default:
            modalStyle = {};
            modalContainerStyle = {};
            swipeDirection = 'down';
            animationIn = 'slideInUp';
            animationOut = 'slideOutDown';
    }

    // The following declarations are meant only to facilitate the modal padding
    // calculation in the modal file.
    if (!modalContainerStyle.paddingTop) {
        modalContainerStyle = {...modalContainerStyle, paddingTop: 0};
    }
    if (!modalContainerStyle.paddingBottom) {
        modalContainerStyle = {...modalContainerStyle, paddingBottom: 0};
    }

    return {
        modalStyle,
        modalContainerStyle,
        swipeDirection,
        animationIn,
        animationOut,
        hideBackdrop,
        shouldAddBottomSafeAreaPadding,
        shouldAddTopSafeAreaPadding,
    };
};<|MERGE_RESOLUTION|>--- conflicted
+++ resolved
@@ -81,21 +81,13 @@
             break;
         case CONST.MODAL.MODAL_TYPE.POPOVER:
             modalStyle = {
-<<<<<<< HEAD
-                margin: 0,
-                alignItems: 'center',
-                justifyContent: 'flex-end',
-                marginRight: windowDimensions.width - variables.sideBarWidth,
-                marginBottom: 100,
-=======
                 ...modalStyle,
                 ...{
                     alignItems: 'center',
                     justifyContent: 'flex-end',
                     marginRight: windowDimensions.width - variables.sideBarWidth,
-                    marginBottom: 82,
+                    marginBottom: 100,
                 },
->>>>>>> aadc08e6
             };
             modalContainerStyle = {
                 width: variables.sideBarWidth - 40,
@@ -131,7 +123,8 @@
             swipeDirection = 'right';
             animationIn = 'slideInRight';
             animationOut = 'slideOutRight';
-            needsSafeAreaPadding = true;
+            shouldAddBottomSafeAreaPadding = true;
+            shouldAddTopSafeAreaPadding = true;
             break;
         default:
             modalStyle = {};
@@ -139,15 +132,6 @@
             swipeDirection = 'down';
             animationIn = 'slideInUp';
             animationOut = 'slideOutDown';
-    }
-
-    // The following declarations are meant only to facilitate the modal padding
-    // calculation in the modal file.
-    if (!modalContainerStyle.paddingTop) {
-        modalContainerStyle = {...modalContainerStyle, paddingTop: 0};
-    }
-    if (!modalContainerStyle.paddingBottom) {
-        modalContainerStyle = {...modalContainerStyle, paddingBottom: 0};
     }
 
     return {
