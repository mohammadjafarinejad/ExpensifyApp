import spacing from './utilities/spacing';
import styles from './styles';
import colors from './colors';
import themeColors from './themes/default';
import fontFamily from './fontFamily';
import variables from './variables';
import roundToNearestMultipleOfFour from './roundToNearestMultipleOfFour';

// This defines the proximity with the edge of the window in which tooltips should not be displayed.
// If a tooltip is too close to the edge of the screen, we'll shift it towards the center.
const GUTTER_WIDTH = variables.gutterWidth;

// The height of a tooltip pointer
const POINTER_HEIGHT = 4;

// The width of a tooltip pointer
const POINTER_WIDTH = 12;

/**
 * Compute the amount the tooltip needs to be horizontally shifted in order to keep it from displaying in the gutters.
 *
 * @param {Number} windowWidth - The width of the window.
 * @param {Number} xOffset - The distance between the left edge of the window
 *                           and the left edge of the wrapped component.
 * @param {Number} componentWidth - The width of the wrapped component.
 * @param {Number} tooltipWidth - The width of the tooltip itself.
 * @param {Number} [manualShiftHorizontal] - Any additional amount to manually shift the tooltip to the left or right.
 *                                         A positive value shifts it to the right,
 *                                         and a negative value shifts it to the left.
 * @returns {Number}
 */
function computeHorizontalShift(windowWidth, xOffset, componentWidth, tooltipWidth, manualShiftHorizontal) {
    // First find the left and right edges of the tooltip (by default, it is centered on the component).
    const componentCenter = xOffset + componentWidth / 2 + manualShiftHorizontal;
    const tooltipLeftEdge = componentCenter - tooltipWidth / 2;
    const tooltipRightEdge = componentCenter + tooltipWidth / 2;

    if (tooltipLeftEdge < GUTTER_WIDTH) {
        // Tooltip is in left gutter, shift right by a multiple of four.
        return roundToNearestMultipleOfFour(GUTTER_WIDTH - tooltipLeftEdge);
    }

    if (tooltipRightEdge > windowWidth - GUTTER_WIDTH) {
        // Tooltip is in right gutter, shift left by a multiple of four.
        return roundToNearestMultipleOfFour(windowWidth - GUTTER_WIDTH - tooltipRightEdge);
    }

    // Tooltip is not in the gutter, so no need to shift it horizontally
    return 0;
}

/**
 * Determines if there is an overlapping element at the top of a given coordinate.
 *
 * @param {Number} xOffset - The distance between the left edge of the window
 *                           and the left edge of the wrapped component.
 * @param {Number} yOffset - The distance between the top edge of the window
 *                           and the top edge of the wrapped component.
 * @param {Element} [tooltip] - The reference to the tooltip's root element
 * @returns {Boolean}
 */
function isOverlappingAtTop(xOffset, yOffset, tooltip) {
    if (typeof document.elementFromPoint !== 'function') {
        return false;
    }

    const element = document.elementFromPoint(xOffset, yOffset);

    // Ensure it's not the already rendered element of this very tooltip, so the tooltip doesn't try to "avoid" itself
<<<<<<< HEAD
    if (!element || (tooltip && (tooltip.contains(element) || (tooltip.current && tooltip.current.contains(element))))) {
=======
    if (!element || (tooltip && tooltip.contains(element))) {
>>>>>>> 75835a96
        return false;
    }

    const rect = element.getBoundingClientRect();

    // Ensure it's not overlapping with another element by checking if the yOffset is greater than the top of the element
    // and less than the bottom of the element
    return yOffset > rect.top && yOffset < rect.bottom;
}

/**
 * Generate styles for the tooltip component.
 *
 * @param {Number} currentSize - The current size of the tooltip used in the scaling animation.
 * @param {Number} windowWidth - The width of the window.
 * @param {Number} xOffset - The distance between the left edge of the window
 *                           and the left edge of the wrapped component.
 * @param {Number} yOffset - The distance between the top edge of the window
 *                           and the top edge of the wrapped component.
 * @param {Number} tooltipTargetWidth - The width of the tooltip's target
 * @param {Number} tooltipTargetHeight - The height of the tooltip's target
 * @param {Number} maxWidth - The tooltip's max width.
 * @param {Number} tooltipContentWidth - The tooltip's inner content measured width.
 * @param {Number} tooltipContentHeight - The tooltip's inner content measured height.
 * @param {Number} [manualShiftHorizontal] - Any additional amount to manually shift the tooltip to the left or right.
 *                                         A positive value shifts it to the right,
 *                                         and a negative value shifts it to the left.
 * @param {Number} [manualShiftVertical] - Any additional amount to manually shift the tooltip up or down.
 *                                       A positive value shifts it down, and a negative value shifts it up.
 * @param {Element} tooltip - The reference to the tooltip's root element
 * @returns {Object}
 */
export default function getTooltipStyles(
    currentSize,
    windowWidth,
    xOffset,
    yOffset,
    tooltipTargetWidth,
    tooltipTargetHeight,
    maxWidth,
    tooltipContentWidth,
    tooltipContentHeight,
    manualShiftHorizontal = 0,
    manualShiftVertical = 0,
    tooltip,
) {
    const tooltipVerticalPadding = spacing.pv1;

    // We calculate tooltip width and height based on the tooltip's content width and height
    // so the tooltip wrapper is just big enough to fit content and prevent white space.
    const tooltipWidth = tooltipContentWidth && tooltipContentWidth + spacing.ph2.paddingHorizontal * 2;
    const tooltipHeight = tooltipContentHeight && tooltipContentHeight + tooltipVerticalPadding.paddingVertical * 2;

    const isTooltipSizeReady = tooltipWidth !== undefined && tooltipHeight !== undefined;

    // Set the scale to 1 to be able to measure the toolip size correctly when it's not ready yet.
    let scale = 1;
    let shouldShowBelow = false;
    let horizontalShift = 0;
    let horizontalShiftPointer = 0;
    let rootWrapperTop = 0;
    let rootWrapperLeft = 0;
    let pointerWrapperTop = 0;
    let pointerWrapperLeft = 0;
    let pointerAdditionalStyle = {};

    if (isTooltipSizeReady) {
        // Determine if the tooltip should display below the wrapped component.
        // If either a tooltip will try to render within GUTTER_WIDTH logical pixels of the top of the screen,
        // Or the wrapped component is overlapping at top-left with another element
        // we'll display it beneath its wrapped component rather than above it as usual.
        shouldShowBelow = yOffset - tooltipHeight < GUTTER_WIDTH || isOverlappingAtTop(xOffset, yOffset, tooltip);

        // When the tooltip size is ready, we can start animating the scale.
        scale = currentSize;

        // Determine if we need to shift the tooltip horizontally to prevent it
        // from displaying too near to the edge of the screen.
        horizontalShift = computeHorizontalShift(windowWidth, xOffset, tooltipTargetWidth, tooltipWidth, manualShiftHorizontal);

        // Determine if we need to shift the pointer horizontally to prevent it from being too near to the edge of the tooltip
        // We shift it to the right a bit if the tooltip is positioned on the extreme left
        // and shift it to left a bit if the tooltip is positioned on the extreme right.
        horizontalShiftPointer =
            horizontalShift > 0
                ? Math.max(-horizontalShift, -(tooltipWidth / 2) + POINTER_WIDTH / 2 + variables.componentBorderRadiusSmall)
                : Math.min(-horizontalShift, tooltipWidth / 2 - POINTER_WIDTH / 2 - variables.componentBorderRadiusSmall);

        // Because it uses fixed positioning, the top-left corner of the tooltip is aligned
        // with the top-left corner of the window by default.
        // we will use yOffset to position the tooltip relative to the Wrapped Component
        // So we need to shift the tooltip vertically and horizontally to position it correctly.
        //
        // First, we'll position it vertically.
        // To shift the tooltip down, we'll give `top` a positive value.
        // To shift the tooltip up, we'll give `top` a negative value.
        rootWrapperTop = shouldShowBelow
            ? // We need to shift the tooltip down below the component. So shift the tooltip down (+) by...
              yOffset + tooltipTargetHeight + POINTER_HEIGHT + manualShiftVertical
            : // We need to shift the tooltip up above the component. So shift the tooltip up (-) by...
              yOffset - (tooltipHeight + POINTER_HEIGHT) + manualShiftVertical;

        // Next, we'll position it horizontally.
        // we will use xOffset to position the tooltip relative to the Wrapped Component
        // To shift the tooltip right, we'll give `left` a positive value.
        // To shift the tooltip left, we'll give `left` a negative value.
        //
        // So we'll:
        //   1) Shift the tooltip right (+) to the center of the component,
        //      so the left edge lines up with the component center.
        //   2) Shift it left (-) to by half the tooltip's width,
        //      so the tooltip's center lines up with the center of the wrapped component.
        //   3) Add the horizontal shift (left or right) computed above to keep it out of the gutters.
        //   4) Lastly, add the manual horizontal shift passed in as a parameter.
        rootWrapperLeft = xOffset + (tooltipTargetWidth / 2 - tooltipWidth / 2) + horizontalShift + manualShiftHorizontal;

        // By default, the pointer's top-left will align with the top-left of the tooltip wrapper.
        //
        // To align it vertically, we'll:
        //   If the pointer should be below the tooltip wrapper, shift the pointer down (+) by the tooltip height,
        //   so that the top of the pointer lines up with the bottom of the tooltip
        //
        //   OR if the pointer should be above the tooltip wrapper, then the pointer up (-) by the pointer's height
        //   so that the bottom of the pointer lines up with the top of the tooltip
        pointerWrapperTop = shouldShowBelow ? -POINTER_HEIGHT : tooltipHeight;

        // To align it horizontally, we'll:
        //   1) Shift the pointer to the right (+) by the half the tooltipWidth's width,
        //      so the left edge of the pointer lines up with the tooltipWidth's center.
        //   2) To the left (-) by half the pointer's width,
        //      so the pointer's center lines up with the tooltipWidth's center.
        //   3) Remove the wrapper's horizontalShift to maintain the pointer
        //      at the center of the hovered component.
        pointerWrapperLeft = horizontalShiftPointer + (tooltipWidth / 2 - POINTER_WIDTH / 2);

        pointerAdditionalStyle = shouldShowBelow ? styles.flipUpsideDown : {};
    }

    return {
        animationStyle: {
            // remember Transform causes a new Local cordinate system
            // https://drafts.csswg.org/css-transforms-1/#transform-rendering
            // so Position fixed children will be relative to this new Local cordinate system
            transform: [{scale}],
        },
        rootWrapperStyle: {
            position: 'fixed',
            backgroundColor: themeColors.heading,
            borderRadius: variables.componentBorderRadiusSmall,
            ...tooltipVerticalPadding,
            ...spacing.ph2,
            zIndex: variables.tooltipzIndex,
            width: tooltipWidth,
            maxWidth,
            top: rootWrapperTop,
            left: rootWrapperLeft,

            // We are adding this to prevent the tooltip text from being selected and copied on CTRL + A.
            ...styles.userSelectNone,
        },
        textStyle: {
            color: themeColors.textReversed,
            fontFamily: fontFamily.EXP_NEUE,
            fontSize: variables.fontSizeSmall,
            overflow: 'hidden',
            lineHeight: variables.lineHeightSmall,
        },
        pointerWrapperStyle: {
            position: 'fixed',
            top: pointerWrapperTop,
            left: pointerWrapperLeft,
        },
        pointerStyle: {
            width: 0,
            height: 0,
            backgroundColor: colors.transparent,
            borderStyle: 'solid',
            borderLeftWidth: POINTER_WIDTH / 2,
            borderRightWidth: POINTER_WIDTH / 2,
            borderTopWidth: POINTER_HEIGHT,
            borderLeftColor: colors.transparent,
            borderRightColor: colors.transparent,
            borderTopColor: themeColors.heading,
            ...pointerAdditionalStyle,
        },
    };
}<|MERGE_RESOLUTION|>--- conflicted
+++ resolved
@@ -67,11 +67,7 @@
     const element = document.elementFromPoint(xOffset, yOffset);
 
     // Ensure it's not the already rendered element of this very tooltip, so the tooltip doesn't try to "avoid" itself
-<<<<<<< HEAD
     if (!element || (tooltip && (tooltip.contains(element) || (tooltip.current && tooltip.current.contains(element))))) {
-=======
-    if (!element || (tooltip && tooltip.contains(element))) {
->>>>>>> 75835a96
         return false;
     }
 
