import spacing from './utilities/spacing';
import styles from './styles';
import colors from './colors';
import themeColors from './themes/default';
import fontFamily from './fontFamily';
import variables from './variables';
import roundToNearestMultipleOfFour from './roundToNearestMultipleOfFour';

// This defines the proximity with the edge of the window in which tooltips should not be displayed.
// If a tooltip is too close to the edge of the screen, we'll shift it towards the center.
const GUTTER_WIDTH = variables.gutterWidth;

// The height of a tooltip pointer
const POINTER_HEIGHT = 4;

// The width of a tooltip pointer
const POINTER_WIDTH = 12;

/**
 * Compute the amount the tooltip needs to be horizontally shifted in order to keep it from displaying in the gutters.
 *
 * @param {Number} windowWidth - The width of the window.
 * @param {Number} xOffset - The distance between the left edge of the window
 *                           and the left edge of the wrapped component.
 * @param {Number} componentWidth - The width of the wrapped component.
 * @param {Number} tooltipWidth - The width of the tooltip itself.
 * @param {Number} [manualShiftHorizontal] - Any additional amount to manually shift the tooltip to the left or right.
 *                                         A positive value shifts it to the right,
 *                                         and a negative value shifts it to the left.
 * @returns {Number}
 */
function computeHorizontalShift(windowWidth, xOffset, componentWidth, tooltipWidth, manualShiftHorizontal) {
    // First find the left and right edges of the tooltip (by default, it is centered on the component).
    const componentCenter = xOffset + componentWidth / 2 + manualShiftHorizontal;
    const tooltipLeftEdge = componentCenter - tooltipWidth / 2;
    const tooltipRightEdge = componentCenter + tooltipWidth / 2;

    if (tooltipLeftEdge < GUTTER_WIDTH) {
        // Tooltip is in left gutter, shift right by a multiple of four.
        return roundToNearestMultipleOfFour(GUTTER_WIDTH - tooltipLeftEdge);
    }

    if (tooltipRightEdge > windowWidth - GUTTER_WIDTH) {
        // Tooltip is in right gutter, shift left by a multiple of four.
        return roundToNearestMultipleOfFour(windowWidth - GUTTER_WIDTH - tooltipRightEdge);
    }

    // Tooltip is not in the gutter, so no need to shift it horizontally
    return 0;
}

/**
 * Determines if there is an overlapping element at the top of a given coordinate.
 *
 * @param {Number} xOffset - The distance between the left edge of the window
 *                           and the left edge of the wrapped component.
 * @param {Number} yOffset - The distance between the top edge of the window
 *                           and the top edge of the wrapped component.
 * @param {Element} tooltip - The reference to the tooltip's root element
 * @returns {Boolean}
 */
function isOverlappingAtTop(xOffset, yOffset, tooltip) {
    if (typeof document.elementFromPoint !== 'function') {
        return false;
    }

    const element = document.elementFromPoint(xOffset, yOffset);

    // Ensure it's not the already rendered element of this very tooltip, so the tooltip doesn't try to "avoid" itself
    if (!element || tooltip.contains(element)) {
        return false;
    }

    const rect = element.getBoundingClientRect();

    // Ensure it's not overlapping with another element by checking if the yOffset is greater than the top of the element
    // and less than the bottom of the element
    return yOffset > rect.top && yOffset < rect.bottom;
}

/**
 * Generate styles for the tooltip component.
 *
 * @param {Number} currentSize - The current size of the tooltip used in the scaling animation.
 * @param {Number} windowWidth - The width of the window.
 * @param {Number} xOffset - The distance between the left edge of the window
 *                           and the left edge of the wrapped component.
 * @param {Number} yOffset - The distance between the top edge of the window
 *                           and the top edge of the wrapped component.
 * @param {Number} tooltipTargetWidth - The width of the tooltip's target
 * @param {Number} tooltipTargetHeight - The height of the tooltip's target
 * @param {Number} maxWidth - The tooltip's max width.
<<<<<<< HEAD
 * @param {Number} tooltipContentWidth - The tooltip's inner content width.
 * @param {Number} tooltipContentHeight - The tooltip's inner content height.
=======
 * @param {Number} tooltipWidth - The measured width of the tooltip
 * @param {Number} tooltipHeight - The measured height of the tooltip
 * @param {Number} tooltipContentWidth - The tooltip's inner content measured width.
>>>>>>> 2182d0cb
 * @param {Number} [manualShiftHorizontal] - Any additional amount to manually shift the tooltip to the left or right.
 *                                         A positive value shifts it to the right,
 *                                         and a negative value shifts it to the left.
 * @param {Number} [manualShiftVertical] - Any additional amount to manually shift the tooltip up or down.
 *                                       A positive value shifts it down, and a negative value shifts it up.
 * @param {Element} tooltip - The reference to the tooltip's root element
 * @returns {Object}
 */
export default function getTooltipStyles(
    currentSize,
    windowWidth,
    xOffset,
    yOffset,
    tooltipTargetWidth,
    tooltipTargetHeight,
    maxWidth,
    tooltipContentWidth,
    tooltipContentHeight,
    manualShiftHorizontal = 0,
    manualShiftVertical = 0,
    tooltip,
) {
<<<<<<< HEAD
=======
    // Determine if the tooltip should display below the wrapped component.
    // If either a tooltip will try to render within GUTTER_WIDTH logical pixels of the top of the screen,
    // Or the wrapped component is overlapping at top-left with another element
    // we'll display it beneath its wrapped component rather than above it as usual.
    const shouldShowBelow = yOffset - tooltipHeight < GUTTER_WIDTH || isOverlappingAtTop(xOffset, yOffset, tooltip);

    // Determine if we need to shift the tooltip horizontally to prevent it
    // from displaying too near to the edge of the screen.
    const horizontalShift = computeHorizontalShift(windowWidth, xOffset, tooltipTargetWidth, tooltipWidth, manualShiftHorizontal);

    // Determine if we need to shift the pointer horizontally to prevent it from being too near to the edge of the tooltip
    // We shift it to the right a bit if the tooltip is positioned on the extreme left
    // and shift it to left a bit if the tooltip is positioned on the extreme right.
    const horizontalShiftPointer =
        horizontalShift > 0
            ? Math.max(-horizontalShift, -(tooltipWidth / 2) + POINTER_WIDTH / 2 + variables.componentBorderRadiusSmall)
            : Math.min(-horizontalShift, tooltipWidth / 2 - POINTER_WIDTH / 2 - variables.componentBorderRadiusSmall);

>>>>>>> 2182d0cb
    const tooltipVerticalPadding = spacing.pv1;

<<<<<<< HEAD
    // We get tooltip width and height based on the tooltip's content width and height
    // so the tooltip wrapper is just big enough to fit content and prevent white space.
    const tooltipWidth = tooltipContentWidth && tooltipContentWidth + spacing.ph2.paddingHorizontal * 2;
    const tooltipHeight = tooltipContentHeight && tooltipContentHeight + tooltipVerticalPadding.paddingVertical * 2;

    // Hide the tooltip entirely if it's position hasn't finished measuring yet. This prevents UI jank where the tooltip flashes in the top left corner of the screen.
    const opacity = xOffset === 0 && yOffset === 0 ? 0 : 1;

    const isTooltipSizeReady = tooltipWidth !== undefined && tooltipHeight !== undefined;

    // Set the scale to 1 to be able to measure the toolip size correctly when it's not ready yet.
    let scale = 1;
    let shouldShowBelow = false;
    let horizontalShift = 0;
    let horizontalShiftPointer = 0;
    let wrapperTop = 0;
    let wrapperLeft = 0;
    let pointerWrapperTop = 0;
    let pointerWrapperLeft = 0;
    let pointerAdditionalStyle = {};
=======
    // We calculate wrapper width based on the tooltip's inner text width so the wrapper is just big enough to fit text and prevent white space.
    // If the text width is less than the maximum available width, add horizontal padding.
    // Note: tooltipContentWidth ignores the fractions (OffsetWidth) so add 1px to fit the text properly.
    const rootWrapperWidth = tooltipContentWidth && tooltipContentWidth + spacing.ph2.paddingHorizontal * 2 + 1;

    const isTooltipSizeReady = tooltipWidth !== 0 && tooltipHeight !== 0;

    // Hide the tooltip entirely if it's size hasn't finished measuring yet. This prevents UI jank where the tooltip flashes close to its expected position.
    const opacity = isTooltipSizeReady ? 1 : 0;

    const scale = !isTooltipSizeReady ? 1 : currentSize;
    let rootWrapperTop = 0;
    let rootWrapperLeft = 0;
>>>>>>> 2182d0cb

    if (isTooltipSizeReady) {
        // Determine if the tooltip should display below the wrapped component.
        // If either a tooltip will try to render within GUTTER_WIDTH logical pixels of the top of the screen,
        // Or the wrapped component is overlapping at top-left with another element
        // we'll display it beneath its wrapped component rather than above it as usual.
        shouldShowBelow = yOffset - tooltipHeight < GUTTER_WIDTH || isOverlappingAtTop(xOffset, yOffset);

        // When the tooltip size is ready, we can start animating the scale.
        scale = currentSize;

        // Determine if we need to shift the tooltip horizontally to prevent it
        // from displaying too near to the edge of the screen.
        horizontalShift = computeHorizontalShift(windowWidth, xOffset, componentWidth, tooltipWidth, manualShiftHorizontal);

        // Determine if we need to shift the pointer horizontally to prevent it from being too near to the edge of the tooltip
        // We shift it to the right a bit if the tooltip is positioned on the extreme left
        // and shift it to left a bit if the tooltip is positioned on the extreme right.
        horizontalShiftPointer =
            horizontalShift > 0
                ? Math.max(-horizontalShift, -(tooltipWidth / 2) + POINTER_WIDTH / 2 + variables.componentBorderRadiusSmall)
                : Math.min(-horizontalShift, tooltipWidth / 2 - POINTER_WIDTH / 2 - variables.componentBorderRadiusSmall);

        // Because it uses fixed positioning, the top-left corner of the tooltip is aligned
        // with the top-left corner of the window by default.
        // we will use yOffset to position the tooltip relative to the Wrapped Component
        // So we need to shift the tooltip vertically and horizontally to position it correctly.
        //
        // First, we'll position it vertically.
        // To shift the tooltip down, we'll give `top` a positive value.
        // To shift the tooltip up, we'll give `top` a negative value.
        rootWrapperTop = shouldShowBelow
            ? // We need to shift the tooltip down below the component. So shift the tooltip down (+) by...
              yOffset + tooltipTargetHeight + POINTER_HEIGHT + manualShiftVertical
            : // We need to shift the tooltip up above the component. So shift the tooltip up (-) by...
              yOffset - (tooltipHeight + POINTER_HEIGHT) + manualShiftVertical;

        // Next, we'll position it horizontally.
        // we will use xOffset to position the tooltip relative to the Wrapped Component
        // To shift the tooltip right, we'll give `left` a positive value.
        // To shift the tooltip left, we'll give `left` a negative value.
        //
        // So we'll:
        //   1) Shift the tooltip right (+) to the center of the component,
        //      so the left edge lines up with the component center.
        //   2) Shift it left (-) to by half the tooltip's width,
        //      so the tooltip's center lines up with the center of the wrapped component.
        //   3) Add the horizontal shift (left or right) computed above to keep it out of the gutters.
        //   4) Lastly, add the manual horizontal shift passed in as a parameter.
<<<<<<< HEAD
        wrapperLeft = xOffset + (componentWidth / 2 - tooltipWidth / 2) + horizontalShift + manualShiftHorizontal;

        // By default, the pointer's top-left will align with the top-left of the tooltip wrapper.
        //
        // To align it vertically, we'll:
        //   If the pointer should be below the tooltip wrapper, shift the pointer down (+) by the tooltip height,
        //   so that the top of the pointer lines up with the bottom of the tooltip
        //
        //   OR if the pointer should be above the tooltip wrapper, then the pointer up (-) by the pointer's height
        //   so that the bottom of the pointer lines up with the top of the tooltip
        pointerWrapperTop = shouldShowBelow ? -POINTER_HEIGHT : tooltipHeight;

        // To align it horizontally, we'll:
        //   1) Shift the pointer to the right (+) by the half the tooltipWidth's width,
        //      so the left edge of the pointer lines up with the tooltipWidth's center.
        //   2) To the left (-) by half the pointer's width,
        //      so the pointer's center lines up with the tooltipWidth's center.
        //   3) Remove the wrapper's horizontalShift to maintain the pointer
        //      at the center of the hovered component.
        pointerWrapperLeft = horizontalShiftPointer + (tooltipWidth / 2 - POINTER_WIDTH / 2);

        pointerAdditionalStyle = shouldShowBelow ? styles.flipUpsideDown : {};
=======
        rootWrapperLeft = xOffset + (tooltipTargetWidth / 2 - tooltipWidth / 2) + horizontalShift + manualShiftHorizontal;
>>>>>>> 2182d0cb
    }

    return {
        animationStyle: {
            // remember Transform causes a new Local cordinate system
            // https://drafts.csswg.org/css-transforms-1/#transform-rendering
            // so Position fixed children will be relative to this new Local cordinate system
            transform: [{scale}],
        },
        rootWrapperStyle: {
            position: 'fixed',
            backgroundColor: themeColors.heading,
            borderRadius: variables.componentBorderRadiusSmall,
            ...tooltipVerticalPadding,
            ...spacing.ph2,
            zIndex: variables.tooltipzIndex,
<<<<<<< HEAD
            width: tooltipWidth,
=======
            width: rootWrapperWidth,
>>>>>>> 2182d0cb
            maxWidth,
            top: rootWrapperTop,
            left: rootWrapperLeft,
            opacity,

            // We are adding this to prevent the tooltip text from being selected and copied on CTRL + A.
            ...styles.userSelectNone,
        },
        textStyle: {
            color: themeColors.textReversed,
            fontFamily: fontFamily.EXP_NEUE,
            fontSize: variables.fontSizeSmall,
            overflow: 'hidden',
            lineHeight: variables.lineHeightSmall,
        },
        pointerWrapperStyle: {
            position: 'fixed',
<<<<<<< HEAD
            top: pointerWrapperTop,
            left: pointerWrapperLeft,
=======

            // By default, the pointer's top-left will align with the top-left of the tooltip tooltip.
            //
            // To align it vertically, we'll:
            //   If the pointer should be below the tooltip tooltip, shift the pointer down (+) by the tooltip height,
            //   so that the top of the pointer lines up with the bottom of the tooltip
            //
            //   OR if the pointer should be above the tooltip tooltip, then the pointer up (-) by the pointer's height
            //   so that the bottom of the pointer lines up with the top of the tooltip
            top: shouldShowBelow ? -POINTER_HEIGHT : tooltipHeight,

            // To align it horizontally, we'll:
            //   1) Shift the pointer to the right (+) by the half the rootWrapperWidth's width,
            //      so the left edge of the pointer lines up with the rootWrapperWidth's center.
            //   2) To the left (-) by half the pointer's width,
            //      so the pointer's center lines up with the rootWrapperWidth's center.
            //   3) Due to the tip start from the left edge of tooltip Tooltip so we have to remove the
            //      horizontalShift which is added to adjust it into the Window
            left: horizontalShiftPointer + (tooltipWidth / 2 - POINTER_WIDTH / 2),

>>>>>>> 2182d0cb
            opacity,
        },
        pointerStyle: {
            width: 0,
            height: 0,
            backgroundColor: colors.transparent,
            borderStyle: 'solid',
            borderLeftWidth: POINTER_WIDTH / 2,
            borderRightWidth: POINTER_WIDTH / 2,
            borderTopWidth: POINTER_HEIGHT,
            borderLeftColor: colors.transparent,
            borderRightColor: colors.transparent,
            borderTopColor: themeColors.heading,
            ...pointerAdditionalStyle,
        },
    };
}<|MERGE_RESOLUTION|>--- conflicted
+++ resolved
@@ -90,14 +90,8 @@
  * @param {Number} tooltipTargetWidth - The width of the tooltip's target
  * @param {Number} tooltipTargetHeight - The height of the tooltip's target
  * @param {Number} maxWidth - The tooltip's max width.
-<<<<<<< HEAD
- * @param {Number} tooltipContentWidth - The tooltip's inner content width.
- * @param {Number} tooltipContentHeight - The tooltip's inner content height.
-=======
- * @param {Number} tooltipWidth - The measured width of the tooltip
- * @param {Number} tooltipHeight - The measured height of the tooltip
  * @param {Number} tooltipContentWidth - The tooltip's inner content measured width.
->>>>>>> 2182d0cb
+ * @param {Number} tooltipContentHeight - The tooltip's inner content measured height.
  * @param {Number} [manualShiftHorizontal] - Any additional amount to manually shift the tooltip to the left or right.
  *                                         A positive value shifts it to the right,
  *                                         and a negative value shifts it to the left.
@@ -120,37 +114,12 @@
     manualShiftVertical = 0,
     tooltip,
 ) {
-<<<<<<< HEAD
-=======
-    // Determine if the tooltip should display below the wrapped component.
-    // If either a tooltip will try to render within GUTTER_WIDTH logical pixels of the top of the screen,
-    // Or the wrapped component is overlapping at top-left with another element
-    // we'll display it beneath its wrapped component rather than above it as usual.
-    const shouldShowBelow = yOffset - tooltipHeight < GUTTER_WIDTH || isOverlappingAtTop(xOffset, yOffset, tooltip);
-
-    // Determine if we need to shift the tooltip horizontally to prevent it
-    // from displaying too near to the edge of the screen.
-    const horizontalShift = computeHorizontalShift(windowWidth, xOffset, tooltipTargetWidth, tooltipWidth, manualShiftHorizontal);
-
-    // Determine if we need to shift the pointer horizontally to prevent it from being too near to the edge of the tooltip
-    // We shift it to the right a bit if the tooltip is positioned on the extreme left
-    // and shift it to left a bit if the tooltip is positioned on the extreme right.
-    const horizontalShiftPointer =
-        horizontalShift > 0
-            ? Math.max(-horizontalShift, -(tooltipWidth / 2) + POINTER_WIDTH / 2 + variables.componentBorderRadiusSmall)
-            : Math.min(-horizontalShift, tooltipWidth / 2 - POINTER_WIDTH / 2 - variables.componentBorderRadiusSmall);
-
->>>>>>> 2182d0cb
     const tooltipVerticalPadding = spacing.pv1;
 
-<<<<<<< HEAD
-    // We get tooltip width and height based on the tooltip's content width and height
+    // We calculate tooltip width and height based on the tooltip's content width and height
     // so the tooltip wrapper is just big enough to fit content and prevent white space.
     const tooltipWidth = tooltipContentWidth && tooltipContentWidth + spacing.ph2.paddingHorizontal * 2;
     const tooltipHeight = tooltipContentHeight && tooltipContentHeight + tooltipVerticalPadding.paddingVertical * 2;
-
-    // Hide the tooltip entirely if it's position hasn't finished measuring yet. This prevents UI jank where the tooltip flashes in the top left corner of the screen.
-    const opacity = xOffset === 0 && yOffset === 0 ? 0 : 1;
 
     const isTooltipSizeReady = tooltipWidth !== undefined && tooltipHeight !== undefined;
 
@@ -159,40 +128,25 @@
     let shouldShowBelow = false;
     let horizontalShift = 0;
     let horizontalShiftPointer = 0;
-    let wrapperTop = 0;
-    let wrapperLeft = 0;
+    let rootWrapperTop = 0;
+    let rootWrapperLeft = 0;
     let pointerWrapperTop = 0;
     let pointerWrapperLeft = 0;
     let pointerAdditionalStyle = {};
-=======
-    // We calculate wrapper width based on the tooltip's inner text width so the wrapper is just big enough to fit text and prevent white space.
-    // If the text width is less than the maximum available width, add horizontal padding.
-    // Note: tooltipContentWidth ignores the fractions (OffsetWidth) so add 1px to fit the text properly.
-    const rootWrapperWidth = tooltipContentWidth && tooltipContentWidth + spacing.ph2.paddingHorizontal * 2 + 1;
-
-    const isTooltipSizeReady = tooltipWidth !== 0 && tooltipHeight !== 0;
-
-    // Hide the tooltip entirely if it's size hasn't finished measuring yet. This prevents UI jank where the tooltip flashes close to its expected position.
-    const opacity = isTooltipSizeReady ? 1 : 0;
-
-    const scale = !isTooltipSizeReady ? 1 : currentSize;
-    let rootWrapperTop = 0;
-    let rootWrapperLeft = 0;
->>>>>>> 2182d0cb
 
     if (isTooltipSizeReady) {
         // Determine if the tooltip should display below the wrapped component.
         // If either a tooltip will try to render within GUTTER_WIDTH logical pixels of the top of the screen,
         // Or the wrapped component is overlapping at top-left with another element
         // we'll display it beneath its wrapped component rather than above it as usual.
-        shouldShowBelow = yOffset - tooltipHeight < GUTTER_WIDTH || isOverlappingAtTop(xOffset, yOffset);
+        shouldShowBelow = yOffset - tooltipHeight < GUTTER_WIDTH || isOverlappingAtTop(xOffset, yOffset, tooltip);
 
         // When the tooltip size is ready, we can start animating the scale.
         scale = currentSize;
 
         // Determine if we need to shift the tooltip horizontally to prevent it
         // from displaying too near to the edge of the screen.
-        horizontalShift = computeHorizontalShift(windowWidth, xOffset, componentWidth, tooltipWidth, manualShiftHorizontal);
+        horizontalShift = computeHorizontalShift(windowWidth, xOffset, tooltipTargetWidth, tooltipWidth, manualShiftHorizontal);
 
         // Determine if we need to shift the pointer horizontally to prevent it from being too near to the edge of the tooltip
         // We shift it to the right a bit if the tooltip is positioned on the extreme left
@@ -228,8 +182,7 @@
         //      so the tooltip's center lines up with the center of the wrapped component.
         //   3) Add the horizontal shift (left or right) computed above to keep it out of the gutters.
         //   4) Lastly, add the manual horizontal shift passed in as a parameter.
-<<<<<<< HEAD
-        wrapperLeft = xOffset + (componentWidth / 2 - tooltipWidth / 2) + horizontalShift + manualShiftHorizontal;
+        rootWrapperLeft = xOffset + (tooltipTargetWidth / 2 - tooltipWidth / 2) + horizontalShift + manualShiftHorizontal;
 
         // By default, the pointer's top-left will align with the top-left of the tooltip wrapper.
         //
@@ -251,9 +204,6 @@
         pointerWrapperLeft = horizontalShiftPointer + (tooltipWidth / 2 - POINTER_WIDTH / 2);
 
         pointerAdditionalStyle = shouldShowBelow ? styles.flipUpsideDown : {};
-=======
-        rootWrapperLeft = xOffset + (tooltipTargetWidth / 2 - tooltipWidth / 2) + horizontalShift + manualShiftHorizontal;
->>>>>>> 2182d0cb
     }
 
     return {
@@ -270,15 +220,10 @@
             ...tooltipVerticalPadding,
             ...spacing.ph2,
             zIndex: variables.tooltipzIndex,
-<<<<<<< HEAD
             width: tooltipWidth,
-=======
-            width: rootWrapperWidth,
->>>>>>> 2182d0cb
             maxWidth,
             top: rootWrapperTop,
             left: rootWrapperLeft,
-            opacity,
 
             // We are adding this to prevent the tooltip text from being selected and copied on CTRL + A.
             ...styles.userSelectNone,
@@ -292,32 +237,8 @@
         },
         pointerWrapperStyle: {
             position: 'fixed',
-<<<<<<< HEAD
             top: pointerWrapperTop,
             left: pointerWrapperLeft,
-=======
-
-            // By default, the pointer's top-left will align with the top-left of the tooltip tooltip.
-            //
-            // To align it vertically, we'll:
-            //   If the pointer should be below the tooltip tooltip, shift the pointer down (+) by the tooltip height,
-            //   so that the top of the pointer lines up with the bottom of the tooltip
-            //
-            //   OR if the pointer should be above the tooltip tooltip, then the pointer up (-) by the pointer's height
-            //   so that the bottom of the pointer lines up with the top of the tooltip
-            top: shouldShowBelow ? -POINTER_HEIGHT : tooltipHeight,
-
-            // To align it horizontally, we'll:
-            //   1) Shift the pointer to the right (+) by the half the rootWrapperWidth's width,
-            //      so the left edge of the pointer lines up with the rootWrapperWidth's center.
-            //   2) To the left (-) by half the pointer's width,
-            //      so the pointer's center lines up with the rootWrapperWidth's center.
-            //   3) Due to the tip start from the left edge of tooltip Tooltip so we have to remove the
-            //      horizontalShift which is added to adjust it into the Window
-            left: horizontalShiftPointer + (tooltipWidth / 2 - POINTER_WIDTH / 2),
-
->>>>>>> 2182d0cb
-            opacity,
         },
         pointerStyle: {
             width: 0,
