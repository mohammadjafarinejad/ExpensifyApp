import {Animated, TextStyle, View, ViewStyle} from 'react-native';
import fontFamily from './fontFamily';
import roundToNearestMultipleOfFour from './roundToNearestMultipleOfFour';
import {ThemeStyles} from './styles';
import {ThemeColors} from './themes/types';
import positioning from './utilities/positioning';
import spacing from './utilities/spacing';
import variables from './variables';

/** This defines the proximity with the edge of the window in which tooltips should not be displayed.
 * If a tooltip is too close to the edge of the screen, we'll shift it towards the center. */
const GUTTER_WIDTH = variables.gutterWidth;

/** The height of a tooltip pointer */
const POINTER_HEIGHT = 4;

/** The width of a tooltip pointer */
const POINTER_WIDTH = 12;

/**
 * Compute the amount the tooltip needs to be horizontally shifted in order to keep it from displaying in the gutters.
 *
 * @param windowWidth - The width of the window.
 * @param xOffset - The distance between the left edge of the window
 *                           and the left edge of the wrapped component.
 * @param componentWidth - The width of the wrapped component.
 * @param tooltipWidth - The width of the tooltip itself.
 * @param [manualShiftHorizontal] - Any additional amount to manually shift the tooltip to the left or right.
 *                                         A positive value shifts it to the right,
 *                                         and a negative value shifts it to the left.
 */
function computeHorizontalShift(windowWidth: number, xOffset: number, componentWidth: number, tooltipWidth: number, manualShiftHorizontal: number): number {
    // First find the left and right edges of the tooltip (by default, it is centered on the component).
    const componentCenter = xOffset + componentWidth / 2 + manualShiftHorizontal;
    const tooltipLeftEdge = componentCenter - tooltipWidth / 2;
    const tooltipRightEdge = componentCenter + tooltipWidth / 2;

    if (tooltipLeftEdge < GUTTER_WIDTH) {
        // Tooltip is in left gutter, shift right by a multiple of four.
        return roundToNearestMultipleOfFour(GUTTER_WIDTH - tooltipLeftEdge);
    }

    if (tooltipRightEdge > windowWidth - GUTTER_WIDTH) {
        // Tooltip is in right gutter, shift left by a multiple of four.
        return roundToNearestMultipleOfFour(windowWidth - GUTTER_WIDTH - tooltipRightEdge);
    }

    // Tooltip is not in the gutter, so no need to shift it horizontally
    return 0;
}

/**
 * Determines if there is an overlapping element at the top of a given coordinate.
 *                    (targetCenterX, y)
 *                            |
 *                            v
 *                        _ _ _ _ _
 *                       |         |
 *                       |         |
 *                       |         |
 *                       |         |
 *                       |_ _ _ _ _|
 *
 * @param tooltip - The reference to the tooltip's root element
 * @param xOffset - The distance between the left edge of the window
 *                           and the left edge of the wrapped component.
 * @param yOffset - The distance between the top edge of the window
 *                           and the top edge of the wrapped component.
 * @param tooltipTargetWidth - The width of the tooltip's target
 * @param tooltipTargetHeight - The height of the tooltip's target
 */
function isOverlappingAtTop(tooltip: View | HTMLDivElement, xOffset: number, yOffset: number, tooltipTargetWidth: number, tooltipTargetHeight: number) {
    if (typeof document.elementFromPoint !== 'function') {
        return false;
    }

    // Use the x center position of the target to prevent wrong element returned by elementFromPoint
    // in case the target has a border radius or is a multiline text.
    const targetCenterX = xOffset + tooltipTargetWidth / 2;
    const elementAtTargetCenterX = document.elementFromPoint(targetCenterX, yOffset);

    // Ensure it's not the already rendered element of this very tooltip, so the tooltip doesn't try to "avoid" itself
    if (!elementAtTargetCenterX || ('contains' in tooltip && tooltip.contains(elementAtTargetCenterX))) {
        return false;
    }

    const rectAtTargetCenterX = elementAtTargetCenterX.getBoundingClientRect();

    // Ensure it's not overlapping with another element by checking if the yOffset is greater than the top of the element
    // and less than the bottom of the element. Also ensure the tooltip target is not completely inside the elementAtTargetCenterX by vertical direction
    const isOverlappingAtTargetCenterX = yOffset > rectAtTargetCenterX.top && yOffset < rectAtTargetCenterX.bottom && yOffset + tooltipTargetHeight > rectAtTargetCenterX.bottom;

    return isOverlappingAtTargetCenterX;
}

type TooltipStyles = {
    animationStyle: ViewStyle;
    rootWrapperStyle: ViewStyle;
    textStyle: TextStyle;
    pointerWrapperStyle: ViewStyle;
    pointerStyle: ViewStyle;
};

type TooltipParams = {
    tooltip: View | HTMLDivElement;
    currentSize: number;
    windowWidth: number;
    xOffset: number;
    yOffset: number;
    tooltipTargetWidth: number;
    tooltipTargetHeight: number;
    maxWidth: number;
    tooltipContentWidth: number;
    tooltipWrapperHeight: number;
    theme: ThemeColors;
    themeStyles: ThemeStyles;
    manualShiftHorizontal?: number;
    manualShiftVertical?: number;
};

/**
 * Generate styles for the tooltip component.
 *
 * @param tooltip - The reference to the tooltip's root element
 * @param currentSize - The current size of the tooltip used in the scaling animation.
 * @param windowWidth - The width of the window.
 * @param xOffset - The distance between the left edge of the window
 *                           and the left edge of the wrapped component.
 * @param yOffset - The distance between the top edge of the window
 *                           and the top edge of the wrapped component.
 * @param tooltipTargetWidth - The width of the tooltip's target
 * @param tooltipTargetHeight - The height of the tooltip's target
 * @param maxWidth - The tooltip's max width.
 * @param tooltipContentWidth - The tooltip's inner content measured width.
 * @param tooltipWrapperHeight - The tooltip's wrapper measured height.
 * @param [manualShiftHorizontal] - Any additional amount to manually shift the tooltip to the left or right.
 *                                         A positive value shifts it to the right,
 *                                         and a negative value shifts it to the left.
 * @param [manualShiftVertical] - Any additional amount to manually shift the tooltip up or down.
 *                                       A positive value shifts it down, and a negative value shifts it up.
 */
<<<<<<< HEAD
export default function getTooltipStyles(
    tooltip: View | HTMLDivElement | null,
    currentSize: Animated.Value,
    windowWidth: number,
    xOffset: number,
    yOffset: number,
    tooltipTargetWidth: number,
    tooltipTargetHeight: number,
    maxWidth: number,
    tooltipContentWidth?: number,
    tooltipWrapperHeight?: number,
=======
export default function getTooltipStyles({
    tooltip,
    currentSize,
    windowWidth,
    xOffset,
    yOffset,
    tooltipTargetWidth,
    tooltipTargetHeight,
    maxWidth,
    tooltipContentWidth,
    tooltipWrapperHeight,
    theme,
    themeStyles,
>>>>>>> d2056af6
    manualShiftHorizontal = 0,
    manualShiftVertical = 0,
}: TooltipParams): TooltipStyles {
    const tooltipVerticalPadding = spacing.pv1;

    // We calculate tooltip width based on the tooltip's content width
    // so the tooltip wrapper is just big enough to fit content and prevent white space.
    // NOTE: Add 1 to the tooltipWidth to prevent truncated text in Safari
    const tooltipWidth = tooltipContentWidth && tooltipContentWidth + spacing.ph2.paddingHorizontal * 2 + 1;
    const tooltipHeight = tooltipWrapperHeight;

    const isTooltipSizeReady = tooltipWidth !== undefined && tooltipHeight !== undefined;

    // Set the scale to 1 to be able to measure the tooltip size correctly when it's not ready yet.
    let scale = new Animated.Value(1);
    let shouldShowBelow = false;
    let horizontalShift = 0;
    let horizontalShiftPointer = 0;
    let rootWrapperTop = 0;
    let rootWrapperLeft = 0;
    let pointerWrapperTop = 0;
    let pointerWrapperLeft = 0;
    let pointerAdditionalStyle = {};

    if (isTooltipSizeReady) {
        // Determine if the tooltip should display below the wrapped component.
        // If either a tooltip will try to render within GUTTER_WIDTH logical pixels of the top of the screen,
        // Or the wrapped component is overlapping at top-center with another element
        // we'll display it beneath its wrapped component rather than above it as usual.
        shouldShowBelow = yOffset - tooltipHeight < GUTTER_WIDTH || !!(tooltip && isOverlappingAtTop(tooltip, xOffset, yOffset, tooltipTargetWidth, tooltipTargetHeight));

        // When the tooltip size is ready, we can start animating the scale.
        scale = currentSize;

        // Determine if we need to shift the tooltip horizontally to prevent it
        // from displaying too near to the edge of the screen.
        horizontalShift = computeHorizontalShift(windowWidth, xOffset, tooltipTargetWidth, tooltipWidth, manualShiftHorizontal);

        // Determine if we need to shift the pointer horizontally to prevent it from being too near to the edge of the tooltip
        // We shift it to the right a bit if the tooltip is positioned on the extreme left
        // and shift it to left a bit if the tooltip is positioned on the extreme right.
        horizontalShiftPointer =
            horizontalShift > 0
                ? Math.max(-horizontalShift, -(tooltipWidth / 2) + POINTER_WIDTH / 2 + variables.componentBorderRadiusSmall)
                : Math.min(-horizontalShift, tooltipWidth / 2 - POINTER_WIDTH / 2 - variables.componentBorderRadiusSmall);

        // Because it uses fixed positioning, the top-left corner of the tooltip is aligned
        // with the top-left corner of the window by default.
        // we will use yOffset to position the tooltip relative to the Wrapped Component
        // So we need to shift the tooltip vertically and horizontally to position it correctly.
        //
        // First, we'll position it vertically.
        // To shift the tooltip down, we'll give `top` a positive value.
        // To shift the tooltip up, we'll give `top` a negative value.
        rootWrapperTop = shouldShowBelow
            ? // We need to shift the tooltip down below the component. So shift the tooltip down (+) by...
              yOffset + tooltipTargetHeight + POINTER_HEIGHT + manualShiftVertical
            : // We need to shift the tooltip up above the component. So shift the tooltip up (-) by...
              yOffset - (tooltipHeight + POINTER_HEIGHT) + manualShiftVertical;

        // Next, we'll position it horizontally.
        // we will use xOffset to position the tooltip relative to the Wrapped Component
        // To shift the tooltip right, we'll give `left` a positive value.
        // To shift the tooltip left, we'll give `left` a negative value.
        //
        // So we'll:
        //   1) Shift the tooltip right (+) to the center of the component,
        //      so the left edge lines up with the component center.
        //   2) Shift it left (-) to by half the tooltip's width,
        //      so the tooltip's center lines up with the center of the wrapped component.
        //   3) Add the horizontal shift (left or right) computed above to keep it out of the gutters.
        //   4) Lastly, add the manual horizontal shift passed in as a parameter.
        rootWrapperLeft = xOffset + (tooltipTargetWidth / 2 - tooltipWidth / 2) + horizontalShift + manualShiftHorizontal;

        // By default, the pointer's top-left will align with the top-left of the tooltip wrapper.
        //
        // To align it vertically, we'll:
        //   If the pointer should be below the tooltip wrapper, shift the pointer down (+) by the tooltip height,
        //   so that the top of the pointer lines up with the bottom of the tooltip
        //
        //   OR if the pointer should be above the tooltip wrapper, then the pointer up (-) by the pointer's height
        //   so that the bottom of the pointer lines up with the top of the tooltip
        pointerWrapperTop = shouldShowBelow ? -POINTER_HEIGHT : tooltipHeight;

        // To align it horizontally, we'll:
        //   1) Shift the pointer to the right (+) by the half the tooltipWidth's width,
        //      so the left edge of the pointer lines up with the tooltipWidth's center.
        //   2) To the left (-) by half the pointer's width,
        //      so the pointer's center lines up with the tooltipWidth's center.
        //   3) Remove the wrapper's horizontalShift to maintain the pointer
        //      at the center of the hovered component.
        pointerWrapperLeft = horizontalShiftPointer + (tooltipWidth / 2 - POINTER_WIDTH / 2);

        pointerAdditionalStyle = shouldShowBelow ? themeStyles.flipUpsideDown : {};
    }

    return {
        animationStyle: {
            // remember Transform causes a new Local cordinate system
            // https://drafts.csswg.org/css-transforms-1/#transform-rendering
            // so Position fixed children will be relative to this new Local cordinate system
            transform: [{scale}],
        },
        rootWrapperStyle: {
            ...positioning.pFixed,
            backgroundColor: theme.heading,
            borderRadius: variables.componentBorderRadiusSmall,
            ...tooltipVerticalPadding,
            ...spacing.ph2,
            zIndex: variables.tooltipzIndex,
            width: tooltipWidth,
            maxWidth,
            top: rootWrapperTop,
            left: rootWrapperLeft,

            // We are adding this to prevent the tooltip text from being selected and copied on CTRL + A.
            ...themeStyles.userSelectNone,
            ...themeStyles.pointerEventsNone,
        },
        textStyle: {
            color: theme.textReversed,
            fontFamily: fontFamily.EXP_NEUE,
            fontSize: variables.fontSizeSmall,
            overflow: 'hidden',
            lineHeight: variables.lineHeightSmall,
            textAlign: 'center',
        },
        pointerWrapperStyle: {
            ...positioning.pFixed,
            top: pointerWrapperTop,
            left: pointerWrapperLeft,
        },
        pointerStyle: {
            width: 0,
            height: 0,
            backgroundColor: theme.transparent,
            borderStyle: 'solid',
            borderLeftWidth: POINTER_WIDTH / 2,
            borderRightWidth: POINTER_WIDTH / 2,
            borderTopWidth: POINTER_HEIGHT,
            borderLeftColor: theme.transparent,
            borderRightColor: theme.transparent,
            borderTopColor: theme.heading,
            ...pointerAdditionalStyle,
        },
    };
}<|MERGE_RESOLUTION|>--- conflicted
+++ resolved
@@ -102,16 +102,16 @@
 };
 
 type TooltipParams = {
-    tooltip: View | HTMLDivElement;
-    currentSize: number;
+    tooltip: View | HTMLDivElement | null;
+    currentSize: Animated.Value;
     windowWidth: number;
     xOffset: number;
     yOffset: number;
     tooltipTargetWidth: number;
     tooltipTargetHeight: number;
     maxWidth: number;
-    tooltipContentWidth: number;
-    tooltipWrapperHeight: number;
+    tooltipContentWidth?: number;
+    tooltipWrapperHeight?: number;
     theme: ThemeColors;
     themeStyles: ThemeStyles;
     manualShiftHorizontal?: number;
@@ -139,19 +139,6 @@
  * @param [manualShiftVertical] - Any additional amount to manually shift the tooltip up or down.
  *                                       A positive value shifts it down, and a negative value shifts it up.
  */
-<<<<<<< HEAD
-export default function getTooltipStyles(
-    tooltip: View | HTMLDivElement | null,
-    currentSize: Animated.Value,
-    windowWidth: number,
-    xOffset: number,
-    yOffset: number,
-    tooltipTargetWidth: number,
-    tooltipTargetHeight: number,
-    maxWidth: number,
-    tooltipContentWidth?: number,
-    tooltipWrapperHeight?: number,
-=======
 export default function getTooltipStyles({
     tooltip,
     currentSize,
@@ -165,7 +152,6 @@
     tooltipWrapperHeight,
     theme,
     themeStyles,
->>>>>>> d2056af6
     manualShiftHorizontal = 0,
     manualShiftVertical = 0,
 }: TooltipParams): TooltipStyles {
