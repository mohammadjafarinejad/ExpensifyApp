--- conflicted
+++ resolved
@@ -4270,16 +4270,6 @@
             maxWidth: '100%',
         },
 
-        getMoneyRequestViewImage: (showBorderless: boolean) => ({
-            ...spacing.mh5,
-            overflow: 'hidden',
-            borderWidth: showBorderless ? 0 : 1,
-            borderColor: theme.border,
-            borderRadius: variables.componentBorderRadiusLarge,
-            height: 180,
-            maxWidth: '100%',
-        }),
-
         expenseViewImage: {
             maxWidth: 360,
             aspectRatio: 16 / 9,
@@ -5202,9 +5192,7 @@
             right: 0,
             width: Animated.add(variables.sideBarWidth, receiptPaneRHPWidth),
         },
-    }) satisfies StaticStyles;
-
-<<<<<<< HEAD
+
         fullHeight: {
             height: '100%',
         },
@@ -5230,8 +5218,8 @@
             paddingTop: 12,
             minHeight: '100%',
         },
-
-=======
+    }) satisfies StaticStyles;
+
 const dynamicStyles = (theme: ThemeColors) =>
     ({
         topLevelNavigationTabBar: (shouldDisplayTopLevelNavigationTabBar: boolean, shouldUseNarrowLayout: boolean, bottomSafeAreaOffset: number) => ({
@@ -5659,7 +5647,6 @@
             maxWidth: shouldUseNarrowLayout ? undefined : 500,
         }),
 
->>>>>>> 79f111b6
         getTestToolsNavigatorOuterView: (shouldUseNarrowLayout: boolean) => ({
             flex: 1,
             justifyContent: shouldUseNarrowLayout ? 'flex-end' : 'center',
@@ -5685,6 +5672,16 @@
                 overflow: 'hidden',
             };
         },
+
+        getMoneyRequestViewImage: (showBorderless: boolean) => ({
+            ...spacing.mh5,
+            overflow: 'hidden',
+            borderWidth: showBorderless ? 0 : 1,
+            borderColor: theme.border,
+            borderRadius: variables.componentBorderRadiusLarge,
+            height: 180,
+            maxWidth: '100%',
+        }),
     }) satisfies DynamicStyles;
 
 const customPickerStyles = (theme: ThemeColors) => ({
