/* eslint-disable @typescript-eslint/naming-convention */
import {LineLayerStyleProps} from '@rnmapbox/maps/src/utils/MapboxStyles';
import lodashClamp from 'lodash/clamp';
import {LineLayer} from 'react-map-gl';
import {AnimatableNumericValue, Animated, ImageStyle, StyleSheet, TextStyle, ViewStyle} from 'react-native';
import {CustomAnimation} from 'react-native-animatable';
import {PickerStyle} from 'react-native-picker-select';
import {MixedStyleDeclaration, MixedStyleRecord} from 'react-native-render-html';
import DotLottieAnimation from '@components/LottieAnimations/types';
import * as Browser from '@libs/Browser';
import CONST from '@src/CONST';
import {defaultTheme} from './theme';
import colors from './theme/colors';
import {type ThemeColors} from './theme/types';
import addOutlineWidth from './utils/addOutlineWidth';
import borders from './utils/borders';
import codeStyles from './utils/codeStyles';
import cursor from './utils/cursor';
import display from './utils/display';
import editedLabelStyles from './utils/editedLabelStyles';
import flex from './utils/flex';
import fontFamily from './utils/fontFamily';
import fontWeightBold from './utils/fontWeight/bold';
import getPopOverVerticalOffset from './utils/getPopOverVerticalOffset';
import objectFit from './utils/objectFit';
import optionAlternateTextPlatformStyles from './utils/optionAlternateTextPlatformStyles';
import overflow from './utils/overflow';
import overflowXHidden from './utils/overflowXHidden';
import pointerEventsAuto from './utils/pointerEventsAuto';
import pointerEventsBoxNone from './utils/pointerEventsBoxNone';
import pointerEventsNone from './utils/pointerEventsNone';
import positioning from './utils/positioning';
import sizing from './utils/sizing';
import spacing from './utils/spacing';
import textDecorationLine from './utils/textDecorationLine';
import textUnderline from './utils/textUnderline';
import userSelect from './utils/userSelect';
import visibility from './utils/visibility';
import whiteSpace from './utils/whiteSpace';
import wordBreak from './utils/wordBreak';
import writingDirection from './utils/writingDirection';
import variables from './variables';

type ColorScheme = (typeof CONST.COLOR_SCHEME)[keyof typeof CONST.COLOR_SCHEME];
type StatusBarStyle = (typeof CONST.STATUS_BAR_STYLE)[keyof typeof CONST.STATUS_BAR_STYLE];

type AnchorPosition = {
    horizontal: number;
    vertical: number;
};

type WebViewStyle = {
    tagStyles: MixedStyleRecord;
    baseFontStyle: MixedStyleDeclaration;
};

type CustomPickerStyle = PickerStyle & {icon?: ViewStyle};

type OverlayStylesParams = {progress: Animated.AnimatedInterpolation<string | number>};

type TwoFactorAuthCodesBoxParams = {isExtraSmallScreenWidth: boolean; isSmallScreenWidth: boolean};

type Translation = 'perspective' | 'rotate' | 'rotateX' | 'rotateY' | 'rotateZ' | 'scale' | 'scaleX' | 'scaleY' | 'translateX' | 'translateY' | 'skewX' | 'skewY' | 'matrix';

type OfflineFeedbackStyle = Record<'deleted' | 'pending' | 'error' | 'container' | 'textContainer' | 'text' | 'errorDot', ViewStyle | TextStyle>;

type MapDirectionStyle = Pick<LineLayerStyleProps, 'lineColor' | 'lineWidth'>;

type MapDirectionLayerStyle = Pick<LineLayer, 'layout' | 'paint'>;

type Styles = Record<
    string,
    | ViewStyle
    | TextStyle
    | ImageStyle
    | WebViewStyle
    | OfflineFeedbackStyle
    | MapDirectionStyle
    | MapDirectionLayerStyle
    // eslint-disable-next-line @typescript-eslint/no-explicit-any
    | ((...args: any[]) => ViewStyle | TextStyle | ImageStyle | AnchorPosition | CustomAnimation | CustomPickerStyle)
>;

// touchCallout is an iOS safari only property that controls the display of the callout information when you touch and hold a target
const touchCalloutNone: Pick<ViewStyle, 'WebkitTouchCallout'> = Browser.isMobileSafari() ? {WebkitTouchCallout: 'none'} : {};
// to prevent vertical text offset in Safari for badges, new lineHeight values have been added
const lineHeightBadge: Pick<ViewStyle, 'lineHeight'> = Browser.isSafari() ? {lineHeight: variables.lineHeightXSmall} : {lineHeight: variables.lineHeightNormal};

const picker = (theme: ThemeColors) =>
    ({
        backgroundColor: theme.transparent,
        color: theme.text,
        fontFamily: fontFamily.EXP_NEUE,
        fontSize: variables.fontSizeNormal,
        lineHeight: variables.fontSizeNormalHeight,
        paddingBottom: 8,
        paddingTop: 23,
        paddingLeft: 0,
        paddingRight: 25,
        height: variables.inputHeight,
        borderWidth: 0,
        textAlign: 'left',
    } satisfies TextStyle);

const link = (theme: ThemeColors) =>
    ({
        color: theme.link,
        textDecorationColor: theme.link,
        fontFamily: fontFamily.EXP_NEUE,
    } satisfies ViewStyle & MixedStyleDeclaration);

const baseCodeTagStyles = (theme: ThemeColors) =>
    ({
        borderWidth: 1,
        borderRadius: 5,
        borderColor: theme.border,
        backgroundColor: theme.textBackground,
    } satisfies ViewStyle & MixedStyleDeclaration);

const headlineFont = {
    fontFamily: fontFamily.EXP_NEW_KANSAS_MEDIUM,
    fontWeight: '500',
} satisfies TextStyle;

const webViewStyles = (theme: ThemeColors) =>
    ({
        // As of react-native-render-html v6, don't declare distinct styles for
        // custom renderers, the API for custom renderers has changed. Declare the
        // styles in the below "tagStyles" instead. If you need to reuse those
        // styles from the renderer, just pass the "style" prop to the underlying
        // component.
        tagStyles: {
            em: {
                fontFamily: fontFamily.EXP_NEUE,
                fontStyle: 'italic',
            },

            del: {
                textDecorationLine: 'line-through',
                textDecorationStyle: 'solid',
            },

            strong: {
                fontFamily: fontFamily.EXP_NEUE,
                fontWeight: 'bold',
            },

            a: link(theme),

            ul: {
                maxWidth: '100%',
            },

            ol: {
                maxWidth: '100%',
            },

            li: {
                flexShrink: 1,
            },

            blockquote: {
                borderLeftColor: theme.border,
                borderLeftWidth: 4,
                paddingLeft: 12,
                marginTop: 4,
                marginBottom: 4,

                // Overwrite default HTML margin for blockquotes
                marginLeft: 0,
            },

            pre: {
                ...baseCodeTagStyles(theme),
                paddingTop: 12,
                paddingBottom: 12,
                paddingRight: 8,
                paddingLeft: 8,
                fontFamily: fontFamily.MONOSPACE,
                marginTop: 0,
                marginBottom: 0,
            },

            code: {
                ...baseCodeTagStyles(theme),
                ...(codeStyles.codeTextStyle as MixedStyleDeclaration),
                paddingLeft: 5,
                paddingRight: 5,
                fontFamily: fontFamily.MONOSPACE,
                // Font size is determined by getCodeFontSize function in `StyleUtils.js`
            },

            img: {
                borderColor: theme.border,
                borderRadius: variables.componentBorderRadiusNormal,
                borderWidth: 1,
                ...touchCalloutNone,
            },

            p: {
                marginTop: 0,
                marginBottom: 0,
            },
            h1: {
                fontSize: variables.fontSizeLarge,
                marginBottom: 8,
            },
        },

        baseFontStyle: {
            color: theme.text,
            fontSize: variables.fontSizeNormal,
            fontFamily: fontFamily.EXP_NEUE,
            flex: 1,
            lineHeight: variables.fontSizeNormalHeight,
            ...writingDirection.ltr,
        },
    } satisfies WebViewStyle);

const styles = (theme: ThemeColors) =>
    ({
        // Add all of our utility and helper styles
        ...spacing,
        ...borders,
        ...sizing,
        ...flex,
        ...display,
        ...overflow,
        ...positioning,
        ...wordBreak,
        ...whiteSpace,
        ...writingDirection,
        ...cursor,
        ...userSelect,
        ...textUnderline,
        ...objectFit,
        ...textDecorationLine,
        editedLabelStyles,

        autoCompleteSuggestionsContainer: {
            backgroundColor: theme.appBG,
            borderRadius: 8,
            borderWidth: 1,
            borderColor: theme.border,
            justifyContent: 'center',
            boxShadow: variables.popoverMenuShadow,
            position: 'absolute',
            left: 0,
            right: 0,
            paddingVertical: CONST.AUTO_COMPLETE_SUGGESTER.SUGGESTER_INNER_PADDING,
        },

        autoCompleteSuggestionContainer: {
            flexDirection: 'row',
            alignItems: 'center',
        },

        rtlTextRenderForSafari: {
            textAlign: 'left',
            ...writingDirection.ltr,
        },

        emojiSuggestionsEmoji: {
            fontSize: variables.fontSizeMedium,
            width: 51,
            textAlign: 'center',
        },
        emojiSuggestionsText: {
            fontSize: variables.fontSizeMedium,
            flex: 1,
            ...wordBreak.breakWord,
            ...spacing.pr4,
        },

        mentionSuggestionsAvatarContainer: {
            width: 24,
            height: 24,
            alignItems: 'center',
            justifyContent: 'center',
        },

        mentionSuggestionsText: {
            fontSize: variables.fontSizeMedium,
            ...spacing.ml2,
        },

        mentionSuggestionsDisplayName: {
            fontFamily: fontFamily.EXP_NEUE_BOLD,
            fontWeight: fontWeightBold,
        },

        mentionSuggestionsHandle: {
            color: theme.textSupporting,
        },

        webViewStyles: webViewStyles(theme),

        link: link(theme),

        linkMuted: {
            color: theme.textSupporting,
            textDecorationColor: theme.textSupporting,
            fontFamily: fontFamily.EXP_NEUE,
        },

        linkMutedHovered: {
            color: theme.textMutedReversed,
        },

        highlightBG: {
            backgroundColor: theme.highlightBG,
        },

        appBG: {
            backgroundColor: theme.appBG,
        },

        h4: {
            fontFamily: fontFamily.EXP_NEUE_BOLD,
            fontSize: variables.fontSizeLabel,
            fontWeight: fontWeightBold,
        },

        textAlignCenter: {
            textAlign: 'center',
        },

        textAlignRight: {
            textAlign: 'right',
        },

        textAlignLeft: {
            textAlign: 'left',
        },

        verticalAlignMiddle: {
            verticalAlign: 'middle',
        },

        verticalAlignTop: {
            verticalAlign: 'top',
        },

        label: {
            fontSize: variables.fontSizeLabel,
            lineHeight: variables.lineHeightLarge,
        },

        textLabel: {
            color: theme.text,
            fontSize: variables.fontSizeLabel,
            lineHeight: variables.lineHeightLarge,
        },

        mutedTextLabel: {
            color: theme.textSupporting,
            fontSize: variables.fontSizeLabel,
            lineHeight: variables.lineHeightLarge,
        },

        textMicro: {
            fontFamily: fontFamily.EXP_NEUE,
            fontSize: variables.fontSizeSmall,
            lineHeight: variables.lineHeightSmall,
        },

        textMicroBold: {
            color: theme.text,
            fontWeight: fontWeightBold,
            fontFamily: fontFamily.EXP_NEUE_BOLD,
            fontSize: variables.fontSizeSmall,
            lineHeight: variables.lineHeightSmall,
        },

        textMicroSupporting: {
            color: theme.textSupporting,
            fontFamily: fontFamily.EXP_NEUE,
            fontSize: variables.fontSizeSmall,
            lineHeight: variables.lineHeightSmall,
        },

        textExtraSmallSupporting: {
            color: theme.textSupporting,
            fontFamily: fontFamily.EXP_NEUE,
            fontSize: variables.fontSizeExtraSmall,
        },

        textNormal: {
            fontSize: variables.fontSizeNormal,
        },

        textLarge: {
            fontSize: variables.fontSizeLarge,
        },

        textXXLarge: {
            fontSize: variables.fontSizeXXLarge,
        },

        textXXXLarge: {
            fontSize: variables.fontSizeXXXLarge,
        },

        textHero: {
            fontSize: variables.fontSizeHero,
            fontFamily: fontFamily.EXP_NEW_KANSAS_MEDIUM,
            lineHeight: variables.lineHeightHero,
        },

        textStrong: {
            fontFamily: fontFamily.EXP_NEUE_BOLD,
            fontWeight: fontWeightBold,
        },

        textHeadline: {
            ...headlineFont,
            ...whiteSpace.preWrap,
            color: theme.heading,
            fontSize: variables.fontSizeXLarge,
            lineHeight: variables.lineHeightXXLarge,
        },

        textHeadlineH1: {
            ...headlineFont,
            ...whiteSpace.preWrap,
            color: theme.heading,
            fontSize: variables.fontSizeh1,
            lineHeight: variables.lineHeightSizeh1,
        },

        textWhite: {
            color: theme.textLight,
        },

        textBlue: {
            color: theme.link,
        },

        textNoWrap: {
            ...whiteSpace.noWrap,
        },

        colorReversed: {
            color: theme.textReversed,
        },

        colorMutedReversed: {
            color: theme.textMutedReversed,
        },

        colorMuted: {
            color: theme.textSupporting,
        },

        bgTransparent: {
            backgroundColor: 'transparent',
        },

        bgDark: {
            backgroundColor: theme.inverse,
        },

        opacity0: {
            opacity: 0,
        },

        opacity1: {
            opacity: 1,
        },

        textDanger: {
            color: theme.danger,
        },

        borderRadiusNormal: {
            borderRadius: variables.buttonBorderRadius,
        },

        button: {
            backgroundColor: theme.buttonDefaultBG,
            borderRadius: variables.buttonBorderRadius,
            minHeight: variables.componentSizeLarge,
            justifyContent: 'center',
            alignItems: 'center',
            ...spacing.ph3,
            ...spacing.pv0,
        },

        buttonContainer: {
            padding: 1,
            borderRadius: variables.buttonBorderRadius,
        },

        buttonText: {
            color: theme.text,
            fontFamily: fontFamily.EXP_NEUE_BOLD,
            fontSize: variables.fontSizeNormal,
            fontWeight: fontWeightBold,
            textAlign: 'center',
            flexShrink: 1,

            // It is needed to unset the Lineheight. We don't need it for buttons as button always contains single line of text.
            // It allows to vertically center the text.
            lineHeight: undefined,

            // Add 1px to the Button text to give optical vertical alignment.
            paddingBottom: 1,
        },

        buttonSmall: {
            borderRadius: variables.buttonBorderRadius,
            minHeight: variables.componentSizeSmall,
            paddingHorizontal: 14,
            backgroundColor: theme.buttonDefaultBG,
        },

        buttonMedium: {
            borderRadius: variables.buttonBorderRadius,
            minHeight: variables.componentSizeNormal,
            paddingRight: 16,
            paddingLeft: 16,
            backgroundColor: theme.buttonDefaultBG,
        },

        buttonLarge: {
            borderRadius: variables.buttonBorderRadius,
            minHeight: variables.componentSizeLarge,
            paddingRight: 10,
            paddingLeft: 10,
            backgroundColor: theme.buttonDefaultBG,
        },

        buttonSmallText: {
            fontSize: variables.fontSizeSmall,
            fontFamily: fontFamily.EXP_NEUE_BOLD,
            fontWeight: fontWeightBold,
            textAlign: 'center',
        },

        buttonMediumText: {
            fontSize: variables.fontSizeLabel,
            fontFamily: fontFamily.EXP_NEUE_BOLD,
            fontWeight: fontWeightBold,
            textAlign: 'center',
        },

        buttonLargeText: {
            fontSize: variables.fontSizeNormal,
            fontFamily: fontFamily.EXP_NEUE_BOLD,
            fontWeight: fontWeightBold,
            textAlign: 'center',
        },

        buttonDefaultHovered: {
            backgroundColor: theme.buttonHoveredBG,
            borderWidth: 0,
        },

        buttonSuccess: {
            backgroundColor: theme.success,
            borderWidth: 0,
        },

        buttonOpacityDisabled: {
            opacity: 0.5,
        },

        buttonSuccessHovered: {
            backgroundColor: theme.successHover,
            borderWidth: 0,
        },

        buttonDanger: {
            backgroundColor: theme.danger,
            borderWidth: 0,
        },

        buttonDangerHovered: {
            backgroundColor: theme.dangerHover,
            borderWidth: 0,
        },

        buttonDisabled: {
            backgroundColor: theme.buttonDefaultBG,
            borderWidth: 0,
        },

        buttonDivider: {
            height: variables.dropDownButtonDividerHeight,
            borderWidth: 0.7,
            borderColor: theme.textLight,
        },

        noBorderRadius: {
            borderRadius: 0,
        },

        noRightBorderRadius: {
            borderTopRightRadius: 0,
            borderBottomRightRadius: 0,
        },

        noLeftBorderRadius: {
            borderTopLeftRadius: 0,
            borderBottomLeftRadius: 0,
        },

        buttonCTA: {
            ...spacing.mh4,
        },

        buttonCTAIcon: {
            marginRight: 22,
            marginLeft: 8,
            // Align vertically with the Button text
            paddingBottom: 1,
            paddingTop: 1,
        },

        buttonConfirm: {
            margin: 20,
        },

        attachmentButtonBigScreen: {
            minWidth: 300,
            alignSelf: 'center',
        },

        buttonConfirmText: {
            paddingLeft: 20,
            paddingRight: 20,
        },

        buttonSuccessText: {
            color: theme.textLight,
        },

        buttonDangerText: {
            color: theme.textLight,
        },

        hoveredComponentBG: {
            backgroundColor: theme.hoverComponentBG,
        },

        activeComponentBG: {
            backgroundColor: theme.activeComponentBG,
        },

        touchableButtonImage: {
            alignItems: 'center',
            height: variables.componentSizeNormal,
            justifyContent: 'center',
            width: variables.componentSizeNormal,
        },

        visuallyHidden: {
            ...visibility.hidden,
            overflow: 'hidden',
            width: 0,
            height: 0,
        },

        visibilityHidden: {
            ...visibility.hidden,
        },

        loadingVBAAnimation: {
            width: 140,
            height: 140,
        },

        pickerSmall: (backgroundColor = theme.highlightBG) =>
            ({
                inputIOS: {
                    fontFamily: fontFamily.EXP_NEUE,
                    fontSize: variables.fontSizeSmall,
                    paddingLeft: 0,
                    paddingRight: 17,
                    paddingTop: 6,
                    paddingBottom: 6,
                    borderWidth: 0,
                    color: theme.text,
                    height: 26,
                    opacity: 1,
                    backgroundColor: 'transparent',
                },
                done: {
                    color: theme.text,
                },
                doneDepressed: {
                    // Extracted from react-native-picker-select, src/styles.js
                    fontSize: 17,
                },
                modalViewMiddle: {
                    backgroundColor: theme.border,
                    borderTopWidth: 0,
                },
                modalViewBottom: {
                    backgroundColor: theme.highlightBG,
                },
                inputWeb: {
                    fontFamily: fontFamily.EXP_NEUE,
                    fontSize: variables.fontSizeSmall,
                    paddingLeft: 0,
                    paddingRight: 17,
                    paddingTop: 6,
                    paddingBottom: 6,
                    borderWidth: 0,
                    color: theme.text,
                    appearance: 'none',
                    height: 26,
                    opacity: 1,
                    backgroundColor,
                    ...cursor.cursorPointer,
                },
                inputAndroid: {
                    fontFamily: fontFamily.EXP_NEUE,
                    fontSize: variables.fontSizeSmall,
                    paddingLeft: 0,
                    paddingRight: 17,
                    paddingTop: 6,
                    paddingBottom: 6,
                    borderWidth: 0,
                    color: theme.text,
                    height: 26,
                    opacity: 1,
                    backgroundColor: 'transparent',
                },
                iconContainer: {
                    top: 7,
                    ...pointerEventsNone,
                },
                icon: {
                    width: variables.iconSizeExtraSmall,
                    height: variables.iconSizeExtraSmall,
                },
            } satisfies CustomPickerStyle),

        badge: {
            backgroundColor: theme.border,
            borderRadius: 14,
            height: variables.iconSizeNormal,
            flexDirection: 'row',
            paddingHorizontal: 7,
            alignItems: 'center',
        },

        badgeSuccess: {
            backgroundColor: theme.success,
        },

        badgeSuccessPressed: {
            backgroundColor: theme.successHover,
        },

        badgeAdHocSuccess: {
            backgroundColor: theme.badgeAdHoc,
        },

        badgeAdHocSuccessPressed: {
            backgroundColor: theme.badgeAdHocHover,
        },

        badgeDanger: {
            backgroundColor: theme.danger,
        },

        badgeDangerPressed: {
            backgroundColor: theme.dangerPressed,
        },

        badgeText: {
            color: theme.text,
            fontSize: variables.fontSizeSmall,
            ...lineHeightBadge,
            ...whiteSpace.noWrap,
        },

        border: {
            borderWidth: 1,
            borderRadius: variables.componentBorderRadius,
            borderColor: theme.border,
        },

        borderColorFocus: {
            borderColor: theme.borderFocus,
        },

        borderColorDanger: {
            borderColor: theme.danger,
        },

        textInputDisabled: {
            // Adding disabled color theme to indicate user that the field is not editable.
            backgroundColor: theme.highlightBG,
            borderBottomWidth: 2,
            borderColor: theme.borderLighter,
            // Adding browser specefic style to bring consistency between Safari and other platforms.
            // Applying the Webkit styles only to browsers as it is not available in native.
            ...(Browser.getBrowser()
                ? {
                      WebkitTextFillColor: theme.textSupporting,
                      WebkitOpacity: 1,
                  }
                : {}),
            color: theme.textSupporting,
        },

        uploadReceiptView: (isSmallScreenWidth: boolean) =>
            ({
                borderRadius: variables.componentBorderRadiusLarge,
                borderWidth: isSmallScreenWidth ? 0 : 2,
                borderColor: theme.borderFocus,
                borderStyle: 'dotted',
                marginBottom: 20,
                marginLeft: 20,
                marginRight: 20,
                justifyContent: 'center',
                alignItems: 'center',
                paddingVertical: 40,
                gap: 4,
                flex: 1,
            } satisfies ViewStyle),

        receiptViewTextContainer: {
            paddingHorizontal: 40,
            ...sizing.w100,
        },

        cameraView: {
            flex: 1,
            overflow: 'hidden',
            borderRadius: variables.componentBorderRadiusXLarge,
            borderStyle: 'solid',
            borderWidth: variables.componentBorderWidth,
            backgroundColor: theme.highlightBG,
            borderColor: theme.appBG,
            display: 'flex',
            justifyContent: 'center',
            justifyItems: 'center',
        },

        permissionView: {
            paddingVertical: 108,
            paddingHorizontal: 61,
            alignItems: 'center',
            justifyContent: 'center',
        },

        headerAnonymousFooter: {
            color: theme.heading,
            fontFamily: fontFamily.EXP_NEW_KANSAS_MEDIUM,
            fontSize: variables.fontSizeXLarge,
            lineHeight: variables.lineHeightXXLarge,
        },

        headerText: {
            color: theme.heading,
            fontFamily: fontFamily.EXP_NEUE_BOLD,
            fontSize: variables.fontSizeNormal,
            fontWeight: fontWeightBold,
        },

        headerGap: {
            height: CONST.DESKTOP_HEADER_PADDING,
        },

        reportOptions: {
            marginLeft: 8,
        },

        chatItemComposeSecondaryRow: {
            height: CONST.CHAT_FOOTER_SECONDARY_ROW_HEIGHT,
            marginBottom: CONST.CHAT_FOOTER_SECONDARY_ROW_PADDING,
            marginTop: CONST.CHAT_FOOTER_SECONDARY_ROW_PADDING,
        },

        chatItemComposeSecondaryRowSubText: {
            color: theme.textSupporting,
            fontFamily: fontFamily.EXP_NEUE,
            fontSize: variables.fontSizeSmall,
            lineHeight: variables.lineHeightSmall,
        },

        chatItemComposeSecondaryRowOffset: {
            marginLeft: variables.chatInputSpacing,
        },

        offlineIndicator: {
            marginLeft: variables.chatInputSpacing,
        },

        offlineIndicatorMobile: {
            paddingLeft: 20,
            paddingTop: 5,
            paddingBottom: 30,
            marginBottom: -25,
        },

        offlineIndicatorRow: {
            height: 25,
        },

        // Actions
        actionAvatar: {
            borderRadius: 20,
        },

        componentHeightLarge: {
            height: variables.inputHeight,
        },

        calendarHeader: {
            height: 50,
            flexDirection: 'row',
            justifyContent: 'space-between',
            alignItems: 'center',
            paddingHorizontal: 15,
            paddingRight: 5,
            ...userSelect.userSelectNone,
        },

        calendarDayRoot: {
            flex: 1,
            height: 45,
            justifyContent: 'center',
            alignItems: 'center',
            ...userSelect.userSelectNone,
        },

        calendarDayContainer: {
            width: 30,
            height: 30,
            justifyContent: 'center',
            alignItems: 'center',
            borderRadius: 15,
            overflow: 'hidden',
        },

        calendarDayContainerSelected: {
            backgroundColor: theme.buttonDefaultBG,
        },

        autoGrowHeightInputContainer: (textInputHeight: number, minHeight: number, maxHeight: number) =>
            ({
                height: lodashClamp(textInputHeight, minHeight, maxHeight),
                minHeight,
            } satisfies ViewStyle),

        autoGrowHeightHiddenInput: (maxWidth: number, maxHeight?: number) =>
            ({
                maxWidth,
                maxHeight: maxHeight && maxHeight + 1,
                overflow: 'hidden',
            } satisfies TextStyle),

        textInputContainer: {
            flex: 1,
            justifyContent: 'center',
            height: '100%',
            backgroundColor: 'transparent',
            borderBottomWidth: 2,
            borderColor: theme.border,
            overflow: 'hidden',
        },

        textInputLabel: {
            position: 'absolute',
            left: 0,
            top: 0,
            fontSize: variables.fontSizeNormal,
            color: theme.textSupporting,
            fontFamily: fontFamily.EXP_NEUE,
            width: '100%',
        },

        textInputLabelBackground: {
            position: 'absolute',
            top: 0,
            width: '100%',
            height: 23,
            backgroundColor: theme.componentBG,
        },

        textInputLabelDesktop: {
            transformOrigin: 'left center',
        },

        textInputLabelTransformation: (translateY: AnimatableNumericValue, translateX: AnimatableNumericValue, scale: AnimatableNumericValue) =>
            ({
                transform: [{translateY}, {translateX}, {scale}],
            } satisfies TextStyle),

        baseTextInput: {
            fontFamily: fontFamily.EXP_NEUE,
            fontSize: variables.fontSizeNormal,
            lineHeight: variables.lineHeightXLarge,
            color: theme.text,
            paddingTop: 23,
            paddingBottom: 8,
            paddingLeft: 0,
            borderWidth: 0,
        },

        textInputMultiline: {
            scrollPadding: '23px 0 0 0',
        },

        textInputMultilineContainer: {
            paddingTop: 23,
        },

        textInputAndIconContainer: {
            flex: 1,
            height: '100%',
            zIndex: -1,
            flexDirection: 'row',
        },

        textInputDesktop: addOutlineWidth(theme, {}, 0),

        textInputIconContainer: {
            paddingHorizontal: 11,
            justifyContent: 'center',
            margin: 1,
        },

        secureInput: {
            borderTopRightRadius: 0,
            borderBottomRightRadius: 0,
        },

        textInput: {
            backgroundColor: 'transparent',
            borderRadius: variables.componentBorderRadiusNormal,
            height: variables.inputComponentSizeNormal,
            borderColor: theme.border,
            borderWidth: 1,
            color: theme.text,
            fontFamily: fontFamily.EXP_NEUE,
            fontSize: variables.fontSizeNormal,
            paddingLeft: 12,
            paddingRight: 12,
            paddingTop: 10,
            paddingBottom: 10,
            verticalAlign: 'middle',
        },

        textInputPrefixWrapper: {
            position: 'absolute',
            left: 0,
            top: 0,
            height: variables.inputHeight,
            display: 'flex',
            flexDirection: 'row',
            alignItems: 'center',
            paddingTop: 23,
            paddingBottom: 8,
        },

        textInputPrefix: {
            color: theme.text,
            fontFamily: fontFamily.EXP_NEUE,
            fontSize: variables.fontSizeNormal,
            verticalAlign: 'middle',
        },

        pickerContainer: {
            borderBottomWidth: 2,
            paddingLeft: 0,
            borderStyle: 'solid',
            borderColor: theme.border,
            justifyContent: 'center',
            backgroundColor: 'transparent',
            height: variables.inputHeight,
            overflow: 'hidden',
        },

        pickerContainerSmall: {
            height: variables.inputHeightSmall,
        },

        pickerLabel: {
            position: 'absolute',
            left: 0,
            top: 6,
            zIndex: 1,
        },

        picker: (disabled = false, backgroundColor = theme.appBG) =>
            ({
                iconContainer: {
                    top: Math.round(variables.inputHeight * 0.5) - 11,
                    right: 0,
                    ...pointerEventsNone,
                },

                inputWeb: {
                    appearance: 'none',
                    ...(disabled ? cursor.cursorDisabled : cursor.cursorPointer),
                    ...picker(theme),
                    backgroundColor,
                },

                inputIOS: {
                    ...picker(theme),
                },
                done: {
                    color: theme.text,
                },
                doneDepressed: {
                    // Extracted from react-native-picker-select, src/styles.js
                    fontSize: 17,
                },
                modalViewMiddle: {
                    backgroundColor: theme.border,
                    borderTopWidth: 0,
                },
                modalViewBottom: {
                    backgroundColor: theme.highlightBG,
                },

                inputAndroid: {
                    ...picker(theme),
                },
            } satisfies CustomPickerStyle),

        disabledText: {
            color: theme.icon,
        },

        inputDisabled: {
            backgroundColor: theme.highlightBG,
            color: theme.icon,
        },

        noOutline: addOutlineWidth(theme, {}, 0),

        textLabelSupporting: {
            fontFamily: fontFamily.EXP_NEUE,
            fontSize: variables.fontSizeLabel,
            color: theme.textSupporting,
        },

        textLabelError: {
            fontFamily: fontFamily.EXP_NEUE,
            fontSize: variables.fontSizeLabel,
            color: theme.textError,
        },

        textReceiptUpload: {
            ...headlineFont,
            fontSize: variables.fontSizeXLarge,
            color: theme.text,
            textAlign: 'center',
        },

        subTextReceiptUpload: {
            fontFamily: fontFamily.EXP_NEUE,
            lineHeight: variables.lineHeightLarge,
            textAlign: 'center',
            color: theme.text,
        },

        furtherDetailsText: {
            fontFamily: fontFamily.EXP_NEUE,
            fontSize: variables.fontSizeSmall,
            color: theme.textSupporting,
        },

        lh16: {
            lineHeight: 16,
        },

        lh20: {
            lineHeight: 20,
        },

        lh140Percent: {
            lineHeight: '140%',
        },

        formHelp: {
            color: theme.textSupporting,
            fontSize: variables.fontSizeLabel,
            lineHeight: variables.lineHeightLarge,
            marginBottom: 4,
        },

        formError: {
            color: theme.textError,
            fontSize: variables.fontSizeLabel,
            lineHeight: variables.formErrorLineHeight,
            marginBottom: 4,
        },

        formSuccess: {
            color: theme.success,
            fontSize: variables.fontSizeLabel,
            lineHeight: 18,
            marginBottom: 4,
        },

        signInPage: {
            backgroundColor: theme.highlightBG,
            minHeight: '100%',
            flex: 1,
        },

        signInPageHeroCenter: {
            position: 'absolute',
            top: 0,
            left: 0,
            right: 0,
            bottom: 0,
            justifyContent: 'center',
            alignItems: 'center',
        },

        signInPageGradient: {
            height: '100%',
            width: 540,
            position: 'absolute',
            top: 0,
            left: 0,
        },

        signInPageGradientMobile: {
            height: 300,
            width: 800,
            position: 'absolute',
            top: 0,
            left: 0,
        },

        signInBackground: {
            position: 'absolute',
            bottom: 0,
            left: 0,
            minHeight: 700,
        },

        signInPageInner: {
            marginLeft: 'auto',
            marginRight: 'auto',
            height: '100%',
            width: '100%',
        },

        signInPageContentTopSpacer: {
            maxHeight: 132,
            minHeight: 24,
        },

        signInPageContentTopSpacerSmallScreens: {
            maxHeight: 132,
            minHeight: 45,
        },

        signInPageLeftContainer: {
            paddingLeft: 40,
            paddingRight: 40,
        },

        signInPageLeftContainerWide: {
            maxWidth: variables.sideBarWidth,
        },

        signInPageWelcomeFormContainer: {
            maxWidth: CONST.SIGN_IN_FORM_WIDTH,
        },

        signInPageWelcomeTextContainer: {
            width: CONST.SIGN_IN_FORM_WIDTH,
        },

        changeExpensifyLoginLinkContainer: {
            flexDirection: 'row',
            flexWrap: 'wrap',
            ...wordBreak.breakWord,
        },

        // Sidebar Styles
        sidebar: {
            backgroundColor: theme.sidebar,
            height: '100%',
        },

        sidebarHeaderContainer: {
            flexDirection: 'row',
            paddingHorizontal: 20,
            paddingVertical: 19,
            justifyContent: 'space-between',
            alignItems: 'center',
        },

        subNavigationContainer: {
            backgroundColor: theme.sidebar,
            flex: 1,
            borderTopLeftRadius: variables.componentBorderRadiusRounded,
        },

        sidebarAnimatedWrapperContainer: {
            height: '100%',
            position: 'absolute',
        },

        sidebarFooter: {
            alignItems: 'center',
            display: 'flex',
            justifyContent: 'center',
            paddingVertical: variables.lineHeightXLarge,
            width: '100%',
        },

        sidebarAvatar: {
            backgroundColor: theme.icon,
            borderRadius: 20,
            height: variables.componentSizeNormal,
            width: variables.componentSizeNormal,
        },

        statusIndicator: (backgroundColor = theme.danger) =>
            ({
                borderColor: theme.sidebar,
                backgroundColor,
                borderRadius: 8,
                borderWidth: 2,
                position: 'absolute',
                right: -2,
                top: -1,
                height: 16,
                width: 16,
                zIndex: 10,
            } satisfies ViewStyle),

        floatingActionButtonContainer: {
            position: 'absolute',
            right: 20,

            // The bottom of the floating action button should align with the bottom of the compose box.
            // The value should be equal to the height + marginBottom + marginTop of chatItemComposeSecondaryRow
            bottom: variables.fabBottom,
        },

        floatingActionButton: {
            backgroundColor: theme.success,
            height: variables.componentSizeLarge,
            width: variables.componentSizeLarge,
            borderRadius: 999,
            alignItems: 'center',
            justifyContent: 'center',
        },

        sidebarFooterUsername: {
            color: theme.heading,
            fontSize: variables.fontSizeLabel,
            fontWeight: '700',
            width: 200,
            textOverflow: 'ellipsis',
            overflow: 'hidden',
            ...whiteSpace.noWrap,
        },

        sidebarFooterLink: {
            color: theme.textSupporting,
            fontSize: variables.fontSizeSmall,
            textDecorationLine: 'none',
            fontFamily: fontFamily.EXP_NEUE,
            lineHeight: 20,
        },

        sidebarListContainer: {
            paddingBottom: 4,
        },

        sidebarListItem: {
            justifyContent: 'center',
            textDecorationLine: 'none',
        },
<<<<<<< HEAD

        breadcrumb: {
            color: theme.textSupporting,
            fontSize: variables.fontSizeh1,
            lineHeight: variables.lineHeightSizeh1,
            ...headlineFont,
        },

        breadcrumbStrong: {
            color: theme.text,
            fontSize: variables.fontSizeXLarge,
        },

        breadcrumbSeparator: {
            color: theme.icon,
            fontSize: variables.fontSizeXLarge,
            lineHeight: variables.lineHeightSizeh1,
            ...headlineFont,
        },

        breadcrumbLogo: {
            top: 1.66, // Pixel-perfect alignment due to a small difference between logo height and breadcrumb text height
            height: variables.lineHeightSizeh1,
        },

=======
        LHPNavigatorContainer: (isSmallScreenWidth: boolean) =>
            ({
                width: isSmallScreenWidth ? '100%' : variables.sideBarWidth,
                position: 'absolute',
                left: 0,
                height: '100%',
                borderTopRightRadius: isSmallScreenWidth ? 0 : 24,
                borderBottomRightRadius: isSmallScreenWidth ? 0 : 24,
                overflow: 'hidden',
            } satisfies ViewStyle),
>>>>>>> 648c000b
        RHPNavigatorContainer: (isSmallScreenWidth: boolean) =>
            ({
                width: isSmallScreenWidth ? '100%' : variables.sideBarWidth,
                position: 'absolute',
                right: 0,
                height: '100%',
            } satisfies ViewStyle),

        onlyEmojisText: {
            fontSize: variables.fontSizeOnlyEmojis,
            lineHeight: variables.fontSizeOnlyEmojisHeight,
        },

        onlyEmojisTextLineHeight: {
            lineHeight: variables.fontSizeOnlyEmojisHeight,
        },

        createMenuPositionSidebar: (windowHeight: number) =>
            ({
                horizontal: 18,
                // Menu should be displayed 12px above the floating action button.
                // To achieve that sidebar must be moved by: distance from the bottom of the sidebar to the fab (variables.fabBottom) + fab height (variables.componentSizeLarge) + distance above the fab (12px)
                vertical: windowHeight - (variables.fabBottom + variables.componentSizeLarge + 12),
            } satisfies AnchorPosition),

        createMenuPositionProfile: (windowWidth: number) =>
            ({
                horizontal: windowWidth - 355,
                ...getPopOverVerticalOffset(162),
            } satisfies AnchorPosition),

        createMenuPositionReportActionCompose: (windowHeight: number) =>
            ({
                horizontal: 18 + variables.sideBarWidth,
                vertical: windowHeight - 83,
            } satisfies AnchorPosition),

        createMenuPositionRightSidepane: {
            right: 18,
            bottom: 75,
        },

        createMenuContainer: {
            width: variables.sideBarWidth - 40,
            paddingVertical: 12,
        },

        createMenuHeaderText: {
            fontFamily: fontFamily.EXP_NEUE,
            fontSize: variables.fontSizeLabel,
            color: theme.heading,
        },

        popoverMenuItem: {
            flexDirection: 'row',
            borderRadius: 0,
            paddingHorizontal: 20,
            paddingVertical: 12,
            justifyContent: 'space-between',
            width: '100%',
        },

        popoverMenuIcon: {
            width: variables.componentSizeNormal,
            justifyContent: 'center',
            alignItems: 'center',
        },

        rightLabelMenuItem: {
            fontSize: variables.fontSizeLabel,
            color: theme.textSupporting,
        },

        popoverMenuText: {
            fontSize: variables.fontSizeNormal,
            color: theme.heading,
        },

        popoverInnerContainer: {
            paddingTop: 0, // adjusting this because the mobile modal adds additional padding that we don't need for our layout
            maxHeight: '95%',
        },

        menuItemTextContainer: {
            minHeight: variables.componentSizeNormal,
        },

        chatLinkRowPressable: {
            minWidth: 0,
            textDecorationLine: 'none',
            flex: 1,
        },

        sidebarLink: {
            textDecorationLine: 'none',
        },

        sidebarLinkLHN: {
            textDecorationLine: 'none',
            marginLeft: 12,
            marginRight: 12,
            borderRadius: 8,
        },

        sidebarLinkInner: {
            alignItems: 'center',
            flexDirection: 'row',
            paddingLeft: 20,
            paddingRight: 20,
        },

        sidebarLinkInnerLHN: {
            alignItems: 'center',
            flexDirection: 'row',
            paddingLeft: 8,
            paddingRight: 8,
            marginHorizontal: 12,
            borderRadius: variables.componentBorderRadiusNormal,
        },

        sidebarLinkText: {
            color: theme.textSupporting,
            fontSize: variables.fontSizeNormal,
            textDecorationLine: 'none',
            overflow: 'hidden',
        },

        sidebarLinkHover: {
            backgroundColor: theme.sidebarHover,
        },

        sidebarLinkHoverLHN: {
            backgroundColor: theme.highlightBG,
        },

        sidebarLinkActive: {
            backgroundColor: theme.buttonHoveredBG,
            textDecorationLine: 'none',
        },

        sidebarLinkActiveLHN: {
            backgroundColor: theme.highlightBG,
            textDecorationLine: 'none',
        },

        sidebarLinkTextBold: {
            fontFamily: fontFamily.EXP_NEUE_BOLD,
            fontWeight: fontWeightBold,
            color: theme.heading,
        },

        sidebarLinkActiveText: {
            color: theme.textSupporting,
            fontSize: variables.fontSizeNormal,
            textDecorationLine: 'none',
            overflow: 'hidden',
        },

        optionItemAvatarNameWrapper: {
            minWidth: 0,
            flex: 1,
        },

        optionDisplayName: {
            fontFamily: fontFamily.EXP_NEUE,
            minHeight: variables.alternateTextHeight,
            lineHeight: variables.lineHeightXLarge,
            ...whiteSpace.noWrap,
        },

        optionDisplayNameCompact: {
            minWidth: 'auto',
            flexBasis: 'auto',
            flexGrow: 0,
            flexShrink: 1,
        },

        displayNameTooltipEllipsis: {
            position: 'absolute',
            opacity: 0,
            right: 0,
            bottom: 0,
        },

        optionAlternateText: {
            minHeight: variables.alternateTextHeight,
            lineHeight: variables.lineHeightXLarge,
        },

        optionAlternateTextCompact: {
            flexShrink: 1,
            flexGrow: 1,
            flexBasis: 'auto',
            ...optionAlternateTextPlatformStyles,
        },

        optionRow: {
            minHeight: variables.optionRowHeight,
            paddingTop: 12,
            paddingBottom: 12,
        },

        optionRowSelected: {
            backgroundColor: theme.activeComponentBG,
        },

        optionRowDisabled: {
            color: theme.textSupporting,
        },

        optionRowCompact: {
            height: variables.optionRowHeightCompact,
            paddingTop: 12,
            paddingBottom: 12,
        },

        optionsListSectionHeader: {
            marginTop: 8,
            marginBottom: 4,
        },

        overlayStyles: (current: OverlayStylesParams, isModalOnTheLeft: boolean) =>
            ({
                ...positioning.pFixed,
                // We need to stretch the overlay to cover the sidebar and the translate animation distance.
                left: isModalOnTheLeft ? 0 : -2 * variables.sideBarWidth,
                top: 0,
                bottom: 0,
                right: isModalOnTheLeft ? -2 * variables.sideBarWidth : 0,
                backgroundColor: theme.overlay,
                opacity: current.progress.interpolate({
                    inputRange: [0, 1],
                    outputRange: [0, variables.overlayOpacity],
                    extrapolate: 'clamp',
                }),
            } satisfies ViewStyle),

        appContent: {
            backgroundColor: theme.appBG,
            overflow: 'hidden',
        },

        appContentHeader: {
            height: variables.contentHeaderHeight,
            justifyContent: 'center',
            display: 'flex',
            paddingRight: 20,
        },

        appContentHeaderTitle: {
            alignItems: 'center',
            flexDirection: 'row',
        },

        LHNToggle: {
            alignItems: 'center',
            height: variables.contentHeaderHeight,
            justifyContent: 'center',
            paddingRight: 10,
            paddingLeft: 20,
        },

        LHNToggleIcon: {
            height: 15,
            width: 18,
        },

        chatContentScrollViewWithHeaderLoader: {
            paddingTop: CONST.CHAT_HEADER_LOADER_HEIGHT,
        },

        chatContentScrollView: {
            flexGrow: 1,
            justifyContent: 'flex-end',
            paddingBottom: 16,
        },

        // Chat Item
        chatItem: {
            display: 'flex',
            flexDirection: 'row',
            paddingTop: 8,
            paddingBottom: 8,
            paddingLeft: 20,
            paddingRight: 20,
        },

        chatItemRightGrouped: {
            flexGrow: 1,
            flexShrink: 1,
            flexBasis: 0,
            position: 'relative',
            marginLeft: variables.chatInputSpacing,
        },

        chatItemRight: {
            flexGrow: 1,
            flexShrink: 1,
            flexBasis: 0,
            position: 'relative',
        },

        chatItemMessageHeader: {
            alignItems: 'center',
            display: 'flex',
            flexDirection: 'row',
            flexWrap: 'nowrap',
        },

        chatItemMessageHeaderSender: {
            color: theme.heading,
            fontFamily: fontFamily.EXP_NEUE_BOLD,
            fontSize: variables.fontSizeNormal,
            fontWeight: fontWeightBold,
            lineHeight: variables.lineHeightXLarge,
            ...wordBreak.breakWord,
        },

        chatItemMessageHeaderTimestamp: {
            flexShrink: 0,
            color: theme.textSupporting,
            fontSize: variables.fontSizeSmall,
            paddingTop: 2,
        },

        chatItemMessage: {
            color: theme.text,
            fontSize: variables.fontSizeNormal,
            fontFamily: fontFamily.EXP_NEUE,
            lineHeight: variables.lineHeightXLarge,
            maxWidth: '100%',
            ...cursor.cursorAuto,
            ...whiteSpace.preWrap,
            ...wordBreak.breakWord,
        },

        renderHTMLTitle: {
            color: theme.text,
            fontSize: variables.fontSizeNormal,
            fontFamily: fontFamily.EXP_NEUE,
            lineHeight: variables.lineHeightXLarge,
            maxWidth: '100%',
            ...whiteSpace.preWrap,
            ...wordBreak.breakWord,
        },

        chatItemComposeWithFirstRow: {
            minHeight: 90,
        },

        chatItemFullComposeRow: {
            ...sizing.h100,
        },

        chatItemComposeBoxColor: {
            borderColor: theme.border,
        },

        chatItemComposeBoxFocusedColor: {
            borderColor: theme.borderFocus,
        },

        chatItemComposeBox: {
            backgroundColor: theme.componentBG,
            borderWidth: 1,
            borderRadius: variables.componentBorderRadiusRounded,
            minHeight: variables.componentSizeMedium,
        },

        chatItemFullComposeBox: {
            ...flex.flex1,
            ...sizing.h100,
        },

        chatFooter: {
            paddingLeft: 20,
            paddingRight: 20,
            display: 'flex',
            backgroundColor: theme.appBG,
        },

        chatFooterFullCompose: {
            flex: 1,
        },

        chatItemDraft: {
            display: 'flex',
            flexDirection: 'row',
            paddingTop: 8,
            paddingBottom: 8,
            paddingLeft: 20,
            paddingRight: 20,
        },

        chatItemReactionsDraftRight: {
            marginLeft: 52,
        },
        chatFooterAtTheTop: {
            flexGrow: 1,
            justifyContent: 'flex-start',
        },

        // Be extremely careful when editing the compose styles, as it is easy to introduce regressions.
        // Make sure you run the following tests against any changes: #12669
        textInputCompose: addOutlineWidth(
            theme,
            {
                backgroundColor: theme.componentBG,
                borderColor: theme.border,
                color: theme.text,
                fontFamily: fontFamily.EXP_NEUE,
                fontSize: variables.fontSizeNormal,
                borderWidth: 0,
                height: 'auto',
                lineHeight: variables.lineHeightXLarge,
                ...overflowXHidden,

                // On Android, multiline TextInput with height: 'auto' will show extra padding unless they are configured with
                // paddingVertical: 0, alignSelf: 'center', and verticalAlign: 'middle'

                paddingHorizontal: variables.avatarChatSpacing,
                paddingTop: 0,
                paddingBottom: 0,
                alignSelf: 'center',
                verticalAlign: 'middle',
            },
            0,
        ),

        textInputFullCompose: {
            alignSelf: 'stretch',
            flex: 1,
            maxHeight: '100%',
            verticalAlign: 'top',
        },

        textInputCollapseCompose: {
            maxHeight: '100%',
            flex: 4,
        },

        // composer padding should not be modified unless thoroughly tested against the cases in this PR: #12669
        textInputComposeSpacing: {
            paddingVertical: 5,
            ...flex.flexRow,
            flex: 1,
        },

        textInputComposeBorder: {
            borderLeftWidth: 1,
            borderColor: theme.border,
        },

        chatItemSubmitButton: {
            alignSelf: 'flex-end',
            borderRadius: variables.componentBorderRadiusRounded,
            backgroundColor: theme.transparent,
            height: 40,
            padding: 10,
            margin: 3,
            justifyContent: 'center',
        },

        emojiPickerContainer: {
            backgroundColor: theme.componentBG,
        },

        emojiHeaderContainer: {
            backgroundColor: theme.componentBG,
            display: 'flex',
            height: CONST.EMOJI_PICKER_HEADER_HEIGHT,
            justifyContent: 'center',
            width: '100%',
        },

        emojiSkinToneTitle: {
            ...spacing.pv1,
            fontFamily: fontFamily.EXP_NEUE_BOLD,
            fontWeight: fontWeightBold,
            color: theme.heading,
            fontSize: variables.fontSizeSmall,
        },

        // Emoji Picker Styles
        emojiText: {
            textAlign: 'center',
            fontSize: variables.emojiSize,
            ...spacing.pv0,
            ...spacing.ph0,
            lineHeight: variables.emojiLineHeight,
        },

        emojiItem: {
            width: '12.5%',
            textAlign: 'center',
            borderRadius: 8,
            paddingTop: 2,
            paddingBottom: 2,
            height: CONST.EMOJI_PICKER_ITEM_HEIGHT,
            ...userSelect.userSelectNone,
        },

        emojiItemHighlighted: {
            transition: '0.2s ease',
            backgroundColor: theme.buttonDefaultBG,
        },

        emojiItemKeyboardHighlighted: {
            transition: '0.2s ease',
            borderWidth: 1,
            borderColor: theme.link,
            borderRadius: variables.buttonBorderRadius,
        },

        categoryShortcutButton: {
            flex: 1,
            borderRadius: 8,
            height: CONST.EMOJI_PICKER_ITEM_HEIGHT,
            alignItems: 'center',
            justifyContent: 'center',
        },

        chatItemEmojiButton: {
            alignSelf: 'flex-end',
            borderRadius: variables.buttonBorderRadius,
            height: 40,
            marginVertical: 3,
            paddingHorizontal: 10,
            justifyContent: 'center',
        },

        editChatItemEmojiWrapper: {
            marginRight: 3,
            alignSelf: 'flex-end',
        },

        hoveredButton: {
            backgroundColor: theme.buttonHoveredBG,
        },

        composerSizeButton: {
            alignSelf: 'center',
            height: 32,
            width: 32,
            padding: 6,
            margin: 3,
            borderRadius: variables.componentBorderRadiusRounded,
            backgroundColor: theme.transparent,
            justifyContent: 'center',
        },

        chatItemAttachmentPlaceholder: {
            backgroundColor: theme.sidebar,
            borderColor: theme.border,
            borderWidth: 1,
            borderRadius: variables.componentBorderRadiusNormal,
            height: 150,
            textAlign: 'center',
            verticalAlign: 'middle',
            width: 200,
        },

        sidebarVisible: {
            borderRightWidth: 1,
        },

        sidebarHidden: {
            width: 0,
            borderRightWidth: 0,
        },

        exampleCheckImage: {
            width: '100%',
            height: 80,
            borderColor: theme.border,
            borderWidth: 1,
            borderRadius: variables.componentBorderRadiusNormal,
        },

        singleAvatar: {
            height: 24,
            width: 24,
            backgroundColor: theme.icon,
            borderRadius: 24,
        },

        singleAvatarSmall: {
            height: 18,
            width: 18,
            backgroundColor: theme.icon,
            borderRadius: 18,
        },

        singleAvatarMedium: {
            height: 52,
            width: 52,
            backgroundColor: theme.icon,
            borderRadius: 52,
        },

        secondAvatar: {
            position: 'absolute',
            right: -18,
            bottom: -18,
            borderWidth: 3,
            borderRadius: 30,
            borderColor: 'transparent',
        },

        secondAvatarSmall: {
            position: 'absolute',
            right: -13,
            bottom: -13,
            borderWidth: 3,
            borderRadius: 18,
            borderColor: 'transparent',
        },

        secondAvatarMedium: {
            position: 'absolute',
            right: -36,
            bottom: -36,
            borderWidth: 3,
            borderRadius: 52,
            borderColor: 'transparent',
        },

        secondAvatarSubscript: {
            position: 'absolute',
            right: -6,
            bottom: -6,
        },

        secondAvatarSubscriptCompact: {
            position: 'absolute',
            bottom: -1,
            right: -1,
        },

        secondAvatarSubscriptSmallNormal: {
            position: 'absolute',
            bottom: 0,
            right: 0,
        },

        secondAvatarInline: {
            bottom: -3,
            right: -25,
            borderWidth: 3,
            borderRadius: 18,
            borderColor: theme.cardBorder,
            backgroundColor: theme.appBG,
        },

        avatarLarge: {
            width: variables.avatarSizeLarge,
            height: variables.avatarSizeLarge,
        },

        avatarXLarge: {
            width: variables.avatarSizeXLarge,
            height: variables.avatarSizeXLarge,
        },

        avatarInnerText: {
            color: theme.textLight,
            fontSize: variables.fontSizeSmall,
            lineHeight: undefined,
            marginLeft: -3,
            textAlign: 'center',
        },

        avatarInnerTextSmall: {
            color: theme.textLight,
            fontSize: variables.fontSizeExtraSmall,
            lineHeight: undefined,
            marginLeft: -2,
            textAlign: 'center',
        },

        emptyAvatar: {
            height: variables.avatarSizeNormal,
            width: variables.avatarSizeNormal,
        },

        emptyAvatarSmallNormal: {
            height: variables.avatarSizeSmallNormal,
            width: variables.avatarSizeSmallNormal,
        },

        emptyAvatarSmall: {
            height: variables.avatarSizeSmall,
            width: variables.avatarSizeSmall,
        },

        emptyAvatarSmaller: {
            height: variables.avatarSizeSmaller,
            width: variables.avatarSizeSmaller,
        },

        emptyAvatarMedium: {
            height: variables.avatarSizeMedium,
            width: variables.avatarSizeMedium,
        },

        emptyAvatarLarge: {
            height: variables.avatarSizeLarge,
            width: variables.avatarSizeLarge,
        },

        emptyAvatarMargin: {
            marginRight: variables.avatarChatSpacing,
        },

        emptyAvatarMarginChat: {
            marginRight: variables.avatarChatSpacing - 12,
        },

        emptyAvatarMarginSmall: {
            marginRight: variables.avatarChatSpacing - 4,
        },

        emptyAvatarMarginSmaller: {
            marginRight: variables.avatarChatSpacing - 4,
        },

        borderTop: {
            borderTopWidth: variables.borderTopWidth,
            borderColor: theme.border,
        },

        borderTopRounded: {
            borderTopWidth: 1,
            borderColor: theme.border,
            borderTopLeftRadius: variables.componentBorderRadiusNormal,
            borderTopRightRadius: variables.componentBorderRadiusNormal,
        },

        borderBottomRounded: {
            borderBottomWidth: 1,
            borderColor: theme.border,
            borderBottomLeftRadius: variables.componentBorderRadiusNormal,
            borderBottomRightRadius: variables.componentBorderRadiusNormal,
        },

        borderBottom: {
            borderBottomWidth: 1,
            borderColor: theme.border,
        },

        borderNone: {
            borderWidth: 0,
            borderBottomWidth: 0,
        },

        borderRight: {
            borderRightWidth: 1,
            borderColor: theme.border,
        },

        borderLeft: {
            borderLeftWidth: 1,
            borderColor: theme.border,
        },

        pointerEventsNone,

        pointerEventsAuto,

        pointerEventsBoxNone,

        headerBar: {
            overflow: 'hidden',
            justifyContent: 'center',
            display: 'flex',
            paddingLeft: 20,
            height: variables.contentHeaderHeight,
            width: '100%',
        },

        imageViewContainer: {
            width: '100%',
            height: '100%',
            alignItems: 'center',
            justifyContent: 'center',
        },

        imageModalPDF: {
            flex: 1,
            backgroundColor: theme.modalBackground,
        },

        PDFView: {
            // `display: grid` is not supported in native platforms!
            // It's being used on Web/Desktop only to vertically center short PDFs,
            // while preventing the overflow of the top of long PDF files.
            ...display.dGrid,
            width: '100%',
            height: '100%',
            justifyContent: 'center',
            overflow: 'hidden',
            alignItems: 'center',
        },

        PDFViewList: {
            overflowX: 'hidden',
            // There properties disable "focus" effect on list
            boxShadow: 'none',
            outline: 'none',
        },

        getPDFPasswordFormStyle: (isSmallScreenWidth: boolean) =>
            ({
                width: isSmallScreenWidth ? '100%' : 350,
                ...(isSmallScreenWidth && flex.flex1),
            } satisfies ViewStyle),

        centeredModalStyles: (isSmallScreenWidth: boolean, isFullScreenWhenSmall: boolean) =>
            ({
                borderWidth: isSmallScreenWidth && !isFullScreenWhenSmall ? 1 : 0,
                marginHorizontal: isSmallScreenWidth ? 0 : 20,
            } satisfies ViewStyle),

        imageModalImageCenterContainer: {
            alignItems: 'center',
            flex: 1,
            justifyContent: 'center',
            width: '100%',
        },

        defaultAttachmentView: {
            backgroundColor: theme.sidebar,
            borderRadius: variables.componentBorderRadiusNormal,
            borderWidth: 1,
            borderColor: theme.border,
            flexDirection: 'row',
            padding: 20,
            alignItems: 'center',
        },

        notFoundTextHeader: {
            ...headlineFont,
            color: theme.heading,
            fontSize: variables.fontSizeXLarge,
            lineHeight: variables.lineHeightXXLarge,
            marginTop: 20,
            marginBottom: 8,
            textAlign: 'center',
        },

        blockingViewContainer: {
            paddingBottom: variables.contentHeaderHeight,
        },

        defaultModalContainer: {
            backgroundColor: theme.componentBG,
            borderColor: theme.transparent,
        },

        reportActionContextMenuMiniButton: {
            ...spacing.p1,
            ...spacing.mv1,
            ...spacing.mh1,
            ...{borderRadius: variables.buttonBorderRadius},
        },

        reportActionSystemMessageContainer: {
            marginLeft: 42,
        },

        reportDetailsTitleContainer: {
            ...display.dFlex,
            ...flex.flexColumn,
            ...flex.alignItemsCenter,
            paddingHorizontal: 20,
            paddingBottom: 20,
        },

        reportDetailsRoomInfo: {
            ...flex.flex1,
            ...display.dFlex,
            ...flex.flexColumn,
            ...flex.alignItemsCenter,
        },

        reportSettingsVisibilityText: {
            textTransform: 'capitalize',
        },

        settingsPageBackground: {
            flexDirection: 'column',
            width: '100%',
            flexGrow: 1,
        },

        settingsPageBody: {
            width: '100%',
            justifyContent: 'space-around',
        },

        twoFactorAuthSection: {
            backgroundColor: theme.appBG,
            padding: 0,
        },

        twoFactorAuthCodesBox: ({isExtraSmallScreenWidth, isSmallScreenWidth}: TwoFactorAuthCodesBoxParams) => {
            let paddingHorizontal = spacing.ph9;

            if (isSmallScreenWidth) {
                paddingHorizontal = spacing.ph4;
            }

            if (isExtraSmallScreenWidth) {
                paddingHorizontal = spacing.ph2;
            }

            return {
                alignItems: 'center',
                justifyContent: 'center',
                backgroundColor: theme.highlightBG,
                paddingVertical: 28,
                borderRadius: 16,
                marginTop: 32,
                ...paddingHorizontal,
            } satisfies ViewStyle;
        },

        twoFactorLoadingContainer: {
            alignItems: 'center',
            justifyContent: 'center',
            height: 210,
        },

        twoFactorAuthCodesContainer: {
            alignItems: 'center',
            justifyContent: 'center',
            flexDirection: 'row',
            flexWrap: 'wrap',
            gap: 12,
        },

        twoFactorAuthCode: {
            fontFamily: fontFamily.MONOSPACE,
            width: 112,
            textAlign: 'center',
        },

        twoFactorAuthCodesButtonsContainer: {
            flexDirection: 'row',
            justifyContent: 'center',
            gap: 12,
            marginTop: 20,
            flexWrap: 'wrap',
        },

        twoFactorAuthCodesButton: {
            minWidth: 112,
        },

        twoFactorAuthCopyCodeButton: {
            minWidth: 110,
        },

        anonymousRoomFooter: (isSmallSizeLayout: boolean) =>
            ({
                flexDirection: isSmallSizeLayout ? 'column' : 'row',
                ...(!isSmallSizeLayout && {
                    alignItems: 'center',
                    justifyContent: 'space-between',
                }),
                padding: 20,
                backgroundColor: theme.cardBG,
                borderRadius: variables.componentBorderRadiusLarge,
                overflow: 'hidden',
            } satisfies ViewStyle & TextStyle),
        anonymousRoomFooterWordmarkAndLogoContainer: (isSmallSizeLayout: boolean) =>
            ({
                flexDirection: 'row',
                alignItems: 'center',
                ...(isSmallSizeLayout && {
                    justifyContent: 'space-between',
                    marginTop: 16,
                }),
            } satisfies ViewStyle),
        anonymousRoomFooterLogo: {
            width: 88,
            marginLeft: 0,
            height: 20,
        },
        anonymousRoomFooterLogoTaglineText: {
            fontFamily: fontFamily.EXP_NEUE,
            fontSize: variables.fontSizeMedium,
            color: theme.text,
        },
        signInButtonAvatar: {
            width: 80,
        },

        anonymousRoomFooterSignInButton: {
            width: 110,
        },

        roomHeaderAvatarSize: {
            height: variables.componentSizeLarge,
            width: variables.componentSizeLarge,
        },

        roomHeaderAvatar: {
            backgroundColor: theme.appBG,
            borderRadius: 100,
            borderColor: theme.componentBG,
            borderWidth: 4,
        },

        roomHeaderAvatarOverlay: {
            position: 'absolute',
            top: 0,
            right: 0,
            bottom: 0,
            left: 0,
            backgroundColor: theme.overlay,
            opacity: variables.overlayOpacity,
            borderRadius: 88,
        },

        rootNavigatorContainerStyles: (isSmallScreenWidth: boolean) => ({marginLeft: isSmallScreenWidth ? 0 : variables.sideBarWidth, flex: 1} satisfies ViewStyle),
        RHPNavigatorContainerNavigatorContainerStyles: (isSmallScreenWidth: boolean) => ({marginLeft: isSmallScreenWidth ? 0 : variables.sideBarWidth, flex: 1} satisfies ViewStyle),

        avatarInnerTextChat: {
            color: theme.textLight,
            fontSize: variables.fontSizeXLarge,
            fontFamily: fontFamily.EXP_NEW_KANSAS_MEDIUM,
            textAlign: 'center',
            fontWeight: 'normal',
            position: 'absolute',
            width: 88,
            left: -16,
        },

        pageWrapper: {
            width: '100%',
            alignItems: 'center',
            padding: 20,
        },
        numberPadWrapper: {
            width: '100%',
            alignItems: 'center',
            paddingHorizontal: 20,
        },

        avatarSectionWrapper: {
            width: '100%',
            alignItems: 'center',
            paddingHorizontal: 20,
            paddingBottom: 20,
        },

        avatarSectionWrapperSkeleton: {
            width: '100%',
            paddingHorizontal: 20,
            paddingBottom: 20,
        },

        selectCircle: {
            width: variables.componentSizeSmall,
            height: variables.componentSizeSmall,
            borderColor: theme.border,
            borderWidth: 1,
            borderRadius: variables.componentSizeSmall / 2,
            justifyContent: 'center',
            alignItems: 'center',
            backgroundColor: theme.componentBG,
            marginLeft: 8,
        },

        unreadIndicatorContainer: {
            position: 'absolute',
            top: -10,
            left: 0,
            width: '100%',
            height: 20,
            paddingHorizontal: 20,
            flexDirection: 'row',
            alignItems: 'center',
            zIndex: 1,
            ...cursor.cursorDefault,
        },

        unreadIndicatorLine: {
            height: 1,
            backgroundColor: theme.unreadIndicator,
            flexGrow: 1,
            marginRight: 8,
            opacity: 0.5,
        },

        threadDividerLine: {
            height: 1,
            backgroundColor: theme.border,
            flexGrow: 1,
            marginHorizontal: 20,
        },

        unreadIndicatorText: {
            color: theme.unreadIndicator,
            fontFamily: fontFamily.EXP_NEUE_BOLD,
            fontSize: variables.fontSizeSmall,
            fontWeight: fontWeightBold,
            textTransform: 'capitalize',
        },

        flipUpsideDown: {
            transform: `rotate(180deg)`,
        },

        navigationScreenCardStyle: {
            backgroundColor: theme.appBG,
            height: '100%',
        },

        invisible: {
            position: 'absolute',
            opacity: 0,
        },

        invisiblePopover: {
            position: 'absolute',
            opacity: 0,
            left: -9999,
        },

        containerWithSpaceBetween: {
            justifyContent: 'space-between',
            width: '100%',
            flex: 1,
        },

        detailsPageSectionContainer: {
            alignSelf: 'flex-start',
        },

        attachmentCarouselContainer: {
            height: '100%',
            width: '100%',
            display: 'flex',
            justifyContent: 'center',
            ...cursor.cursorUnset,
        },

        attachmentArrow: {
            zIndex: 23,
            position: 'absolute',
        },

        attachmentRevealButtonContainer: {
            flex: 1,
            alignItems: 'center',
            justifyContent: 'center',
            ...spacing.ph4,
        },

        arrowIcon: {
            height: 40,
            width: 40,
            alignItems: 'center',
            paddingHorizontal: 0,
            paddingTop: 0,
            paddingBottom: 0,
        },

        switchTrack: {
            width: 50,
            height: 28,
            justifyContent: 'center',
            borderRadius: 20,
            padding: 15,
            backgroundColor: theme.success,
        },

        switchInactive: {
            backgroundColor: theme.border,
        },

        switchThumb: {
            width: 22,
            height: 22,
            borderRadius: 11,
            position: 'absolute',
            left: 4,
            backgroundColor: theme.appBG,
        },

        switchThumbTransformation: (translateX: AnimatableNumericValue) =>
            ({
                transform: [{translateX}],
            } satisfies ViewStyle),

        radioButtonContainer: {
            backgroundColor: theme.componentBG,
            borderRadius: 10,
            height: 20,
            width: 20,
            borderColor: theme.border,
            borderWidth: 1,
            justifyContent: 'center',
            alignItems: 'center',
        },

        checkedContainer: {
            backgroundColor: theme.checkBox,
        },

        magicCodeInputContainer: {
            flexDirection: 'row',
            justifyContent: 'space-between',
            minHeight: variables.inputHeight,
        },

        magicCodeInput: {
            fontSize: variables.fontSizeXLarge,
            color: theme.heading,
            lineHeight: variables.inputHeight,
        },

        // Manually style transparent, in iOS Safari, an input in a container with its opacity set to
        // 0 (completely transparent) cannot handle user interaction, hence the Paste option is never shown
        inputTransparent: {
            color: 'transparent',
            // These properties are available in browser only
            ...(Browser.getBrowser()
                ? {
                      caretColor: 'transparent',
                      WebkitTextFillColor: 'transparent',
                      // After setting the input text color to transparent, it acquires the background-color.
                      // However, it is not possible to override the background-color directly as explained in this resource: https://developer.mozilla.org/en-US/docs/Web/CSS/:autofill
                      // Therefore, the transition effect needs to be delayed.
                      transitionDelay: '99999s',
                      transitionProperty: 'background-color',
                  }
                : {}),
        },

        iouAmountText: {
            ...headlineFont,
            fontSize: variables.iouAmountTextSize,
            color: theme.heading,
            lineHeight: variables.inputHeight,
        },

        iouAmountTextInput: addOutlineWidth(
            theme,
            {
                ...headlineFont,
                fontSize: variables.iouAmountTextSize,
                color: theme.heading,
                padding: 0,
                lineHeight: undefined,
            },
            0,
        ),

        moneyRequestConfirmationAmount: {
            ...headlineFont,
            fontSize: variables.fontSizeh1,
        },

        moneyRequestMenuItem: {
            flexDirection: 'row',
            borderRadius: 0,
            justifyContent: 'space-between',
            width: '100%',
            paddingHorizontal: 20,
            paddingVertical: 12,
        },

        requestPreviewBox: {
            marginTop: 12,
            maxWidth: variables.reportPreviewMaxWidth,
        },

        moneyRequestPreviewBox: {
            backgroundColor: theme.cardBG,
            borderRadius: variables.componentBorderRadiusLarge,
            maxWidth: variables.reportPreviewMaxWidth,
            width: '100%',
        },

        moneyRequestPreviewBoxText: {
            padding: 16,
        },

        amountSplitPadding: {
            paddingTop: 2,
        },

        moneyRequestPreviewBoxLoading: {
            // When a new IOU request arrives it is very briefly in a loading state, so set the minimum height of the container to 94 to match the rendered height after loading.
            // Otherwise, the IOU request pay button will not be fully visible and the user will have to scroll up to reveal the entire IOU request container.
            // See https://github.com/Expensify/App/issues/10283.
            minHeight: 94,
            width: '100%',
        },

        moneyRequestPreviewBoxAvatar: {
            // This should "hide" the right border of the last avatar
            marginRight: -2,
            marginBottom: 0,
        },

        moneyRequestPreviewAmount: {
            ...headlineFont,
            ...whiteSpace.preWrap,
            color: theme.heading,
        },

        defaultCheckmarkWrapper: {
            marginLeft: 8,
            alignSelf: 'center',
        },

        codeWordWrapper: {
            ...codeStyles.codeWordWrapper,
        },

        codeWordStyle: {
            borderLeftWidth: 0,
            borderRightWidth: 0,
            borderTopLeftRadius: 0,
            borderBottomLeftRadius: 0,
            borderTopRightRadius: 0,
            borderBottomRightRadius: 0,
            paddingLeft: 0,
            paddingRight: 0,
            justifyContent: 'center',
            ...codeStyles.codeWordStyle,
        },

        codeFirstWordStyle: {
            borderLeftWidth: 1,
            borderTopLeftRadius: 4,
            borderBottomLeftRadius: 4,
            paddingLeft: 5,
        },

        codeLastWordStyle: {
            borderRightWidth: 1,
            borderTopRightRadius: 4,
            borderBottomRightRadius: 4,
            paddingRight: 5,
        },

        fullScreenLoading: {
            backgroundColor: theme.componentBG,
            opacity: 0.8,
            justifyContent: 'center',
            alignItems: 'center',
            zIndex: 10,
        },

        reimbursementAccountFullScreenLoading: {
            backgroundColor: theme.componentBG,
            opacity: 0.8,
            justifyContent: 'flex-start',
            alignItems: 'center',
            zIndex: 10,
        },

        hiddenElementOutsideOfWindow: {
            position: 'absolute',
            top: -10000,
            left: 0,
            opacity: 0,
        },

        growlNotificationWrapper: {
            zIndex: 2,
        },

        growlNotificationContainer: {
            flex: 1,
            justifyContent: 'flex-start',
            position: 'absolute',
            width: '100%',
            top: 20,
            ...spacing.pl5,
            ...spacing.pr5,
        },

        growlNotificationDesktopContainer: {
            maxWidth: variables.sideBarWidth,
            right: 0,
            ...positioning.pFixed,
        },

        growlNotificationTranslateY: (translateY: AnimatableNumericValue) =>
            ({
                transform: [{translateY}],
            } satisfies ViewStyle),

        makeSlideInTranslation: (translationType: Translation, fromValue: number) =>
            ({
                from: {
                    [translationType]: fromValue,
                },
                to: {
                    [translationType]: 0,
                },
            } satisfies CustomAnimation),

        growlNotificationBox: {
            backgroundColor: theme.inverse,
            borderRadius: variables.componentBorderRadiusNormal,
            alignItems: 'center',
            flexDirection: 'row',
            justifyContent: 'space-between',
            boxShadow: `${theme.shadow}`,
            ...spacing.p5,
        },

        growlNotificationText: {
            fontSize: variables.fontSizeNormal,
            fontFamily: fontFamily.EXP_NEUE,
            width: '90%',
            lineHeight: variables.fontSizeNormalHeight,
            color: theme.textReversed,
            ...spacing.ml4,
        },

        blockquote: {
            borderLeftColor: theme.border,
            borderLeftWidth: 4,
            paddingLeft: 12,
            marginVertical: 4,
        },

        noSelect: {
            boxShadow: 'none',
            outlineStyle: 'none',
        },

        cardStyleNavigator: {
            overflow: 'hidden',
            height: '100%',
        },

        smallEditIcon: {
            alignItems: 'center',
            backgroundColor: theme.buttonHoveredBG,
            borderColor: theme.appBG,
            borderRadius: 14,
            borderWidth: 3,
            color: theme.textReversed,
            height: 28,
            width: 28,
            justifyContent: 'center',
        },

        smallAvatarEditIcon: {
            position: 'absolute',
            right: -4,
            bottom: -4,
        },

        autoGrowHeightMultilineInput: {
            maxHeight: 115,
        },

        peopleRow: {
            width: '100%',
            flexDirection: 'row',
            justifyContent: 'space-between',
            alignItems: 'center',
            ...spacing.ph5,
        },

        peopleRowBorderBottom: {
            borderColor: theme.border,
            borderBottomWidth: 1,
            ...spacing.pb2,
        },

        peopleBadge: {
            backgroundColor: theme.icon,
            ...spacing.ph3,
        },

        peopleBadgeText: {
            color: theme.textReversed,
            fontSize: variables.fontSizeSmall,
            lineHeight: variables.lineHeightNormal,
            ...whiteSpace.noWrap,
        },

        offlineFeedback: {
            deleted: {
                textDecorationLine: 'line-through',
                textDecorationStyle: 'solid',
            },
            pending: {
                opacity: 0.5,
            },
            error: {
                flexDirection: 'row',
                alignItems: 'center',
            },
            container: {
                ...spacing.pv2,
            },
            textContainer: {
                flexDirection: 'column',
                flex: 1,
            },
            text: {
                color: theme.textSupporting,
                verticalAlign: 'middle',
                fontSize: variables.fontSizeLabel,
            },
            errorDot: {
                marginRight: 12,
            },
        },

        dotIndicatorMessage: {
            display: 'flex',
            flexDirection: 'row',
            alignItems: 'center',
        },

        locationErrorLinkText: {
            textAlignVertical: 'center',
            fontSize: variables.fontSizeLabel,
        },

        sidebarPopover: {
            width: variables.sideBarWidth - 68,
        },

        shortTermsBorder: {
            borderWidth: 1,
            borderColor: theme.border,
        },

        shortTermsHorizontalRule: {
            borderBottomWidth: 1,
            borderColor: theme.border,
            ...spacing.mh3,
        },

        shortTermsLargeHorizontalRule: {
            borderWidth: 1,
            borderColor: theme.border,
            ...spacing.mh3,
        },

        shortTermsRow: {
            flexDirection: 'row',
            padding: 12,
        },

        termsCenterRight: {
            marginTop: 'auto',
            marginBottom: 'auto',
        },

        shortTermsBoldHeadingSection: {
            paddingRight: 12,
            paddingLeft: 12,
            marginTop: 12,
        },

        shortTermsHeadline: {
            ...headlineFont,
            ...whiteSpace.preWrap,
            color: theme.heading,
            fontSize: variables.fontSizeXXXLarge,
            lineHeight: variables.lineHeightXXXLarge,
        },

        longTermsRow: {
            flexDirection: 'row',
            marginTop: 20,
        },

        collapsibleSectionBorder: {
            borderBottomWidth: 2,
            borderBottomColor: theme.border,
        },

        communicationsLinkHeight: {
            height: variables.communicationsLinkHeight,
        },

        floatingMessageCounterWrapper: {
            position: 'absolute',
            left: '50%',
            top: 0,
            zIndex: 100,
            ...visibility.hidden,
        },

        floatingMessageCounterWrapperAndroid: {
            left: 0,
            width: '100%',
            alignItems: 'center',
            position: 'absolute',
            top: 0,
            zIndex: 100,
            ...visibility.hidden,
        },

        floatingMessageCounterSubWrapperAndroid: {
            left: '50%',
            width: 'auto',
        },

        floatingMessageCounter: {
            left: '-50%',
            ...visibility.visible,
        },

        floatingMessageCounterTransformation: (translateY: AnimatableNumericValue) =>
            ({
                transform: [{translateY}],
            } satisfies ViewStyle),

        confirmationAnimation: {
            height: 180,
            width: 180,
            marginBottom: 20,
        },

        googleSearchTextInputContainer: {
            flexDirection: 'column',
        },

        googleSearchSeparator: {
            height: 1,
            backgroundColor: theme.border,
        },

        googleSearchText: {
            color: theme.text,
            fontSize: variables.fontSizeNormal,
            lineHeight: variables.fontSizeNormalHeight,
            fontFamily: fontFamily.EXP_NEUE,
            flex: 1,
        },

        searchPressable: {
            height: 40,
        },

        searchContainer: {
            flex: 1,
            flexDirection: 'row',
            alignItems: 'center',
            gap: 8,
            paddingHorizontal: 24,
            backgroundColor: theme.highlightBG,
            borderRadius: variables.componentBorderRadiusRounded,
        },

        searchContainerHovered: {
            backgroundColor: theme.border,
        },

        searchInputStyle: {
            color: colors.productDark800,
            fontSize: 13,
            lineHeight: 16,
            width: '100%',
        },

        threeDotsPopoverOffset: (windowWidth: number) =>
            ({
                ...getPopOverVerticalOffset(60),
                horizontal: windowWidth - 60,
            } satisfies AnchorPosition),

        threeDotsPopoverOffsetNoCloseButton: (windowWidth: number) =>
            ({
                ...getPopOverVerticalOffset(60),
                horizontal: windowWidth - 10,
            } satisfies AnchorPosition),

        threeDotsPopoverOffsetAttachmentModal: (windowWidth: number) =>
            ({
                ...getPopOverVerticalOffset(80),
                horizontal: windowWidth - 140,
            } satisfies AnchorPosition),

        iPhoneXSafeArea: {
            backgroundColor: theme.inverse,
            flex: 1,
        },

        transferBalancePayment: {
            borderWidth: 1,
            borderRadius: variables.componentBorderRadiusNormal,
            borderColor: theme.border,
        },

        transferBalanceSelectedPayment: {
            borderColor: theme.iconSuccessFill,
        },

        transferBalanceBalance: {
            fontSize: 48,
        },

        imageCropContainer: {
            overflow: 'hidden',
            alignItems: 'center',
            justifyContent: 'center',
            backgroundColor: theme.imageCropBackgroundColor,
            ...cursor.cursorMove,
        },

        sliderKnobTooltipView: {
            height: variables.sliderKnobSize,
            width: variables.sliderKnobSize,
            borderRadius: variables.sliderKnobSize / 2,
        },

        sliderKnob: {
            backgroundColor: theme.success,
            position: 'absolute',
            height: variables.sliderKnobSize,
            width: variables.sliderKnobSize,
            borderRadius: variables.sliderKnobSize / 2,
            left: -(variables.sliderKnobSize / 2),
            ...cursor.cursorPointer,
        },

        sliderBar: {
            backgroundColor: theme.border,
            height: variables.sliderBarHeight,
            borderRadius: variables.sliderBarHeight / 2,
            alignSelf: 'stretch',
            justifyContent: 'center',
        },

        screenCenteredContainer: {
            flex: 1,
            justifyContent: 'center',
            marginBottom: 40,
            padding: 16,
        },

        inlineSystemMessage: {
            color: theme.textSupporting,
            fontSize: variables.fontSizeLabel,
            fontFamily: fontFamily.EXP_NEUE,
            marginLeft: 6,
        },

        fullScreen: {
            position: 'absolute',
            top: 0,
            left: 0,
            right: 0,
            bottom: 0,
        },

        invisibleOverlay: {
            backgroundColor: theme.transparent,
            zIndex: 1000,
        },

        reportDropOverlay: {
            backgroundColor: theme.dropUIBG,
            zIndex: 2,
        },

        receiptDropOverlay: {
            backgroundColor: theme.receiptDropUIBG,
            zIndex: 2,
        },

        isDraggingOver: {
            backgroundColor: theme.receiptDropUIBG,
        },

        receiptImageWrapper: (receiptImageTopPosition: number) =>
            ({
                position: 'absolute',
                top: receiptImageTopPosition,
            } satisfies ViewStyle),

        cardSection: {
            backgroundColor: theme.cardBG,
            borderRadius: variables.componentBorderRadiusCard,
            marginBottom: 20,
            marginHorizontal: 16,
            padding: 20,
            width: 'auto',
            textAlign: 'left',
        },

        cardSectionTitle: {
            lineHeight: variables.lineHeightXXLarge,
        },

        cardMenuItem: {
            paddingLeft: 8,
            paddingRight: 0,
            borderRadius: variables.buttonBorderRadius,
            height: variables.componentSizeLarge,
            alignItems: 'center',
        },

        transferBalance: {
            paddingLeft: 20,
            paddingRight: 20,
            borderRadius: 0,
            height: 64,
            alignItems: 'center',
        },

        paymentMethod: {
            paddingHorizontal: 20,
            height: variables.optionRowHeight,
        },

        archivedReportFooter: {
            borderRadius: variables.componentBorderRadius,
            ...wordBreak.breakWord,
        },

        deeplinkWrapperContainer: {
            padding: 20,
            flex: 1,
            alignItems: 'center',
            justifyContent: 'center',
            backgroundColor: theme.appBG,
        },

        deeplinkWrapperMessage: {
            flex: 1,
            alignItems: 'center',
            justifyContent: 'center',
        },

        deeplinkWrapperFooter: {
            paddingTop: 80,
            paddingBottom: 45,
        },

        emojiReactionBubble: {
            borderRadius: 28,
            alignItems: 'center',
            justifyContent: 'center',
            flexDirection: 'row',
            alignSelf: 'flex-start',
        },

        emojiReactionListHeader: {
            marginTop: 8,
            paddingBottom: 20,
            borderBottomColor: theme.border,
            borderBottomWidth: 1,
            marginHorizontal: 20,
        },
        emojiReactionListHeaderBubble: {
            paddingVertical: 2,
            paddingHorizontal: 8,
            borderRadius: 28,
            backgroundColor: theme.border,
            alignItems: 'center',
            justifyContent: 'center',
            flexDirection: 'row',
            alignSelf: 'flex-start',
            marginRight: 4,
        },

        reactionListHeaderText: {
            color: theme.textSupporting,
            marginLeft: 8,
            alignSelf: 'center',
        },

        miniQuickEmojiReactionText: {
            fontSize: 15,
            lineHeight: 20,
            verticalAlign: 'middle',
        },

        emojiReactionBubbleText: {
            verticalAlign: 'middle',
        },

        reactionCounterText: {
            fontSize: 13,
            marginLeft: 4,
            fontWeight: 'bold',
        },

        fontColorReactionLabel: {
            color: theme.tooltipSupportingText,
        },

        reactionEmojiTitle: {
            fontSize: variables.iconSizeLarge,
            lineHeight: variables.iconSizeXLarge,
        },

        textReactionSenders: {
            color: theme.tooltipPrimaryText,
            ...wordBreak.breakWord,
        },

        quickReactionsContainer: {
            gap: 12,
            flexDirection: 'row',
            paddingHorizontal: 25,
            paddingVertical: 12,
            justifyContent: 'space-between',
        },

        reactionListContainer: {
            maxHeight: variables.listItemHeightNormal * 5.75,
            ...spacing.pv2,
        },

        reactionListContainerFixedWidth: {
            maxWidth: variables.popoverWidth,
        },

        validateCodeDigits: {
            color: theme.text,
            fontFamily: fontFamily.EXP_NEUE,
            fontSize: variables.fontSizeXXLarge,
            letterSpacing: 4,
        },

        footerWrapper: {
            fontSize: variables.fontSizeNormal,
            paddingTop: 64,
            maxWidth: 1100, // Match footer across all Expensify platforms
        },

        footerColumnsContainer: {
            flex: 1,
            flexWrap: 'wrap',
            marginBottom: 40,
            marginHorizontal: -16,
        },

        footerTitle: {
            fontSize: variables.fontSizeLarge,
            color: theme.success,
            marginBottom: 16,
        },

        footerRow: {
            paddingVertical: 4,
            marginBottom: 8,
            color: theme.textLight,
            fontSize: variables.fontSizeMedium,
        },

        footerBottomLogo: {
            marginTop: 40,
            width: '100%',
        },

        datePickerRoot: {
            position: 'relative',
            zIndex: 99,
        },

        datePickerPopover: {
            backgroundColor: theme.appBG,
            width: '100%',
            alignSelf: 'center',
            zIndex: 100,
            marginTop: 8,
        },

        loginHeroHeader: {
            fontFamily: fontFamily.EXP_NEW_KANSAS_MEDIUM,
            color: theme.success,
            fontWeight: '500',
            textAlign: 'center',
        },

        newKansasLarge: {
            ...headlineFont,
            fontSize: variables.fontSizeXLarge,
            lineHeight: variables.lineHeightXXLarge,
        },

        eReceiptAmount: {
            ...headlineFont,
            fontSize: variables.fontSizeXXXLarge,
            color: colors.green400,
        },

        eReceiptAmountLarge: {
            ...headlineFont,
            fontSize: variables.fontSizeEReceiptLarge,
            textAlign: 'center',
        },

        eReceiptCurrency: {
            ...headlineFont,
            fontSize: variables.fontSizeXXLarge,
        },

        eReceiptMerchant: {
            fontFamily: fontFamily.EXP_NEUE,
            fontSize: variables.fontSizeXLarge,
            lineHeight: variables.lineHeightXXLarge,
            color: theme.textColorfulBackground,
        },

        eReceiptWaypointTitle: {
            fontFamily: fontFamily.EXP_NEUE,
            fontSize: variables.fontSizeSmall,
            lineHeight: variables.lineHeightSmall,
            color: colors.green400,
        },

        eReceiptWaypointAddress: {
            fontFamily: fontFamily.MONOSPACE,
            fontSize: variables.fontSizeNormal,
            lineHeight: variables.lineHeightNormal,
            color: theme.textColorfulBackground,
        },

        eReceiptGuaranteed: {
            fontFamily: fontFamily.MONOSPACE,
            fontSize: variables.fontSizeSmall,
            lineHeight: variables.lineHeightSmall,
            color: theme.textColorfulBackground,
        },

        eReceiptBackground: {
            ...sizing.w100,
            borderRadius: 20,
            position: 'absolute',
            top: 0,
            left: 0,
            height: 540,
        },

        eReceiptPanel: {
            ...spacing.p5,
            ...spacing.pb8,
            ...spacing.m5,
            backgroundColor: colors.green800,
            borderRadius: 20,
            width: 335,
        },

        eReceiptBackgroundThumbnail: {
            ...sizing.w100,
            position: 'absolute',
            aspectRatio: 335 / 540,
            top: 0,
            minWidth: 217,
        },

        eReceiptContainer: {
            width: 335,
            minHeight: 540,
            borderRadius: 20,
            overflow: 'hidden',
        },

        loginHeroBody: {
            fontFamily: fontFamily.EXP_NEUE,
            fontSize: variables.fontSizeSignInHeroBody,
            color: theme.textLight,
            textAlign: 'center',
        },

        linkPreviewWrapper: {
            marginTop: 16,
            borderLeftWidth: 4,
            borderLeftColor: theme.border,
            paddingLeft: 12,
        },

        linkPreviewImage: {
            flex: 1,
            borderRadius: 8,
            marginTop: 8,
        },

        linkPreviewLogoImage: {
            height: 16,
            width: 16,
        },

        contextMenuItemPopoverMaxWidth: {
            maxWidth: 375,
        },

        formSpaceVertical: {
            height: 20,
            width: 1,
        },

        taskCheckbox: {
            height: 16,
            width: 16,
        },

        taskTitleMenuItem: {
            ...writingDirection.ltr,
            ...headlineFont,
            fontSize: variables.fontSizeXLarge,
            maxWidth: '100%',
            ...wordBreak.breakWord,
        },

        taskDescriptionMenuItem: {
            maxWidth: '100%',
            ...wordBreak.breakWord,
        },

        taskTitleDescription: {
            fontFamily: fontFamily.EXP_NEUE,
            fontSize: variables.fontSizeLabel,
            color: theme.textSupporting,
            lineHeight: variables.lineHeightNormal,
            ...spacing.mb1,
        },

        taskMenuItemCheckbox: {
            height: 27,
            ...spacing.mr3,
        },

        reportHorizontalRule: {
            borderColor: theme.border,
            ...spacing.mh5,
        },

        assigneeTextStyle: {
            fontFamily: fontFamily.EXP_NEUE_BOLD,
            fontWeight: fontWeightBold,
            minHeight: variables.avatarSizeSubscript,
        },

        taskRightIconContainer: {
            width: variables.componentSizeNormal,
            marginLeft: 'auto',
            ...spacing.mt1,
            ...pointerEventsAuto,
            ...display.dFlex,
            ...flex.alignItemsCenter,
        },

        shareCodePage: {
            paddingHorizontal: 38.5,
        },

        shareCodeContainer: {
            width: '100%',
            alignItems: 'center',
            paddingHorizontal: variables.qrShareHorizontalPadding,
            paddingVertical: 20,
            borderRadius: 20,
            overflow: 'hidden',
            borderColor: theme.borderFocus,
            borderWidth: 2,
            backgroundColor: theme.highlightBG,
        },

        splashScreenHider: {
            backgroundColor: theme.splashBG,
            alignItems: 'center',
            justifyContent: 'center',
        },

        headerEnvBadge: {
            position: 'absolute',
            bottom: -8,
            left: -8,
            height: 12,
            width: 22,
            paddingLeft: 4,
            paddingRight: 4,
            alignItems: 'center',
            zIndex: -1,
        },

        headerEnvBadgeText: {
            fontSize: 7,
            fontWeight: fontWeightBold,
            lineHeight: undefined,
        },

        expensifyQrLogo: {
            alignSelf: 'stretch',
            height: 27,
            marginBottom: 20,
        },

        qrShareTitle: {
            marginTop: 15,
            textAlign: 'center',
        },

        loginButtonRow: {
            width: '100%',
            gap: 12,
            ...flex.flexRow,
            ...flex.justifyContentCenter,
        },

        loginButtonRowSmallScreen: {
            width: '100%',
            gap: 12,
            ...flex.flexRow,
            ...flex.justifyContentCenter,
            marginBottom: 10,
        },

        desktopSignInButtonContainer: {
            width: 40,
            height: 40,
        },

        signInIconButton: {
            paddingVertical: 2,
        },

        googleButtonContainer: {
            colorScheme: 'light',
            width: 40,
            height: 40,
            alignItems: 'center',
            overflow: 'hidden',
        },

        googlePillButtonContainer: {
            colorScheme: 'light',
            height: 40,
            width: 300,
            overflow: 'hidden',
        },

        thirdPartyLoadingContainer: {
            alignItems: 'center',
            justifyContent: 'center',
            height: 450,
        },

        tabSelectorButton: {
            height: variables.tabSelectorButtonHeight,
            padding: variables.tabSelectorButtonPadding,
            flexDirection: 'row',
            alignItems: 'center',
            justifyContent: 'center',
            borderRadius: variables.buttonBorderRadius,
        },

        tabSelector: {
            flexDirection: 'row',
            paddingHorizontal: 20,
            paddingBottom: 12,
        },

        tabText: (isSelected: boolean) =>
            ({
                marginLeft: 8,
                fontFamily: isSelected ? fontFamily.EXP_NEUE_BOLD : fontFamily.EXP_NEUE,
                fontWeight: isSelected ? fontWeightBold : '400',
                color: isSelected ? theme.text : theme.textSupporting,
            } satisfies TextStyle),

        tabBackground: (hovered: boolean, isFocused: boolean, background: string) => ({
            backgroundColor: hovered && !isFocused ? theme.highlightBG : background,
        }),

        tabOpacity: (hovered: boolean, isFocused: boolean, activeOpacityValue: number, inactiveOpacityValue: number) => ({
            opacity: hovered && !isFocused ? inactiveOpacityValue : activeOpacityValue,
        }),

        overscrollSpacer: (backgroundColor: string, height: number) =>
            ({
                backgroundColor,
                height,
                width: '100%',
                position: 'absolute',
                top: -height,
                left: 0,
                right: 0,
            } satisfies ViewStyle),

        dualColorOverscrollSpacer: {
            position: 'absolute',
            top: 0,
            left: 0,
            width: '100%',
            height: '100%',
            zIndex: -1,
        },

        willChangeTransform: {
            willChange: 'transform',
        },

        dropDownButtonCartIconContainerPadding: {
            paddingRight: 0,
            paddingLeft: 0,
        },

        dropDownButtonArrowContain: {
            marginLeft: 12,
            marginRight: 14,
        },

        dropDownButtonCartIconView: {
            borderTopRightRadius: variables.buttonBorderRadius,
            borderBottomRightRadius: variables.buttonBorderRadius,
            ...flex.flexRow,
            ...flex.alignItemsCenter,
        },

        emojiPickerButtonDropdown: {
            justifyContent: 'center',
            backgroundColor: theme.activeComponentBG,
            width: 86,
            height: 52,
            borderRadius: 26,
            alignItems: 'center',
            paddingLeft: 10,
            paddingRight: 4,
            alignSelf: 'flex-start',
            ...userSelect.userSelectNone,
        },

        emojiPickerButtonDropdownIcon: {
            fontSize: 30,
        },

        moneyRequestImage: {
            height: 200,
            borderRadius: 16,
            margin: 20,
        },

        reportPreviewBox: {
            backgroundColor: theme.cardBG,
            borderRadius: variables.componentBorderRadiusLarge,
            maxWidth: variables.reportPreviewMaxWidth,
            width: '100%',
        },

        reportPreviewBoxHoverBorder: {
            borderColor: theme.border,
            backgroundColor: theme.border,
        },

        reportContainerBorderRadius: {
            borderRadius: variables.componentBorderRadiusLarge,
        },

        reportPreviewBoxBody: {
            padding: 16,
        },

        reportActionItemImages: {
            flexDirection: 'row',
            margin: 4,
            borderTopLeftRadius: variables.componentBorderRadiusLarge,
            borderTopRightRadius: variables.componentBorderRadiusLarge,
            overflow: 'hidden',
            height: variables.reportActionImagesSingleImageHeight,
        },

        reportActionItemImage: {
            flex: 1,
            width: '100%',
            height: '100%',
            display: 'flex',
            justifyContent: 'center',
            alignItems: 'center',
        },

        reportActionItemImageBorder: {
            borderRightWidth: 4,
            borderColor: theme.cardBG,
        },

        reportActionItemImagesMoreContainer: {
            position: 'absolute',
            bottom: 0,
            right: 0,
            display: 'flex',
        },

        reportActionItemImagesMore: {
            borderTopLeftRadius: 12,
            backgroundColor: theme.border,
            width: 40,
            height: 40,
        },

        reportActionItemImagesMoreHovered: {
            backgroundColor: theme.cardBG,
        },

        reportActionItemImagesMoreText: {
            position: 'absolute',
            marginLeft: 20,
            marginTop: 16,
            color: theme.textSupporting,
        },

        reportActionItemImagesMoreCornerTriangle: {
            position: 'absolute',
        },

        assignedCardsIconContainer: {
            height: variables.bankCardHeight,
            width: variables.bankCardWidth,
            borderRadius: 4,
            overflow: 'hidden',
            alignSelf: 'center',
        },

        bankIconContainer: {
            height: variables.bankCardWidth,
            width: variables.bankCardWidth,
            borderRadius: 8,
            overflow: 'hidden',
            alignSelf: 'center',
        },

        moneyRequestHeaderStatusBarBadge: {
            width: 68,
            height: variables.inputHeightSmall,
            borderRadius: variables.componentBorderRadiusSmall,
            display: 'flex',
            justifyContent: 'center',
            alignItems: 'center',
            backgroundColor: theme.border,
            marginRight: 12,
        },

        staticHeaderImage: {
            minHeight: 240,
        },

        emojiPickerButtonDropdownContainer: {
            flexDirection: 'row',
            alignItems: 'center',
        },

        rotate90: {
            transform: 'rotate(90deg)',
        },

        emojiStatusLHN: {
            fontSize: 22,
        },
        sidebarStatusAvatarContainer: {
            height: 44,
            width: 84,
            backgroundColor: theme.componentBG,
            flexDirection: 'row',
            alignItems: 'center',
            justifyContent: 'space-between',
            borderRadius: 42,
            paddingHorizontal: 2,
            marginVertical: -2,
            marginRight: -2,
        },
        sidebarStatusAvatar: {
            flex: 1,
            alignItems: 'center',
            justifyContent: 'center',
        },

        moneyRequestViewImage: {
            ...spacing.mh5,
            ...spacing.mv3,
            overflow: 'hidden',
            borderWidth: 2,
            borderColor: theme.cardBG,
            borderRadius: variables.componentBorderRadiusLarge,
            height: 200,
            maxWidth: 400,
        },

        moneyRequestAttachReceipt: {
            backgroundColor: theme.appBG,
            borderColor: theme.textSupporting,
        },

        mapViewContainer: {
            ...flex.flex1,
            minHeight: 300,
            maxHeight: 500,
        },

        mapView: {
            ...flex.flex1,
            overflow: 'hidden',
            backgroundColor: theme.highlightBG,
        },

        mapEditView: {
            borderRadius: variables.componentBorderRadiusXLarge,
            borderWidth: variables.componentBorderWidth,
            borderColor: theme.appBG,
        },

        mapViewOverlay: {
            flex: 1,
            position: 'absolute',
            left: 0,
            top: 0,
            borderRadius: variables.componentBorderRadiusLarge,
            overflow: 'hidden',
            backgroundColor: theme.highlightBG,
            ...sizing.w100,
            ...sizing.h100,
        },

        confirmationListMapItem: {
            ...spacing.mv2,
            ...spacing.mh5,
            height: 200,
        },

        mapDirection: {
            lineColor: theme.success,
            lineWidth: 7,
        },

        mapDirectionLayer: {
            layout: {'line-join': 'round', 'line-cap': 'round'},
            paint: {'line-color': theme.success, 'line-width': 7},
        },

        mapPendingView: {
            backgroundColor: theme.highlightBG,
            ...flex.flex1,
            borderRadius: variables.componentBorderRadiusLarge,
        },
        userReportStatusEmoji: {
            flexShrink: 0,
            fontSize: variables.fontSizeNormal,
            marginRight: 4,
        },
        timePickerInput: {
            fontSize: 69,
            minWidth: 56,
            alignSelf: 'center',
        },
        timePickerWidth100: {
            width: 100,
        },
        timePickerHeight100: {
            height: 100,
        },
        timePickerSemiDot: {
            fontSize: 69,
            height: 84,
            alignSelf: 'center',
        },
        timePickerSwitcherContainer: {
            flexDirection: 'row',
            alignItems: 'flex-start',
            justifyContent: 'center',
        },
        selectionListRadioSeparator: {
            height: StyleSheet.hairlineWidth,
            backgroundColor: theme.border,
            marginHorizontal: 20,
        },

        draggableTopBar: {
            height: 30,
            width: '100%',
        },
        menuItemError: {
            position: 'absolute',
            bottom: -4,
            left: 20,
            right: 20,
        },
        formHelperMessage: {
            height: 32,
        },
        timePickerInputExtraSmall: {
            fontSize: 50,
        },
        setTimeFormButtonContainer: {
            minHeight: 54,
        },
        timePickerInputsContainer: {
            maxHeight: 100,
        },
        timePickerButtonErrorText: {
            position: 'absolute',
            top: -36,
        },

        chatBottomLoader: {
            position: 'absolute',
            top: 0,
            bottom: 0,
            left: 0,
            right: 0,
            height: CONST.CHAT_HEADER_LOADER_HEIGHT,
        },

        videoContainer: {
            ...flex.flex1,
            ...flex.alignItemsCenter,
            ...flex.justifyContentCenter,
            ...objectFit.oFCover,
        },

        singleOptionSelectorRow: {
            ...flex.flexRow,
            ...flex.alignItemsCenter,
            gap: 12,
            marginBottom: 16,
        },

        walletCard: {
            borderRadius: variables.componentBorderRadiusLarge,
            position: 'relative',
            alignSelf: 'center',
            overflow: 'hidden',
        },

        walletCardMenuItem: {
            fontFamily: fontFamily.EXP_NEUE_BOLD,
            fontWeight: fontWeightBold,
            color: theme.text,
            fontSize: variables.fontSizeNormal,
            lineHeight: variables.lineHeightXLarge,
        },

        walletCardHolder: {
            position: 'absolute',
            left: 16,
            bottom: 16,
            width: variables.cardNameWidth,
            color: theme.textLight,
            fontSize: variables.fontSizeSmall,
            lineHeight: variables.lineHeightLarge,
        },

        walletBalance: {
            lineHeight: undefined,
            fontSize: 45,
            paddingTop: 0,
            paddingBottom: 0,
        },

        walletRedDotSectionTitle: {
            color: theme.text,
            fontWeight: fontWeightBold,
            fontSize: variables.fontSizeNormal,
            lineHeight: variables.lineHeightXLarge,
        },

        walletRedDotSectionText: {
            color: theme.darkSupportingText,
            fontSize: variables.fontSizeLabel,
            lineHeight: variables.lineHeightNormal,
        },

        walletLockedMessage: {
            color: theme.text,
            fontSize: variables.fontSizeNormal,
            lineHeight: variables.lineHeightXLarge,
        },

        aspectRatioLottie: (animation: DotLottieAnimation) => ({aspectRatio: animation.w / animation.h, width: '100%'}),

        receiptDropHeaderGap: {
            backgroundColor: theme.receiptDropUIBG,
        },

        checkboxWithLabelCheckboxStyle: {
            marginLeft: -2,
        },

        singleOptionSelectorCircle: {
            borderColor: theme.icon,
        },

        colorSchemeStyle: (colorScheme: ColorScheme) => ({colorScheme}),
    } satisfies Styles);

type ThemeStyles = ReturnType<typeof styles>;

const defaultStyles = styles(defaultTheme);

export default styles;
export {defaultStyles};
export type {Styles, ThemeStyles, StatusBarStyle, ColorScheme};<|MERGE_RESOLUTION|>--- conflicted
+++ resolved
@@ -1379,7 +1379,6 @@
             justifyContent: 'center',
             textDecorationLine: 'none',
         },
-<<<<<<< HEAD
 
         breadcrumb: {
             color: theme.textSupporting,
@@ -1405,7 +1404,6 @@
             height: variables.lineHeightSizeh1,
         },
 
-=======
         LHPNavigatorContainer: (isSmallScreenWidth: boolean) =>
             ({
                 width: isSmallScreenWidth ? '100%' : variables.sideBarWidth,
@@ -1416,7 +1414,7 @@
                 borderBottomRightRadius: isSmallScreenWidth ? 0 : 24,
                 overflow: 'hidden',
             } satisfies ViewStyle),
->>>>>>> 648c000b
+
         RHPNavigatorContainer: (isSmallScreenWidth: boolean) =>
             ({
                 width: isSmallScreenWidth ? '100%' : variables.sideBarWidth,
