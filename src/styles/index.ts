--- conflicted
+++ resolved
@@ -5671,12 +5671,12 @@
             right: 0,
         },
 
-<<<<<<< HEAD
         earlyDiscountButton: {
             flexGrow: 1,
             flexShrink: 1,
             flexBasis: 'auto',
-=======
+        },
+
         testDriveModalContainer: {
             // On small/medium screens, we need to remove the top padding
             paddingTop: 0,
@@ -5689,7 +5689,6 @@
             height: '100%',
             borderTopLeftRadius: variables.componentBorderRadiusLarge,
             borderTopRightRadius: variables.componentBorderRadiusLarge,
->>>>>>> 455570f2
         },
     } satisfies Styles);
 
