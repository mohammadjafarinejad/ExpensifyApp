--- conflicted
+++ resolved
@@ -5670,19 +5670,17 @@
             right: 0,
         },
 
-<<<<<<< HEAD
         getSearchBarStyle: (shouldUseNarrowLayout: boolean) => ({
             maxWidth: shouldUseNarrowLayout ? '100%' : 300,
             marginHorizontal: 20,
             marginBottom: 20,
         }),
-=======
+
         earlyDiscountButton: {
             flexGrow: 1,
             flexShrink: 1,
             flexBasis: 'auto',
         },
->>>>>>> 3a7784e9
 
         testDriveModalContainer: {
             // On small/medium screens, we need to remove the top padding
