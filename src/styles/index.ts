--- conflicted
+++ resolved
@@ -1091,14 +1091,10 @@
             // Adding disabled color theme to indicate user that the field is not editable.
             backgroundColor: theme.highlightBG,
             borderColor: theme.borderLighter,
-<<<<<<< HEAD
         },
 
         textInputDisabled: {
-            // Adding browser specefic style to bring consistency between Safari and other platforms.
-=======
             // Adding browser specific style to bring consistency between Safari and other platforms.
->>>>>>> 64ff87f8
             // Applying the Webkit styles only to browsers as it is not available in native.
             ...(getBrowser()
                 ? {
