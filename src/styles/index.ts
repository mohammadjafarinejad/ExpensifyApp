/* eslint-disable @typescript-eslint/naming-convention */
import type {LineLayerStyleProps} from '@rnmapbox/maps/src/utils/MapboxStyles';
import lodashClamp from 'lodash/clamp';
import type {RefObject} from 'react';
import type {LineLayer} from 'react-map-gl';
import type {ImageStyle, TextStyle, ViewStyle} from 'react-native';
// eslint-disable-next-line no-restricted-imports
import {Animated, Platform, StyleSheet} from 'react-native';
import type {PickerStyle} from 'react-native-picker-select';
import {interpolate} from 'react-native-reanimated';
import type {SharedValue} from 'react-native-reanimated';
import type {MixedStyleDeclaration, MixedStyleRecord} from 'react-native-render-html';
import type {ValueOf} from 'type-fest';
import type DotLottieAnimation from '@components/LottieAnimations/types';
import {ACTIVE_LABEL_SCALE} from '@components/TextInput/styleConst';
import {receiptPaneRHPWidth} from '@components/WideRHPContextProvider';
import {getBrowser, isMobile, isMobileSafari, isSafari} from '@libs/Browser';
import getPlatform from '@libs/getPlatform';
import CONST from '@src/CONST';
import {defaultTheme} from './theme';
import colors from './theme/colors';
import type {ThemeColors} from './theme/types';
import addOutlineWidth from './utils/addOutlineWidth';
import borders from './utils/borders';
import chatContentScrollViewPlatformStyles from './utils/chatContentScrollViewPlatformStyles';
import cursor from './utils/cursor';
import display from './utils/display';
import editedLabelStyles from './utils/editedLabelStyles';
import emojiDefaultStyles from './utils/emojiDefaultStyles';
import flex from './utils/flex';
import FontUtils from './utils/FontUtils';
import getPopOverVerticalOffset from './utils/getPopOverVerticalOffset';
import objectFit from './utils/objectFit';
import optionAlternateTextPlatformStyles from './utils/optionAlternateTextPlatformStyles';
import overflow from './utils/overflow';
import overflowXHidden from './utils/overflowXHidden';
import pointerEventsAuto from './utils/pointerEventsAuto';
import pointerEventsBoxNone from './utils/pointerEventsBoxNone';
import pointerEventsNone from './utils/pointerEventsNone';
import positioning from './utils/positioning';
import sizing from './utils/sizing';
import spacing from './utils/spacing';
import textDecorationLine from './utils/textDecorationLine';
import textUnderline from './utils/textUnderline';
import translateZ0 from './utils/translateZ0';
import userSelect from './utils/userSelect';
import visibility from './utils/visibility';
import whiteSpace from './utils/whiteSpace';
import wordBreak from './utils/wordBreak';
import writingDirection from './utils/writingDirection';
import variables from './variables';

type ColorScheme = ValueOf<typeof CONST.COLOR_SCHEME>;
type StatusBarStyle = ValueOf<typeof CONST.STATUS_BAR_STYLE>;

type AnchorDimensions = {
    width: number;
    height: number;
};

type AnchorPosition = {
    horizontal: number;
    vertical: number;
};

const getReceiptDropZoneViewStyle = (theme: ThemeColors, margin: number, paddingVertical: number): ViewStyle => ({
    borderRadius: variables.componentBorderRadiusLarge,
    borderColor: theme.borderFocus,
    borderStyle: 'dotted',
    marginBottom: margin,
    marginLeft: margin,
    marginRight: margin,
    justifyContent: 'center',
    alignItems: 'center',
    paddingVertical,
    gap: 4,
    flex: 1,
});

type WebViewStyle = {
    tagStyles: MixedStyleRecord;
    baseFontStyle: MixedStyleDeclaration;
};

type CustomPickerStyle = PickerStyle & {icon?: ViewStyle};

type OverlayStylesParams = Animated.AnimatedInterpolation<string | number> | Animated.Value;

type TwoFactorAuthCodesBoxParams = {isExtraSmallScreenWidth: boolean; isSmallScreenWidth: boolean};
type WorkspaceUpgradeIntroBoxParams = {isExtraSmallScreenWidth: boolean};

type OfflineFeedbackStyle = Record<'deleted' | 'pending' | 'default' | 'error' | 'container' | 'textContainer' | 'text' | 'errorDot', ViewStyle | TextStyle>;

type MapDirectionStyle = Pick<LineLayerStyleProps, 'lineColor' | 'lineWidth'>;

type MapDirectionLayerStyle = Pick<LineLayer, 'layout' | 'paint'>;

type StyleObject = ViewStyle | TextStyle | ImageStyle | WebViewStyle | OfflineFeedbackStyle | MapDirectionStyle | MapDirectionLayerStyle | AnchorPosition | CustomPickerStyle;
// eslint-disable-next-line @typescript-eslint/no-explicit-any
type StyleFunction = (...args: any[]) => StyleObject;

type StaticStyles = Record<string, StyleObject>;
type DynamicStyles = Record<
    string,
    // eslint-disable-next-line @typescript-eslint/no-explicit-any
    StyleFunction
>;
type Styles = Record<string, StyleObject | StyleFunction>;

// touchCallout is an iOS safari only property that controls the display of the callout information when you touch and hold a target
const touchCalloutNone: Pick<ViewStyle, 'WebkitTouchCallout'> = isMobileSafari() ? {WebkitTouchCallout: 'none'} : {};
// to prevent vertical text offset in Safari for badges, new lineHeight values have been added
const lineHeightBadge: Pick<TextStyle, 'lineHeight'> = isSafari() ? {lineHeight: variables.lineHeightXSmall} : {lineHeight: variables.lineHeightNormal};

const picker = (theme: ThemeColors) =>
    ({
        backgroundColor: theme.transparent,
        color: theme.text,
        ...FontUtils.fontFamily.platform.EXP_NEUE,
        fontSize: variables.fontSizeNormal,
        lineHeight: variables.fontSizeNormalHeight,
        paddingBottom: 8,
        paddingTop: 23,
        paddingLeft: 0,
        paddingRight: 25,
        height: variables.inputHeight,
        borderWidth: 0,
        textAlign: 'left',
    }) satisfies TextStyle;

const link = (theme: ThemeColors) =>
    ({
        color: theme.link,
        textDecorationColor: theme.link,
        // We set fontFamily directly in order to avoid overriding fontWeight and fontStyle.
        fontFamily: FontUtils.fontFamily.platform.EXP_NEUE.fontFamily,
    }) satisfies ViewStyle & MixedStyleDeclaration;

const emailLink = (theme: ThemeColors) =>
    ({
        color: theme.link,
        textDecorationColor: theme.link,
        // We set fontFamily directly in order to avoid overriding fontWeight and fontStyle.
        fontFamily: FontUtils.fontFamily.platform.EXP_NEUE.fontFamily,
        fontWeight: FontUtils.fontWeight.bold,
    }) satisfies ViewStyle & MixedStyleDeclaration;

const baseCodeTagStyles = (theme: ThemeColors) =>
    ({
        borderWidth: 1,
        borderRadius: 5,
        borderColor: theme.border,
        backgroundColor: theme.textBackground,
    }) satisfies ViewStyle & MixedStyleDeclaration;

const headlineFont = {
    ...FontUtils.fontFamily.platform.EXP_NEW_KANSAS_MEDIUM,
} satisfies TextStyle;

const headlineItalicFont = {
    ...FontUtils.fontFamily.platform.EXP_NEW_KANSAS_MEDIUM_ITALIC,
} satisfies TextStyle;

const modalNavigatorContainer = (isSmallScreenWidth: boolean) =>
    ({
        position: 'absolute',
        width: isSmallScreenWidth ? '100%' : variables.sideBarWidth,
        height: '100%',
    }) satisfies ViewStyle;

const webViewStyles = (theme: ThemeColors) =>
    ({
        // As of react-native-render-html v6, don't declare distinct styles for
        // custom renderers, the API for custom renderers has changed. Declare the
        // styles in the below "tagStyles" instead. If you need to reuse those
        // styles from the renderer, just pass the "style" prop to the underlying
        // component.
        tagStyles: {
            del: {
                textDecorationLine: 'line-through',
                textDecorationStyle: 'solid',
            },

            a: link(theme),

            ul: {
                maxWidth: '100%',
            },

            ol: {
                maxWidth: '100%',
            },

            li: {
                flexShrink: 1,
            },

            pre: {
                ...baseCodeTagStyles(theme),
                paddingVertical: 8,
                paddingHorizontal: 12,
                fontSize: undefined,
                ...FontUtils.fontFamily.platform.MONOSPACE,
                marginTop: 0,
                marginBottom: 0,
            },

            code: {
                ...baseCodeTagStyles(theme),
                paddingLeft: 5,
                paddingRight: 5,
                fontFamily: FontUtils.fontFamily.platform.MONOSPACE.fontFamily,
            },

            img: {
                borderColor: theme.border,
                borderRadius: variables.componentBorderRadiusNormal,
                borderWidth: 1,
                ...touchCalloutNone,
            },

            video: {
                minWidth: CONST.VIDEO_PLAYER.MIN_WIDTH,
                minHeight: CONST.VIDEO_PLAYER.MIN_HEIGHT,
                borderRadius: variables.componentBorderRadiusNormal,
                backgroundColor: theme.highlightBG,
                ...touchCalloutNone,
            },

            p: {
                marginTop: 0,
                marginBottom: 0,
            },
            h1: {
                marginBottom: 8,
            },
        },

        baseFontStyle: {
            color: theme.text,
            fontSize: variables.fontSizeNormal,
            ...FontUtils.fontFamily.platform.EXP_NEUE,
            flex: 1,
            lineHeight: variables.fontSizeNormalHeight,
            ...writingDirection.ltr,
        },
    }) satisfies WebViewStyle;

const staticStyles = (theme: ThemeColors) =>
    StyleSheet.create({
        ...spacing,
        ...borders,
        ...sizing,
        ...flex,
        ...display,
        ...overflow,
        ...positioning,
        ...wordBreak,
        ...translateZ0,
        ...whiteSpace,
        ...writingDirection,
        ...cursor,
        ...userSelect,
        ...textUnderline,
        ...objectFit,
        ...textDecorationLine,
        editedLabelStyles,
        emojiDefaultStyles,
        autoCompleteSuggestionsContainer: {
            backgroundColor: theme.appBG,
            borderRadius: 8,
            borderWidth: 1,
            borderColor: theme.border,
            justifyContent: 'center',
            overflow: 'hidden',
            boxShadow: theme.shadow,
            paddingVertical: CONST.AUTO_COMPLETE_SUGGESTER.SUGGESTER_INNER_PADDING,
        },
        blockquote: {
            borderLeftColor: theme.border,
            borderLeftWidth: 4,
            paddingLeft: 12,
            marginTop: 4,
            marginBottom: 4,

            // Overwrite default HTML margin for blockquote
            marginLeft: 0,
        },

        h1: {
            fontSize: variables.fontSizeLarge,
            fontFamily: FontUtils.fontFamily.platform.EXP_NEUE_BOLD.fontFamily,
            fontWeight: FontUtils.fontFamily.platform.EXP_NEUE_BOLD.fontWeight,
            marginBottom: 8,
        },

        strong: {
            fontFamily: FontUtils.fontFamily.platform.EXP_NEUE_BOLD.fontFamily,
            fontWeight: FontUtils.fontFamily.platform.EXP_NEUE_BOLD.fontWeight,
        },

        em: {
            fontFamily: FontUtils.fontFamily.platform.EXP_NEUE_ITALIC.fontFamily,
            fontStyle: FontUtils.fontFamily.platform.EXP_NEUE_ITALIC.fontStyle,
        },

        autoCompleteSuggestionContainer: {
            flexDirection: 'row',
            alignItems: 'center',
        },

        rtlTextRenderForSafari: {
            textAlign: 'left',
            ...writingDirection.ltr,
        },

        emojiSuggestionsEmoji: {
            fontSize: variables.fontSizeMedium,
            width: 51,
            textAlign: 'center',
        },
        emojiSuggestionsText: {
            fontSize: variables.fontSizeMedium,
            flex: 1,
            ...wordBreak.breakWord,
            ...spacing.pr4,
        },
        emojiTooltipWrapper: {
            ...spacing.p2,
            borderRadius: 8,
        },
        customEmojiFont: FontUtils.fontFamily.single.CUSTOM_EMOJI_FONT,

        mentionSuggestionsAvatarContainer: {
            width: 24,
            height: 24,
            alignItems: 'center',
            justifyContent: 'center',
        },

        mentionSuggestionsText: {
            fontSize: variables.fontSizeMedium,
            ...spacing.ml2,
        },

        mentionSuggestionsDisplayName: {
            ...FontUtils.fontFamily.platform.EXP_NEUE_BOLD,
        },

        textSupporting: {
            color: theme.textSupporting,
        },

        navigationTabBarLabel: {
            lineHeight: 14,
        },

        link: link(theme),

        emailLink: emailLink(theme),

        highlightBG: {
            backgroundColor: theme.highlightBG,
        },

        appBG: {
            backgroundColor: theme.appBG,
        },

        fontSizeLabel: {
            fontSize: variables.fontSizeLabel,
        },

        fontSizeNormal: {
            fontSize: variables.fontSizeNormal,
        },

        h4: {
            ...FontUtils.fontFamily.platform.EXP_NEUE_BOLD,
            fontSize: variables.fontSizeLabel,
        },

        textAlignCenter: {
            textAlign: 'center',
        },

        textAlignRight: {
            textAlign: 'right',
        },

        textAlignLeft: {
            textAlign: 'left',
        },

        textWithMiddleEllipsisContainer: {
            width: '100%',
            overflow: 'hidden',
            whiteSpace: 'nowrap',
            display: 'flex',
            flexDirection: 'row',
        },

        textWithMiddleEllipsisText: {
            overflow: 'hidden',
            textOverflow: 'clip',
            whiteSpace: 'nowrap',
        },

        verticalAlignTopText: {
            verticalAlign: 'text-top',
        },
        verticalAlignTop: {
            verticalAlign: 'top',
        },

        lineHeightUndefined: {
            lineHeight: undefined,
        },

        heightUndefined: {
            height: undefined,
        },

        lineHeightLarge: {
            lineHeight: variables.lineHeightLarge,
        },

        lineHeightXLarge: {
            lineHeight: variables.lineHeightXLarge,
        },

        label: {
            fontSize: variables.fontSizeLabel,
            lineHeight: variables.lineHeightLarge,
        },

        textLabel: {
            color: theme.text,
            fontSize: variables.fontSizeLabel,
            lineHeight: variables.lineHeightLarge,
        },

        themeTextColor: {
            color: theme.text,
        },

        mutedTextLabel: {
            color: theme.textSupporting,
            fontSize: variables.fontSizeLabel,
            lineHeight: variables.lineHeightLarge,
        },

        mutedNormalTextLabel: {
            color: theme.textSupporting,
            fontSize: variables.fontSizeLabel,
            lineHeight: variables.lineHeightNormal,
        },

        textSmall: {
            ...FontUtils.fontFamily.platform.EXP_NEUE,
            fontSize: variables.fontSizeSmall,
        },

        textExtraSmall: {
            ...FontUtils.fontFamily.platform.EXP_NEUE,
            fontSize: variables.fontSizeExtraSmall,
        },

        textMicro: {
            ...FontUtils.fontFamily.platform.EXP_NEUE,
            fontSize: variables.fontSizeSmall,
            lineHeight: variables.lineHeightSmall,
        },

        textMicroBold: {
            color: theme.text,
            ...FontUtils.fontFamily.platform.EXP_NEUE_BOLD,
            fontSize: variables.fontSizeSmall,
            lineHeight: variables.lineHeightNormal,
        },

        textMicroSupporting: {
            color: theme.textSupporting,
            ...FontUtils.fontFamily.platform.EXP_NEUE,
            fontSize: variables.fontSizeSmall,
            lineHeight: variables.lineHeightSmall,
        },

        textSupportingNormal: {
            color: theme.textSupporting,
            fontSize: variables.fontSizeNormal,
            lineHeight: variables.fontSizeNormalHeight,
        },

        textExtraSmallSupporting: {
            color: theme.textSupporting,
            ...FontUtils.fontFamily.platform.EXP_NEUE,
            fontSize: variables.fontSizeExtraSmall,
            lineHeight: variables.lineHeightXSmall,
        },
        textDoubleDecker: {
            fontSize: variables.fontSizeSmall,
            opacity: 0.8,
            fontWeight: FontUtils.fontWeight.bold,
            lineHeight: 12,
        },
        noPaddingBottom: {
            paddingBottom: 0,
        },
        textNormal: {
            fontSize: variables.fontSizeNormal,
        },

        textNormalThemeText: {
            color: theme.text,
            fontSize: variables.fontSizeNormal,
        },

        textLarge: {
            fontSize: variables.fontSizeLarge,
        },

        textXXLarge: {
            fontSize: variables.fontSizeXXLarge,
        },

        textXXXLarge: {
            fontSize: variables.fontSizeXXXLarge,
        },

        textHero: {
            fontSize: variables.fontSizeHero,
            ...FontUtils.fontFamily.platform.EXP_NEW_KANSAS_MEDIUM,
            lineHeight: variables.lineHeightHero,
        },

        textStrong: {
            ...FontUtils.fontFamily.platform.EXP_NEUE_BOLD,
        },

        fontWeightNormal: {
            fontWeight: FontUtils.fontWeight.normal,
        },

        textHeadline: {
            ...headlineFont,
            ...whiteSpace.preWrap,
            color: theme.heading,
            fontSize: variables.fontSizeXLarge,
            lineHeight: variables.lineHeightXXXLarge,
        },

        textHeadlineH2: {
            ...headlineFont,
            ...whiteSpace.preWrap,
            color: theme.heading,
            fontSize: variables.fontSizeH2,
            lineHeight: variables.lineHeightSizeH2,
        },

        textHeadlineH1: {
            ...headlineFont,
            ...whiteSpace.preWrap,
            color: theme.heading,
            fontSize: variables.fontSizeXLarge,
            lineHeight: variables.lineHeightSizeH1,
        },

        textWhite: {
            color: theme.textLight,
        },

        textBlue: {
            color: theme.link,
        },

        textBold: {
            fontWeight: FontUtils.fontWeight.bold,
        },
        textItalic: {
            ...FontUtils.fontFamily.platform.MONOSPACE_ITALIC,
        },

        textVersion: {
            color: theme.iconColorfulBackground,
            fontSize: variables.fontSizeNormal,
            lineHeight: variables.lineHeightNormal,
            ...FontUtils.fontFamily.platform.MONOSPACE,
            textAlign: 'center',
        },

        textWrap: {
            ...whiteSpace.preWrap,
        },

        textNoWrap: {
            ...whiteSpace.noWrap,
        },

        textLineHeightNormal: {
            lineHeight: variables.lineHeightNormal,
        },

        colorMuted: {
            color: theme.textSupporting,
        },

        bgTransparent: {
            backgroundColor: 'transparent',
        },

        opacity0: {
            opacity: 0,
        },

        opacitySemiTransparent: {
            opacity: 0.5,
        },

        opacity1: {
            opacity: 1,
        },

        textDanger: {
            color: theme.danger,
        },

        borderRadiusNormal: {
            borderRadius: variables.buttonBorderRadius,
        },

        borderRadiusComponentLarge: {
            borderRadius: variables.componentBorderRadiusLarge,
        },

        borderRadiusComponentNormal: {
            borderRadius: variables.componentBorderRadiusNormal,
        },

        navigationTabBarContainer: {
            flexDirection: 'row',
            height: variables.bottomTabHeight,
            borderTopWidth: 1,
            borderTopColor: theme.border,
            backgroundColor: theme.appBG,
        },

        navigationTabBarItem: {
            height: '100%',
            display: 'flex',
            justifyContent: 'center',
            alignItems: 'center',
            paddingHorizontal: 4,
        },

        /**
         * Background style applied to navigation tab bar items when they are hovered.
         * Do not apply for the active/selected state, those already have their own styling.
         */
        navigationTabBarItemHovered: {
            backgroundColor: theme.sidebarHover,
        },

        leftNavigationTabBarContainer: {
            height: '100%',
            width: variables.navigationTabBarSize,
            position: 'fixed',
            left: 0,
            justifyContent: 'space-between',
            borderRightWidth: 1,
            borderRightColor: theme.border,
            backgroundColor: theme.appBG,
        },

        leftNavigationTabBarItem: {
            height: variables.navigationTabBarSize,
            display: 'flex',
            justifyContent: 'center',
            alignItems: 'center',
            paddingHorizontal: 4,
        },

        button: {
            backgroundColor: theme.buttonDefaultBG,
            borderRadius: variables.buttonBorderRadius,
            minHeight: variables.componentSizeNormal,
            justifyContent: 'center',
            alignItems: 'center',
            ...spacing.ph3,
            ...spacing.pv0,
        },

        buttonContainer: {
            borderRadius: variables.buttonBorderRadius,
        },

        buttonText: {
            color: theme.text,
            ...FontUtils.fontFamily.platform.EXP_NEUE_BOLD,
            fontSize: variables.fontSizeNormal,
            textAlign: 'center',
            flexShrink: 1,

            // It is needed to unset the line height. We don't need it for buttons as button always contains single line of text.
            // It allows to vertically center the text.
            lineHeight: undefined,

            // Add 1px to the Button text to give optical vertical alignment.
            paddingBottom: 1,
        },

        testRowContainer: {
            ...flex.flexRow,
            ...flex.justifyContentBetween,
            ...flex.alignItemsCenter,
            ...sizing.mnw120,
            ...spacing.gap4,
            minHeight: 64,
        },

        buttonSmall: {
            borderRadius: variables.buttonBorderRadius,
            minHeight: variables.componentSizeSmall,
            minWidth: variables.componentSizeSmall,
            paddingHorizontal: 12,
            backgroundColor: theme.buttonDefaultBG,
        },

        buttonMedium: {
            borderRadius: variables.buttonBorderRadius,
            minHeight: variables.componentSizeNormal,
            minWidth: variables.componentSizeNormal,
            paddingHorizontal: 16,
            backgroundColor: theme.buttonDefaultBG,
        },

        buttonLarge: {
            borderRadius: variables.buttonBorderRadius,
            minHeight: variables.componentSizeLarge,
            minWidth: variables.componentSizeLarge,
            paddingHorizontal: 20,
            backgroundColor: theme.buttonDefaultBG,
        },

        buttonSmallText: {
            fontSize: variables.fontSizeSmall,
            ...FontUtils.fontFamily.platform.EXP_NEUE_BOLD,
            textAlign: 'center',
        },

        buttonMediumText: {
            fontSize: variables.fontSizeLabel,
            ...FontUtils.fontFamily.platform.EXP_NEUE_BOLD,
            textAlign: 'center',
        },

        buttonLargeText: {
            fontSize: variables.fontSizeNormal,
            ...FontUtils.fontFamily.platform.EXP_NEUE_BOLD,
            textAlign: 'center',
        },

        buttonDefaultHovered: {
            backgroundColor: theme.buttonHoveredBG,
            borderWidth: 0,
        },

        buttonDefaultSelected: {
            backgroundColor: theme.buttonPressedBG,
            borderWidth: 0,
        },

        buttonSuccess: {
            backgroundColor: theme.success,
            borderWidth: 0,
        },

        buttonOpacityDisabled: {
            opacity: 0.5,
        },

        buttonSuccessHovered: {
            backgroundColor: theme.successHover,
            borderWidth: 0,
        },

        buttonDanger: {
            backgroundColor: theme.danger,
            borderWidth: 0,
        },

        buttonDangerHovered: {
            backgroundColor: theme.dangerHover,
            borderWidth: 0,
        },

        buttonDisabled: {
            backgroundColor: theme.buttonDefaultBG,
            borderWidth: 0,
        },

        buttonDivider: {
            borderRightWidth: 1,
            borderRightColor: theme.buttonHoveredBG,
            ...sizing.h100,
        },

        buttonSuccessDivider: {
            borderRightWidth: 1,
            borderRightColor: theme.successHover,
            ...sizing.h100,
        },

        noBorderRadius: {
            borderRadius: 0,
        },

        noRightBorderRadius: {
            borderTopRightRadius: 0,
            borderBottomRightRadius: 0,
        },

        noLeftBorderRadius: {
            borderTopLeftRadius: 0,
            borderBottomLeftRadius: 0,
        },

        buttonCTAIcon: {
            marginRight: 22,
            marginLeft: 8,
            // Align vertically with the Button text
            paddingBottom: 1,
            paddingTop: 1,
        },

        buttonConfirm: {
            margin: 20,
        },

        attachmentButtonBigScreen: {
            minWidth: 300,
            alignSelf: 'center',
        },

        buttonConfirmText: {
            paddingLeft: 20,
            paddingRight: 20,
        },

        buttonSuccessText: {
            color: theme.buttonSuccessText,
        },

        buttonDangerText: {
            color: theme.textLight,
        },

        buttonBlendContainer: {
            backgroundColor: theme.appBG,
            opacity: 1,
            position: 'relative',
            overflow: 'hidden',
        },

        hoveredComponentBG: {
            backgroundColor: theme.hoverComponentBG,
        },

        activeComponentBG: {
            backgroundColor: theme.activeComponentBG,
        },

        touchableButtonImage: {
            alignItems: 'center',
            height: variables.componentSizeNormal,
            justifyContent: 'center',
            width: variables.componentSizeNormal,
        },

        visuallyHidden: {
            ...visibility.hidden,
            overflow: 'hidden',
            width: 0,
            height: 0,
        },

        visibilityHidden: {
            ...visibility.hidden,
        },

        loadingVBAAnimation: {
            width: 140,
            height: 140,
        },

        loadingVBAAnimationWeb: {
            width: 140,
            height: 140,
        },
        defaultBadge: {
            backgroundColor: theme.transparent,
            borderWidth: 1,
            borderRadius: variables.componentBorderRadiusSmall,
            borderColor: theme.buttonHoveredBG,
            paddingHorizontal: 12,
            minHeight: 28,
            height: variables.iconSizeNormal,
            flexDirection: 'row',
            alignItems: 'center',
        },

        cardBadge: {
            position: 'absolute',
            top: 20,
            left: 16,
            marginLeft: 0,
            paddingHorizontal: 8,
            minHeight: 20,
            borderColor: colors.productDark500,
        },

        environmentBadge: {
            minHeight: 12,
            borderRadius: 14,
            paddingHorizontal: 7,
            minWidth: 22,
            borderWidth: 0,
        },

        badgeSuccess: {
            borderColor: theme.success,
        },

        badgeEnvironmentSuccess: {
            backgroundColor: theme.success,
        },

        badgeSuccessPressed: {
            borderColor: theme.successHover,
        },

        badgeAdHocSuccess: {
            backgroundColor: theme.badgeAdHoc,
            minWidth: 28,
        },

        badgeAdHocSuccessPressed: {
            backgroundColor: theme.badgeAdHocHover,
        },

        badgeDanger: {
            borderColor: theme.danger,
        },

        badgeEnvironmentDanger: {
            backgroundColor: theme.danger,
        },

        badgeDangerPressed: {
            borderColor: theme.dangerPressed,
        },

        badgeBordered: {
            backgroundColor: theme.transparent,
            borderWidth: 1,
            borderRadius: variables.componentBorderRadiusSmall,
            borderColor: theme.border,
            paddingHorizontal: 12,
            minHeight: 28,
        },

        badgeText: {
            color: theme.text,
            fontSize: variables.fontSizeSmall,
            ...lineHeightBadge,
            ...whiteSpace.noWrap,
        },

        cardBadgeText: {
            color: colors.white,
            fontSize: variables.fontSizeExtraSmall,
        },

        border: {
            borderWidth: 1,
            borderRadius: variables.componentBorderRadius,
            borderColor: theme.border,
        },

        borderColorFocus: {
            borderColor: theme.borderFocus,
        },

        borderColorDanger: {
            borderColor: theme.danger,
        },

        textInputDisabledContainer: {
            // Adding disabled color theme to indicate user that the field is not editable.
            backgroundColor: theme.highlightBG,
            borderColor: theme.borderLighter,
        },

        textInputDisabled: {
            // Adding browser specific style to bring consistency between Safari and other platforms.
            // Applying the Webkit styles only to browsers as it is not available in native.
            ...(getBrowser()
                ? {
                      WebkitTextFillColor: theme.textSupporting,
                      WebkitOpacity: 1,
                  }
                : {}),
            color: theme.textSupporting,
        },

        uploadFileViewTextContainer: {
            paddingHorizontal: 40,
            ...sizing.w100,
        },

        cameraView: {
            flex: 1,
            overflow: 'hidden',
            borderRadius: variables.componentBorderRadiusXLarge,
            borderStyle: 'solid',
            borderWidth: variables.componentBorderWidth,
            backgroundColor: theme.highlightBG,
            borderColor: theme.appBG,
            display: 'flex',
            justifyContent: 'center',
            justifyItems: 'center',
        },

        cameraFocusIndicator: {
            position: 'absolute',
            left: -32,
            top: -32,
            width: 64,
            height: 64,
            borderRadius: 32,
            borderWidth: 2,
            borderColor: theme.white,
            pointerEvents: 'none',
        },

        permissionView: {
            paddingVertical: 108,
            paddingHorizontal: 61,
            alignItems: 'center',
            justifyContent: 'center',
        },

        invisiblePDF: {
            position: 'absolute',
            opacity: 0,
            width: 1,
            height: 1,
        },

        headerAnonymousFooter: {
            color: theme.heading,
            ...FontUtils.fontFamily.platform.EXP_NEW_KANSAS_MEDIUM,
            fontSize: variables.fontSizeXLarge,
            lineHeight: variables.lineHeightXXLarge,
        },

        headerText: {
            color: theme.heading,
            ...FontUtils.fontFamily.platform.EXP_NEUE_BOLD,
            fontSize: variables.fontSizeNormal,
        },

        headerGap: {
            height: CONST.DESKTOP_HEADER_PADDING,
        },

        searchHeaderGap: {
            zIndex: variables.searchTopBarZIndex + 2,
            backgroundColor: theme.appBG,
        },

        reportOptions: {
            marginLeft: 8,
        },

        chatItemComposeSecondaryRow: {
            height: CONST.CHAT_FOOTER_SECONDARY_ROW_HEIGHT,
            marginBottom: CONST.CHAT_FOOTER_SECONDARY_ROW_PADDING,
            marginTop: CONST.CHAT_FOOTER_SECONDARY_ROW_PADDING,
        },

        chatItemComposeSecondaryRowSubText: {
            color: theme.textSupporting,
            ...FontUtils.fontFamily.platform.EXP_NEUE,
            fontSize: variables.fontSizeSmall,
            lineHeight: variables.lineHeightSmall,
        },

        chatItemComposeSecondaryRowOffset: {
            marginLeft: variables.chatInputSpacing,
        },

        offlineIndicatorContainer: {
            height: CONST.OFFLINE_INDICATOR_HEIGHT,
        },

        deletedAttachmentIndicator: {
            zIndex: 20,
            width: '100%',
            height: '100%',
            overflow: 'hidden',
        },

        deletedIndicatorOverlay: {
            opacity: 0.8,
        },

        // Actions
        actionAvatar: {
            borderRadius: 20,
        },

        componentHeightLarge: {
            height: variables.inputHeight,
        },

        calendarHeader: {
            height: 50,
            flexDirection: 'row',
            justifyContent: 'space-between',
            alignItems: 'center',
            ...userSelect.userSelectNone,
        },

        calendarDayRoot: {
            flex: 1,
            height: CONST.CALENDAR_PICKER_DAY_HEIGHT,
            justifyContent: 'center',
            alignItems: 'center',
            ...userSelect.userSelectNone,
        },

        calendarBodyContainer: {
            height: CONST.CALENDAR_PICKER_DAY_HEIGHT * CONST.MAX_CALENDAR_PICKER_ROWS,
        },
        calendarWeekContainer: {
            height: CONST.CALENDAR_PICKER_DAY_HEIGHT,
        },

        calendarDayContainer: {
            width: 30,
            height: 30,
            justifyContent: 'center',
            alignItems: 'center',
            borderRadius: 15,
            overflow: 'hidden',
        },

        buttonDefaultBG: {
            backgroundColor: theme.buttonDefaultBG,
        },

        buttonHoveredBG: {
            backgroundColor: theme.buttonHoveredBG,
        },

        textInputContainer: {
            flex: 1,
            justifyContent: 'center',
            height: '100%',
            backgroundColor: theme.appBG,
            overflow: 'hidden',
            borderWidth: 1,
            padding: 8,
            paddingBottom: 0,
            borderRadius: 8,
            borderColor: theme.border,
        },

        outlinedButton: {
            backgroundColor: 'transparent',
            borderColor: theme.border,
            borderWidth: 1,
        },

        optionRowAmountInput: {
            textAlign: 'right',
        },

        textInputLabelContainer: {
            position: 'absolute',
            left: 8,
            paddingRight: 16,
            top: 0,
            width: '100%',
            zIndex: 1,
            transformOrigin: 'left center',
        },

        textInputLabel: {
            fontSize: variables.fontSizeNormal,
            color: theme.textSupporting,
            ...FontUtils.fontFamily.platform.EXP_NEUE,
        },

        textInputLabelBackground: {
            position: 'absolute',
            top: 0,
            width: '100%',
            height: 23,
            backgroundColor: theme.componentBG,
        },

        baseTextInput: {
            ...FontUtils.fontFamily.platform.EXP_NEUE,
            fontSize: variables.fontSizeNormal,
            lineHeight: variables.lineHeightXLarge,
            color: theme.text,
            paddingTop: variables.inputPaddingTop,
            paddingBottom: variables.inputPaddingBottom,
            paddingLeft: 0,
            borderWidth: 0,
        },

        textInputMultiline: {
            scrollPadding: '23px 0 0 0',
        },

        textInputMultilineContainer: {
            height: '100%',
            paddingTop: variables.inputPaddingTop,
        },

        textInputLeftIconContainer: {
            justifyContent: 'center',
            paddingRight: 8,
        },

        secureInput: {
            borderTopRightRadius: 0,
            borderBottomRightRadius: 0,
        },

        textInput: {
            backgroundColor: 'transparent',
            borderRadius: variables.componentBorderRadiusNormal,
            height: variables.inputComponentSizeNormal,
            borderColor: theme.border,
            borderWidth: 1,
            color: theme.text,
            ...FontUtils.fontFamily.platform.EXP_NEUE,
            fontSize: variables.fontSizeNormal,
            paddingLeft: 12,
            paddingRight: 12,
            paddingTop: 10,
            paddingBottom: 10,
            verticalAlign: 'middle',
        },

        textInputPrefixWrapper: {
            position: 'absolute',
            left: 0,
            top: 0,
            display: 'flex',
            flexDirection: 'row',
            alignItems: 'center',
            paddingTop: variables.inputPaddingTop,
            paddingBottom: variables.inputPaddingBottom,
            height: '100%',
        },

        textInputSuffixWrapper: {
            position: 'absolute',
            right: 0,
            top: 0,
            display: 'flex',
            flexDirection: 'row',
            alignItems: 'center',
            paddingTop: variables.inputPaddingTop,
            paddingBottom: variables.inputPaddingBottom,
        },

        textInputPrefix: {
            color: theme.text,
            ...FontUtils.fontFamily.platform.EXP_NEUE,
            fontSize: variables.fontSizeNormal,
            verticalAlign: 'middle',
        },

        textInputSuffix: {
            color: theme.text,
            ...FontUtils.fontFamily.platform.EXP_NEUE,
            fontSize: variables.fontSizeNormal,
            verticalAlign: 'middle',
        },

        pickerContainer: {
            borderBottomWidth: 2,
            paddingLeft: 0,
            borderStyle: 'solid',
            borderColor: theme.border,
            justifyContent: 'center',
            backgroundColor: 'transparent',
            height: variables.inputHeight,
            overflow: 'hidden',
        },

        pickerContainerSmall: {
            height: variables.inputHeightSmall,
        },

        pickerLabel: {
            position: 'absolute',
            left: 0,
            top: 6,
            zIndex: 1,
        },
        inputDisabled: {
            backgroundColor: theme.highlightBG,
            color: theme.icon,
        },

        labelStrong: {
            ...FontUtils.fontFamily.platform.EXP_NEUE_BOLD,
            fontSize: variables.fontSizeLabel,
            lineHeight: variables.lineHeightNormal,
        },

        textLabelSupporting: {
            ...FontUtils.fontFamily.platform.EXP_NEUE,
            fontSize: variables.fontSizeLabel,
            color: theme.textSupporting,
        },

        textLabelSupportingEmptyValue: {
            ...FontUtils.fontFamily.platform.EXP_NEUE,
            fontSize: variables.fontSizeNormal,
            color: theme.textSupporting,
        },

        textLabelSupportingNormal: {
            ...FontUtils.fontFamily.platform.EXP_NEUE,
            fontSize: variables.fontSizeLabel,
            color: theme.textSupporting,
        },

        textLabelError: {
            ...FontUtils.fontFamily.platform.EXP_NEUE,
            fontSize: variables.fontSizeLabel,
            color: theme.textError,
        },

        textFileUpload: {
            ...headlineFont,
            fontSize: variables.fontSizeXLarge,
            color: theme.text,
            textAlign: 'center',
        },

        textDropZone: {
            ...headlineFont,
            fontSize: variables.fontSizeXLarge,
            textAlign: 'center',
        },

        subTextFileUpload: {
            ...FontUtils.fontFamily.platform.EXP_NEUE,
            lineHeight: variables.lineHeightLarge,
            textAlign: 'center',
            color: theme.text,
        },

        furtherDetailsText: {
            ...FontUtils.fontFamily.platform.EXP_NEUE,
            fontSize: variables.fontSizeSmall,
            color: theme.textSupporting,
        },

        lh14: {
            lineHeight: variables.lineHeightSmall,
        },

        lh16: {
            lineHeight: 16,
        },

        lh20: {
            lineHeight: 20,
        },

        lh140Percent: {
            lineHeight: '140%',
        },

        formHelp: {
            color: theme.textSupporting,
            fontSize: variables.fontSizeLabel,
            lineHeight: variables.lineHeightNormal,
            marginBottom: 4,
        },

        formError: {
            color: theme.textError,
            fontSize: variables.fontSizeLabel,
            lineHeight: variables.lineHeightNormal,
            marginBottom: 4,
        },

        formSuccess: {
            color: theme.success,
            fontSize: variables.fontSizeLabel,
            lineHeight: 18,
            marginBottom: 4,
        },

        signInPage: {
            backgroundColor: theme.highlightBG,
            minHeight: '100%',
            flex: 1,
        },

        signInPageHeroCenter: {
            position: 'absolute',
            top: 0,
            left: 0,
            right: 0,
            bottom: 0,
            justifyContent: 'center',
            alignItems: 'center',
        },

        signInPageGradient: {
            height: '100%',
            width: 540,
            position: 'absolute',
            top: 0,
            left: 0,
        },

        signInPageGradientMobile: {
            height: 300,
            width: '100%',
            position: 'absolute',
            top: 0,
            left: 0,
        },

        signInBackground: {
            position: 'absolute',
            bottom: 0,
            left: 0,
            minHeight: 700,
        },

        signInPageInner: {
            marginLeft: 'auto',
            marginRight: 'auto',
            height: '100%',
            width: '100%',
        },

        signInPageContentTopSpacer: {
            maxHeight: 132,
            minHeight: 24,
        },

        signInPageContentTopSpacerSmallScreens: {
            maxHeight: 132,
            minHeight: 45,
        },

        signInPageLeftContainer: {
            paddingLeft: 40,
            paddingRight: 40,
        },

        signInPageLeftContainerWide: {
            maxWidth: variables.sideBarWidth,
        },

        signInPageWelcomeFormContainer: {
            maxWidth: CONST.SIGN_IN_FORM_WIDTH,
        },

        signInPageWelcomeTextContainer: {
            width: CONST.SIGN_IN_FORM_WIDTH,
        },

        changeExpensifyLoginLinkContainer: {
            flexDirection: 'row',
            flexWrap: 'wrap',
            ...wordBreak.breakWord,
        },

        searchSplitContainer: {
            flex: 1,
            flexDirection: 'row',
            marginLeft: variables.navigationTabBarSize + variables.sideBarWithLHBWidth,
        },

        searchSidebar: {
            width: variables.sideBarWithLHBWidth,
            height: '100%',
            justifyContent: 'space-between',
            borderRightWidth: 1,
            borderColor: theme.border,
            marginLeft: variables.navigationTabBarSize,
        },

        // Sidebar Styles
        sidebar: {
            backgroundColor: theme.sidebar,
            height: '100%',
        },

        canvasContainer: {
            // Adding border to prevent a bug with the appearance of lines during gesture events for MultiGestureCanvas
            borderWidth: 1,
            borderColor: theme.appBG,
        },

        sidebarAvatar: {
            borderRadius: variables.sidebarAvatarSize,
            height: variables.sidebarAvatarSize,
            width: variables.sidebarAvatarSize,
        },

        selectedAvatarBorder: {
            padding: 1,
            borderWidth: 2,
            borderRadius: 20,
            height: variables.sidebarAvatarSize + 6,
            width: variables.sidebarAvatarSize + 6,
            borderColor: theme.success,
            right: -3,
            top: -3,
        },

        floatingActionButton: {
            backgroundColor: theme.success,
            height: variables.componentSizeLarge,
            width: variables.componentSizeLarge,
            borderRadius: 999,
            alignItems: 'center',
            justifyContent: 'center',
        },

        floatingActionButtonSmall: {
            width: variables.componentSizeNormal,
            height: variables.componentSizeNormal,
        },

        topBarLabel: {
            color: theme.text,
            fontSize: variables.fontSizeXLarge,
            ...headlineFont,
        },

        breadcrumbsContainer: {
            minHeight: 24,
        },

        breadcrumb: {
            color: theme.textSupporting,
            fontSize: variables.breadcrumbsFontSize,
            ...headlineFont,
        },

        breadcrumbStrong: {
            color: theme.text,
            fontSize: variables.breadcrumbsFontSize,
        },

        breadcrumbSeparator: {
            color: theme.icon,
            fontSize: variables.breadcrumbsFontSize,
            ...headlineFont,
        },

        breadcrumbLogo: {
            top: 1.66, // Pixel-perfect alignment due to a small difference between logo height and breadcrumb text height
        },

        onboardingNavigatorOuterView: {
            flex: 1,
            justifyContent: 'center',
            alignItems: 'center',
        },

        onlyEmojisText: {
            fontSize: variables.fontSizeOnlyEmojis,
            lineHeight: variables.fontSizeOnlyEmojisHeight,
        },

        onlyEmojisTextLineHeight: {
            lineHeight: variables.fontSizeOnlyEmojisHeight,
        },

        emojisWithTextFontSizeAligned: {
            fontSize: variables.fontSizeEmojisWithinText,
            marginVertical: -7,
        },

        customEmojiFontAlignment: {
            marginTop: -variables.fontSizeNormal,
        },

        emojisFontFamily: {
            fontFamily: FontUtils.fontFamily.platform.SYSTEM.fontFamily,
        },

        emojisWithTextFontSize: {
            fontSize: variables.fontSizeEmojisWithinText,
        },

        emojisWithTextFontFamily: {
            fontFamily: FontUtils.fontFamily.platform.SYSTEM.fontFamily,
        },

        createMenuContainer: {
            width: variables.sideBarWidth - 40,
            paddingVertical: variables.componentBorderRadiusLarge,
        },

        createMenuHeaderText: {
            ...FontUtils.fontFamily.platform.EXP_NEUE,
            fontSize: variables.fontSizeLabel,
            color: theme.textSupporting,
        },

        popoverMenuItem: {
            flexDirection: 'row',
            borderRadius: 0,
            paddingHorizontal: 20,
            paddingVertical: 12,
            justifyContent: 'space-between',
            width: '100%',
        },

        popoverMenuIcon: {
            width: variables.componentSizeNormal,
            justifyContent: 'center',
            alignItems: 'center',
        },

        popoverIconCircle: {
            backgroundColor: theme.buttonDefaultBG,
            borderRadius: variables.buttonBorderRadius,
            height: variables.h40,
            width: variables.w46,
        },

        rightLabelMenuItem: {
            fontSize: variables.fontSizeLabel,
            color: theme.textSupporting,
        },

        popoverMenuText: {
            fontSize: variables.fontSizeNormal,
            color: theme.heading,
        },

        popoverInnerContainer: {
            paddingTop: 0, // adjusting this because the mobile modal adds additional padding that we don't need for our layout
            backgroundColor: theme.modalBackground,
        },

        chatLinkRowPressable: {
            minWidth: 0,
            textDecorationLine: 'none',
            flex: 1,
        },

        sidebarLink: {
            textDecorationLine: 'none',
        },

        sidebarLinkInner: {
            alignItems: 'center',
            flexDirection: 'row',
            paddingLeft: 20,
            paddingRight: 20,
        },

        sidebarLinkInnerLHN: {
            alignItems: 'center',
            flexDirection: 'row',
            paddingLeft: 8,
            paddingRight: 8,
            marginHorizontal: 12,
            borderRadius: variables.componentBorderRadiusNormal,
        },

        sidebarLinkText: {
            color: theme.textSupporting,
            fontSize: variables.fontSizeNormal,
            textDecorationLine: 'none',
            overflow: 'hidden',
        },

        sidebarLinkHover: {
            backgroundColor: theme.sidebarHover,
        },

        sidebarLinkActive: {
            backgroundColor: theme.activeComponentBG,
            textDecorationLine: 'none',
        },

        sidebarLinkTextBold: {
            ...FontUtils.fontFamily.platform.EXP_NEUE_BOLD,
            color: theme.heading,
        },

        sidebarLinkActiveText: {
            color: theme.textSupporting,
            fontSize: variables.fontSizeNormal,
            textDecorationLine: 'none',
            overflow: 'hidden',
        },

        optionItemAvatarNameWrapper: {
            minWidth: 0,
            flex: 1,
        },

        optionDisplayName: {
            ...FontUtils.fontFamily.platform.EXP_NEUE,
            minHeight: variables.alternateTextHeight,
            lineHeight: variables.lineHeightXLarge,
            ...whiteSpace.noWrap,
        },

        optionDisplayNameCompact: {
            minWidth: 'auto',
            flexBasis: 'auto',
            flexGrow: 0,
            flexShrink: 1,
        },

        displayNameTooltipEllipsis: {
            position: 'absolute',
            opacity: 0,
            right: 0,
            bottom: 0,
        },

        optionAlternateText: {
            minHeight: variables.alternateTextHeight,
            lineHeight: variables.lineHeightXLarge,
        },

        optionAlternateTextCompact: {
            flexShrink: 1,
            flexGrow: 1,
            flexBasis: 'auto',
            ...optionAlternateTextPlatformStyles,
        },

        optionRow: {
            minHeight: variables.optionRowHeight,
            paddingTop: 12,
            paddingBottom: 12,
        },

        optionRowWithPadding: {
            paddingTop: 12,
            paddingBottom: 12,
        },

        optionRowDisabled: {
            color: theme.textSupporting,
        },

        optionRowCompact: {
            height: variables.optionRowHeightCompact,
            minHeight: variables.optionRowHeightCompact,
            paddingTop: 12,
            paddingBottom: 12,
        },

        optionsListSectionHeader: {
            marginTop: 8,
            marginBottom: 4,
        },

        emptyWorkspaceIllustrationStyle: {
            marginTop: 12,
            marginBottom: -20,
        },

        emptyWorkspaceListIllustrationStyle: {
            marginTop: 12,
            marginBottom: -20,
            height: '100%',
        },

        appContent: {
            backgroundColor: theme.appBG,
            overflow: 'hidden',
        },

        appContentHeader: {
            height: variables.contentHeaderHeight,
            justifyContent: 'center',
            display: 'flex',
            paddingRight: 20,
        },

        appContentHeaderTitle: {
            alignItems: 'center',
            flexDirection: 'row',
        },

        LHNToggle: {
            alignItems: 'center',
            height: variables.contentHeaderHeight,
            justifyContent: 'center',
            paddingRight: 10,
            paddingLeft: 20,
        },

        chatContentScrollView: {
            flexGrow: 1,
            justifyContent: 'flex-start',
            paddingBottom: 16,
            ...chatContentScrollViewPlatformStyles,
        },

        // Chat Item
        chatItem: {
            display: 'flex',
            flexDirection: 'row',
            paddingTop: 8,
            paddingBottom: 8,
            paddingLeft: 20,
            paddingRight: 20,
        },

        chatItemRightGrouped: {
            flexGrow: 1,
            flexShrink: 1,
            flexBasis: 0,
            position: 'relative',
            marginLeft: variables.chatInputSpacing,
        },

        chatItemRight: {
            flexGrow: 1,
            flexShrink: 1,
            flexBasis: 'auto',
            position: 'relative',
        },

        chatItemMessageHeader: {
            alignItems: 'center',
            display: 'flex',
            flexDirection: 'row',
            flexWrap: 'nowrap',
        },

        chatItemMessageHeaderSender: {
            color: theme.heading,
            ...FontUtils.fontFamily.platform.EXP_NEUE_BOLD,
            fontSize: variables.fontSizeNormal,
            lineHeight: variables.lineHeightXLarge,
            ...wordBreak.breakWord,
        },

        chatItemMessageHeaderTimestamp: {
            flexShrink: 0,
            color: theme.textSupporting,
            fontSize: variables.fontSizeSmall,
            paddingTop: 2,
        },

        chatItemMessageHeaderPolicy: {
            color: theme.textSupporting,
            fontSize: variables.fontSizeSmall,
        },

        chatItemMessage: {
            color: theme.text,
            fontSize: variables.fontSizeNormal,
            ...FontUtils.fontFamily.platform.EXP_NEUE,
            lineHeight: variables.lineHeightXLarge,
            maxWidth: '100%',
            ...whiteSpace.preWrap,
            ...wordBreak.breakWord,
        },

        chatDelegateMessage: {
            color: theme.textSupporting,
            fontSize: 11,
            ...FontUtils.fontFamily.platform.EXP_NEUE,
            lineHeight: variables.lineHeightXLarge,
            maxWidth: '100%',
            ...whiteSpace.preWrap,
            ...wordBreak.breakWord,
        },

        renderHTMLTitle: {
            color: theme.text,
            fontSize: variables.fontSizeNormal,
            ...FontUtils.fontFamily.platform.EXP_NEUE,
            lineHeight: variables.lineHeightXLarge,
            maxWidth: '100%',
            ...whiteSpace.preWrap,
            ...wordBreak.breakWord,
        },

        renderHTML: {
            maxWidth: '100%',
            ...whiteSpace.preWrap,
            ...wordBreak.breakWord,
        },

        chatItemComposeWithFirstRow: {
            minHeight: 90,
        },

        chatItemFullComposeRow: {
            ...sizing.h100,
        },

        chatItemComposeBoxColor: {
            borderColor: theme.border,
        },

        chatItemComposeBoxFocusedColor: {
            borderColor: theme.borderFocus,
        },

        chatItemComposeBox: {
            backgroundColor: theme.componentBG,
            borderWidth: 1,
            borderRadius: variables.componentBorderRadiusRounded,
            minHeight: variables.componentSizeMedium,
        },

        chatItemFullComposeBox: {
            ...flex.flex1,
            ...sizing.h100,
        },

        chatFooter: {
            paddingLeft: 20,
            paddingRight: 20,
            display: 'flex',
            backgroundColor: theme.appBG,
        },

        chatFooterFullCompose: {
            height: '100%',
            paddingTop: 20,
        },

        chatItemDraft: {
            display: 'flex',
            flexDirection: 'row',
            paddingTop: 8,
            paddingBottom: 8,
            paddingLeft: 20,
            paddingRight: 20,
        },

        chatItemReactionsDraftRight: {
            marginLeft: 52,
        },

        // Be extremely careful when editing the compose styles, as it is easy to introduce regressions.
        // Make sure you run the following tests against any changes: #12669
        textInputCompose: addOutlineWidth(
            theme,
            {
                backgroundColor: theme.componentBG,
                borderColor: theme.border,
                color: theme.text,
                ...FontUtils.fontFamily.platform.EXP_NEUE,
                fontSize: variables.fontSizeNormal,
                borderWidth: 0,
                height: 'auto',
                lineHeight: variables.lineHeightXLarge,
                ...overflowXHidden,

                // On Android, multiline TextInput with height: 'auto' will show extra padding unless they are configured with
                // paddingVertical: 0, alignSelf: 'center', and verticalAlign: 'middle'

                paddingHorizontal: variables.avatarChatSpacing,
                paddingTop: 0,
                paddingBottom: 0,
                alignSelf: 'center',
                verticalAlign: 'middle',
            },
            0,
        ),

        textInputFullCompose: {
            alignSelf: 'stretch',
            flex: 1,
            maxHeight: '100%',
            verticalAlign: 'top',
        },

        textInputCollapseCompose: {
            maxHeight: '100%',
            flex: 4,
        },

        // composer padding should not be modified unless thoroughly tested against the cases in this PR: #12669
        textInputComposeSpacing: {
            paddingVertical: 5,
            ...flex.flexRow,
            flex: 1,
        },

        textInputComposeBorder: {
            borderLeftWidth: 1,
            borderColor: theme.border,
        },

        chatItemSubmitButton: {
            alignSelf: 'flex-end',
            borderRadius: variables.componentBorderRadiusRounded,
            backgroundColor: theme.transparent,
            height: 40,
            padding: 10,
            margin: 3,
            justifyContent: 'center',
        },

        emojiPickerContainer: {
            backgroundColor: theme.componentBG,
        },

        emojiHeaderContainer: {
            backgroundColor: theme.componentBG,
            display: 'flex',
            height: CONST.EMOJI_PICKER_HEADER_HEIGHT,
            justifyContent: 'center',
        },

        emojiSkinToneTitle: {
            ...spacing.pv1,
            ...FontUtils.fontFamily.platform.EXP_NEUE_BOLD,
            color: theme.heading,
            fontSize: variables.fontSizeSmall,
        },

        // Emoji Picker Styles
        emojiText: {
            textAlign: 'center',
            fontSize: variables.emojiSize,
            ...spacing.pv0,
            ...spacing.ph0,
            lineHeight: variables.emojiLineHeight,
        },

        emojiItem: {
            width: '100%',
            textAlign: 'center',
            borderRadius: 8,
            paddingTop: 2,
            paddingBottom: 2,
            height: CONST.EMOJI_PICKER_ITEM_HEIGHT,
            flexShrink: 1,
            ...userSelect.userSelectNone,
        },

        emojiItemHighlighted: {
            transition: '0.2s ease',
            backgroundColor: theme.buttonDefaultBG,
        },

        emojiItemKeyboardHighlighted: {
            transition: '0.2s ease',
            borderWidth: 1,
            borderColor: theme.link,
            borderRadius: variables.buttonBorderRadius,
        },

        categoryShortcutButton: {
            flex: 1,
            borderRadius: 8,
            height: CONST.EMOJI_PICKER_ITEM_HEIGHT,
            alignItems: 'center',
            justifyContent: 'center',
        },

        chatItemEmojiButton: {
            alignSelf: 'flex-end',
            borderRadius: variables.buttonBorderRadius,
            height: 40,
            marginVertical: 3,
            paddingHorizontal: 10,
            justifyContent: 'center',
        },

        editChatItemEmojiWrapper: {
            marginRight: 3,
            alignSelf: 'flex-end',
        },

        composerSizeButton: {
            alignSelf: 'center',
            height: 32,
            width: 32,
            padding: 6,
            marginHorizontal: 3,
            borderRadius: variables.componentBorderRadiusRounded,
            backgroundColor: theme.transparent,
            justifyContent: 'center',
        },

        chatItemPDFAttachmentLoading: {
            backgroundColor: 'transparent',
            borderColor: theme.border,
            borderWidth: 1,
            borderRadius: variables.componentBorderRadiusNormal,
            ...flex.alignItemsCenter,
            ...flex.justifyContentCenter,
        },

        exampleCheckImage: {
            width: '100%',
            height: 80,
            borderColor: theme.border,
            borderWidth: 1,
            borderRadius: variables.componentBorderRadiusNormal,
        },

        singleAvatar: {
            height: 24,
            width: 24,
            backgroundColor: theme.icon,
            borderRadius: 12,
        },

        singleAvatarSmall: {
            height: 16,
            width: 16,
            backgroundColor: theme.icon,
            borderRadius: 8,
        },

        singleAvatarMedium: {
            height: 52,
            width: 52,
            backgroundColor: theme.icon,
            borderRadius: 52,
        },

        singleAvatarMediumLarge: {
            height: 60,
            width: 60,
            backgroundColor: theme.icon,
            borderRadius: 80,
        },

        secondAvatar: {
            position: 'absolute',
            right: -18,
            bottom: -18,
            borderWidth: 2,
            borderRadius: 14,
            borderColor: 'transparent',
        },

        secondAvatarSmall: {
            position: 'absolute',
            right: -14,
            bottom: -14,
            borderWidth: 2,
            borderRadius: 10,
            borderColor: 'transparent',
        },

        secondAvatarMedium: {
            position: 'absolute',
            right: -36,
            bottom: -36,
            borderWidth: 3,
            borderRadius: 52,
            borderColor: 'transparent',
        },

        secondAvatarMediumLarge: {
            position: 'absolute',
            right: -42,
            bottom: -42,
            borderWidth: 3,
            borderRadius: 80,
            borderColor: 'transparent',
        },

        secondAvatarSubscript: {
            position: 'absolute',
            right: -6,
            bottom: -6,
        },

        secondAvatarSubscriptXLarge: {
            position: 'absolute',
            right: -10,
            bottom: -10,
        },

        secondAvatarSubscriptCompact: {
            position: 'absolute',
            bottom: -4,
            right: -4,
        },

        secondAvatarSubscriptSmallNormal: {
            position: 'absolute',
            bottom: 0,
            right: 0,
        },

        secondAvatarInline: {
            bottom: -3,
            right: -25,
            borderWidth: 3,
            borderRadius: 18,
            borderColor: theme.cardBorder,
            backgroundColor: theme.appBG,
        },

        avatarXLarge: {
            width: variables.avatarSizeXLarge,
            height: variables.avatarSizeXLarge,
        },

        avatarInnerText: {
            color: theme.text,
            fontSize: variables.fontSizeSmall,
            lineHeight: undefined,
            marginLeft: -3,
            textAlign: 'center',
        },

        avatarInnerTextSmall: {
            color: theme.text,
            fontSize: variables.fontSizeExtraSmall,
            lineHeight: undefined,
            marginLeft: -2,
            textAlign: 'center',
            zIndex: 10,
        },

        emptyAvatar: {
            height: variables.avatarSizeNormal,
            width: variables.avatarSizeNormal,
        },

        emptyAvatarSmall: {
            height: variables.avatarSizeSmall,
            width: variables.avatarSizeSmall,
        },

        emptyAvatarSmaller: {
            height: variables.avatarSizeSmaller,
            width: variables.avatarSizeSmaller,
        },

        emptyAvatarMedium: {
            height: variables.avatarSizeMedium,
            width: variables.avatarSizeMedium,
        },

        emptyAvatarLarge: {
            height: variables.avatarSizeLarge,
            width: variables.avatarSizeLarge,
        },

        emptyAvatarXLarge: {
            height: variables.avatarSizeXLarge,
            width: variables.avatarSizeXLarge,
        },

        emptyAvatarMargin: {
            marginRight: variables.avatarChatSpacing,
        },

        emptyAvatarMarginChat: {
            marginRight: variables.avatarChatSpacing - 12,
        },

        emptyAvatarMarginSmall: {
            marginRight: variables.avatarChatSpacing - 4,
        },

        emptyAvatarMarginSmaller: {
            marginRight: variables.avatarChatSpacing - 4,
        },

        borderTop: {
            borderTopWidth: variables.borderTopWidth,
            borderColor: theme.border,
        },

        borderTopRounded: {
            borderTopWidth: 1,
            borderColor: theme.border,
            borderTopLeftRadius: variables.componentBorderRadiusNormal,
            borderTopRightRadius: variables.componentBorderRadiusNormal,
        },

        borderBottomRounded: {
            borderBottomWidth: 1,
            borderColor: theme.border,
            borderBottomLeftRadius: variables.componentBorderRadiusNormal,
            borderBottomRightRadius: variables.componentBorderRadiusNormal,
        },

        borderBottom: {
            borderBottomWidth: 1,
            borderColor: theme.border,
        },

        borderNone: {
            borderWidth: 0,
            borderBottomWidth: 0,
        },
        borderTransparent: {
            borderColor: 'transparent',
        },

        borderRight: {
            borderRightWidth: 1,
            borderColor: theme.border,
        },

        borderLeft: {
            borderLeftWidth: 1,
            borderColor: theme.border,
        },

        pointerEventsNone,

        pointerEventsAuto,

        pointerEventsBoxNone,

        headerBar: {
            overflow: 'hidden',
            justifyContent: 'center',
            display: 'flex',
            paddingLeft: 20,
            height: variables.contentHeaderHeight,
            width: '100%',
        },

        reportSearchHeaderBar: {
            overflow: 'hidden',
            justifyContent: 'center',
            display: 'flex',
            width: '100%',
            height: 52,
        },

        searchResultsHeaderBar: {
            display: 'flex',
            height: variables.contentHeaderDesktopHeight,
            zIndex: variables.popoverZIndex,
            position: 'relative',
            paddingLeft: 20,
            paddingRight: 12,
        },

        headerBarHeight: {
            height: variables.contentHeaderHeight,
        },

        imageViewContainer: {
            width: '100%',
            height: '100%',
            alignItems: 'center',
            justifyContent: 'center',
        },

        imageModalPDF: {
            flex: 1,
            backgroundColor: theme.modalBackground,
        },

        imageModalImageCenterContainer: {
            alignItems: 'center',
            flex: 1,
            justifyContent: 'center',
            width: '100%',
        },

        defaultAttachmentView: {
            backgroundColor: theme.sidebar,
            borderRadius: variables.componentBorderRadiusNormal,
            borderWidth: 1,
            borderColor: theme.border,
            flexDirection: 'row',
            padding: 20,
            alignItems: 'center',
        },

        notFoundTextHeader: {
            ...headlineFont,
            color: theme.heading,
            fontSize: variables.fontSizeXLarge,
            lineHeight: variables.lineHeightXXLarge,
            marginVertical: 20,
            textAlign: 'center',
        },

        blockingViewContainer: {
            paddingBottom: variables.contentHeaderHeight,
            maxWidth: 400,
            alignSelf: 'center',
        },

        blockingErrorViewContainer: {
            paddingBottom: variables.contentHeaderHeight,
            maxWidth: 475,
            alignSelf: 'center',
        },

        forcedBlockingViewContainer: {
            ...positioning.pFixed,
            top: 0,
            left: 0,
            right: 0,
            bottom: 0,
            backgroundColor: theme.appBG,
        },

        defaultModalContainer: {
            backgroundColor: theme.componentBG,
            borderColor: theme.transparent,
        },

        modalAnimatedContainer: {width: '100%'},

        modalContainerBox: {
            zIndex: 2,
            opacity: 1,
            backgroundColor: 'transparent',
        },

        modalBackdrop: {
            position: 'absolute',
            top: 0,
            bottom: 0,
            left: 0,
            right: 0,
            backgroundColor: 'black',
        },

        reportActionContextMenuMiniButton: {
            height: 28,
            width: 28,
            ...flex.alignItemsCenter,
            ...flex.justifyContentCenter,
            ...{borderRadius: variables.buttonBorderRadius},
        },

        reportActionSystemMessageContainer: {
            marginLeft: 42,
        },

        reportDetailsTitleContainer: {
            ...display.dFlex,
            ...flex.flexColumn,
            ...flex.alignItemsCenter,
            paddingHorizontal: 20,
        },

        reportDetailsRoomInfo: {
            ...flex.flex1,
            ...display.dFlex,
            ...flex.flexColumn,
            ...flex.alignItemsCenter,
        },

        reportSettingsVisibilityText: {
            textTransform: 'capitalize',
        },

        settingsPageBackground: {
            flexDirection: 'column',
            width: '100%',
            flexGrow: 1,
        },

        settingsPageBody: {
            width: '100%',
            justifyContent: 'space-around',
        },

        twoFactorAuthSection: {
            backgroundColor: theme.appBG,
            padding: 0,
        },

        twoFactorLoadingContainer: {
            alignItems: 'center',
            justifyContent: 'center',
            height: 210,
        },

        twoFactorAuthCodesContainer: {
            alignItems: 'center',
            justifyContent: 'center',
            flexDirection: 'row',
            flexWrap: 'wrap',
            gap: 12,
        },

        twoFactorAuthCode: {
            ...FontUtils.fontFamily.platform.MONOSPACE,
            width: 112,
            textAlign: 'center',
        },

        twoFactorAuthCodesButtonsContainer: {
            flexDirection: 'row',
            justifyContent: 'center',
            gap: 12,
            marginTop: 20,
            flexWrap: 'wrap',
        },

        twoFactorAuthCodesButton: {
            minWidth: 112,
        },

        twoFactorAuthCopyCodeButton: {
            minWidth: 110,
        },

        anonymousRoomFooterLogo: {
            width: 88,
            marginLeft: 0,
            height: 20,
        },
        anonymousRoomFooterLogoTaglineText: {
            ...FontUtils.fontFamily.platform.EXP_NEUE,
            fontSize: variables.fontSizeMedium,
            color: theme.text,
        },
        signInButtonAvatar: {
            width: 80,
        },

        anonymousRoomFooterSignInButton: {
            width: 110,
        },

        roomHeaderAvatarSize: {
            height: variables.componentSizeLarge,
            width: variables.componentSizeLarge,
        },

        roomHeaderAvatar: {
            backgroundColor: theme.appBG,
            borderRadius: 100,
            borderColor: theme.componentBG,
            borderWidth: 4,
        },

        roomHeaderAvatarOverlay: {
            position: 'absolute',
            top: 0,
            right: 0,
            bottom: 0,
            left: 0,
            backgroundColor: theme.overlay,
            opacity: variables.overlayOpacity,
            borderRadius: 88,
        },

        avatarInnerTextChat: {
            color: theme.text,
            fontSize: variables.fontSizeXLarge,
            ...FontUtils.fontFamily.platform.EXP_NEW_KANSAS_MEDIUM,
            textAlign: 'center',
            position: 'absolute',
            width: 88,
            left: -16,
        },

        pageWrapper: {
            width: '100%',
            alignItems: 'center',
            padding: 20,
        },
        numberPadWrapper: {
            width: '100%',
            alignItems: 'center',
            paddingHorizontal: 20,
        },

        avatarSectionWrapper: {
            width: '100%',
            alignItems: 'center',
            paddingHorizontal: 20,
            paddingBottom: 20,
        },

        avatarSectionWrapperSkeleton: {
            width: '100%',
        },

        accountSettingsSectionContainer: {
            borderBottomWidth: 1,
            borderBottomColor: theme.border,
            ...spacing.mt0,
            ...spacing.mb0,
            ...spacing.pt0,
        },

        centralPaneAnimation: {
            height: CONST.CENTRAL_PANE_ANIMATION_HEIGHT,
        },

        sectionTitle: {
            ...spacing.pv2,
            ...spacing.ph2,
            fontSize: 13,
            ...FontUtils.fontFamily.platform.EXP_NEUE,
            lineHeight: 16,
            color: theme.textSupporting,
        },

        accountSettingsSectionTitle: {
            ...FontUtils.fontFamily.platform.EXP_NEUE_BOLD,
        },

        borderedContentCard: {
            borderWidth: 1,
            borderColor: theme.border,
            borderRadius: variables.componentBorderRadiusNormal,
        },

        borderedContentCardLarge: {
            borderWidth: 1,
            borderColor: theme.border,
            borderRadius: variables.componentBorderRadiusLarge,
        },

        sectionMenuItem: {
            borderRadius: 8,
            paddingHorizontal: 16,
            paddingVertical: 8,
            height: 52,
            alignItems: 'center',
        },

        sectionSelectCircle: {
            backgroundColor: theme.cardBG,
        },

        sectionMenuItemTopDescription: {
            ...spacing.ph8,
            ...spacing.mhn8,
            width: 'auto',
        },

        subscriptionCardIcon: {
            padding: 10,
            backgroundColor: theme.border,
            borderRadius: variables.componentBorderRadius,
            height: variables.iconSizeExtraLarge,
            width: variables.iconSizeExtraLarge,
        },

        subscriptionAddedCardIcon: {
            padding: 10,
            backgroundColor: theme.buttonDefaultBG,
            borderRadius: variables.componentBorderRadius,
            height: variables.iconSizeExtraLarge,
            width: variables.iconSizeExtraLarge,
        },

        trialBannerBackgroundColor: {
            backgroundColor: theme.trialBannerBackgroundColor,
        },

        selectCircle: {
            width: variables.componentSizeSmall,
            height: variables.componentSizeSmall,
            borderColor: theme.border,
            borderWidth: 1,
            borderRadius: variables.componentSizeSmall / 2,
            justifyContent: 'center',
            alignItems: 'center',
            backgroundColor: theme.componentBG,
            marginLeft: 8,
        },

        optionSelectCircle: {
            borderRadius: variables.componentSizeSmall / 2 + 1,
            padding: 1,
        },

        unreadIndicatorContainer: {
            position: 'absolute',
            top: -10,
            left: 0,
            width: '100%',
            height: 20,
            paddingHorizontal: 20,
            flexDirection: 'row',
            alignItems: 'center',
            zIndex: 1,
            ...cursor.cursorDefault,
        },

        topUnreadIndicatorContainer: {
            position: 'relative',
            width: '100%',
            /** 17 = height of the indicator 1px + 8px top and bottom */
            height: 17,
            paddingHorizontal: 20,
            flexDirection: 'row',
            alignItems: 'center',
            zIndex: 1,
            ...cursor.cursorDefault,
        },

        unreadIndicatorLine: {
            height: 1,
            backgroundColor: theme.unreadIndicator,
            flexGrow: 1,
            marginRight: 8,
            opacity: 0.5,
        },

        threadDividerLine: {
            height: 1,
            backgroundColor: theme.border,
            flexGrow: 1,
            marginLeft: 8,
            marginRight: 20,
        },

        dividerLine: {
            height: 1,
            maxHeight: 1,
            backgroundColor: theme.border,
            flexGrow: 1,
            ...spacing.mh5,
            ...spacing.mv3,
        },

        sectionDividerLine: {
            height: 1,
            backgroundColor: theme.border,
        },

        unreadIndicatorText: {
            color: theme.unreadIndicator,
            ...FontUtils.fontFamily.platform.EXP_NEUE_BOLD,
            fontSize: variables.fontSizeSmall,
            textTransform: 'capitalize',
        },

        threadDividerText: {
            ...FontUtils.fontFamily.platform.EXP_NEUE,
            fontSize: variables.fontSizeSmall,
            textTransform: 'capitalize',
        },

        flipUpsideDown: {
            transform: `rotate(180deg)`,
        },

        navigationScreenCardStyle: {
            height: '100%',
        },

        invisible: {
            position: 'absolute',
            opacity: 0,
        },

        invisiblePopover: {
            position: 'absolute',
            opacity: 0,
            left: -9999,
            top: -9999,
        },

        containerWithSpaceBetween: {
            justifyContent: 'space-between',
            width: '100%',
            flex: 1,
        },

        detailsPageSectionContainer: {
            alignSelf: 'flex-start',
        },

        attachmentCarouselContainer: {
            height: '100%',
            width: '100%',
            display: 'flex',
            justifyContent: 'center',
            ...cursor.cursorUnset,
        },

        attachmentArrow: {
            zIndex: 23,
            position: 'absolute',
        },

        attachmentRevealButtonContainer: {
            flex: 1,
            alignItems: 'center',
            justifyContent: 'center',
            ...spacing.ph4,
        },

        arrowIcon: {
            height: 40,
            width: 40,
            alignItems: 'center',
            paddingHorizontal: 0,
            paddingTop: 0,
            paddingBottom: 0,
        },

        switchTrack: {
            width: 50,
            height: 28,
            justifyContent: 'center',
            borderRadius: 20,
            padding: 15,
        },

        switchThumb: {
            width: 22,
            height: 22,
            borderRadius: 11,
            position: 'absolute',
            left: 4,
            justifyContent: 'center',
            alignItems: 'center',
            backgroundColor: theme.appBG,
        },

        radioButtonContainer: {
            backgroundColor: theme.componentBG,
            borderRadius: 14,
            height: 28,
            width: 28,
            borderColor: theme.border,
            borderWidth: 1,
            justifyContent: 'center',
            alignItems: 'center',
        },

        newRadioButtonContainer: {
            backgroundColor: theme.componentBG,
            borderRadius: variables.componentBorderRadiusRounded,
            height: variables.iconSizeNormal,
            width: variables.iconSizeNormal,
            borderColor: theme.border,
            borderWidth: 2,
            justifyContent: 'center',
            alignItems: 'center',
        },

        toggleSwitchLockIcon: {
            width: variables.iconSizeExtraSmall,
            height: variables.iconSizeExtraSmall,
        },

        checkedContainer: {
            backgroundColor: theme.checkBox,
        },

        magicCodeInputContainer: {
            flexDirection: 'row',
            justifyContent: 'space-between',
            height: variables.inputHeight,
        },

        magicCodeInput: {
            fontSize: variables.fontSizeXLarge,
            color: theme.heading,
            lineHeight: variables.lineHeightXXXLarge,
        },

        magicCodeInputValueContainer: {
            flex: 1,
            justifyContent: 'center',
            alignItems: 'center',
            position: 'relative',
        },

        magicCodeInputCursorContainer: {
            position: 'absolute',
            textAlign: 'center',
            flexDirection: 'row',
            justifyContent: 'center',
            overflow: 'visible',
            width: '100%',
        },

        magicCodeInputCursor: {
            fontSize: 24,
            color: theme.heading,
            fontFamily: FontUtils.fontFamily.platform.EXP_NEUE.fontFamily,
            fontWeight: FontUtils.fontWeight.normal,
        },

        // Manually style transparent, in iOS Safari, an input in a container with its opacity set to
        // 0 (completely transparent) cannot handle user interaction, hence the Paste option is never shown
        inputTransparent: {
            color: 'transparent',
            // These properties are available in browser only
            ...(getBrowser()
                ? {
                      caretColor: 'transparent',
                      WebkitTextFillColor: 'transparent',
                      // After setting the input text color to transparent, it acquires the background-color.
                      // However, it is not possible to override the background-color directly as explained in this resource: https://developer.mozilla.org/en-US/docs/Web/CSS/:autofill
                      // Therefore, the transition effect needs to be delayed.
                      transitionDelay: '99999s',
                      transitionProperty: 'background-color',
                  }
                : {}),
        },

        iouAmountText: {
            ...headlineFont,
            fontSize: variables.iouAmountTextSize,
            color: theme.heading,
            lineHeight: variables.inputHeight,
        },

        iouAmountTextInput: addOutlineWidth(
            theme,
            {
                ...headlineFont,
                fontSize: variables.iouAmountTextSize,
                color: theme.heading,
                lineHeight: undefined,
                paddingHorizontal: 0,
                paddingVertical: 0,
                borderTopLeftRadius: 0,
                borderBottomLeftRadius: 0,
                borderTopRightRadius: 0,
                borderBottomRightRadius: 0,
            },
            0,
        ),

        iouAmountTextInputContainer: {
            borderWidth: 0,
            borderBottomWidth: 0,
            borderTopLeftRadius: 0,
            borderBottomLeftRadius: 0,
            borderTopRightRadius: 0,
            borderBottomRightRadius: 0,
        },

        moneyRequestConfirmationAmount: {
            ...headlineFont,
            fontSize: variables.fontSizeH1,
        },

        moneyRequestMenuItem: {
            flexDirection: 'row',
            borderRadius: 0,
            justifyContent: 'space-between',
            width: '100%',
            paddingHorizontal: 20,
            paddingVertical: 12,
        },

        moneyRequestAmountContainer: {minHeight: variables.inputHeight + 2 * (variables.formErrorLineHeight + 8)},

        requestPreviewBox: {
            marginTop: 12,
            maxWidth: variables.reportPreviewMaxWidth,
        },

        moneyRequestPreviewBox: {
            backgroundColor: theme.cardBG,
            borderRadius: variables.componentBorderRadiusLarge,
            maxWidth: variables.reportPreviewMaxWidth,
            width: '100%',
        },

        amountSplitPadding: {
            paddingTop: 2,
        },

        moneyRequestPreviewBoxAvatar: {
            // This should "hide" the right border of the last avatar
            marginRight: -2,
            marginBottom: 0,
        },

        moneyRequestLoadingHeight: {
            height: 27,
        },

        defaultCheckmarkWrapper: {
            marginLeft: 8,
            alignSelf: 'center',
        },

        fullScreenLoading: {
            backgroundColor: theme.componentBG,
            opacity: 0.8,
            justifyContent: 'center',
            alignItems: 'center',
            zIndex: 10,
        },

        reimbursementAccountFullScreenLoading: {
            backgroundColor: theme.componentBG,
            opacity: 0.8,
            justifyContent: 'flex-start',
            alignItems: 'center',
            zIndex: 10,
        },

        hiddenElementOutsideOfWindow: {
            position: 'absolute',
            top: -10000,
            left: 0,
            opacity: 0,
        },

        growlNotificationWrapper: {
            zIndex: 2,
        },

        growlNotificationContainer: {
            flex: 1,
            justifyContent: 'flex-start',
            position: 'absolute',
            width: '100%',
            top: 20,
            ...spacing.pl5,
            ...spacing.pr5,
        },

        growlNotificationDesktopContainer: {
            maxWidth: variables.sideBarWidth,
            right: 0,
            ...positioning.pFixed,
        },

        growlNotificationBox: {
            backgroundColor: theme.inverse,
            borderRadius: variables.componentBorderRadiusNormal,
            alignItems: 'center',
            flexDirection: 'row',
            justifyContent: 'space-between',
            boxShadow: `${theme.shadow}`,
            ...spacing.p5,
        },

        growlNotificationText: {
            fontSize: variables.fontSizeNormal,
            ...FontUtils.fontFamily.platform.EXP_NEUE,
            width: '90%',
            lineHeight: variables.fontSizeNormalHeight,
            color: theme.textReversed,
            ...spacing.ml4,
        },

        noSelect: {
            boxShadow: 'none',
            // After https://github.com/facebook/react-native/pull/46284 RN accepts only 3 options and undefined
            outlineStyle: undefined,
        },

        boxShadowNone: {
            boxShadow: 'none',
        },

        smallEditIcon: {
            alignItems: 'center',
            backgroundColor: theme.buttonDefaultBG,
            borderRadius: 20,
            borderWidth: 3,
            color: theme.textReversed,
            height: 40,
            width: 40,
            justifyContent: 'center',
        },

        smallEditIconWorkspace: {
            borderColor: theme.cardBG,
        },

        smallEditIconAccount: {
            borderColor: theme.appBG,
        },

        smallAvatarEditIcon: {
            position: 'absolute',
            right: -8,
            bottom: -8,
        },

        primaryMediumIcon: {
            alignItems: 'center',
            backgroundColor: theme.buttonDefaultBG,
            borderRadius: 20,
            color: theme.textReversed,
            height: 40,
            width: 40,
            justifyContent: 'center',
        },

        primaryMediumText: {
            fontSize: variables.iconSizeNormal,
        },

        workspaceOwnerAvatarWrapper: {
            margin: 6,
        },

        workspaceOwnerSectionTitle: {
            marginLeft: 6,
        },

        workspaceOwnerSectionMinWidth: {
            minWidth: 180,
        },

        workspaceTypeWrapper: {
            margin: 3,
        },

        workspaceTypeSectionTitle: {
            marginLeft: 3,
        },

        workspaceRightColumn: {
            marginLeft: 124,
        },

        workspaceThreeDotMenu: {
            justifyContent: 'flex-end',
            width: 124,
        },

        workspaceListRBR: {
            flexDirection: 'column',
            justifyContent: 'flex-start',
            marginTop: 10,
        },

        peopleRow: {
            width: '100%',
            flexDirection: 'row',
            justifyContent: 'space-between',
            alignItems: 'center',
            ...spacing.ph5,
        },

        dotIndicatorMessage: {
            display: 'flex',
            flexDirection: 'row',
            alignItems: 'center',
        },

        emptyLHNWrapper: {
            marginBottom: variables.bottomTabHeight,
        },

        emptyLHNAnimation: {
            width: 180,
            height: 180,
        },

        locationErrorLinkText: {
            textAlignVertical: 'center',
            fontSize: variables.fontSizeLabel,
        },

        sidebarPopover: {
            width: variables.sideBarWidth - 68,
        },

        shortTermsBorder: {
            borderWidth: 1,
            borderColor: theme.border,
            borderRadius: variables.componentBorderRadius,
        },

        shortTermsHorizontalRule: {
            borderBottomWidth: 1,
            borderColor: theme.border,
            ...spacing.mh3,
        },

        shortTermsLargeHorizontalRule: {
            borderWidth: 1,
            borderColor: theme.border,
            ...spacing.mh3,
        },

        shortTermsRow: {
            flexDirection: 'row',
            padding: 12,
        },

        termsCenterRight: {
            marginTop: 'auto',
            marginBottom: 'auto',
        },

        shortTermsBoldHeadingSection: {
            paddingRight: 12,
            paddingLeft: 12,
            marginTop: 12,
        },

        shortTermsHeadline: {
            ...headlineFont,
            ...whiteSpace.preWrap,
            color: theme.heading,
            fontSize: variables.fontSizeXLarge,
            lineHeight: variables.lineHeightXXLarge,
        },

        longTermsRow: {
            flexDirection: 'row',
            marginTop: 20,
        },

        collapsibleSectionBorder: {
            borderBottomWidth: 2,
            borderBottomColor: theme.border,
        },

        floatingMessageCounterWrapper: {
            position: 'absolute',
            left: '50%',
            top: 0,
            zIndex: 100,
            ...visibility.hidden,
        },

        floatingMessageCounter: {
            left: '-50%',
            ...visibility.visible,
        },

        confirmationAnimation: {
            height: 180,
            width: 180,
            marginBottom: 20,
        },

        googleSearchSeparator: {
            height: 1,
            backgroundColor: theme.border,
        },

        googleSearchText: {
            color: theme.text,
            fontSize: variables.fontSizeNormal,
            lineHeight: variables.fontSizeNormalHeight,
            ...FontUtils.fontFamily.platform.EXP_NEUE,
            flex: 1,
        },

        searchRouterTextInputContainer: {
            borderRadius: variables.componentBorderRadiusSmall,
            borderWidth: 1,
            borderBottomWidth: 1,
            paddingHorizontal: 8,
        },

        searchAutocompleteInputResults: {
            borderWidth: 1,
            borderColor: theme.border,
            height: 54,
        },

        searchAutocompleteInputResultsFocused: {
            borderWidth: 1,
            borderColor: theme.success,
        },

        searchTableHeaderActive: {
            fontWeight: FontUtils.fontWeight.bold,
        },

        zIndex10: {
            zIndex: 10,
        },

        height4: {
            height: 16,
        },

        searchListContentContainerStyles: {
            paddingTop: variables.searchListContentMarginTop,
        },

        searchListHeaderContainerStyle: {
            width: '100%',
            flexDirection: 'row',
            alignItems: 'center',
            ...userSelect.userSelectNone,
            paddingBottom: 12,
            backgroundColor: theme.appBG,
            justifyContent: 'flex-start',
        },

        groupSearchListTableContainerStyle: {
            minHeight: variables.h28,
            paddingBottom: 0,
        },

        narrowSearchRouterInactiveStyle: {
            left: 0,
            right: 0,
            position: 'absolute',
            zIndex: variables.searchTopBarZIndex,
            backgroundColor: theme.appBG,
        },

        iPhoneXSafeArea: {
            backgroundColor: theme.appBG,
            flex: 1,
        },

        transferBalancePayment: {
            borderWidth: 1,
            borderRadius: variables.componentBorderRadiusNormal,
            borderColor: theme.border,
        },

        transferBalanceSelectedPayment: {
            borderColor: theme.iconSuccessFill,
        },

        transferBalanceBalance: {
            fontSize: 48,
        },

        imageCropContainer: {
            overflow: 'hidden',
            alignItems: 'center',
            justifyContent: 'center',
            backgroundColor: theme.imageCropBackgroundColor,
            ...cursor.cursorMove,
        },

        sliderKnobTooltipView: {
            height: variables.sliderKnobSize,
            width: variables.sliderKnobSize,
            borderRadius: variables.sliderKnobSize / 2,
        },

        sliderKnob: {
            backgroundColor: theme.success,
            position: 'absolute',
            height: variables.sliderKnobSize,
            width: variables.sliderKnobSize,
            borderRadius: variables.sliderKnobSize / 2,
            left: -(variables.sliderKnobSize / 2),
            ...cursor.cursorPointer,
        },

        sliderBar: {
            backgroundColor: theme.border,
            height: variables.sliderBarHeight,
            borderRadius: variables.sliderBarHeight / 2,
            alignSelf: 'stretch',
            justifyContent: 'center',
        },

        screenCenteredContainer: {
            flex: 1,
            justifyContent: 'center',
            marginBottom: 40,
            padding: 16,
        },

        inlineSystemMessage: {
            color: theme.textSupporting,
            fontSize: variables.fontSizeLabel,
            ...FontUtils.fontFamily.platform.EXP_NEUE,
            marginLeft: 6,
        },

        fullScreen: {
            position: 'absolute',
            top: 0,
            left: 0,
            right: 0,
            bottom: 0,
        },

        overlayBackground: {
            backgroundColor: theme.overlay,
        },

        invisibleOverlay: {
            backgroundColor: theme.transparent,
            zIndex: 1000,
        },

        invisibleImage: {
            opacity: 0,
            width: 200,
            height: 200,
        },

        dropWrapper: {
            zIndex: 2,
        },

        fileDropOverlay: {
            backgroundColor: theme.fileDropUIBG,
        },

        attachmentDropText: {
            color: theme.textAttachmentDropZone,
        },

        receiptDropText: {
            color: theme.textReceiptDropZone,
        },

        flashButtonContainer: {
            position: 'absolute',
            top: 20,
            right: 20,
        },

        bgGreenSuccess: {
            backgroundColor: colors.green400,
        },

        webButtonShadow: {
            boxShadow: `0px 0px 24px 16px ${theme.appBG}`,
        },

        buttonShadow: {
            boxShadow: [
                {
                    offsetX: 0,
                    offsetY: 0,
                    blurRadius: '24px',
                    spreadDistance: '16px',
                    color: theme.appBG,
                },
            ],
        },

        buttonShadowContainer: {
            height: 52,
            width: 52,
            borderTopLeftRadius: 26,
            borderBottomLeftRadius: 26,
        },

        receiptsSubmitButton: {
            position: 'absolute',
            right: 16,
            top: 8,
            backgroundColor: theme.appBG,
        },

        receiptPlaceholder: {
            height: 52,
            marginRight: 8,
            width: variables.w44,
            borderRadius: variables.componentBorderRadiusSmall,
            backgroundColor: theme.hoverComponentBG,
        },

        isDraggingOver: {
            backgroundColor: theme.fileDropUIBG,
        },

        cardSectionContainer: {
            backgroundColor: theme.cardBG,
            borderRadius: variables.componentBorderRadiusLarge,
            width: 'auto',
            textAlign: 'left',
            overflow: 'hidden',
            marginBottom: 20,
            marginHorizontal: variables.sectionMargin,
        },

        cardSectionIllustration: {
            width: 'auto',
            height: variables.sectionIllustrationHeight,
        },

        twoFAIllustration: {
            width: 'auto',
            height: 140,
        },

        cardSectionTitle: {
            fontSize: variables.fontSizeLarge,
            lineHeight: variables.lineHeightXLarge,
        },

        emptyCardSectionTitle: {
            fontSize: variables.fontSizeXLarge,
            lineHeight: variables.lineHeightXXLarge,
            textAlign: 'center',
        },

        emptyCardSectionSubtitle: {
            fontSize: variables.fontSizeNormal,
            lineHeight: variables.lineHeightXLarge,
            color: theme.textSupporting,
            textAlign: 'center',
        },

        transferBalance: {
            width: 'auto',
            borderRadius: 0,
            height: 64,
            alignItems: 'center',
        },

        paymentMethod: {
            paddingHorizontal: 20,
            minHeight: variables.optionRowHeight,
        },

        chatFooterBanner: {
            borderRadius: variables.componentBorderRadius,
            ...wordBreak.breakWord,
        },

        deeplinkWrapperContainer: {
            padding: 20,
            flex: 1,
            alignItems: 'center',
            justifyContent: 'center',
            backgroundColor: theme.appBG,
        },

        deeplinkWrapperMessage: {
            flex: 1,
            alignItems: 'center',
            justifyContent: 'center',
        },

        deeplinkWrapperFooter: {
            paddingTop: 80,
            paddingBottom: 45,
        },

        emojiReactionBubble: {
            borderRadius: 28,
            alignItems: 'center',
            justifyContent: 'center',
            flexDirection: 'row',
            alignSelf: 'flex-start',
        },

        emojiReactionListHeader: {
            marginTop: 8,
            paddingBottom: 20,
            borderBottomColor: theme.border,
            borderBottomWidth: 1,
            marginHorizontal: 20,
        },
        emojiReactionListHeaderBubble: {
            paddingVertical: 2,
            paddingHorizontal: 8,
            borderRadius: 28,
            backgroundColor: theme.border,
            alignItems: 'center',
            justifyContent: 'center',
            flexDirection: 'row',
            alignSelf: 'flex-start',
            marginRight: 4,
        },

        reactionListHeaderText: {
            color: theme.textSupporting,
            marginLeft: 8,
            alignSelf: 'center',
        },

        miniQuickEmojiReactionText: {
            fontSize: 18,
            lineHeight: 22,
            verticalAlign: 'middle',
        },

        emojiReactionBubbleText: {
            verticalAlign: 'middle',
        },

        stickyHeaderEmoji: {
            position: 'absolute',
            ...spacing.mh4,
        },

        reactionCounterText: {
            fontSize: 13,
            marginLeft: 4,
            fontWeight: FontUtils.fontWeight.bold,
        },

        fontColorReactionLabel: {
            color: theme.tooltipSupportingText,
        },

        reactionEmojiTitle: {
            fontSize: variables.iconSizeLarge,
            lineHeight: variables.iconSizeXLarge,
        },

        textReactionSenders: {
            color: theme.tooltipPrimaryText,
            ...wordBreak.breakWord,
        },

        distanceLabelWrapper: {
            backgroundColor: colors.green500,
            paddingHorizontal: 8,
            paddingVertical: 4,
            borderRadius: 4,
            textAlign: 'center',
        },
        distanceLabelText: {
            fontSize: 13,
            fontWeight: FontUtils.fontWeight.bold,
            color: colors.productLight100,
        },

        productTrainingTooltipWrapper: {
            backgroundColor: theme.tooltipHighlightBG,
            borderRadius: variables.componentBorderRadiusNormal,
        },

        productTrainingTooltipText: {
            fontSize: variables.fontSizeLabel,
            color: theme.textReversed,
            lineHeight: variables.lineHeightLarge,
            flexShrink: 1,
        },

        quickReactionsContainer: {
            gap: 12,
            flexDirection: 'row',
            paddingHorizontal: 25,
            paddingVertical: 12,
            justifyContent: 'space-between',
        },

        reactionListContainer: {
            maxHeight: variables.listItemHeightNormal * 5.75,
            ...spacing.pv2,
        },

        reactionListContainerFixedWidth: {
            maxWidth: variables.popoverWidth,
        },

        validateCodeDigits: {
            color: theme.text,
            ...FontUtils.fontFamily.platform.EXP_NEUE,
            fontSize: variables.fontSizeXXLarge,
            letterSpacing: 4,
        },

        footerWrapper: {
            fontSize: variables.fontSizeNormal,
            paddingTop: 64,
            maxWidth: 1100, // Match footer across all Expensify platforms
        },

        footerColumnsContainer: {
            flex: 1,
            flexWrap: 'wrap',
            marginBottom: 40,
            marginHorizontal: -16,
        },

        footerTitle: {
            fontSize: variables.fontSizeLarge,
            color: theme.success,
            marginBottom: 16,
        },

        textSuccess: {
            color: theme.success,
        },

        footerRow: {
            paddingVertical: 4,
            marginBottom: 8,
            color: theme.textLight,
            fontSize: variables.fontSizeMedium,
        },

        footerBottomLogo: {
            marginTop: 40,
            width: '100%',
        },

        datePickerPopover: {
            backgroundColor: theme.appBG,
            width: '100%',
            alignSelf: 'center',
            zIndex: 100,
            marginTop: 8,
        },

        loginHeroHeader: {
            ...FontUtils.fontFamily.platform.EXP_NEW_KANSAS_MEDIUM,
            color: theme.success,
            textAlign: 'center',
        },

        newKansasLarge: {
            ...headlineFont,
            fontSize: variables.fontSizeXLarge,
            lineHeight: variables.lineHeightXXLarge,
        },

        eReceiptAmount: {
            ...headlineFont,
            fontSize: variables.fontSizeXXXLarge,
            color: colors.green400,
        },

        eReceiptAmountLarge: {
            ...headlineFont,
            fontSize: variables.fontSizeEReceiptLarge,
            textAlign: 'center',
        },

        eReceiptCurrency: {
            ...headlineFont,
            fontSize: variables.fontSizeXXLarge,
        },

        eReceiptMerchant: {
            ...FontUtils.fontFamily.platform.EXP_NEUE,
            fontSize: variables.fontSizeXLarge,
            lineHeight: variables.lineHeightXXLarge,
            color: theme.textColorfulBackground,
        },

        eReceiptWaypointTitle: {
            ...FontUtils.fontFamily.platform.EXP_NEUE,
            fontSize: variables.fontSizeSmall,
            lineHeight: variables.lineHeightSmall,
            color: colors.green400,
        },

        eReceiptWaypointAddress: {
            ...FontUtils.fontFamily.platform.MONOSPACE,
            fontSize: variables.fontSizeSmall,
            lineHeight: variables.lineHeightSmall,
            color: theme.textColorfulBackground,
        },

        eReceiptGuaranteed: {
            ...FontUtils.fontFamily.platform.MONOSPACE,
            fontSize: variables.fontSizeSmall,
            lineHeight: variables.lineHeightSmall,
            color: theme.textColorfulBackground,
        },

        eReceiptBackground: {
            ...sizing.w100,
            borderRadius: 20,
            position: 'absolute',
            top: 0,
            left: 0,
            height: 540,
        },

        eReceiptPanel: {
            ...spacing.p5,
            ...spacing.pb8,
            ...spacing.m5,
            backgroundColor: colors.green800,
            borderRadius: 20,
            width: 335,
            overflow: 'hidden',
        },

        eReceiptBackgroundThumbnail: {
            ...sizing.w100,
            position: 'absolute',
            aspectRatio: 335 / 540,
            top: 0,
        },

        eReceiptContainer: {
            width: variables.eReceiptBGHWidth,
            minHeight: variables.eReceiptBGHeight,
            overflow: 'hidden',
        },

        eReceiptContentContainer: {
            ...sizing.w100,
            ...spacing.p5,
            minWidth: variables.eReceiptBodyWidth,
            minHeight: variables.eReceiptBodyHeight,
        },

        eReceiptContentWrapper: {
            ...sizing.w100,
            ...spacing.ph5,
            ...spacing.pt10,
            ...spacing.pb4,
            ...sizing.h100,
            position: 'absolute',
            left: 0,
        },

        loginHeroBody: {
            ...FontUtils.fontFamily.platform.EXP_NEUE,
            fontSize: variables.fontSizeSignInHeroBody,
            color: theme.textLight,
            textAlign: 'center',
        },

        linkPreviewWrapper: {
            marginTop: 16,
            borderLeftWidth: 4,
            borderLeftColor: theme.border,
            paddingLeft: 12,
        },

        linkPreviewImage: {
            flex: 1,
            borderRadius: 8,
            marginTop: 8,
        },

        linkPreviewLogoImage: {
            height: 16,
            width: 16,
        },

        contextMenuItemPopoverMaxWidth: {
            minWidth: 320,
            maxWidth: 375,
        },

        formSpaceVertical: {
            height: 20,
            width: 1,
        },

        taskTitleMenuItem: {
            ...writingDirection.ltr,
            ...headlineFont,
            fontSize: variables.fontSizeXLarge,
            lineHeight: variables.lineHeighTaskTitle,
            maxWidth: '100%',
            ...wordBreak.breakWord,
            textUnderlineOffset: -1,
        },

        taskTitleMenuItemItalic: {
            ...writingDirection.ltr,
            ...headlineItalicFont,
            fontSize: variables.fontSizeXLarge,
            lineHeight: variables.lineHeighTaskTitle,
            maxWidth: '100%',
            ...wordBreak.breakWord,
            textUnderlineOffset: -1,
        },

        taskDescriptionMenuItem: {
            maxWidth: '100%',
            ...wordBreak.breakWord,
        },

        taskTitleDescription: {
            ...FontUtils.fontFamily.platform.EXP_NEUE,
            fontSize: variables.fontSizeLabel,
            color: theme.textSupporting,
            lineHeight: variables.lineHeightNormal,
            ...spacing.mb1,
        },

        taskMenuItemCheckbox: {
            height: 27,
            ...spacing.mr3,
        },

        reportHorizontalRule: {
            borderColor: theme.border,
            ...spacing.mh5,
        },

        assigneeTextStyle: {
            ...FontUtils.fontFamily.platform.EXP_NEUE_BOLD,
            minHeight: variables.avatarSizeSubscript,
        },

        taskRightIconContainer: {
            width: variables.componentSizeNormal,
            marginLeft: 'auto',
            ...spacing.mt1,
            ...pointerEventsAuto,
            ...display.dFlex,
            ...flex.alignItemsCenter,
        },

        shareCodeContainer: {
            width: '100%',
            alignItems: 'center',
            paddingHorizontal: variables.qrShareHorizontalPadding,
            paddingVertical: 20,
            borderRadius: 20,
            overflow: 'hidden',
            borderColor: theme.borderFocus,
            borderWidth: 2,
        },

        shareCodeContainerDownloadPadding: {
            paddingHorizontal: 12,
            paddingVertical: 12,
        },

        qrCodeAppDownloadLinksStyles: {
            width: 200,
            height: 200,
            margin: 'auto',
        },

        splashScreenHider: {
            backgroundColor: theme.splashBG,
            alignItems: 'center',
            justifyContent: 'center',
        },

        headerEnvBadge: {
            position: 'absolute',
            bottom: -8,
            left: -8,
            height: 12,
            width: 22,
            paddingLeft: 4,
            paddingRight: 4,
            alignItems: 'center',
            zIndex: -1,
        },

        headerEnvBadgeText: {
            fontSize: 7,
            fontWeight: FontUtils.fontWeight.bold,
            lineHeight: undefined,
            color: theme.textLight,
        },

        expensifyQrLogo: {
            alignSelf: 'stretch',
            height: 27,
            marginBottom: 20,
        },

        qrShareTitle: {
            marginTop: 15,
            textAlign: 'center',
        },

        loginButtonRow: {
            width: '100%',
            gap: 12,
            ...flex.flexRow,
            ...flex.justifyContentCenter,
        },

        loginButtonRowSmallScreen: {
            width: '100%',
            gap: 12,
            ...flex.flexRow,
            ...flex.justifyContentCenter,
            marginBottom: 10,
        },

        desktopSignInButtonContainer: {
            width: 40,
            height: 40,
        },

        signInIconButton: {
            paddingVertical: 2,
        },

        googleButtonContainer: {
            colorScheme: 'light',
            width: 40,
            height: 40,
            alignItems: 'center',
            overflow: 'hidden',
        },

        googlePillButtonContainer: {
            colorScheme: 'light',
            height: 40,
            width: 300,
            overflow: 'hidden',
        },

        thirdPartyLoadingContainer: {
            alignItems: 'center',
            justifyContent: 'center',
            height: 450,
        },

        tabSelectorButton: {
            height: variables.tabSelectorButtonHeight,
            padding: variables.tabSelectorButtonPadding,
            flexDirection: 'row',
            alignItems: 'center',
            justifyContent: 'center',
            borderRadius: variables.buttonBorderRadius,
        },

        tabSelector: {
            flexDirection: 'row',
            paddingHorizontal: 20,
            paddingBottom: 12,
        },

        dualColorOverscrollSpacer: {
            position: 'absolute',
            top: 0,
            left: 0,
            width: '100%',
            height: '100%',
            zIndex: -1,
        },

        purposeMenuItem: {
            backgroundColor: theme.cardBG,
            borderRadius: 8,
            paddingHorizontal: 8,
            alignItems: 'center',
            marginBottom: 8,
        },

        willChangeTransform: {
            willChange: 'transform',
        },

        dropDownButtonCartIconContainerPadding: {
            paddingRight: 0,
            paddingLeft: 0,
        },

        dropDownButtonCartIcon: {
            minWidth: 22,
        },

        dropDownSmallButtonArrowContain: {
            marginLeft: 3,
            marginRight: 6,
        },

        dropDownMediumButtonArrowContain: {
            marginLeft: 12,
            marginRight: 16,
        },

        dropDownLargeButtonArrowContain: {
            marginLeft: 16,
            marginRight: 20,
        },

        dropDownButtonCartIconView: {
            borderTopRightRadius: variables.buttonBorderRadius,
            borderBottomRightRadius: variables.buttonBorderRadius,
            ...flex.flexRow,
            ...flex.alignItemsCenter,
        },

        emojiPickerButtonDropdown: {
            justifyContent: 'center',
            backgroundColor: theme.activeComponentBG,
            width: 86,
            height: 52,
            borderRadius: 26,
            alignItems: 'center',
            paddingLeft: 10,
            paddingRight: 4,
            alignSelf: 'flex-start',
            ...userSelect.userSelectNone,
        },

        emojiPickerButtonDropdownIcon: {
            fontSize: 30,
        },

        moneyRequestImage: {
            height: 200,
            borderRadius: 16,
            marginHorizontal: 20,
            overflow: 'hidden',
            borderWidth: 1,
            borderColor: theme.border,
        },

        reportPreviewBox: {
            backgroundColor: theme.cardBG,
            borderRadius: variables.componentBorderRadiusLarge,
            maxWidth: variables.reportPreviewMaxWidth,
            width: '100%',
        },

        reportPreviewBoxHoverBorder: {
            borderColor: theme.cardBG,
            backgroundColor: theme.cardBG,
        },

        reportContainerBorderRadius: {
            borderRadius: variables.componentBorderRadiusLarge,
        },

        expenseAndReportPreviewBoxBody: {
            padding: 16,
        },

        expenseAndReportPreviewTextContainer: {
            gap: 8,
        },

        expenseAndReportPreviewTextButtonContainer: {
            gap: 16,
        },

        reportActionItemImagesContainer: {
            margin: 4,
        },

        receiptPreviewAspectRatio: {
            aspectRatio: 16 / 9,
        },

        reportActionItemImages: {
            flexDirection: 'row',
            borderRadius: 12,
            overflow: 'hidden',
        },

        reportActionItemImage: {
            flex: 1,
            width: '100%',
            height: '100%',
            display: 'flex',
            justifyContent: 'center',
            alignItems: 'center',
        },

        reportActionItemImageBorder: {
            borderRightWidth: 4,
            borderColor: theme.cardBG,
        },

        reportActionItemImagesMoreContainer: {
            position: 'absolute',
            bottom: 0,
            right: 0,
            display: 'flex',
        },

        reportActionItemImagesMore: {
            borderTopLeftRadius: 12,
            backgroundColor: theme.border,
            width: 40,
            height: 40,
        },

        reportActionItemImagesMoreHovered: {
            backgroundColor: theme.cardBG,
        },

        reportActionItemImagesMoreText: {
            position: 'absolute',
            marginLeft: 20,
            marginTop: 16,
            color: theme.textSupporting,
        },

        reportActionItemImagesMoreCornerTriangle: {
            position: 'absolute',
        },

        bankIconContainer: {
            height: variables.cardIconWidth,
            width: variables.cardIconWidth,
            borderRadius: 8,
            overflow: 'hidden',
            alignSelf: 'center',
        },

        staticHeaderImage: {
            minHeight: 240,
        },

        emojiPickerButtonDropdownContainer: {
            flexDirection: 'row',
            alignItems: 'center',
        },

        rotate90: {
            transform: 'rotate(90deg)',
        },

        emojiStatusLHN: {
            fontSize: 9,
            ...(getBrowser() && !isMobile() && {transform: 'scale(.5)', fontSize: 22, overflow: 'visible'}),
            ...(getBrowser() &&
                isSafari() &&
                !isMobile() && {
                    transform: 'scale(0.7)',
                    fontSize: 13,
                    lineHeight: 15,
                    overflow: 'visible',
                }),
        },

        onboardingVideoPlayer: {
            borderRadius: 12,
            backgroundColor: theme.highlightBG,
        },

        onboardingSmallIcon: {
            padding: 10,
        },

        sidebarStatusAvatarContainer: {
            height: 40,
            width: 40,
            backgroundColor: theme.componentBG,
            alignItems: 'center',
            justifyContent: 'center',
            borderRadius: 20,
        },

        sidebarStatusAvatarWithEmojiContainer: {
            height: 28,
            width: 28,
            top: -2,
        },

        sidebarStatusAvatar: {
            alignItems: 'center',
            justifyContent: 'center',
            backgroundColor: theme.border,
            height: 20,
            width: 20,
            borderRadius: 10,
            position: 'absolute',
            right: -6,
            bottom: -6,
            borderColor: theme.appBG,
            borderWidth: 2,
            overflow: 'hidden',
        },

        profilePageAvatar: {
            borderColor: theme.highlightBG,
        },

        settlementButtonListContainer: {
            maxHeight: 500,
            paddingBottom: 0,
            paddingTop: 0,
        },

        settlementButtonShortFormWidth: {
            minWidth: 90,
        },

        moneyRequestViewImage: {
            ...spacing.mh5,
            overflow: 'hidden',
            borderWidth: 1,
            borderColor: theme.border,
            borderRadius: variables.componentBorderRadiusLarge,
            height: 180,
            maxWidth: '100%',
        },

        expenseViewImage: {
            maxWidth: 360,
            aspectRatio: 16 / 9,
            height: 'auto',
        },
        expenseViewImageSmall: {
            maxWidth: 440,
            aspectRatio: 16 / 9,
            height: 'auto',
        },

        mergeTransactionReceiptImage: {
            overflow: 'hidden',
            borderWidth: 1,
            borderColor: theme.border,
            borderRadius: variables.componentBorderRadiusNormal,
            aspectRatio: 16 / 9,
            height: 180,
            maxWidth: '100%',
        },

        pdfErrorPlaceholder: {
            overflow: 'hidden',
            borderWidth: 2,
            borderColor: theme.cardBG,
            borderRadius: variables.componentBorderRadiusLarge,
            maxWidth: 400,
            height: '100%',
            backgroundColor: theme.highlightBG,
        },

        moneyRequestAttachReceipt: {
            backgroundColor: theme.highlightBG,
            borderColor: theme.border,
            borderWidth: 1,
        },

        moneyRequestAttachReceiptThumbnail: {
            backgroundColor: theme.hoverComponentBG,
            borderWidth: 0,
            width: '100%',
        },

        receiptEmptyStateFullHeight: {height: '100%', borderRadius: 12},

        moneyRequestAttachReceiptThumbnailIcon: {
            position: 'absolute',
            bottom: -4,
            right: -4,
            borderColor: theme.highlightBG,
            borderWidth: 2,
            borderRadius: '50%',
        },

        mergeTransactionReceiptThumbnail: {
            backgroundColor: theme.highlightBG,
            borderRadius: variables.componentBorderRadiusLarge,
            padding: 20,
        },

        mapViewContainer: {
            ...flex.flex1,
            minHeight: 300,
        },

        mapView: {
            ...flex.flex1,
            overflow: 'hidden',
            backgroundColor: theme.highlightBG,
        },

        mapEditView: {
            borderRadius: variables.componentBorderRadiusXLarge,
            borderWidth: variables.componentBorderWidth,
            borderColor: theme.appBG,
        },
        currentPositionDot: {backgroundColor: colors.blue400, width: 16, height: 16, borderRadius: 16},

        mapViewOverlay: {
            flex: 1,
            position: 'absolute',
            left: 0,
            top: 0,
            borderRadius: variables.componentBorderRadiusLarge,
            overflow: 'hidden',
            backgroundColor: theme.highlightBG,
            ...sizing.w100,
            ...sizing.h100,
        },

        confirmationListMapItem: {
            ...spacing.mv2,
            ...spacing.mh5,
            height: 200,
        },

        mapPendingView: {
            backgroundColor: theme.hoverComponentBG,
            ...flex.flex1,
            borderRadius: variables.componentBorderRadiusLarge,
        },
        userReportStatusEmoji: {
            flexShrink: 0,
            fontSize: variables.fontSizeNormal,
            marginRight: 4,
        },
        timePickerInput: {
            fontSize: 69,
            minWidth: 56,
            alignSelf: 'center',
        },
        timePickerWidth72: {
            width: 72,
        },
        timePickerHeight100: {
            height: 100,
        },
        timePickerSemiDot: {
            fontSize: 69,
            height: 84,
            alignSelf: 'center',
        },
        timePickerSwitcherContainer: {
            flexDirection: 'row',
            alignItems: 'flex-start',
            justifyContent: 'center',
            marginBottom: 8,
        },

        selectionListPressableItemWrapper: {
            alignItems: 'center',
            flexDirection: 'row',
            paddingHorizontal: 16,
            paddingVertical: 16,
            marginHorizontal: 20,
            backgroundColor: theme.highlightBG,
            borderRadius: 8,
            minHeight: variables.optionRowHeight,
        },

        transactionListItemStyle: {
            borderRadius: 8,
            minHeight: variables.optionRowHeight,
            backgroundColor: theme.transparent,
            flex: 1,
            userSelect: 'none',
        },

        transactionGroupListItemStyle: {
            borderRadius: 8,
            minHeight: variables.optionRowHeight,
            backgroundColor: theme.transparent,
            flex: 1,
            userSelect: 'none',
            alignItems: 'center',
            justifyContent: 'space-between',
            overflow: 'hidden',
            flexDirection: 'row',
            paddingVertical: 6,
        },

        searchQueryListItemStyle: {
            alignItems: 'center',
            flexDirection: 'row',
            paddingHorizontal: 12,
            paddingVertical: 12,
            borderRadius: 8,
        },

        listTableHeader: {
            paddingVertical: 12,
            paddingHorizontal: 32,
        },

        cardItemSecondaryIconStyle: {
            position: 'absolute',
            bottom: -4,
            right: -4,
            borderWidth: 2,
            borderRadius: 2,
            backgroundColor: theme.componentBG,
        },

        selectionListStickyHeader: {
            backgroundColor: theme.appBG,
        },

        draggableTopBar: {
            height: 30,
            width: '100%',
        },
        menuItemError: {
            marginTop: 4,
            marginBottom: 0,
        },
        formHelperMessage: {
            height: 32,
            marginTop: 0,
            marginBottom: 0,
        },

        timePickerInputsContainer: {
            maxHeight: 100,
        },

        listBoundaryLoader: {
            position: 'absolute',
            top: 0,
            bottom: 0,
            left: 0,
            right: 0,
            height: CONST.CHAT_HEADER_LOADER_HEIGHT,
        },
        listBoundaryError: {
            paddingVertical: 15,
            paddingHorizontal: 20,
        },
        listBoundaryErrorText: {
            color: theme.textSupporting,
            fontSize: variables.fontSizeLabel,
            marginBottom: 10,
        },

        videoContainer: {
            ...flex.flex1,
            ...flex.alignItemsCenter,
            ...flex.justifyContentCenter,
            ...objectFit.oFCover,
        },

        singleOptionSelectorRow: {
            ...flex.flexRow,
            ...flex.alignItemsCenter,
            gap: 12,
            marginBottom: 16,
        },

        holdRequestInline: {
            ...headlineFont,
            ...whiteSpace.preWrap,
            color: theme.textLight,
            fontSize: variables.fontSizeXLarge,
            lineHeight: variables.lineHeightXXLarge,

            backgroundColor: colors.red,
            borderRadius: variables.componentBorderRadiusMedium,
            overflow: 'hidden',

            paddingHorizontal: 8,
            paddingVertical: 4,
        },

        headerStatusBarContainer: {
            minHeight: variables.componentSizeSmall,
        },

        searchFiltersBarContainer: {
            marginTop: 8,
            flexDirection: 'row',
            alignItems: 'center',
        },

        walletIllustration: {
            height: 180,
        },

        walletCardLimit: {
            color: theme.text,
            fontSize: variables.fontSizeNormal,
        },

        walletCard: {
            borderRadius: variables.componentBorderRadiusLarge,
            position: 'relative',
            alignSelf: 'center',
            overflow: 'hidden',
        },

        plaidIcon: {
            height: variables.iconSizeMegaLarge,
            width: variables.iconSizeMegaLarge,
            position: 'absolute',
            right: 24,
            top: 20,
            zIndex: 1,
        },

        plaidIconSmall: {
            height: variables.iconSizeMedium,
            width: variables.iconSizeMedium,
            position: 'absolute',
            right: 4,
            zIndex: 1,
            top: 4,
        },

        plaidIconExtraSmall: {
            height: variables.iconSizeXSmall,
            width: variables.iconSizeXSmall,
            position: 'absolute',
            right: 1,
            zIndex: 1,
            top: 1,
        },

        walletCardNumber: {
            color: theme.text,
            fontSize: variables.fontSizeNormal,
        },

        walletCardMenuItem: {
            ...FontUtils.fontFamily.platform.EXP_NEUE_BOLD,
            color: theme.text,
            fontSize: variables.fontSizeNormal,
            lineHeight: variables.lineHeightXLarge,
        },

        walletCardHolder: {
            position: 'absolute',
            left: 16,
            bottom: 16,
            width: variables.cardNameWidth,
            color: theme.textLight,
            fontSize: variables.fontSizeSmall,
            lineHeight: variables.lineHeightLarge,
        },

        walletRedDotSectionTitle: {
            color: theme.text,
            fontWeight: FontUtils.fontWeight.bold,
            fontSize: variables.fontSizeNormal,
            lineHeight: variables.lineHeightXLarge,
        },

        walletRedDotSectionText: {
            color: theme.textSupporting,
            fontSize: variables.fontSizeLabel,
            lineHeight: variables.lineHeightNormal,
        },

        walletLockedMessage: {
            color: theme.text,
            fontSize: variables.fontSizeNormal,
            lineHeight: variables.lineHeightXLarge,
        },

        workspaceSection: {
            maxWidth: variables.workspaceSectionMaxWidth + variables.sectionMargin * 2,
        },

        workspaceSectionMobile: {
            width: '100%',
            alignSelf: 'center',
        },

        workspaceSectionMoreFeaturesItem: {
            backgroundColor: theme.cardBG,
            borderRadius: variables.componentBorderRadiusNormal,
            paddingHorizontal: 16,
            paddingVertical: 20,
            minWidth: 350,
            flexGrow: 1,
            flexShrink: 1,
            // Choosing a lowest value just above the threshold for the items to adjust width against the various screens. Only 2 items are shown 35 * 2 = 70 thus third item of 35% width can't fit forcing a two column layout.
            flexBasis: '35%',
            marginTop: 12,
        },

        onboardingAccountingItem: {
            backgroundColor: theme.cardBG,
            borderRadius: variables.componentBorderRadiusNormal,
            paddingHorizontal: 16,
            paddingVertical: 20,
            flexGrow: 1,
            flexShrink: 1,

            flexBasis: '35%',
        },

        onboardingInterestedFeaturesItem: {
            backgroundColor: theme.cardBG,
            borderRadius: variables.componentBorderRadiusNormal,
            padding: 16,
            display: 'flex',
            flexDirection: 'row',
            alignItems: 'center',
            justifyContent: 'space-between',
            flexGrow: 1,
            flexShrink: 1,
            flexBasis: '35%',
        },

        checkboxWithLabelCheckboxStyle: {
            marginLeft: -2,
        },

        singleOptionSelectorCircle: {
            borderColor: theme.icon,
        },

        headerProgressBarContainer: {
            position: 'absolute',
            width: '100%',
            zIndex: -1,
        },

        headerProgressBar: {
            width: variables.componentSizeMedium,
            height: variables.iconSizeXXXSmall,
            borderRadius: variables.componentBorderRadiusRounded,
            backgroundColor: theme.border,
            alignSelf: 'center',
        },

        headerProgressBarFill: {
            borderRadius: variables.componentBorderRadiusRounded,
            height: '100%',
            backgroundColor: theme.success,
        },

        interactiveStepHeaderContainer: {
            flex: 1,
            alignSelf: 'center',
            flexDirection: 'row',
        },

        interactiveStepHeaderStepContainer: {
            flexDirection: 'row',
            alignItems: 'center',
        },

        interactiveStepHeaderStepButton: {
            width: 40,
            height: 40,
            borderWidth: 2,
            borderRadius: 20,
            borderColor: theme.borderFocus,
            justifyContent: 'center',
            alignItems: 'center',
            color: theme.white,
        },

        interactiveStepHeaderLockedStepButton: {
            borderColor: theme.borderLighter,
        },

        interactiveStepHeaderStepText: {
            fontSize: variables.fontSizeLabel,
            ...FontUtils.fontFamily.platform.EXP_NEUE_BOLD,
        },

        interactiveStepHeaderCompletedStepButton: {
            backgroundColor: theme.iconSuccessFill,
        },

        interactiveStepHeaderStepLine: {
            height: 1,
            flexGrow: 1,
            backgroundColor: theme.iconSuccessFill,
        },

        interactiveStepHeaderLockedStepLine: {
            backgroundColor: theme.activeComponentBG,
        },

        textHeadlineLineHeightXXL: {
            ...headlineFont,
            ...whiteSpace.preWrap,
            color: theme.heading,
            fontSize: variables.fontSizeXLarge,
            lineHeight: variables.lineHeightXXLarge,
        },

        videoPlayerPreview: {
            width: '100%',
            height: '100%',
            borderRadius: variables.componentBorderRadiusNormal,
        },

        videoPlayerControlsContainer: {
            position: 'absolute',
            bottom: CONST.VIDEO_PLAYER.CONTROLS_POSITION.NORMAL,
            left: CONST.VIDEO_PLAYER.CONTROLS_POSITION.NORMAL,
            right: CONST.VIDEO_PLAYER.CONTROLS_POSITION.NORMAL,
            backgroundColor: theme.videoPlayerBG,
            borderRadius: 8,
            flexDirection: 'column',
            overflow: 'visible',
            zIndex: 9000,
        },

        videoPlayerControlsButtonContainer: {
            flexDirection: 'row',
            alignItems: 'center',
            justifyContent: 'space-between',
        },

        progressBarOutline: {
            width: '100%',
            height: 4,
            borderRadius: 8,
            backgroundColor: theme.transparentWhite,
        },

        progressBarFill: {
            height: '100%',
            backgroundColor: colors.white,
            borderRadius: 8,
        },

        videoPlayerControlsRow: {
            flexDirection: 'row',
            alignItems: 'center',
        },

        videoPlayerText: {
            textAlign: 'center',
            fontSize: variables.fontSizeLabel,
            fontWeight: FontUtils.fontWeight.bold,
            lineHeight: 16,
            color: theme.white,
            userSelect: 'none',
            WebkitUserSelect: 'none',
        },

        volumeSliderContainer: {
            position: 'absolute',
            left: 0,
            bottom: 0,
            width: '100%',
            height: 100,
            alignItems: 'center',
            borderRadius: 4,
            backgroundColor: colors.green700,
        },

        splitItemBottomContent: {
            flexDirection: 'row',
            alignItems: 'center',
            marginTop: 12,
            justifyContent: 'space-between',
            minHeight: 16,
        },

        volumeSliderOverlay: {
            width: 4,
            height: 60,
            backgroundColor: theme.transparentWhite,
            borderRadius: 8,
            marginTop: 8,
            alignItems: 'center',
            justifyContent: 'flex-end',
        },

        volumeSliderThumb: {
            width: 8,
            height: 8,
            borderRadius: 8,
            backgroundColor: colors.white,
            marginBottom: -2,
        },

        volumeSliderFill: {
            width: 4,
            height: 20,
            backgroundColor: colors.white,
            borderRadius: 8,
        },

        videoIconButton: {
            padding: 4,
            borderRadius: 4,
        },

        videoIconButtonHovered: {
            backgroundColor: colors.green700,
        },

        videoThumbnailContainer: {
            width: '100%',
            height: '100%',
            alignItems: 'center',
            justifyContent: 'center',
            position: 'absolute',
            top: 0,
            left: 0,
        },

        videoThumbnailPlayButton: {
            backgroundColor: theme.videoPlayerBG,
            borderRadius: 100,
            width: 72,
            height: 72,
            alignItems: 'center',
            justifyContent: 'center',
        },

        videoExpandButton: {
            position: 'absolute',
            top: 12,
            right: 12,
            backgroundColor: theme.videoPlayerBG,
            borderRadius: 8,
            padding: 8,
        },

        videoPlayerTimeComponentWidth: {
            width: 40,
        },

        updateAnimation: {
            width: variables.updateAnimationW,
            height: variables.updateAnimationH,
        },

        updateRequiredViewHeader: {
            height: variables.updateViewHeaderHeight,
        },

        updateRequiredViewTextContainer: {
            width: variables.updateTextViewContainerWidth,
        },

        twoFARequiredContainer: {
            maxWidth: 520,
            margin: 'auto',
        },

        workspaceTitleStyle: {
            ...headlineFont,
            fontSize: variables.fontSizeXLarge,
            flex: 1,
        },

        expensifyCardIllustrationContainer: {
            width: 680,
            height: 220,
        },

        uberConfirmationIllustrationContainer: {
            width: 260,
            height: 172,
        },

        emptyStateCardIllustrationContainer: {
            height: 220,
            ...flex.alignItemsCenter,
            ...flex.justifyContentCenter,
        },

        emptyStateCardIllustration: {
            width: 164,
            height: 190,
        },

        emptyStateMoneyRequestReport: {
            maxHeight: 85,
            minHeight: 85,
            ...flex.alignItemsCenter,
            ...flex.justifyContentCenter,
        },

        emptyStateMoneyRequestPreviewReport: {
            borderWidth: 1,
            borderColor: theme.border,
            height: 168,
            width: '100%',
            boxSizing: 'border-box',
            ...borders.br4,
            ...flex.alignItemsCenter,
            ...flex.justifyContentCenter,
        },

        emptyStateTransactionMergeIllustration: {
            width: 180,
            height: 220,
        },

        pendingStateCardIllustration: {
            width: 233,
            height: 162,
        },

        computerIllustrationContainer: {
            width: 272,
            height: 188,
        },

        pendingBankCardIllustration: {
            width: 217,
            height: 150,
        },

        cardIcon: {
            overflow: 'hidden',
            borderRadius: variables.cardBorderRadius,
            alignSelf: 'center',
        },

        cardMiniature: {
            overflow: 'hidden',
            borderRadius: variables.cardMiniatureBorderRadius,
            alignSelf: 'center',
        },

        textLineThrough: {
            textDecorationLine: 'line-through',
        },

        skeletonBackground: {
            flex: 1,
            position: 'absolute',
            top: 0,
            left: 0,
            width: '100%',
            height: '100%',
        },

        emptyStateForeground: {
            margin: 32,
            justifyContent: 'center',
            alignItems: 'center',
            flexGrow: 1,
        },

        emptyStateContent: {
            backgroundColor: theme.cardBG,
            borderRadius: variables.componentBorderRadiusLarge,
            maxWidth: 400,
            width: '100%',
        },

        emptyFolderBG: {
            backgroundColor: theme.emptyFolderBG,
        },

        emptyFolderDarkBG: {
            backgroundColor: '#782c04',
            height: 220,
        },

        emptyStateVideo: {
            borderTopLeftRadius: variables.componentBorderRadiusLarge,
            borderTopRightRadius: variables.componentBorderRadiusLarge,
        },

        emptyStateFolderWithPaperIconSize: {
            width: 160,
            height: 100,
        },

        emptyStateFolderWebStyles: {
            ...sizing.w100,
            minWidth: 400,
            ...flex.alignItemsCenter,
            ...flex.justifyContentCenter,
            ...display.dFlex,
        },

        emptyStateFireworksWebStyles: {
            width: 250,
            ...flex.alignItemsCenter,
            ...flex.justifyContentCenter,
            ...display.dFlex,
        },

        tripEmptyStateLottieWebView: {
            width: 335,
            height: 220,
        },

        workflowApprovalVerticalLine: {
            height: 16,
            width: 1,
            marginLeft: 19,
            backgroundColor: theme.border,
        },

        integrationIcon: {
            overflow: 'hidden',
            borderRadius: variables.buttonBorderRadius,
        },

        importColumnCard: {
            backgroundColor: theme.cardBG,
            borderRadius: variables.componentBorderRadiusNormal,
            padding: 16,
            flexWrap: 'wrap',
        },

        accountSwitcherPopover: {
            width: variables.sideBarWidth - 19,
        },

        progressBarWrapper: {
            height: 2,
            width: '100%',
            backgroundColor: theme.transparent,
            overflow: 'hidden',
            position: 'absolute',
            bottom: -1,
        },

        progressBar: {
            height: '100%',
            backgroundColor: theme.success,
            width: '100%',
        },

        qbdSetupLinkBox: {
            backgroundColor: theme.hoverComponentBG,
            borderRadius: variables.componentBorderRadiusMedium,
            borderColor: theme.border,
            padding: 16,
        },

        // We have to use 10000 here as sidePanel has to be displayed on top of modals which have z-index of 9999
        sidePanelContainer: {zIndex: 10000},

        reportPreviewArrowButton: {
            borderRadius: 50,
            width: variables.w28,
            height: variables.h28,
            alignItems: 'center',
            justifyContent: 'center',
            marginLeft: 4,
        },

        expenseWidgetRadius: {
            borderRadius: variables.componentBorderRadiusNormal,
        },

        translucentNavigationBarBG: {
            backgroundColor: theme.translucentNavigationBarBackgroundColor,
        },

        stickToBottom: {
            position: 'absolute',
            bottom: 0,
            left: 0,
            right: 0,
        },

        earlyDiscountButton: {
            flexGrow: 1,
            flexShrink: 1,
            flexBasis: 'auto',
        },

        backgroundWhite: {
            backgroundColor: colors.white,
        },

        embeddedDemoIframe: {
            height: '100%',
            width: '100%',
            border: 'none',
        },

        featureTrainingModalImage: {
            width: '100%',
            height: '100%',
            borderTopLeftRadius: variables.componentBorderRadiusLarge,
            borderTopRightRadius: variables.componentBorderRadiusLarge,
        },

        testDriveBannerGap: {
            height: CONST.DESKTOP_HEADER_PADDING * 2,
        },

        twoColumnLayoutCol: {
            flexGrow: 1,
            flexShrink: 1,
            // Choosing a lowest value just above the threshold for the items to adjust width against the various screens. Only 2 items are shown 35 * 2 = 70 thus third item of 35% width can't fit forcing a two column layout.
            flexBasis: '35%',
        },

        thumbnailImageContainerHover: {
            backgroundColor: theme.hoverComponentBG,
        },

        thumbnailImageContainerHighlight: {
            backgroundColor: theme.highlightBG,
        },

        multiScanEducationalPopupImage: {
            backgroundColor: colors.pink700,
            overflow: 'hidden',
            paddingHorizontal: 0,
            aspectRatio: 1.7,
        },

        topBarWrapper: {
            zIndex: 15,
        },

        receiptPreview: {
            position: 'absolute',
            left: 60,
            top: 60,
            width: 380,
            maxHeight: 'calc(100vh - 120px)',
            borderRadius: variables.componentBorderRadiusLarge,
            borderWidth: 1,
            borderColor: theme.border,
            overflow: 'hidden',
            boxShadow: theme.shadow,
            backgroundColor: theme.appBG,
        },

        receiptPreviewEReceiptsContainer: {
            ...sizing.w100,
            ...sizing.h100,
            backgroundColor: colors.green800,
        },

        wideRHPExtendedCardInterpolatorStyles: {
            position: Platform.OS === 'web' ? 'fixed' : 'absolute',
            height: '100%',
            right: 0,
            width: Animated.add(variables.sideBarWidth, receiptPaneRHPWidth),
        },
<<<<<<< HEAD
        uploadFileView: getReceiptDropZoneViewStyle(theme, variables.uploadViewMargin, 40),
=======

        flexibleHeight: {
            height: 'auto',
            minHeight: 200,
        },

        receiptCellLoadingContainer: {
            backgroundColor: theme.activeComponentBG,
        },

        wideRHPMoneyRequestReceiptViewContainer: {
            backgroundColor: theme.appBG,
            width: receiptPaneRHPWidth,
            height: '100%',
            borderRightWidth: 1,
            borderColor: theme.border,
        },

        wideRHPMoneyRequestReceiptViewScrollViewContainer: {
            ...spacing.pt3,
            ...spacing.pb2,
            minHeight: '100%',
        },

        uploadFileView: {
            borderRadius: variables.componentBorderRadiusLarge,
            borderColor: theme.borderFocus,
            borderStyle: 'dotted',
            marginBottom: variables.uploadViewMargin,
            marginLeft: variables.uploadViewMargin,
            marginRight: variables.uploadViewMargin,
            justifyContent: 'center',
            alignItems: 'center',
            paddingVertical: 40,
            gap: 4,
            flex: 1,
        },
>>>>>>> bf2daa5e

        textInputAndIconContainer: {
            zIndex: -1,
            flexDirection: 'row',
        },
        statusIndicator: {
            borderColor: theme.sidebar,
            borderRadius: 8,
            borderWidth: 2,
            position: 'absolute',
            right: -4,
            top: -3,
            height: 12,
            width: 12,
            zIndex: 10,
        },
        navigationTabBarStatusIndicator: {
            borderColor: theme.sidebar,
            borderRadius: 8,
            borderWidth: 2,
            position: 'absolute',
            right: -2,
            top: -3,
            height: 12,
            width: 12,
            zIndex: 10,
        },
        modalStackNavigatorContainer: {
            height: '100%',
            right: 0,
            position: Platform.OS === 'web' ? 'fixed' : 'absolute',
        },
        animatedRHPNavigatorContainer: {
            height: '100%',
            right: 0,
            position: 'absolute',
            overflow: 'hidden',
        },
        twoFactorAuthCodesBox: {
            alignItems: 'center',
            justifyContent: 'center',
            backgroundColor: theme.highlightBG,
            paddingVertical: 28,
            borderRadius: 16,
            marginTop: 32,
        },
        anonymousRoomFooter: {
            padding: 20,
            backgroundColor: theme.cardBG,
            borderRadius: variables.componentBorderRadiusLarge,
            overflow: 'hidden',
        },
        dropzoneArea: {
            position: 'absolute',
            top: 0,
            left: 0,
            right: 0,
            bottom: 0,
            width: '100%',
            height: '100%',
        },
        easeInOpacityTransition: {
            transition: 'opacity 0.2s ease-in',
        },
        overscrollSpacerPosition: {
            position: 'absolute',
            left: 0,
            right: 0,
        },
        emptyStateHeader: {
            borderTopLeftRadius: variables.componentBorderRadiusLarge,
            borderTopRightRadius: variables.componentBorderRadiusLarge,
            minHeight: 200,
        },
        sidePanelOverlay: {
            ...positioning.pFixed,
            top: 0,
            bottom: 0,
            left: 0,
            right: -variables.sideBarWidth,
            backgroundColor: theme.overlay,
        },
        sidePanelContent: {
            position: Platform.OS === 'web' ? 'fixed' : 'absolute',
            top: 0,
            bottom: 0,
            right: 0,
            height: '100%',
            backgroundColor: theme.modalBackground,
            borderLeftColor: theme.border,
        },
        searchBarMargin: {
            marginHorizontal: 20,
            marginBottom: 20,
        },
    }) satisfies StaticStyles;

const dynamicStyles = (theme: ThemeColors) =>
    ({
        topLevelNavigationTabBar: (shouldDisplayTopLevelNavigationTabBar: boolean, shouldUseNarrowLayout: boolean, bottomSafeAreaOffset: number) => ({
            // We have to use position fixed to make sure web on safari displays the bottom tab bar correctly.
            // On natives we can use absolute positioning.
            position: Platform.OS === 'web' ? 'fixed' : 'absolute',
            opacity: shouldDisplayTopLevelNavigationTabBar ? 1 : 0,
            pointerEvents: shouldDisplayTopLevelNavigationTabBar ? 'auto' : 'none',
            width: shouldUseNarrowLayout ? '100%' : variables.sideBarWithLHBWidth,
            paddingBottom: bottomSafeAreaOffset,
        }),

        uploadFileViewBorderWidth: (isSmallScreenWidth: boolean) =>
            ({
                borderWidth: isSmallScreenWidth ? 0 : 2,
            }) satisfies ViewStyle,

        chooseFilesView: (isSmallScreenWidth: boolean) =>
            ({
                ...getReceiptDropZoneViewStyle(theme, variables.chooseFilesViewMargin, 20),
                borderWidth: isSmallScreenWidth ? 0 : 2,
            }) satisfies ViewStyle,

        autoGrowHeightInputContainer: (textInputHeight: number, minHeight: number, maxHeight: number) =>
            ({
                height: lodashClamp(textInputHeight, minHeight, maxHeight),
                minHeight,
            }) satisfies ViewStyle,

        autoGrowHeightHiddenInput: (maxWidth: number, maxHeight?: number) =>
            ({
                maxWidth,
                maxHeight: maxHeight && maxHeight + 1,
                overflow: 'hidden',
            }) satisfies TextStyle,

        textInputLabelTransformation: (translateY: SharedValue<number>, scale: SharedValue<number>, isForTextComponent?: boolean) => {
            'worklet';

            if (isForTextComponent) {
                return {
                    fontSize: interpolate(scale.get(), [0, ACTIVE_LABEL_SCALE], [0, variables.fontSizeLabel]),
                } satisfies TextStyle;
            }

            return {
                transform: [{translateY: translateY.get()}],
                fontSize: interpolate(scale.get(), [0, ACTIVE_LABEL_SCALE], [0, variables.fontSizeLabel]),
            } satisfies TextStyle;
        },

        statusIndicatorColor: (backgroundColor: string = theme.danger) =>
            ({
                backgroundColor,
            }) satisfies ViewStyle,

        RHPNavigatorContainer: (isSmallScreenWidth: boolean) =>
            ({
                ...modalNavigatorContainer(isSmallScreenWidth),
            }) satisfies ViewStyle,

        modalStackNavigatorContainerWidth: (isSmallScreenWidth: boolean) =>
            ({
                width: isSmallScreenWidth ? '100%' : variables.sideBarWidth,
            }) satisfies ViewStyle,

        animatedRHPNavigatorContainerWidth: (shouldUseNarrowLayout: boolean, expandedRHPProgress: Animated.Value) =>
            ({
                width: shouldUseNarrowLayout ? '100%' : Animated.add(variables.sideBarWidth, Animated.multiply(expandedRHPProgress, receiptPaneRHPWidth)),
            }) satisfies ViewStyle,

        OnboardingNavigatorInnerView: (shouldUseNarrowLayout: boolean) =>
            ({
                width: shouldUseNarrowLayout ? variables.onboardingModalWidth : '100%',
                height: shouldUseNarrowLayout ? 732 : '100%',
                borderRadius: shouldUseNarrowLayout ? 16 : 0,
            }) satisfies ViewStyle,

        createMenuPositionSidebar: (windowHeight: number) =>
            ({
                horizontal: 18,
                // Menu should be displayed 12px above the floating action button.
                // To achieve that sidebar must be moved by: distance from the bottom of the sidebar to the fab (variables.fabBottom) + fab height on a wide layout (variables.componentSizeNormal) + distance above the fab (12px)
                vertical: windowHeight - (variables.fabBottom + variables.componentSizeNormal + 12),
            }) satisfies AnchorPosition,

        createAccountMenuPositionProfile: () =>
            ({
                horizontal: 18,
                ...getPopOverVerticalOffset(202 + 40),
            }) satisfies AnchorPosition,

        createMenuPositionReportActionCompose: (shouldUseNarrowLayout: boolean, windowHeight: number, windowWidth: number) =>
            ({
                // On a narrow layout the menu is displayed in ReportScreen in RHP, so it must be moved from the right side of the screen
                horizontal: (shouldUseNarrowLayout ? windowWidth - variables.sideBarWithLHBWidth : variables.sideBarWithLHBWidth + variables.navigationTabBarSize) + 18,
                vertical: windowHeight - CONST.MENU_POSITION_REPORT_ACTION_COMPOSE_BOTTOM,
            }) satisfies AnchorPosition,

        overlayStyles: ({
            progress,
            hasMarginRight = false,
            hasMarginLeft = false,
            sidePanelTranslateX,
        }: {
            progress: OverlayStylesParams;
            hasMarginRight?: boolean;
            hasMarginLeft?: boolean;
            sidePanelTranslateX?: RefObject<Animated.Value>;
        }) =>
            ({
                // We need to stretch the overlay to cover the sidebar and the translate animation distance.
                left: hasMarginLeft ? receiptPaneRHPWidth : -2 * variables.sideBarWidth,
                right: hasMarginRight ? Animated.add(variables.sideBarWidth, sidePanelTranslateX ? Animated.subtract(variables.sideBarWidth, sidePanelTranslateX.current) : 0) : 0,
                opacity: progress.interpolate({
                    inputRange: [0, 1],
                    outputRange: [0, variables.overlayOpacity],
                    extrapolate: 'clamp',
                }),
            }) satisfies ViewStyle,

        getPDFPasswordFormStyle: (isSmallScreenWidth: boolean) =>
            ({
                width: isSmallScreenWidth ? '100%' : 350,
                flexBasis: isSmallScreenWidth ? '100%' : 350,
                flexGrow: 0,
                alignSelf: 'flex-start',
            }) satisfies ViewStyle,

        centeredModalStyles: (isSmallScreenWidth: boolean, isFullScreenWhenSmall: boolean) =>
            ({
                borderWidth: isSmallScreenWidth && !isFullScreenWhenSmall ? 1 : 0,
                marginHorizontal: isSmallScreenWidth ? 0 : 20,
            }) satisfies ViewStyle,

        twoFactorAuthCodesBoxPadding: ({isExtraSmallScreenWidth, isSmallScreenWidth}: TwoFactorAuthCodesBoxParams) => {
            let paddingHorizontal = spacing.ph9;

            if (isSmallScreenWidth) {
                paddingHorizontal = spacing.ph4;
            }

            if (isExtraSmallScreenWidth) {
                paddingHorizontal = spacing.ph2;
            }

            return {
                ...paddingHorizontal,
            } satisfies ViewStyle;
        },

        anonymousRoomFooterFlexDirection: (isSmallSizeLayout: boolean) =>
            ({
                flexDirection: isSmallSizeLayout ? 'column' : 'row',
                ...(!isSmallSizeLayout && {
                    alignItems: 'center',
                    justifyContent: 'space-between',
                }),
            }) satisfies ViewStyle & TextStyle,
        anonymousRoomFooterWordmarkAndLogoContainer: (isSmallSizeLayout: boolean) =>
            ({
                ...(isSmallSizeLayout && {
                    justifyContent: 'space-between',
                    marginTop: 16,
                }),
            }) satisfies ViewStyle,

        workspaceUpgradeIntroBox: ({isExtraSmallScreenWidth}: WorkspaceUpgradeIntroBoxParams): ViewStyle => {
            let paddingHorizontal = spacing.ph5;
            let paddingVertical = spacing.pv5;

            if (isExtraSmallScreenWidth) {
                paddingHorizontal = spacing.ph2;
                paddingVertical = spacing.pv2;
            }

            return {
                ...paddingVertical,
                ...paddingHorizontal,
            } satisfies ViewStyle;
        },

        rootNavigatorContainerStyles: (isSmallScreenWidth: boolean) =>
            ({marginLeft: isSmallScreenWidth ? 0 : variables.sideBarWithLHBWidth + variables.navigationTabBarSize, flex: 1}) satisfies ViewStyle,

        RHPNavigatorContainerNavigatorContainerStyles: (isSmallScreenWidth: boolean) => ({marginLeft: isSmallScreenWidth ? 0 : variables.sideBarWidth, flex: 1}) satisfies ViewStyle,

        growlNotificationTranslateY: (translateY: SharedValue<number>) => {
            'worklet';

            return {
                transform: [{translateY: translateY.get()}],
            };
        },

        activeDropzoneDashedBorder: (borderColor: string, isActive: boolean) => {
            const browser = getBrowser();
            const isSafariOrChromeBrowser = getPlatform() === CONST.PLATFORM.WEB && (browser === CONST.BROWSER.SAFARI || browser === CONST.BROWSER.CHROME);

            return {
                opacity: isActive ? 1 : 0,
                ...(isSafariOrChromeBrowser && {
                    backgroundImage: `url("data:image/svg+xml,%3csvg width='100%25' height='100%25' xmlns='http://www.w3.org/2000/svg'%3e%3crect x='1' y='1' width='calc(100%25 - 3px)' height='calc(100%25 - 3px)' fill='none' stroke='${encodeURIComponent(borderColor)}' stroke-width='2' stroke-dasharray='8' stroke-dashoffset='4 8' stroke-linecap='round' rx='8' ry='8' /%3e%3c/svg%3e")`,
                    backgroundSize: '100% 100%',
                    backgroundRepeat: 'no-repeat',
                }),
                // fallback for the desktop and other browsers that this svg doesn't work with
                ...(!isSafariOrChromeBrowser && {
                    borderWidth: 2,
                    borderStyle: 'dashed',
                    borderColor,
                    borderRadius: variables.componentBorderRadiusNormal,
                }),
            };
        },

        attachmentDropOverlay: (isActive?: boolean) => ({
            backgroundColor: isActive ? theme.attachmentDropUIBGActive : theme.attachmentDropUIBG,
            transition: 'background-color 0.2s ease-in',
        }),

        receiptDropOverlay: (isActive?: boolean) => ({
            backgroundColor: isActive ? theme.receiptDropUIBGActive : theme.receiptDropUIBG,
            transition: 'background-color 0.2s ease-in',
        }),

        fileUploadImageWrapper: (fileTopPosition: number) =>
            ({
                top: fileTopPosition,
            }) satisfies ViewStyle,

        tabText: (isSelected: boolean, hasIcon = false) =>
            ({
                marginLeft: hasIcon ? 8 : 0,
                ...FontUtils.fontFamily.platform.EXP_NEUE_BOLD,
                color: isSelected ? theme.text : theme.textSupporting,
                lineHeight: variables.lineHeightLarge,
                fontSize: variables.fontSizeLabel,
            }) satisfies TextStyle,

        tabBackground: (hovered: boolean, isFocused: boolean, background: string | Animated.AnimatedInterpolation<string>) => ({
            backgroundColor: hovered && !isFocused ? theme.highlightBG : (background as string),
        }),

        tabOpacity: (
            hovered: boolean,
            isFocused: boolean,
            activeOpacityValue: number | Animated.AnimatedInterpolation<number>,
            inactiveOpacityValue: number | Animated.AnimatedInterpolation<number>,
        ) => ({
            opacity: hovered && !isFocused ? inactiveOpacityValue : activeOpacityValue,
        }),

        overscrollSpacer: (backgroundColor: string, height: number) =>
            ({
                backgroundColor,
                height,
                top: -height,
            }) satisfies ViewStyle,

        justSignedInModalAnimation: (is2FARequired: boolean) => ({
            height: is2FARequired ? variables.modalTopIconHeight : variables.modalTopBigIconHeight,
        }),

        screenWrapperContainerMinHeight: (minHeight: number | undefined) => ({
            minHeight,
        }),

        aspectRatioLottie: (animation: DotLottieAnimation) => ({aspectRatio: animation.w / animation.h}),

        colorSchemeStyle: (colorScheme: ColorScheme) => ({colorScheme}),

        emptyStateHeaderPosition: (isIllustration: boolean) => ({
            alignItems: isIllustration ? 'center' : undefined,
            justifyContent: isIllustration ? 'center' : undefined,
        }),

        emojiHeaderContainerWidth: (isSmallScreenWidth: boolean, windowWidth: number) =>
            ({
                width: isSmallScreenWidth ? windowWidth - 32 : CONST.EMOJI_PICKER_SIZE.WIDTH - 32,
            }) satisfies ViewStyle,

        sidePanelOverlayOpacity: (isOverlayVisible: boolean) => ({
            opacity: isOverlayVisible ? 0 : variables.overlayOpacity,
        }),
        sidePanelContentWidth: (shouldUseNarrowLayout: boolean): ViewStyle => ({
            width: shouldUseNarrowLayout ? '100%' : variables.sideBarWidth,
        }),
        sidePanelContentBorderWidth: (isExtraLargeScreenWidth: boolean): ViewStyle => ({
            borderLeftWidth: isExtraLargeScreenWidth ? 1 : 0,
        }),

        searchBarWidth: (shouldUseNarrowLayout: boolean) => ({
            maxWidth: shouldUseNarrowLayout ? '100%' : 300,
        }),

        getSelectionListPopoverHeight: (itemCount: number, windowHeight: number, isSearchable: boolean) => {
            const SEARCHBAR_HEIGHT = isSearchable ? 52 : 0;
            const SEARCHBAR_PADDING = isSearchable ? 12 : 0;
            const PADDING = 32;
            const GAP = 8;
            const BUTTON_HEIGHT = 40;
            const ESTIMATED_LIST_HEIGHT = itemCount * variables.optionRowHeightCompact + SEARCHBAR_HEIGHT + SEARCHBAR_PADDING;
            const MAX_HEIGHT = CONST.POPOVER_DROPDOWN_MAX_HEIGHT - (PADDING + GAP + BUTTON_HEIGHT);

            // Native platforms don't support maxHeight in the way thats expected, so lets manually set the height to either
            // the listHeight, the max height of the popover, or 90% of the window height, such that we never overflow the screen
            // and never expand over the max height
            const height = Math.min(ESTIMATED_LIST_HEIGHT, MAX_HEIGHT, windowHeight * 0.9);

            return {height};
        },

        getUserSelectionListPopoverHeight: (itemCount: number, windowHeight: number, shouldUseNarrowLayout: boolean) => {
            const BUTTON_HEIGHT = 40;
            const SEARCHBAR_HEIGHT = 50;
            const SEARCHBAR_MARGIN = 14;
            const PADDING = 44 - (shouldUseNarrowLayout ? 32 : 0);
            const ESTIMATED_LIST_HEIGHT = itemCount * variables.optionRowHeightCompact + SEARCHBAR_HEIGHT + SEARCHBAR_MARGIN + BUTTON_HEIGHT + PADDING;

            // Native platforms don't support maxHeight in the way thats expected, so lets manually set the height to either
            // the listHeight, the max height of the popover, or 90% of the window height, such that we never overflow the screen
            // and never expand over the max height
            const height = Math.min(ESTIMATED_LIST_HEIGHT, CONST.POPOVER_DROPDOWN_MAX_HEIGHT, windowHeight * 0.9);
            const width = shouldUseNarrowLayout ? sizing.w100 : {width: CONST.POPOVER_DROPDOWN_WIDTH};

            return {height, ...width};
        },

        testDriveModalContainer: (shouldUseNarrowLayout: boolean) => ({
            // On small/medium screens, we need to remove the top padding
            paddingTop: 0,
            // On larger screens, we need to prevent the modal from becoming too big
            maxWidth: shouldUseNarrowLayout ? undefined : 500,
        }),

        getMoneyRequestViewImage: (showBorderless: boolean) => ({
            ...spacing.mh5,
            overflow: 'hidden',
            borderWidth: showBorderless ? 0 : 1,
            borderColor: theme.border,
            borderRadius: variables.componentBorderRadiusLarge,
            height: 180,
            maxWidth: '100%',
        }),

        getTestToolsNavigatorOuterView: (shouldUseNarrowLayout: boolean) => ({
            justifyContent: shouldUseNarrowLayout ? 'flex-end' : 'center',
        }),

        getTestToolsNavigatorInnerView: (shouldUseNarrowLayout: boolean, isAuthenticated: boolean) => {
            const borderBottomRadius = shouldUseNarrowLayout ? 0 : variables.componentBorderRadiusLarge;
            // Use fixed height values based on the actual content height after the removal of the
            // "Use profiling" and "Client side logging" menu items.
            // - ~654px when authenticated
            // - ~400px when unauthenticated
            // For narrow layouts, we keep using percentages because fixed heights like 654px can overflow on mWeb Safari.
            const defaultHeight = shouldUseNarrowLayout ? '78%' : 654;
            const height = isAuthenticated ? defaultHeight : 400;

            return {
                width: shouldUseNarrowLayout ? '100%' : '91%',
                height,
                borderRadius: variables.componentBorderRadiusLarge,
                borderBottomRightRadius: borderBottomRadius,
                borderBottomLeftRadius: borderBottomRadius,
                overflow: 'hidden',
            };
        },
    }) satisfies DynamicStyles;

const customPickerStyles = (theme: ThemeColors) => ({
    picker: (disabled = false, backgroundColor: string = theme.appBG) =>
        ({
            iconContainer: {
                top: Math.round(variables.inputHeight * 0.5) - 11,
                right: 0,
                ...pointerEventsNone,
            },

            inputWeb: {
                appearance: 'none',
                ...(disabled ? cursor.cursorDisabled : cursor.cursorPointer),
                ...picker(theme),
                backgroundColor,
            },

            inputIOS: {
                ...picker(theme),
            },
            done: {
                color: theme.text,
            },
            doneDepressed: {
                // Extracted from react-native-picker-select, src/styles.js
                fontSize: 17,
            },
            modalViewMiddle: {
                backgroundColor: theme.border,
                borderTopWidth: 0,
            },
            modalViewBottom: {
                backgroundColor: theme.highlightBG,
            },

            inputAndroid: {
                ...picker(theme),
            },
        }) satisfies CustomPickerStyle,

    pickerSmall: (disabled = false, backgroundColor: string = theme.highlightBG) =>
        ({
            inputIOS: {
                ...FontUtils.fontFamily.platform.EXP_NEUE,
                fontSize: variables.fontSizeSmall,
                paddingLeft: 0,
                paddingRight: 17,
                paddingTop: 6,
                paddingBottom: 6,
                borderWidth: 0,
                color: theme.text,
                height: 26,
                opacity: 1,
                backgroundColor: 'transparent',
            },
            done: {
                color: theme.text,
            },
            doneDepressed: {
                // Extracted from react-native-picker-select, src/styles.js
                fontSize: 17,
            },
            modalViewMiddle: {
                position: 'relative',
                backgroundColor: theme.border,
                borderTopWidth: 0,
            },
            modalViewBottom: {
                backgroundColor: theme.highlightBG,
            },
            inputWeb: {
                ...FontUtils.fontFamily.platform.EXP_NEUE,
                fontSize: variables.fontSizeSmall,
                paddingLeft: 0,
                paddingRight: 17,
                paddingTop: 6,
                paddingBottom: 6,
                borderWidth: 0,
                color: theme.text,
                appearance: 'none',
                height: 26,
                opacity: 1,
                backgroundColor,
                ...(disabled ? cursor.cursorDisabled : cursor.cursorPointer),
            },
            inputAndroid: {
                ...FontUtils.fontFamily.platform.EXP_NEUE,
                fontSize: variables.fontSizeSmall,
                paddingLeft: 0,
                paddingRight: 17,
                paddingTop: 6,
                paddingBottom: 6,
                borderWidth: 0,
                color: theme.text,
                height: 26,
                opacity: 1,
                backgroundColor: 'transparent',
            },
            iconContainer: {
                top: 7,
                ...pointerEventsNone,
            },
            icon: {
                width: variables.iconSizeExtraSmall,
                height: variables.iconSizeExtraSmall,
            },
            chevronContainer: {
                pointerEvents: 'none',
                opacity: 0,
            },
        }) satisfies CustomPickerStyle,
});
// Styles that don't satisfy the StyleSheet.create typing, because they are not defined on the top level of the object
const nestedStyles = (theme: ThemeColors) =>
    ({
        webViewStyles: webViewStyles(theme),

        offlineFeedback: {
            deleted: {
                textDecorationLine: 'line-through',
                textDecorationStyle: 'solid',
            },
            pending: {
                opacity: 0.5,
            },
            default: {
                // fixes a crash on iOS when we attempt to remove already unmounted children
                // see https://github.com/Expensify/App/issues/48197 for more details
                // it's a temporary solution while we are working on a permanent fix
                opacity: Platform.OS === 'ios' ? 0.99 : undefined,
            },
            error: {
                flexDirection: 'row',
                alignItems: 'center',
            },
            container: {
                ...spacing.pv2,
            },
            textContainer: {
                flexDirection: 'column',
                flex: 1,
            },
            text: {
                color: theme.textSupporting,
                verticalAlign: 'middle',
                fontSize: variables.fontSizeLabel,
            },
            errorDot: {
                marginRight: 12,
            },
        },

        mapDirection: {
            lineColor: theme.success,
            lineWidth: 7,
        },

        mapDirectionLayer: {
            layout: {'line-join': 'round', 'line-cap': 'round'},
            paint: {'line-color': theme.success, 'line-width': 7},
        },
        textInputDesktop: addOutlineWidth(theme, {}, 0),
        noOutline: addOutlineWidth(theme, {}, 0),
    }) satisfies Styles;

const styles = (theme: ThemeColors) =>
    ({
        ...staticStyles(theme),
        ...dynamicStyles(theme),
        ...customPickerStyles(theme),
        ...nestedStyles(theme),
    }) satisfies Styles;

type ThemeStyles = ReturnType<typeof styles>;

const defaultStyles = styles(defaultTheme);

export default styles;
export {defaultStyles};
export type {ThemeStyles, StatusBarStyle, ColorScheme, AnchorPosition, AnchorDimensions, OverlayStylesParams};<|MERGE_RESOLUTION|>--- conflicted
+++ resolved
@@ -5217,9 +5217,6 @@
             right: 0,
             width: Animated.add(variables.sideBarWidth, receiptPaneRHPWidth),
         },
-<<<<<<< HEAD
-        uploadFileView: getReceiptDropZoneViewStyle(theme, variables.uploadViewMargin, 40),
-=======
 
         flexibleHeight: {
             height: 'auto',
@@ -5244,20 +5241,7 @@
             minHeight: '100%',
         },
 
-        uploadFileView: {
-            borderRadius: variables.componentBorderRadiusLarge,
-            borderColor: theme.borderFocus,
-            borderStyle: 'dotted',
-            marginBottom: variables.uploadViewMargin,
-            marginLeft: variables.uploadViewMargin,
-            marginRight: variables.uploadViewMargin,
-            justifyContent: 'center',
-            alignItems: 'center',
-            paddingVertical: 40,
-            gap: 4,
-            flex: 1,
-        },
->>>>>>> bf2daa5e
+        uploadFileView: getReceiptDropZoneViewStyle(theme, variables.uploadViewMargin, 40),
 
         textInputAndIconContainer: {
             zIndex: -1,
