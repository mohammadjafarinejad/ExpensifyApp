/* eslint-disable @typescript-eslint/naming-convention */
import type {LineLayerStyleProps} from '@rnmapbox/maps/src/utils/MapboxStyles';
import lodashClamp from 'lodash/clamp';
import type {LineLayer} from 'react-map-gl';
// eslint-disable-next-line no-restricted-imports
import type {Animated, ImageStyle, TextStyle, ViewStyle} from 'react-native';
import {Platform, StyleSheet} from 'react-native';
import type {PickerStyle} from 'react-native-picker-select';
import {interpolate} from 'react-native-reanimated';
import type {SharedValue} from 'react-native-reanimated';
import type {MixedStyleDeclaration, MixedStyleRecord} from 'react-native-render-html';
import type {ValueOf} from 'type-fest';
import type DotLottieAnimation from '@components/LottieAnimations/types';
import {ACTIVE_LABEL_SCALE} from '@components/TextInput/styleConst';
import {getBrowser, isMobile, isMobileSafari, isSafari} from '@libs/Browser';
import CONST from '@src/CONST';
import {defaultTheme} from './theme';
import colors from './theme/colors';
import type {ThemeColors} from './theme/types';
import addOutlineWidth from './utils/addOutlineWidth';
import borders from './utils/borders';
import chatContentScrollViewPlatformStyles from './utils/chatContentScrollViewPlatformStyles';
import cursor from './utils/cursor';
import display from './utils/display';
import editedLabelStyles from './utils/editedLabelStyles';
import emojiDefaultStyles from './utils/emojiDefaultStyles';
import flex from './utils/flex';
import FontUtils from './utils/FontUtils';
import getPopOverVerticalOffset from './utils/getPopOverVerticalOffset';
import objectFit from './utils/objectFit';
import optionAlternateTextPlatformStyles from './utils/optionAlternateTextPlatformStyles';
import overflow from './utils/overflow';
import overflowXHidden from './utils/overflowXHidden';
import pointerEventsAuto from './utils/pointerEventsAuto';
import pointerEventsBoxNone from './utils/pointerEventsBoxNone';
import pointerEventsNone from './utils/pointerEventsNone';
import positioning from './utils/positioning';
import sizing from './utils/sizing';
import spacing from './utils/spacing';
import textDecorationLine from './utils/textDecorationLine';
import textUnderline from './utils/textUnderline';
import translateZ0 from './utils/translateZ0';
import userSelect from './utils/userSelect';
import visibility from './utils/visibility';
import whiteSpace from './utils/whiteSpace';
import wordBreak from './utils/wordBreak';
import writingDirection from './utils/writingDirection';
import variables from './variables';

type ColorScheme = ValueOf<typeof CONST.COLOR_SCHEME>;
type StatusBarStyle = ValueOf<typeof CONST.STATUS_BAR_STYLE>;

type AnchorDimensions = {
    width: number;
    height: number;
};

type AnchorPosition = {
    horizontal: number;
    vertical: number;
};

type WebViewStyle = {
    tagStyles: MixedStyleRecord;
    baseFontStyle: MixedStyleDeclaration;
};

type CustomPickerStyle = PickerStyle & {icon?: ViewStyle};

type OverlayStylesParams = {progress: Animated.AnimatedInterpolation<string | number>};

type TwoFactorAuthCodesBoxParams = {isExtraSmallScreenWidth: boolean; isSmallScreenWidth: boolean};
type WorkspaceUpgradeIntroBoxParams = {isExtraSmallScreenWidth: boolean};

type OfflineFeedbackStyle = Record<'deleted' | 'pending' | 'default' | 'error' | 'container' | 'textContainer' | 'text' | 'errorDot', ViewStyle | TextStyle>;

type MapDirectionStyle = Pick<LineLayerStyleProps, 'lineColor' | 'lineWidth'>;

type MapDirectionLayerStyle = Pick<LineLayer, 'layout' | 'paint'>;

type Styles = Record<
    string,
    | ViewStyle
    | TextStyle
    | ImageStyle
    | WebViewStyle
    | OfflineFeedbackStyle
    | MapDirectionStyle
    | MapDirectionLayerStyle
    // eslint-disable-next-line @typescript-eslint/no-explicit-any
    | ((...args: any[]) => ViewStyle | TextStyle | ImageStyle | AnchorPosition | CustomPickerStyle)
>;

// touchCallout is an iOS safari only property that controls the display of the callout information when you touch and hold a target
const touchCalloutNone: Pick<ViewStyle, 'WebkitTouchCallout'> = isMobileSafari() ? {WebkitTouchCallout: 'none'} : {};
// to prevent vertical text offset in Safari for badges, new lineHeight values have been added
const lineHeightBadge: Pick<TextStyle, 'lineHeight'> = isSafari() ? {lineHeight: variables.lineHeightXSmall} : {lineHeight: variables.lineHeightNormal};

const picker = (theme: ThemeColors) =>
    ({
        backgroundColor: theme.transparent,
        color: theme.text,
        ...FontUtils.fontFamily.platform.EXP_NEUE,
        fontSize: variables.fontSizeNormal,
        lineHeight: variables.fontSizeNormalHeight,
        paddingBottom: 8,
        paddingTop: 23,
        paddingLeft: 0,
        paddingRight: 25,
        height: variables.inputHeight,
        borderWidth: 0,
        textAlign: 'left',
    } satisfies TextStyle);

const link = (theme: ThemeColors) =>
    ({
        color: theme.link,
        textDecorationColor: theme.link,
        // We set fontFamily directly in order to avoid overriding fontWeight and fontStyle.
        fontFamily: FontUtils.fontFamily.platform.EXP_NEUE.fontFamily,
    } satisfies ViewStyle & MixedStyleDeclaration);

const emailLink = (theme: ThemeColors) =>
    ({
        color: theme.link,
        textDecorationColor: theme.link,
        // We set fontFamily directly in order to avoid overriding fontWeight and fontStyle.
        fontFamily: FontUtils.fontFamily.platform.EXP_NEUE.fontFamily,
        fontWeight: FontUtils.fontWeight.bold,
    } satisfies ViewStyle & MixedStyleDeclaration);

const baseCodeTagStyles = (theme: ThemeColors) =>
    ({
        borderWidth: 1,
        borderRadius: 5,
        borderColor: theme.border,
        backgroundColor: theme.textBackground,
    } satisfies ViewStyle & MixedStyleDeclaration);

const headlineFont = {
    ...FontUtils.fontFamily.platform.EXP_NEW_KANSAS_MEDIUM,
} satisfies TextStyle;

const headlineItalicFont = {
    ...FontUtils.fontFamily.platform.EXP_NEW_KANSAS_MEDIUM_ITALIC,
} satisfies TextStyle;

const modalNavigatorContainer = (isSmallScreenWidth: boolean) =>
    ({
        position: 'absolute',
        width: isSmallScreenWidth ? '100%' : variables.sideBarWidth,
        height: '100%',
    } satisfies ViewStyle);

const webViewStyles = (theme: ThemeColors) =>
    ({
        // As of react-native-render-html v6, don't declare distinct styles for
        // custom renderers, the API for custom renderers has changed. Declare the
        // styles in the below "tagStyles" instead. If you need to reuse those
        // styles from the renderer, just pass the "style" prop to the underlying
        // component.
        tagStyles: {
            del: {
                textDecorationLine: 'line-through',
                textDecorationStyle: 'solid',
            },

            a: link(theme),

            ul: {
                maxWidth: '100%',
            },

            ol: {
                maxWidth: '100%',
            },

            li: {
                flexShrink: 1,
            },

            pre: {
                ...baseCodeTagStyles(theme),
                paddingVertical: 8,
                paddingHorizontal: 12,
                fontSize: undefined,
                ...FontUtils.fontFamily.platform.MONOSPACE,
                marginTop: 0,
                marginBottom: 0,
            },

            code: {
                ...baseCodeTagStyles(theme),
                paddingLeft: 5,
                paddingRight: 5,
                fontFamily: FontUtils.fontFamily.platform.MONOSPACE.fontFamily,
            },

            img: {
                borderColor: theme.border,
                borderRadius: variables.componentBorderRadiusNormal,
                borderWidth: 1,
                ...touchCalloutNone,
            },

            video: {
                minWidth: CONST.VIDEO_PLAYER.MIN_WIDTH,
                minHeight: CONST.VIDEO_PLAYER.MIN_HEIGHT,
                borderRadius: variables.componentBorderRadiusNormal,
                backgroundColor: theme.highlightBG,
                ...touchCalloutNone,
            },

            p: {
                marginTop: 0,
                marginBottom: 0,
            },
            h1: {
                marginBottom: 8,
            },
        },

        baseFontStyle: {
            color: theme.text,
            fontSize: variables.fontSizeNormal,
            ...FontUtils.fontFamily.platform.EXP_NEUE,
            flex: 1,
            lineHeight: variables.fontSizeNormalHeight,
            ...writingDirection.ltr,
        },
    } satisfies WebViewStyle);

const styles = (theme: ThemeColors) =>
    ({
        // Add all of our utility and helper styles
        ...spacing,
        ...borders,
        ...sizing,
        ...flex,
        ...display,
        ...overflow,
        ...positioning,
        ...wordBreak,
        ...translateZ0,
        ...whiteSpace,
        ...writingDirection,
        ...cursor,
        ...userSelect,
        ...textUnderline,
        ...objectFit,
        ...textDecorationLine,
        editedLabelStyles,
        emojiDefaultStyles,

        autoCompleteSuggestionsContainer: {
            backgroundColor: theme.appBG,
            borderRadius: 8,
            borderWidth: 1,
            borderColor: theme.border,
            justifyContent: 'center',
            overflow: 'hidden',
            boxShadow: theme.shadow,
            paddingVertical: CONST.AUTO_COMPLETE_SUGGESTER.SUGGESTER_INNER_PADDING,
        },
        blockquote: {
            borderLeftColor: theme.border,
            borderLeftWidth: 4,
            paddingLeft: 12,
            marginTop: 4,
            marginBottom: 4,

            // Overwrite default HTML margin for blockquote
            marginLeft: 0,
        },

        h1: {
            fontSize: variables.fontSizeLarge,
            fontFamily: FontUtils.fontFamily.platform.EXP_NEUE_BOLD.fontFamily,
            fontWeight: FontUtils.fontFamily.platform.EXP_NEUE_BOLD.fontWeight,
            marginBottom: 8,
        },

        strong: {
            fontFamily: FontUtils.fontFamily.platform.EXP_NEUE_BOLD.fontFamily,
            fontWeight: FontUtils.fontFamily.platform.EXP_NEUE_BOLD.fontWeight,
        },

        em: {
            fontFamily: FontUtils.fontFamily.platform.EXP_NEUE_ITALIC.fontFamily,
            fontStyle: FontUtils.fontFamily.platform.EXP_NEUE_ITALIC.fontStyle,
        },

        autoCompleteSuggestionContainer: {
            flexDirection: 'row',
            alignItems: 'center',
        },

        rtlTextRenderForSafari: {
            textAlign: 'left',
            ...writingDirection.ltr,
        },

        emojiSuggestionsEmoji: {
            fontSize: variables.fontSizeMedium,
            width: 51,
            textAlign: 'center',
        },
        emojiSuggestionsText: {
            fontSize: variables.fontSizeMedium,
            flex: 1,
            ...wordBreak.breakWord,
            ...spacing.pr4,
        },
        emojiTooltipWrapper: {
            ...spacing.p2,
            borderRadius: 8,
        },

        mentionSuggestionsAvatarContainer: {
            width: 24,
            height: 24,
            alignItems: 'center',
            justifyContent: 'center',
        },

        mentionSuggestionsText: {
            fontSize: variables.fontSizeMedium,
            ...spacing.ml2,
        },

        mentionSuggestionsDisplayName: {
            ...FontUtils.fontFamily.platform.EXP_NEUE_BOLD,
        },

        textSupporting: {
            color: theme.textSupporting,
        },

        navigationTabBarLabel: {
            lineHeight: 14,
            height: 16,
        },

        webViewStyles: webViewStyles(theme),

        link: link(theme),

        emailLink: emailLink(theme),

        linkMuted: {
            color: theme.textSupporting,
            textDecorationColor: theme.textSupporting,
            ...FontUtils.fontFamily.platform.EXP_NEUE,
        },

        linkMutedHovered: {
            color: theme.textMutedReversed,
        },

        highlightBG: {
            backgroundColor: theme.highlightBG,
        },

        appBG: {
            backgroundColor: theme.appBG,
        },
        fontSizeLabel: {
            fontSize: variables.fontSizeLabel,
        },

        h4: {
            ...FontUtils.fontFamily.platform.EXP_NEUE_BOLD,
            fontSize: variables.fontSizeLabel,
        },

        textAlignCenter: {
            textAlign: 'center',
        },

        textAlignRight: {
            textAlign: 'right',
        },

        textAlignLeft: {
            textAlign: 'left',
        },

        textWithMiddleEllipsisContainer: {
            width: '100%',
            overflow: 'hidden',
            whiteSpace: 'nowrap',
            display: 'flex',
            flexDirection: 'row',
        },

        textWithMiddleEllipsisText: {
            overflow: 'hidden',
            textOverflow: 'clip',
            whiteSpace: 'nowrap',
        },

        verticalAlignTopText: {
            verticalAlign: 'text-top',
        },
        verticalAlignTop: {
            verticalAlign: 'top',
        },
        lineHeightLarge: {
            lineHeight: variables.lineHeightLarge,
        },
        lineHeightXLarge: {
            lineHeight: variables.lineHeightXLarge,
        },
        label: {
            fontSize: variables.fontSizeLabel,
            lineHeight: variables.lineHeightLarge,
        },

        textLabel: {
            color: theme.text,
            fontSize: variables.fontSizeLabel,
            lineHeight: variables.lineHeightLarge,
        },

        themeTextColor: {
            color: theme.text,
        },

        mutedTextLabel: {
            color: theme.textSupporting,
            fontSize: variables.fontSizeLabel,
            lineHeight: variables.lineHeightLarge,
        },

        mutedNormalTextLabel: {
            color: theme.textSupporting,
            fontSize: variables.fontSizeLabel,
            lineHeight: variables.lineHeightNormal,
        },

        textSmall: {
            ...FontUtils.fontFamily.platform.EXP_NEUE,
            fontSize: variables.fontSizeSmall,
        },

        textMicro: {
            ...FontUtils.fontFamily.platform.EXP_NEUE,
            fontSize: variables.fontSizeSmall,
            lineHeight: variables.lineHeightSmall,
        },

        textMicroBold: {
            color: theme.text,
            ...FontUtils.fontFamily.platform.EXP_NEUE_BOLD,
            fontSize: variables.fontSizeSmall,
            lineHeight: variables.lineHeightNormal,
        },

        textMicroSupporting: {
            color: theme.textSupporting,
            ...FontUtils.fontFamily.platform.EXP_NEUE,
            fontSize: variables.fontSizeSmall,
            lineHeight: variables.lineHeightSmall,
        },

        textSupportingNormal: {
            color: theme.textSupporting,
            fontSize: variables.fontSizeNormal,
            lineHeight: variables.fontSizeNormalHeight,
        },

        textExtraSmallSupporting: {
            color: theme.textSupporting,
            ...FontUtils.fontFamily.platform.EXP_NEUE,
            fontSize: variables.fontSizeExtraSmall,
        },
        textDoubleDecker: {
            fontSize: variables.fontSizeSmall,
            opacity: 0.8,
            fontWeight: FontUtils.fontWeight.bold,
            lineHeight: 12,
        },
        noPaddingBottom: {
            paddingBottom: 0,
        },
        textNormal: {
            fontSize: variables.fontSizeNormal,
        },

        textNormalThemeText: {
            color: theme.text,
            fontSize: variables.fontSizeNormal,
        },

        textLarge: {
            fontSize: variables.fontSizeLarge,
        },

        textXXLarge: {
            fontSize: variables.fontSizeXXLarge,
        },

        textXXXLarge: {
            fontSize: variables.fontSizeXXXLarge,
        },

        textHero: {
            fontSize: variables.fontSizeHero,
            ...FontUtils.fontFamily.platform.EXP_NEW_KANSAS_MEDIUM,
            lineHeight: variables.lineHeightHero,
        },

        textStrong: {
            ...FontUtils.fontFamily.platform.EXP_NEUE_BOLD,
        },

        fontWeightNormal: {
            fontWeight: FontUtils.fontWeight.normal,
        },

        textHeadline: {
            ...headlineFont,
            ...whiteSpace.preWrap,
            color: theme.heading,
            fontSize: variables.fontSizeXLarge,
            lineHeight: variables.lineHeightXXXLarge,
        },

        textHeadlineH2: {
            ...headlineFont,
            ...whiteSpace.preWrap,
            color: theme.heading,
            fontSize: variables.fontSizeH2,
            lineHeight: variables.lineHeightSizeH2,
        },

        textHeadlineH1: {
            ...headlineFont,
            ...whiteSpace.preWrap,
            color: theme.heading,
            fontSize: variables.fontSizeXLarge,
            lineHeight: variables.lineHeightSizeH1,
        },

        textWhite: {
            color: theme.textLight,
        },

        textBlue: {
            color: theme.link,
        },

        textBold: {
            fontWeight: FontUtils.fontWeight.bold,
        },
        textItalic: {
            ...FontUtils.fontFamily.platform.MONOSPACE_ITALIC,
        },

        textVersion: {
            color: theme.iconColorfulBackground,
            fontSize: variables.fontSizeNormal,
            lineHeight: variables.lineHeightNormal,
            ...FontUtils.fontFamily.platform.MONOSPACE,
            textAlign: 'center',
        },

        textWrap: {
            ...whiteSpace.preWrap,
        },

        textNoWrap: {
            ...whiteSpace.noWrap,
        },

        textLineHeightNormal: {
            lineHeight: variables.lineHeightNormal,
        },

        colorMutedReversed: {
            color: theme.textMutedReversed,
        },

        colorMuted: {
            color: theme.textSupporting,
        },

        bgTransparent: {
            backgroundColor: 'transparent',
        },

        opacity0: {
            opacity: 0,
        },

        opacitySemiTransparent: {
            opacity: 0.5,
        },

        opacity1: {
            opacity: 1,
        },

        textDanger: {
            color: theme.danger,
        },

        borderRadiusNormal: {
            borderRadius: variables.buttonBorderRadius,
        },

        borderRadiusComponentLarge: {
            borderRadius: variables.componentBorderRadiusLarge,
        },

        borderRadiusComponentNormal: {
            borderRadius: variables.componentBorderRadiusNormal,
        },

        topLevelNavigationTabBar: (shouldDisplayTopLevelNavigationTabBar: boolean, shouldUseNarrowLayout: boolean, bottomSafeAreaOffset: number) => ({
            // We have to use position fixed to make sure web on safari displays the bottom tab bar correctly.
            // On natives we can use absolute positioning.
            position: Platform.OS === 'web' ? 'fixed' : 'absolute',
            opacity: shouldDisplayTopLevelNavigationTabBar ? 1 : 0,
            pointerEvents: shouldDisplayTopLevelNavigationTabBar ? 'auto' : 'none',
            width: shouldUseNarrowLayout ? '100%' : variables.sideBarWithLHBWidth,
            paddingBottom: bottomSafeAreaOffset,

            // There is a missing border right on the wide layout
            borderRightWidth: shouldUseNarrowLayout ? 0 : 1,
            borderColor: theme.border,
        }),

        navigationTabBarContainer: {
            flexDirection: 'row',
            height: variables.bottomTabHeight,
            borderTopWidth: 1,
            borderTopColor: theme.border,
            backgroundColor: theme.appBG,
        },

        navigationTabBarItem: {
            height: '100%',
            display: 'flex',
            justifyContent: 'center',
            alignItems: 'center',
        },

        leftNavigationTabBarContainer: {
            height: '100%',
            width: variables.navigationTabBarSize,
            position: 'fixed',
            left: 0,
            justifyContent: 'space-between',
            borderRightWidth: 1,
            borderRightColor: theme.border,
            backgroundColor: theme.appBG,
        },

        leftNavigationTabBarItem: {
            height: variables.navigationTabBarSize,
            display: 'flex',
            justifyContent: 'center',
            alignItems: 'center',
        },

        button: {
            backgroundColor: theme.buttonDefaultBG,
            borderRadius: variables.buttonBorderRadius,
            minHeight: variables.componentSizeNormal,
            justifyContent: 'center',
            alignItems: 'center',
            ...spacing.ph3,
            ...spacing.pv0,
        },

        buttonContainer: {
            borderRadius: variables.buttonBorderRadius,
        },

        buttonText: {
            color: theme.text,
            ...FontUtils.fontFamily.platform.EXP_NEUE_BOLD,
            fontSize: variables.fontSizeNormal,
            textAlign: 'center',
            flexShrink: 1,

            // It is needed to unset the line height. We don't need it for buttons as button always contains single line of text.
            // It allows to vertically center the text.
            lineHeight: undefined,

            // Add 1px to the Button text to give optical vertical alignment.
            paddingBottom: 1,
        },

        testRowContainer: {
            ...flex.flexRow,
            ...flex.justifyContentBetween,
            ...flex.alignItemsCenter,
            ...sizing.mnw120,
            ...spacing.gap4,
            minHeight: 64,
        },

        buttonSmall: {
            borderRadius: variables.buttonBorderRadius,
            minHeight: variables.componentSizeSmall,
            minWidth: variables.componentSizeSmall,
            paddingHorizontal: 12,
            backgroundColor: theme.buttonDefaultBG,
        },

        buttonMedium: {
            borderRadius: variables.buttonBorderRadius,
            minHeight: variables.componentSizeNormal,
            minWidth: variables.componentSizeNormal,
            paddingHorizontal: 16,
            backgroundColor: theme.buttonDefaultBG,
        },

        buttonLarge: {
            borderRadius: variables.buttonBorderRadius,
            minHeight: variables.componentSizeLarge,
            minWidth: variables.componentSizeLarge,
            paddingHorizontal: 20,
            backgroundColor: theme.buttonDefaultBG,
        },

        buttonSmallText: {
            fontSize: variables.fontSizeSmall,
            ...FontUtils.fontFamily.platform.EXP_NEUE_BOLD,
            textAlign: 'center',
        },

        buttonMediumText: {
            fontSize: variables.fontSizeLabel,
            ...FontUtils.fontFamily.platform.EXP_NEUE_BOLD,
            textAlign: 'center',
        },

        buttonLargeText: {
            fontSize: variables.fontSizeNormal,
            ...FontUtils.fontFamily.platform.EXP_NEUE_BOLD,
            textAlign: 'center',
        },

        buttonDefaultHovered: {
            backgroundColor: theme.buttonHoveredBG,
            borderWidth: 0,
        },

        buttonDefaultSelected: {
            backgroundColor: theme.buttonPressedBG,
            borderWidth: 0,
        },

        buttonSuccess: {
            backgroundColor: theme.success,
            borderWidth: 0,
        },

        buttonOpacityDisabled: {
            opacity: 0.5,
        },

        buttonSuccessHovered: {
            backgroundColor: theme.successHover,
            borderWidth: 0,
        },

        buttonDanger: {
            backgroundColor: theme.danger,
            borderWidth: 0,
        },

        buttonDangerHovered: {
            backgroundColor: theme.dangerHover,
            borderWidth: 0,
        },

        buttonDisabled: {
            backgroundColor: theme.buttonDefaultBG,
            borderWidth: 0,
        },

        buttonDivider: {
            borderRightWidth: 1,
            borderRightColor: theme.buttonHoveredBG,
            ...sizing.h100,
        },

        buttonSuccessDivider: {
            borderRightWidth: 1,
            borderRightColor: theme.successHover,
            ...sizing.h100,
        },

        buttonDangerDivider: {
            borderRightWidth: 1,
            borderRightColor: theme.dangerHover,
            ...sizing.h100,
        },

        noBorderRadius: {
            borderRadius: 0,
        },

        noRightBorderRadius: {
            borderTopRightRadius: 0,
            borderBottomRightRadius: 0,
        },

        noLeftBorderRadius: {
            borderTopLeftRadius: 0,
            borderBottomLeftRadius: 0,
        },

        buttonCTA: {
            ...spacing.mh4,
        },

        buttonCTAIcon: {
            marginRight: 22,
            marginLeft: 8,
            // Align vertically with the Button text
            paddingBottom: 1,
            paddingTop: 1,
        },

        buttonConfirm: {
            margin: 20,
        },

        attachmentButtonBigScreen: {
            minWidth: 300,
            alignSelf: 'center',
        },

        buttonConfirmText: {
            paddingLeft: 20,
            paddingRight: 20,
        },

        buttonSuccessText: {
            color: theme.buttonSuccessText,
        },

        buttonDangerText: {
            color: theme.textLight,
        },

        buttonBlendContainer: {
            backgroundColor: theme.appBG,
            opacity: 1,
            position: 'relative',
            overflow: 'hidden',
        },

        hoveredComponentBG: {
            backgroundColor: theme.hoverComponentBG,
        },

        hoveredComponentBG2: {
            backgroundColor: 'black',
        },

        activeComponentBG: {
            backgroundColor: theme.activeComponentBG,
        },

        touchableButtonImage: {
            alignItems: 'center',
            height: variables.componentSizeNormal,
            justifyContent: 'center',
            width: variables.componentSizeNormal,
        },

        visuallyHidden: {
            ...visibility.hidden,
            overflow: 'hidden',
            width: 0,
            height: 0,
        },

        visibilityHidden: {
            ...visibility.hidden,
        },

        loadingVBAAnimation: {
            width: 140,
            height: 140,
        },

        loadingVBAAnimationWeb: {
            width: 140,
            height: 140,
        },

        pickerSmall: (disabled = false, backgroundColor: string = theme.highlightBG) =>
            ({
                inputIOS: {
                    ...FontUtils.fontFamily.platform.EXP_NEUE,
                    fontSize: variables.fontSizeSmall,
                    paddingLeft: 0,
                    paddingRight: 17,
                    paddingTop: 6,
                    paddingBottom: 6,
                    borderWidth: 0,
                    color: theme.text,
                    height: 26,
                    opacity: 1,
                    backgroundColor: 'transparent',
                },
                done: {
                    color: theme.text,
                },
                doneDepressed: {
                    // Extracted from react-native-picker-select, src/styles.js
                    fontSize: 17,
                },
                modalViewMiddle: {
                    position: 'relative',
                    backgroundColor: theme.border,
                    borderTopWidth: 0,
                },
                modalViewBottom: {
                    backgroundColor: theme.highlightBG,
                },
                inputWeb: {
                    ...FontUtils.fontFamily.platform.EXP_NEUE,
                    fontSize: variables.fontSizeSmall,
                    paddingLeft: 0,
                    paddingRight: 17,
                    paddingTop: 6,
                    paddingBottom: 6,
                    borderWidth: 0,
                    color: theme.text,
                    appearance: 'none',
                    height: 26,
                    opacity: 1,
                    backgroundColor,
                    ...(disabled ? cursor.cursorDisabled : cursor.cursorPointer),
                },
                inputAndroid: {
                    ...FontUtils.fontFamily.platform.EXP_NEUE,
                    fontSize: variables.fontSizeSmall,
                    paddingLeft: 0,
                    paddingRight: 17,
                    paddingTop: 6,
                    paddingBottom: 6,
                    borderWidth: 0,
                    color: theme.text,
                    height: 26,
                    opacity: 1,
                    backgroundColor: 'transparent',
                },
                iconContainer: {
                    top: 7,
                    ...pointerEventsNone,
                },
                icon: {
                    width: variables.iconSizeExtraSmall,
                    height: variables.iconSizeExtraSmall,
                },
                chevronContainer: {
                    pointerEvents: 'none',
                    opacity: 0,
                },
            } satisfies CustomPickerStyle),

        badge: {
            backgroundColor: theme.border,
            borderRadius: 14,
            height: variables.iconSizeNormal,
            flexDirection: 'row',
            paddingHorizontal: 7,
            alignItems: 'center',
        },

        defaultBadge: {
            backgroundColor: theme.transparent,
            borderWidth: 1,
            borderRadius: variables.componentBorderRadiusSmall,
            borderColor: theme.buttonHoveredBG,
            paddingHorizontal: 12,
            minHeight: 28,
            height: variables.iconSizeNormal,
            flexDirection: 'row',
            alignItems: 'center',
        },

        cardBadge: {
            position: 'absolute',
            top: 20,
            left: 16,
            marginLeft: 0,
            paddingHorizontal: 8,
            minHeight: 20,
            borderColor: colors.productDark500,
        },

        environmentBadge: {
            minHeight: 12,
            borderRadius: 14,
            paddingHorizontal: 7,
            minWidth: 22,
            borderWidth: 0,
        },

        badgeSuccess: {
            borderColor: theme.success,
        },

        badgeEnvironmentSuccess: {
            backgroundColor: theme.success,
        },

        badgeSuccessPressed: {
            borderColor: theme.successHover,
        },

        badgeAdHocSuccess: {
            backgroundColor: theme.badgeAdHoc,
            minWidth: 28,
        },

        badgeAdHocSuccessPressed: {
            backgroundColor: theme.badgeAdHocHover,
        },

        badgeDanger: {
            borderColor: theme.danger,
        },

        badgeEnvironmentDanger: {
            backgroundColor: theme.danger,
        },

        badgeDangerPressed: {
            borderColor: theme.dangerPressed,
        },

        badgeBordered: {
            backgroundColor: theme.transparent,
            borderWidth: 1,
            borderRadius: variables.componentBorderRadiusSmall,
            borderColor: theme.border,
            paddingHorizontal: 12,
            minHeight: 28,
        },

        badgeSmall: {
            backgroundColor: theme.border,
            borderRadius: variables.componentBorderRadiusSmall,
            borderColor: theme.border,
            paddingHorizontal: 6,
            minHeight: 20,
        },

        badgeText: {
            color: theme.text,
            fontSize: variables.fontSizeSmall,
            ...lineHeightBadge,
            ...whiteSpace.noWrap,
        },

        cardBadgeText: {
            color: colors.white,
            fontSize: variables.fontSizeExtraSmall,
        },

        activeItemBadge: {
            borderColor: theme.buttonHoveredBG,
        },

        border: {
            borderWidth: 1,
            borderRadius: variables.componentBorderRadius,
            borderColor: theme.border,
        },

        borderColorFocus: {
            borderColor: theme.borderFocus,
        },

        borderColorDanger: {
            borderColor: theme.danger,
        },

        textInputDisabled: {
            // Adding disabled color theme to indicate user that the field is not editable.
            backgroundColor: theme.highlightBG,
            borderBottomWidth: 2,
            borderColor: theme.borderLighter,
            // Adding browser specific style to bring consistency between Safari and other platforms.
            // Applying the Webkit styles only to browsers as it is not available in native.
            ...(getBrowser()
                ? {
                      WebkitTextFillColor: theme.textSupporting,
                      WebkitOpacity: 1,
                  }
                : {}),
            color: theme.textSupporting,
        },

        uploadFileView: (isSmallScreenWidth: boolean) =>
            ({
                borderRadius: variables.componentBorderRadiusLarge,
                borderWidth: isSmallScreenWidth ? 0 : 2,
                borderColor: theme.borderFocus,
                borderStyle: 'dotted',
                marginBottom: 20,
                marginLeft: 20,
                marginRight: 20,
                justifyContent: 'center',
                alignItems: 'center',
                paddingVertical: 40,
                gap: 4,
                flex: 1,
            } satisfies ViewStyle),

        uploadFileViewTextContainer: {
            paddingHorizontal: 40,
            ...sizing.w100,
        },

        cameraView: {
            flex: 1,
            overflow: 'hidden',
            borderRadius: variables.componentBorderRadiusXLarge,
            borderStyle: 'solid',
            borderWidth: variables.componentBorderWidth,
            backgroundColor: theme.highlightBG,
            borderColor: theme.appBG,
            display: 'flex',
            justifyContent: 'center',
            justifyItems: 'center',
        },

        cameraFocusIndicator: {
            position: 'absolute',
            left: -32,
            top: -32,
            width: 64,
            height: 64,
            borderRadius: 32,
            borderWidth: 2,
            borderColor: theme.white,
            pointerEvents: 'none',
        },

        permissionView: {
            paddingVertical: 108,
            paddingHorizontal: 61,
            alignItems: 'center',
            justifyContent: 'center',
        },

        invisiblePDF: {
            position: 'absolute',
            opacity: 0,
            width: 1,
            height: 1,
        },

        headerAnonymousFooter: {
            color: theme.heading,
            ...FontUtils.fontFamily.platform.EXP_NEW_KANSAS_MEDIUM,
            fontSize: variables.fontSizeXLarge,
            lineHeight: variables.lineHeightXXLarge,
        },

        headerText: {
            color: theme.heading,
            ...FontUtils.fontFamily.platform.EXP_NEUE_BOLD,
            fontSize: variables.fontSizeNormal,
        },

        headerGap: {
            height: CONST.DESKTOP_HEADER_PADDING,
        },

        searchHeaderGap: {
            zIndex: variables.searchTopBarZIndex + 2,
            backgroundColor: theme.appBG,
        },

        reportOptions: {
            marginLeft: 8,
        },

        chatItemComposeSecondaryRow: {
            height: CONST.CHAT_FOOTER_SECONDARY_ROW_HEIGHT,
            marginBottom: CONST.CHAT_FOOTER_SECONDARY_ROW_PADDING,
            marginTop: CONST.CHAT_FOOTER_SECONDARY_ROW_PADDING,
        },

        chatItemComposeSecondaryRowSubText: {
            color: theme.textSupporting,
            ...FontUtils.fontFamily.platform.EXP_NEUE,
            fontSize: variables.fontSizeSmall,
            lineHeight: variables.lineHeightSmall,
        },

        chatItemComposeSecondaryRowOffset: {
            marginLeft: variables.chatInputSpacing,
        },

        offlineIndicatorChat: {
            marginLeft: variables.chatInputSpacing,
        },

        offlineIndicatorContainer: {
            height: CONST.OFFLINE_INDICATOR_HEIGHT,
        },

        deletedAttachmentIndicator: {
            zIndex: 20,
            width: '100%',
            height: '100%',
            overflow: 'hidden',
        },

        deletedIndicatorOverlay: {
            opacity: 0.8,
        },

        // Actions
        actionAvatar: {
            borderRadius: 20,
        },

        componentHeightLarge: {
            height: variables.inputHeight,
        },

        calendarHeader: {
            height: 50,
            flexDirection: 'row',
            justifyContent: 'space-between',
            alignItems: 'center',
            ...userSelect.userSelectNone,
        },

        calendarDayRoot: {
            flex: 1,
            height: CONST.CALENDAR_PICKER_DAY_HEIGHT,
            justifyContent: 'center',
            alignItems: 'center',
            ...userSelect.userSelectNone,
        },

        calendarBodyContainer: {
            height: CONST.CALENDAR_PICKER_DAY_HEIGHT * CONST.MAX_CALENDAR_PICKER_ROWS,
        },
        calendarWeekContainer: {
            height: CONST.CALENDAR_PICKER_DAY_HEIGHT,
        },

        calendarDayContainer: {
            width: 30,
            height: 30,
            justifyContent: 'center',
            alignItems: 'center',
            borderRadius: 15,
            overflow: 'hidden',
        },

        buttonDefaultBG: {
            backgroundColor: theme.buttonDefaultBG,
        },

        buttonHoveredBG: {
            backgroundColor: theme.buttonHoveredBG,
        },

        autoGrowHeightInputContainer: (textInputHeight: number, minHeight: number, maxHeight: number) =>
            ({
                height: lodashClamp(textInputHeight, minHeight, maxHeight),
                minHeight,
            } satisfies ViewStyle),

        autoGrowHeightHiddenInput: (maxWidth: number, maxHeight?: number) =>
            ({
                maxWidth,
                maxHeight: maxHeight && maxHeight + 1,
                overflow: 'hidden',
            } satisfies TextStyle),

        textInputContainer: {
            flex: 1,
            justifyContent: 'center',
            height: '100%',
            backgroundColor: 'transparent',
            overflow: 'hidden',
            borderBottomWidth: 2,
            borderColor: theme.border,
        },

        outlinedButton: {
            backgroundColor: 'transparent',
            borderColor: theme.border,
            borderWidth: 1,
        },

        optionRowAmountInput: {
            textAlign: 'right',
        },

        textInputLabel: {
            position: 'absolute',
            left: 0,
            top: 0,
            fontSize: variables.fontSizeNormal,
            color: theme.textSupporting,
            ...FontUtils.fontFamily.platform.EXP_NEUE,
            width: '100%',
            zIndex: 1,
            transformOrigin: 'left center',
        },

        textInputLabelBackground: {
            position: 'absolute',
            top: 0,
            width: '100%',
            height: 23,
            backgroundColor: theme.componentBG,
        },

        textInputLabelTransformation: (translateY: SharedValue<number>, scale: SharedValue<number>) => {
            'worklet';

            return {
                transform: [{translateY: translateY.get()}],
                fontSize: interpolate(scale.get(), [0, ACTIVE_LABEL_SCALE], [0, variables.fontSizeLabel]),
            } satisfies TextStyle;
        },

        baseTextInput: {
            ...FontUtils.fontFamily.platform.EXP_NEUE,
            fontSize: variables.fontSizeNormal,
            lineHeight: variables.lineHeightXLarge,
            color: theme.text,
            paddingTop: 23,
            paddingBottom: 8,
            paddingLeft: 0,
            borderWidth: 0,
        },

        textInputMultiline: {
            scrollPadding: '23px 0 0 0',
        },

        textInputMultilineContainer: {
            height: '100%',
            paddingTop: 23,
        },

        textInputAndIconContainer: (isMarkdownEnabled: boolean) => {
            if (isMarkdownEnabled) {
                return {zIndex: -1, flexDirection: 'row'};
            }
            return {
                flex: 1,
                zIndex: -1,
                flexDirection: 'row',
            };
        },

        textInputDesktop: addOutlineWidth(theme, {}, 0),

        textInputIconContainer: {
            paddingHorizontal: 11,
            justifyContent: 'center',
        },

        textInputLeftIconContainer: {
            justifyContent: 'center',
            paddingRight: 8,
        },

        secureInput: {
            borderTopRightRadius: 0,
            borderBottomRightRadius: 0,
        },

        textInput: {
            backgroundColor: 'transparent',
            borderRadius: variables.componentBorderRadiusNormal,
            height: variables.inputComponentSizeNormal,
            borderColor: theme.border,
            borderWidth: 1,
            color: theme.text,
            ...FontUtils.fontFamily.platform.EXP_NEUE,
            fontSize: variables.fontSizeNormal,
            paddingLeft: 12,
            paddingRight: 12,
            paddingTop: 10,
            paddingBottom: 10,
            verticalAlign: 'middle',
        },

        textInputPrefixWrapper: {
            position: 'absolute',
            left: 0,
            top: 0,
            height: variables.inputHeight,
            display: 'flex',
            flexDirection: 'row',
            alignItems: 'center',
            paddingTop: 23,
            paddingBottom: 8,
        },

        textInputSuffixWrapper: {
            position: 'absolute',
            right: 0,
            top: 0,
            height: variables.inputHeight,
            display: 'flex',
            flexDirection: 'row',
            alignItems: 'center',
            paddingTop: 23,
            paddingBottom: 8,
        },

        textInputPrefix: {
            color: theme.text,
            ...FontUtils.fontFamily.platform.EXP_NEUE,
            fontSize: variables.fontSizeNormal,
            verticalAlign: 'middle',
        },

        textInputSuffix: {
            color: theme.text,
            ...FontUtils.fontFamily.platform.EXP_NEUE,
            fontSize: variables.fontSizeNormal,
            verticalAlign: 'middle',
        },

        pickerContainer: {
            borderBottomWidth: 2,
            paddingLeft: 0,
            borderStyle: 'solid',
            borderColor: theme.border,
            justifyContent: 'center',
            backgroundColor: 'transparent',
            height: variables.inputHeight,
            overflow: 'hidden',
        },

        pickerContainerSmall: {
            height: variables.inputHeightSmall,
        },

        pickerLabel: {
            position: 'absolute',
            left: 0,
            top: 6,
            zIndex: 1,
        },

        picker: (disabled = false, backgroundColor: string = theme.appBG) =>
            ({
                iconContainer: {
                    top: Math.round(variables.inputHeight * 0.5) - 11,
                    right: 0,
                    ...pointerEventsNone,
                },

                inputWeb: {
                    appearance: 'none',
                    ...(disabled ? cursor.cursorDisabled : cursor.cursorPointer),
                    ...picker(theme),
                    backgroundColor,
                },

                inputIOS: {
                    ...picker(theme),
                },
                done: {
                    color: theme.text,
                },
                doneDepressed: {
                    // Extracted from react-native-picker-select, src/styles.js
                    fontSize: 17,
                },
                modalViewMiddle: {
                    backgroundColor: theme.border,
                    borderTopWidth: 0,
                },
                modalViewBottom: {
                    backgroundColor: theme.highlightBG,
                },

                inputAndroid: {
                    ...picker(theme),
                },
            } satisfies CustomPickerStyle),

        disabledText: {
            color: theme.icon,
        },

        inputDisabled: {
            backgroundColor: theme.highlightBG,
            color: theme.icon,
        },

        noOutline: addOutlineWidth(theme, {}, 0),

        labelStrong: {
            ...FontUtils.fontFamily.platform.EXP_NEUE_BOLD,
            fontSize: variables.fontSizeLabel,
            lineHeight: variables.lineHeightNormal,
        },

        textLabelSupporting: {
            ...FontUtils.fontFamily.platform.EXP_NEUE,
            fontSize: variables.fontSizeLabel,
            color: theme.textSupporting,
        },

        textLabelSupportingEmptyValue: {
            ...FontUtils.fontFamily.platform.EXP_NEUE,
            fontSize: variables.fontSizeNormal,
            color: theme.textSupporting,
        },

        textLabelSupportingNormal: {
            ...FontUtils.fontFamily.platform.EXP_NEUE,
            fontSize: variables.fontSizeLabel,
            color: theme.textSupporting,
        },

        textLabelError: {
            ...FontUtils.fontFamily.platform.EXP_NEUE,
            fontSize: variables.fontSizeLabel,
            color: theme.textError,
        },

        textFileUpload: {
            ...headlineFont,
            fontSize: variables.fontSizeXLarge,
            color: theme.text,
            textAlign: 'center',
        },

        textDropZone: {
            ...headlineFont,
            fontSize: variables.fontSizeXLarge,
            textAlign: 'center',
        },

        subTextFileUpload: {
            ...FontUtils.fontFamily.platform.EXP_NEUE,
            lineHeight: variables.lineHeightLarge,
            textAlign: 'center',
            color: theme.text,
        },

        furtherDetailsText: {
            ...FontUtils.fontFamily.platform.EXP_NEUE,
            fontSize: variables.fontSizeSmall,
            color: theme.textSupporting,
        },

        lh14: {
            lineHeight: variables.lineHeightSmall,
        },

        lh16: {
            lineHeight: 16,
        },

        lh20: {
            lineHeight: 20,
        },

        lh140Percent: {
            lineHeight: '140%',
        },

        formHelp: {
            color: theme.textSupporting,
            fontSize: variables.fontSizeLabel,
            lineHeight: variables.lineHeightNormal,
            marginBottom: 4,
        },

        formError: {
            color: theme.textError,
            fontSize: variables.fontSizeLabel,
            lineHeight: variables.lineHeightNormal,
            marginBottom: 4,
        },

        formSuccess: {
            color: theme.success,
            fontSize: variables.fontSizeLabel,
            lineHeight: 18,
            marginBottom: 4,
        },

        signInPage: {
            backgroundColor: theme.highlightBG,
            minHeight: '100%',
            flex: 1,
        },

        lhnSuccessText: {
            color: theme.success,
            fontWeight: FontUtils.fontWeight.bold,
        },

        signInPageHeroCenter: {
            position: 'absolute',
            top: 0,
            left: 0,
            right: 0,
            bottom: 0,
            justifyContent: 'center',
            alignItems: 'center',
        },

        signInPageGradient: {
            height: '100%',
            width: 540,
            position: 'absolute',
            top: 0,
            left: 0,
        },

        signInPageGradientMobile: {
            height: 300,
            width: 800,
            position: 'absolute',
            top: 0,
            left: 0,
        },

        signInBackground: {
            position: 'absolute',
            bottom: 0,
            left: 0,
            minHeight: 700,
        },

        signInPageInner: {
            marginLeft: 'auto',
            marginRight: 'auto',
            height: '100%',
            width: '100%',
        },

        signInPageContentTopSpacer: {
            maxHeight: 132,
            minHeight: 24,
        },

        signInPageContentTopSpacerSmallScreens: {
            maxHeight: 132,
            minHeight: 45,
        },

        signInPageLeftContainer: {
            paddingLeft: 40,
            paddingRight: 40,
        },

        signInPageLeftContainerWide: {
            maxWidth: variables.sideBarWidth,
        },

        signInPageWelcomeFormContainer: {
            maxWidth: CONST.SIGN_IN_FORM_WIDTH,
        },

        signInPageWelcomeTextContainer: {
            width: CONST.SIGN_IN_FORM_WIDTH,
        },

        changeExpensifyLoginLinkContainer: {
            flexDirection: 'row',
            flexWrap: 'wrap',
            ...wordBreak.breakWord,
        },

        searchSplitContainer: {
            flex: 1,
            flexDirection: 'row',
            marginLeft: variables.navigationTabBarSize + variables.sideBarWithLHBWidth,
        },

        searchSidebar: {
            width: variables.sideBarWithLHBWidth,
            height: '100%',
            justifyContent: 'space-between',
            borderRightWidth: 1,
            borderColor: theme.border,
            marginLeft: variables.navigationTabBarSize,
        },

        // Sidebar Styles
        sidebar: {
            backgroundColor: theme.sidebar,
            height: '100%',
        },

        canvasContainer: {
            // Adding border to prevent a bug with the appearance of lines during gesture events for MultiGestureCanvas
            borderWidth: 1,
            borderColor: theme.appBG,
        },

        sidebarHeaderContainer: {
            flexDirection: 'row',
            paddingHorizontal: 20,
            paddingVertical: 19,
            justifyContent: 'space-between',
            alignItems: 'center',
        },

        subNavigationContainer: {
            backgroundColor: theme.sidebar,
            flex: 1,
            borderTopLeftRadius: variables.componentBorderRadiusRounded,
        },

        sidebarAnimatedWrapperContainer: {
            height: '100%',
            position: 'absolute',
        },

        sidebarFooter: {
            display: 'flex',
            justifyContent: 'center',
            width: '100%',
            paddingLeft: 20,
        },

        sidebarAvatar: {
            borderRadius: variables.sidebarAvatarSize,
            height: variables.sidebarAvatarSize,
            width: variables.sidebarAvatarSize,
        },

        selectedAvatarBorder: {
            padding: 1,
            borderWidth: 2,
            borderRadius: 20,
            height: variables.sidebarAvatarSize + 6,
            width: variables.sidebarAvatarSize + 6,
            borderColor: theme.success,
            right: -3,
            top: -3,
        },

        statusIndicator: (backgroundColor: string = theme.danger) =>
            ({
                borderColor: theme.sidebar,
                backgroundColor,
                borderRadius: 8,
                borderWidth: 2,
                position: 'absolute',
                right: -4,
                top: -3,
                height: 12,
                width: 12,
                zIndex: 10,
            } satisfies ViewStyle),

        navigationTabBarStatusIndicator: (backgroundColor: string = theme.danger) => ({
            borderColor: theme.sidebar,
            backgroundColor,
            borderRadius: 8,
            borderWidth: 2,
            position: 'absolute',
            right: -2,
            top: -3,
            height: 12,
            width: 12,
            zIndex: 10,
        }),

        floatingActionButton: {
            backgroundColor: theme.success,
            height: variables.componentSizeLarge,
            width: variables.componentSizeLarge,
            borderRadius: 999,
            alignItems: 'center',
            justifyContent: 'center',
        },

        floatingActionButtonSmall: {
            width: variables.componentSizeNormal,
            height: variables.componentSizeNormal,
        },

        sidebarFooterUsername: {
            color: theme.heading,
            fontSize: variables.fontSizeLabel,
            fontWeight: FontUtils.fontWeight.bold,
            width: 200,
            textOverflow: 'ellipsis',
            overflow: 'hidden',
            ...whiteSpace.noWrap,
        },

        sidebarFooterLink: {
            color: theme.textSupporting,
            fontSize: variables.fontSizeSmall,
            textDecorationLine: 'none',
            ...FontUtils.fontFamily.platform.EXP_NEUE,
            lineHeight: 20,
        },

        sidebarListContainer: {
            ...spacing.pt3,
            paddingBottom: 4,
        },

        sidebarListItem: {
            justifyContent: 'center',
            textDecorationLine: 'none',
        },

        topBarLabel: {
            color: theme.text,
            fontSize: variables.fontSizeXLarge,
            ...headlineFont,
        },

        breadcrumbsContainer: {
            minHeight: 24,
        },

        breadcrumb: {
            color: theme.textSupporting,
            fontSize: variables.breadcrumbsFontSize,
            ...headlineFont,
        },

        breadcrumbStrong: {
            color: theme.text,
            fontSize: variables.breadcrumbsFontSize,
        },

        breadcrumbSeparator: {
            color: theme.icon,
            fontSize: variables.breadcrumbsFontSize,
            ...headlineFont,
        },

        breadcrumbLogo: {
            top: 1.66, // Pixel-perfect alignment due to a small difference between logo height and breadcrumb text height
        },

        LHPNavigatorContainer: (isSmallScreenWidth: boolean) =>
            ({
                ...modalNavigatorContainer(isSmallScreenWidth),
                left: 0,
            } satisfies ViewStyle),

        RHPNavigatorContainer: (isSmallScreenWidth: boolean) =>
            ({
                ...modalNavigatorContainer(isSmallScreenWidth),
                right: 0,
            } satisfies ViewStyle),

        onboardingNavigatorOuterView: {
            flex: 1,
            justifyContent: 'center',
            alignItems: 'center',
        },

        OnboardingNavigatorInnerView: (shouldUseNarrowLayout: boolean) =>
            ({
                width: shouldUseNarrowLayout ? variables.onboardingModalWidth : '100%',
                height: shouldUseNarrowLayout ? 732 : '100%',
                maxHeight: '100%',
                borderRadius: shouldUseNarrowLayout ? 16 : 0,
                overflow: 'hidden',
            } satisfies ViewStyle),

        onlyEmojisText: {
            fontSize: variables.fontSizeOnlyEmojis,
            lineHeight: variables.fontSizeOnlyEmojisHeight,
        },

        onlyEmojisTextLineHeight: {
            lineHeight: variables.fontSizeOnlyEmojisHeight,
        },

        emojisWithTextFontSizeAligned: {
            fontSize: variables.fontSizeEmojisWithinText,
            marginVertical: -7,
        },

        emojisFontFamily: {
            fontFamily: FontUtils.fontFamily.platform.SYSTEM.fontFamily,
        },

        emojisWithTextFontSize: {
            fontSize: variables.fontSizeEmojisWithinText,
        },

        emojisWithTextFontFamily: {
            fontFamily: FontUtils.fontFamily.platform.SYSTEM.fontFamily,
        },

        emojisWithTextLineHeight: {
            lineHeight: variables.lineHeightXLarge,
        },

        createMenuPositionSidebar: (windowHeight: number) =>
            ({
                horizontal: 18,
                // Menu should be displayed 12px above the floating action button.
                // To achieve that sidebar must be moved by: distance from the bottom of the sidebar to the fab (variables.fabBottom) + fab height on a wide layout (variables.componentSizeNormal) + distance above the fab (12px)
                vertical: windowHeight - (variables.fabBottom + variables.componentSizeNormal + 12),
            } satisfies AnchorPosition),

        createAccountMenuPositionProfile: () =>
            ({
                horizontal: 18,
                ...getPopOverVerticalOffset(202 + 40),
            } satisfies AnchorPosition),

        createMenuPositionReportActionCompose: (shouldUseNarrowLayout: boolean, windowHeight: number, windowWidth: number) =>
            ({
                // On a narrow layout the menu is displayed in ReportScreen in RHP, so it must be moved from the right side of the screen
                horizontal: (shouldUseNarrowLayout ? windowWidth - variables.sideBarWithLHBWidth : variables.sideBarWithLHBWidth + variables.navigationTabBarSize) + 18,
                vertical: windowHeight - CONST.MENU_POSITION_REPORT_ACTION_COMPOSE_BOTTOM,
            } satisfies AnchorPosition),

        createMenuContainer: {
            width: variables.sideBarWidth - 40,
            paddingVertical: variables.componentBorderRadiusLarge,
        },

        createMenuHeaderText: {
            ...FontUtils.fontFamily.platform.EXP_NEUE,
            fontSize: variables.fontSizeLabel,
            color: theme.textSupporting,
        },

        popoverMenuItem: {
            flexDirection: 'row',
            borderRadius: 0,
            paddingHorizontal: 20,
            paddingVertical: 12,
            justifyContent: 'space-between',
            width: '100%',
        },

        popoverMenuIcon: {
            width: variables.componentSizeNormal,
            justifyContent: 'center',
            alignItems: 'center',
        },

        popoverIconCircle: {
            backgroundColor: theme.buttonDefaultBG,
            borderRadius: variables.buttonBorderRadius,
            height: variables.h40,
            width: variables.w46,
        },

        rightLabelMenuItem: {
            fontSize: variables.fontSizeLabel,
            color: theme.textSupporting,
        },

        popoverMenuText: {
            fontSize: variables.fontSizeNormal,
            color: theme.heading,
        },

        popoverInnerContainer: {
            paddingTop: 0, // adjusting this because the mobile modal adds additional padding that we don't need for our layout
            backgroundColor: theme.modalBackground,
        },

        menuItemTextContainer: {
            minHeight: variables.componentSizeNormal,
        },

        chatLinkRowPressable: {
            minWidth: 0,
            textDecorationLine: 'none',
            flex: 1,
        },

        sidebarLink: {
            textDecorationLine: 'none',
        },

        sidebarLinkLHN: {
            textDecorationLine: 'none',
            marginLeft: 12,
            marginRight: 12,
            borderRadius: 8,
        },

        sidebarLinkInner: {
            alignItems: 'center',
            flexDirection: 'row',
            paddingLeft: 20,
            paddingRight: 20,
        },

        sidebarLinkInnerLHN: {
            alignItems: 'center',
            flexDirection: 'row',
            paddingLeft: 8,
            paddingRight: 8,
            marginHorizontal: 12,
            borderRadius: variables.componentBorderRadiusNormal,
        },

        sidebarLinkText: {
            color: theme.textSupporting,
            fontSize: variables.fontSizeNormal,
            textDecorationLine: 'none',
            overflow: 'hidden',
        },

        sidebarLinkHover: {
            backgroundColor: theme.sidebarHover,
        },

        sidebarLinkHoverLHN: {
            backgroundColor: theme.highlightBG,
        },

        sidebarLinkActive: {
            backgroundColor: theme.activeComponentBG,
            textDecorationLine: 'none',
        },

        sidebarLinkActiveLHN: {
            backgroundColor: theme.highlightBG,
            textDecorationLine: 'none',
        },

        sidebarLinkTextBold: {
            ...FontUtils.fontFamily.platform.EXP_NEUE_BOLD,
            color: theme.heading,
        },

        sidebarLinkActiveText: {
            color: theme.textSupporting,
            fontSize: variables.fontSizeNormal,
            textDecorationLine: 'none',
            overflow: 'hidden',
        },

        optionItemAvatarNameWrapper: {
            minWidth: 0,
            flex: 1,
        },

        optionDisplayName: {
            ...FontUtils.fontFamily.platform.EXP_NEUE,
            minHeight: variables.alternateTextHeight,
            lineHeight: variables.lineHeightXLarge,
            ...whiteSpace.noWrap,
        },

        optionDisplayNameCompact: {
            minWidth: 'auto',
            flexBasis: 'auto',
            flexGrow: 0,
            flexShrink: 1,
        },

        displayNameTooltipEllipsis: {
            position: 'absolute',
            opacity: 0,
            right: 0,
            bottom: 0,
        },

        optionAlternateText: {
            minHeight: variables.alternateTextHeight,
            lineHeight: variables.lineHeightXLarge,
        },

        optionAlternateTextCompact: {
            flexShrink: 1,
            flexGrow: 1,
            flexBasis: 'auto',
            ...optionAlternateTextPlatformStyles,
        },

        optionRow: {
            minHeight: variables.optionRowHeight,
            paddingTop: 12,
            paddingBottom: 12,
        },

        optionRowSelected: {
            backgroundColor: theme.activeComponentBG,
        },

        optionRowDisabled: {
            color: theme.textSupporting,
        },

        optionRowCompact: {
            height: variables.optionRowHeightCompact,
            paddingTop: 12,
            paddingBottom: 12,
        },

        optionsListSectionHeader: {
            marginTop: 8,
            marginBottom: 4,
        },

        emptyWorkspaceIllustrationStyle: {
            marginTop: 12,
            marginBottom: -20,
        },

        travelIllustrationStyle: {
            marginTop: 16,
            marginBottom: -16,
        },

        overlayStyles: (current: OverlayStylesParams, isModalOnTheLeft: boolean) =>
            ({
                ...positioning.pFixed,
                // We need to stretch the overlay to cover the sidebar and the translate animation distance.
                left: isModalOnTheLeft ? 0 : -2 * variables.sideBarWidth,
                top: 0,
                bottom: 0,
                right: isModalOnTheLeft ? -2 * variables.sideBarWidth : 0,
                backgroundColor: theme.overlay,
                opacity: current.progress.interpolate({
                    inputRange: [0, 1],
                    outputRange: [0, variables.overlayOpacity],
                    extrapolate: 'clamp',
                }),
            } satisfies ViewStyle),

        appContent: {
            backgroundColor: theme.appBG,
            overflow: 'hidden',
        },

        appContentHeader: {
            height: variables.contentHeaderHeight,
            justifyContent: 'center',
            display: 'flex',
            paddingRight: 20,
        },

        appContentHeaderTitle: {
            alignItems: 'center',
            flexDirection: 'row',
        },

        LHNToggle: {
            alignItems: 'center',
            height: variables.contentHeaderHeight,
            justifyContent: 'center',
            paddingRight: 10,
            paddingLeft: 20,
        },

        LHNToggleIcon: {
            height: 15,
            width: 18,
        },

        chatContentScrollViewWithHeaderLoader: {
            paddingTop: CONST.CHAT_HEADER_LOADER_HEIGHT,
        },

        chatContentScrollView: {
            flexGrow: 1,
            justifyContent: 'flex-start',
            paddingBottom: 16,
            ...chatContentScrollViewPlatformStyles,
        },

        // Chat Item
        chatItem: {
            display: 'flex',
            flexDirection: 'row',
            paddingTop: 8,
            paddingBottom: 8,
            paddingLeft: 20,
            paddingRight: 20,
        },

        chatItemRightGrouped: {
            flexGrow: 1,
            flexShrink: 1,
            flexBasis: 0,
            position: 'relative',
            marginLeft: variables.chatInputSpacing,
        },

        chatItemRight: {
            flexGrow: 1,
            flexShrink: 1,
            flexBasis: 'auto',
            position: 'relative',
        },

        chatItemMessageHeader: {
            alignItems: 'center',
            display: 'flex',
            flexDirection: 'row',
            flexWrap: 'nowrap',
        },

        chatItemMessageHeaderSender: {
            color: theme.heading,
            ...FontUtils.fontFamily.platform.EXP_NEUE_BOLD,
            fontSize: variables.fontSizeNormal,
            lineHeight: variables.lineHeightXLarge,
            ...wordBreak.breakWord,
        },

        chatItemMessageHeaderTimestamp: {
            flexShrink: 0,
            color: theme.textSupporting,
            fontSize: variables.fontSizeSmall,
            paddingTop: 2,
        },

        chatItemMessageHeaderPolicy: {
            color: theme.textSupporting,
            fontSize: variables.fontSizeSmall,
        },

        chatItemMessage: {
            color: theme.text,
            fontSize: variables.fontSizeNormal,
            ...FontUtils.fontFamily.platform.EXP_NEUE,
            lineHeight: variables.lineHeightXLarge,
            maxWidth: '100%',
            ...whiteSpace.preWrap,
            ...wordBreak.breakWord,
        },

        chatDelegateMessage: {
            color: theme.textSupporting,
            fontSize: 11,
            ...FontUtils.fontFamily.platform.EXP_NEUE,
            lineHeight: variables.lineHeightXLarge,
            maxWidth: '100%',
            ...whiteSpace.preWrap,
            ...wordBreak.breakWord,
        },

        renderHTMLTitle: {
            color: theme.text,
            fontSize: variables.fontSizeNormal,
            ...FontUtils.fontFamily.platform.EXP_NEUE,
            lineHeight: variables.lineHeightXLarge,
            maxWidth: '100%',
            ...whiteSpace.preWrap,
            ...wordBreak.breakWord,
        },

        renderHTML: {
            maxWidth: '100%',
            ...whiteSpace.preWrap,
            ...wordBreak.breakWord,
        },

        chatItemComposeWithFirstRow: {
            minHeight: 90,
        },

        chatItemFullComposeRow: {
            ...sizing.h100,
        },

        chatItemComposeBoxColor: {
            borderColor: theme.border,
        },

        chatItemComposeBoxFocusedColor: {
            borderColor: theme.borderFocus,
        },

        chatItemComposeBox: {
            backgroundColor: theme.componentBG,
            borderWidth: 1,
            borderRadius: variables.componentBorderRadiusRounded,
            minHeight: variables.componentSizeMedium,
        },

        chatItemFullComposeBox: {
            ...flex.flex1,
            ...sizing.h100,
        },

        chatFooter: {
            paddingLeft: 20,
            paddingRight: 20,
            display: 'flex',
            backgroundColor: theme.appBG,
        },

        chatFooterFullCompose: {
            height: '100%',
            paddingTop: 20,
        },

        chatItemDraft: {
            display: 'flex',
            flexDirection: 'row',
            paddingTop: 8,
            paddingBottom: 8,
            paddingLeft: 20,
            paddingRight: 20,
        },

        chatItemReactionsDraftRight: {
            marginLeft: 52,
        },
        chatFooterAtTheTop: {
            flexGrow: 1,
            justifyContent: 'flex-start',
        },

        // Be extremely careful when editing the compose styles, as it is easy to introduce regressions.
        // Make sure you run the following tests against any changes: #12669
        textInputCompose: addOutlineWidth(
            theme,
            {
                backgroundColor: theme.componentBG,
                borderColor: theme.border,
                color: theme.text,
                ...FontUtils.fontFamily.platform.EXP_NEUE,
                fontSize: variables.fontSizeNormal,
                borderWidth: 0,
                height: 'auto',
                lineHeight: variables.lineHeightXLarge,
                ...overflowXHidden,

                // On Android, multiline TextInput with height: 'auto' will show extra padding unless they are configured with
                // paddingVertical: 0, alignSelf: 'center', and verticalAlign: 'middle'

                paddingHorizontal: variables.avatarChatSpacing,
                paddingTop: 0,
                paddingBottom: 0,
                alignSelf: 'center',
                verticalAlign: 'middle',
            },
            0,
        ),

        textInputFullCompose: {
            alignSelf: 'stretch',
            flex: 1,
            maxHeight: '100%',
            verticalAlign: 'top',
        },

        textInputCollapseCompose: {
            maxHeight: '100%',
            flex: 4,
        },

        // composer padding should not be modified unless thoroughly tested against the cases in this PR: #12669
        textInputComposeSpacing: {
            paddingVertical: 5,
            ...flex.flexRow,
            flex: 1,
        },

        textInputComposeBorder: {
            borderLeftWidth: 1,
            borderColor: theme.border,
        },

        chatItemSubmitButton: {
            alignSelf: 'flex-end',
            borderRadius: variables.componentBorderRadiusRounded,
            backgroundColor: theme.transparent,
            height: 40,
            padding: 10,
            margin: 3,
            justifyContent: 'center',
        },

        emojiPickerContainer: {
            backgroundColor: theme.componentBG,
        },

        emojiHeaderContainer: {
            backgroundColor: theme.componentBG,
            display: 'flex',
            height: CONST.EMOJI_PICKER_HEADER_HEIGHT,
            justifyContent: 'center',
        },

        emojiSkinToneTitle: {
            ...spacing.pv1,
            ...FontUtils.fontFamily.platform.EXP_NEUE_BOLD,
            color: theme.heading,
            fontSize: variables.fontSizeSmall,
        },

        // Emoji Picker Styles
        emojiText: {
            textAlign: 'center',
            fontSize: variables.emojiSize,
            ...spacing.pv0,
            ...spacing.ph0,
            lineHeight: variables.emojiLineHeight,
        },

        emojiItem: {
            width: '100%',
            textAlign: 'center',
            borderRadius: 8,
            paddingTop: 2,
            paddingBottom: 2,
            height: CONST.EMOJI_PICKER_ITEM_HEIGHT,
            flexShrink: 1,
            ...userSelect.userSelectNone,
        },

        emojiItemHighlighted: {
            transition: '0.2s ease',
            backgroundColor: theme.buttonDefaultBG,
        },

        emojiItemKeyboardHighlighted: {
            transition: '0.2s ease',
            borderWidth: 1,
            borderColor: theme.link,
            borderRadius: variables.buttonBorderRadius,
        },

        categoryShortcutButton: {
            flex: 1,
            borderRadius: 8,
            height: CONST.EMOJI_PICKER_ITEM_HEIGHT,
            alignItems: 'center',
            justifyContent: 'center',
        },

        chatItemEmojiButton: {
            alignSelf: 'flex-end',
            borderRadius: variables.buttonBorderRadius,
            height: 40,
            marginVertical: 3,
            paddingHorizontal: 10,
            justifyContent: 'center',
        },

        editChatItemEmojiWrapper: {
            marginRight: 3,
            alignSelf: 'flex-end',
        },

        composerSizeButton: {
            alignSelf: 'center',
            height: 32,
            width: 32,
            padding: 6,
            marginHorizontal: 3,
            borderRadius: variables.componentBorderRadiusRounded,
            backgroundColor: theme.transparent,
            justifyContent: 'center',
        },

        chatItemAttachmentPlaceholder: {
            backgroundColor: theme.sidebar,
            borderColor: theme.border,
            borderWidth: 1,
            borderRadius: variables.componentBorderRadiusNormal,
            height: 150,
            textAlign: 'center',
            verticalAlign: 'middle',
            width: 200,
        },

        chatItemPDFAttachmentLoading: {
            backgroundColor: 'transparent',
            borderColor: theme.border,
            borderWidth: 1,
            borderRadius: variables.componentBorderRadiusNormal,
            ...flex.alignItemsCenter,
            ...flex.justifyContentCenter,
        },

        sidebarVisible: {
            borderRightWidth: 1,
        },

        sidebarHidden: {
            width: 0,
            borderRightWidth: 0,
        },

        exampleCheckImage: {
            width: '100%',
            height: 80,
            borderColor: theme.border,
            borderWidth: 1,
            borderRadius: variables.componentBorderRadiusNormal,
        },

        singleAvatar: {
            height: 24,
            width: 24,
            backgroundColor: theme.icon,
            borderRadius: 12,
        },

        singleAvatarSmall: {
            height: 16,
            width: 16,
            backgroundColor: theme.icon,
            borderRadius: 8,
        },

        singleAvatarMedium: {
            height: 52,
            width: 52,
            backgroundColor: theme.icon,
            borderRadius: 52,
        },

        secondAvatar: {
            position: 'absolute',
            right: -18,
            bottom: -18,
            borderWidth: 2,
            borderRadius: 14,
            borderColor: 'transparent',
        },

        secondAvatarSmall: {
            position: 'absolute',
            right: -14,
            bottom: -14,
            borderWidth: 2,
            borderRadius: 10,
            borderColor: 'transparent',
        },

        secondAvatarMedium: {
            position: 'absolute',
            right: -36,
            bottom: -36,
            borderWidth: 3,
            borderRadius: 52,
            borderColor: 'transparent',
        },

        secondAvatarSubscript: {
            position: 'absolute',
            right: -6,
            bottom: -6,
        },

        secondAvatarSubscriptCompact: {
            position: 'absolute',
            bottom: -4,
            right: -4,
        },

        secondAvatarSubscriptSmallNormal: {
            position: 'absolute',
            bottom: 0,
            right: 0,
        },

        secondAvatarInline: {
            bottom: -3,
            right: -25,
            borderWidth: 3,
            borderRadius: 18,
            borderColor: theme.cardBorder,
            backgroundColor: theme.appBG,
        },

        avatarXLarge: {
            width: variables.avatarSizeXLarge,
            height: variables.avatarSizeXLarge,
        },

        avatarInnerText: {
            color: theme.text,
            fontSize: variables.fontSizeSmall,
            lineHeight: undefined,
            marginLeft: -3,
            textAlign: 'center',
        },

        avatarInnerTextSmall: {
            color: theme.text,
            fontSize: variables.fontSizeExtraSmall,
            lineHeight: undefined,
            marginLeft: -2,
            textAlign: 'center',
            zIndex: 10,
        },

        emptyAvatar: {
            height: variables.avatarSizeNormal,
            width: variables.avatarSizeNormal,
        },

        emptyAvatarSmallNormal: {
            height: variables.avatarSizeSmallNormal,
            width: variables.avatarSizeSmallNormal,
        },

        emptyAvatarSmall: {
            height: variables.avatarSizeSmall,
            width: variables.avatarSizeSmall,
        },

        emptyAvatarSmaller: {
            height: variables.avatarSizeSmaller,
            width: variables.avatarSizeSmaller,
        },

        emptyAvatarMedium: {
            height: variables.avatarSizeMedium,
            width: variables.avatarSizeMedium,
        },

        emptyAvatarLarge: {
            height: variables.avatarSizeLarge,
            width: variables.avatarSizeLarge,
        },

        emptyAvatarMargin: {
            marginRight: variables.avatarChatSpacing,
        },

        emptyAvatarMarginChat: {
            marginRight: variables.avatarChatSpacing - 12,
        },

        emptyAvatarMarginSmall: {
            marginRight: variables.avatarChatSpacing - 4,
        },

        emptyAvatarMarginSmaller: {
            marginRight: variables.avatarChatSpacing - 4,
        },

        subscriptIcon: {
            position: 'absolute',
            bottom: -4,
            right: -4,
            width: 20,
            height: 20,
            backgroundColor: theme.buttonDefaultBG,
        },

        borderTop: {
            borderTopWidth: variables.borderTopWidth,
            borderColor: theme.border,
        },

        borderTopRounded: {
            borderTopWidth: 1,
            borderColor: theme.border,
            borderTopLeftRadius: variables.componentBorderRadiusNormal,
            borderTopRightRadius: variables.componentBorderRadiusNormal,
        },

        borderBottomRounded: {
            borderBottomWidth: 1,
            borderColor: theme.border,
            borderBottomLeftRadius: variables.componentBorderRadiusNormal,
            borderBottomRightRadius: variables.componentBorderRadiusNormal,
        },

        borderBottom: {
            borderBottomWidth: 1,
            borderColor: theme.border,
        },

        borderNone: {
            borderWidth: 0,
            borderBottomWidth: 0,
        },

        borderRight: {
            borderRightWidth: 1,
            borderColor: theme.border,
        },

        borderLeft: {
            borderLeftWidth: 1,
            borderColor: theme.border,
        },

        pointerEventsNone,

        pointerEventsAuto,

        pointerEventsBoxNone,

        headerBar: {
            overflow: 'hidden',
            justifyContent: 'center',
            display: 'flex',
            paddingLeft: 20,
            height: variables.contentHeaderHeight,
            width: '100%',
        },

        reportSearchHeaderBar: {
            overflow: 'hidden',
            justifyContent: 'center',
            display: 'flex',
            width: '100%',
            height: 52,
        },

        searchResultsHeaderBar: {
            display: 'flex',
            height: variables.contentHeaderDesktopHeight,
            zIndex: variables.popoverZIndex,
            position: 'relative',
            paddingLeft: 20,
            paddingRight: 12,
        },

        headerBarHeight: {
            height: variables.contentHeaderHeight,
        },

        imageViewContainer: {
            width: '100%',
            height: '100%',
            alignItems: 'center',
            justifyContent: 'center',
        },

        imageModalPDF: {
            flex: 1,
            backgroundColor: theme.modalBackground,
        },

        getPDFPasswordFormStyle: (isSmallScreenWidth: boolean) =>
            ({
                width: isSmallScreenWidth ? '100%' : 350,
                flexBasis: isSmallScreenWidth ? '100%' : 350,
                flexGrow: 0,
                alignSelf: 'flex-start',
            } satisfies ViewStyle),

        centeredModalStyles: (isSmallScreenWidth: boolean, isFullScreenWhenSmall: boolean) =>
            ({
                borderWidth: isSmallScreenWidth && !isFullScreenWhenSmall ? 1 : 0,
                marginHorizontal: isSmallScreenWidth ? 0 : 20,
            } satisfies ViewStyle),

        imageModalImageCenterContainer: {
            alignItems: 'center',
            flex: 1,
            justifyContent: 'center',
            width: '100%',
        },

        defaultAttachmentView: {
            backgroundColor: theme.sidebar,
            borderRadius: variables.componentBorderRadiusNormal,
            borderWidth: 1,
            borderColor: theme.border,
            flexDirection: 'row',
            padding: 20,
            alignItems: 'center',
        },

        notFoundTextHeader: {
            ...headlineFont,
            color: theme.heading,
            fontSize: variables.fontSizeXLarge,
            lineHeight: variables.lineHeightXXLarge,
            marginTop: 20,
            marginBottom: 8,
            textAlign: 'center',
        },

        blockingViewContainer: {
            paddingBottom: variables.contentHeaderHeight,
            maxWidth: 400,
            alignSelf: 'center',
        },

        blockingErrorViewContainer: {
            paddingBottom: variables.contentHeaderHeight,
            maxWidth: 475,
            alignSelf: 'center',
        },

        forcedBlockingViewContainer: {
            ...positioning.pFixed,
            top: 0,
            left: 0,
            right: 0,
            bottom: 0,
            backgroundColor: theme.appBG,
        },

        defaultModalContainer: {
            backgroundColor: theme.componentBG,
            borderColor: theme.transparent,
        },

        modalContainer: {height: '100%'},

        modalAnimatedContainer: {width: '100%'},

        modalContainerBox: {
            zIndex: 2,
            opacity: 1,
            backgroundColor: 'transparent',
        },

        modalBackdrop: {
            position: 'absolute',
            top: 0,
            bottom: 0,
            left: 0,
            right: 0,
            backgroundColor: 'black',
        },

        reportActionContextMenuMiniButton: {
            height: 28,
            width: 28,
            ...flex.alignItemsCenter,
            ...flex.justifyContentCenter,
            ...{borderRadius: variables.buttonBorderRadius},
        },

        reportActionSystemMessageContainer: {
            marginLeft: 42,
        },

        reportDetailsTitleContainer: {
            ...display.dFlex,
            ...flex.flexColumn,
            ...flex.alignItemsCenter,
            paddingHorizontal: 20,
        },

        reportDetailsRoomInfo: {
            ...flex.flex1,
            ...display.dFlex,
            ...flex.flexColumn,
            ...flex.alignItemsCenter,
        },

        reportSettingsVisibilityText: {
            textTransform: 'capitalize',
        },

        settingsPageBackground: {
            flexDirection: 'column',
            width: '100%',
            flexGrow: 1,
        },

        settingsPageBody: {
            width: '100%',
            justifyContent: 'space-around',
        },

        twoFactorAuthSection: {
            backgroundColor: theme.appBG,
            padding: 0,
        },

        twoFactorAuthCodesBox: ({isExtraSmallScreenWidth, isSmallScreenWidth}: TwoFactorAuthCodesBoxParams) => {
            let paddingHorizontal = spacing.ph9;

            if (isSmallScreenWidth) {
                paddingHorizontal = spacing.ph4;
            }

            if (isExtraSmallScreenWidth) {
                paddingHorizontal = spacing.ph2;
            }

            return {
                alignItems: 'center',
                justifyContent: 'center',
                backgroundColor: theme.highlightBG,
                paddingVertical: 28,
                borderRadius: 16,
                marginTop: 32,
                ...paddingHorizontal,
            } satisfies ViewStyle;
        },

        twoFactorLoadingContainer: {
            alignItems: 'center',
            justifyContent: 'center',
            height: 210,
        },

        twoFactorAuthCodesContainer: {
            alignItems: 'center',
            justifyContent: 'center',
            flexDirection: 'row',
            flexWrap: 'wrap',
            gap: 12,
        },

        twoFactorAuthCode: {
            ...FontUtils.fontFamily.platform.MONOSPACE,
            width: 112,
            textAlign: 'center',
        },

        twoFactorAuthCodesButtonsContainer: {
            flexDirection: 'row',
            justifyContent: 'center',
            gap: 12,
            marginTop: 20,
            flexWrap: 'wrap',
        },

        twoFactorAuthCodesButton: {
            minWidth: 112,
        },

        twoFactorAuthCopyCodeButton: {
            minWidth: 110,
        },

        anonymousRoomFooter: (isSmallSizeLayout: boolean) =>
            ({
                flexDirection: isSmallSizeLayout ? 'column' : 'row',
                ...(!isSmallSizeLayout && {
                    alignItems: 'center',
                    justifyContent: 'space-between',
                }),
                padding: 20,
                backgroundColor: theme.cardBG,
                borderRadius: variables.componentBorderRadiusLarge,
                overflow: 'hidden',
            } satisfies ViewStyle & TextStyle),
        anonymousRoomFooterWordmarkAndLogoContainer: (isSmallSizeLayout: boolean) =>
            ({
                flexDirection: 'row',
                alignItems: 'center',
                ...(isSmallSizeLayout && {
                    justifyContent: 'space-between',
                    marginTop: 16,
                }),
            } satisfies ViewStyle),
        anonymousRoomFooterLogo: {
            width: 88,
            marginLeft: 0,
            height: 20,
        },
        anonymousRoomFooterLogoTaglineText: {
            ...FontUtils.fontFamily.platform.EXP_NEUE,
            fontSize: variables.fontSizeMedium,
            color: theme.text,
        },
        signInButtonAvatar: {
            width: 80,
        },

        anonymousRoomFooterSignInButton: {
            width: 110,
        },

        workspaceUpgradeIntroBox: ({isExtraSmallScreenWidth}: WorkspaceUpgradeIntroBoxParams): ViewStyle => {
            let paddingHorizontal = spacing.ph5;
            let paddingVertical = spacing.pv5;

            if (isExtraSmallScreenWidth) {
                paddingHorizontal = spacing.ph2;
                paddingVertical = spacing.pv2;
            }

            return {
                backgroundColor: theme.highlightBG,
                borderRadius: 16,
                ...paddingVertical,
                ...paddingHorizontal,
            } satisfies ViewStyle;
        },

        roomHeaderAvatarSize: {
            height: variables.componentSizeLarge,
            width: variables.componentSizeLarge,
        },

        roomHeaderAvatar: {
            backgroundColor: theme.appBG,
            borderRadius: 100,
            borderColor: theme.componentBG,
            borderWidth: 4,
        },

        roomHeaderAvatarOverlay: {
            position: 'absolute',
            top: 0,
            right: 0,
            bottom: 0,
            left: 0,
            backgroundColor: theme.overlay,
            opacity: variables.overlayOpacity,
            borderRadius: 88,
        },

        rootNavigatorContainerStyles: (isSmallScreenWidth: boolean) =>
            ({marginLeft: isSmallScreenWidth ? 0 : variables.sideBarWithLHBWidth + variables.navigationTabBarSize, flex: 1} satisfies ViewStyle),
        RHPNavigatorContainerNavigatorContainerStyles: (isSmallScreenWidth: boolean) => ({marginLeft: isSmallScreenWidth ? 0 : variables.sideBarWidth, flex: 1} satisfies ViewStyle),

        avatarInnerTextChat: {
            color: theme.text,
            fontSize: variables.fontSizeXLarge,
            ...FontUtils.fontFamily.platform.EXP_NEW_KANSAS_MEDIUM,
            textAlign: 'center',
            position: 'absolute',
            width: 88,
            left: -16,
        },

        pageWrapper: {
            width: '100%',
            alignItems: 'center',
            padding: 20,
        },
        numberPadWrapper: {
            width: '100%',
            alignItems: 'center',
            paddingHorizontal: 20,
        },

        avatarSectionWrapper: {
            width: '100%',
            alignItems: 'center',
            paddingHorizontal: 20,
            paddingBottom: 20,
        },

        avatarSectionWrapperSkeleton: {
            width: '100%',
        },

        avatarSectionWrapperSettings: {
            width: '100%',
            alignItems: 'center',
        },

        accountSettingsSectionContainer: {
            borderBottomWidth: 1,
            borderBottomColor: theme.border,
            ...spacing.mt0,
            ...spacing.mb0,
            ...spacing.pt0,
        },

        centralPaneAnimation: {
            height: CONST.CENTRAL_PANE_ANIMATION_HEIGHT,
        },

        sectionTitle: {
            ...spacing.pt2,
            ...spacing.pr3,
            ...spacing.pb4,
            paddingLeft: 13,
            fontSize: 13,
            ...FontUtils.fontFamily.platform.EXP_NEUE,
            lineHeight: 16,
            color: theme.textSupporting,
        },

        accountSettingsSectionTitle: {
            ...FontUtils.fontFamily.platform.EXP_NEUE_BOLD,
        },

        borderedContentCard: {
            borderWidth: 1,
            borderColor: theme.border,
            borderRadius: variables.componentBorderRadiusNormal,
        },

        borderedContentCardLarge: {
            borderWidth: 1,
            borderColor: theme.border,
            borderRadius: variables.componentBorderRadiusLarge,
        },

        sectionMenuItem: {
            borderRadius: 8,
            paddingHorizontal: 16,
            paddingVertical: 8,
            height: 52,
            alignItems: 'center',
        },

        sectionSelectCircle: {
            backgroundColor: theme.cardBG,
        },

        qrShareSection: {
            width: 264,
        },

        sectionMenuItemTopDescription: {
            ...spacing.ph8,
            ...spacing.mhn8,
            width: 'auto',
        },

        sectionMenuItemIcon: {
            ...spacing.ph8,
            ...spacing.mhn5,
            width: 'auto',
        },

        subscriptionCardIcon: {
            padding: 10,
            backgroundColor: theme.border,
            borderRadius: variables.componentBorderRadius,
            height: variables.iconSizeExtraLarge,
            width: variables.iconSizeExtraLarge,
        },

        subscriptionAddedCardIcon: {
            padding: 10,
            backgroundColor: theme.buttonDefaultBG,
            borderRadius: variables.componentBorderRadius,
            height: variables.iconSizeExtraLarge,
            width: variables.iconSizeExtraLarge,
        },

        trialBannerBackgroundColor: {
            backgroundColor: theme.trialBannerBackgroundColor,
        },

        selectCircle: {
            width: variables.componentSizeSmall,
            height: variables.componentSizeSmall,
            borderColor: theme.border,
            borderWidth: 1,
            borderRadius: variables.componentSizeSmall / 2,
            justifyContent: 'center',
            alignItems: 'center',
            backgroundColor: theme.componentBG,
            marginLeft: 8,
        },

        optionSelectCircle: {
            borderRadius: variables.componentSizeSmall / 2 + 1,
            padding: 1,
        },

        unreadIndicatorContainer: {
            position: 'absolute',
            top: -10,
            left: 0,
            width: '100%',
            height: 20,
            paddingHorizontal: 20,
            flexDirection: 'row',
            alignItems: 'center',
            zIndex: 1,
            ...cursor.cursorDefault,
        },

        topUnreadIndicatorContainer: {
            position: 'relative',
            width: '100%',
            /** 17 = height of the indicator 1px + 8px top and bottom */
            height: 17,
            paddingHorizontal: 20,
            flexDirection: 'row',
            alignItems: 'center',
            zIndex: 1,
            ...cursor.cursorDefault,
        },

        unreadIndicatorLine: {
            height: 1,
            backgroundColor: theme.unreadIndicator,
            flexGrow: 1,
            marginRight: 8,
            opacity: 0.5,
        },

        threadDividerLine: {
            height: 1,
            backgroundColor: theme.border,
            flexGrow: 1,
            marginLeft: 8,
            marginRight: 20,
        },

        dividerLine: {
            height: 1,
            backgroundColor: theme.border,
            flexGrow: 1,
            ...spacing.mh5,
            ...spacing.mv3,
        },

        sectionDividerLine: {
            height: 1,
            backgroundColor: theme.border,
        },

        unreadIndicatorText: {
            color: theme.unreadIndicator,
            ...FontUtils.fontFamily.platform.EXP_NEUE_BOLD,
            fontSize: variables.fontSizeSmall,
            textTransform: 'capitalize',
        },

        threadDividerText: {
            ...FontUtils.fontFamily.platform.EXP_NEUE,
            fontSize: variables.fontSizeSmall,
            textTransform: 'capitalize',
        },

        flipUpsideDown: {
            transform: `rotate(180deg)`,
        },

        mirror: {
            transform: `scaleX(-1)`,
        },

        navigationScreenCardStyle: {
            backgroundColor: theme.appBG,
            height: '100%',
        },

        invisible: {
            position: 'absolute',
            opacity: 0,
        },

        invisiblePopover: {
            position: 'absolute',
            opacity: 0,
            left: -9999,
            top: -9999,
        },

        containerWithSpaceBetween: {
            justifyContent: 'space-between',
            width: '100%',
            flex: 1,
        },

        detailsPageSectionContainer: {
            alignSelf: 'flex-start',
        },

        attachmentCarouselContainer: {
            height: '100%',
            width: '100%',
            display: 'flex',
            justifyContent: 'center',
            ...cursor.cursorUnset,
        },

        attachmentArrow: {
            zIndex: 23,
            position: 'absolute',
        },

        attachmentRevealButtonContainer: {
            flex: 1,
            alignItems: 'center',
            justifyContent: 'center',
            ...spacing.ph4,
        },

        arrowIcon: {
            height: 40,
            width: 40,
            alignItems: 'center',
            paddingHorizontal: 0,
            paddingTop: 0,
            paddingBottom: 0,
        },

        switchTrack: {
            width: 50,
            height: 28,
            justifyContent: 'center',
            borderRadius: 20,
            padding: 15,
        },

        switchInactive: {
            backgroundColor: theme.icon,
        },

        switchThumb: {
            width: 22,
            height: 22,
            borderRadius: 11,
            position: 'absolute',
            left: 4,
            justifyContent: 'center',
            alignItems: 'center',
            backgroundColor: theme.appBG,
        },

        radioButtonContainer: {
            backgroundColor: theme.componentBG,
            borderRadius: 14,
            height: 28,
            width: 28,
            borderColor: theme.border,
            borderWidth: 1,
            justifyContent: 'center',
            alignItems: 'center',
        },

        toggleSwitchLockIcon: {
            width: variables.iconSizeExtraSmall,
            height: variables.iconSizeExtraSmall,
        },

        checkedContainer: {
            backgroundColor: theme.checkBox,
        },

        magicCodeInputContainer: {
            flexDirection: 'row',
            justifyContent: 'space-between',
            minHeight: variables.inputHeight,
        },

        magicCodeInput: {
            fontSize: variables.fontSizeXLarge,
            color: theme.heading,
            lineHeight: variables.inputHeight,
        },

        // Manually style transparent, in iOS Safari, an input in a container with its opacity set to
        // 0 (completely transparent) cannot handle user interaction, hence the Paste option is never shown
        inputTransparent: {
            color: 'transparent',
            // These properties are available in browser only
            ...(getBrowser()
                ? {
                      caretColor: 'transparent',
                      WebkitTextFillColor: 'transparent',
                      // After setting the input text color to transparent, it acquires the background-color.
                      // However, it is not possible to override the background-color directly as explained in this resource: https://developer.mozilla.org/en-US/docs/Web/CSS/:autofill
                      // Therefore, the transition effect needs to be delayed.
                      transitionDelay: '99999s',
                      transitionProperty: 'background-color',
                  }
                : {}),
        },

        iouAmountText: {
            ...headlineFont,
            fontSize: variables.iouAmountTextSize,
            color: theme.heading,
            lineHeight: variables.inputHeight,
        },

        iouAmountTextInput: addOutlineWidth(
            theme,
            {
                ...headlineFont,
                fontSize: variables.iouAmountTextSize,
                color: theme.heading,
                lineHeight: undefined,
                paddingHorizontal: 0,
                paddingVertical: 0,
                borderTopLeftRadius: 0,
                borderBottomLeftRadius: 0,
                borderTopRightRadius: 0,
                borderBottomRightRadius: 0,
            },
            0,
        ),

        iouAmountTextInputContainer: {
            borderWidth: 0,
            borderBottomWidth: 0,
            borderTopLeftRadius: 0,
            borderBottomLeftRadius: 0,
            borderTopRightRadius: 0,
            borderBottomRightRadius: 0,
        },

        moneyRequestConfirmationAmount: {
            ...headlineFont,
            fontSize: variables.fontSizeH1,
        },

        moneyRequestMenuItem: {
            flexDirection: 'row',
            borderRadius: 0,
            justifyContent: 'space-between',
            width: '100%',
            paddingHorizontal: 20,
            paddingVertical: 12,
        },

        moneyRequestAmountContainer: {minHeight: variables.inputHeight + 2 * (variables.formErrorLineHeight + 8)},

        requestPreviewBox: {
            marginTop: 12,
            maxWidth: variables.reportPreviewMaxWidth,
        },

        moneyRequestPreviewBox: {
            backgroundColor: theme.cardBG,
            borderRadius: variables.componentBorderRadiusLarge,
            maxWidth: variables.reportPreviewMaxWidth,
            width: '100%',
        },

        moneyRequestPreviewBoxText: {
            padding: 16,
        },

        amountSplitPadding: {
            paddingTop: 2,
        },

        moneyRequestPreviewBoxLoading: {
            // When a new IOU request arrives it is very briefly in a loading state, so set the minimum height of the container to 94 to match the rendered height after loading.
            // Otherwise, the IOU request pay button will not be fully visible and the user will have to scroll up to reveal the entire IOU request container.
            // See https://github.com/Expensify/App/issues/10283.
            minHeight: 94,
            width: '100%',
        },

        moneyRequestPreviewBoxAvatar: {
            // This should "hide" the right border of the last avatar
            marginRight: -2,
            marginBottom: 0,
        },

        moneyRequestPreviewAmount: {
            ...headlineFont,
            ...whiteSpace.preWrap,
            color: theme.heading,
        },

        moneyRequestLoadingHeight: {
            height: 27,
        },

        defaultCheckmarkWrapper: {
            marginLeft: 8,
            alignSelf: 'center',
        },

        codeWordStyle: {
            borderLeftWidth: 0,
            borderRightWidth: 0,
            borderTopLeftRadius: 0,
            borderBottomLeftRadius: 0,
            borderTopRightRadius: 0,
            borderBottomRightRadius: 0,
            paddingLeft: 0,
            paddingRight: 0,
            justifyContent: 'center',
        },

        codeFirstWordStyle: {
            borderLeftWidth: 1,
            borderTopLeftRadius: 4,
            borderBottomLeftRadius: 4,
            paddingLeft: 5,
        },

        codeLastWordStyle: {
            borderRightWidth: 1,
            borderTopRightRadius: 4,
            borderBottomRightRadius: 4,
            paddingRight: 5,
        },

        fullScreenLoading: {
            backgroundColor: theme.componentBG,
            opacity: 0.8,
            justifyContent: 'center',
            alignItems: 'center',
            zIndex: 10,
        },

        reimbursementAccountFullScreenLoading: {
            backgroundColor: theme.componentBG,
            opacity: 0.8,
            justifyContent: 'flex-start',
            alignItems: 'center',
            zIndex: 10,
        },

        hiddenElementOutsideOfWindow: {
            position: 'absolute',
            top: -10000,
            left: 0,
            opacity: 0,
        },

        growlNotificationWrapper: {
            zIndex: 2,
        },

        growlNotificationContainer: {
            flex: 1,
            justifyContent: 'flex-start',
            position: 'absolute',
            width: '100%',
            top: 20,
            ...spacing.pl5,
            ...spacing.pr5,
        },

        growlNotificationDesktopContainer: {
            maxWidth: variables.sideBarWidth,
            right: 0,
            ...positioning.pFixed,
        },

        growlNotificationTranslateY: (translateY: SharedValue<number>) => {
            'worklet';

            return {
                transform: [{translateY: translateY.get()}],
            };
        },

        growlNotificationBox: {
            backgroundColor: theme.inverse,
            borderRadius: variables.componentBorderRadiusNormal,
            alignItems: 'center',
            flexDirection: 'row',
            justifyContent: 'space-between',
            boxShadow: `${theme.shadow}`,
            ...spacing.p5,
        },

        growlNotificationText: {
            fontSize: variables.fontSizeNormal,
            ...FontUtils.fontFamily.platform.EXP_NEUE,
            width: '90%',
            lineHeight: variables.fontSizeNormalHeight,
            color: theme.textReversed,
            ...spacing.ml4,
        },

        noSelect: {
            boxShadow: 'none',
            // After https://github.com/facebook/react-native/pull/46284 RN accepts only 3 options and undefined
            outlineStyle: undefined,
        },

        boxShadowNone: {
            boxShadow: 'none',
        },

        cardStyleNavigator: {
            overflow: 'hidden',
            height: '100%',
        },

        smallEditIcon: {
            alignItems: 'center',
            backgroundColor: theme.buttonDefaultBG,
            borderRadius: 20,
            borderWidth: 3,
            color: theme.textReversed,
            height: 40,
            width: 40,
            justifyContent: 'center',
        },

        smallEditIconWorkspace: {
            borderColor: theme.cardBG,
        },

        smallEditIconAccount: {
            borderColor: theme.appBG,
        },

        smallAvatarEditIcon: {
            position: 'absolute',
            right: -8,
            bottom: -8,
        },

        primaryMediumIcon: {
            alignItems: 'center',
            backgroundColor: theme.buttonDefaultBG,
            borderRadius: 20,
            color: theme.textReversed,
            height: 40,
            width: 40,
            justifyContent: 'center',
        },

        primaryMediumText: {
            fontSize: variables.iconSizeNormal,
        },

        workspaceOwnerAvatarWrapper: {
            margin: 6,
        },

        workspaceOwnerSectionTitle: {
            marginLeft: 6,
        },

        workspaceTypeWrapper: {
            margin: 3,
        },

        workspaceTypeSectionTitle: {
            marginLeft: 3,
        },

        workspaceRightColumn: {
            marginLeft: 124,
        },

        workspaceThreeDotMenu: {
            justifyContent: 'flex-end',
            width: 124,
        },

        workspaceListRBR: {
            flexDirection: 'column',
            justifyContent: 'flex-start',
            marginTop: 10,
        },

        peopleRow: {
            width: '100%',
            flexDirection: 'row',
            justifyContent: 'space-between',
            alignItems: 'center',
            ...spacing.ph5,
        },

        peopleRowBorderBottom: {
            borderColor: theme.border,
            borderBottomWidth: 1,
            ...spacing.pb2,
        },

        offlineFeedback: {
            deleted: {
                textDecorationLine: 'line-through',
                textDecorationStyle: 'solid',
            },
            pending: {
                opacity: 0.5,
            },
            default: {
                // fixes a crash on iOS when we attempt to remove already unmounted children
                // see https://github.com/Expensify/App/issues/48197 for more details
                // it's a temporary solution while we are working on a permanent fix
                opacity: Platform.OS === 'ios' ? 0.99 : undefined,
            },
            error: {
                flexDirection: 'row',
                alignItems: 'center',
            },
            container: {
                ...spacing.pv2,
            },
            textContainer: {
                flexDirection: 'column',
                flex: 1,
            },
            text: {
                color: theme.textSupporting,
                verticalAlign: 'middle',
                fontSize: variables.fontSizeLabel,
            },
            errorDot: {
                marginRight: 12,
            },
        },

        dotIndicatorMessage: {
            display: 'flex',
            flexDirection: 'row',
            alignItems: 'center',
        },

        emptyLHNWrapper: {
            marginBottom: variables.bottomTabHeight,
        },

        emptyLHNAnimation: {
            width: 180,
            height: 180,
        },

        locationErrorLinkText: {
            textAlignVertical: 'center',
            fontSize: variables.fontSizeLabel,
        },

        sidebarPopover: {
            width: variables.sideBarWidth - 68,
        },

        sidebarWithLHBPopover: {
            width: variables.sideBarWidth - 68,
        },

        shortTermsBorder: {
            borderWidth: 1,
            borderColor: theme.border,
            borderRadius: variables.componentBorderRadius,
        },

        shortTermsHorizontalRule: {
            borderBottomWidth: 1,
            borderColor: theme.border,
            ...spacing.mh3,
        },

        shortTermsLargeHorizontalRule: {
            borderWidth: 1,
            borderColor: theme.border,
            ...spacing.mh3,
        },

        shortTermsRow: {
            flexDirection: 'row',
            padding: 12,
        },

        termsCenterRight: {
            marginTop: 'auto',
            marginBottom: 'auto',
        },

        shortTermsBoldHeadingSection: {
            paddingRight: 12,
            paddingLeft: 12,
            marginTop: 12,
        },

        shortTermsHeadline: {
            ...headlineFont,
            ...whiteSpace.preWrap,
            color: theme.heading,
            fontSize: variables.fontSizeXLarge,
            lineHeight: variables.lineHeightXXLarge,
        },

        longTermsRow: {
            flexDirection: 'row',
            marginTop: 20,
        },

        collapsibleSectionBorder: {
            borderBottomWidth: 2,
            borderBottomColor: theme.border,
        },

        communicationsLinkHeight: {
            height: variables.communicationsLinkHeight,
        },

        floatingMessageCounterWrapper: {
            position: 'absolute',
            left: '50%',
            top: 0,
            zIndex: 100,
            ...visibility.hidden,
        },

        floatingMessageCounter: {
            left: '-50%',
            ...visibility.visible,
        },

        confirmationAnimation: {
            height: 180,
            width: 180,
            marginBottom: 20,
        },

        googleSearchTextInputContainer: {
            flexDirection: 'column',
        },

        googleSearchSeparator: {
            height: 1,
            backgroundColor: theme.border,
        },

        googleSearchText: {
            color: theme.text,
            fontSize: variables.fontSizeNormal,
            lineHeight: variables.fontSizeNormalHeight,
            ...FontUtils.fontFamily.platform.EXP_NEUE,
            flex: 1,
        },

        searchRouterTextInputContainer: {
            borderRadius: variables.componentBorderRadiusSmall,
            borderWidth: 1,
            borderBottomWidth: 1,
            paddingHorizontal: 8,
        },

        searchAutocompleteInputResults: {
            backgroundColor: theme.sidebarHover,
            borderWidth: 1,
            borderColor: theme.sidebarHover,
        },

        searchAutocompleteInputResultsFocused: {
            borderWidth: 1,
            borderColor: theme.success,
            backgroundColor: theme.appBG,
        },

        searchTableHeaderActive: {
            fontWeight: FontUtils.fontWeight.bold,
        },

        zIndex10: {
            zIndex: 10,
        },

        searchListContentContainerStyles: {
            paddingTop: variables.searchListContentMarginTop,
        },

        searchListHeaderContainerStyle: {
            width: '100%',
            flexDirection: 'row',
            alignItems: 'center',
            ...userSelect.userSelectNone,
            paddingBottom: 12,
            backgroundColor: theme.appBG,
            justifyContent: 'flex-start',
        },

        narrowSearchHeaderStyle: {
            flex: 1,
            paddingTop: 12,
            backgroundColor: theme.appBG,
        },

        narrowSearchRouterInactiveStyle: {
            left: 0,
            right: 0,
            position: 'absolute',
            zIndex: variables.searchTopBarZIndex,
            backgroundColor: theme.appBG,
        },

        threeDotsPopoverOffset: (windowWidth: number) =>
            ({
                ...getPopOverVerticalOffset(60),
                horizontal: windowWidth - 60,
            } satisfies AnchorPosition),

        threeDotsPopoverOffsetNoCloseButton: (windowWidth: number) =>
            ({
                ...getPopOverVerticalOffset(60),
                horizontal: windowWidth - 10,
            } satisfies AnchorPosition),

        threeDotsPopoverOffsetAttachmentModal: (windowWidth: number) =>
            ({
                ...getPopOverVerticalOffset(80),
                horizontal: windowWidth - 140,
            } satisfies AnchorPosition),

        popoverMenuOffset: (windowWidth: number) =>
            ({
                ...getPopOverVerticalOffset(180),
                horizontal: windowWidth - 355,
            } satisfies AnchorPosition),

        popoverButtonDropdownMenuOffset: (windowWidth: number) =>
            ({
                ...getPopOverVerticalOffset(70),
                horizontal: windowWidth - 20,
            } satisfies AnchorPosition),

        iPhoneXSafeArea: {
            backgroundColor: theme.appBG,
            flex: 1,
        },

        transferBalancePayment: {
            borderWidth: 1,
            borderRadius: variables.componentBorderRadiusNormal,
            borderColor: theme.border,
        },

        transferBalanceSelectedPayment: {
            borderColor: theme.iconSuccessFill,
        },

        transferBalanceBalance: {
            fontSize: 48,
        },

        imageCropContainer: {
            overflow: 'hidden',
            alignItems: 'center',
            justifyContent: 'center',
            backgroundColor: theme.imageCropBackgroundColor,
            ...cursor.cursorMove,
        },

        sliderKnobTooltipView: {
            height: variables.sliderKnobSize,
            width: variables.sliderKnobSize,
            borderRadius: variables.sliderKnobSize / 2,
        },

        sliderKnob: {
            backgroundColor: theme.success,
            position: 'absolute',
            height: variables.sliderKnobSize,
            width: variables.sliderKnobSize,
            borderRadius: variables.sliderKnobSize / 2,
            left: -(variables.sliderKnobSize / 2),
            ...cursor.cursorPointer,
        },

        sliderBar: {
            backgroundColor: theme.border,
            height: variables.sliderBarHeight,
            borderRadius: variables.sliderBarHeight / 2,
            alignSelf: 'stretch',
            justifyContent: 'center',
        },

        screenCenteredContainer: {
            flex: 1,
            justifyContent: 'center',
            marginBottom: 40,
            padding: 16,
        },

        inlineSystemMessage: {
            color: theme.textSupporting,
            fontSize: variables.fontSizeLabel,
            ...FontUtils.fontFamily.platform.EXP_NEUE,
            marginLeft: 6,
        },

        fullScreen: {
            position: 'absolute',
            top: 0,
            left: 0,
            right: 0,
            bottom: 0,
        },

        invisibleOverlay: {
            backgroundColor: theme.transparent,
            zIndex: 1000,
        },

        invisibleImage: {
            opacity: 0,
            width: 200,
            height: 200,
        },

        dropWrapper: {
            zIndex: 2,
            backgroundColor: theme.dropWrapperBG,
        },

        dropInnerWrapper: {
            borderWidth: 2,
            flex: 1,
            borderStyle: 'dashed',
        },

        reportDropOverlay: {
            backgroundColor: theme.dropUIBG,
            zIndex: 2,
        },

        fileDropOverlay: {
            backgroundColor: theme.fileDropUIBG,
        },

        attachmentDropOverlay: {
            backgroundColor: theme.attachmentDropUIBG,
        },

        attachmentDropText: {
            color: theme.textAttachmentDropZone,
        },

        attachmentDropInnerWrapper: {
            borderColor: theme.attachmentDropBorderColor,
        },

        receiptDropOverlay: {
            backgroundColor: theme.receiptDropUIBG,
            zIndex: 2,
        },

        receiptDropText: {
            color: theme.textReceiptDropZone,
        },

        receiptDropInnerWrapper: {
            borderColor: theme.receiptDropBorderColor,
        },

        isDraggingOver: {
            backgroundColor: theme.fileDropUIBG,
        },

        fileUploadImageWrapper: (fileTopPosition: number) =>
            ({
                position: 'absolute',
                top: fileTopPosition,
            } satisfies ViewStyle),

        cardSectionContainer: {
            backgroundColor: theme.cardBG,
            borderRadius: variables.componentBorderRadiusLarge,
            width: 'auto',
            textAlign: 'left',
            overflow: 'hidden',
            marginBottom: 20,
            marginHorizontal: variables.sectionMargin,
        },

        cardSectionIllustration: {
            width: 'auto',
            height: variables.sectionIllustrationHeight,
        },

        twoFAIllustration: {
            width: 'auto',
            height: 140,
        },

        cardSectionTitle: {
            fontSize: variables.fontSizeLarge,
            lineHeight: variables.lineHeightXLarge,
        },

        emptyCardSectionTitle: {
            fontSize: variables.fontSizeXLarge,
            lineHeight: variables.lineHeightXXLarge,
            textAlign: 'center',
        },

        emptyCardSectionSubtitle: {
            fontSize: variables.fontSizeNormal,
            lineHeight: variables.lineHeightXLarge,
            color: theme.textSupporting,
            textAlign: 'center',
        },

        transferBalance: {
            width: 'auto',
            borderRadius: 0,
            height: 64,
            alignItems: 'center',
        },

        paymentMethod: {
            paddingHorizontal: 20,
            minHeight: variables.optionRowHeight,
        },

        chatFooterBanner: {
            borderRadius: variables.componentBorderRadius,
            ...wordBreak.breakWord,
        },

        deeplinkWrapperContainer: {
            padding: 20,
            flex: 1,
            alignItems: 'center',
            justifyContent: 'center',
            backgroundColor: theme.appBG,
        },

        deeplinkWrapperMessage: {
            flex: 1,
            alignItems: 'center',
            justifyContent: 'center',
        },

        deeplinkWrapperFooter: {
            paddingTop: 80,
            paddingBottom: 45,
        },

        emojiReactionBubble: {
            borderRadius: 28,
            alignItems: 'center',
            justifyContent: 'center',
            flexDirection: 'row',
            alignSelf: 'flex-start',
        },

        emojiReactionListHeader: {
            marginTop: 8,
            paddingBottom: 20,
            borderBottomColor: theme.border,
            borderBottomWidth: 1,
            marginHorizontal: 20,
        },
        emojiReactionListHeaderBubble: {
            paddingVertical: 2,
            paddingHorizontal: 8,
            borderRadius: 28,
            backgroundColor: theme.border,
            alignItems: 'center',
            justifyContent: 'center',
            flexDirection: 'row',
            alignSelf: 'flex-start',
            marginRight: 4,
        },

        reactionListHeaderText: {
            color: theme.textSupporting,
            marginLeft: 8,
            alignSelf: 'center',
        },

        miniQuickEmojiReactionText: {
            fontSize: 18,
            lineHeight: 22,
            verticalAlign: 'middle',
        },

        emojiReactionBubbleText: {
            verticalAlign: 'middle',
        },

        stickyHeaderEmoji: (isSmallScreenWidth: boolean, windowWidth: number) =>
            ({
                position: 'absolute',
                width: isSmallScreenWidth ? windowWidth - 32 : CONST.EMOJI_PICKER_SIZE.WIDTH - 32,
                ...spacing.mh4,
            } satisfies ViewStyle),

        reactionCounterText: {
            fontSize: 13,
            marginLeft: 4,
            fontWeight: FontUtils.fontWeight.bold,
        },

        fontColorReactionLabel: {
            color: theme.tooltipSupportingText,
        },

        reactionEmojiTitle: {
            fontSize: variables.iconSizeLarge,
            lineHeight: variables.iconSizeXLarge,
        },

        textReactionSenders: {
            color: theme.tooltipPrimaryText,
            ...wordBreak.breakWord,
        },

        distanceLabelWrapper: {
            backgroundColor: colors.green500,
            paddingHorizontal: 8,
            paddingVertical: 4,
            borderRadius: 4,
            textAlign: 'center',
        },
        distanceLabelText: {
            fontSize: 13,
            fontWeight: FontUtils.fontWeight.bold,
            color: colors.productLight100,
        },

        productTrainingTooltipWrapper: {
            backgroundColor: theme.tooltipHighlightBG,
            borderRadius: variables.componentBorderRadiusNormal,
        },

        productTrainingTooltipText: {
            fontSize: variables.fontSizeLabel,
            color: theme.textReversed,
            lineHeight: variables.lineHeightLarge,
        },

        quickReactionsContainer: {
            gap: 12,
            flexDirection: 'row',
            paddingHorizontal: 25,
            paddingVertical: 12,
            justifyContent: 'space-between',
        },

        reactionListContainer: {
            maxHeight: variables.listItemHeightNormal * 5.75,
            ...spacing.pv2,
        },

        reactionListContainerFixedWidth: {
            maxWidth: variables.popoverWidth,
        },

        validateCodeDigits: {
            color: theme.text,
            ...FontUtils.fontFamily.platform.EXP_NEUE,
            fontSize: variables.fontSizeXXLarge,
            letterSpacing: 4,
        },

        footerWrapper: {
            fontSize: variables.fontSizeNormal,
            paddingTop: 64,
            maxWidth: 1100, // Match footer across all Expensify platforms
        },

        footerColumnsContainer: {
            flex: 1,
            flexWrap: 'wrap',
            marginBottom: 40,
            marginHorizontal: -16,
        },

        footerTitle: {
            fontSize: variables.fontSizeLarge,
            color: theme.success,
            marginBottom: 16,
        },

        footerRow: {
            paddingVertical: 4,
            marginBottom: 8,
            color: theme.textLight,
            fontSize: variables.fontSizeMedium,
        },

        footerBottomLogo: {
            marginTop: 40,
            width: '100%',
        },

        datePickerRoot: {
            position: 'relative',
            zIndex: 99,
        },

        datePickerPopover: {
            backgroundColor: theme.appBG,
            width: '100%',
            alignSelf: 'center',
            zIndex: 100,
            marginTop: 8,
        },

        loginHeroHeader: {
            ...FontUtils.fontFamily.platform.EXP_NEW_KANSAS_MEDIUM,
            color: theme.success,
            textAlign: 'center',
        },

        newKansasLarge: {
            ...headlineFont,
            fontSize: variables.fontSizeXLarge,
            lineHeight: variables.lineHeightXXLarge,
        },

        eReceiptAmount: {
            ...headlineFont,
            fontSize: variables.fontSizeXXXLarge,
            color: colors.green400,
        },

        eReceiptAmountLarge: {
            ...headlineFont,
            fontSize: variables.fontSizeEReceiptLarge,
            textAlign: 'center',
        },

        eReceiptCurrency: {
            ...headlineFont,
            fontSize: variables.fontSizeXXLarge,
        },

        eReceiptMerchant: {
            ...FontUtils.fontFamily.platform.EXP_NEUE,
            fontSize: variables.fontSizeXLarge,
            lineHeight: variables.lineHeightXXLarge,
            color: theme.textColorfulBackground,
        },

        eReceiptWaypointTitle: {
            ...FontUtils.fontFamily.platform.EXP_NEUE,
            fontSize: variables.fontSizeSmall,
            lineHeight: variables.lineHeightSmall,
            color: colors.green400,
        },

        eReceiptWaypointAddress: {
            ...FontUtils.fontFamily.platform.MONOSPACE,
            fontSize: variables.fontSizeSmall,
            lineHeight: variables.lineHeightSmall,
            color: theme.textColorfulBackground,
        },

        eReceiptGuaranteed: {
            ...FontUtils.fontFamily.platform.MONOSPACE,
            fontSize: variables.fontSizeSmall,
            lineHeight: variables.lineHeightSmall,
            color: theme.textColorfulBackground,
        },

        eReceiptBackground: {
            ...sizing.w100,
            borderRadius: 20,
            position: 'absolute',
            top: 0,
            left: 0,
            height: 540,
        },

        eReceiptPanel: {
            ...spacing.p5,
            ...spacing.pb8,
            ...spacing.m5,
            backgroundColor: colors.green800,
            borderRadius: 20,
            width: 335,
            overflow: 'hidden',
        },

        eReceiptBackgroundThumbnail: {
            ...sizing.w100,
            position: 'absolute',
            aspectRatio: 335 / 540,
            top: 0,
        },

        eReceiptContainer: {
            width: variables.eReceiptBGHWidth,
            minHeight: variables.eReceiptBGHeight,
            overflow: 'hidden',
        },

        eReceiptContentContainer: {
            ...sizing.w100,
            ...spacing.p5,
            minWidth: variables.eReceiptBodyWidth,
            minHeight: variables.eReceiptBodyHeight,
        },

        eReceiptContentWrapper: {
            ...sizing.w100,
            ...spacing.ph5,
            ...spacing.pt10,
            ...spacing.pb4,
            ...sizing.h100,
            position: 'absolute',
            left: 0,
        },

        loginHeroBody: {
            ...FontUtils.fontFamily.platform.EXP_NEUE,
            fontSize: variables.fontSizeSignInHeroBody,
            color: theme.textLight,
            textAlign: 'center',
        },

        linkPreviewWrapper: {
            marginTop: 16,
            borderLeftWidth: 4,
            borderLeftColor: theme.border,
            paddingLeft: 12,
        },

        linkPreviewImage: {
            flex: 1,
            borderRadius: 8,
            marginTop: 8,
        },

        linkPreviewLogoImage: {
            height: 16,
            width: 16,
        },

        contextMenuItemPopoverMaxWidth: {
            minWidth: 320,
            maxWidth: 375,
        },

        formSpaceVertical: {
            height: 20,
            width: 1,
        },

        taskTitleMenuItem: {
            ...writingDirection.ltr,
            ...headlineFont,
            fontSize: variables.fontSizeXLarge,
            lineHeight: variables.lineHeighTaskTitle,
            maxWidth: '100%',
            ...wordBreak.breakWord,
            textUnderlineOffset: -1,
        },

        taskTitleMenuItemItalic: {
            ...writingDirection.ltr,
            ...headlineItalicFont,
            fontSize: variables.fontSizeXLarge,
            lineHeight: variables.lineHeighTaskTitle,
            maxWidth: '100%',
            ...wordBreak.breakWord,
            textUnderlineOffset: -1,
        },

        taskDescriptionMenuItem: {
            maxWidth: '100%',
            ...wordBreak.breakWord,
        },

        taskTitleDescription: {
            ...FontUtils.fontFamily.platform.EXP_NEUE,
            fontSize: variables.fontSizeLabel,
            color: theme.textSupporting,
            lineHeight: variables.lineHeightNormal,
            ...spacing.mb1,
        },

        taskMenuItemCheckbox: {
            height: 27,
            ...spacing.mr3,
        },

        reportHorizontalRule: {
            borderColor: theme.border,
            ...spacing.mh5,
        },

        assigneeTextStyle: {
            ...FontUtils.fontFamily.platform.EXP_NEUE_BOLD,
            minHeight: variables.avatarSizeSubscript,
        },

        taskRightIconContainer: {
            width: variables.componentSizeNormal,
            marginLeft: 'auto',
            ...spacing.mt1,
            ...pointerEventsAuto,
            ...display.dFlex,
            ...flex.alignItemsCenter,
        },

        shareCodeContainer: {
            width: '100%',
            alignItems: 'center',
            paddingHorizontal: variables.qrShareHorizontalPadding,
            paddingVertical: 20,
            borderRadius: 20,
            overflow: 'hidden',
            borderColor: theme.borderFocus,
            borderWidth: 2,
            backgroundColor: theme.highlightBG,
        },

        splashScreenHider: {
            backgroundColor: theme.splashBG,
            alignItems: 'center',
            justifyContent: 'center',
        },

        headerEnvBadge: {
            position: 'absolute',
            bottom: -8,
            left: -8,
            height: 12,
            width: 22,
            paddingLeft: 4,
            paddingRight: 4,
            alignItems: 'center',
            zIndex: -1,
        },

        headerEnvBadgeText: {
            fontSize: 7,
            fontWeight: FontUtils.fontWeight.bold,
            lineHeight: undefined,
            color: theme.textLight,
        },

        expensifyQrLogo: {
            alignSelf: 'stretch',
            height: 27,
            marginBottom: 20,
        },

        qrShareTitle: {
            marginTop: 15,
            textAlign: 'center',
        },

        loginButtonRow: {
            width: '100%',
            gap: 12,
            ...flex.flexRow,
            ...flex.justifyContentCenter,
        },

        loginButtonRowSmallScreen: {
            width: '100%',
            gap: 12,
            ...flex.flexRow,
            ...flex.justifyContentCenter,
            marginBottom: 10,
        },

        desktopSignInButtonContainer: {
            width: 40,
            height: 40,
        },

        signInIconButton: {
            paddingVertical: 2,
        },

        googleButtonContainer: {
            colorScheme: 'light',
            width: 40,
            height: 40,
            alignItems: 'center',
            overflow: 'hidden',
        },

        googlePillButtonContainer: {
            colorScheme: 'light',
            height: 40,
            width: 300,
            overflow: 'hidden',
        },

        thirdPartyLoadingContainer: {
            alignItems: 'center',
            justifyContent: 'center',
            height: 450,
        },

        tabSelectorButton: {
            height: variables.tabSelectorButtonHeight,
            padding: variables.tabSelectorButtonPadding,
            flexDirection: 'row',
            alignItems: 'center',
            justifyContent: 'center',
            borderRadius: variables.buttonBorderRadius,
        },

        tabSelector: {
            flexDirection: 'row',
            paddingHorizontal: 20,
            paddingBottom: 12,
        },

        tabText: (isSelected: boolean) =>
            ({
                marginLeft: 8,
                ...FontUtils.fontFamily.platform.EXP_NEUE_BOLD,
                color: isSelected ? theme.text : theme.textSupporting,
                lineHeight: variables.lineHeightLarge,
                fontSize: variables.fontSizeLabel,
            } satisfies TextStyle),

        tabBackground: (hovered: boolean, isFocused: boolean, background: string | Animated.AnimatedInterpolation<string>) => ({
            backgroundColor: hovered && !isFocused ? theme.highlightBG : (background as string),
        }),

        tabOpacity: (
            hovered: boolean,
            isFocused: boolean,
            activeOpacityValue: number | Animated.AnimatedInterpolation<number>,
            inactiveOpacityValue: number | Animated.AnimatedInterpolation<number>,
        ) => ({
            opacity: hovered && !isFocused ? inactiveOpacityValue : activeOpacityValue,
        }),

        overscrollSpacer: (backgroundColor: string, height: number) =>
            ({
                backgroundColor,
                height,
                width: '100%',
                position: 'absolute',
                top: -height,
                left: 0,
                right: 0,
            } satisfies ViewStyle),

        dualColorOverscrollSpacer: {
            position: 'absolute',
            top: 0,
            left: 0,
            width: '100%',
            height: '100%',
            zIndex: -1,
        },

        purposeMenuItem: {
            backgroundColor: theme.cardBG,
            borderRadius: 8,
            paddingHorizontal: 8,
            alignItems: 'center',
            marginBottom: 8,
        },

        willChangeTransform: {
            willChange: 'transform',
        },

        dropDownButtonCartIconContainerPadding: {
            paddingRight: 0,
            paddingLeft: 0,
        },

        dropDownMediumButtonArrowContain: {
            marginLeft: 12,
            marginRight: 16,
        },

        dropDownLargeButtonArrowContain: {
            marginLeft: 16,
            marginRight: 20,
        },

        dropDownButtonCartIconView: {
            borderTopRightRadius: variables.buttonBorderRadius,
            borderBottomRightRadius: variables.buttonBorderRadius,
            ...flex.flexRow,
            ...flex.alignItemsCenter,
        },

        emojiPickerButtonDropdown: {
            justifyContent: 'center',
            backgroundColor: theme.activeComponentBG,
            width: 86,
            height: 52,
            borderRadius: 26,
            alignItems: 'center',
            paddingLeft: 10,
            paddingRight: 4,
            alignSelf: 'flex-start',
            ...userSelect.userSelectNone,
        },

        emojiPickerButtonDropdownIcon: {
            fontSize: 30,
        },

        moneyRequestImage: {
            height: 200,
            borderRadius: 16,
            margin: 20,
            overflow: 'hidden',
            borderWidth: 1,
            borderColor: theme.border,
        },

        reportPreviewBox: {
            backgroundColor: theme.cardBG,
            borderRadius: variables.componentBorderRadiusLarge,
            maxWidth: variables.reportPreviewMaxWidth,
            width: '100%',
        },

        reportPreviewBoxHoverBorder: {
            borderColor: theme.cardBG,
            backgroundColor: theme.cardBG,
        },

        reportContainerBorderRadius: {
            borderRadius: variables.componentBorderRadiusLarge,
        },

        expenseAndReportPreviewBoxBody: {
            padding: 16,
        },

        expenseAndReportPreviewTextContainer: {
            gap: 8,
        },

        reportPreviewAmountSubtitleContainer: {
            gap: 4,
        },

        expenseAndReportPreviewTextButtonContainer: {
            gap: 16,
        },

        reportActionItemImagesContainer: {
            margin: 4,
        },

        receiptPreviewAspectRatio: {
            aspectRatio: 16 / 9,
        },

        reportActionItemImages: {
            flexDirection: 'row',
            borderRadius: 12,
            overflow: 'hidden',
        },

        reportActionItemImage: {
            flex: 1,
            width: '100%',
            height: '100%',
            display: 'flex',
            justifyContent: 'center',
            alignItems: 'center',
        },

        reportActionItemImageBorder: {
            borderRightWidth: 4,
            borderColor: theme.cardBG,
        },

        reportActionItemImagesMoreContainer: {
            position: 'absolute',
            bottom: 0,
            right: 0,
            display: 'flex',
        },

        reportActionItemImagesMore: {
            borderTopLeftRadius: 12,
            backgroundColor: theme.border,
            width: 40,
            height: 40,
        },

        reportActionItemImagesMoreHovered: {
            backgroundColor: theme.cardBG,
        },

        reportActionItemImagesMoreText: {
            position: 'absolute',
            marginLeft: 20,
            marginTop: 16,
            color: theme.textSupporting,
        },

        reportActionItemImagesMoreCornerTriangle: {
            position: 'absolute',
        },

        bankIconContainer: {
            height: variables.cardIconWidth,
            width: variables.cardIconWidth,
            borderRadius: 8,
            overflow: 'hidden',
            alignSelf: 'center',
        },

        staticHeaderImage: {
            minHeight: 240,
        },

        emojiPickerButtonDropdownContainer: {
            flexDirection: 'row',
            alignItems: 'center',
        },

        rotate90: {
            transform: 'rotate(90deg)',
        },

        emojiStatusLHN: {
            fontSize: 9,
            ...(getBrowser() && !isMobile() && {transform: 'scale(.5)', fontSize: 22, overflow: 'visible'}),
            ...(getBrowser() &&
                isSafari() &&
                !isMobile() && {
                    transform: 'scale(0.7)',
                    fontSize: 13,
                    lineHeight: 15,
                    overflow: 'visible',
                }),
        },

        onboardingVideoPlayer: {
            borderRadius: 12,
            backgroundColor: theme.highlightBG,
        },

        onboardingSmallIcon: {
            padding: 10,
        },

        sidebarStatusAvatarContainer: {
            height: 40,
            width: 40,
            backgroundColor: theme.componentBG,
            alignItems: 'center',
            justifyContent: 'center',
            borderRadius: 20,
        },

        sidebarStatusAvatarWithEmojiContainer: {
            height: 28,
            width: 28,
            top: -2,
        },

        sidebarStatusAvatar: {
            alignItems: 'center',
            justifyContent: 'center',
            backgroundColor: theme.border,
            height: 20,
            width: 20,
            borderRadius: 10,
            position: 'absolute',
            right: -6,
            bottom: -6,
            borderColor: theme.appBG,
            borderWidth: 2,
            overflow: 'hidden',
        },

        profilePageAvatar: {
            borderColor: theme.highlightBG,
        },

        justSignedInModalAnimation: (is2FARequired: boolean) => ({
            height: is2FARequired ? variables.modalTopIconHeight : variables.modalTopBigIconHeight,
        }),

        moneyRequestViewImage: {
            ...spacing.mh5,
            ...spacing.mv3,
            overflow: 'hidden',
            borderWidth: 1,
            borderColor: theme.border,
            borderRadius: variables.componentBorderRadiusLarge,
            height: 180,
            maxWidth: '100%',
        },

        expenseViewImage: {
            maxWidth: 360,
        },

        pdfErrorPlaceholder: {
            overflow: 'hidden',
            borderWidth: 2,
            borderColor: theme.cardBG,
            borderRadius: variables.componentBorderRadiusLarge,
            maxWidth: 400,
            height: '100%',
            backgroundColor: theme.highlightBG,
        },

        moneyRequestAttachReceipt: {
            backgroundColor: theme.highlightBG,
            borderColor: theme.border,
            borderWidth: 1,
        },

        moneyRequestAttachReceiptThumbnail: {
            backgroundColor: theme.hoverComponentBG,
            borderWidth: 0,
        },

        receiptEmptyStateFullHeight: {height: '100%', borderRadius: 12},

        moneyRequestAttachReceiptThumbnailIcon: {
            position: 'absolute',
            bottom: -4,
            right: -4,
            borderColor: theme.highlightBG,
            borderWidth: 2,
            borderRadius: '50%',
        },

        mapViewContainer: {
            ...flex.flex1,
            minHeight: 300,
        },

        mapView: {
            ...flex.flex1,
            overflow: 'hidden',
            backgroundColor: theme.highlightBG,
        },

        mapEditView: {
            borderRadius: variables.componentBorderRadiusXLarge,
            borderWidth: variables.componentBorderWidth,
            borderColor: theme.appBG,
        },
        currentPositionDot: {backgroundColor: colors.blue400, width: 16, height: 16, borderRadius: 16},

        mapViewOverlay: {
            flex: 1,
            position: 'absolute',
            left: 0,
            top: 0,
            borderRadius: variables.componentBorderRadiusLarge,
            overflow: 'hidden',
            backgroundColor: theme.highlightBG,
            ...sizing.w100,
            ...sizing.h100,
        },

        confirmationListMapItem: {
            ...spacing.mv2,
            ...spacing.mh5,
            height: 200,
        },

        mapDirection: {
            lineColor: theme.success,
            lineWidth: 7,
        },

        mapDirectionLayer: {
            layout: {'line-join': 'round', 'line-cap': 'round'},
            paint: {'line-color': theme.success, 'line-width': 7},
        },

        mapPendingView: {
            backgroundColor: theme.hoverComponentBG,
            ...flex.flex1,
            borderRadius: variables.componentBorderRadiusLarge,
        },
        userReportStatusEmoji: {
            flexShrink: 0,
            fontSize: variables.fontSizeNormal,
            marginRight: 4,
        },
        timePickerInput: {
            fontSize: 69,
            minWidth: 56,
            alignSelf: 'center',
        },
        timePickerWidth72: {
            width: 72,
        },
        timePickerHeight100: {
            height: 100,
        },
        timePickerSemiDot: {
            fontSize: 69,
            height: 84,
            alignSelf: 'center',
        },
        timePickerSwitcherContainer: {
            flexDirection: 'row',
            alignItems: 'flex-start',
            justifyContent: 'center',
            marginBottom: 8,
        },
        selectionListRadioSeparator: {
            height: StyleSheet.hairlineWidth,
            backgroundColor: theme.border,
            marginHorizontal: 20,
        },

        selectionListPressableItemWrapper: {
            alignItems: 'center',
            flexDirection: 'row',
            paddingHorizontal: 16,
            paddingVertical: 16,
            marginHorizontal: 20,
            backgroundColor: theme.highlightBG,
            borderRadius: 8,
            minHeight: variables.optionRowHeight,
        },

        searchQueryListItemStyle: {
            alignItems: 'center',
            flexDirection: 'row',
            paddingHorizontal: 12,
            paddingVertical: 12,
            borderRadius: 8,
        },

        listTableHeader: {
            paddingVertical: 12,
            paddingHorizontal: 32,
        },

        cardItemSecondaryIconStyle: {
            position: 'absolute',
            bottom: -4,
            right: -4,
            borderWidth: 2,
            borderRadius: 2,
            backgroundColor: theme.componentBG,
        },

        selectionListStickyHeader: {
            backgroundColor: theme.appBG,
        },

        draggableTopBar: {
            height: 30,
            width: '100%',
        },
        menuItemError: {
            marginTop: 4,
            marginBottom: 0,
        },
        formHelperMessage: {
            height: 32,
            marginTop: 0,
            marginBottom: 0,
        },
        timePickerInputExtraSmall: {
            fontSize: 50,
        },
        setTimeFormButtonContainer: {
            minHeight: 54,
        },
        timePickerInputsContainer: {
            maxHeight: 100,
        },
        timePickerButtonErrorText: {
            position: 'absolute',
            top: -36,
        },

        listBoundaryLoader: {
            position: 'absolute',
            top: 0,
            bottom: 0,
            left: 0,
            right: 0,
            height: CONST.CHAT_HEADER_LOADER_HEIGHT,
        },
        listBoundaryError: {
            paddingVertical: 15,
            paddingHorizontal: 20,
        },
        listBoundaryErrorText: {
            color: theme.textSupporting,
            fontSize: variables.fontSizeLabel,
            marginBottom: 10,
        },

        videoContainer: {
            ...flex.flex1,
            ...flex.alignItemsCenter,
            ...flex.justifyContentCenter,
            ...objectFit.oFCover,
        },

        singleOptionSelectorRow: {
            ...flex.flexRow,
            ...flex.alignItemsCenter,
            gap: 12,
            marginBottom: 16,
        },

        holdRequestInline: {
            ...headlineFont,
            ...whiteSpace.preWrap,
            color: theme.textLight,
            fontSize: variables.fontSizeXLarge,
            lineHeight: variables.lineHeightXXLarge,

            backgroundColor: colors.red,
            borderRadius: variables.componentBorderRadiusMedium,
            overflow: 'hidden',

            paddingHorizontal: 8,
            paddingVertical: 4,
        },

        headerStatusBarContainer: {
            minHeight: variables.componentSizeSmall,
        },

        searchStatusBarContainer: {
            flexDirection: 'row',
            alignItems: 'center',
        },

        walletIllustration: {
            height: 180,
        },

        walletCardLimit: {
            color: theme.text,
            fontSize: variables.fontSizeNormal,
        },

        walletCard: {
            borderRadius: variables.componentBorderRadiusLarge,
            position: 'relative',
            alignSelf: 'center',
            overflow: 'hidden',
        },

        walletCardNumber: {
            color: theme.text,
            fontSize: variables.fontSizeNormal,
        },

        walletCardMenuItem: {
            ...FontUtils.fontFamily.platform.EXP_NEUE_BOLD,
            color: theme.text,
            fontSize: variables.fontSizeNormal,
            lineHeight: variables.lineHeightXLarge,
        },

        walletCardHolder: {
            position: 'absolute',
            left: 16,
            bottom: 16,
            width: variables.cardNameWidth,
            color: theme.textLight,
            fontSize: variables.fontSizeSmall,
            lineHeight: variables.lineHeightLarge,
        },

        walletRedDotSectionTitle: {
            color: theme.text,
            fontWeight: FontUtils.fontWeight.bold,
            fontSize: variables.fontSizeNormal,
            lineHeight: variables.lineHeightXLarge,
        },

        walletRedDotSectionText: {
            color: theme.textSupporting,
            fontSize: variables.fontSizeLabel,
            lineHeight: variables.lineHeightNormal,
        },

        walletLockedMessage: {
            color: theme.text,
            fontSize: variables.fontSizeNormal,
            lineHeight: variables.lineHeightXLarge,
        },

        workspaceSection: {
            maxWidth: variables.workspaceSectionMaxWidth + variables.sectionMargin * 2,
        },

        workspaceSectionMobile: {
            width: '100%',
            alignSelf: 'center',
        },

        workspaceSectionMoreFeaturesItem: {
            backgroundColor: theme.cardBG,
            borderRadius: variables.componentBorderRadiusNormal,
            paddingHorizontal: 16,
            paddingVertical: 20,
            minWidth: 350,
            flexGrow: 1,
            flexShrink: 1,
            // Choosing a lowest value just above the threshold for the items to adjust width against the various screens. Only 2 items are shown 35 * 2 = 70 thus third item of 35% width can't fit forcing a two column layout.
            flexBasis: '35%',
            marginTop: 12,
        },
        onboardingAccountingItem: {
            backgroundColor: theme.cardBG,
            borderRadius: variables.componentBorderRadiusNormal,
            paddingHorizontal: 16,
            paddingVertical: 20,
            flexGrow: 1,
            flexShrink: 1,
            flexBasis: '35%',
        },

        aspectRatioLottie: (animation: DotLottieAnimation) => ({aspectRatio: animation.w / animation.h}),

        receiptDropHeaderGap: {
            backgroundColor: theme.fileDropUIBG,
        },

        checkboxWithLabelCheckboxStyle: {
            marginLeft: -2,
        },

        singleOptionSelectorCircle: {
            borderColor: theme.icon,
        },

        headerProgressBarContainer: {
            position: 'absolute',
            width: '100%',
            zIndex: -1,
        },

        headerProgressBar: {
            width: variables.componentSizeMedium,
            height: variables.iconSizeXXXSmall,
            borderRadius: variables.componentBorderRadiusRounded,
            backgroundColor: theme.border,
            alignSelf: 'center',
        },

        headerProgressBarFill: {
            borderRadius: variables.componentBorderRadiusRounded,
            height: '100%',
            backgroundColor: theme.success,
        },

        interactiveStepHeaderContainer: {
            flex: 1,
            alignSelf: 'center',
            flexDirection: 'row',
        },

        interactiveStepHeaderStepContainer: {
            flexDirection: 'row',
            alignItems: 'center',
        },

        interactiveStepHeaderStepButton: {
            width: 40,
            height: 40,
            borderWidth: 2,
            borderRadius: 20,
            borderColor: theme.borderFocus,
            justifyContent: 'center',
            alignItems: 'center',
            color: theme.white,
        },

        interactiveStepHeaderLockedStepButton: {
            borderColor: theme.borderLighter,
        },

        interactiveStepHeaderStepText: {
            fontSize: variables.fontSizeLabel,
            ...FontUtils.fontFamily.platform.EXP_NEUE_BOLD,
        },

        interactiveStepHeaderCompletedStepButton: {
            backgroundColor: theme.iconSuccessFill,
        },

        interactiveStepHeaderStepLine: {
            height: 1,
            flexGrow: 1,
            backgroundColor: theme.iconSuccessFill,
        },

        interactiveStepHeaderLockedStepLine: {
            backgroundColor: theme.activeComponentBG,
        },
        confirmBankInfoCard: {
            backgroundColor: colors.green800,
            borderRadius: variables.componentBorderRadiusCard,
            marginBottom: 20,
            marginHorizontal: 16,
            padding: 20,
            width: 'auto',
            textAlign: 'left',
        },
        confirmBankInfoText: {
            fontSize: variables.fontSizeNormal,
            ...FontUtils.fontFamily.platform.EXP_NEUE,
            color: theme.text,
        },
        confirmBankInfoCompanyIcon: {
            height: 40,
            width: 40,
            backgroundColor: colors.darkIcons,
            borderRadius: 50,
            justifyContent: 'center',
            alignItems: 'center',
        },
        confirmBankInfoBankIcon: {
            height: 40,
            width: 40,
            borderRadius: 50,
        },
        confirmBankInfoNumber: {
            ...FontUtils.fontFamily.platform.MONOSPACE,
            fontSize: variables.fontSizeNormal,
            lineHeight: variables.lineHeightXLarge,
            color: theme.text,
            textAlignVertical: 'center',
        },

        textHeadlineLineHeightXXL: {
            ...headlineFont,
            ...whiteSpace.preWrap,
            color: theme.heading,
            fontSize: variables.fontSizeXLarge,
            lineHeight: variables.lineHeightXXLarge,
        },

        videoPlayerPreview: {
            width: '100%',
            height: '100%',
            borderRadius: variables.componentBorderRadiusNormal,
        },

        videoPlayerControlsContainer: {
            position: 'absolute',
            bottom: CONST.VIDEO_PLAYER.CONTROLS_POSITION.NORMAL,
            left: CONST.VIDEO_PLAYER.CONTROLS_POSITION.NORMAL,
            right: CONST.VIDEO_PLAYER.CONTROLS_POSITION.NORMAL,
            backgroundColor: theme.videoPlayerBG,
            borderRadius: 8,
            flexDirection: 'column',
            overflow: 'visible',
            zIndex: 9000,
        },

        videoPlayerControlsButtonContainer: {
            flexDirection: 'row',
            alignItems: 'center',
            justifyContent: 'space-between',
        },

        progressBarOutline: {
            width: '100%',
            height: 4,
            borderRadius: 8,
            backgroundColor: theme.transparentWhite,
        },

        progressBarFill: {
            height: '100%',
            backgroundColor: colors.white,
            borderRadius: 8,
        },

        videoPlayerControlsRow: {
            flexDirection: 'row',
            alignItems: 'center',
        },

        videoPlayerText: {
            textAlign: 'center',
            fontSize: variables.fontSizeLabel,
            fontWeight: FontUtils.fontWeight.bold,
            lineHeight: 16,
            color: theme.white,
            userSelect: 'none',
            WebkitUserSelect: 'none',
        },

        volumeSliderContainer: {
            position: 'absolute',
            left: 0,
            bottom: 0,
            width: '100%',
            height: 100,
            alignItems: 'center',
            borderRadius: 4,
            backgroundColor: colors.green700,
        },

        volumeSliderOverlay: {
            width: 4,
            height: 60,
            backgroundColor: theme.transparentWhite,
            borderRadius: 8,
            marginTop: 8,
            alignItems: 'center',
            justifyContent: 'flex-end',
        },

        volumeSliderThumb: {
            width: 8,
            height: 8,
            borderRadius: 8,
            backgroundColor: colors.white,
            marginBottom: -2,
        },

        volumeSliderFill: {
            width: 4,
            height: 20,
            backgroundColor: colors.white,
            borderRadius: 8,
        },

        videoIconButton: {
            padding: 4,
            borderRadius: 4,
        },

        videoIconButtonHovered: {
            backgroundColor: colors.green700,
        },

        videoThumbnailContainer: {
            width: '100%',
            height: '100%',
            alignItems: 'center',
            justifyContent: 'center',
            position: 'absolute',
            top: 0,
            left: 0,
        },

        videoThumbnailPlayButton: {
            backgroundColor: theme.videoPlayerBG,
            borderRadius: 100,
            width: 72,
            height: 72,
            alignItems: 'center',
            justifyContent: 'center',
        },

        videoExpandButton: {
            position: 'absolute',
            top: 12,
            right: 12,
            backgroundColor: theme.videoPlayerBG,
            borderRadius: 8,
            padding: 8,
        },

        videoPlayerTimeComponentWidth: {
            width: 40,
        },

        colorSchemeStyle: (colorScheme: ColorScheme) => ({colorScheme}),

        updateAnimation: {
            width: variables.updateAnimationW,
            height: variables.updateAnimationH,
        },

        updateRequiredViewHeader: {
            height: variables.updateViewHeaderHeight,
        },

        updateRequiredViewTextContainer: {
            width: variables.updateTextViewContainerWidth,
        },

        twoFARequiredContainer: {
            maxWidth: 520,
            margin: 'auto',
        },

        widthAuto: {
            width: 'auto',
        },

        workspaceTitleStyle: {
            ...headlineFont,
            fontSize: variables.fontSizeXLarge,
            flex: 1,
        },

        expensifyCardIllustrationContainer: {
            width: 680,
            height: 220,
        },

        emptyStateCardIllustrationContainer: {
            height: 220,
            ...flex.alignItemsCenter,
            ...flex.justifyContentCenter,
        },

        emptyStateCardIllustration: {
            width: 164,
            height: 190,
        },

        emptyStateMoneyRequestReport: {
            maxHeight: 85,
            minHeight: 85,
            ...flex.alignItemsCenter,
            ...flex.justifyContentCenter,
        },

        emptyStateMoneyRequestPreviewReport: {
            borderWidth: 1,
            borderColor: theme.border,
            height: 168,
            width: '100%',
            boxSizing: 'border-box',
            ...borders.br4,
            ...flex.alignItemsCenter,
            ...flex.justifyContentCenter,
        },

        pendingStateCardIllustration: {
            width: 233,
            height: 162,
        },

        computerIllustrationContainer: {
            width: 272,
            height: 188,
        },

        pendingBankCardIllustration: {
            width: 217,
            height: 150,
        },

        cardIcon: {
            overflow: 'hidden',
            borderRadius: variables.cardBorderRadius,
            alignSelf: 'center',
        },

        cardMiniature: {
            overflow: 'hidden',
            borderRadius: variables.cardMiniatureBorderRadius,
            alignSelf: 'center',
        },

        tripReservationIconContainer: {
            width: variables.avatarSizeNormal,
            height: variables.avatarSizeNormal,
            backgroundColor: theme.border,
            borderRadius: variables.componentBorderRadiusXLarge,
            alignItems: 'center',
            justifyContent: 'center',
        },

        textLineThrough: {
            textDecorationLine: 'line-through',
        },

        reportListItemTitle: {
            color: theme.text,
            fontSize: variables.fontSizeNormal,
        },

        skeletonBackground: {
            flex: 1,
            position: 'absolute',
            top: 0,
            left: 0,
            width: '100%',
            height: '100%',
        },

        emptyStateForeground: {
            margin: 32,
            justifyContent: 'center',
            alignItems: 'center',
            flexGrow: 1,
        },

        emptyStateContent: {
            backgroundColor: theme.cardBG,
            borderRadius: variables.componentBorderRadiusLarge,
            maxWidth: 400,
            width: '100%',
        },

        emptyStateHeader: (isIllustration: boolean) => ({
            borderTopLeftRadius: variables.componentBorderRadiusLarge,
            borderTopRightRadius: variables.componentBorderRadiusLarge,
            minHeight: 200,
            alignItems: isIllustration ? 'center' : undefined,
            justifyContent: isIllustration ? 'center' : undefined,
        }),

        emptyFolderBG: {
            backgroundColor: theme.emptyFolderBG,
        },

        emptyFolderDarkBG: {
            backgroundColor: '#782c04',
            height: 220,
        },

        emptyStateVideo: {
            borderTopLeftRadius: variables.componentBorderRadiusLarge,
            borderTopRightRadius: variables.componentBorderRadiusLarge,
        },

        emptyStateFolderWithPaperIconSize: {
            width: 160,
            height: 100,
        },

        emptyStateFolderWebStyles: {
            ...sizing.w100,
            minWidth: 400,
            ...flex.alignItemsCenter,
            ...flex.justifyContentCenter,
            ...display.dFlex,
        },

        tripEmptyStateLottieWebView: {
            width: 335,
            height: 220,
        },

        workflowApprovalVerticalLine: {
            height: 16,
            width: 1,
            marginLeft: 19,
            backgroundColor: theme.border,
        },

        integrationIcon: {
            overflow: 'hidden',
            borderRadius: variables.buttonBorderRadius,
        },

        colorGreenSuccess: {
            color: colors.green400,
        },

        bgPaleGreen: {
            backgroundColor: colors.green100,
        },

        importColumnCard: {
            backgroundColor: theme.cardBG,
            borderRadius: variables.componentBorderRadiusNormal,
            padding: 16,
            flexWrap: 'wrap',
        },

        accountSwitcherPopover: {
            width: variables.sideBarWidth - 19,
        },

        accountSwitcherPopoverWithLHB: {
            width: variables.sideBarWithLHBWidth - 19,
        },

        progressBarWrapper: {
            height: 2,
            width: '100%',
            backgroundColor: theme.transparent,
            overflow: 'hidden',
            position: 'absolute',
            bottom: -1,
        },

        progressBar: {
            height: '100%',
            backgroundColor: theme.success,
            width: '100%',
        },

        accountSwitcherAnchorPosition: {
            top: 80,
            left: 12,
        },

        qbdSetupLinkBox: {
            backgroundColor: theme.hoverComponentBG,
            borderRadius: variables.componentBorderRadiusMedium,
            borderColor: theme.border,
            padding: 16,
        },
        liDot: {
            width: 4,
            height: 4,
            borderRadius: 4,
            backgroundColor: theme.text,
            marginHorizontal: 8,
            alignSelf: 'center',
        },
        // We have to use 10000 here as sidePanel has to be displayed on top of modals which have z-index of 9999
        sidePanelContainer: {zIndex: 10000},
        sidePanelOverlay: (isOverlayVisible: boolean) => ({
            ...positioning.pFixed,
            top: 0,
            bottom: 0,
            left: 0,
            right: -variables.sideBarWidth,
            backgroundColor: theme.overlay,
            opacity: isOverlayVisible ? 0 : variables.overlayOpacity,
        }),
        sidePanelContent: (shouldUseNarrowLayout: boolean, isExtraLargeScreenWidth: boolean): ViewStyle => ({
            position: Platform.OS === 'web' ? 'fixed' : 'absolute',
            top: 0,
            bottom: 0,
            right: 0,
            width: shouldUseNarrowLayout ? '100%' : variables.sideBarWidth,
            height: '100%',
            backgroundColor: theme.modalBackground,
            borderLeftWidth: isExtraLargeScreenWidth ? 1 : 0,
            borderLeftColor: theme.border,
        }),
        reportPreviewCarouselDots: {
            borderRadius: 50,
            width: 8,
            height: 8,
            alignItems: 'center',
            justifyContent: 'center',
        },
        reportPreviewArrowButton: {
            borderRadius: 50,
            width: variables.w28,
            height: variables.h28,
            alignItems: 'center',
            justifyContent: 'center',
            marginLeft: 4,
        },

        expenseWidgetRadius: {
            borderRadius: variables.componentBorderRadiusNormal,
        },

        translucentNavigationBarBG: {
            backgroundColor: theme.translucentNavigationBarBackgroundColor,
        },

        stickToBottom: {
            position: 'absolute',
            bottom: 0,
            left: 0,
            right: 0,
        },

        getSearchBarStyle: (shouldUseNarrowLayout: boolean) => ({
            maxWidth: shouldUseNarrowLayout ? '100%' : 300,
            marginHorizontal: 20,
            marginBottom: 20,
        }),

        earlyDiscountButton: {
            flexGrow: 1,
            flexShrink: 1,
            flexBasis: 'auto',
        },

        testDriveModalContainer: (shouldUseNarrowLayout: boolean) => ({
            // On small/medium screens, we need to remove the top padding
            paddingTop: 0,
            // On larger screens, we need to prevent the modal from becoming too big
            maxWidth: shouldUseNarrowLayout ? undefined : 500,
        }),

        backgroundWhite: {
            backgroundColor: colors.white,
        },

        embeddedDemoIframe: {
            height: '100%',
            width: '100%',
            border: 'none',
        },

        featureTrainingModalImage: {
            width: '100%',
            height: '100%',
            borderTopLeftRadius: variables.componentBorderRadiusLarge,
            borderTopRightRadius: variables.componentBorderRadiusLarge,
        },

        unreportedExpenseCreateExpenseButton: {
            ...flex.alignSelfStart,
        },

        testDriveBannerGap: {
            height: CONST.DESKTOP_HEADER_PADDING * 2,
        },

        twoColumnLayoutCol: {
            flexGrow: 1,
            flexShrink: 1,
            // Choosing a lowest value just above the threshold for the items to adjust width against the various screens. Only 2 items are shown 35 * 2 = 70 thus third item of 35% width can't fit forcing a two column layout.
            flexBasis: '35%',
        },

<<<<<<< HEAD
        TestToolsNavigatorOuterView: (shouldUseNarrowLayout: boolean) => ({
            flex: 1,
            justifyContent: shouldUseNarrowLayout ? 'flex-end' : 'center',
            alignItems: 'center',
        }),

        TestToolsNavigatorInnerView: (shouldUseNarrowLayout: boolean, isAuthenticated: boolean) => {
            const borderBottomRadius = shouldUseNarrowLayout ? 0 : variables.componentBorderRadiusLarge;
            const defaultHeight = shouldUseNarrowLayout ? '78%' : '75%';
            const height = isAuthenticated ? defaultHeight : '55%';

            return {
                width: shouldUseNarrowLayout ? '100%' : '91%',
                height,
                borderRadius: variables.componentBorderRadiusLarge,
                borderBottomRightRadius: borderBottomRadius,
                borderBottomLeftRadius: borderBottomRadius,
                overflow: 'hidden',
            };
=======
        thumbnailImageContainerHover: {
            backgroundColor: theme.hoverComponentBG,
        },

        thumbnailImageContainerHighlight: {
            backgroundColor: theme.highlightBG,
>>>>>>> 34efeb7b
        },
    } satisfies Styles);

type ThemeStyles = ReturnType<typeof styles>;

const defaultStyles = styles(defaultTheme);

export default styles;
export {defaultStyles};
export type {ThemeStyles, StatusBarStyle, ColorScheme, AnchorPosition, AnchorDimensions};<|MERGE_RESOLUTION|>--- conflicted
+++ resolved
@@ -5789,7 +5789,14 @@
             flexBasis: '35%',
         },
 
-<<<<<<< HEAD
+        thumbnailImageContainerHover: {
+            backgroundColor: theme.hoverComponentBG,
+        },
+
+        thumbnailImageContainerHighlight: {
+            backgroundColor: theme.highlightBG,
+        },
+
         TestToolsNavigatorOuterView: (shouldUseNarrowLayout: boolean) => ({
             flex: 1,
             justifyContent: shouldUseNarrowLayout ? 'flex-end' : 'center',
@@ -5809,14 +5816,6 @@
                 borderBottomLeftRadius: borderBottomRadius,
                 overflow: 'hidden',
             };
-=======
-        thumbnailImageContainerHover: {
-            backgroundColor: theme.hoverComponentBG,
-        },
-
-        thumbnailImageContainerHighlight: {
-            backgroundColor: theme.highlightBG,
->>>>>>> 34efeb7b
         },
     } satisfies Styles);
 
