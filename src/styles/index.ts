/* eslint-disable @typescript-eslint/naming-convention */
import type {LineLayerStyleProps} from '@rnmapbox/maps/src/utils/MapboxStyles';
import lodashClamp from 'lodash/clamp';
import type {RefObject} from 'react';
import type {LineLayer} from 'react-map-gl';
import type {ImageStyle, TextStyle, ViewStyle} from 'react-native';
// eslint-disable-next-line no-restricted-imports
import {Animated, Platform, StyleSheet} from 'react-native';
import type {PickerStyle} from 'react-native-picker-select';
import {interpolate} from 'react-native-reanimated';
import type {SharedValue} from 'react-native-reanimated';
import type {MixedStyleDeclaration, MixedStyleRecord} from 'react-native-render-html';
import type {ValueOf} from 'type-fest';
import type DotLottieAnimation from '@components/LottieAnimations/types';
import {ACTIVE_LABEL_SCALE} from '@components/TextInput/styleConst';
import {receiptPaneRHPWidth} from '@components/WideRHPContextProvider';
import {getBrowser, isMobile, isMobileSafari, isSafari} from '@libs/Browser';
import getPlatform from '@libs/getPlatform';
import CONST from '@src/CONST';
import {defaultTheme} from './theme';
import colors from './theme/colors';
import type {ThemeColors} from './theme/types';
import addOutlineWidth from './utils/addOutlineWidth';
import addToWalletButtonStyles from './utils/addToWalletButtonStyles';
import borders from './utils/borders';
import chatContentScrollViewPlatformStyles from './utils/chatContentScrollViewPlatformStyles';
import cursor from './utils/cursor';
import display from './utils/display';
import editedLabelStyles from './utils/editedLabelStyles';
import emojiDefaultStyles from './utils/emojiDefaultStyles';
import flex from './utils/flex';
import FontUtils from './utils/FontUtils';
import getPopOverVerticalOffset from './utils/getPopOverVerticalOffset';
import objectFit from './utils/objectFit';
import optionAlternateTextPlatformStyles from './utils/optionAlternateTextPlatformStyles';
import overflow from './utils/overflow';
import overflowXHidden from './utils/overflowXHidden';
import pointerEventsAuto from './utils/pointerEventsAuto';
import pointerEventsBoxNone from './utils/pointerEventsBoxNone';
import pointerEventsNone from './utils/pointerEventsNone';
import positioning from './utils/positioning';
import sizing from './utils/sizing';
import spacing from './utils/spacing';
import textDecorationLine from './utils/textDecorationLine';
import textUnderline from './utils/textUnderline';
import translateZ0 from './utils/translateZ0';
import userSelect from './utils/userSelect';
import visibility from './utils/visibility';
import whiteSpace from './utils/whiteSpace';
import wordBreak from './utils/wordBreak';
import writingDirection from './utils/writingDirection';
import variables from './variables';

type ColorScheme = ValueOf<typeof CONST.COLOR_SCHEME>;
type StatusBarStyle = ValueOf<typeof CONST.STATUS_BAR_STYLE>;

type AnchorDimensions = {
    width: number;
    height: number;
};

type AnchorPosition = {
    horizontal: number;
    vertical: number;
};

const getReceiptDropZoneViewStyle = (theme: ThemeColors, margin: number, paddingVertical: number): ViewStyle => ({
    borderRadius: variables.componentBorderRadiusLarge,
    borderColor: theme.borderFocus,
    borderStyle: 'dotted',
    marginBottom: margin,
    marginLeft: margin,
    marginRight: margin,
    justifyContent: 'center',
    alignItems: 'center',
    paddingVertical,
    gap: 4,
    flex: 1,
});

type WebViewStyle = {
    tagStyles: MixedStyleRecord;
    baseFontStyle: MixedStyleDeclaration;
};

type CustomPickerStyle = PickerStyle & {icon?: ViewStyle};

type OverlayStylesParams = Animated.AnimatedInterpolation<string | number> | Animated.Value;

type TwoFactorAuthCodesBoxParams = {isExtraSmallScreenWidth: boolean; isSmallScreenWidth: boolean};
type WorkspaceUpgradeIntroBoxParams = {isExtraSmallScreenWidth: boolean};

type OfflineFeedbackStyle = Record<'deleted' | 'pending' | 'default' | 'error' | 'container' | 'textContainer' | 'text' | 'errorDot', ViewStyle | TextStyle>;

type MapDirectionStyle = Pick<LineLayerStyleProps, 'lineColor' | 'lineWidth'>;

type MapDirectionLayerStyle = Pick<LineLayer, 'layout' | 'paint'>;

type StyleObject = ViewStyle | TextStyle | ImageStyle | WebViewStyle | OfflineFeedbackStyle | MapDirectionStyle | MapDirectionLayerStyle | AnchorPosition | CustomPickerStyle;
// eslint-disable-next-line @typescript-eslint/no-explicit-any
type StyleFunction = (...args: any[]) => StyleObject;

type StaticStyles = Record<string, StyleObject>;
type DynamicStyles = Record<
    string,
    // eslint-disable-next-line @typescript-eslint/no-explicit-any
    StyleFunction
>;
type Styles = Record<string, StyleObject | StyleFunction>;

// touchCallout is an iOS safari only property that controls the display of the callout information when you touch and hold a target
const touchCalloutNone: Pick<ViewStyle, 'WebkitTouchCallout'> = isMobileSafari() ? {WebkitTouchCallout: 'none'} : {};
// to prevent vertical text offset in Safari for badges, new lineHeight values have been added
const lineHeightBadge: Pick<TextStyle, 'lineHeight'> = isSafari() ? {lineHeight: variables.lineHeightXSmall} : {lineHeight: variables.lineHeightNormal};

const picker = (theme: ThemeColors) =>
    ({
        backgroundColor: theme.transparent,
        color: theme.text,
        ...FontUtils.fontFamily.platform.EXP_NEUE,
        fontSize: variables.fontSizeNormal,
        lineHeight: variables.fontSizeNormalHeight,
        paddingBottom: 8,
        paddingTop: 23,
        paddingLeft: 0,
        paddingRight: 25,
        height: variables.inputHeight,
        borderWidth: 0,
        textAlign: 'left',
    }) satisfies TextStyle;

const link = (theme: ThemeColors) =>
    ({
        color: theme.link,
        textDecorationColor: theme.link,
        // We set fontFamily directly in order to avoid overriding fontWeight and fontStyle.
        fontFamily: FontUtils.fontFamily.platform.EXP_NEUE.fontFamily,
    }) satisfies ViewStyle & MixedStyleDeclaration;

const emailLink = (theme: ThemeColors) =>
    ({
        color: theme.link,
        textDecorationColor: theme.link,
        // We set fontFamily directly in order to avoid overriding fontWeight and fontStyle.
        fontFamily: FontUtils.fontFamily.platform.EXP_NEUE.fontFamily,
        fontWeight: FontUtils.fontWeight.bold,
    }) satisfies ViewStyle & MixedStyleDeclaration;

const baseCodeTagStyles = (theme: ThemeColors) =>
    ({
        borderWidth: 1,
        borderRadius: 5,
        borderColor: theme.border,
        backgroundColor: theme.textBackground,
    }) satisfies ViewStyle & MixedStyleDeclaration;

const headlineFont = {
    ...FontUtils.fontFamily.platform.EXP_NEW_KANSAS_MEDIUM,
} satisfies TextStyle;

const headlineItalicFont = {
    ...FontUtils.fontFamily.platform.EXP_NEW_KANSAS_MEDIUM_ITALIC,
} satisfies TextStyle;

const modalNavigatorContainer = (isSmallScreenWidth: boolean) =>
    ({
        position: 'absolute',
        width: isSmallScreenWidth ? '100%' : variables.sideBarWidth,
        height: '100%',
    }) satisfies ViewStyle;

const webViewStyles = (theme: ThemeColors) =>
    ({
        // As of react-native-render-html v6, don't declare distinct styles for
        // custom renderers, the API for custom renderers has changed. Declare the
        // styles in the below "tagStyles" instead. If you need to reuse those
        // styles from the renderer, just pass the "style" prop to the underlying
        // component.
        tagStyles: {
            del: {
                textDecorationLine: 'line-through',
                textDecorationStyle: 'solid',
            },

            a: link(theme),

            ul: {
                maxWidth: '100%',
            },

            ol: {
                maxWidth: '100%',
            },

            li: {
                flexShrink: 1,
            },

            pre: {
                ...baseCodeTagStyles(theme),
                paddingVertical: 8,
                paddingHorizontal: 12,
                fontSize: undefined,
                ...FontUtils.fontFamily.platform.MONOSPACE,
                marginTop: 0,
                marginBottom: 0,
            },

            code: {
                ...baseCodeTagStyles(theme),
                paddingLeft: 5,
                paddingRight: 5,
                fontFamily: FontUtils.fontFamily.platform.MONOSPACE.fontFamily,
            },

            img: {
                borderColor: theme.border,
                borderRadius: variables.componentBorderRadiusNormal,
                borderWidth: 1,
                ...touchCalloutNone,
            },

            video: {
                minWidth: CONST.VIDEO_PLAYER.MIN_WIDTH,
                minHeight: CONST.VIDEO_PLAYER.MIN_HEIGHT,
                borderRadius: variables.componentBorderRadiusNormal,
                backgroundColor: theme.highlightBG,
                ...touchCalloutNone,
            },

            p: {
                marginTop: 0,
                marginBottom: 0,
            },
            h1: {
                marginBottom: 8,
            },
        },

        baseFontStyle: {
            color: theme.text,
            fontSize: variables.fontSizeNormal,
            ...FontUtils.fontFamily.platform.EXP_NEUE,
            flex: 1,
            lineHeight: variables.fontSizeNormalHeight,
            ...writingDirection.ltr,
        },
    }) satisfies WebViewStyle;

const staticStyles = (theme: ThemeColors) =>
    StyleSheet.create({
        ...spacing,
        ...borders,
        ...sizing,
        ...flex,
        ...display,
        ...overflow,
        ...positioning,
        ...wordBreak,
        ...translateZ0,
        ...whiteSpace,
        ...writingDirection,
        ...cursor,
        ...userSelect,
        ...textUnderline,
        ...objectFit,
        ...textDecorationLine,
        editedLabelStyles,
        emojiDefaultStyles,
        addToWalletButtonStyles,
        autoCompleteSuggestionsContainer: {
            backgroundColor: theme.appBG,
            borderRadius: 8,
            borderWidth: 1,
            borderColor: theme.border,
            justifyContent: 'center',
            overflow: 'hidden',
            boxShadow: theme.shadow,
            paddingVertical: CONST.AUTO_COMPLETE_SUGGESTER.SUGGESTER_INNER_PADDING,
        },
        blockquote: {
            borderLeftColor: theme.border,
            borderLeftWidth: 4,
            paddingLeft: 12,
            marginTop: 4,
            marginBottom: 4,

            // Overwrite default HTML margin for blockquote
            marginLeft: 0,
        },

        h1: {
            fontSize: variables.fontSizeLarge,
            fontFamily: FontUtils.fontFamily.platform.EXP_NEUE_BOLD.fontFamily,
            fontWeight: FontUtils.fontFamily.platform.EXP_NEUE_BOLD.fontWeight,
            marginBottom: 8,
        },

        strong: {
            fontFamily: FontUtils.fontFamily.platform.EXP_NEUE_BOLD.fontFamily,
            fontWeight: FontUtils.fontFamily.platform.EXP_NEUE_BOLD.fontWeight,
        },

        em: {
            fontFamily: FontUtils.fontFamily.platform.EXP_NEUE_ITALIC.fontFamily,
            fontStyle: FontUtils.fontFamily.platform.EXP_NEUE_ITALIC.fontStyle,
        },

        autoCompleteSuggestionContainer: {
            flexDirection: 'row',
            alignItems: 'center',
        },

        rtlTextRenderForSafari: {
            textAlign: 'left',
            ...writingDirection.ltr,
        },

        emojiSuggestionsEmoji: {
            fontSize: variables.fontSizeMedium,
            width: 51,
            textAlign: 'center',
        },
        emojiSuggestionsText: {
            fontSize: variables.fontSizeMedium,
            flex: 1,
            ...wordBreak.breakWord,
            ...spacing.pr4,
        },
        emojiTooltipWrapper: {
            ...spacing.p2,
            borderRadius: 8,
        },
        customEmojiFont: FontUtils.fontFamily.single.CUSTOM_EMOJI_FONT,

        mentionSuggestionsAvatarContainer: {
            width: 24,
            height: 24,
            alignItems: 'center',
            justifyContent: 'center',
        },

        mentionSuggestionsText: {
            fontSize: variables.fontSizeMedium,
            ...spacing.ml2,
        },

        mentionSuggestionsDisplayName: {
            ...FontUtils.fontFamily.platform.EXP_NEUE_BOLD,
        },

        reportStatusContainer: {
            paddingHorizontal: 4,
            alignItems: 'center',
            justifyContent: 'center',
            borderRadius: variables.componentBorderRadiusSmall,
            height: 16,
        },

        reportStatusText: {
            fontSize: variables.fontSizeSmall,
            fontWeight: FontUtils.fontWeight.normal,
        },

        textSupporting: {
            color: theme.textSupporting,
        },

        navigationTabBarLabel: {
            lineHeight: 14,
        },

        link: link(theme),

        emailLink: emailLink(theme),

        highlightBG: {
            backgroundColor: theme.highlightBG,
        },

        appBG: {
            backgroundColor: theme.appBG,
        },

        fontSizeLabel: {
            fontSize: variables.fontSizeLabel,
        },

        fontSizeNormal: {
            fontSize: variables.fontSizeNormal,
        },

        h4: {
            ...FontUtils.fontFamily.platform.EXP_NEUE_BOLD,
            fontSize: variables.fontSizeLabel,
        },

        textAlignCenter: {
            textAlign: 'center',
        },

        textAlignRight: {
            textAlign: 'right',
        },

        textAlignLeft: {
            textAlign: 'left',
        },

        textWithMiddleEllipsisContainer: {
            width: '100%',
            overflow: 'hidden',
            whiteSpace: 'nowrap',
            display: 'flex',
            flexDirection: 'row',
        },

        textWithMiddleEllipsisText: {
            overflow: 'hidden',
            textOverflow: 'clip',
            whiteSpace: 'nowrap',
        },

        verticalAlignTopText: {
            verticalAlign: 'text-top',
        },
        verticalAlignTop: {
            verticalAlign: 'top',
        },

        lineHeightUndefined: {
            lineHeight: undefined,
        },

        heightUndefined: {
            height: undefined,
        },

        lineHeightLarge: {
            lineHeight: variables.lineHeightLarge,
        },

        lineHeightXLarge: {
            lineHeight: variables.lineHeightXLarge,
        },

        label: {
            fontSize: variables.fontSizeLabel,
            lineHeight: variables.lineHeightLarge,
        },

        textLabel: {
            color: theme.text,
            fontSize: variables.fontSizeLabel,
            lineHeight: variables.lineHeightLarge,
        },

        themeTextColor: {
            color: theme.text,
        },

        mutedTextLabel: {
            color: theme.textSupporting,
            fontSize: variables.fontSizeLabel,
            lineHeight: variables.lineHeightLarge,
        },

        mutedNormalTextLabel: {
            color: theme.textSupporting,
            fontSize: variables.fontSizeLabel,
            lineHeight: variables.lineHeightNormal,
        },

        textSmall: {
            ...FontUtils.fontFamily.platform.EXP_NEUE,
            fontSize: variables.fontSizeSmall,
        },

        textExtraSmall: {
            ...FontUtils.fontFamily.platform.EXP_NEUE,
            fontSize: variables.fontSizeExtraSmall,
        },

        textMicro: {
            ...FontUtils.fontFamily.platform.EXP_NEUE,
            fontSize: variables.fontSizeSmall,
            lineHeight: variables.lineHeightSmall,
        },

        textMicroBold: {
            color: theme.text,
            ...FontUtils.fontFamily.platform.EXP_NEUE_BOLD,
            fontSize: variables.fontSizeSmall,
            lineHeight: variables.lineHeightNormal,
        },

        textMicroSupporting: {
            color: theme.textSupporting,
            ...FontUtils.fontFamily.platform.EXP_NEUE,
            fontSize: variables.fontSizeSmall,
            lineHeight: variables.lineHeightSmall,
        },

        textSupportingNormal: {
            color: theme.textSupporting,
            fontSize: variables.fontSizeNormal,
            lineHeight: variables.fontSizeNormalHeight,
        },

        textExtraSmallSupporting: {
            color: theme.textSupporting,
            ...FontUtils.fontFamily.platform.EXP_NEUE,
            fontSize: variables.fontSizeExtraSmall,
            lineHeight: variables.lineHeightXSmall,
        },
        textDoubleDecker: {
            fontSize: variables.fontSizeSmall,
            opacity: 0.8,
            fontWeight: FontUtils.fontWeight.bold,
            lineHeight: 12,
        },
        noPaddingBottom: {
            paddingBottom: 0,
        },
        textNormal: {
            fontSize: variables.fontSizeNormal,
        },

        textNormalThemeText: {
            color: theme.text,
            fontSize: variables.fontSizeNormal,
        },

        textLarge: {
            fontSize: variables.fontSizeLarge,
        },

        textXXLarge: {
            fontSize: variables.fontSizeXXLarge,
        },

        textXXXLarge: {
            fontSize: variables.fontSizeXXXLarge,
        },

        textHero: {
            fontSize: variables.fontSizeHero,
            ...FontUtils.fontFamily.platform.EXP_NEW_KANSAS_MEDIUM,
            lineHeight: variables.lineHeightHero,
        },

        textStrong: {
            ...FontUtils.fontFamily.platform.EXP_NEUE_BOLD,
        },

        fontWeightNormal: {
            fontWeight: FontUtils.fontWeight.normal,
        },

        textHeadline: {
            ...headlineFont,
            ...whiteSpace.preWrap,
            color: theme.heading,
            fontSize: variables.fontSizeXLarge,
            lineHeight: variables.lineHeightXXXLarge,
        },

        textHeadlineH2: {
            ...headlineFont,
            ...whiteSpace.preWrap,
            color: theme.heading,
            fontSize: variables.fontSizeH2,
            lineHeight: variables.lineHeightSizeH2,
        },

        textHeadlineH1: {
            ...headlineFont,
            ...whiteSpace.preWrap,
            color: theme.heading,
            fontSize: variables.fontSizeXLarge,
            lineHeight: variables.lineHeightSizeH1,
        },

        textWhite: {
            color: theme.textLight,
        },

        textBlue: {
            color: theme.link,
        },

        textBold: {
            fontWeight: FontUtils.fontWeight.bold,
        },
        textItalic: {
            ...FontUtils.fontFamily.platform.MONOSPACE_ITALIC,
        },

        textVersion: {
            color: theme.iconColorfulBackground,
            fontSize: variables.fontSizeNormal,
            lineHeight: variables.lineHeightNormal,
            ...FontUtils.fontFamily.platform.MONOSPACE,
            textAlign: 'center',
        },

        textWrap: {
            ...whiteSpace.preWrap,
        },

        textNoWrap: {
            ...whiteSpace.noWrap,
        },

        textLineHeightNormal: {
            lineHeight: variables.lineHeightNormal,
        },

        colorMuted: {
            color: theme.textSupporting,
        },

        bgTransparent: {
            backgroundColor: 'transparent',
        },

        opacity0: {
            opacity: 0,
        },

        opacitySemiTransparent: {
            opacity: 0.5,
        },

        opacity1: {
            opacity: 1,
        },

        textDanger: {
            color: theme.danger,
        },

        borderRadiusNormal: {
            borderRadius: variables.buttonBorderRadius,
        },

        borderRadiusComponentLarge: {
            borderRadius: variables.componentBorderRadiusLarge,
        },

        borderRadiusComponentNormal: {
            borderRadius: variables.componentBorderRadiusNormal,
        },

        navigationTabBarContainer: {
            flexDirection: 'row',
            height: variables.bottomTabHeight,
            borderTopWidth: 1,
            borderTopColor: theme.border,
            backgroundColor: theme.appBG,
        },

        navigationTabBarItem: {
            height: '100%',
            display: 'flex',
            justifyContent: 'center',
            alignItems: 'center',
            paddingHorizontal: 4,
        },

        navigationTabBarFABItem: {
            display: 'flex',
            justifyContent: 'center',
            alignItems: 'center',
            paddingHorizontal: 4,
        },

        /**
         * Background style applied to navigation tab bar items when they are hovered.
         * Do not apply for the active/selected state, those already have their own styling.
         */
        navigationTabBarItemHovered: {
            backgroundColor: theme.sidebarHover,
        },

        leftNavigationTabBarContainer: {
            height: '100%',
            width: variables.navigationTabBarSize,
            position: 'fixed',
            left: 0,
            justifyContent: 'space-between',
            borderRightWidth: 1,
            borderRightColor: theme.border,
            backgroundColor: theme.appBG,
        },

        leftNavigationTabBarItem: {
            height: variables.navigationTabBarSize,
            display: 'flex',
            justifyContent: 'center',
            alignItems: 'center',
            paddingHorizontal: 4,
        },

        leftNavigationTabBarFAB: {
            display: 'flex',
            justifyContent: 'center',
            alignItems: 'center',
            paddingHorizontal: 4,
        },

        button: {
            backgroundColor: theme.buttonDefaultBG,
            borderRadius: variables.buttonBorderRadius,
            minHeight: variables.componentSizeNormal,
            justifyContent: 'center',
            alignItems: 'center',
            ...spacing.ph3,
            ...spacing.pv0,
        },

        buttonContainer: {
            borderRadius: variables.buttonBorderRadius,
        },

        buttonText: {
            color: theme.text,
            ...FontUtils.fontFamily.platform.EXP_NEUE_BOLD,
            fontSize: variables.fontSizeNormal,
            textAlign: 'center',
            flexShrink: 1,

            // It is needed to unset the line height. We don't need it for buttons as button always contains single line of text.
            // It allows to vertically center the text.
            lineHeight: undefined,

            // Add 1px to the Button text to give optical vertical alignment.
            paddingBottom: 1,
        },

        testRowContainer: {
            ...flex.flexRow,
            ...flex.justifyContentBetween,
            ...flex.alignItemsCenter,
            ...sizing.mnw120,
            ...spacing.gap4,
            minHeight: 64,
        },

        buttonSmall: {
            borderRadius: variables.buttonBorderRadius,
            minHeight: variables.componentSizeSmall,
            minWidth: variables.componentSizeSmall,
            paddingHorizontal: 12,
            backgroundColor: theme.buttonDefaultBG,
        },

        buttonMedium: {
            borderRadius: variables.buttonBorderRadius,
            minHeight: variables.componentSizeNormal,
            minWidth: variables.componentSizeNormal,
            paddingHorizontal: 16,
            backgroundColor: theme.buttonDefaultBG,
        },

        buttonLarge: {
            borderRadius: variables.buttonBorderRadius,
            minHeight: variables.componentSizeLarge,
            minWidth: variables.componentSizeLarge,
            paddingHorizontal: 20,
            backgroundColor: theme.buttonDefaultBG,
        },

        buttonSmallText: {
            fontSize: variables.fontSizeSmall,
            ...FontUtils.fontFamily.platform.EXP_NEUE_BOLD,
            textAlign: 'center',
        },

        buttonMediumText: {
            fontSize: variables.fontSizeLabel,
            ...FontUtils.fontFamily.platform.EXP_NEUE_BOLD,
            textAlign: 'center',
        },

        buttonLargeText: {
            fontSize: variables.fontSizeNormal,
            ...FontUtils.fontFamily.platform.EXP_NEUE_BOLD,
            textAlign: 'center',
        },

        buttonDefaultHovered: {
            backgroundColor: theme.buttonHoveredBG,
            borderWidth: 0,
        },

        buttonDefaultSelected: {
            backgroundColor: theme.buttonPressedBG,
            borderWidth: 0,
        },

        buttonSuccess: {
            backgroundColor: theme.success,
            borderWidth: 0,
        },

        buttonOpacityDisabled: {
            opacity: 0.5,
        },

        buttonSuccessHovered: {
            backgroundColor: theme.successHover,
            borderWidth: 0,
        },

        buttonDanger: {
            backgroundColor: theme.danger,
            borderWidth: 0,
        },

        buttonDangerHovered: {
            backgroundColor: theme.dangerHover,
            borderWidth: 0,
        },

        buttonDisabled: {
            backgroundColor: theme.buttonDefaultBG,
            borderWidth: 0,
        },

        buttonDivider: {
            borderRightWidth: 1,
            borderRightColor: theme.buttonHoveredBG,
            ...sizing.h100,
        },

        buttonSuccessDivider: {
            borderRightWidth: 1,
            borderRightColor: theme.successHover,
            ...sizing.h100,
        },

        noBorderRadius: {
            borderRadius: 0,
        },

        noRightBorderRadius: {
            borderTopRightRadius: 0,
            borderBottomRightRadius: 0,
        },

        noLeftBorderRadius: {
            borderTopLeftRadius: 0,
            borderBottomLeftRadius: 0,
        },

        buttonCTAIcon: {
            marginRight: 22,
            marginLeft: 8,
            // Align vertically with the Button text
            paddingBottom: 1,
            paddingTop: 1,
        },

        buttonConfirm: {
            margin: 20,
        },

        attachmentButtonBigScreen: {
            minWidth: 300,
            alignSelf: 'center',
        },

        buttonConfirmText: {
            paddingLeft: 20,
            paddingRight: 20,
        },

        buttonSuccessText: {
            color: theme.buttonSuccessText,
        },

        buttonDangerText: {
            color: theme.textLight,
        },

        buttonBlendContainer: {
            backgroundColor: theme.appBG,
            opacity: 1,
            position: 'relative',
            overflow: 'hidden',
        },

        hoveredComponentBG: {
            backgroundColor: theme.hoverComponentBG,
        },

        activeComponentBG: {
            backgroundColor: theme.activeComponentBG,
        },

        touchableButtonImage: {
            alignItems: 'center',
            height: variables.componentSizeNormal,
            justifyContent: 'center',
            width: variables.componentSizeNormal,
        },

        visuallyHidden: {
            ...visibility.hidden,
            overflow: 'hidden',
            width: 0,
            height: 0,
        },

        visibilityHidden: {
            ...visibility.hidden,
        },

        loadingVBAAnimation: {
            width: 140,
            height: 140,
        },

        loadingVBAAnimationWeb: {
            width: 140,
            height: 140,
        },
        defaultBadge: {
            backgroundColor: theme.transparent,
            borderWidth: 1,
            borderRadius: variables.componentBorderRadiusSmall,
            borderColor: theme.buttonHoveredBG,
            paddingHorizontal: 12,
            minHeight: 28,
            height: variables.iconSizeNormal,
            flexDirection: 'row',
            alignItems: 'center',
        },

        cardBadge: {
            position: 'absolute',
            top: 20,
            left: 16,
            marginLeft: 0,
            paddingHorizontal: 8,
            minHeight: 20,
            borderColor: colors.productDark500,
        },

        environmentBadge: {
            minHeight: 12,
            borderRadius: 14,
            paddingHorizontal: 7,
            minWidth: 22,
            borderWidth: 0,
        },

        badgeSuccess: {
            borderColor: theme.success,
        },

        badgeEnvironmentSuccess: {
            backgroundColor: theme.success,
        },

        badgeSuccessPressed: {
            borderColor: theme.successHover,
        },

        badgeAdHocSuccess: {
            backgroundColor: theme.badgeAdHoc,
            minWidth: 28,
        },

        badgeAdHocSuccessPressed: {
            backgroundColor: theme.badgeAdHocHover,
        },

        badgeDanger: {
            borderColor: theme.danger,
        },

        badgeEnvironmentDanger: {
            backgroundColor: theme.danger,
        },

        badgeDangerPressed: {
            borderColor: theme.dangerPressed,
        },

        badgeBordered: {
            backgroundColor: theme.transparent,
            borderWidth: 1,
            borderRadius: variables.componentBorderRadiusSmall,
            borderColor: theme.border,
            paddingHorizontal: 12,
            minHeight: 28,
        },

        badgeText: {
            color: theme.text,
            fontSize: variables.fontSizeSmall,
            ...lineHeightBadge,
            ...whiteSpace.noWrap,
        },

        cardBadgeText: {
            color: colors.white,
            fontSize: variables.fontSizeExtraSmall,
        },

        border: {
            borderWidth: 1,
            borderRadius: variables.componentBorderRadius,
            borderColor: theme.border,
        },

        borderColorFocus: {
            borderColor: theme.borderFocus,
        },

        borderColorDanger: {
            borderColor: theme.danger,
        },

        textInputDisabledContainer: {
            // Adding disabled color theme to indicate user that the field is not editable.
            backgroundColor: theme.highlightBG,
            borderColor: theme.borderLighter,
        },

        textInputDisabled: {
            // Adding browser specific style to bring consistency between Safari and other platforms.
            // Applying the Webkit styles only to browsers as it is not available in native.
            ...(getBrowser()
                ? {
                      WebkitTextFillColor: theme.textSupporting,
                      WebkitOpacity: 1,
                  }
                : {}),
            color: theme.textSupporting,
        },

        uploadFileViewTextContainer: {
            paddingHorizontal: 40,
            ...sizing.w100,
        },

        cameraView: {
            flex: 1,
            overflow: 'hidden',
            borderRadius: variables.componentBorderRadiusXLarge,
            borderStyle: 'solid',
            borderWidth: variables.componentBorderWidth,
            backgroundColor: theme.highlightBG,
            borderColor: theme.appBG,
            display: 'flex',
            justifyContent: 'center',
            justifyItems: 'center',
        },

        cameraFocusIndicator: {
            position: 'absolute',
            left: -32,
            top: -32,
            width: 64,
            height: 64,
            borderRadius: 32,
            borderWidth: 2,
            borderColor: theme.white,
            pointerEvents: 'none',
        },

        permissionView: {
            paddingVertical: 108,
            paddingHorizontal: 61,
            alignItems: 'center',
            justifyContent: 'center',
        },

        invisiblePDF: {
            position: 'absolute',
            opacity: 0,
            width: 1,
            height: 1,
        },

        headerAnonymousFooter: {
            color: theme.heading,
            ...FontUtils.fontFamily.platform.EXP_NEW_KANSAS_MEDIUM,
            fontSize: variables.fontSizeXLarge,
            lineHeight: variables.lineHeightXXLarge,
        },

        headerText: {
            color: theme.heading,
            ...FontUtils.fontFamily.platform.EXP_NEUE_BOLD,
            fontSize: variables.fontSizeNormal,
        },

        headerGap: {
            height: CONST.DESKTOP_HEADER_PADDING,
        },

        searchHeaderGap: {
            zIndex: variables.searchTopBarZIndex + 2,
            backgroundColor: theme.appBG,
        },

        reportOptions: {
            marginLeft: 8,
        },

        chatItemComposeSecondaryRow: {
            height: CONST.CHAT_FOOTER_SECONDARY_ROW_HEIGHT,
            marginBottom: CONST.CHAT_FOOTER_SECONDARY_ROW_PADDING,
            marginTop: CONST.CHAT_FOOTER_SECONDARY_ROW_PADDING,
        },

        chatItemComposeSecondaryRowSubText: {
            color: theme.textSupporting,
            ...FontUtils.fontFamily.platform.EXP_NEUE,
            fontSize: variables.fontSizeSmall,
            lineHeight: variables.lineHeightSmall,
        },

        chatItemComposeSecondaryRowOffset: {
            marginLeft: variables.chatInputSpacing,
        },

        offlineIndicatorContainer: {
            height: CONST.OFFLINE_INDICATOR_HEIGHT,
        },

        deletedAttachmentIndicator: {
            zIndex: 20,
            width: '100%',
            height: '100%',
            overflow: 'hidden',
        },

        deletedIndicatorOverlay: {
            opacity: 0.8,
        },

        // Actions
        actionAvatar: {
            borderRadius: 20,
        },

        componentHeightLarge: {
            height: variables.inputHeight,
        },

        calendarHeader: {
            height: 50,
            flexDirection: 'row',
            justifyContent: 'space-between',
            alignItems: 'center',
            ...userSelect.userSelectNone,
        },

        calendarDayRoot: {
            flex: 1,
            height: CONST.CALENDAR_PICKER_DAY_HEIGHT,
            justifyContent: 'center',
            alignItems: 'center',
            ...userSelect.userSelectNone,
        },

        calendarBodyContainer: {
            height: CONST.CALENDAR_PICKER_DAY_HEIGHT * CONST.MAX_CALENDAR_PICKER_ROWS,
        },
        calendarWeekContainer: {
            height: CONST.CALENDAR_PICKER_DAY_HEIGHT,
        },

        calendarDayContainer: {
            width: 30,
            height: 30,
            justifyContent: 'center',
            alignItems: 'center',
            borderRadius: 15,
            overflow: 'hidden',
        },

        buttonDefaultBG: {
            backgroundColor: theme.buttonDefaultBG,
        },

        buttonHoveredBG: {
            backgroundColor: theme.buttonHoveredBG,
        },

        textInputContainer: {
            flex: 1,
            justifyContent: 'center',
            height: '100%',
            backgroundColor: theme.appBG,
            overflow: 'hidden',
            borderWidth: 1,
            padding: 8,
            paddingBottom: 0,
            borderRadius: 8,
            borderColor: theme.border,
        },

        cannotBeEditedSplitInputContainer: {
            flexDirection: 'row',
            alignItems: 'center',
            paddingHorizontal: 4,
            marginVertical: 15,
            borderWidth: 1,
            borderColor: 'transparent',
        },

        outlinedButton: {
            backgroundColor: 'transparent',
            borderColor: theme.border,
            borderWidth: 1,
        },

        optionRowAmountInput: {
            textAlign: 'right',
        },

        textInputLabelContainer: {
            position: 'absolute',
            left: 8,
            paddingRight: 16,
            top: 0,
            width: '100%',
            zIndex: 1,
            transformOrigin: 'left center',
        },

        textInputLabel: {
            fontSize: variables.fontSizeNormal,
            color: theme.textSupporting,
            ...FontUtils.fontFamily.platform.EXP_NEUE,
        },

        textInputLabelBackground: {
            position: 'absolute',
            top: 0,
            width: '100%',
            height: 23,
            backgroundColor: theme.componentBG,
        },

        baseTextInput: {
            ...FontUtils.fontFamily.platform.EXP_NEUE,
            fontSize: variables.fontSizeNormal,
            lineHeight: variables.lineHeightXLarge,
            color: theme.text,
            paddingTop: variables.inputPaddingTop,
            paddingBottom: variables.inputPaddingBottom,
            paddingLeft: 0,
            borderWidth: 0,
        },

        textInputMultiline: {
            scrollPadding: '23px 0 0 0',
        },

        textInputMultilineContainer: {
            height: '100%',
            paddingTop: variables.inputPaddingTop,
        },

        textInputLeftIconContainer: {
            justifyContent: 'center',
            paddingRight: 8,
        },

        secureInput: {
            borderTopRightRadius: 0,
            borderBottomRightRadius: 0,
        },

        textInput: {
            backgroundColor: 'transparent',
            borderRadius: variables.componentBorderRadiusNormal,
            height: variables.inputComponentSizeNormal,
            borderColor: theme.border,
            borderWidth: 1,
            color: theme.text,
            ...FontUtils.fontFamily.platform.EXP_NEUE,
            fontSize: variables.fontSizeNormal,
            paddingLeft: 12,
            paddingRight: 12,
            paddingTop: 10,
            paddingBottom: 10,
            verticalAlign: 'middle',
        },

        textInputPrefixWrapper: {
            position: 'absolute',
            left: 0,
            top: 0,
            display: 'flex',
            flexDirection: 'row',
            alignItems: 'center',
            paddingTop: variables.inputPaddingTop,
            paddingBottom: variables.inputPaddingBottom,
            height: '100%',
        },

        textInputSuffixWrapper: {
            position: 'absolute',
            right: 0,
            top: 0,
            display: 'flex',
            flexDirection: 'row',
            alignItems: 'center',
            paddingTop: variables.inputPaddingTop,
            paddingBottom: variables.inputPaddingBottom,
        },

        textInputPrefix: {
            color: theme.text,
            ...FontUtils.fontFamily.platform.EXP_NEUE,
            fontSize: variables.fontSizeNormal,
            verticalAlign: 'middle',
        },

        textInputSuffix: {
            color: theme.text,
            ...FontUtils.fontFamily.platform.EXP_NEUE,
            fontSize: variables.fontSizeNormal,
            verticalAlign: 'middle',
        },

        pickerContainer: {
            borderBottomWidth: 2,
            paddingLeft: 0,
            borderStyle: 'solid',
            borderColor: theme.border,
            justifyContent: 'center',
            backgroundColor: 'transparent',
            height: variables.inputHeight,
            overflow: 'hidden',
        },

        pickerContainerSmall: {
            height: variables.inputHeightSmall,
        },

        pickerLabel: {
            position: 'absolute',
            left: 0,
            top: 6,
            zIndex: 1,
        },
        inputDisabled: {
            backgroundColor: theme.highlightBG,
            color: theme.icon,
        },

        labelStrong: {
            ...FontUtils.fontFamily.platform.EXP_NEUE_BOLD,
            fontSize: variables.fontSizeLabel,
            lineHeight: variables.lineHeightNormal,
        },

        textLabelSupporting: {
            ...FontUtils.fontFamily.platform.EXP_NEUE,
            fontSize: variables.fontSizeLabel,
            color: theme.textSupporting,
        },

        textLabelSupportingEmptyValue: {
            ...FontUtils.fontFamily.platform.EXP_NEUE,
            fontSize: variables.fontSizeNormal,
            color: theme.textSupporting,
        },

        textLabelSupportingNormal: {
            ...FontUtils.fontFamily.platform.EXP_NEUE,
            fontSize: variables.fontSizeLabel,
            color: theme.textSupporting,
        },

        textLabelError: {
            ...FontUtils.fontFamily.platform.EXP_NEUE,
            fontSize: variables.fontSizeLabel,
            color: theme.textError,
        },

        textFileUpload: {
            ...headlineFont,
            fontSize: variables.fontSizeXLarge,
            color: theme.text,
            textAlign: 'center',
        },

        textDropZone: {
            ...headlineFont,
            fontSize: variables.fontSizeXLarge,
            textAlign: 'center',
        },

        subTextFileUpload: {
            ...FontUtils.fontFamily.platform.EXP_NEUE,
            lineHeight: variables.lineHeightLarge,
            textAlign: 'center',
            color: theme.text,
        },

        furtherDetailsText: {
            ...FontUtils.fontFamily.platform.EXP_NEUE,
            fontSize: variables.fontSizeSmall,
            color: theme.textSupporting,
        },

        lh14: {
            lineHeight: variables.lineHeightSmall,
        },

        lh16: {
            lineHeight: 16,
        },

        lh20: {
            lineHeight: 20,
        },

        lh140Percent: {
            lineHeight: '140%',
        },

        formHelp: {
            color: theme.textSupporting,
            fontSize: variables.fontSizeLabel,
            lineHeight: variables.lineHeightNormal,
            marginBottom: 4,
        },

        formError: {
            color: theme.textError,
            fontSize: variables.fontSizeLabel,
            lineHeight: variables.lineHeightNormal,
            marginBottom: 4,
        },

        formSuccess: {
            color: theme.success,
            fontSize: variables.fontSizeLabel,
            lineHeight: 18,
            marginBottom: 4,
        },

        signInPage: {
            backgroundColor: theme.highlightBG,
            minHeight: '100%',
            flex: 1,
        },

        signInPageHeroCenter: {
            position: 'absolute',
            top: 0,
            left: 0,
            right: 0,
            bottom: 0,
            justifyContent: 'center',
            alignItems: 'center',
        },

        signInPageGradient: {
            height: '100%',
            width: 540,
            position: 'absolute',
            top: 0,
            left: 0,
        },

        signInPageGradientMobile: {
            height: 300,
            width: '100%',
            position: 'absolute',
            top: 0,
            left: 0,
        },

        signInBackground: {
            position: 'absolute',
            bottom: 0,
            left: 0,
            minHeight: 700,
        },

        signInPageInner: {
            marginLeft: 'auto',
            marginRight: 'auto',
            height: '100%',
            width: '100%',
        },

        signInPageContentTopSpacer: {
            maxHeight: 132,
            minHeight: 24,
        },

        signInPageContentTopSpacerSmallScreens: {
            maxHeight: 132,
            minHeight: 45,
        },

        signInPageLeftContainer: {
            paddingLeft: 40,
            paddingRight: 40,
        },

        signInPageLeftContainerWide: {
            maxWidth: variables.sideBarWidth,
        },

        signInPageWelcomeFormContainer: {
            maxWidth: CONST.SIGN_IN_FORM_WIDTH,
        },

        signInPageWelcomeTextContainer: {
            width: CONST.SIGN_IN_FORM_WIDTH,
        },

        changeExpensifyLoginLinkContainer: {
            flexDirection: 'row',
            flexWrap: 'wrap',
            ...wordBreak.breakWord,
        },

        searchSplitContainer: {
            flex: 1,
            flexDirection: 'row',
            marginLeft: variables.navigationTabBarSize + variables.sideBarWithLHBWidth,
        },

        searchSidebar: {
            width: variables.sideBarWithLHBWidth,
            height: '100%',
            justifyContent: 'space-between',
            borderRightWidth: 1,
            borderColor: theme.border,
            marginLeft: variables.navigationTabBarSize,
        },

        // Sidebar Styles
        sidebar: {
            backgroundColor: theme.sidebar,
            height: '100%',
        },

        canvasContainer: {
            // Adding border to prevent a bug with the appearance of lines during gesture events for MultiGestureCanvas
            borderWidth: 1,
            borderColor: theme.appBG,
        },

        sidebarAvatar: {
            borderRadius: variables.sidebarAvatarSize,
            height: variables.sidebarAvatarSize,
            width: variables.sidebarAvatarSize,
        },

        selectedAvatarBorder: {
            padding: 1,
            borderWidth: 2,
            borderRadius: 20,
            height: variables.sidebarAvatarSize + 6,
            width: variables.sidebarAvatarSize + 6,
            borderColor: theme.success,
            right: -3,
            top: -3,
        },

        floatingActionButton: {
            backgroundColor: theme.success,
            height: variables.componentSizeLarge,
            width: variables.componentSizeLarge,
            borderRadius: 999,
            alignItems: 'center',
            justifyContent: 'center',
        },

        floatingActionButtonSmall: {
            width: variables.componentSizeNormal,
            height: variables.componentSizeNormal,
        },

        floatingCameraButton: {
            position: 'absolute',
            top: -variables.componentSizeLarge - 16,
            right: 16,
            zIndex: 10,
        },

        topBarLabel: {
            color: theme.text,
            fontSize: variables.fontSizeXLarge,
            ...headlineFont,
        },

        breadcrumbsContainer: {
            minHeight: 24,
        },

        breadcrumb: {
            color: theme.textSupporting,
            fontSize: variables.breadcrumbsFontSize,
            ...headlineFont,
        },

        breadcrumbStrong: {
            color: theme.text,
            fontSize: variables.breadcrumbsFontSize,
        },

        breadcrumbSeparator: {
            color: theme.icon,
            fontSize: variables.breadcrumbsFontSize,
            ...headlineFont,
        },

        breadcrumbLogo: {
            top: 1.66, // Pixel-perfect alignment due to a small difference between logo height and breadcrumb text height
        },

        onboardingNavigatorOuterView: {
            flex: 1,
            justifyContent: 'center',
            alignItems: 'center',
        },

        onlyEmojisText: {
            fontSize: variables.fontSizeOnlyEmojis,
            lineHeight: variables.fontSizeOnlyEmojisHeight,
        },

        onlyEmojisTextLineHeight: {
            lineHeight: variables.fontSizeOnlyEmojisHeight,
        },

        emojisWithTextFontSizeAligned: {
            fontSize: variables.fontSizeEmojisWithinText,
            marginVertical: -7,
        },

        customEmojiFontAlignment: {
            marginTop: -variables.fontSizeNormal,
        },

        emojisFontFamily: {
            fontFamily: FontUtils.fontFamily.platform.SYSTEM.fontFamily,
        },

        emojisWithTextFontSize: {
            fontSize: variables.fontSizeEmojisWithinText,
        },

        emojisWithTextFontFamily: {
            fontFamily: FontUtils.fontFamily.platform.SYSTEM.fontFamily,
        },

        createMenuContainer: {
            width: variables.sideBarWidth - 40,
            paddingVertical: variables.componentBorderRadiusLarge,
        },

        createMenuHeaderText: {
            ...FontUtils.fontFamily.platform.EXP_NEUE,
            fontSize: variables.fontSizeLabel,
            color: theme.textSupporting,
        },

        popoverMenuItem: {
            flexDirection: 'row',
            borderRadius: 0,
            paddingHorizontal: 20,
            paddingVertical: 12,
            justifyContent: 'space-between',
            width: '100%',
        },

        popoverMenuIcon: {
            width: variables.componentSizeNormal,
            justifyContent: 'center',
            alignItems: 'center',
        },

        popoverIconCircle: {
            backgroundColor: theme.buttonDefaultBG,
            borderRadius: variables.buttonBorderRadius,
            height: variables.h40,
            width: variables.w46,
        },

        rightLabelMenuItem: {
            fontSize: variables.fontSizeLabel,
            color: theme.textSupporting,
        },

        popoverMenuText: {
            fontSize: variables.fontSizeNormal,
            color: theme.heading,
        },

        popoverInnerContainer: {
            paddingTop: 0, // adjusting this because the mobile modal adds additional padding that we don't need for our layout
            backgroundColor: theme.modalBackground,
        },

        chatLinkRowPressable: {
            minWidth: 0,
            textDecorationLine: 'none',
            flex: 1,
        },

        sidebarLink: {
            textDecorationLine: 'none',
        },

        sidebarLinkInner: {
            alignItems: 'center',
            flexDirection: 'row',
            paddingLeft: 20,
            paddingRight: 20,
        },

        sidebarLinkInnerLHN: {
            alignItems: 'center',
            flexDirection: 'row',
            paddingLeft: 8,
            paddingRight: 8,
            marginHorizontal: 12,
            borderRadius: variables.componentBorderRadiusNormal,
        },

        sidebarLinkText: {
            color: theme.textSupporting,
            fontSize: variables.fontSizeNormal,
            textDecorationLine: 'none',
            overflow: 'hidden',
        },

        sidebarLinkHover: {
            backgroundColor: theme.sidebarHover,
        },

        sidebarLinkActive: {
            backgroundColor: theme.activeComponentBG,
            textDecorationLine: 'none',
        },

        sidebarLinkTextBold: {
            ...FontUtils.fontFamily.platform.EXP_NEUE_BOLD,
            color: theme.heading,
        },

        sidebarLinkActiveText: {
            color: theme.textSupporting,
            fontSize: variables.fontSizeNormal,
            textDecorationLine: 'none',
            overflow: 'hidden',
        },

        optionItemAvatarNameWrapper: {
            minWidth: 0,
            flex: 1,
        },

        optionDisplayName: {
            ...FontUtils.fontFamily.platform.EXP_NEUE,
            minHeight: variables.alternateTextHeight,
            lineHeight: variables.lineHeightXLarge,
            ...whiteSpace.noWrap,
        },

        optionDisplayNameCompact: {
            minWidth: 'auto',
            flexBasis: 'auto',
            flexGrow: 0,
            flexShrink: 1,
        },

        displayNameTooltipEllipsis: {
            position: 'absolute',
            opacity: 0,
            right: 0,
            bottom: 0,
        },

        optionAlternateText: {
            minHeight: variables.alternateTextHeight,
            lineHeight: variables.lineHeightXLarge,
        },

        optionAlternateTextCompact: {
            flexShrink: 1,
            flexGrow: 1,
            flexBasis: 'auto',
            ...optionAlternateTextPlatformStyles,
        },

        optionRow: {
            minHeight: variables.optionRowHeight,
            paddingTop: 12,
            paddingBottom: 12,
        },

        optionRowWithPadding: {
            paddingTop: 12,
            paddingBottom: 12,
        },

        optionRowDisabled: {
            color: theme.textSupporting,
        },

        optionRowCompact: {
            height: variables.optionRowHeightCompact,
            minHeight: variables.optionRowHeightCompact,
            paddingTop: 12,
            paddingBottom: 12,
        },

        optionsListSectionHeader: {
            marginTop: 8,
            marginBottom: 4,
        },

        emptyWorkspaceIllustrationStyle: {
            marginTop: 12,
            marginBottom: -20,
        },

        emptyWorkspaceListIllustrationStyle: {
            marginTop: 12,
            marginBottom: -20,
            height: '100%',
        },

        appContent: {
            backgroundColor: theme.appBG,
            overflow: 'hidden',
        },

        appContentHeader: {
            height: variables.contentHeaderHeight,
            justifyContent: 'center',
            display: 'flex',
            paddingRight: 20,
        },

        appContentHeaderTitle: {
            alignItems: 'center',
            flexDirection: 'row',
        },

        LHNToggle: {
            alignItems: 'center',
            height: variables.contentHeaderHeight,
            justifyContent: 'center',
            paddingRight: 10,
            paddingLeft: 20,
        },

        chatContentScrollView: {
            flexGrow: 1,
            justifyContent: 'flex-start',
            paddingBottom: 16,
            ...chatContentScrollViewPlatformStyles,
        },

        // Chat Item
        chatItem: {
            display: 'flex',
            flexDirection: 'row',
            paddingTop: 8,
            paddingBottom: 8,
            paddingLeft: 20,
            paddingRight: 20,
        },

        chatItemRightGrouped: {
            flexGrow: 1,
            flexShrink: 1,
            flexBasis: 0,
            position: 'relative',
            marginLeft: variables.chatInputSpacing,
        },

        chatItemRight: {
            flexGrow: 1,
            flexShrink: 1,
            flexBasis: 'auto',
            position: 'relative',
        },

        chatItemMessageHeader: {
            alignItems: 'center',
            display: 'flex',
            flexDirection: 'row',
            flexWrap: 'nowrap',
        },

        chatItemMessageHeaderSender: {
            color: theme.heading,
            ...FontUtils.fontFamily.platform.EXP_NEUE_BOLD,
            fontSize: variables.fontSizeNormal,
            lineHeight: variables.lineHeightXLarge,
            ...wordBreak.breakWord,
        },

        chatItemMessageHeaderTimestamp: {
            flexShrink: 0,
            color: theme.textSupporting,
            fontSize: variables.fontSizeSmall,
            paddingTop: 2,
        },

        chatItemMessageHeaderPolicy: {
            color: theme.textSupporting,
            fontSize: variables.fontSizeSmall,
        },

        chatItemMessage: {
            color: theme.text,
            fontSize: variables.fontSizeNormal,
            ...FontUtils.fontFamily.platform.EXP_NEUE,
            lineHeight: variables.lineHeightXLarge,
            maxWidth: '100%',
            ...whiteSpace.preWrap,
            ...wordBreak.breakWord,
        },

        chatDelegateMessage: {
            color: theme.textSupporting,
            fontSize: 11,
            ...FontUtils.fontFamily.platform.EXP_NEUE,
            lineHeight: variables.lineHeightXLarge,
            maxWidth: '100%',
            ...whiteSpace.preWrap,
            ...wordBreak.breakWord,
        },

        renderHTMLTitle: {
            color: theme.text,
            fontSize: variables.fontSizeNormal,
            ...FontUtils.fontFamily.platform.EXP_NEUE,
            lineHeight: variables.lineHeightXLarge,
            maxWidth: '100%',
            ...whiteSpace.preWrap,
            ...wordBreak.breakWord,
        },

        renderHTML: {
            maxWidth: '100%',
            ...whiteSpace.preWrap,
            ...wordBreak.breakWord,
        },

        chatItemComposeWithFirstRow: {
            minHeight: 90,
        },

        chatItemFullComposeRow: {
            ...sizing.h100,
        },

        chatItemComposeBoxColor: {
            borderColor: theme.border,
        },

        chatItemComposeBoxFocusedColor: {
            borderColor: theme.borderFocus,
        },

        chatItemComposeBox: {
            backgroundColor: theme.componentBG,
            borderWidth: 1,
            borderRadius: variables.componentBorderRadiusRounded,
            minHeight: variables.componentSizeMedium,
        },

        chatItemFullComposeBox: {
            ...flex.flex1,
            ...sizing.h100,
        },

        chatFooter: {
            paddingLeft: 20,
            paddingRight: 20,
            display: 'flex',
            backgroundColor: theme.appBG,
        },

        chatFooterFullCompose: {
            height: '100%',
            paddingTop: 20,
        },

        chatItemDraft: {
            display: 'flex',
            flexDirection: 'row',
            paddingTop: 8,
            paddingBottom: 8,
            paddingLeft: 20,
            paddingRight: 20,
        },

        chatItemReactionsDraftRight: {
            marginLeft: 52,
        },

        // Be extremely careful when editing the compose styles, as it is easy to introduce regressions.
        // Make sure you run the following tests against any changes: #12669
        textInputCompose: addOutlineWidth(
            theme,
            {
                backgroundColor: theme.componentBG,
                borderColor: theme.border,
                color: theme.text,
                ...FontUtils.fontFamily.platform.EXP_NEUE,
                fontSize: variables.fontSizeNormal,
                borderWidth: 0,
                height: 'auto',
                lineHeight: variables.lineHeightXLarge,
                ...overflowXHidden,

                // On Android, multiline TextInput with height: 'auto' will show extra padding unless they are configured with
                // paddingVertical: 0, alignSelf: 'center', and verticalAlign: 'middle'

                paddingHorizontal: variables.avatarChatSpacing,
                paddingTop: 0,
                paddingBottom: 0,
                alignSelf: 'center',
                verticalAlign: 'middle',
            },
            0,
        ),

        textInputFullCompose: {
            alignSelf: 'stretch',
            flex: 1,
            maxHeight: '100%',
            verticalAlign: 'top',
        },

        textInputCollapseCompose: {
            maxHeight: '100%',
            flex: 4,
        },

        // composer padding should not be modified unless thoroughly tested against the cases in this PR: #12669
        textInputComposeSpacing: {
            paddingVertical: 5,
            ...flex.flexRow,
            flex: 1,
        },

        textInputComposeBorder: {
            borderLeftWidth: 1,
            borderColor: theme.border,
        },

        chatItemSubmitButton: {
            alignSelf: 'flex-end',
            borderRadius: variables.componentBorderRadiusRounded,
            backgroundColor: theme.transparent,
            height: 40,
            padding: 10,
            margin: 3,
            justifyContent: 'center',
        },

        emojiPickerContainer: {
            backgroundColor: theme.componentBG,
        },

        emojiHeaderContainer: {
            backgroundColor: theme.componentBG,
            display: 'flex',
            height: CONST.EMOJI_PICKER_HEADER_HEIGHT,
            justifyContent: 'center',
        },

        emojiSkinToneTitle: {
            ...spacing.pv1,
            ...FontUtils.fontFamily.platform.EXP_NEUE_BOLD,
            color: theme.heading,
            fontSize: variables.fontSizeSmall,
        },

        // Emoji Picker Styles
        emojiText: {
            textAlign: 'center',
            fontSize: variables.emojiSize,
            ...spacing.pv0,
            ...spacing.ph0,
            lineHeight: variables.emojiLineHeight,
        },

        emojiItem: {
            width: '100%',
            textAlign: 'center',
            borderRadius: 8,
            paddingTop: 2,
            paddingBottom: 2,
            height: CONST.EMOJI_PICKER_ITEM_HEIGHT,
            flexShrink: 1,
            ...userSelect.userSelectNone,
        },

        emojiItemHighlighted: {
            transition: '0.2s ease',
            backgroundColor: theme.buttonDefaultBG,
        },

        emojiItemKeyboardHighlighted: {
            transition: '0.2s ease',
            borderWidth: 1,
            borderColor: theme.link,
            borderRadius: variables.buttonBorderRadius,
        },

        categoryShortcutButton: {
            flex: 1,
            borderRadius: 8,
            height: CONST.EMOJI_PICKER_ITEM_HEIGHT,
            alignItems: 'center',
            justifyContent: 'center',
        },

        chatItemEmojiButton: {
            alignSelf: 'flex-end',
            borderRadius: variables.buttonBorderRadius,
            height: 40,
            marginVertical: 3,
            paddingHorizontal: 10,
            justifyContent: 'center',
        },

        editChatItemEmojiWrapper: {
            marginRight: 3,
            alignSelf: 'flex-end',
        },

        composerSizeButton: {
            alignSelf: 'center',
            height: 32,
            width: 32,
            padding: 6,
            marginHorizontal: 3,
            borderRadius: variables.componentBorderRadiusRounded,
            backgroundColor: theme.transparent,
            justifyContent: 'center',
        },

        chatItemPDFAttachmentLoading: {
            backgroundColor: 'transparent',
            borderColor: theme.border,
            borderWidth: 1,
            borderRadius: variables.componentBorderRadiusNormal,
            ...flex.alignItemsCenter,
            ...flex.justifyContentCenter,
        },

        exampleCheckImage: {
            width: '100%',
            height: 80,
            borderColor: theme.border,
            borderWidth: 1,
            borderRadius: variables.componentBorderRadiusNormal,
        },

        singleAvatar: {
            height: 24,
            width: 24,
            backgroundColor: theme.icon,
            borderRadius: 12,
        },

        singleAvatarSmall: {
            height: 16,
            width: 16,
            backgroundColor: theme.icon,
            borderRadius: 8,
        },

        singleAvatarMedium: {
            height: 52,
            width: 52,
            backgroundColor: theme.icon,
            borderRadius: 52,
        },

        singleAvatarMediumLarge: {
            height: 60,
            width: 60,
            backgroundColor: theme.icon,
            borderRadius: 80,
        },

        secondAvatar: {
            position: 'absolute',
            right: -18,
            bottom: -18,
            borderWidth: 2,
            borderRadius: 14,
            borderColor: 'transparent',
        },

        secondAvatarSmall: {
            position: 'absolute',
            right: -14,
            bottom: -14,
            borderWidth: 2,
            borderRadius: 10,
            borderColor: 'transparent',
        },

        secondAvatarMedium: {
            position: 'absolute',
            right: -36,
            bottom: -36,
            borderWidth: 3,
            borderRadius: 52,
            borderColor: 'transparent',
        },

        secondAvatarMediumLarge: {
            position: 'absolute',
            right: -42,
            bottom: -42,
            borderWidth: 3,
            borderRadius: 80,
            borderColor: 'transparent',
        },

        secondAvatarSubscript: {
            position: 'absolute',
            right: -6,
            bottom: -6,
        },

        secondAvatarSubscriptXLarge: {
            position: 'absolute',
            right: -10,
            bottom: -10,
        },

        secondAvatarSubscriptCompact: {
            position: 'absolute',
            bottom: -4,
            right: -4,
        },

        secondAvatarSubscriptSmallNormal: {
            position: 'absolute',
            bottom: 0,
            right: 0,
        },

        secondAvatarInline: {
            bottom: -3,
            right: -25,
            borderWidth: 3,
            borderRadius: 18,
            borderColor: theme.cardBorder,
            backgroundColor: theme.appBG,
        },

        avatarXLarge: {
            width: variables.avatarSizeXLarge,
            height: variables.avatarSizeXLarge,
        },

        avatarInnerText: {
            color: theme.text,
            fontSize: variables.fontSizeSmall,
            lineHeight: undefined,
            marginLeft: -3,
            textAlign: 'center',
        },

        avatarInnerTextSmall: {
            color: theme.text,
            fontSize: variables.fontSizeExtraSmall,
            lineHeight: undefined,
            marginLeft: -2,
            textAlign: 'center',
            zIndex: 10,
        },

        emptyAvatar: {
            height: variables.avatarSizeNormal,
            width: variables.avatarSizeNormal,
        },

        emptyAvatarSmall: {
            height: variables.avatarSizeSmall,
            width: variables.avatarSizeSmall,
        },

        emptyAvatarSmaller: {
            height: variables.avatarSizeSmaller,
            width: variables.avatarSizeSmaller,
        },

        emptyAvatarMedium: {
            height: variables.avatarSizeMedium,
            width: variables.avatarSizeMedium,
        },

        emptyAvatarLarge: {
            height: variables.avatarSizeLarge,
            width: variables.avatarSizeLarge,
        },

        emptyAvatarXLarge: {
            height: variables.avatarSizeXLarge,
            width: variables.avatarSizeXLarge,
        },

        emptyAvatarMargin: {
            marginRight: variables.avatarChatSpacing,
        },

        emptyAvatarMarginChat: {
            marginRight: variables.avatarChatSpacing - 12,
        },

        emptyAvatarMarginSmall: {
            marginRight: variables.avatarChatSpacing - 4,
        },

        emptyAvatarMarginSmaller: {
            marginRight: variables.avatarChatSpacing - 4,
        },

        borderTop: {
            borderTopWidth: variables.borderTopWidth,
            borderColor: theme.border,
        },

        borderTopRounded: {
            borderTopWidth: 1,
            borderColor: theme.border,
            borderTopLeftRadius: variables.componentBorderRadiusNormal,
            borderTopRightRadius: variables.componentBorderRadiusNormal,
        },

        borderBottomRounded: {
            borderBottomWidth: 1,
            borderColor: theme.border,
            borderBottomLeftRadius: variables.componentBorderRadiusNormal,
            borderBottomRightRadius: variables.componentBorderRadiusNormal,
        },

        borderBottom: {
            borderBottomWidth: 1,
            borderColor: theme.border,
        },

        borderNone: {
            borderWidth: 0,
            borderBottomWidth: 0,
        },
        borderTransparent: {
            borderColor: 'transparent',
        },

        borderRight: {
            borderRightWidth: 1,
            borderColor: theme.border,
        },

        borderLeft: {
            borderLeftWidth: 1,
            borderColor: theme.border,
        },

        pointerEventsNone,

        pointerEventsAuto,

        pointerEventsBoxNone,

        headerBar: {
            overflow: 'hidden',
            justifyContent: 'center',
            display: 'flex',
            paddingLeft: 20,
            height: variables.contentHeaderHeight,
            width: '100%',
        },

        reportSearchHeaderBar: {
            overflow: 'hidden',
            justifyContent: 'center',
            display: 'flex',
            width: '100%',
            height: 52,
        },

        searchResultsHeaderBar: {
            display: 'flex',
            height: variables.contentHeaderDesktopHeight,
            zIndex: variables.popoverZIndex,
            position: 'relative',
            paddingLeft: 20,
            paddingRight: 12,
        },

        headerBarHeight: {
            height: variables.contentHeaderHeight,
        },

        imageViewContainer: {
            width: '100%',
            height: '100%',
            alignItems: 'center',
            justifyContent: 'center',
        },

        imageModalPDF: {
            flex: 1,
            backgroundColor: theme.modalBackground,
        },

        imageModalImageCenterContainer: {
            alignItems: 'center',
            flex: 1,
            justifyContent: 'center',
            width: '100%',
        },

        defaultAttachmentView: {
            backgroundColor: theme.sidebar,
            borderRadius: variables.componentBorderRadiusNormal,
            borderWidth: 1,
            borderColor: theme.border,
            flexDirection: 'row',
            padding: 20,
            alignItems: 'center',
        },

        notFoundTextHeader: {
            ...headlineFont,
            color: theme.heading,
            fontSize: variables.fontSizeXLarge,
            lineHeight: variables.lineHeightXXLarge,
            marginVertical: 20,
            textAlign: 'center',
        },

        blockingViewContainer: {
            paddingBottom: variables.contentHeaderHeight,
            maxWidth: 400,
            alignSelf: 'center',
        },

        blockingErrorViewContainer: {
            paddingBottom: variables.contentHeaderHeight,
            maxWidth: 475,
            alignSelf: 'center',
        },

        forcedBlockingViewContainer: {
            ...positioning.pFixed,
            top: 0,
            left: 0,
            right: 0,
            bottom: 0,
            backgroundColor: theme.appBG,
        },

        defaultModalContainer: {
            backgroundColor: theme.componentBG,
            borderColor: theme.transparent,
        },

        modalAnimatedContainer: {width: '100%'},

        modalContainerBox: {
            zIndex: 2,
            opacity: 1,
            backgroundColor: 'transparent',
        },

        modalBackdrop: {
            position: 'absolute',
            top: 0,
            bottom: 0,
            left: 0,
            right: 0,
            backgroundColor: 'black',
        },

        reportActionContextMenuMiniButton: {
            height: 28,
            width: 28,
            ...flex.alignItemsCenter,
            ...flex.justifyContentCenter,
            ...{borderRadius: variables.buttonBorderRadius},
        },

        reportActionSystemMessageContainer: {
            marginLeft: 42,
        },

        reportDetailsTitleContainer: {
            ...display.dFlex,
            ...flex.flexColumn,
            ...flex.alignItemsCenter,
            paddingHorizontal: 20,
        },

        reportDetailsRoomInfo: {
            ...flex.flex1,
            ...display.dFlex,
            ...flex.flexColumn,
            ...flex.alignItemsCenter,
        },

        reportSettingsVisibilityText: {
            textTransform: 'capitalize',
        },

        settingsPageBackground: {
            flexDirection: 'column',
            width: '100%',
            flexGrow: 1,
        },

        settingsPageBody: {
            width: '100%',
            justifyContent: 'space-around',
        },

        twoFactorAuthSection: {
            backgroundColor: theme.appBG,
            padding: 0,
        },

        twoFactorLoadingContainer: {
            alignItems: 'center',
            justifyContent: 'center',
            height: 210,
        },

        twoFactorAuthCodesContainer: {
            alignItems: 'center',
            justifyContent: 'center',
            flexDirection: 'row',
            flexWrap: 'wrap',
            gap: 12,
        },

        twoFactorAuthCode: {
            ...FontUtils.fontFamily.platform.MONOSPACE,
            width: 112,
            textAlign: 'center',
        },

        twoFactorAuthCodesButtonsContainer: {
            flexDirection: 'row',
            justifyContent: 'center',
            gap: 12,
            marginTop: 20,
            flexWrap: 'wrap',
        },

        twoFactorAuthCodesButton: {
            minWidth: 112,
        },

        twoFactorAuthCopyCodeButton: {
            minWidth: 110,
        },

        anonymousRoomFooterLogo: {
            width: 88,
            marginLeft: 0,
            height: 20,
        },
        anonymousRoomFooterLogoTaglineText: {
            ...FontUtils.fontFamily.platform.EXP_NEUE,
            fontSize: variables.fontSizeMedium,
            color: theme.text,
        },
        signInButtonAvatar: {
            width: 80,
        },

        anonymousRoomFooterSignInButton: {
            width: 110,
        },

        roomHeaderAvatarSize: {
            height: variables.componentSizeLarge,
            width: variables.componentSizeLarge,
        },

        roomHeaderAvatar: {
            backgroundColor: theme.appBG,
            borderRadius: 100,
            borderColor: theme.componentBG,
            borderWidth: 4,
        },

        roomHeaderAvatarOverlay: {
            position: 'absolute',
            top: 0,
            right: 0,
            bottom: 0,
            left: 0,
            backgroundColor: theme.overlay,
            opacity: variables.overlayOpacity,
            borderRadius: 88,
        },

        avatarInnerTextChat: {
            color: theme.text,
            fontSize: variables.fontSizeXLarge,
            ...FontUtils.fontFamily.platform.EXP_NEW_KANSAS_MEDIUM,
            textAlign: 'center',
            position: 'absolute',
            width: 88,
            left: -16,
        },

        pageWrapper: {
            width: '100%',
            alignItems: 'center',
            padding: 20,
        },
        numberPadWrapper: {
            width: '100%',
            alignItems: 'center',
            paddingHorizontal: 20,
        },

        avatarSectionWrapper: {
            width: '100%',
            alignItems: 'center',
            paddingHorizontal: 20,
            paddingBottom: 20,
        },

        avatarSectionWrapperSkeleton: {
            width: '100%',
        },

        accountSettingsSectionContainer: {
            borderBottomWidth: 1,
            borderBottomColor: theme.border,
            ...spacing.mt0,
            ...spacing.mb0,
            ...spacing.pt0,
        },

        centralPaneAnimation: {
            height: CONST.CENTRAL_PANE_ANIMATION_HEIGHT,
        },

        sectionTitle: {
            ...spacing.pv2,
            ...spacing.ph2,
            fontSize: 13,
            ...FontUtils.fontFamily.platform.EXP_NEUE,
            lineHeight: 16,
            color: theme.textSupporting,
        },

        accountSettingsSectionTitle: {
            ...FontUtils.fontFamily.platform.EXP_NEUE_BOLD,
        },

        borderedContentCard: {
            borderWidth: 1,
            borderColor: theme.border,
            borderRadius: variables.componentBorderRadiusNormal,
        },

        borderedContentCardLarge: {
            borderWidth: 1,
            borderColor: theme.border,
            borderRadius: variables.componentBorderRadiusLarge,
        },

        sectionMenuItem: {
            borderRadius: 8,
            paddingHorizontal: 16,
            paddingVertical: 8,
            height: 52,
            alignItems: 'center',
        },

        sectionSelectCircle: {
            backgroundColor: theme.cardBG,
        },

        sectionMenuItemTopDescription: {
            ...spacing.ph8,
            ...spacing.mhn8,
            width: 'auto',
        },

        subscriptionCardIcon: {
            padding: 10,
            backgroundColor: theme.border,
            borderRadius: variables.componentBorderRadius,
            height: variables.iconSizeExtraLarge,
            width: variables.iconSizeExtraLarge,
        },

        subscriptionAddedCardIcon: {
            padding: 10,
            backgroundColor: theme.buttonDefaultBG,
            borderRadius: variables.componentBorderRadius,
            height: variables.iconSizeExtraLarge,
            width: variables.iconSizeExtraLarge,
        },

        trialBannerBackgroundColor: {
            backgroundColor: theme.trialBannerBackgroundColor,
        },

        selectCircle: {
            width: variables.componentSizeSmall,
            height: variables.componentSizeSmall,
            borderColor: theme.border,
            borderWidth: 1,
            borderRadius: variables.componentSizeSmall / 2,
            justifyContent: 'center',
            alignItems: 'center',
            backgroundColor: theme.componentBG,
            marginLeft: 8,
        },

        optionSelectCircle: {
            borderRadius: variables.componentSizeSmall / 2 + 1,
            padding: 1,
        },

        unreadIndicatorContainer: {
            position: 'absolute',
            top: -10,
            left: 0,
            width: '100%',
            height: 20,
            paddingHorizontal: 20,
            flexDirection: 'row',
            alignItems: 'center',
            zIndex: 1,
            ...cursor.cursorDefault,
        },

        topUnreadIndicatorContainer: {
            position: 'relative',
            width: '100%',
            /** 17 = height of the indicator 1px + 8px top and bottom */
            height: 17,
            paddingHorizontal: 20,
            flexDirection: 'row',
            alignItems: 'center',
            zIndex: 1,
            ...cursor.cursorDefault,
        },

        unreadIndicatorLine: {
            height: 1,
            backgroundColor: theme.unreadIndicator,
            flexGrow: 1,
            marginRight: 8,
            opacity: 0.5,
        },

        threadDividerLine: {
            height: 1,
            backgroundColor: theme.border,
            flexGrow: 1,
            marginLeft: 8,
            marginRight: 20,
        },

        dividerLine: {
            height: 1,
            maxHeight: 1,
            backgroundColor: theme.border,
            flexGrow: 1,
            ...spacing.mh5,
            ...spacing.mv3,
        },

        sectionDividerLine: {
            height: 1,
            backgroundColor: theme.border,
        },

        unreadIndicatorText: {
            color: theme.unreadIndicator,
            ...FontUtils.fontFamily.platform.EXP_NEUE_BOLD,
            fontSize: variables.fontSizeSmall,
            textTransform: 'capitalize',
        },

        threadDividerText: {
            ...FontUtils.fontFamily.platform.EXP_NEUE,
            fontSize: variables.fontSizeSmall,
            textTransform: 'capitalize',
        },

        flipUpsideDown: {
            transform: `rotate(180deg)`,
        },

        navigationScreenCardStyle: {
            height: '100%',
        },

        invisible: {
            position: 'absolute',
            opacity: 0,
        },

        invisiblePopover: {
            position: 'absolute',
            opacity: 0,
            left: -9999,
            top: -9999,
        },

        containerWithSpaceBetween: {
            justifyContent: 'space-between',
            width: '100%',
            flex: 1,
        },

        detailsPageSectionContainer: {
            alignSelf: 'flex-start',
        },

        attachmentCarouselContainer: {
            height: '100%',
            width: '100%',
            display: 'flex',
            justifyContent: 'center',
            ...cursor.cursorUnset,
        },

        attachmentArrow: {
            zIndex: 23,
            position: 'absolute',
        },

        attachmentRevealButtonContainer: {
            flex: 1,
            alignItems: 'center',
            justifyContent: 'center',
            ...spacing.ph4,
        },

        arrowIcon: {
            height: 40,
            width: 40,
            alignItems: 'center',
            paddingHorizontal: 0,
            paddingTop: 0,
            paddingBottom: 0,
        },

        switchTrack: {
            width: 50,
            height: 28,
            justifyContent: 'center',
            borderRadius: 20,
            padding: 15,
        },

        switchThumb: {
            width: 22,
            height: 22,
            borderRadius: 11,
            position: 'absolute',
            left: 4,
            justifyContent: 'center',
            alignItems: 'center',
            backgroundColor: theme.appBG,
        },

        radioButtonContainer: {
            backgroundColor: theme.componentBG,
            borderRadius: 14,
            height: 28,
            width: 28,
            borderColor: theme.border,
            borderWidth: 1,
            justifyContent: 'center',
            alignItems: 'center',
        },

        newRadioButtonContainer: {
            backgroundColor: theme.componentBG,
            borderRadius: variables.componentBorderRadiusRounded,
            height: variables.iconSizeNormal,
            width: variables.iconSizeNormal,
            borderColor: theme.border,
            borderWidth: 2,
            justifyContent: 'center',
            alignItems: 'center',
        },

        toggleSwitchLockIcon: {
            width: variables.iconSizeExtraSmall,
            height: variables.iconSizeExtraSmall,
        },

        checkedContainer: {
            backgroundColor: theme.checkBox,
        },

        magicCodeInputContainer: {
            flexDirection: 'row',
            justifyContent: 'space-between',
            height: variables.inputHeight,
        },

        magicCodeInput: {
            fontSize: variables.fontSizeXLarge,
            color: theme.heading,
            lineHeight: variables.lineHeightXXXLarge,
        },

        magicCodeInputValueContainer: {
            flex: 1,
            justifyContent: 'center',
            alignItems: 'center',
            position: 'relative',
        },

        magicCodeInputCursorContainer: {
            position: 'absolute',
            textAlign: 'center',
            flexDirection: 'row',
            justifyContent: 'center',
            overflow: 'visible',
            width: '100%',
        },

        magicCodeInputCursor: {
            fontSize: 24,
            color: theme.heading,
            fontFamily: FontUtils.fontFamily.platform.EXP_NEUE.fontFamily,
            fontWeight: FontUtils.fontWeight.normal,
        },

        // Manually style transparent, in iOS Safari, an input in a container with its opacity set to
        // 0 (completely transparent) cannot handle user interaction, hence the Paste option is never shown
        inputTransparent: {
            color: 'transparent',
            // These properties are available in browser only
            ...(getBrowser()
                ? {
                      caretColor: 'transparent',
                      WebkitTextFillColor: 'transparent',
                      // After setting the input text color to transparent, it acquires the background-color.
                      // However, it is not possible to override the background-color directly as explained in this resource: https://developer.mozilla.org/en-US/docs/Web/CSS/:autofill
                      // Therefore, the transition effect needs to be delayed.
                      transitionDelay: '99999s',
                      transitionProperty: 'background-color',
                  }
                : {}),
        },

        iouAmountText: {
            ...headlineFont,
            fontSize: variables.iouAmountTextSize,
            color: theme.heading,
            lineHeight: variables.inputHeight,
        },

        iouAmountTextInput: addOutlineWidth(
            theme,
            {
                ...headlineFont,
                fontSize: variables.iouAmountTextSize,
                color: theme.heading,
                lineHeight: undefined,
                paddingHorizontal: 0,
                paddingVertical: 0,
                borderTopLeftRadius: 0,
                borderBottomLeftRadius: 0,
                borderTopRightRadius: 0,
                borderBottomRightRadius: 0,
            },
            0,
        ),

        iouAmountTextInputContainer: {
            borderWidth: 0,
            borderBottomWidth: 0,
            borderTopLeftRadius: 0,
            borderBottomLeftRadius: 0,
            borderTopRightRadius: 0,
            borderBottomRightRadius: 0,
        },

        moneyRequestConfirmationAmount: {
            ...headlineFont,
            fontSize: variables.fontSizeH1,
        },

        moneyRequestMenuItem: {
            flexDirection: 'row',
            borderRadius: 0,
            justifyContent: 'space-between',
            width: '100%',
            paddingHorizontal: 20,
            paddingVertical: 12,
        },

        moneyRequestAmountContainer: {minHeight: variables.inputHeight + 2 * (variables.formErrorLineHeight + 8)},

        requestPreviewBox: {
            marginTop: 12,
            maxWidth: variables.reportPreviewMaxWidth,
        },

        moneyRequestPreviewBox: {
            backgroundColor: theme.cardBG,
            borderRadius: variables.componentBorderRadiusLarge,
            maxWidth: variables.reportPreviewMaxWidth,
            width: '100%',
        },

        amountSplitPadding: {
            paddingTop: 2,
        },

        moneyRequestPreviewBoxAvatar: {
            // This should "hide" the right border of the last avatar
            marginRight: -2,
            marginBottom: 0,
        },

        moneyRequestLoadingHeight: {
            height: 27,
        },

        defaultCheckmarkWrapper: {
            marginLeft: 8,
            alignSelf: 'center',
        },

        fullScreenLoading: {
            backgroundColor: theme.componentBG,
            opacity: 0.8,
            justifyContent: 'center',
            alignItems: 'center',
            zIndex: 10,
        },

        reimbursementAccountFullScreenLoading: {
            backgroundColor: theme.componentBG,
            opacity: 0.8,
            justifyContent: 'flex-start',
            alignItems: 'center',
            zIndex: 10,
        },

        hiddenElementOutsideOfWindow: {
            position: 'absolute',
            top: -10000,
            left: 0,
            opacity: 0,
        },

        growlNotificationWrapper: {
            zIndex: 2,
        },

        growlNotificationContainer: {
            flex: 1,
            justifyContent: 'flex-start',
            position: 'absolute',
            width: '100%',
            top: 20,
            ...spacing.pl5,
            ...spacing.pr5,
        },

        growlNotificationDesktopContainer: {
            maxWidth: variables.sideBarWidth,
            right: 0,
            ...positioning.pFixed,
        },

        growlNotificationBox: {
            backgroundColor: theme.inverse,
            borderRadius: variables.componentBorderRadiusNormal,
            alignItems: 'center',
            flexDirection: 'row',
            justifyContent: 'space-between',
            boxShadow: `${theme.shadow}`,
            ...spacing.p5,
        },

        growlNotificationText: {
            fontSize: variables.fontSizeNormal,
            ...FontUtils.fontFamily.platform.EXP_NEUE,
            width: '90%',
            lineHeight: variables.fontSizeNormalHeight,
            color: theme.textReversed,
            ...spacing.ml4,
        },

        noSelect: {
            boxShadow: 'none',
            // After https://github.com/facebook/react-native/pull/46284 RN accepts only 3 options and undefined
            outlineStyle: undefined,
        },

        boxShadowNone: {
            boxShadow: 'none',
        },

        smallEditIcon: {
            alignItems: 'center',
            backgroundColor: theme.buttonDefaultBG,
            borderRadius: 20,
            borderWidth: 3,
            color: theme.textReversed,
            height: 40,
            width: 40,
            justifyContent: 'center',
        },

        smallEditIconWorkspace: {
            borderColor: theme.cardBG,
        },

        smallEditIconAccount: {
            borderColor: theme.appBG,
        },

        smallAvatarEditIcon: {
            position: 'absolute',
            right: -8,
            bottom: -8,
        },

        primaryMediumIcon: {
            alignItems: 'center',
            backgroundColor: theme.buttonDefaultBG,
            borderRadius: 20,
            color: theme.textReversed,
            height: 40,
            width: 40,
            justifyContent: 'center',
        },

        primaryMediumText: {
            fontSize: variables.iconSizeNormal,
        },

        workspaceOwnerAvatarWrapper: {
            margin: 6,
        },

        workspaceOwnerSectionTitle: {
            marginLeft: 6,
        },

        workspaceOwnerSectionMinWidth: {
            minWidth: 180,
        },

        workspaceTypeWrapper: {
            margin: 3,
        },

        workspaceTypeSectionTitle: {
            marginLeft: 3,
        },

        workspaceRightColumn: {
            marginLeft: 124,
        },

        workspaceThreeDotMenu: {
            justifyContent: 'flex-end',
            width: 124,
        },

        workspaceListRBR: {
            flexDirection: 'column',
            justifyContent: 'flex-start',
            marginTop: 10,
        },

        peopleRow: {
            width: '100%',
            flexDirection: 'row',
            justifyContent: 'space-between',
            alignItems: 'center',
            ...spacing.ph5,
        },

        dotIndicatorMessage: {
            display: 'flex',
            flexDirection: 'row',
            alignItems: 'center',
        },

        emptyLHNWrapper: {
            marginBottom: variables.bottomTabHeight,
        },

        emptyLHNAnimation: {
            width: 180,
            height: 180,
        },

        locationErrorLinkText: {
            textAlignVertical: 'center',
            fontSize: variables.fontSizeLabel,
        },

        sidebarPopover: {
            width: variables.sideBarWidth - 68,
        },

        shortTermsBorder: {
            borderWidth: 1,
            borderColor: theme.border,
            borderRadius: variables.componentBorderRadius,
        },

        shortTermsHorizontalRule: {
            borderBottomWidth: 1,
            borderColor: theme.border,
            ...spacing.mh3,
        },

        shortTermsLargeHorizontalRule: {
            borderWidth: 1,
            borderColor: theme.border,
            ...spacing.mh3,
        },

        shortTermsRow: {
            flexDirection: 'row',
            padding: 12,
        },

        termsCenterRight: {
            marginTop: 'auto',
            marginBottom: 'auto',
        },

        shortTermsBoldHeadingSection: {
            paddingRight: 12,
            paddingLeft: 12,
            marginTop: 12,
        },

        shortTermsHeadline: {
            ...headlineFont,
            ...whiteSpace.preWrap,
            color: theme.heading,
            fontSize: variables.fontSizeXLarge,
            lineHeight: variables.lineHeightXXLarge,
        },

        longTermsRow: {
            flexDirection: 'row',
            marginTop: 20,
        },

        collapsibleSectionBorder: {
            borderBottomWidth: 2,
            borderBottomColor: theme.border,
        },

        floatingMessageCounterWrapper: {
            position: 'absolute',
            left: '50%',
            top: 0,
            zIndex: 100,
            ...visibility.hidden,
        },

        floatingMessageCounter: {
            left: '-50%',
            ...visibility.visible,
        },

        confirmationAnimation: {
            height: 180,
            width: 180,
            marginBottom: 20,
        },

        googleSearchSeparator: {
            height: 1,
            backgroundColor: theme.border,
        },

        googleSearchText: {
            color: theme.text,
            fontSize: variables.fontSizeNormal,
            lineHeight: variables.fontSizeNormalHeight,
            ...FontUtils.fontFamily.platform.EXP_NEUE,
            flex: 1,
        },

        searchRouterTextInputContainer: {
            borderRadius: variables.componentBorderRadiusSmall,
            borderWidth: 1,
            borderBottomWidth: 1,
            paddingHorizontal: 8,
        },

        searchAutocompleteInputResults: {
            borderWidth: 1,
            borderColor: theme.border,
            height: 54,
        },

        searchAutocompleteInputResultsFocused: {
            borderWidth: 1,
            borderColor: theme.success,
        },

        searchTableHeaderActive: {
            fontWeight: FontUtils.fontWeight.bold,
        },

        zIndex10: {
            zIndex: 10,
        },

        height4: {
            height: 16,
        },

        searchListContentContainerStyles: {
            paddingTop: variables.searchListContentMarginTop,
        },

        searchListHeaderContainerStyle: {
            width: '100%',
            flexDirection: 'row',
            alignItems: 'center',
            ...userSelect.userSelectNone,
            paddingBottom: 12,
            backgroundColor: theme.appBG,
            justifyContent: 'flex-start',
        },

        groupSearchListTableContainerStyle: {
            minHeight: variables.h28,
            paddingBottom: 0,
        },

        narrowSearchRouterInactiveStyle: {
            left: 0,
            right: 0,
            position: 'absolute',
            zIndex: variables.searchTopBarZIndex,
            backgroundColor: theme.appBG,
        },

        iPhoneXSafeArea: {
            backgroundColor: theme.appBG,
            flex: 1,
        },

        transferBalancePayment: {
            borderWidth: 1,
            borderRadius: variables.componentBorderRadiusNormal,
            borderColor: theme.border,
        },

        transferBalanceSelectedPayment: {
            borderColor: theme.iconSuccessFill,
        },

        transferBalanceBalance: {
            fontSize: 48,
        },

        imageCropContainer: {
            overflow: 'hidden',
            alignItems: 'center',
            justifyContent: 'center',
            backgroundColor: theme.imageCropBackgroundColor,
            ...cursor.cursorMove,
        },

        sliderKnobTooltipView: {
            height: variables.sliderKnobSize,
            width: variables.sliderKnobSize,
            borderRadius: variables.sliderKnobSize / 2,
        },

        sliderKnob: {
            backgroundColor: theme.success,
            position: 'absolute',
            height: variables.sliderKnobSize,
            width: variables.sliderKnobSize,
            borderRadius: variables.sliderKnobSize / 2,
            left: -(variables.sliderKnobSize / 2),
            ...cursor.cursorPointer,
        },

        sliderBar: {
            backgroundColor: theme.border,
            height: variables.sliderBarHeight,
            borderRadius: variables.sliderBarHeight / 2,
            alignSelf: 'stretch',
            justifyContent: 'center',
        },

        screenCenteredContainer: {
            flex: 1,
            justifyContent: 'center',
            marginBottom: 40,
            padding: 16,
        },

        inlineSystemMessage: {
            color: theme.textSupporting,
            fontSize: variables.fontSizeLabel,
            ...FontUtils.fontFamily.platform.EXP_NEUE,
            marginLeft: 6,
        },

        fullScreen: {
            position: 'absolute',
            top: 0,
            left: 0,
            right: 0,
            bottom: 0,
        },

        overlayBackground: {
            backgroundColor: theme.overlay,
        },

        invisibleOverlay: {
            backgroundColor: theme.transparent,
            zIndex: 1000,
        },

        invisibleImage: {
            opacity: 0,
            width: 200,
            height: 200,
        },

        dropWrapper: {
            zIndex: 2,
        },

        fileDropOverlay: {
            backgroundColor: theme.fileDropUIBG,
        },

        attachmentDropText: {
            color: theme.textAttachmentDropZone,
        },

        receiptDropText: {
            color: theme.textReceiptDropZone,
        },

        flashButtonContainer: {
            position: 'absolute',
            top: 20,
            right: 20,
        },

        bgGreenSuccess: {
            backgroundColor: colors.green400,
        },

        webButtonShadow: {
            boxShadow: `0px 0px 24px 16px ${theme.appBG}`,
        },

        buttonShadow: {
            boxShadow: [
                {
                    offsetX: 0,
                    offsetY: 0,
                    blurRadius: '24px',
                    spreadDistance: '16px',
                    color: theme.appBG,
                },
            ],
        },

        buttonShadowContainer: {
            height: 52,
            width: 52,
            borderTopLeftRadius: 26,
            borderBottomLeftRadius: 26,
        },

        receiptsSubmitButton: {
            position: 'absolute',
            right: 16,
            top: 8,
            backgroundColor: theme.appBG,
        },

        receiptPlaceholder: {
            height: 52,
            marginRight: 8,
            width: variables.w44,
            borderRadius: variables.componentBorderRadiusSmall,
            backgroundColor: theme.hoverComponentBG,
        },

        isDraggingOver: {
            backgroundColor: theme.fileDropUIBG,
        },

        cardSectionContainer: {
            backgroundColor: theme.cardBG,
            borderRadius: variables.componentBorderRadiusLarge,
            width: 'auto',
            textAlign: 'left',
            overflow: 'hidden',
            marginBottom: 20,
            marginHorizontal: variables.sectionMargin,
        },

        cardSectionIllustration: {
            width: 'auto',
            height: variables.sectionIllustrationHeight,
        },

        twoFAIllustration: {
            width: 'auto',
            height: 140,
        },

        cardSectionTitle: {
            fontSize: variables.fontSizeLarge,
            lineHeight: variables.lineHeightXLarge,
        },

        emptyCardSectionTitle: {
            fontSize: variables.fontSizeXLarge,
            lineHeight: variables.lineHeightXXLarge,
            textAlign: 'center',
        },

        emptyCardSectionSubtitle: {
            fontSize: variables.fontSizeNormal,
            lineHeight: variables.lineHeightXLarge,
            color: theme.textSupporting,
            textAlign: 'center',
        },

        transferBalance: {
            width: 'auto',
            borderRadius: 0,
            height: 64,
            alignItems: 'center',
        },

        paymentMethod: {
            paddingHorizontal: 20,
            minHeight: variables.optionRowHeight,
        },

        chatFooterBanner: {
            borderRadius: variables.componentBorderRadius,
            ...wordBreak.breakWord,
        },

        deeplinkWrapperContainer: {
            padding: 20,
            flex: 1,
            alignItems: 'center',
            justifyContent: 'center',
            backgroundColor: theme.appBG,
        },

        deeplinkWrapperMessage: {
            flex: 1,
            alignItems: 'center',
            justifyContent: 'center',
        },

        deeplinkWrapperFooter: {
            paddingTop: 80,
            paddingBottom: 45,
        },

        emojiReactionBubble: {
            borderRadius: 28,
            alignItems: 'center',
            justifyContent: 'center',
            flexDirection: 'row',
            alignSelf: 'flex-start',
        },

        emojiReactionListHeader: {
            marginTop: 8,
            paddingBottom: 20,
            borderBottomColor: theme.border,
            borderBottomWidth: 1,
            marginHorizontal: 20,
        },
        emojiReactionListHeaderBubble: {
            paddingVertical: 2,
            paddingHorizontal: 8,
            borderRadius: 28,
            backgroundColor: theme.border,
            alignItems: 'center',
            justifyContent: 'center',
            flexDirection: 'row',
            alignSelf: 'flex-start',
            marginRight: 4,
        },

        reactionListHeaderText: {
            color: theme.textSupporting,
            marginLeft: 8,
            alignSelf: 'center',
        },

        miniQuickEmojiReactionText: {
            fontSize: 18,
            lineHeight: 22,
            verticalAlign: 'middle',
        },

        emojiReactionBubbleText: {
            verticalAlign: 'middle',
        },

        stickyHeaderEmoji: {
            position: 'absolute',
            ...spacing.mh4,
        },

        reactionCounterText: {
            fontSize: 13,
            marginLeft: 4,
            fontWeight: FontUtils.fontWeight.bold,
        },

        fontColorReactionLabel: {
            color: theme.tooltipSupportingText,
        },

        reactionEmojiTitle: {
            fontSize: variables.iconSizeLarge,
            lineHeight: variables.iconSizeXLarge,
        },

        textReactionSenders: {
            color: theme.tooltipPrimaryText,
            ...wordBreak.breakWord,
        },

        distanceLabelWrapper: {
            backgroundColor: colors.green500,
            paddingHorizontal: 8,
            paddingVertical: 4,
            borderRadius: 4,
            textAlign: 'center',
        },
        distanceLabelText: {
            fontSize: 13,
            fontWeight: FontUtils.fontWeight.bold,
            color: colors.productLight100,
        },

        productTrainingTooltipWrapper: {
            backgroundColor: theme.tooltipHighlightBG,
            borderRadius: variables.componentBorderRadiusNormal,
        },

        productTrainingTooltipText: {
            fontSize: variables.fontSizeLabel,
            color: theme.textReversed,
            lineHeight: variables.lineHeightLarge,
            flexShrink: 1,
        },

        quickReactionsContainer: {
            gap: 12,
            flexDirection: 'row',
            paddingHorizontal: 25,
            paddingVertical: 12,
            justifyContent: 'space-between',
        },

        reactionListContainer: {
            maxHeight: variables.listItemHeightNormal * 5.75,
            ...spacing.pv2,
        },

        reactionListContainerFixedWidth: {
            maxWidth: variables.popoverWidth,
        },

        validateCodeDigits: {
            color: theme.text,
            ...FontUtils.fontFamily.platform.EXP_NEUE,
            fontSize: variables.fontSizeXXLarge,
            letterSpacing: 4,
        },

        footerWrapper: {
            fontSize: variables.fontSizeNormal,
            paddingTop: 64,
            maxWidth: 1100, // Match footer across all Expensify platforms
        },

        footerColumnsContainer: {
            flex: 1,
            flexWrap: 'wrap',
            marginBottom: 40,
            marginHorizontal: -16,
        },

        footerTitle: {
            fontSize: variables.fontSizeLarge,
            color: theme.success,
            marginBottom: 16,
        },

        textSuccess: {
            color: theme.success,
        },

        footerRow: {
            paddingVertical: 4,
            marginBottom: 8,
            color: theme.textLight,
            fontSize: variables.fontSizeMedium,
        },

        footerBottomLogo: {
            marginTop: 40,
            width: '100%',
        },

        datePickerPopover: {
            backgroundColor: theme.appBG,
            width: '100%',
            alignSelf: 'center',
            zIndex: 100,
            marginTop: 8,
        },

        loginHeroHeader: {
            ...FontUtils.fontFamily.platform.EXP_NEW_KANSAS_MEDIUM,
            color: theme.success,
            textAlign: 'center',
        },

        newKansasLarge: {
            ...headlineFont,
            fontSize: variables.fontSizeXLarge,
            lineHeight: variables.lineHeightXXLarge,
        },

        eReceiptAmount: {
            ...headlineFont,
            fontSize: variables.fontSizeXXXLarge,
            color: colors.green400,
        },

        eReceiptAmountLarge: {
            ...headlineFont,
            fontSize: variables.fontSizeEReceiptLarge,
            textAlign: 'center',
        },

        eReceiptCurrency: {
            ...headlineFont,
            fontSize: variables.fontSizeXXLarge,
        },

        eReceiptMerchant: {
            ...FontUtils.fontFamily.platform.EXP_NEUE,
            fontSize: variables.fontSizeXLarge,
            lineHeight: variables.lineHeightXXLarge,
            color: theme.textColorfulBackground,
        },

        eReceiptWaypointTitle: {
            ...FontUtils.fontFamily.platform.EXP_NEUE,
            fontSize: variables.fontSizeSmall,
            lineHeight: variables.lineHeightSmall,
            color: colors.green400,
        },

        eReceiptWaypointAddress: {
            ...FontUtils.fontFamily.platform.MONOSPACE,
            fontSize: variables.fontSizeSmall,
            lineHeight: variables.lineHeightSmall,
            color: theme.textColorfulBackground,
        },

        eReceiptGuaranteed: {
            ...FontUtils.fontFamily.platform.MONOSPACE,
            fontSize: variables.fontSizeSmall,
            lineHeight: variables.lineHeightSmall,
            color: theme.textColorfulBackground,
        },

        eReceiptBackground: {
            ...sizing.w100,
            borderRadius: 20,
            position: 'absolute',
            top: 0,
            left: 0,
            height: 540,
        },

        eReceiptPanel: {
            ...spacing.p5,
            ...spacing.pb8,
            ...spacing.m5,
            backgroundColor: colors.green800,
            borderRadius: 20,
            width: 335,
            overflow: 'hidden',
        },

        eReceiptBackgroundThumbnail: {
            ...sizing.w100,
            position: 'absolute',
            aspectRatio: 335 / 540,
            top: 0,
        },

        eReceiptContainer: {
            width: variables.eReceiptBGHWidth,
            minHeight: variables.eReceiptBGHeight,
            overflow: 'hidden',
        },

        eReceiptContentContainer: {
            ...sizing.w100,
            ...spacing.p5,
            minWidth: variables.eReceiptBodyWidth,
            minHeight: variables.eReceiptBodyHeight,
        },

        eReceiptContentWrapper: {
            ...sizing.w100,
            ...spacing.ph5,
            ...spacing.pt10,
            ...spacing.pb4,
            ...sizing.h100,
            position: 'absolute',
            left: 0,
        },

        loginHeroBody: {
            ...FontUtils.fontFamily.platform.EXP_NEUE,
            fontSize: variables.fontSizeSignInHeroBody,
            color: theme.textLight,
            textAlign: 'center',
        },

        linkPreviewWrapper: {
            marginTop: 16,
            borderLeftWidth: 4,
            borderLeftColor: theme.border,
            paddingLeft: 12,
        },

        linkPreviewImage: {
            flex: 1,
            borderRadius: 8,
            marginTop: 8,
        },

        linkPreviewLogoImage: {
            height: 16,
            width: 16,
        },

        contextMenuItemPopoverMaxWidth: {
            minWidth: 320,
            maxWidth: 375,
        },

        formSpaceVertical: {
            height: 20,
            width: 1,
        },

        taskTitleMenuItem: {
            ...writingDirection.ltr,
            ...headlineFont,
            fontSize: variables.fontSizeXLarge,
            lineHeight: variables.lineHeighTaskTitle,
            maxWidth: '100%',
            ...wordBreak.breakWord,
            textUnderlineOffset: -1,
        },

        taskTitleMenuItemItalic: {
            ...writingDirection.ltr,
            ...headlineItalicFont,
            fontSize: variables.fontSizeXLarge,
            lineHeight: variables.lineHeighTaskTitle,
            maxWidth: '100%',
            ...wordBreak.breakWord,
            textUnderlineOffset: -1,
        },

        taskDescriptionMenuItem: {
            maxWidth: '100%',
            ...wordBreak.breakWord,
        },

        taskTitleDescription: {
            ...FontUtils.fontFamily.platform.EXP_NEUE,
            fontSize: variables.fontSizeLabel,
            color: theme.textSupporting,
            lineHeight: variables.lineHeightNormal,
            ...spacing.mb1,
        },

        taskMenuItemCheckbox: {
            height: 27,
            ...spacing.mr3,
        },

        reportHorizontalRule: {
            borderColor: theme.border,
            ...spacing.mh5,
        },

        assigneeTextStyle: {
            ...FontUtils.fontFamily.platform.EXP_NEUE_BOLD,
            minHeight: variables.avatarSizeSubscript,
        },

        taskRightIconContainer: {
            width: variables.componentSizeNormal,
            marginLeft: 'auto',
            ...spacing.mt1,
            ...pointerEventsAuto,
            ...display.dFlex,
            ...flex.alignItemsCenter,
        },

        shareCodeContainer: {
            width: '100%',
            alignItems: 'center',
            paddingHorizontal: variables.qrShareHorizontalPadding,
            paddingVertical: 20,
            borderRadius: 20,
            overflow: 'hidden',
            borderColor: theme.borderFocus,
            borderWidth: 2,
        },

        shareCodeContainerDownloadPadding: {
            paddingHorizontal: 12,
            paddingVertical: 12,
        },

        qrCodeAppDownloadLinksStyles: {
            width: 200,
            height: 200,
            margin: 'auto',
        },

        splashScreenHider: {
            backgroundColor: theme.splashBG,
            alignItems: 'center',
            justifyContent: 'center',
        },

        headerEnvBadge: {
            position: 'absolute',
            bottom: -8,
            left: -8,
            height: 12,
            width: 22,
            paddingLeft: 4,
            paddingRight: 4,
            alignItems: 'center',
            zIndex: -1,
        },

        headerEnvBadgeText: {
            fontSize: 7,
            fontWeight: FontUtils.fontWeight.bold,
            lineHeight: undefined,
            color: theme.textLight,
        },

        expensifyQrLogo: {
            alignSelf: 'stretch',
            height: 27,
            marginBottom: 20,
        },

        qrShareTitle: {
            marginTop: 15,
            textAlign: 'center',
        },

        loginButtonRow: {
            width: '100%',
            gap: 12,
            ...flex.flexRow,
            ...flex.justifyContentCenter,
        },

        loginButtonRowSmallScreen: {
            width: '100%',
            gap: 12,
            ...flex.flexRow,
            ...flex.justifyContentCenter,
            marginBottom: 10,
        },

        desktopSignInButtonContainer: {
            width: 40,
            height: 40,
        },

        signInIconButton: {
            paddingVertical: 2,
        },

        googleButtonContainer: {
            colorScheme: 'light',
            width: 40,
            height: 40,
            alignItems: 'center',
            overflow: 'hidden',
        },

        googlePillButtonContainer: {
            colorScheme: 'light',
            height: 40,
            width: 300,
            overflow: 'hidden',
        },

        thirdPartyLoadingContainer: {
            alignItems: 'center',
            justifyContent: 'center',
            height: 450,
        },

        tabSelectorButton: {
            height: variables.tabSelectorButtonHeight,
            padding: variables.tabSelectorButtonPadding,
            flexDirection: 'row',
            alignItems: 'center',
            justifyContent: 'center',
            borderRadius: variables.buttonBorderRadius,
        },

        tabSelector: {
            flexDirection: 'row',
            paddingHorizontal: 20,
            paddingBottom: 12,
        },

        dualColorOverscrollSpacer: {
            position: 'absolute',
            top: 0,
            left: 0,
            width: '100%',
            height: '100%',
            zIndex: -1,
        },

        purposeMenuItem: {
            backgroundColor: theme.cardBG,
            borderRadius: 8,
            paddingHorizontal: 8,
            alignItems: 'center',
            marginBottom: 8,
        },

        willChangeTransform: {
            willChange: 'transform',
        },

        dropDownButtonCartIconContainerPadding: {
            paddingRight: 0,
            paddingLeft: 0,
        },

        dropDownButtonCartIcon: {
            minWidth: 22,
        },

        dropDownSmallButtonArrowContain: {
            marginLeft: 3,
            marginRight: 6,
        },

        dropDownMediumButtonArrowContain: {
            marginLeft: 12,
            marginRight: 16,
        },

        dropDownLargeButtonArrowContain: {
            marginLeft: 16,
            marginRight: 20,
        },

        dropDownButtonCartIconView: {
            borderTopRightRadius: variables.buttonBorderRadius,
            borderBottomRightRadius: variables.buttonBorderRadius,
            ...flex.flexRow,
            ...flex.alignItemsCenter,
        },

        emojiPickerButtonDropdown: {
            justifyContent: 'center',
            backgroundColor: theme.activeComponentBG,
            width: 86,
            height: 52,
            borderRadius: 26,
            alignItems: 'center',
            paddingLeft: 10,
            paddingRight: 4,
            alignSelf: 'flex-start',
            ...userSelect.userSelectNone,
        },

        emojiPickerButtonDropdownIcon: {
            fontSize: 30,
        },

        moneyRequestImage: {
            height: 200,
            borderRadius: 16,
            marginHorizontal: 20,
            overflow: 'hidden',
            borderWidth: 1,
            borderColor: theme.border,
        },

        reportPreviewBox: {
            backgroundColor: theme.cardBG,
            borderRadius: variables.componentBorderRadiusLarge,
            maxWidth: variables.reportPreviewMaxWidth,
            width: '100%',
        },

        reportPreviewBoxHoverBorder: {
            borderColor: theme.cardBG,
            backgroundColor: theme.cardBG,
        },

        reportContainerBorderRadius: {
            borderRadius: variables.componentBorderRadiusLarge,
        },

        expenseAndReportPreviewBoxBody: {
            padding: 16,
        },

        expenseAndReportPreviewTextContainer: {
            gap: 8,
        },

        expenseAndReportPreviewTextButtonContainer: {
            gap: 16,
        },

        reportActionItemImagesContainer: {
            margin: 4,
        },

        receiptPreviewAspectRatio: {
            aspectRatio: 16 / 9,
        },

        reportActionItemImages: {
            flexDirection: 'row',
            borderRadius: 12,
            overflow: 'hidden',
        },

        reportActionItemImage: {
            flex: 1,
            width: '100%',
            height: '100%',
            display: 'flex',
            justifyContent: 'center',
            alignItems: 'center',
        },

        reportActionItemImageBorder: {
            borderRightWidth: 4,
            borderColor: theme.cardBG,
        },

        reportActionItemImagesMoreContainer: {
            position: 'absolute',
            bottom: 0,
            right: 0,
            display: 'flex',
        },

        reportActionItemImagesMore: {
            borderTopLeftRadius: 12,
            backgroundColor: theme.border,
            width: 40,
            height: 40,
        },

        reportActionItemImagesMoreHovered: {
            backgroundColor: theme.cardBG,
        },

        reportActionItemImagesMoreText: {
            position: 'absolute',
            marginLeft: 20,
            marginTop: 16,
            color: theme.textSupporting,
        },

        reportActionItemImagesMoreCornerTriangle: {
            position: 'absolute',
        },

        bankIconContainer: {
            height: variables.cardIconWidth,
            width: variables.cardIconWidth,
            borderRadius: 8,
            overflow: 'hidden',
            alignSelf: 'center',
        },

        staticHeaderImage: {
            minHeight: 240,
        },

        emojiPickerButtonDropdownContainer: {
            flexDirection: 'row',
            alignItems: 'center',
        },

        rotate90: {
            transform: 'rotate(90deg)',
        },

        emojiStatusLHN: {
            fontSize: 9,
            ...(getBrowser() && !isMobile() && {transform: 'scale(.5)', fontSize: 22, overflow: 'visible'}),
            ...(getBrowser() &&
                isSafari() &&
                !isMobile() && {
                    transform: 'scale(0.7)',
                    fontSize: 13,
                    lineHeight: 15,
                    overflow: 'visible',
                }),
        },

        onboardingVideoPlayer: {
            borderRadius: 12,
            backgroundColor: theme.highlightBG,
        },

        onboardingSmallIcon: {
            padding: 10,
        },

        sidebarStatusAvatarContainer: {
            height: 40,
            width: 40,
            backgroundColor: theme.componentBG,
            alignItems: 'center',
            justifyContent: 'center',
            borderRadius: 20,
        },

        sidebarStatusAvatarWithEmojiContainer: {
            height: 28,
            width: 28,
            top: -2,
        },

        sidebarStatusAvatar: {
            alignItems: 'center',
            justifyContent: 'center',
            backgroundColor: theme.border,
            height: 20,
            width: 20,
            borderRadius: 10,
            position: 'absolute',
            right: -6,
            bottom: -6,
            borderColor: theme.appBG,
            borderWidth: 2,
            overflow: 'hidden',
        },

        profilePageAvatar: {
            borderColor: theme.highlightBG,
        },

        settlementButtonListContainer: {
            maxHeight: 500,
            paddingBottom: 0,
            paddingTop: 0,
        },

        settlementButtonShortFormWidth: {
            minWidth: 90,
        },

        moneyRequestViewImage: {
            ...spacing.mh5,
            overflow: 'hidden',
            borderWidth: 1,
            borderColor: theme.border,
            borderRadius: variables.componentBorderRadiusLarge,
            height: 180,
            maxWidth: '100%',
        },

        expenseViewImage: {
            maxWidth: 360,
            aspectRatio: 16 / 9,
            height: 'auto',
        },
        expenseViewImageSmall: {
            maxWidth: 440,
            aspectRatio: 16 / 9,
            height: 'auto',
        },

        mergeTransactionReceiptImage: {
            overflow: 'hidden',
            borderWidth: 1,
            borderColor: theme.border,
            borderRadius: variables.componentBorderRadiusNormal,
            aspectRatio: 16 / 9,
            height: 180,
            maxWidth: '100%',
        },

        pdfErrorPlaceholder: {
            overflow: 'hidden',
            borderWidth: 2,
            borderColor: theme.cardBG,
            borderRadius: variables.componentBorderRadiusLarge,
            maxWidth: 400,
            height: '100%',
            backgroundColor: theme.highlightBG,
        },

        moneyRequestAttachReceipt: {
            backgroundColor: theme.highlightBG,
            borderColor: theme.border,
            borderWidth: 1,
        },

        moneyRequestAttachReceiptThumbnail: {
            backgroundColor: theme.hoverComponentBG,
            borderWidth: 0,
            width: '100%',
        },

        receiptEmptyStateFullHeight: {height: '100%', borderRadius: 12},

        moneyRequestAttachReceiptThumbnailIcon: {
            position: 'absolute',
            bottom: -4,
            right: -4,
            borderColor: theme.highlightBG,
            borderWidth: 2,
            borderRadius: '50%',
        },

        mergeTransactionReceiptThumbnail: {
            backgroundColor: theme.highlightBG,
            borderRadius: variables.componentBorderRadiusLarge,
            padding: 20,
        },

        mapViewContainer: {
            ...flex.flex1,
            minHeight: 300,
        },

        mapView: {
            ...flex.flex1,
            overflow: 'hidden',
            backgroundColor: theme.highlightBG,
        },

        mapEditView: {
            borderRadius: variables.componentBorderRadiusXLarge,
            borderWidth: variables.componentBorderWidth,
            borderColor: theme.appBG,
        },
        currentPositionDot: {backgroundColor: colors.blue400, width: 16, height: 16, borderRadius: 16},

        mapViewOverlay: {
            flex: 1,
            position: 'absolute',
            left: 0,
            top: 0,
            borderRadius: variables.componentBorderRadiusLarge,
            overflow: 'hidden',
            backgroundColor: theme.highlightBG,
            ...sizing.w100,
            ...sizing.h100,
        },

        confirmationListMapItem: {
            ...spacing.mv2,
            ...spacing.mh5,
            height: 200,
        },

        mapPendingView: {
            backgroundColor: theme.hoverComponentBG,
            ...flex.flex1,
            borderRadius: variables.componentBorderRadiusLarge,
        },
        userReportStatusEmoji: {
            flexShrink: 0,
            fontSize: variables.fontSizeNormal,
            marginRight: 4,
        },
        timePickerInput: {
            fontSize: 69,
            minWidth: 56,
            alignSelf: 'center',
        },
        timePickerWidth72: {
            width: 72,
        },
        timePickerHeight100: {
            height: 100,
        },
        timePickerSemiDot: {
            fontSize: 69,
            height: 84,
            alignSelf: 'center',
        },
        timePickerSwitcherContainer: {
            flexDirection: 'row',
            alignItems: 'flex-start',
            justifyContent: 'center',
            marginBottom: 8,
        },

        selectionListPressableItemWrapper: {
            alignItems: 'center',
            flexDirection: 'row',
            paddingHorizontal: 16,
            paddingVertical: 16,
            marginHorizontal: 20,
            backgroundColor: theme.highlightBG,
            borderRadius: 8,
            minHeight: variables.optionRowHeight,
        },

        transactionListItemStyle: {
            borderRadius: 8,
            minHeight: variables.optionRowHeight,
            backgroundColor: theme.transparent,
            flex: 1,
            userSelect: 'none',
        },

        transactionGroupListItemStyle: {
            borderRadius: 8,
            minHeight: variables.optionRowHeight,
            backgroundColor: theme.transparent,
            flex: 1,
            userSelect: 'none',
            alignItems: 'center',
            justifyContent: 'space-between',
            overflow: 'hidden',
            flexDirection: 'row',
            paddingVertical: 6,
        },

        searchQueryListItemStyle: {
            alignItems: 'center',
            flexDirection: 'row',
            paddingHorizontal: 12,
            paddingVertical: 12,
            borderRadius: 8,
        },

        listTableHeader: {
            paddingVertical: 12,
            paddingHorizontal: 32,
        },

        cardItemSecondaryIconStyle: {
            position: 'absolute',
            bottom: -4,
            right: -4,
            borderWidth: 2,
            borderRadius: 2,
            backgroundColor: theme.componentBG,
        },

        selectionListStickyHeader: {
            backgroundColor: theme.appBG,
        },

        draggableTopBar: {
            height: 30,
            width: '100%',
        },
        menuItemError: {
            marginTop: 4,
            marginBottom: 0,
        },
        formHelperMessage: {
            height: 32,
            marginTop: 0,
            marginBottom: 0,
        },

        timePickerInputsContainer: {
            maxHeight: 100,
        },

        listBoundaryLoader: {
            position: 'absolute',
            top: 0,
            bottom: 0,
            left: 0,
            right: 0,
            height: CONST.CHAT_HEADER_LOADER_HEIGHT,
        },
        listBoundaryError: {
            paddingVertical: 15,
            paddingHorizontal: 20,
        },
        listBoundaryErrorText: {
            color: theme.textSupporting,
            fontSize: variables.fontSizeLabel,
            marginBottom: 10,
        },

        videoContainer: {
            ...flex.flex1,
            ...flex.alignItemsCenter,
            ...flex.justifyContentCenter,
            ...objectFit.oFCover,
        },

        singleOptionSelectorRow: {
            ...flex.flexRow,
            ...flex.alignItemsCenter,
            gap: 12,
            marginBottom: 16,
        },

        holdRequestInline: {
            ...headlineFont,
            ...whiteSpace.preWrap,
            color: theme.textLight,
            fontSize: variables.fontSizeXLarge,
            lineHeight: variables.lineHeightXXLarge,

            backgroundColor: colors.red,
            borderRadius: variables.componentBorderRadiusMedium,
            overflow: 'hidden',

            paddingHorizontal: 8,
            paddingVertical: 4,
        },

        headerStatusBarContainer: {
            minHeight: variables.componentSizeSmall,
        },

        searchFiltersBarContainer: {
            marginTop: 8,
            flexDirection: 'row',
            alignItems: 'center',
        },

        walletIllustration: {
            height: 180,
        },

        walletCardLimit: {
            color: theme.text,
            fontSize: variables.fontSizeNormal,
        },

        walletCard: {
            borderRadius: variables.componentBorderRadiusLarge,
            position: 'relative',
            alignSelf: 'center',
            overflow: 'hidden',
        },

        plaidIcon: {
            height: variables.iconSizeMegaLarge,
            width: variables.iconSizeMegaLarge,
            position: 'absolute',
            right: 24,
            top: 20,
            zIndex: 1,
        },

        plaidIconSmall: {
            height: variables.iconSizeMedium,
            width: variables.iconSizeMedium,
            position: 'absolute',
            right: 4,
            zIndex: 1,
            top: 4,
        },

        plaidIconExtraSmall: {
            height: variables.iconSizeXSmall,
            width: variables.iconSizeXSmall,
            position: 'absolute',
            right: 1,
            zIndex: 1,
            top: 1,
        },

        walletCardNumber: {
            color: theme.text,
            fontSize: variables.fontSizeNormal,
        },

        walletCardMenuItem: {
            ...FontUtils.fontFamily.platform.EXP_NEUE_BOLD,
            color: theme.text,
            fontSize: variables.fontSizeNormal,
            lineHeight: variables.lineHeightXLarge,
        },

        walletCardHolder: {
            position: 'absolute',
            left: 16,
            bottom: 16,
            width: variables.cardNameWidth,
            color: theme.textLight,
            fontSize: variables.fontSizeSmall,
            lineHeight: variables.lineHeightLarge,
        },

        walletRedDotSectionTitle: {
            color: theme.text,
            fontWeight: FontUtils.fontWeight.bold,
            fontSize: variables.fontSizeNormal,
            lineHeight: variables.lineHeightXLarge,
        },

        walletRedDotSectionText: {
            color: theme.textSupporting,
            fontSize: variables.fontSizeLabel,
            lineHeight: variables.lineHeightNormal,
        },

        walletLockedMessage: {
            color: theme.text,
            fontSize: variables.fontSizeNormal,
            lineHeight: variables.lineHeightXLarge,
        },

        workspaceSection: {
            maxWidth: variables.workspaceSectionMaxWidth + variables.sectionMargin * 2,
        },

        workspaceSectionMobile: {
            width: '100%',
            alignSelf: 'center',
        },

        workspaceSectionMoreFeaturesItem: {
            backgroundColor: theme.cardBG,
            borderRadius: variables.componentBorderRadiusNormal,
            paddingHorizontal: 16,
            paddingVertical: 20,
            minWidth: 350,
            flexGrow: 1,
            flexShrink: 1,
            // Choosing a lowest value just above the threshold for the items to adjust width against the various screens. Only 2 items are shown 35 * 2 = 70 thus third item of 35% width can't fit forcing a two column layout.
            flexBasis: '35%',
            marginTop: 12,
        },

        onboardingAccountingItem: {
            backgroundColor: theme.cardBG,
            borderRadius: variables.componentBorderRadiusNormal,
            paddingHorizontal: 16,
            paddingVertical: 20,
            flexGrow: 1,
            flexShrink: 1,

            flexBasis: '35%',
        },

        onboardingInterestedFeaturesItem: {
            backgroundColor: theme.cardBG,
            borderRadius: variables.componentBorderRadiusNormal,
            padding: 16,
            display: 'flex',
            flexDirection: 'row',
            alignItems: 'center',
            justifyContent: 'space-between',
            flexGrow: 1,
            flexShrink: 1,
            flexBasis: '35%',
        },

        checkboxWithLabelCheckboxStyle: {
            marginLeft: -2,
        },

        singleOptionSelectorCircle: {
            borderColor: theme.icon,
        },

        headerProgressBarContainer: {
            position: 'absolute',
            width: '100%',
            zIndex: -1,
        },

        headerProgressBar: {
            width: variables.componentSizeMedium,
            height: variables.iconSizeXXXSmall,
            borderRadius: variables.componentBorderRadiusRounded,
            backgroundColor: theme.border,
            alignSelf: 'center',
        },

        headerProgressBarFill: {
            borderRadius: variables.componentBorderRadiusRounded,
            height: '100%',
            backgroundColor: theme.success,
        },

        interactiveStepHeaderContainer: {
            flex: 1,
            alignSelf: 'center',
            flexDirection: 'row',
        },

        interactiveStepHeaderStepContainer: {
            flexDirection: 'row',
            alignItems: 'center',
        },

        interactiveStepHeaderStepButton: {
            width: 40,
            height: 40,
            borderWidth: 2,
            borderRadius: 20,
            borderColor: theme.borderFocus,
            justifyContent: 'center',
            alignItems: 'center',
            color: theme.white,
        },

        interactiveStepHeaderLockedStepButton: {
            borderColor: theme.borderLighter,
        },

        interactiveStepHeaderStepText: {
            fontSize: variables.fontSizeLabel,
            ...FontUtils.fontFamily.platform.EXP_NEUE_BOLD,
        },

        interactiveStepHeaderCompletedStepButton: {
            backgroundColor: theme.iconSuccessFill,
        },

        interactiveStepHeaderStepLine: {
            height: 1,
            flexGrow: 1,
            backgroundColor: theme.iconSuccessFill,
        },

        interactiveStepHeaderLockedStepLine: {
            backgroundColor: theme.activeComponentBG,
        },

        textHeadlineLineHeightXXL: {
            ...headlineFont,
            ...whiteSpace.preWrap,
            color: theme.heading,
            fontSize: variables.fontSizeXLarge,
            lineHeight: variables.lineHeightXXLarge,
        },

        videoPlayerPreview: {
            width: '100%',
            height: '100%',
            borderRadius: variables.componentBorderRadiusNormal,
        },

        videoPlayerControlsContainer: {
            position: 'absolute',
            bottom: CONST.VIDEO_PLAYER.CONTROLS_POSITION.NORMAL,
            left: CONST.VIDEO_PLAYER.CONTROLS_POSITION.NORMAL,
            right: CONST.VIDEO_PLAYER.CONTROLS_POSITION.NORMAL,
            backgroundColor: theme.videoPlayerBG,
            borderRadius: 8,
            flexDirection: 'column',
            overflow: 'visible',
            zIndex: 9000,
        },

        videoPlayerControlsButtonContainer: {
            flexDirection: 'row',
            alignItems: 'center',
            justifyContent: 'space-between',
        },

        progressBarOutline: {
            width: '100%',
            height: 4,
            borderRadius: 8,
            backgroundColor: theme.transparentWhite,
        },

        progressBarFill: {
            height: '100%',
            backgroundColor: colors.white,
            borderRadius: 8,
        },

        videoPlayerControlsRow: {
            flexDirection: 'row',
            alignItems: 'center',
        },

        videoPlayerText: {
            textAlign: 'center',
            fontSize: variables.fontSizeLabel,
            fontWeight: FontUtils.fontWeight.bold,
            lineHeight: 16,
            color: theme.white,
            userSelect: 'none',
            WebkitUserSelect: 'none',
        },

        volumeSliderContainer: {
            position: 'absolute',
            left: 0,
            bottom: 0,
            width: '100%',
            height: 100,
            alignItems: 'center',
            borderRadius: 4,
            backgroundColor: colors.green700,
        },

        splitItemBottomContent: {
            flexDirection: 'row',
            alignItems: 'center',
            marginTop: 12,
            justifyContent: 'space-between',
            minHeight: 16,
        },

        volumeSliderOverlay: {
            width: 4,
            height: 60,
            backgroundColor: theme.transparentWhite,
            borderRadius: 8,
            marginTop: 8,
            alignItems: 'center',
            justifyContent: 'flex-end',
        },

        volumeSliderThumb: {
            width: 8,
            height: 8,
            borderRadius: 8,
            backgroundColor: colors.white,
            marginBottom: -2,
        },

        volumeSliderFill: {
            width: 4,
            height: 20,
            backgroundColor: colors.white,
            borderRadius: 8,
        },

        videoIconButton: {
            padding: 4,
            borderRadius: 4,
        },

        videoIconButtonHovered: {
            backgroundColor: colors.green700,
        },

        videoThumbnailContainer: {
            width: '100%',
            height: '100%',
            alignItems: 'center',
            justifyContent: 'center',
            position: 'absolute',
            top: 0,
            left: 0,
        },

        videoThumbnailPlayButton: {
            backgroundColor: theme.videoPlayerBG,
            borderRadius: 100,
            width: 72,
            height: 72,
            alignItems: 'center',
            justifyContent: 'center',
        },

        videoExpandButton: {
            position: 'absolute',
            top: 12,
            right: 12,
            backgroundColor: theme.videoPlayerBG,
            borderRadius: 8,
            padding: 8,
        },

        videoPlayerTimeComponentWidth: {
            width: 40,
        },

        updateAnimation: {
            width: variables.updateAnimationW,
            height: variables.updateAnimationH,
        },

        updateRequiredViewHeader: {
            height: variables.updateViewHeaderHeight,
        },

        updateRequiredViewTextContainer: {
            width: variables.updateTextViewContainerWidth,
        },

        twoFARequiredContainer: {
            maxWidth: 520,
            margin: 'auto',
        },

        workspaceTitleStyle: {
            ...headlineFont,
            fontSize: variables.fontSizeXLarge,
            flex: 1,
        },

        expensifyCardIllustrationContainer: {
            width: 680,
            height: 220,
        },

        uberConfirmationIllustrationContainer: {
            width: 260,
            height: 172,
        },

        emptyStateCardIllustrationContainer: {
            height: 220,
            ...flex.alignItemsCenter,
            ...flex.justifyContentCenter,
        },

        emptyStateCardIllustration: {
            width: 164,
            height: 190,
        },

        errorStateCardIllustration: {
            width: 254,
            height: 165,
            marginBottom: 12,
        },

        emptyStateMoneyRequestReport: {
            maxHeight: 85,
            minHeight: 85,
            ...flex.alignItemsCenter,
            ...flex.justifyContentCenter,
        },

        emptyStateMoneyRequestPreviewReport: {
            borderWidth: 1,
            borderColor: theme.border,
            height: 168,
            width: '100%',
            boxSizing: 'border-box',
            ...borders.br4,
            ...flex.alignItemsCenter,
            ...flex.justifyContentCenter,
        },

        emptyStateTransactionMergeIllustration: {
            width: 180,
            height: 220,
        },

        pendingStateCardIllustration: {
            width: 233,
            height: 162,
        },

        computerIllustrationContainer: {
            width: 272,
            height: 188,
        },

        pendingBankCardIllustration: {
            width: 217,
            height: 150,
        },

        cardIcon: {
            overflow: 'hidden',
            borderRadius: variables.cardBorderRadius,
            alignSelf: 'center',
        },

        cardMiniature: {
            overflow: 'hidden',
            borderRadius: variables.cardMiniatureBorderRadius,
            alignSelf: 'center',
        },

        textLineThrough: {
            textDecorationLine: 'line-through',
        },

        skeletonBackground: {
            flex: 1,
            position: 'absolute',
            top: 0,
            left: 0,
            width: '100%',
            height: '100%',
        },

        emptyStateForeground: {
            margin: 32,
            justifyContent: 'center',
            alignItems: 'center',
            flexGrow: 1,
        },

        emptyStateContent: {
            backgroundColor: theme.cardBG,
            borderRadius: variables.componentBorderRadiusLarge,
            maxWidth: 400,
            width: '100%',
        },

        emptyFolderBG: {
            backgroundColor: theme.emptyFolderBG,
        },

        emptyFolderDarkBG: {
            backgroundColor: '#782c04',
            height: 220,
        },

        emptyStateVideo: {
            borderTopLeftRadius: variables.componentBorderRadiusLarge,
            borderTopRightRadius: variables.componentBorderRadiusLarge,
        },

        emptyStateFolderWithPaperIconSize: {
            width: 160,
            height: 100,
        },

        emptyStateFolderWebStyles: {
            ...sizing.w100,
            minWidth: 400,
            ...flex.alignItemsCenter,
            ...flex.justifyContentCenter,
            ...display.dFlex,
        },

        emptyStateFireworksWebStyles: {
            width: 250,
            ...flex.alignItemsCenter,
            ...flex.justifyContentCenter,
            ...display.dFlex,
        },

        tripEmptyStateLottieWebView: {
            width: 335,
            height: 220,
        },

        offlineFeedbackDeleted: {
            textDecorationLine: 'line-through',
            textDecorationStyle: 'solid',
        },
        offlineFeedbackPending: {
            opacity: 0.5,
        },
        offlineFeedbackDefault: {
            // fixes a crash on iOS when we attempt to remove already unmounted children
            // see https://github.com/Expensify/App/issues/48197 for more details
            // it's a temporary solution while we are working on a permanent fix
            opacity: Platform.OS === 'ios' ? 0.99 : undefined,
        },
        offlineFeedbackError: {
            flexDirection: 'row',
            alignItems: 'center',
        },
        offlineFeedbackContainer: {
            ...spacing.pv2,
        },
        offlineFeedbackTextContainer: {
            flexDirection: 'column',
            flex: 1,
        },
        offlineFeedbackText: {
            color: theme.textSupporting,
            verticalAlign: 'middle',
            fontSize: variables.fontSizeLabel,
        },
        offlineFeedbackErrorDot: {
            marginRight: 12,
        },

        workflowApprovalVerticalLine: {
            height: 16,
            width: 1,
            marginLeft: 19,
            backgroundColor: theme.border,
        },

        integrationIcon: {
            overflow: 'hidden',
            borderRadius: variables.buttonBorderRadius,
        },

        importColumnCard: {
            backgroundColor: theme.cardBG,
            borderRadius: variables.componentBorderRadiusNormal,
            padding: 16,
            flexWrap: 'wrap',
        },

        accountSwitcherPopover: {
            width: variables.sideBarWidth - 19,
        },

        progressBarWrapper: {
            height: 2,
            width: '100%',
            backgroundColor: theme.transparent,
            overflow: 'hidden',
            position: 'absolute',
            bottom: -1,
        },

        progressBar: {
            height: '100%',
            backgroundColor: theme.success,
            width: '100%',
        },

        qbdSetupLinkBox: {
            backgroundColor: theme.hoverComponentBG,
            borderRadius: variables.componentBorderRadiusMedium,
            borderColor: theme.border,
            padding: 16,
        },

        // We have to use 10000 here as sidePanel has to be displayed on top of modals which have z-index of 9999
        sidePanelContainer: {zIndex: 10000},

        reportPreviewArrowButton: {
            borderRadius: 50,
            width: variables.w28,
            height: variables.h28,
            alignItems: 'center',
            justifyContent: 'center',
            marginLeft: 4,
        },

        avatarSelectorWrapper: {
<<<<<<< HEAD
            margin: 1,
=======
>>>>>>> 589bfcfe
            borderRadius: 50,
            padding: 4,
            borderWidth: 2,
            borderColor: 'transparent',
        },

        avatarSelectorContainer: {
            alignItems: 'center',
            justifyContent: 'center',
        },

        avatarSelectorListContainer: {
            flexDirection: 'row',
            flexWrap: 'wrap',
            gap: 2,
        },

        avatarSelected: {borderColor: theme.success, borderWidth: 2},

        expenseWidgetRadius: {
            borderRadius: variables.componentBorderRadiusNormal,
        },

        translucentNavigationBarBG: {
            backgroundColor: theme.translucentNavigationBarBackgroundColor,
        },

        stickToBottom: {
            position: 'absolute',
            bottom: 0,
            left: 0,
            right: 0,
        },

        stickToTop: {
            position: 'absolute',
            top: 0,
            left: 0,
            right: 0,
        },

        earlyDiscountButton: {
            flexGrow: 1,
            flexShrink: 1,
            flexBasis: 'auto',
        },

        backgroundWhite: {
            backgroundColor: colors.white,
        },

        embeddedDemoIframe: {
            height: '100%',
            width: '100%',
            border: 'none',
        },

        featureTrainingModalImage: {
            width: '100%',
            height: '100%',
            borderTopLeftRadius: variables.componentBorderRadiusLarge,
            borderTopRightRadius: variables.componentBorderRadiusLarge,
        },

        testDriveBannerGap: {
            height: CONST.DESKTOP_HEADER_PADDING * 2,
        },

        twoColumnLayoutCol: {
            flexGrow: 1,
            flexShrink: 1,
            // Choosing a lowest value just above the threshold for the items to adjust width against the various screens. Only 2 items are shown 35 * 2 = 70 thus third item of 35% width can't fit forcing a two column layout.
            flexBasis: '35%',
        },

        thumbnailImageContainerHover: {
            backgroundColor: theme.hoverComponentBG,
        },

        thumbnailImageContainerHighlight: {
            backgroundColor: theme.highlightBG,
        },

        multiScanEducationalPopupImage: {
            backgroundColor: colors.pink700,
            overflow: 'hidden',
            paddingHorizontal: 0,
            aspectRatio: 1.7,
        },

        topBarWrapper: {
            zIndex: 15,
        },

        receiptPreview: {
            position: 'absolute',
            left: 60,
            top: 60,
            width: 380,
            maxHeight: 'calc(100vh - 120px)',
            borderRadius: variables.componentBorderRadiusLarge,
            borderWidth: 1,
            borderColor: theme.border,
            overflow: 'hidden',
            boxShadow: theme.shadow,
            backgroundColor: theme.appBG,
        },

        receiptPreviewEReceiptsContainer: {
            ...sizing.w100,
            ...sizing.h100,
            backgroundColor: colors.green800,
        },

        wideRHPExtendedCardInterpolatorStyles: {
            position: Platform.OS === 'web' ? 'fixed' : 'absolute',
            height: '100%',
            right: 0,
            width: Animated.add(variables.sideBarWidth, receiptPaneRHPWidth),
        },

        flexibleHeight: {
            height: 'auto',
            minHeight: 200,
        },

        receiptCellLoadingContainer: {
            backgroundColor: theme.activeComponentBG,
        },

        wideRHPMoneyRequestReceiptViewContainer: {
            backgroundColor: theme.appBG,
            width: receiptPaneRHPWidth,
            height: '100%',
            borderRightWidth: 1,
            borderColor: theme.border,
        },

        wideRHPMoneyRequestReceiptViewScrollViewContainer: {
            ...spacing.pt3,
            ...spacing.pb2,
            minHeight: '100%',
        },

        uploadFileView: getReceiptDropZoneViewStyle(theme, variables.uploadViewMargin, 40),

        textInputAndIconContainer: {
            zIndex: -1,
            flexDirection: 'row',
        },
        statusIndicator: {
            borderColor: theme.sidebar,
            borderRadius: 8,
            borderWidth: 2,
            position: 'absolute',
            right: -4,
            top: -3,
            height: 12,
            width: 12,
            zIndex: 10,
        },
        navigationTabBarStatusIndicator: {
            borderColor: theme.sidebar,
            borderRadius: 8,
            borderWidth: 2,
            position: 'absolute',
            right: -2,
            top: -3,
            height: 12,
            width: 12,
            zIndex: 10,
        },
        modalStackNavigatorContainer: {
            height: '100%',
            right: 0,
            position: Platform.OS === 'web' ? 'fixed' : 'absolute',
        },
        animatedRHPNavigatorContainer: {
            height: '100%',
            right: 0,
            position: 'absolute',
            overflow: 'hidden',
        },
        twoFactorAuthCodesBox: {
            alignItems: 'center',
            justifyContent: 'center',
            backgroundColor: theme.highlightBG,
            paddingVertical: 28,
            borderRadius: 16,
            marginTop: 32,
        },
        anonymousRoomFooter: {
            padding: 20,
            backgroundColor: theme.cardBG,
            borderRadius: variables.componentBorderRadiusLarge,
            overflow: 'hidden',
        },
        dropzoneArea: {
            position: 'absolute',
            top: 0,
            left: 0,
            right: 0,
            bottom: 0,
            width: '100%',
            height: '100%',
        },
        easeInOpacityTransition: {
            transition: 'opacity 0.2s ease-in',
        },
        overscrollSpacerPosition: {
            position: 'absolute',
            left: 0,
            right: 0,
        },
        emptyStateHeader: {
            borderTopLeftRadius: variables.componentBorderRadiusLarge,
            borderTopRightRadius: variables.componentBorderRadiusLarge,
            minHeight: 200,
        },
        sidePanelOverlay: {
            ...positioning.pFixed,
            top: 0,
            bottom: 0,
            left: 0,
            right: -variables.sideBarWidth,
            backgroundColor: theme.overlay,
        },
        sidePanelContent: {
            position: Platform.OS === 'web' ? 'fixed' : 'absolute',
            top: 0,
            bottom: 0,
            right: 0,
            height: '100%',
            backgroundColor: theme.modalBackground,
            borderLeftColor: theme.border,
        },
        searchBarMargin: {
            marginHorizontal: 20,
            marginBottom: 20,
        },
    }) satisfies StaticStyles;

const dynamicStyles = (theme: ThemeColors) =>
    ({
        topLevelNavigationTabBar: (shouldDisplayTopLevelNavigationTabBar: boolean, shouldUseNarrowLayout: boolean, bottomSafeAreaOffset: number) => ({
            // We have to use position fixed to make sure web on safari displays the bottom tab bar correctly.
            // On natives we can use absolute positioning.
            position: Platform.OS === 'web' ? 'fixed' : 'absolute',
            opacity: shouldDisplayTopLevelNavigationTabBar ? 1 : 0,
            pointerEvents: shouldDisplayTopLevelNavigationTabBar ? 'auto' : 'none',
            width: shouldUseNarrowLayout ? '100%' : variables.sideBarWithLHBWidth,
            paddingBottom: bottomSafeAreaOffset,
        }),

        getSplitListItemAmountStyle: (inputMarginLeft: number, amountWidth: number) => ({
            marginLeft: inputMarginLeft,
            width: amountWidth,
            marginRight: 4,
        }),

        uploadFileViewBorderWidth: (isSmallScreenWidth: boolean) =>
            ({
                borderWidth: isSmallScreenWidth ? 0 : 2,
            }) satisfies ViewStyle,

        chooseFilesView: (isSmallScreenWidth: boolean) =>
            ({
                ...getReceiptDropZoneViewStyle(theme, variables.chooseFilesViewMargin, 20),
                borderWidth: isSmallScreenWidth ? 0 : 2,
            }) satisfies ViewStyle,

        autoGrowHeightInputContainer: (textInputHeight: number, minHeight: number, maxHeight: number) =>
            ({
                height: lodashClamp(textInputHeight, minHeight, maxHeight),
                minHeight,
            }) satisfies ViewStyle,

        autoGrowHeightHiddenInput: (maxWidth: number, maxHeight?: number) =>
            ({
                maxWidth,
                maxHeight: maxHeight && maxHeight + 1,
                overflow: 'hidden',
            }) satisfies TextStyle,

        textInputLabelTransformation: (translateY: SharedValue<number>, scale: SharedValue<number>, isForTextComponent?: boolean) => {
            'worklet';

            if (isForTextComponent) {
                return {
                    fontSize: interpolate(scale.get(), [0, ACTIVE_LABEL_SCALE], [0, variables.fontSizeLabel]),
                } satisfies TextStyle;
            }

            return {
                transform: [{translateY: translateY.get()}],
                fontSize: interpolate(scale.get(), [0, ACTIVE_LABEL_SCALE], [0, variables.fontSizeLabel]),
            } satisfies TextStyle;
        },

        statusIndicatorColor: (backgroundColor: string = theme.danger) =>
            ({
                backgroundColor,
            }) satisfies ViewStyle,

        RHPNavigatorContainer: (isSmallScreenWidth: boolean) =>
            ({
                ...modalNavigatorContainer(isSmallScreenWidth),
            }) satisfies ViewStyle,

        modalStackNavigatorContainerWidth: (isSmallScreenWidth: boolean) =>
            ({
                width: isSmallScreenWidth ? '100%' : variables.sideBarWidth,
            }) satisfies ViewStyle,

        animatedRHPNavigatorContainerWidth: (shouldUseNarrowLayout: boolean, expandedRHPProgress: Animated.Value) =>
            ({
                width: shouldUseNarrowLayout ? '100%' : Animated.add(variables.sideBarWidth, Animated.multiply(expandedRHPProgress, receiptPaneRHPWidth)),
            }) satisfies ViewStyle,

        OnboardingNavigatorInnerView: (shouldUseNarrowLayout: boolean) =>
            ({
                width: shouldUseNarrowLayout ? variables.onboardingModalWidth : '100%',
                height: shouldUseNarrowLayout ? 732 : '100%',
                borderRadius: shouldUseNarrowLayout ? 16 : 0,
            }) satisfies ViewStyle,

        createMenuPositionSidebar: (windowHeight: number) =>
            ({
                horizontal: 16,
                // Menu should be displayed 8px above the floating action button.
                // To achieve that sidebar must be moved by: distance from the bottom of the sidebar to the fab (16px) + fab height on a wide layout (variables.componentSizeNormal) + distance above the fab (8px)
                vertical: windowHeight - 16 - variables.componentSizeNormal - 8,
            }) satisfies AnchorPosition,

        createMenuPositionSearchBar: (windowHeight: number) =>
            ({
                horizontal: 18,
                // Menu should be displayed 12px above the floating action button.
                // To achieve that sidebar must be moved by: distance from the bottom of the sidebar to the fab (variables.fabBottom) + fab height on a wide layout (variables.componentSizeNormal) + distance above the fab (12px)
                vertical: windowHeight - (variables.fabBottom + variables.componentSizeNormal + 12),
            }) satisfies AnchorPosition,

        createAccountMenuPositionProfile: () =>
            ({
                horizontal: 18,
                ...getPopOverVerticalOffset(202 + 40),
            }) satisfies AnchorPosition,

        createMenuPositionReportActionCompose: (shouldUseNarrowLayout: boolean, windowHeight: number, windowWidth: number) =>
            ({
                // On a narrow layout the menu is displayed in ReportScreen in RHP, so it must be moved from the right side of the screen
                horizontal: (shouldUseNarrowLayout ? windowWidth - variables.sideBarWithLHBWidth : variables.sideBarWithLHBWidth + variables.navigationTabBarSize) + 18,
                vertical: windowHeight - CONST.MENU_POSITION_REPORT_ACTION_COMPOSE_BOTTOM,
            }) satisfies AnchorPosition,

        overlayStyles: ({
            progress,
            hasMarginRight = false,
            hasMarginLeft = false,
            sidePanelTranslateX,
        }: {
            progress: OverlayStylesParams;
            hasMarginRight?: boolean;
            hasMarginLeft?: boolean;
            sidePanelTranslateX?: RefObject<Animated.Value>;
        }) =>
            ({
                // We need to stretch the overlay to cover the sidebar and the translate animation distance.
                left: hasMarginLeft ? receiptPaneRHPWidth : -2 * variables.sideBarWidth,
                right: hasMarginRight ? Animated.add(variables.sideBarWidth, sidePanelTranslateX ? Animated.subtract(variables.sideBarWidth, sidePanelTranslateX.current) : 0) : 0,
                opacity: progress.interpolate({
                    inputRange: [0, 1],
                    outputRange: [0, variables.overlayOpacity],
                    extrapolate: 'clamp',
                }),
            }) satisfies ViewStyle,

        getPDFPasswordFormStyle: (isSmallScreenWidth: boolean) =>
            ({
                width: isSmallScreenWidth ? '100%' : 350,
                flexBasis: isSmallScreenWidth ? '100%' : 350,
                flexGrow: 0,
                alignSelf: 'flex-start',
            }) satisfies ViewStyle,

        centeredModalStyles: (isSmallScreenWidth: boolean, isFullScreenWhenSmall: boolean) =>
            ({
                borderWidth: isSmallScreenWidth && !isFullScreenWhenSmall ? 1 : 0,
                marginHorizontal: isSmallScreenWidth ? 0 : 20,
            }) satisfies ViewStyle,

        twoFactorAuthCodesBoxPadding: ({isExtraSmallScreenWidth, isSmallScreenWidth}: TwoFactorAuthCodesBoxParams) => {
            let paddingHorizontal = spacing.ph9;

            if (isSmallScreenWidth) {
                paddingHorizontal = spacing.ph4;
            }

            if (isExtraSmallScreenWidth) {
                paddingHorizontal = spacing.ph2;
            }

            return {
                ...paddingHorizontal,
            } satisfies ViewStyle;
        },

        anonymousRoomFooterFlexDirection: (isSmallSizeLayout: boolean) =>
            ({
                flexDirection: isSmallSizeLayout ? 'column' : 'row',
                ...(!isSmallSizeLayout && {
                    alignItems: 'center',
                    justifyContent: 'space-between',
                }),
            }) satisfies ViewStyle & TextStyle,
        anonymousRoomFooterWordmarkAndLogoContainer: (isSmallSizeLayout: boolean) =>
            ({
                ...(isSmallSizeLayout && {
                    justifyContent: 'space-between',
                    marginTop: 16,
                }),
            }) satisfies ViewStyle,

        workspaceUpgradeIntroBox: ({isExtraSmallScreenWidth}: WorkspaceUpgradeIntroBoxParams): ViewStyle => {
            let paddingHorizontal = spacing.ph5;
            let paddingVertical = spacing.pv5;

            if (isExtraSmallScreenWidth) {
                paddingHorizontal = spacing.ph2;
                paddingVertical = spacing.pv2;
            }

            return {
                ...paddingVertical,
                ...paddingHorizontal,
            } satisfies ViewStyle;
        },

        rootNavigatorContainerStyles: (isSmallScreenWidth: boolean) =>
            ({marginLeft: isSmallScreenWidth ? 0 : variables.sideBarWithLHBWidth + variables.navigationTabBarSize, flex: 1}) satisfies ViewStyle,

        RHPNavigatorContainerNavigatorContainerStyles: (isSmallScreenWidth: boolean) => ({marginLeft: isSmallScreenWidth ? 0 : variables.sideBarWidth, flex: 1}) satisfies ViewStyle,

        growlNotificationTranslateY: (translateY: SharedValue<number>) => {
            'worklet';

            return {
                transform: [{translateY: translateY.get()}],
            };
        },

        activeDropzoneDashedBorder: (borderColor: string, isActive: boolean) => {
            const browser = getBrowser();
            const isSafariOrChromeBrowser = getPlatform() === CONST.PLATFORM.WEB && (browser === CONST.BROWSER.SAFARI || browser === CONST.BROWSER.CHROME);

            return {
                opacity: isActive ? 1 : 0,
                ...(isSafariOrChromeBrowser && {
                    backgroundImage: `url("data:image/svg+xml,%3csvg width='100%25' height='100%25' xmlns='http://www.w3.org/2000/svg'%3e%3crect x='1' y='1' width='calc(100%25 - 3px)' height='calc(100%25 - 3px)' fill='none' stroke='${encodeURIComponent(borderColor)}' stroke-width='2' stroke-dasharray='8' stroke-dashoffset='4 8' stroke-linecap='round' rx='8' ry='8' /%3e%3c/svg%3e")`,
                    backgroundSize: '100% 100%',
                    backgroundRepeat: 'no-repeat',
                }),
                // fallback for the desktop and other browsers that this svg doesn't work with
                ...(!isSafariOrChromeBrowser && {
                    borderWidth: 2,
                    borderStyle: 'dashed',
                    borderColor,
                    borderRadius: variables.componentBorderRadiusNormal,
                }),
            };
        },

        attachmentDropOverlay: (isActive?: boolean) => ({
            backgroundColor: isActive ? theme.attachmentDropUIBGActive : theme.attachmentDropUIBG,
            transition: 'background-color 0.2s ease-in',
        }),

        receiptDropOverlay: (isActive?: boolean) => ({
            backgroundColor: isActive ? theme.receiptDropUIBGActive : theme.receiptDropUIBG,
            transition: 'background-color 0.2s ease-in',
        }),

        fileUploadImageWrapper: (fileTopPosition: number) =>
            ({
                top: fileTopPosition,
            }) satisfies ViewStyle,

        tabText: (isSelected: boolean, hasIcon = false) =>
            ({
                marginLeft: hasIcon ? 8 : 0,
                ...FontUtils.fontFamily.platform.EXP_NEUE_BOLD,
                color: isSelected ? theme.text : theme.textSupporting,
                lineHeight: variables.lineHeightLarge,
                fontSize: variables.fontSizeLabel,
            }) satisfies TextStyle,

        tabBackground: (hovered: boolean, isFocused: boolean, background: string | Animated.AnimatedInterpolation<string>) => ({
            backgroundColor: hovered && !isFocused ? theme.highlightBG : (background as string),
        }),

        tabOpacity: (
            hovered: boolean,
            isFocused: boolean,
            activeOpacityValue: number | Animated.AnimatedInterpolation<number>,
            inactiveOpacityValue: number | Animated.AnimatedInterpolation<number>,
        ) => ({
            opacity: hovered && !isFocused ? inactiveOpacityValue : activeOpacityValue,
        }),

        overscrollSpacer: (backgroundColor: string, height: number) =>
            ({
                backgroundColor,
                height,
                top: -height,
            }) satisfies ViewStyle,

        justSignedInModalAnimation: (is2FARequired: boolean) => ({
            height: is2FARequired ? variables.modalTopIconHeight : variables.modalTopBigIconHeight,
        }),

        screenWrapperContainerMinHeight: (minHeight: number | undefined) => ({
            minHeight,
        }),

        aspectRatioLottie: (animation: DotLottieAnimation) => ({aspectRatio: animation.w / animation.h}),

        colorSchemeStyle: (colorScheme: ColorScheme) => ({colorScheme}),

        emptyStateHeaderPosition: (isIllustration: boolean) => ({
            alignItems: isIllustration ? 'center' : undefined,
            justifyContent: isIllustration ? 'center' : undefined,
        }),

        emojiHeaderContainerWidth: (isSmallScreenWidth: boolean, windowWidth: number) =>
            ({
                width: isSmallScreenWidth ? windowWidth - 32 : CONST.EMOJI_PICKER_SIZE.WIDTH - 32,
            }) satisfies ViewStyle,

        sidePanelOverlayOpacity: (isOverlayVisible: boolean) => ({
            opacity: isOverlayVisible ? 0 : variables.overlayOpacity,
        }),
        sidePanelContentWidth: (shouldUseNarrowLayout: boolean): ViewStyle => ({
            width: shouldUseNarrowLayout ? '100%' : variables.sideBarWidth,
        }),
        sidePanelContentBorderWidth: (isExtraLargeScreenWidth: boolean): ViewStyle => ({
            borderLeftWidth: isExtraLargeScreenWidth ? 1 : 0,
        }),

        searchBarWidth: (shouldUseNarrowLayout: boolean) => ({
            maxWidth: shouldUseNarrowLayout ? '100%' : 300,
        }),

        getSelectionListPopoverHeight: (itemCount: number, windowHeight: number, isSearchable: boolean) => {
            const SEARCHBAR_HEIGHT = isSearchable ? 52 : 0;
            const SEARCHBAR_PADDING = isSearchable ? 12 : 0;
            const PADDING = 32;
            const GAP = 8;
            const BUTTON_HEIGHT = 40;
            const ESTIMATED_LIST_HEIGHT = itemCount * variables.optionRowHeightCompact + SEARCHBAR_HEIGHT + SEARCHBAR_PADDING;
            const MAX_HEIGHT = CONST.POPOVER_DROPDOWN_MAX_HEIGHT - (PADDING + GAP + BUTTON_HEIGHT);

            // Native platforms don't support maxHeight in the way thats expected, so lets manually set the height to either
            // the listHeight, the max height of the popover, or 90% of the window height, such that we never overflow the screen
            // and never expand over the max height
            const height = Math.min(ESTIMATED_LIST_HEIGHT, MAX_HEIGHT, windowHeight * 0.9);

            return {height};
        },

        getUserSelectionListPopoverHeight: (itemCount: number, windowHeight: number, shouldUseNarrowLayout: boolean) => {
            const BUTTON_HEIGHT = 40;
            const SEARCHBAR_HEIGHT = 50;
            const SEARCHBAR_MARGIN = 14;
            const PADDING = 44 - (shouldUseNarrowLayout ? 32 : 0);
            const ESTIMATED_LIST_HEIGHT = itemCount * variables.optionRowHeightCompact + SEARCHBAR_HEIGHT + SEARCHBAR_MARGIN + BUTTON_HEIGHT + PADDING;

            // Native platforms don't support maxHeight in the way thats expected, so lets manually set the height to either
            // the listHeight, the max height of the popover, or 90% of the window height, such that we never overflow the screen
            // and never expand over the max height
            const height = Math.min(ESTIMATED_LIST_HEIGHT, CONST.POPOVER_DROPDOWN_MAX_HEIGHT, windowHeight * 0.9);
            const width = shouldUseNarrowLayout ? sizing.w100 : {width: CONST.POPOVER_DROPDOWN_WIDTH};

            return {height, ...width};
        },

        testDriveModalContainer: (shouldUseNarrowLayout: boolean) => ({
            // On small/medium screens, we need to remove the top padding
            paddingTop: 0,
            // On larger screens, we need to prevent the modal from becoming too big
            maxWidth: shouldUseNarrowLayout ? undefined : 500,
        }),

        getMoneyRequestViewImage: (showBorderless: boolean) => ({
            ...spacing.mh5,
            overflow: 'hidden',
            borderWidth: showBorderless ? 0 : 1,
            borderColor: theme.border,
            borderRadius: variables.componentBorderRadiusLarge,
            height: 180,
            maxWidth: '100%',
        }),

        getTestToolsNavigatorOuterView: (shouldUseNarrowLayout: boolean) => ({
            justifyContent: shouldUseNarrowLayout ? 'flex-end' : 'center',
        }),

        getTestToolsNavigatorInnerView: (shouldUseNarrowLayout: boolean, isAuthenticated: boolean) => {
            const borderBottomRadius = shouldUseNarrowLayout ? 0 : variables.componentBorderRadiusLarge;
            // Use fixed height values based on the actual content height after the removal of the
            // "Use profiling" and "Client side logging" menu items.
            // - ~654px when authenticated
            // - ~400px when unauthenticated
            // For narrow layouts, we keep using percentages because fixed heights like 654px can overflow on mWeb Safari.
            const defaultHeight = shouldUseNarrowLayout ? '78%' : 654;
            const height = isAuthenticated ? defaultHeight : 400;

            return {
                width: shouldUseNarrowLayout ? '100%' : '91%',
                height,
                borderRadius: variables.componentBorderRadiusLarge,
                borderBottomRightRadius: borderBottomRadius,
                borderBottomLeftRadius: borderBottomRadius,
                overflow: 'hidden',
            };
        },
    }) satisfies DynamicStyles;

// Styles that cannot be wrapped in StyleSheet.create because they eg. must be passed to 3rd party libraries as JS objects
const plainStyles = (theme: ThemeColors) =>
    ({
        webViewStyles: webViewStyles(theme),
        textInputDesktop: addOutlineWidth(theme, {}, 0),
        noOutline: addOutlineWidth(theme, {}, 0),
        picker: (disabled = false, backgroundColor: string = theme.appBG) =>
            ({
                iconContainer: {
                    top: Math.round(variables.inputHeight * 0.5) - 11,
                    right: 0,
                    ...pointerEventsNone,
                },

                inputWeb: {
                    appearance: 'none',
                    ...(disabled ? cursor.cursorDisabled : cursor.cursorPointer),
                    ...picker(theme),
                    backgroundColor,
                },

                inputIOS: {
                    ...picker(theme),
                },
                done: {
                    color: theme.text,
                },
                doneDepressed: {
                    // Extracted from react-native-picker-select, src/styles.js
                    fontSize: 17,
                },
                modalViewMiddle: {
                    backgroundColor: theme.border,
                    borderTopWidth: 0,
                },
                modalViewBottom: {
                    backgroundColor: theme.highlightBG,
                },

                inputAndroid: {
                    ...picker(theme),
                },
            }) satisfies CustomPickerStyle,

        pickerSmall: (disabled = false, backgroundColor: string = theme.highlightBG) =>
            ({
                inputIOS: {
                    ...FontUtils.fontFamily.platform.EXP_NEUE,
                    fontSize: variables.fontSizeSmall,
                    paddingLeft: 0,
                    paddingRight: 17,
                    paddingTop: 6,
                    paddingBottom: 6,
                    borderWidth: 0,
                    color: theme.text,
                    height: 26,
                    opacity: 1,
                    backgroundColor: 'transparent',
                },
                done: {
                    color: theme.text,
                },
                doneDepressed: {
                    // Extracted from react-native-picker-select, src/styles.js
                    fontSize: 17,
                },
                modalViewMiddle: {
                    position: 'relative',
                    backgroundColor: theme.border,
                    borderTopWidth: 0,
                },
                modalViewBottom: {
                    backgroundColor: theme.highlightBG,
                },
                inputWeb: {
                    ...FontUtils.fontFamily.platform.EXP_NEUE,
                    fontSize: variables.fontSizeSmall,
                    paddingLeft: 0,
                    paddingRight: 17,
                    paddingTop: 6,
                    paddingBottom: 6,
                    borderWidth: 0,
                    color: theme.text,
                    appearance: 'none',
                    height: 26,
                    opacity: 1,
                    backgroundColor,
                    ...(disabled ? cursor.cursorDisabled : cursor.cursorPointer),
                },
                inputAndroid: {
                    ...FontUtils.fontFamily.platform.EXP_NEUE,
                    fontSize: variables.fontSizeSmall,
                    paddingLeft: 0,
                    paddingRight: 17,
                    paddingTop: 6,
                    paddingBottom: 6,
                    borderWidth: 0,
                    color: theme.text,
                    height: 26,
                    opacity: 1,
                    backgroundColor: 'transparent',
                },
                iconContainer: {
                    top: 7,
                    ...pointerEventsNone,
                },
                icon: {
                    width: variables.iconSizeExtraSmall,
                    height: variables.iconSizeExtraSmall,
                },
                chevronContainer: {
                    pointerEvents: 'none',
                    opacity: 0,
                },
            }) satisfies CustomPickerStyle,
        mapDirection: {
            lineColor: theme.success,
            lineWidth: 7,
        },

        mapDirectionLayer: {
            layout: {'line-join': 'round', 'line-cap': 'round'},
            paint: {'line-color': theme.success, 'line-width': 7},
        },
    }) satisfies Styles;

const styles = (theme: ThemeColors) =>
    ({
        ...staticStyles(theme),
        ...dynamicStyles(theme),
        ...plainStyles(theme),
    }) satisfies Styles;

type ThemeStyles = ReturnType<typeof styles>;

const defaultStyles = styles(defaultTheme);

export default styles;
export {defaultStyles};
export type {ThemeStyles, StatusBarStyle, ColorScheme, AnchorPosition, AnchorDimensions, OverlayStylesParams};<|MERGE_RESOLUTION|>--- conflicted
+++ resolved
@@ -5208,10 +5208,6 @@
         },
 
         avatarSelectorWrapper: {
-<<<<<<< HEAD
-            margin: 1,
-=======
->>>>>>> 589bfcfe
             borderRadius: 50,
             padding: 4,
             borderWidth: 2,
@@ -5226,7 +5222,7 @@
         avatarSelectorListContainer: {
             flexDirection: 'row',
             flexWrap: 'wrap',
-            gap: 2,
+            gap: 0,
         },
 
         avatarSelected: {borderColor: theme.success, borderWidth: 2},
