/* eslint-disable @typescript-eslint/naming-convention */
import type {LineLayerStyleProps} from '@rnmapbox/maps/src/utils/MapboxStyles';
import lodashClamp from 'lodash/clamp';
import type {LineLayer} from 'react-map-gl';
import type {AnimatableNumericValue, Animated, ImageStyle, TextStyle, ViewStyle} from 'react-native';
import {StyleSheet} from 'react-native';
import type {CustomAnimation} from 'react-native-animatable';
import type {PickerStyle} from 'react-native-picker-select';
import type {MixedStyleDeclaration, MixedStyleRecord} from 'react-native-render-html';
import type DotLottieAnimation from '@components/LottieAnimations/types';
import * as Browser from '@libs/Browser';
import CONST from '@src/CONST';
import {defaultTheme} from './theme';
import colors from './theme/colors';
import type {ThemeColors} from './theme/types';
import addOutlineWidth from './utils/addOutlineWidth';
import borders from './utils/borders';
import codeStyles from './utils/codeStyles';
import cursor from './utils/cursor';
import display from './utils/display';
import editedLabelStyles from './utils/editedLabelStyles';
import flex from './utils/flex';
import FontUtils from './utils/FontUtils';
import getPopOverVerticalOffset from './utils/getPopOverVerticalOffset';
import objectFit from './utils/objectFit';
import optionAlternateTextPlatformStyles from './utils/optionAlternateTextPlatformStyles';
import overflow from './utils/overflow';
import overflowXHidden from './utils/overflowXHidden';
import pointerEventsAuto from './utils/pointerEventsAuto';
import pointerEventsBoxNone from './utils/pointerEventsBoxNone';
import pointerEventsNone from './utils/pointerEventsNone';
import positioning from './utils/positioning';
import sizing from './utils/sizing';
import spacing from './utils/spacing';
import textDecorationLine from './utils/textDecorationLine';
import textUnderline from './utils/textUnderline';
import userSelect from './utils/userSelect';
import visibility from './utils/visibility';
import whiteSpace from './utils/whiteSpace';
import wordBreak from './utils/wordBreak';
import writingDirection from './utils/writingDirection';
import variables from './variables';

type ColorScheme = (typeof CONST.COLOR_SCHEME)[keyof typeof CONST.COLOR_SCHEME];
type StatusBarStyle = (typeof CONST.STATUS_BAR_STYLE)[keyof typeof CONST.STATUS_BAR_STYLE];

type AnchorPosition = {
    horizontal: number;
    vertical: number;
};

type WebViewStyle = {
    tagStyles: MixedStyleRecord;
    baseFontStyle: MixedStyleDeclaration;
};

type CustomPickerStyle = PickerStyle & {icon?: ViewStyle};

type OverlayStylesParams = {progress: Animated.AnimatedInterpolation<string | number>};

type TwoFactorAuthCodesBoxParams = {isExtraSmallScreenWidth: boolean; isSmallScreenWidth: boolean};

type Translation = 'perspective' | 'rotate' | 'rotateX' | 'rotateY' | 'rotateZ' | 'scale' | 'scaleX' | 'scaleY' | 'translateX' | 'translateY' | 'skewX' | 'skewY' | 'matrix';

type OfflineFeedbackStyle = Record<'deleted' | 'pending' | 'error' | 'container' | 'textContainer' | 'text' | 'errorDot', ViewStyle | TextStyle>;

type MapDirectionStyle = Pick<LineLayerStyleProps, 'lineColor' | 'lineWidth'>;

type MapDirectionLayerStyle = Pick<LineLayer, 'layout' | 'paint'>;

type Styles = Record<
    string,
    | ViewStyle
    | TextStyle
    | ImageStyle
    | WebViewStyle
    | OfflineFeedbackStyle
    | MapDirectionStyle
    | MapDirectionLayerStyle
    // eslint-disable-next-line @typescript-eslint/no-explicit-any
    | ((...args: any[]) => ViewStyle | TextStyle | ImageStyle | AnchorPosition | CustomAnimation | CustomPickerStyle)
>;

// touchCallout is an iOS safari only property that controls the display of the callout information when you touch and hold a target
const touchCalloutNone: Pick<ViewStyle, 'WebkitTouchCallout'> = Browser.isMobileSafari() ? {WebkitTouchCallout: 'none'} : {};
// to prevent vertical text offset in Safari for badges, new lineHeight values have been added
const lineHeightBadge: Pick<ViewStyle, 'lineHeight'> = Browser.isSafari() ? {lineHeight: variables.lineHeightXSmall} : {lineHeight: variables.lineHeightNormal};

const picker = (theme: ThemeColors) =>
    ({
        backgroundColor: theme.transparent,
        color: theme.text,
        fontFamily: FontUtils.fontFamily.platform.EXP_NEUE,
        fontSize: variables.fontSizeNormal,
        lineHeight: variables.fontSizeNormalHeight,
        paddingBottom: 8,
        paddingTop: 23,
        paddingLeft: 0,
        paddingRight: 25,
        height: variables.inputHeight,
        borderWidth: 0,
        textAlign: 'left',
    } satisfies TextStyle);

const link = (theme: ThemeColors) =>
    ({
        color: theme.link,
        textDecorationColor: theme.link,
        fontFamily: FontUtils.fontFamily.platform.EXP_NEUE,
    } satisfies ViewStyle & MixedStyleDeclaration);

const baseCodeTagStyles = (theme: ThemeColors) =>
    ({
        borderWidth: 1,
        borderRadius: 5,
        borderColor: theme.border,
        backgroundColor: theme.textBackground,
    } satisfies ViewStyle & MixedStyleDeclaration);

const headlineFont = {
    fontFamily: FontUtils.fontFamily.platform.EXP_NEW_KANSAS_MEDIUM,
    fontWeight: '500',
} satisfies TextStyle;

const modalNavigatorContainer = (isSmallScreenWidth: boolean) =>
    ({
        position: 'absolute',
        width: isSmallScreenWidth ? '100%' : variables.sideBarWidth,
        height: '100%',
    } satisfies ViewStyle);

const webViewStyles = (theme: ThemeColors) =>
    ({
        // As of react-native-render-html v6, don't declare distinct styles for
        // custom renderers, the API for custom renderers has changed. Declare the
        // styles in the below "tagStyles" instead. If you need to reuse those
        // styles from the renderer, just pass the "style" prop to the underlying
        // component.
        tagStyles: {
            em: {
                fontFamily: FontUtils.fontFamily.platform.EXP_NEUE,
                fontStyle: 'italic',
            },

            del: {
                textDecorationLine: 'line-through',
                textDecorationStyle: 'solid',
            },

            strong: {
                fontFamily: FontUtils.fontFamily.platform.EXP_NEUE,
                fontWeight: 'bold',
            },

            a: link(theme),

            ul: {
                maxWidth: '100%',
            },

            ol: {
                maxWidth: '100%',
            },

            li: {
                flexShrink: 1,
            },

            blockquote: {
                borderLeftColor: theme.border,
                borderLeftWidth: 4,
                paddingLeft: 12,
                marginTop: 4,
                marginBottom: 4,

                // Overwrite default HTML margin for blockquotes
                marginLeft: 0,
            },

            pre: {
                ...baseCodeTagStyles(theme),
                paddingTop: 12,
                paddingBottom: 12,
                paddingRight: 8,
                paddingLeft: 8,
                fontFamily: FontUtils.fontFamily.platform.MONOSPACE,
                marginTop: 0,
                marginBottom: 0,
            },

            code: {
                ...baseCodeTagStyles(theme),
                ...(codeStyles.codeTextStyle as MixedStyleDeclaration),
                paddingLeft: 5,
                paddingRight: 5,
                fontFamily: FontUtils.fontFamily.platform.MONOSPACE,
                // Font size is determined by getCodeFontSize function in `StyleUtils.js`
            },

            img: {
                borderColor: theme.border,
                borderRadius: variables.componentBorderRadiusNormal,
                borderWidth: 1,
                ...touchCalloutNone,
            },

            video: {
                minWidth: CONST.VIDEO_PLAYER.MIN_WIDTH,
                minHeight: CONST.VIDEO_PLAYER.MIN_HEIGHT,
                borderRadius: variables.componentBorderRadiusNormal,
                overflow: 'hidden',
                backgroundColor: theme.highlightBG,
                ...touchCalloutNone,
            },

            p: {
                marginTop: 0,
                marginBottom: 0,
            },
            h1: {
                fontSize: variables.fontSizeLarge,
                marginBottom: 8,
            },
        },

        baseFontStyle: {
            color: theme.text,
            fontSize: variables.fontSizeNormal,
            fontFamily: FontUtils.fontFamily.platform.EXP_NEUE,
            flex: 1,
            lineHeight: variables.fontSizeNormalHeight,
            ...writingDirection.ltr,
        },
    } satisfies WebViewStyle);

const styles = (theme: ThemeColors) =>
    ({
        // Add all of our utility and helper styles
        ...spacing,
        ...borders,
        ...sizing,
        ...flex,
        ...display,
        ...overflow,
        ...positioning,
        ...wordBreak,
        ...whiteSpace,
        ...writingDirection,
        ...cursor,
        ...userSelect,
        ...textUnderline,
        ...objectFit,
        ...textDecorationLine,
        editedLabelStyles,

        autoCompleteSuggestionsContainer: {
            backgroundColor: theme.appBG,
            borderRadius: 8,
            borderWidth: 1,
            borderColor: theme.border,
            justifyContent: 'center',
            boxShadow: variables.popoverMenuShadow,
            position: 'absolute',
            left: 0,
            right: 0,
            paddingVertical: CONST.AUTO_COMPLETE_SUGGESTER.SUGGESTER_INNER_PADDING,
        },

        autoCompleteSuggestionContainer: {
            flexDirection: 'row',
            alignItems: 'center',
        },

        rtlTextRenderForSafari: {
            textAlign: 'left',
            ...writingDirection.ltr,
        },

        emojiSuggestionsEmoji: {
            fontSize: variables.fontSizeMedium,
            width: 51,
            textAlign: 'center',
        },
        emojiSuggestionsText: {
            fontSize: variables.fontSizeMedium,
            flex: 1,
            ...wordBreak.breakWord,
            ...spacing.pr4,
        },

        mentionSuggestionsAvatarContainer: {
            width: 24,
            height: 24,
            alignItems: 'center',
            justifyContent: 'center',
        },

        mentionSuggestionsText: {
            fontSize: variables.fontSizeMedium,
            ...spacing.ml2,
        },

        mentionSuggestionsDisplayName: {
            fontFamily: FontUtils.fontFamily.platform.EXP_NEUE_BOLD,
            fontWeight: FontUtils.fontWeight.bold,
        },

        textSupporting: {
            color: theme.textSupporting,
        },

        webViewStyles: webViewStyles(theme),

        link: link(theme),

        linkMuted: {
            color: theme.textSupporting,
            textDecorationColor: theme.textSupporting,
            fontFamily: FontUtils.fontFamily.platform.EXP_NEUE,
        },

        linkMutedHovered: {
            color: theme.textMutedReversed,
        },

        highlightBG: {
            backgroundColor: theme.highlightBG,
        },

        appBG: {
            backgroundColor: theme.appBG,
        },

        h4: {
            fontFamily: FontUtils.fontFamily.platform.EXP_NEUE_BOLD,
            fontSize: variables.fontSizeLabel,
            fontWeight: FontUtils.fontWeight.bold,
        },

        textAlignCenter: {
            textAlign: 'center',
        },

        textAlignRight: {
            textAlign: 'right',
        },

        textAlignLeft: {
            textAlign: 'left',
        },

        verticalAlignTop: {
            verticalAlign: 'top',
        },

        label: {
            fontSize: variables.fontSizeLabel,
            lineHeight: variables.lineHeightLarge,
        },

        textLabel: {
            color: theme.text,
            fontSize: variables.fontSizeLabel,
            lineHeight: variables.lineHeightLarge,
        },

        mutedTextLabel: {
            color: theme.textSupporting,
            fontSize: variables.fontSizeLabel,
            lineHeight: variables.lineHeightLarge,
        },

        textMicro: {
            fontFamily: FontUtils.fontFamily.platform.EXP_NEUE,
            fontSize: variables.fontSizeSmall,
            lineHeight: variables.lineHeightSmall,
        },

        textMicroBold: {
            color: theme.text,
            fontWeight: FontUtils.fontWeight.bold,
            fontFamily: FontUtils.fontFamily.platform.EXP_NEUE_BOLD,
            fontSize: variables.fontSizeSmall,
            lineHeight: variables.lineHeightSmall,
        },

        textMicroSupporting: {
            color: theme.textSupporting,
            fontFamily: FontUtils.fontFamily.platform.EXP_NEUE,
            fontSize: variables.fontSizeSmall,
            lineHeight: variables.lineHeightSmall,
        },

        textExtraSmallSupporting: {
            color: theme.textSupporting,
            fontFamily: FontUtils.fontFamily.platform.EXP_NEUE,
            fontSize: variables.fontSizeExtraSmall,
        },

        textNormal: {
            fontSize: variables.fontSizeNormal,
        },

        textLarge: {
            fontSize: variables.fontSizeLarge,
        },

        textXXLarge: {
            fontSize: variables.fontSizeXXLarge,
        },

        textXXXLarge: {
            fontSize: variables.fontSizeXXXLarge,
        },

        textHero: {
            fontSize: variables.fontSizeHero,
            fontFamily: FontUtils.fontFamily.platform.EXP_NEW_KANSAS_MEDIUM,
            lineHeight: variables.lineHeightHero,
        },

        textStrong: {
            fontFamily: FontUtils.fontFamily.platform.EXP_NEUE_BOLD,
            fontWeight: FontUtils.fontWeight.bold,
        },

        fontWeightNormal: {
            fontWeight: FontUtils.fontWeight.normal,
        },

        textHeadline: {
            ...headlineFont,
            ...whiteSpace.preWrap,
            color: theme.heading,
            fontSize: variables.fontSizeXLarge,
            lineHeight: variables.lineHeightXXXLarge,
        },

        textHeadlineH1: {
            ...headlineFont,
            ...whiteSpace.preWrap,
            color: theme.heading,
            fontSize: variables.fontSizeh1,
            lineHeight: variables.lineHeightSizeh1,
        },

        textWhite: {
            color: theme.textLight,
        },

        textBlue: {
            color: theme.link,
        },

        textVersion: {
            color: theme.iconColorfulBackground,
            fontSize: variables.fontSizeNormal,
            lineHeight: variables.lineHeightNormal,
            fontFamily: FontUtils.fontFamily.platform.MONOSPACE,
            textAlign: 'center',
        },

        textNoWrap: {
            ...whiteSpace.noWrap,
        },

        colorReversed: {
            color: theme.textReversed,
        },

        colorMutedReversed: {
            color: theme.textMutedReversed,
        },

        colorMuted: {
            color: theme.textSupporting,
        },

        bgTransparent: {
            backgroundColor: 'transparent',
        },

        bgDark: {
            backgroundColor: theme.inverse,
        },

        opacity0: {
            opacity: 0,
        },

        opacity1: {
            opacity: 1,
        },

        textDanger: {
            color: theme.danger,
        },

        borderRadiusNormal: {
            borderRadius: variables.buttonBorderRadius,
        },

        bottomTabBarContainer: {
            flexDirection: 'row',
            height: variables.bottomTabHeight,
            borderTopWidth: 1,
            borderTopColor: theme.border,
            backgroundColor: theme.appBG,
        },

        bottomTabBarItem: {
            height: '100%',
            display: 'flex',
            justifyContent: 'center',
            alignItems: 'center',
        },

        button: {
            backgroundColor: theme.buttonDefaultBG,
            borderRadius: variables.buttonBorderRadius,
            minHeight: variables.componentSizeLarge,
            justifyContent: 'center',
            alignItems: 'center',
            ...spacing.ph3,
            ...spacing.pv0,
        },

        buttonContainer: {
            padding: 1,
            borderRadius: variables.buttonBorderRadius,
        },

        buttonText: {
            color: theme.text,
            fontFamily: FontUtils.fontFamily.platform.EXP_NEUE_BOLD,
            fontSize: variables.fontSizeNormal,
            fontWeight: FontUtils.fontWeight.bold,
            textAlign: 'center',
            flexShrink: 1,

            // It is needed to unset the Lineheight. We don't need it for buttons as button always contains single line of text.
            // It allows to vertically center the text.
            lineHeight: undefined,

            // Add 1px to the Button text to give optical vertical alignment.
            paddingBottom: 1,
        },

        testRowContainer: {
            ...flex.flexRow,
            ...flex.justifyContentBetween,
            ...flex.alignItemsCenter,
            ...sizing.mnw120,
            height: 64,
        },

        buttonSmall: {
            borderRadius: variables.buttonBorderRadius,
            minHeight: variables.componentSizeSmall,
            paddingHorizontal: 14,
            backgroundColor: theme.buttonDefaultBG,
        },

        buttonMedium: {
            borderRadius: variables.buttonBorderRadius,
            minHeight: variables.componentSizeNormal,
            paddingRight: 16,
            paddingLeft: 16,
            backgroundColor: theme.buttonDefaultBG,
        },

        buttonLarge: {
            borderRadius: variables.buttonBorderRadius,
            minHeight: variables.componentSizeLarge,
            paddingRight: 10,
            paddingLeft: 10,
            backgroundColor: theme.buttonDefaultBG,
        },

        buttonSmallText: {
            fontSize: variables.fontSizeSmall,
            fontFamily: FontUtils.fontFamily.platform.EXP_NEUE_BOLD,
            fontWeight: FontUtils.fontWeight.bold,
            textAlign: 'center',
        },

        buttonMediumText: {
            fontSize: variables.fontSizeLabel,
            fontFamily: FontUtils.fontFamily.platform.EXP_NEUE_BOLD,
            fontWeight: FontUtils.fontWeight.bold,
            textAlign: 'center',
        },

        buttonLargeText: {
            fontSize: variables.fontSizeNormal,
            fontFamily: FontUtils.fontFamily.platform.EXP_NEUE_BOLD,
            fontWeight: FontUtils.fontWeight.bold,
            textAlign: 'center',
        },

        buttonDefaultHovered: {
            backgroundColor: theme.buttonHoveredBG,
            borderWidth: 0,
        },

        buttonSuccess: {
            backgroundColor: theme.success,
            borderWidth: 0,
        },

        buttonOpacityDisabled: {
            opacity: 0.5,
        },

        buttonSuccessHovered: {
            backgroundColor: theme.successHover,
            borderWidth: 0,
        },

        buttonDanger: {
            backgroundColor: theme.danger,
            borderWidth: 0,
        },

        buttonDangerHovered: {
            backgroundColor: theme.dangerHover,
            borderWidth: 0,
        },

        buttonDisabled: {
            backgroundColor: theme.buttonDefaultBG,
            borderWidth: 0,
        },

        buttonDivider: {
            height: variables.dropDownButtonDividerHeight,
            borderWidth: 0.7,
            borderColor: theme.textLight,
        },

        noBorderRadius: {
            borderRadius: 0,
        },

        noRightBorderRadius: {
            borderTopRightRadius: 0,
            borderBottomRightRadius: 0,
        },

        noLeftBorderRadius: {
            borderTopLeftRadius: 0,
            borderBottomLeftRadius: 0,
        },

        buttonCTA: {
            ...spacing.mh4,
        },

        buttonCTAIcon: {
            marginRight: 22,
            marginLeft: 8,
            // Align vertically with the Button text
            paddingBottom: 1,
            paddingTop: 1,
        },

        buttonConfirm: {
            margin: 20,
        },

        attachmentButtonBigScreen: {
            minWidth: 300,
            alignSelf: 'center',
        },

        buttonConfirmText: {
            paddingLeft: 20,
            paddingRight: 20,
        },

        buttonSuccessText: {
            color: theme.textLight,
        },

        buttonDangerText: {
            color: theme.textLight,
        },

        hoveredComponentBG: {
            backgroundColor: theme.hoverComponentBG,
        },

        activeComponentBG: {
            backgroundColor: theme.activeComponentBG,
        },

        touchableButtonImage: {
            alignItems: 'center',
            height: variables.componentSizeNormal,
            justifyContent: 'center',
            width: variables.componentSizeNormal,
        },

        visuallyHidden: {
            ...visibility.hidden,
            overflow: 'hidden',
            width: 0,
            height: 0,
        },

        visibilityHidden: {
            ...visibility.hidden,
        },

        loadingVBAAnimation: {
            width: 140,
            height: 140,
        },

        loadingVBAAnimationWeb: {
            width: 140,
            height: 140,
        },

        pickerSmall: (backgroundColor = theme.highlightBG) =>
            ({
                inputIOS: {
                    fontFamily: FontUtils.fontFamily.platform.EXP_NEUE,
                    fontSize: variables.fontSizeSmall,
                    paddingLeft: 0,
                    paddingRight: 17,
                    paddingTop: 6,
                    paddingBottom: 6,
                    borderWidth: 0,
                    color: theme.text,
                    height: 26,
                    opacity: 1,
                    backgroundColor: 'transparent',
                },
                done: {
                    color: theme.text,
                },
                doneDepressed: {
                    // Extracted from react-native-picker-select, src/styles.js
                    fontSize: 17,
                },
                modalViewMiddle: {
                    backgroundColor: theme.border,
                    borderTopWidth: 0,
                },
                modalViewBottom: {
                    backgroundColor: theme.highlightBG,
                },
                inputWeb: {
                    fontFamily: FontUtils.fontFamily.platform.EXP_NEUE,
                    fontSize: variables.fontSizeSmall,
                    paddingLeft: 0,
                    paddingRight: 17,
                    paddingTop: 6,
                    paddingBottom: 6,
                    borderWidth: 0,
                    color: theme.text,
                    appearance: 'none',
                    height: 26,
                    opacity: 1,
                    backgroundColor,
                    ...cursor.cursorPointer,
                },
                inputAndroid: {
                    fontFamily: FontUtils.fontFamily.platform.EXP_NEUE,
                    fontSize: variables.fontSizeSmall,
                    paddingLeft: 0,
                    paddingRight: 17,
                    paddingTop: 6,
                    paddingBottom: 6,
                    borderWidth: 0,
                    color: theme.text,
                    height: 26,
                    opacity: 1,
                    backgroundColor: 'transparent',
                },
                iconContainer: {
                    top: 7,
                    ...pointerEventsNone,
                },
                icon: {
                    width: variables.iconSizeExtraSmall,
                    height: variables.iconSizeExtraSmall,
                },
            } satisfies CustomPickerStyle),

        badge: {
            backgroundColor: theme.border,
            borderRadius: 14,
            height: variables.iconSizeNormal,
            flexDirection: 'row',
            paddingHorizontal: 7,
            alignItems: 'center',
        },

        badgeSuccess: {
            backgroundColor: theme.success,
        },

        badgeSuccessPressed: {
            backgroundColor: theme.successHover,
        },

        badgeAdHocSuccess: {
            backgroundColor: theme.badgeAdHoc,
        },

        badgeAdHocSuccessPressed: {
            backgroundColor: theme.badgeAdHocHover,
        },

        badgeDanger: {
            backgroundColor: theme.danger,
        },

        badgeDangerPressed: {
            backgroundColor: theme.dangerPressed,
        },

        badgeBordered: {
            backgroundColor: theme.transparent,
            borderWidth: 1,
            borderRadius: variables.componentBorderRadiusSmall,
            borderColor: theme.border,
        },

        badgeText: {
            color: theme.text,
            fontSize: variables.fontSizeSmall,
            ...lineHeightBadge,
            ...whiteSpace.noWrap,
        },

        border: {
            borderWidth: 1,
            borderRadius: variables.componentBorderRadius,
            borderColor: theme.border,
        },

        borderColorFocus: {
            borderColor: theme.borderFocus,
        },

        borderColorDanger: {
            borderColor: theme.danger,
        },

        textInputDisabled: {
            // Adding disabled color theme to indicate user that the field is not editable.
            backgroundColor: theme.highlightBG,
            borderBottomWidth: 2,
            borderColor: theme.borderLighter,
            // Adding browser specefic style to bring consistency between Safari and other platforms.
            // Applying the Webkit styles only to browsers as it is not available in native.
            ...(Browser.getBrowser()
                ? {
                      WebkitTextFillColor: theme.textSupporting,
                      WebkitOpacity: 1,
                  }
                : {}),
            color: theme.textSupporting,
        },

        uploadReceiptView: (isSmallScreenWidth: boolean) =>
            ({
                borderRadius: variables.componentBorderRadiusLarge,
                borderWidth: isSmallScreenWidth ? 0 : 2,
                borderColor: theme.borderFocus,
                borderStyle: 'dotted',
                marginBottom: 20,
                marginLeft: 20,
                marginRight: 20,
                justifyContent: 'center',
                alignItems: 'center',
                paddingVertical: 40,
                gap: 4,
                flex: 1,
            } satisfies ViewStyle),

        receiptViewTextContainer: {
            paddingHorizontal: 40,
            ...sizing.w100,
        },

        cameraView: {
            flex: 1,
            overflow: 'hidden',
            borderRadius: variables.componentBorderRadiusXLarge,
            borderStyle: 'solid',
            borderWidth: variables.componentBorderWidth,
            backgroundColor: theme.highlightBG,
            borderColor: theme.appBG,
            display: 'flex',
            justifyContent: 'center',
            justifyItems: 'center',
        },

        cameraFocusIndicator: {
            position: 'absolute',
            left: -32,
            top: -32,
            width: 64,
            height: 64,
            borderRadius: 32,
            borderWidth: 2,
            borderColor: theme.white,
            pointerEvents: 'none',
        },

        permissionView: {
            paddingVertical: 108,
            paddingHorizontal: 61,
            alignItems: 'center',
            justifyContent: 'center',
        },

        headerAnonymousFooter: {
            color: theme.heading,
            fontFamily: FontUtils.fontFamily.platform.EXP_NEW_KANSAS_MEDIUM,
            fontSize: variables.fontSizeXLarge,
            lineHeight: variables.lineHeightXXLarge,
        },

        headerText: {
            color: theme.heading,
            fontFamily: FontUtils.fontFamily.platform.EXP_NEUE_BOLD,
            fontSize: variables.fontSizeNormal,
            fontWeight: FontUtils.fontWeight.bold,
        },

        headerGap: {
            height: CONST.DESKTOP_HEADER_PADDING,
        },

        reportOptions: {
            marginLeft: 8,
        },

        chatItemComposeSecondaryRow: {
            height: CONST.CHAT_FOOTER_SECONDARY_ROW_HEIGHT,
            marginBottom: CONST.CHAT_FOOTER_SECONDARY_ROW_PADDING,
            marginTop: CONST.CHAT_FOOTER_SECONDARY_ROW_PADDING,
        },

        chatItemComposeSecondaryRowSubText: {
            color: theme.textSupporting,
            fontFamily: FontUtils.fontFamily.platform.EXP_NEUE,
            fontSize: variables.fontSizeSmall,
            lineHeight: variables.lineHeightSmall,
        },

        chatItemComposeSecondaryRowOffset: {
            marginLeft: variables.chatInputSpacing,
        },

        offlineIndicator: {
            marginLeft: variables.chatInputSpacing,
        },

        offlineIndicatorMobile: {
            paddingLeft: 20,
            paddingTop: 5,
            paddingBottom: 30,
            marginBottom: -25,
        },

        offlineIndicatorRow: {
            height: 25,
        },

        // Actions
        actionAvatar: {
            borderRadius: 20,
        },

        componentHeightLarge: {
            height: variables.inputHeight,
        },

        calendarHeader: {
            height: 50,
            flexDirection: 'row',
            justifyContent: 'space-between',
            alignItems: 'center',
            paddingHorizontal: 15,
            paddingRight: 5,
            ...userSelect.userSelectNone,
        },

        calendarDayRoot: {
            flex: 1,
            height: 45,
            justifyContent: 'center',
            alignItems: 'center',
            ...userSelect.userSelectNone,
        },

        calendarDayContainer: {
            width: 30,
            height: 30,
            justifyContent: 'center',
            alignItems: 'center',
            borderRadius: 15,
            overflow: 'hidden',
        },

        buttonDefaultBG: {
            backgroundColor: theme.buttonDefaultBG,
        },

        buttonHoveredBG: {
            backgroundColor: theme.buttonHoveredBG,
        },

        autoGrowHeightInputContainer: (textInputHeight: number, minHeight: number, maxHeight: number) =>
            ({
                height: lodashClamp(textInputHeight, minHeight, maxHeight),
                minHeight,
            } satisfies ViewStyle),

        autoGrowHeightHiddenInput: (maxWidth: number, maxHeight?: number) =>
            ({
                maxWidth,
                maxHeight: maxHeight && maxHeight + 1,
                overflow: 'hidden',
            } satisfies TextStyle),

        textInputContainer: {
            flex: 1,
            justifyContent: 'center',
            height: '100%',
            backgroundColor: 'transparent',
            borderBottomWidth: 2,
            borderColor: theme.border,
            overflow: 'hidden',
        },

        textInputLabel: {
            position: 'absolute',
            left: 0,
            top: 0,
            fontSize: variables.fontSizeNormal,
            color: theme.textSupporting,
            fontFamily: FontUtils.fontFamily.platform.EXP_NEUE,
            width: '100%',
        },

        textInputLabelBackground: {
            position: 'absolute',
            top: 0,
            width: '100%',
            height: 23,
            backgroundColor: theme.componentBG,
        },

        textInputLabelDesktop: {
            transformOrigin: 'left center',
        },

        textInputLabelTransformation: (translateY: AnimatableNumericValue, translateX: AnimatableNumericValue, scale: AnimatableNumericValue) =>
            ({
                transform: [{translateY}, {translateX}, {scale}],
            } satisfies TextStyle),

        baseTextInput: {
            fontFamily: FontUtils.fontFamily.platform.EXP_NEUE,
            fontSize: variables.fontSizeNormal,
            lineHeight: variables.lineHeightXLarge,
            color: theme.text,
            paddingTop: 23,
            paddingBottom: 8,
            paddingLeft: 0,
            borderWidth: 0,
        },

        textInputMultiline: {
            scrollPadding: '23px 0 0 0',
        },

        textInputMultilineContainer: {
            paddingTop: 23,
        },

        textInputAndIconContainer: {
            flex: 1,
            height: '100%',
            zIndex: -1,
            flexDirection: 'row',
        },

        textInputDesktop: addOutlineWidth(theme, {}, 0),

        textInputIconContainer: {
            paddingHorizontal: 11,
            justifyContent: 'center',
            margin: 1,
        },

        textInputLeftIconContainer: {
            justifyContent: 'center',
            paddingRight: 8,
        },

        secureInput: {
            borderTopRightRadius: 0,
            borderBottomRightRadius: 0,
        },

        textInput: {
            backgroundColor: 'transparent',
            borderRadius: variables.componentBorderRadiusNormal,
            height: variables.inputComponentSizeNormal,
            borderColor: theme.border,
            borderWidth: 1,
            color: theme.text,
            fontFamily: FontUtils.fontFamily.platform.EXP_NEUE,
            fontSize: variables.fontSizeNormal,
            paddingLeft: 12,
            paddingRight: 12,
            paddingTop: 10,
            paddingBottom: 10,
            verticalAlign: 'middle',
        },

        textInputPrefixWrapper: {
            position: 'absolute',
            left: 0,
            top: 0,
            height: variables.inputHeight,
            display: 'flex',
            flexDirection: 'row',
            alignItems: 'center',
            paddingTop: 23,
            paddingBottom: 8,
        },

        textInputPrefix: {
            color: theme.text,
            fontFamily: FontUtils.fontFamily.platform.EXP_NEUE,
            fontSize: variables.fontSizeNormal,
            verticalAlign: 'middle',
        },

        pickerContainer: {
            borderBottomWidth: 2,
            paddingLeft: 0,
            borderStyle: 'solid',
            borderColor: theme.border,
            justifyContent: 'center',
            backgroundColor: 'transparent',
            height: variables.inputHeight,
            overflow: 'hidden',
        },

        pickerContainerSmall: {
            height: variables.inputHeightSmall,
        },

        pickerLabel: {
            position: 'absolute',
            left: 0,
            top: 6,
            zIndex: 1,
        },

        picker: (disabled = false, backgroundColor = theme.appBG) =>
            ({
                iconContainer: {
                    top: Math.round(variables.inputHeight * 0.5) - 11,
                    right: 0,
                    ...pointerEventsNone,
                },

                inputWeb: {
                    appearance: 'none',
                    ...(disabled ? cursor.cursorDisabled : cursor.cursorPointer),
                    ...picker(theme),
                    backgroundColor,
                },

                inputIOS: {
                    ...picker(theme),
                },
                done: {
                    color: theme.text,
                },
                doneDepressed: {
                    // Extracted from react-native-picker-select, src/styles.js
                    fontSize: 17,
                },
                modalViewMiddle: {
                    backgroundColor: theme.border,
                    borderTopWidth: 0,
                },
                modalViewBottom: {
                    backgroundColor: theme.highlightBG,
                },

                inputAndroid: {
                    ...picker(theme),
                },
            } satisfies CustomPickerStyle),

        disabledText: {
            color: theme.icon,
        },

        inputDisabled: {
            backgroundColor: theme.highlightBG,
            color: theme.icon,
        },

        noOutline: addOutlineWidth(theme, {}, 0),

        labelStrong: {
            fontFamily: FontUtils.fontFamily.platform.EXP_NEUE,
            fontWeight: 'bold',
            fontSize: variables.fontSizeLabel,
            lineHeight: variables.lineHeightNormal,
        },

        textLabelSupporting: {
            fontFamily: FontUtils.fontFamily.platform.EXP_NEUE,
            fontSize: variables.fontSizeLabel,
            color: theme.textSupporting,
        },

        textLabelError: {
            fontFamily: FontUtils.fontFamily.platform.EXP_NEUE,
            fontSize: variables.fontSizeLabel,
            color: theme.textError,
        },

        textReceiptUpload: {
            ...headlineFont,
            fontSize: variables.fontSizeXLarge,
            color: theme.text,
            textAlign: 'center',
        },

        subTextReceiptUpload: {
            fontFamily: FontUtils.fontFamily.platform.EXP_NEUE,
            lineHeight: variables.lineHeightLarge,
            textAlign: 'center',
            color: theme.text,
        },

        furtherDetailsText: {
            fontFamily: FontUtils.fontFamily.platform.EXP_NEUE,
            fontSize: variables.fontSizeSmall,
            color: theme.textSupporting,
        },

        lh16: {
            lineHeight: 16,
        },

        lh20: {
            lineHeight: 20,
        },

        lh140Percent: {
            lineHeight: '140%',
        },

        formHelp: {
            color: theme.textSupporting,
            fontSize: variables.fontSizeLabel,
            lineHeight: variables.lineHeightLarge,
            marginBottom: 4,
        },

        formError: {
            color: theme.textError,
            fontSize: variables.fontSizeLabel,
            lineHeight: variables.formErrorLineHeight,
            marginBottom: 4,
        },

        formSuccess: {
            color: theme.success,
            fontSize: variables.fontSizeLabel,
            lineHeight: 18,
            marginBottom: 4,
        },

        signInPage: {
            backgroundColor: theme.highlightBG,
            minHeight: '100%',
            flex: 1,
        },

        signInPageHeroCenter: {
            position: 'absolute',
            top: 0,
            left: 0,
            right: 0,
            bottom: 0,
            justifyContent: 'center',
            alignItems: 'center',
        },

        signInPageGradient: {
            height: '100%',
            width: 540,
            position: 'absolute',
            top: 0,
            left: 0,
        },

        signInPageGradientMobile: {
            height: 300,
            width: 800,
            position: 'absolute',
            top: 0,
            left: 0,
        },

        signInBackground: {
            position: 'absolute',
            bottom: 0,
            left: 0,
            minHeight: 700,
        },

        signInPageInner: {
            marginLeft: 'auto',
            marginRight: 'auto',
            height: '100%',
            width: '100%',
        },

        signInPageContentTopSpacer: {
            maxHeight: 132,
            minHeight: 24,
        },

        signInPageContentTopSpacerSmallScreens: {
            maxHeight: 132,
            minHeight: 45,
        },

        signInPageLeftContainer: {
            paddingLeft: 40,
            paddingRight: 40,
        },

        signInPageLeftContainerWide: {
            maxWidth: variables.sideBarWidth,
        },

        signInPageWelcomeFormContainer: {
            maxWidth: CONST.SIGN_IN_FORM_WIDTH,
        },

        signInPageWelcomeTextContainer: {
            width: CONST.SIGN_IN_FORM_WIDTH,
        },

        changeExpensifyLoginLinkContainer: {
            flexDirection: 'row',
            flexWrap: 'wrap',
            ...wordBreak.breakWord,
        },

        // Sidebar Styles
        sidebar: {
            backgroundColor: theme.sidebar,
            height: '100%',
        },

        sidebarHeaderContainer: {
            flexDirection: 'row',
            paddingHorizontal: 20,
            paddingVertical: 19,
            justifyContent: 'space-between',
            alignItems: 'center',
        },

        subNavigationContainer: {
            backgroundColor: theme.sidebar,
            flex: 1,
            borderTopLeftRadius: variables.componentBorderRadiusRounded,
        },

        sidebarAnimatedWrapperContainer: {
            height: '100%',
            position: 'absolute',
        },

        sidebarFooter: {
            display: 'flex',
            justifyContent: 'center',
            width: '100%',
            paddingLeft: 20,
        },

        sidebarAvatar: {
            backgroundColor: theme.icon,
            borderRadius: 20,
            height: variables.componentSizeNormal,
            width: variables.componentSizeNormal,
        },

        statusIndicator: (backgroundColor = theme.danger) =>
            ({
                borderColor: theme.sidebar,
                backgroundColor,
                borderRadius: 8,
                borderWidth: 2,
                position: 'absolute',
                right: -2,
                top: -1,
                height: 16,
                width: 16,
                zIndex: 10,
            } satisfies ViewStyle),

        bottomTabStatusIndicator: (backgroundColor = theme.danger) => ({
            borderColor: theme.sidebar,
            backgroundColor,
            borderRadius: 8,
            borderWidth: 2,
            position: 'absolute',
            right: -3,
            top: -4,
            height: 12,
            width: 12,
            zIndex: 10,
        }),

        floatingActionButton: {
            backgroundColor: theme.success,
            height: variables.componentSizeLarge,
            width: variables.componentSizeLarge,
            borderRadius: 999,
            alignItems: 'center',
            justifyContent: 'center',
        },

        sidebarFooterUsername: {
            color: theme.heading,
            fontSize: variables.fontSizeLabel,
            fontWeight: '700',
            width: 200,
            textOverflow: 'ellipsis',
            overflow: 'hidden',
            ...whiteSpace.noWrap,
        },

        sidebarFooterLink: {
            color: theme.textSupporting,
            fontSize: variables.fontSizeSmall,
            textDecorationLine: 'none',
            fontFamily: FontUtils.fontFamily.platform.EXP_NEUE,
            lineHeight: 20,
        },

        sidebarListContainer: {
            paddingBottom: 4,
        },

        sidebarListItem: {
            justifyContent: 'center',
            textDecorationLine: 'none',
        },

        breadcrumsContainer: {
            height: 24,
        },

        breadcrumb: {
            color: theme.textSupporting,
            fontSize: variables.fontSizeh1,
            lineHeight: variables.lineHeightSizeh1,
            ...headlineFont,
        },

        breadcrumbStrong: {
            color: theme.text,
            fontSize: variables.fontSizeXLarge,
        },

        breadcrumbSeparator: {
            color: theme.icon,
            fontSize: variables.fontSizeXLarge,
            lineHeight: variables.lineHeightSizeh1,
            ...headlineFont,
        },

        breadcrumbLogo: {
            top: 1.66, // Pixel-perfect alignment due to a small difference between logo height and breadcrumb text height
            height: variables.lineHeightSizeh1,
        },

        LHPNavigatorContainer: (isSmallScreenWidth: boolean) =>
            ({
                ...modalNavigatorContainer(isSmallScreenWidth),
                left: 0,
            } satisfies ViewStyle),

        RHPNavigatorContainer: (isSmallScreenWidth: boolean) =>
            ({
                ...modalNavigatorContainer(isSmallScreenWidth),
                right: 0,
            } satisfies ViewStyle),

        onlyEmojisText: {
            fontSize: variables.fontSizeOnlyEmojis,
            lineHeight: variables.fontSizeOnlyEmojisHeight,
        },

        onlyEmojisTextLineHeight: {
            lineHeight: variables.fontSizeOnlyEmojisHeight,
        },

        createMenuPositionSidebar: (windowHeight: number) =>
            ({
                horizontal: 18,
                // Menu should be displayed 12px above the floating action button.
                // To achieve that sidebar must be moved by: distance from the bottom of the sidebar to the fab (variables.fabBottom) + fab height (variables.componentSizeLarge) + distance above the fab (12px)
                vertical: windowHeight - (variables.fabBottom + variables.componentSizeLarge + 12),
            } satisfies AnchorPosition),

        createAccountMenuPositionProfile: () =>
            ({
                horizontal: 18,
                ...getPopOverVerticalOffset(202 + 40),
            } satisfies AnchorPosition),

        createMenuPositionReportActionCompose: (windowHeight: number) =>
            ({
                horizontal: 18 + variables.sideBarWidth,
                vertical: windowHeight - CONST.MENU_POSITION_REPORT_ACTION_COMPOSE_BOTTOM,
            } satisfies AnchorPosition),

        createMenuPositionRightSidepane: {
            right: 18,
            bottom: 75,
        },

        createMenuContainer: {
            width: variables.sideBarWidth - 40,
            paddingVertical: 12,
        },

        createMenuHeaderText: {
            fontFamily: FontUtils.fontFamily.platform.EXP_NEUE,
            fontSize: variables.fontSizeLabel,
            color: theme.heading,
        },

        popoverMenuItem: {
            flexDirection: 'row',
            borderRadius: 0,
            paddingHorizontal: 20,
            paddingVertical: 12,
            justifyContent: 'space-between',
            width: '100%',
        },

        popoverMenuIcon: {
            width: variables.componentSizeNormal,
            justifyContent: 'center',
            alignItems: 'center',
        },

        rightLabelMenuItem: {
            fontSize: variables.fontSizeLabel,
            color: theme.textSupporting,
        },

        popoverMenuText: {
            fontSize: variables.fontSizeNormal,
            color: theme.heading,
        },

        popoverInnerContainer: {
            paddingTop: 0, // adjusting this because the mobile modal adds additional padding that we don't need for our layout
            maxHeight: '95%',
        },

        menuItemTextContainer: {
            minHeight: variables.componentSizeNormal,
        },

        chatLinkRowPressable: {
            minWidth: 0,
            textDecorationLine: 'none',
            flex: 1,
        },

        sidebarLink: {
            textDecorationLine: 'none',
        },

        sidebarLinkLHN: {
            textDecorationLine: 'none',
            marginLeft: 12,
            marginRight: 12,
            borderRadius: 8,
        },

        sidebarLinkInner: {
            alignItems: 'center',
            flexDirection: 'row',
            paddingLeft: 20,
            paddingRight: 20,
        },

        sidebarLinkInnerLHN: {
            alignItems: 'center',
            flexDirection: 'row',
            paddingLeft: 8,
            paddingRight: 8,
            marginHorizontal: 12,
            borderRadius: variables.componentBorderRadiusNormal,
        },

        sidebarLinkText: {
            color: theme.textSupporting,
            fontSize: variables.fontSizeNormal,
            textDecorationLine: 'none',
            overflow: 'hidden',
        },

        sidebarLinkHover: {
            backgroundColor: theme.sidebarHover,
        },

        sidebarLinkHoverLHN: {
            backgroundColor: theme.highlightBG,
        },

        sidebarLinkActive: {
            backgroundColor: theme.buttonHoveredBG,
            textDecorationLine: 'none',
        },

        sidebarLinkActiveLHN: {
            backgroundColor: theme.highlightBG,
            textDecorationLine: 'none',
        },

        sidebarLinkTextBold: {
            fontFamily: FontUtils.fontFamily.platform.EXP_NEUE_BOLD,
            fontWeight: FontUtils.fontWeight.bold,
            color: theme.heading,
        },

        sidebarLinkActiveText: {
            color: theme.textSupporting,
            fontSize: variables.fontSizeNormal,
            textDecorationLine: 'none',
            overflow: 'hidden',
        },

        optionItemAvatarNameWrapper: {
            minWidth: 0,
            flex: 1,
        },

        optionDisplayName: {
            fontFamily: FontUtils.fontFamily.platform.EXP_NEUE,
            minHeight: variables.alternateTextHeight,
            lineHeight: variables.lineHeightXLarge,
            ...whiteSpace.noWrap,
        },

        optionDisplayNameCompact: {
            minWidth: 'auto',
            flexBasis: 'auto',
            flexGrow: 0,
            flexShrink: 1,
        },

        displayNameTooltipEllipsis: {
            position: 'absolute',
            opacity: 0,
            right: 0,
            bottom: 0,
        },

        optionAlternateText: {
            minHeight: variables.alternateTextHeight,
            lineHeight: variables.lineHeightXLarge,
        },

        optionAlternateTextCompact: {
            flexShrink: 1,
            flexGrow: 1,
            flexBasis: 'auto',
            ...optionAlternateTextPlatformStyles,
        },

        optionRow: {
            minHeight: variables.optionRowHeight,
            paddingTop: 12,
            paddingBottom: 12,
        },

        optionRowSelected: {
            backgroundColor: theme.activeComponentBG,
        },

        optionRowDisabled: {
            color: theme.textSupporting,
        },

        optionRowCompact: {
            height: variables.optionRowHeightCompact,
            paddingTop: 12,
            paddingBottom: 12,
        },

        optionsListSectionHeader: {
            marginTop: 8,
            marginBottom: 4,
        },

        emptyWorkspaceIllustrationStyle: {
            marginTop: 12,
            marginBottom: -20,
        },

        overlayStyles: (current: OverlayStylesParams, isModalOnTheLeft: boolean) =>
            ({
                ...positioning.pFixed,
                // We need to stretch the overlay to cover the sidebar and the translate animation distance.
                left: isModalOnTheLeft ? 0 : -2 * variables.sideBarWidth,
                top: 0,
                bottom: 0,
                right: isModalOnTheLeft ? -2 * variables.sideBarWidth : 0,
                backgroundColor: theme.overlay,
                opacity: current.progress.interpolate({
                    inputRange: [0, 1],
                    outputRange: [0, variables.overlayOpacity],
                    extrapolate: 'clamp',
                }),
            } satisfies ViewStyle),

        appContent: {
            backgroundColor: theme.appBG,
            overflow: 'hidden',
        },

        appContentHeader: {
            height: variables.contentHeaderHeight,
            justifyContent: 'center',
            display: 'flex',
            paddingRight: 20,
        },

        appContentHeaderTitle: {
            alignItems: 'center',
            flexDirection: 'row',
        },

        LHNToggle: {
            alignItems: 'center',
            height: variables.contentHeaderHeight,
            justifyContent: 'center',
            paddingRight: 10,
            paddingLeft: 20,
        },

        LHNToggleIcon: {
            height: 15,
            width: 18,
        },

        chatContentScrollViewWithHeaderLoader: {
            paddingTop: CONST.CHAT_HEADER_LOADER_HEIGHT,
        },

        chatContentScrollView: {
            justifyContent: 'flex-end',
            paddingBottom: 16,
        },

        // Chat Item
        chatItem: {
            display: 'flex',
            flexDirection: 'row',
            paddingTop: 8,
            paddingBottom: 8,
            paddingLeft: 20,
            paddingRight: 20,
        },

        chatItemRightGrouped: {
            flexGrow: 1,
            flexShrink: 1,
            flexBasis: 0,
            position: 'relative',
            marginLeft: variables.chatInputSpacing,
        },

        chatItemRight: {
            flexGrow: 1,
            flexShrink: 1,
            flexBasis: 0,
            position: 'relative',
        },

        chatItemMessageHeader: {
            alignItems: 'center',
            display: 'flex',
            flexDirection: 'row',
            flexWrap: 'nowrap',
        },

        chatItemMessageHeaderSender: {
            color: theme.heading,
            fontFamily: FontUtils.fontFamily.platform.EXP_NEUE_BOLD,
            fontSize: variables.fontSizeNormal,
            fontWeight: FontUtils.fontWeight.bold,
            lineHeight: variables.lineHeightXLarge,
            ...wordBreak.breakWord,
        },

        chatItemMessageHeaderTimestamp: {
            flexShrink: 0,
            color: theme.textSupporting,
            fontSize: variables.fontSizeSmall,
            paddingTop: 2,
        },

        chatItemMessage: {
            color: theme.text,
            fontSize: variables.fontSizeNormal,
            fontFamily: FontUtils.fontFamily.platform.EXP_NEUE,
            lineHeight: variables.lineHeightXLarge,
            maxWidth: '100%',
            ...cursor.cursorAuto,
            ...whiteSpace.preWrap,
            ...wordBreak.breakWord,
        },

        renderHTMLTitle: {
            color: theme.text,
            fontSize: variables.fontSizeNormal,
            fontFamily: FontUtils.fontFamily.platform.EXP_NEUE,
            lineHeight: variables.lineHeightXLarge,
            maxWidth: '100%',
            ...whiteSpace.preWrap,
            ...wordBreak.breakWord,
        },

        renderHTML: {
            maxWidth: '100%',
            ...whiteSpace.preWrap,
            ...wordBreak.breakWord,
        },

        chatItemComposeWithFirstRow: {
            minHeight: 90,
        },

        chatItemFullComposeRow: {
            ...sizing.h100,
        },

        chatItemComposeBoxColor: {
            borderColor: theme.border,
        },

        chatItemComposeBoxFocusedColor: {
            borderColor: theme.borderFocus,
        },

        chatItemComposeBox: {
            backgroundColor: theme.componentBG,
            borderWidth: 1,
            borderRadius: variables.componentBorderRadiusRounded,
            minHeight: variables.componentSizeMedium,
        },

        chatItemFullComposeBox: {
            ...flex.flex1,
            ...sizing.h100,
        },

        chatFooter: {
            paddingLeft: 20,
            paddingRight: 20,
            display: 'flex',
            backgroundColor: theme.appBG,
        },

        chatFooterFullCompose: {
            flex: 1,
        },

        chatItemDraft: {
            display: 'flex',
            flexDirection: 'row',
            paddingTop: 8,
            paddingBottom: 8,
            paddingLeft: 20,
            paddingRight: 20,
        },

        chatItemReactionsDraftRight: {
            marginLeft: 52,
        },
        chatFooterAtTheTop: {
            flexGrow: 1,
            justifyContent: 'flex-start',
        },

        // Be extremely careful when editing the compose styles, as it is easy to introduce regressions.
        // Make sure you run the following tests against any changes: #12669
        textInputCompose: addOutlineWidth(
            theme,
            {
                backgroundColor: theme.componentBG,
                borderColor: theme.border,
                color: theme.text,
                fontFamily: FontUtils.fontFamily.platform.EXP_NEUE,
                fontSize: variables.fontSizeNormal,
                borderWidth: 0,
                height: 'auto',
                lineHeight: variables.lineHeightXLarge,
                ...overflowXHidden,

                // On Android, multiline TextInput with height: 'auto' will show extra padding unless they are configured with
                // paddingVertical: 0, alignSelf: 'center', and verticalAlign: 'middle'

                paddingHorizontal: variables.avatarChatSpacing,
                paddingTop: 0,
                paddingBottom: 0,
                alignSelf: 'center',
                verticalAlign: 'middle',
            },
            0,
        ),

        textInputFullCompose: {
            alignSelf: 'stretch',
            flex: 1,
            maxHeight: '100%',
            verticalAlign: 'top',
        },

        textInputCollapseCompose: {
            maxHeight: '100%',
            flex: 4,
        },

        // composer padding should not be modified unless thoroughly tested against the cases in this PR: #12669
        textInputComposeSpacing: {
            paddingVertical: 5,
            ...flex.flexRow,
            flex: 1,
        },

        textInputComposeBorder: {
            borderLeftWidth: 1,
            borderColor: theme.border,
        },

        chatItemSubmitButton: {
            alignSelf: 'flex-end',
            borderRadius: variables.componentBorderRadiusRounded,
            backgroundColor: theme.transparent,
            height: 40,
            padding: 10,
            margin: 3,
            justifyContent: 'center',
        },

        emojiPickerContainer: {
            backgroundColor: theme.componentBG,
        },

        emojiHeaderContainer: {
            backgroundColor: theme.componentBG,
            display: 'flex',
            height: CONST.EMOJI_PICKER_HEADER_HEIGHT,
            justifyContent: 'center',
        },

        emojiSkinToneTitle: {
            ...spacing.pv1,
            fontFamily: FontUtils.fontFamily.platform.EXP_NEUE_BOLD,
            fontWeight: FontUtils.fontWeight.bold,
            color: theme.heading,
            fontSize: variables.fontSizeSmall,
        },

        // Emoji Picker Styles
        emojiText: {
            textAlign: 'center',
            fontSize: variables.emojiSize,
            ...spacing.pv0,
            ...spacing.ph0,
            lineHeight: variables.emojiLineHeight,
        },

        emojiItem: {
            width: '100%',
            textAlign: 'center',
            borderRadius: 8,
            paddingTop: 2,
            paddingBottom: 2,
            height: CONST.EMOJI_PICKER_ITEM_HEIGHT,
            flexShrink: 1,
            ...userSelect.userSelectNone,
        },

        emojiItemHighlighted: {
            transition: '0.2s ease',
            backgroundColor: theme.buttonDefaultBG,
        },

        emojiItemKeyboardHighlighted: {
            transition: '0.2s ease',
            borderWidth: 1,
            borderColor: theme.link,
            borderRadius: variables.buttonBorderRadius,
        },

        categoryShortcutButton: {
            flex: 1,
            borderRadius: 8,
            height: CONST.EMOJI_PICKER_ITEM_HEIGHT,
            alignItems: 'center',
            justifyContent: 'center',
        },

        chatItemEmojiButton: {
            alignSelf: 'flex-end',
            borderRadius: variables.buttonBorderRadius,
            height: 40,
            marginVertical: 3,
            paddingHorizontal: 10,
            justifyContent: 'center',
        },

        editChatItemEmojiWrapper: {
            marginRight: 3,
            alignSelf: 'flex-end',
        },

        composerSizeButton: {
            alignSelf: 'center',
            height: 32,
            width: 32,
            padding: 6,
            margin: 3,
            borderRadius: variables.componentBorderRadiusRounded,
            backgroundColor: theme.transparent,
            justifyContent: 'center',
        },

        chatItemAttachmentPlaceholder: {
            backgroundColor: theme.sidebar,
            borderColor: theme.border,
            borderWidth: 1,
            borderRadius: variables.componentBorderRadiusNormal,
            height: 150,
            textAlign: 'center',
            verticalAlign: 'middle',
            width: 200,
        },

        sidebarVisible: {
            borderRightWidth: 1,
        },

        sidebarHidden: {
            width: 0,
            borderRightWidth: 0,
        },

        exampleCheckImage: {
            width: '100%',
            height: 80,
            borderColor: theme.border,
            borderWidth: 1,
            borderRadius: variables.componentBorderRadiusNormal,
        },

        singleAvatar: {
            height: 24,
            width: 24,
            backgroundColor: theme.icon,
            borderRadius: 12,
        },

        singleAvatarSmall: {
            height: 16,
            width: 16,
            backgroundColor: theme.icon,
            borderRadius: 8,
        },

        singleAvatarMedium: {
            height: 52,
            width: 52,
            backgroundColor: theme.icon,
            borderRadius: 52,
        },

        secondAvatar: {
            position: 'absolute',
            right: -18,
            bottom: -18,
            borderWidth: 2,
            borderRadius: 14,
            borderColor: 'transparent',
        },

        secondAvatarSmall: {
            position: 'absolute',
            right: -14,
            bottom: -14,
            borderWidth: 2,
            borderRadius: 10,
            borderColor: 'transparent',
        },

        secondAvatarMedium: {
            position: 'absolute',
            right: -36,
            bottom: -36,
            borderWidth: 3,
            borderRadius: 52,
            borderColor: 'transparent',
        },

        secondAvatarSubscript: {
            position: 'absolute',
            right: -6,
            bottom: -6,
        },

        secondAvatarSubscriptCompact: {
            position: 'absolute',
            bottom: -4,
            right: -4,
        },

        secondAvatarSubscriptSmallNormal: {
            position: 'absolute',
            bottom: 0,
            right: 0,
        },

        secondAvatarInline: {
            bottom: -3,
            right: -25,
            borderWidth: 3,
            borderRadius: 18,
            borderColor: theme.cardBorder,
            backgroundColor: theme.appBG,
        },

        avatarLarge: {
            width: variables.avatarSizeLarge,
            height: variables.avatarSizeLarge,
        },

        avatarXLarge: {
            width: variables.avatarSizeXLarge,
            height: variables.avatarSizeXLarge,
        },

        avatarInnerText: {
            color: theme.textLight,
            fontSize: variables.fontSizeSmall,
            lineHeight: undefined,
            marginLeft: -3,
            textAlign: 'center',
        },

        avatarInnerTextSmall: {
            color: theme.text,
            fontSize: variables.fontSizeExtraSmall,
            lineHeight: undefined,
            marginLeft: -2,
            textAlign: 'center',
        },

        emptyAvatar: {
            height: variables.avatarSizeNormal,
            width: variables.avatarSizeNormal,
        },

        emptyAvatarSmallNormal: {
            height: variables.avatarSizeSmallNormal,
            width: variables.avatarSizeSmallNormal,
        },

        emptyAvatarSmall: {
            height: variables.avatarSizeSmall,
            width: variables.avatarSizeSmall,
        },

        emptyAvatarSmaller: {
            height: variables.avatarSizeSmaller,
            width: variables.avatarSizeSmaller,
        },

        emptyAvatarMedium: {
            height: variables.avatarSizeMedium,
            width: variables.avatarSizeMedium,
        },

        emptyAvatarLarge: {
            height: variables.avatarSizeLarge,
            width: variables.avatarSizeLarge,
        },

        emptyAvatarMargin: {
            marginRight: variables.avatarChatSpacing,
        },

        emptyAvatarMarginChat: {
            marginRight: variables.avatarChatSpacing - 12,
        },

        emptyAvatarMarginSmall: {
            marginRight: variables.avatarChatSpacing - 4,
        },

        emptyAvatarMarginSmaller: {
            marginRight: variables.avatarChatSpacing - 4,
        },

        subscriptIcon: {
            position: 'absolute',
            bottom: -4,
            right: -4,
            width: 20,
            height: 20,
            backgroundColor: theme.buttonDefaultBG,
        },

        borderTop: {
            borderTopWidth: variables.borderTopWidth,
            borderColor: theme.border,
        },

        borderTopRounded: {
            borderTopWidth: 1,
            borderColor: theme.border,
            borderTopLeftRadius: variables.componentBorderRadiusNormal,
            borderTopRightRadius: variables.componentBorderRadiusNormal,
        },

        borderBottomRounded: {
            borderBottomWidth: 1,
            borderColor: theme.border,
            borderBottomLeftRadius: variables.componentBorderRadiusNormal,
            borderBottomRightRadius: variables.componentBorderRadiusNormal,
        },

        borderBottom: {
            borderBottomWidth: 1,
            borderColor: theme.border,
        },

        borderNone: {
            borderWidth: 0,
            borderBottomWidth: 0,
        },

        borderRight: {
            borderRightWidth: 1,
            borderColor: theme.border,
        },

        borderLeft: {
            borderLeftWidth: 1,
            borderColor: theme.border,
        },

        pointerEventsNone,

        pointerEventsAuto,

        pointerEventsBoxNone,

        headerBar: {
            overflow: 'hidden',
            justifyContent: 'center',
            display: 'flex',
            paddingLeft: 20,
            height: variables.contentHeaderHeight,
            width: '100%',
        },

        headerBarDesktopHeight: {
            height: variables.contentHeaderDesktopHeight,
        },

        imageViewContainer: {
            width: '100%',
            height: '100%',
            alignItems: 'center',
            justifyContent: 'center',
        },

        imageModalPDF: {
            flex: 1,
            backgroundColor: theme.modalBackground,
        },

        PDFView: {
            // `display: grid` is not supported in native platforms!
            // It's being used on Web/Desktop only to vertically center short PDFs,
            // while preventing the overflow of the top of long PDF files.
            ...display.dGrid,
            width: '100%',
            height: '100%',
            justifyContent: 'center',
            overflow: 'hidden',
            alignItems: 'center',
        },

        PDFViewList: {
            overflowX: 'hidden',
            // There properties disable "focus" effect on list
            boxShadow: 'none',
            outline: 'none',
        },

        getPDFPasswordFormStyle: (isSmallScreenWidth: boolean) =>
            ({
                width: isSmallScreenWidth ? '100%' : 350,
                ...(isSmallScreenWidth && flex.flex1),
            } satisfies ViewStyle),

        centeredModalStyles: (isSmallScreenWidth: boolean, isFullScreenWhenSmall: boolean) =>
            ({
                borderWidth: isSmallScreenWidth && !isFullScreenWhenSmall ? 1 : 0,
                marginHorizontal: isSmallScreenWidth ? 0 : 20,
            } satisfies ViewStyle),

        imageModalImageCenterContainer: {
            alignItems: 'center',
            flex: 1,
            justifyContent: 'center',
            width: '100%',
        },

        defaultAttachmentView: {
            backgroundColor: theme.sidebar,
            borderRadius: variables.componentBorderRadiusNormal,
            borderWidth: 1,
            borderColor: theme.border,
            flexDirection: 'row',
            padding: 20,
            alignItems: 'center',
        },

        notFoundTextHeader: {
            ...headlineFont,
            color: theme.heading,
            fontSize: variables.fontSizeXLarge,
            lineHeight: variables.lineHeightXXLarge,
            marginTop: 20,
            marginBottom: 8,
            textAlign: 'center',
        },

        blockingViewContainer: {
            paddingBottom: variables.contentHeaderHeight,
            maxWidth: 400,
            alignSelf: 'center',
        },

        forcedBlockingViewContainer: {
            ...positioning.pFixed,
            top: 0,
            left: 0,
            right: 0,
            bottom: 0,
            backgroundColor: theme.appBG,
        },

        defaultModalContainer: {
            backgroundColor: theme.componentBG,
            borderColor: theme.transparent,
        },

        reportActionContextMenuMiniButton: {
            height: 28,
            width: 28,
            ...flex.alignItemsCenter,
            ...flex.justifyContentCenter,
            ...{borderRadius: variables.buttonBorderRadius},
        },

        reportActionSystemMessageContainer: {
            marginLeft: 42,
        },

        reportDetailsTitleContainer: {
            ...display.dFlex,
            ...flex.flexColumn,
            ...flex.alignItemsCenter,
            paddingHorizontal: 20,
            paddingBottom: 20,
        },

        reportDetailsRoomInfo: {
            ...flex.flex1,
            ...display.dFlex,
            ...flex.flexColumn,
            ...flex.alignItemsCenter,
        },

        reportSettingsVisibilityText: {
            textTransform: 'capitalize',
        },

        settingsPageBackground: {
            flexDirection: 'column',
            width: '100%',
            flexGrow: 1,
        },

        settingsPageBody: {
            width: '100%',
            justifyContent: 'space-around',
        },

        twoFactorAuthSection: {
            backgroundColor: theme.appBG,
            padding: 0,
        },

        twoFactorAuthCodesBox: ({isExtraSmallScreenWidth, isSmallScreenWidth}: TwoFactorAuthCodesBoxParams) => {
            let paddingHorizontal = spacing.ph9;

            if (isSmallScreenWidth) {
                paddingHorizontal = spacing.ph4;
            }

            if (isExtraSmallScreenWidth) {
                paddingHorizontal = spacing.ph2;
            }

            return {
                alignItems: 'center',
                justifyContent: 'center',
                backgroundColor: theme.highlightBG,
                paddingVertical: 28,
                borderRadius: 16,
                marginTop: 32,
                ...paddingHorizontal,
            } satisfies ViewStyle;
        },

        twoFactorLoadingContainer: {
            alignItems: 'center',
            justifyContent: 'center',
            height: 210,
        },

        twoFactorAuthCodesContainer: {
            alignItems: 'center',
            justifyContent: 'center',
            flexDirection: 'row',
            flexWrap: 'wrap',
            gap: 12,
        },

        twoFactorAuthCode: {
            fontFamily: FontUtils.fontFamily.platform.MONOSPACE,
            width: 112,
            textAlign: 'center',
        },

        twoFactorAuthCodesButtonsContainer: {
            flexDirection: 'row',
            justifyContent: 'center',
            gap: 12,
            marginTop: 20,
            flexWrap: 'wrap',
        },

        twoFactorAuthCodesButton: {
            minWidth: 112,
        },

        twoFactorAuthCopyCodeButton: {
            minWidth: 110,
        },

        anonymousRoomFooter: (isSmallSizeLayout: boolean) =>
            ({
                flexDirection: isSmallSizeLayout ? 'column' : 'row',
                ...(!isSmallSizeLayout && {
                    alignItems: 'center',
                    justifyContent: 'space-between',
                }),
                padding: 20,
                backgroundColor: theme.cardBG,
                borderRadius: variables.componentBorderRadiusLarge,
                overflow: 'hidden',
            } satisfies ViewStyle & TextStyle),
        anonymousRoomFooterWordmarkAndLogoContainer: (isSmallSizeLayout: boolean) =>
            ({
                flexDirection: 'row',
                alignItems: 'center',
                ...(isSmallSizeLayout && {
                    justifyContent: 'space-between',
                    marginTop: 16,
                }),
            } satisfies ViewStyle),
        anonymousRoomFooterLogo: {
            width: 88,
            marginLeft: 0,
            height: 20,
        },
        anonymousRoomFooterLogoTaglineText: {
            fontFamily: FontUtils.fontFamily.platform.EXP_NEUE,
            fontSize: variables.fontSizeMedium,
            color: theme.text,
        },
        signInButtonAvatar: {
            width: 80,
        },

        anonymousRoomFooterSignInButton: {
            width: 110,
        },

        roomHeaderAvatarSize: {
            height: variables.componentSizeLarge,
            width: variables.componentSizeLarge,
        },

        roomHeaderAvatar: {
            backgroundColor: theme.appBG,
            borderRadius: 100,
            borderColor: theme.componentBG,
            borderWidth: 4,
        },

        roomHeaderAvatarOverlay: {
            position: 'absolute',
            top: 0,
            right: 0,
            bottom: 0,
            left: 0,
            backgroundColor: theme.overlay,
            opacity: variables.overlayOpacity,
            borderRadius: 88,
        },

        rootNavigatorContainerStyles: (isSmallScreenWidth: boolean) => ({marginLeft: isSmallScreenWidth ? 0 : variables.sideBarWidth, flex: 1} satisfies ViewStyle),
        RHPNavigatorContainerNavigatorContainerStyles: (isSmallScreenWidth: boolean) => ({marginLeft: isSmallScreenWidth ? 0 : variables.sideBarWidth, flex: 1} satisfies ViewStyle),

        avatarInnerTextChat: {
            color: theme.text,
            fontSize: variables.fontSizeXLarge,
            fontFamily: FontUtils.fontFamily.platform.EXP_NEW_KANSAS_MEDIUM,
            textAlign: 'center',
            fontWeight: 'normal',
            position: 'absolute',
            width: 88,
            left: -16,
        },

        pageWrapper: {
            width: '100%',
            alignItems: 'center',
            padding: 20,
        },
        numberPadWrapper: {
            width: '100%',
            alignItems: 'center',
            paddingHorizontal: 20,
        },

        avatarSectionWrapper: {
            width: '100%',
            alignItems: 'center',
            paddingHorizontal: 20,
            paddingBottom: 20,
        },

        avatarSectionWrapperSkeleton: {
            width: '100%',
            paddingHorizontal: 20,
            paddingBottom: 20,
        },

        avatarSectionWrapperSettings: {
            width: '100%',
            alignItems: 'center',
        },

        accountSettingsSectionContainer: {
            borderBottomWidth: 1,
            borderBottomColor: theme.border,
            ...spacing.mt0,
            ...spacing.mb0,
            ...spacing.pt0,
        },

        centralPaneAnimation: {
            height: CONST.CENTRAL_PANE_ANIMATION_HEIGHT,
        },

        sectionTitle: {
            ...spacing.pt2,
            ...spacing.pr3,
            ...spacing.pb4,
            paddingLeft: 13,
            fontSize: 13,
            fontFamily: FontUtils.fontFamily.platform.EXP_NEUE,
            fontWeight: 400,
            lineHeight: 16,
            color: theme.textSupporting,
        },

        accountSettingsSectionTitle: {
            fontFamily: FontUtils.fontFamily.platform.EXP_NEUE_BOLD,
            fontWeight: FontUtils.fontWeight.bold,
        },

        sectionMenuItem: {
            borderRadius: 8,
            paddingHorizontal: 8,
            height: 56,
            alignItems: 'center',
        },

        qrShareSection: {
            width: 264,
        },

        sectionMenuItemTopDescription: {
            ...spacing.ph8,
            ...spacing.mhn8,
            width: 'auto',
        },

        selectCircle: {
            width: variables.componentSizeSmall,
            height: variables.componentSizeSmall,
            borderColor: theme.border,
            borderWidth: 1,
            borderRadius: variables.componentSizeSmall / 2,
            justifyContent: 'center',
            alignItems: 'center',
            backgroundColor: theme.componentBG,
            marginLeft: 8,
        },

        optionSelectCircle: {
            borderRadius: variables.componentSizeSmall / 2 + 1,
            padding: 1,
        },

        unreadIndicatorContainer: {
            position: 'absolute',
            top: -10,
            left: 0,
            width: '100%',
            height: 20,
            paddingHorizontal: 20,
            flexDirection: 'row',
            alignItems: 'center',
            zIndex: 1,
            ...cursor.cursorDefault,
        },

        unreadIndicatorLine: {
            height: 1,
            backgroundColor: theme.unreadIndicator,
            flexGrow: 1,
            marginRight: 8,
            opacity: 0.5,
        },

        threadDividerLine: {
            height: 1,
            backgroundColor: theme.border,
            flexGrow: 1,
            marginHorizontal: 20,
        },

        unreadIndicatorText: {
            color: theme.unreadIndicator,
            fontFamily: FontUtils.fontFamily.platform.EXP_NEUE_BOLD,
            fontSize: variables.fontSizeSmall,
            fontWeight: FontUtils.fontWeight.bold,
            textTransform: 'capitalize',
        },

        flipUpsideDown: {
            transform: `rotate(180deg)`,
        },

        navigationScreenCardStyle: {
            backgroundColor: theme.appBG,
            height: '100%',
        },

        invisible: {
            position: 'absolute',
            opacity: 0,
        },

        invisiblePopover: {
            position: 'absolute',
            opacity: 0,
            left: -9999,
        },

        containerWithSpaceBetween: {
            justifyContent: 'space-between',
            width: '100%',
            flex: 1,
        },

        detailsPageSectionContainer: {
            alignSelf: 'flex-start',
        },

        attachmentCarouselContainer: {
            height: '100%',
            width: '100%',
            display: 'flex',
            justifyContent: 'center',
            ...cursor.cursorUnset,
        },

        attachmentArrow: {
            zIndex: 23,
            position: 'absolute',
        },

        attachmentRevealButtonContainer: {
            flex: 1,
            alignItems: 'center',
            justifyContent: 'center',
            ...spacing.ph4,
        },

        arrowIcon: {
            height: 40,
            width: 40,
            alignItems: 'center',
            paddingHorizontal: 0,
            paddingTop: 0,
            paddingBottom: 0,
        },

        switchTrack: {
            width: 50,
            height: 28,
            justifyContent: 'center',
            borderRadius: 20,
            padding: 15,
            backgroundColor: theme.success,
        },

        switchInactive: {
            backgroundColor: theme.border,
        },

        switchThumb: {
            width: 22,
            height: 22,
            borderRadius: 11,
            position: 'absolute',
            left: 4,
            backgroundColor: theme.appBG,
        },

        switchThumbTransformation: (translateX: AnimatableNumericValue) =>
            ({
                transform: [{translateX}],
            } satisfies ViewStyle),

        radioButtonContainer: {
            backgroundColor: theme.componentBG,
            borderRadius: 10,
            height: 20,
            width: 20,
            borderColor: theme.border,
            borderWidth: 1,
            justifyContent: 'center',
            alignItems: 'center',
        },

        checkedContainer: {
            backgroundColor: theme.checkBox,
        },

        magicCodeInputContainer: {
            flexDirection: 'row',
            justifyContent: 'space-between',
            minHeight: variables.inputHeight,
        },

        magicCodeInput: {
            fontSize: variables.fontSizeXLarge,
            color: theme.heading,
            lineHeight: variables.inputHeight,
        },

        // Manually style transparent, in iOS Safari, an input in a container with its opacity set to
        // 0 (completely transparent) cannot handle user interaction, hence the Paste option is never shown
        inputTransparent: {
            color: 'transparent',
            // These properties are available in browser only
            ...(Browser.getBrowser()
                ? {
                      caretColor: 'transparent',
                      WebkitTextFillColor: 'transparent',
                      // After setting the input text color to transparent, it acquires the background-color.
                      // However, it is not possible to override the background-color directly as explained in this resource: https://developer.mozilla.org/en-US/docs/Web/CSS/:autofill
                      // Therefore, the transition effect needs to be delayed.
                      transitionDelay: '99999s',
                      transitionProperty: 'background-color',
                  }
                : {}),
        },

        iouAmountText: {
            ...headlineFont,
            fontSize: variables.iouAmountTextSize,
            color: theme.heading,
            lineHeight: variables.inputHeight,
        },

        iouAmountTextInput: addOutlineWidth(
            theme,
            {
                ...headlineFont,
                fontSize: variables.iouAmountTextSize,
                color: theme.heading,
                padding: 0,
                lineHeight: undefined,
            },
            0,
        ),

        moneyRequestConfirmationAmount: {
            ...headlineFont,
            fontSize: variables.fontSizeh1,
        },

        moneyRequestMenuItem: {
            flexDirection: 'row',
            borderRadius: 0,
            justifyContent: 'space-between',
            width: '100%',
            paddingHorizontal: 20,
            paddingVertical: 12,
        },

        moneyRequestAmountContainer: {minHeight: variables.inputHeight + 2 * (variables.formErrorLineHeight + 8)},

        requestPreviewBox: {
            marginTop: 12,
            maxWidth: variables.reportPreviewMaxWidth,
        },

        moneyRequestPreviewBox: {
            backgroundColor: theme.cardBG,
            borderRadius: variables.componentBorderRadiusLarge,
            maxWidth: variables.reportPreviewMaxWidth,
            width: '100%',
        },

        moneyRequestPreviewBoxText: {
            padding: 16,
        },

        amountSplitPadding: {
            paddingTop: 2,
        },

        moneyRequestPreviewBoxLoading: {
            // When a new IOU request arrives it is very briefly in a loading state, so set the minimum height of the container to 94 to match the rendered height after loading.
            // Otherwise, the IOU request pay button will not be fully visible and the user will have to scroll up to reveal the entire IOU request container.
            // See https://github.com/Expensify/App/issues/10283.
            minHeight: 94,
            width: '100%',
        },

        moneyRequestPreviewBoxAvatar: {
            // This should "hide" the right border of the last avatar
            marginRight: -2,
            marginBottom: 0,
        },

        moneyRequestPreviewAmount: {
            ...headlineFont,
            ...whiteSpace.preWrap,
            color: theme.heading,
        },

        defaultCheckmarkWrapper: {
            marginLeft: 8,
            alignSelf: 'center',
        },

        codeWordWrapper: {
            ...codeStyles.codeWordWrapper,
        },

        codeWordStyle: {
            borderLeftWidth: 0,
            borderRightWidth: 0,
            borderTopLeftRadius: 0,
            borderBottomLeftRadius: 0,
            borderTopRightRadius: 0,
            borderBottomRightRadius: 0,
            paddingLeft: 0,
            paddingRight: 0,
            justifyContent: 'center',
            ...codeStyles.codeWordStyle,
        },

        codeFirstWordStyle: {
            borderLeftWidth: 1,
            borderTopLeftRadius: 4,
            borderBottomLeftRadius: 4,
            paddingLeft: 5,
        },

        codeLastWordStyle: {
            borderRightWidth: 1,
            borderTopRightRadius: 4,
            borderBottomRightRadius: 4,
            paddingRight: 5,
        },

        codePlainTextStyle: {
            ...codeStyles.codePlainTextStyle,
        },

        fullScreenLoading: {
            backgroundColor: theme.componentBG,
            opacity: 0.8,
            justifyContent: 'center',
            alignItems: 'center',
            zIndex: 10,
        },

        reimbursementAccountFullScreenLoading: {
            backgroundColor: theme.componentBG,
            opacity: 0.8,
            justifyContent: 'flex-start',
            alignItems: 'center',
            zIndex: 10,
        },

        hiddenElementOutsideOfWindow: {
            position: 'absolute',
            top: -10000,
            left: 0,
            opacity: 0,
        },

        growlNotificationWrapper: {
            zIndex: 2,
        },

        growlNotificationContainer: {
            flex: 1,
            justifyContent: 'flex-start',
            position: 'absolute',
            width: '100%',
            top: 20,
            ...spacing.pl5,
            ...spacing.pr5,
        },

        growlNotificationDesktopContainer: {
            maxWidth: variables.sideBarWidth,
            right: 0,
            ...positioning.pFixed,
        },

        growlNotificationTranslateY: (translateY: AnimatableNumericValue) =>
            ({
                transform: [{translateY}],
            } satisfies ViewStyle),

        makeSlideInTranslation: (translationType: Translation, fromValue: number) =>
            ({
                from: {
                    [translationType]: fromValue,
                },
                to: {
                    [translationType]: 0,
                },
            } satisfies CustomAnimation),

        growlNotificationBox: {
            backgroundColor: theme.inverse,
            borderRadius: variables.componentBorderRadiusNormal,
            alignItems: 'center',
            flexDirection: 'row',
            justifyContent: 'space-between',
            boxShadow: `${theme.shadow}`,
            ...spacing.p5,
        },

        growlNotificationText: {
            fontSize: variables.fontSizeNormal,
            fontFamily: FontUtils.fontFamily.platform.EXP_NEUE,
            width: '90%',
            lineHeight: variables.fontSizeNormalHeight,
            color: theme.textReversed,
            ...spacing.ml4,
        },

        blockquote: {
            borderLeftColor: theme.border,
            borderLeftWidth: 4,
            paddingLeft: 12,
            marginVertical: 4,
        },

        noSelect: {
            boxShadow: 'none',
            outlineStyle: 'none',
        },

        boxShadowNone: {
            boxShadow: 'none',
        },

        cardStyleNavigator: {
            overflow: 'hidden',
            height: '100%',
        },

        smallEditIcon: {
            alignItems: 'center',
            backgroundColor: theme.buttonDefaultBG,
            borderColor: theme.appBG,
            borderRadius: 20,
            borderWidth: 3,
            color: theme.textReversed,
            height: 40,
            width: 40,
            justifyContent: 'center',
        },

        smallAvatarEditIcon: {
            position: 'absolute',
            right: -8,
            bottom: -8,
        },

        workspaceOwnerAvatarWrapper: {
            margin: 6,
        },

        workspaceOwnerSectionTitle: {
            marginLeft: 6,
        },

        workspaceTypeWrapper: {
            margin: 3,
        },

        workspaceTypeSectionTitle: {
            marginLeft: 3,
        },

        autoGrowHeightMultilineInput: {
            maxHeight: 115,
        },

        peopleRow: {
            width: '100%',
            flexDirection: 'row',
            justifyContent: 'space-between',
            alignItems: 'center',
            ...spacing.ph5,
        },

        peopleRowBorderBottom: {
            borderColor: theme.border,
            borderBottomWidth: 1,
            ...spacing.pb2,
        },

        peopleBadge: {
            backgroundColor: theme.icon,
            ...spacing.ph3,
            ...spacing.ml3,
        },

        peopleBadgeText: {
            color: theme.textReversed,
            fontSize: variables.fontSizeSmall,
            lineHeight: variables.lineHeightNormal,
            ...whiteSpace.noWrap,
        },

        offlineFeedback: {
            deleted: {
                textDecorationLine: 'line-through',
                textDecorationStyle: 'solid',
            },
            pending: {
                opacity: 0.5,
            },
            error: {
                flexDirection: 'row',
                alignItems: 'center',
            },
            container: {
                ...spacing.pv2,
            },
            textContainer: {
                flexDirection: 'column',
                flex: 1,
            },
            text: {
                color: theme.textSupporting,
                verticalAlign: 'middle',
                fontSize: variables.fontSizeLabel,
            },
            errorDot: {
                marginRight: 12,
            },
        },

        dotIndicatorMessage: {
            display: 'flex',
            flexDirection: 'row',
            alignItems: 'center',
        },

        locationErrorLinkText: {
            textAlignVertical: 'center',
            fontSize: variables.fontSizeLabel,
        },

        sidebarPopover: {
            width: variables.sideBarWidth - 68,
        },

        shortTermsBorder: {
            borderWidth: 1,
            borderColor: theme.border,
        },

        shortTermsHorizontalRule: {
            borderBottomWidth: 1,
            borderColor: theme.border,
            ...spacing.mh3,
        },

        shortTermsLargeHorizontalRule: {
            borderWidth: 1,
            borderColor: theme.border,
            ...spacing.mh3,
        },

        shortTermsRow: {
            flexDirection: 'row',
            padding: 12,
        },

        termsCenterRight: {
            marginTop: 'auto',
            marginBottom: 'auto',
        },

        shortTermsBoldHeadingSection: {
            paddingRight: 12,
            paddingLeft: 12,
            marginTop: 12,
        },

        shortTermsHeadline: {
            ...headlineFont,
            ...whiteSpace.preWrap,
            color: theme.heading,
            fontSize: variables.fontSizeXXXLarge,
            lineHeight: variables.lineHeightXXXLarge,
        },

        longTermsRow: {
            flexDirection: 'row',
            marginTop: 20,
        },

        collapsibleSectionBorder: {
            borderBottomWidth: 2,
            borderBottomColor: theme.border,
        },

        communicationsLinkHeight: {
            height: variables.communicationsLinkHeight,
        },

        floatingMessageCounterWrapper: {
            position: 'absolute',
            left: '50%',
            top: 0,
            zIndex: 100,
            ...visibility.hidden,
        },

        floatingMessageCounterWrapperAndroid: {
            left: 0,
            width: '100%',
            alignItems: 'center',
            position: 'absolute',
            top: 0,
            zIndex: 100,
            ...visibility.hidden,
        },

        floatingMessageCounterSubWrapperAndroid: {
            left: '50%',
            width: 'auto',
        },

        floatingMessageCounter: {
            left: '-50%',
            ...visibility.visible,
        },

        floatingMessageCounterTransformation: (translateY: AnimatableNumericValue) =>
            ({
                transform: [{translateY}],
            } satisfies ViewStyle),

        confirmationAnimation: {
            height: 180,
            width: 180,
            marginBottom: 20,
        },

        googleSearchTextInputContainer: {
            flexDirection: 'column',
        },

        googleSearchSeparator: {
            height: 1,
            backgroundColor: theme.border,
        },

        googleSearchText: {
            color: theme.text,
            fontSize: variables.fontSizeNormal,
            lineHeight: variables.fontSizeNormalHeight,
            fontFamily: FontUtils.fontFamily.platform.EXP_NEUE,
            flex: 1,
        },

        searchPressable: {
            height: variables.componentSizeNormal,
        },

        searchContainer: {
            flex: 1,
            flexDirection: 'row',
            alignItems: 'center',
            gap: 8,
            paddingHorizontal: 24,
            backgroundColor: theme.hoverComponentBG,
            borderRadius: variables.componentBorderRadiusRounded,
            justifyContent: 'center',
        },

        searchContainerHovered: {
            backgroundColor: theme.border,
        },

        searchInputStyle: {
            color: theme.textSupporting,
            fontSize: 13,
            lineHeight: 16,
        },

        threeDotsPopoverOffset: (windowWidth: number) =>
            ({
                ...getPopOverVerticalOffset(60),
                horizontal: windowWidth - 60,
            } satisfies AnchorPosition),

        threeDotsPopoverOffsetNoCloseButton: (windowWidth: number) =>
            ({
                ...getPopOverVerticalOffset(60),
                horizontal: windowWidth - 10,
            } satisfies AnchorPosition),

        threeDotsPopoverOffsetAttachmentModal: (windowWidth: number) =>
            ({
                ...getPopOverVerticalOffset(80),
                horizontal: windowWidth - 140,
            } satisfies AnchorPosition),

        iPhoneXSafeArea: {
            backgroundColor: theme.inverse,
            flex: 1,
        },

        transferBalancePayment: {
            borderWidth: 1,
            borderRadius: variables.componentBorderRadiusNormal,
            borderColor: theme.border,
        },

        transferBalanceSelectedPayment: {
            borderColor: theme.iconSuccessFill,
        },

        transferBalanceBalance: {
            fontSize: 48,
        },

        imageCropContainer: {
            overflow: 'hidden',
            alignItems: 'center',
            justifyContent: 'center',
            backgroundColor: theme.imageCropBackgroundColor,
            ...cursor.cursorMove,
        },

        sliderKnobTooltipView: {
            height: variables.sliderKnobSize,
            width: variables.sliderKnobSize,
            borderRadius: variables.sliderKnobSize / 2,
        },

        sliderKnob: {
            backgroundColor: theme.success,
            position: 'absolute',
            height: variables.sliderKnobSize,
            width: variables.sliderKnobSize,
            borderRadius: variables.sliderKnobSize / 2,
            left: -(variables.sliderKnobSize / 2),
            ...cursor.cursorPointer,
        },

        sliderBar: {
            backgroundColor: theme.border,
            height: variables.sliderBarHeight,
            borderRadius: variables.sliderBarHeight / 2,
            alignSelf: 'stretch',
            justifyContent: 'center',
        },

        screenCenteredContainer: {
            flex: 1,
            justifyContent: 'center',
            marginBottom: 40,
            padding: 16,
        },

        inlineSystemMessage: {
            color: theme.textSupporting,
            fontSize: variables.fontSizeLabel,
            fontFamily: FontUtils.fontFamily.platform.EXP_NEUE,
            marginLeft: 6,
        },

        fullScreen: {
            position: 'absolute',
            top: 0,
            left: 0,
            right: 0,
            bottom: 0,
        },

        invisibleOverlay: {
            backgroundColor: theme.transparent,
            zIndex: 1000,
        },

        reportDropOverlay: {
            backgroundColor: theme.dropUIBG,
            zIndex: 2,
        },

        receiptDropOverlay: {
            backgroundColor: theme.receiptDropUIBG,
            zIndex: 2,
        },

        isDraggingOver: {
            backgroundColor: theme.receiptDropUIBG,
        },

        receiptImageWrapper: (receiptImageTopPosition: number) =>
            ({
                position: 'absolute',
                top: receiptImageTopPosition,
            } satisfies ViewStyle),

        cardSectionContainer: {
            backgroundColor: theme.cardBG,
            borderRadius: variables.componentBorderRadiusCard,
            width: 'auto',
            textAlign: 'left',
            overflow: 'hidden',
            marginBottom: 20,
            marginHorizontal: variables.sectionMargin,
        },

        cardSectionIllustration: {
            width: 'auto',
            height: variables.sectionIllustrationHeight,
        },

        cardSectionTitle: {
            fontSize: variables.fontSizeLarge,
            lineHeight: variables.lineHeightXLarge,
        },

        cardMenuItem: {
            paddingLeft: 8,
            paddingRight: 0,
            borderRadius: variables.buttonBorderRadius,
            height: variables.componentSizeLarge,
            alignItems: 'center',
        },

        transferBalance: {
            width: 'auto',
            borderRadius: 0,
            height: 64,
            alignItems: 'center',
        },

        paymentMethod: {
            paddingHorizontal: 20,
            height: variables.optionRowHeight,
        },

        archivedReportFooter: {
            borderRadius: variables.componentBorderRadius,
            ...wordBreak.breakWord,
        },

        deeplinkWrapperContainer: {
            padding: 20,
            flex: 1,
            alignItems: 'center',
            justifyContent: 'center',
            backgroundColor: theme.appBG,
        },

        deeplinkWrapperMessage: {
            flex: 1,
            alignItems: 'center',
            justifyContent: 'center',
        },

        deeplinkWrapperFooter: {
            paddingTop: 80,
            paddingBottom: 45,
        },

        emojiReactionBubble: {
            borderRadius: 28,
            alignItems: 'center',
            justifyContent: 'center',
            flexDirection: 'row',
            alignSelf: 'flex-start',
        },

        emojiReactionListHeader: {
            marginTop: 8,
            paddingBottom: 20,
            borderBottomColor: theme.border,
            borderBottomWidth: 1,
            marginHorizontal: 20,
        },
        emojiReactionListHeaderBubble: {
            paddingVertical: 2,
            paddingHorizontal: 8,
            borderRadius: 28,
            backgroundColor: theme.border,
            alignItems: 'center',
            justifyContent: 'center',
            flexDirection: 'row',
            alignSelf: 'flex-start',
            marginRight: 4,
        },

        reactionListHeaderText: {
            color: theme.textSupporting,
            marginLeft: 8,
            alignSelf: 'center',
        },

        miniQuickEmojiReactionText: {
            fontSize: 18,
            lineHeight: 22,
            verticalAlign: 'middle',
        },

        emojiReactionBubbleText: {
            verticalAlign: 'middle',
        },

        stickyHeaderEmoji: (isSmallScreenWidth: boolean, windowWidth: number) =>
            ({
                position: 'absolute',
                width: isSmallScreenWidth ? windowWidth - 32 : CONST.EMOJI_PICKER_SIZE.WIDTH - 32,
                ...spacing.mh4,
            } satisfies ViewStyle),

        reactionCounterText: {
            fontSize: 13,
            marginLeft: 4,
            fontWeight: 'bold',
        },

        fontColorReactionLabel: {
            color: theme.tooltipSupportingText,
        },

        reactionEmojiTitle: {
            fontSize: variables.iconSizeLarge,
            lineHeight: variables.iconSizeXLarge,
        },

        textReactionSenders: {
            color: theme.tooltipPrimaryText,
            ...wordBreak.breakWord,
        },

        quickReactionsContainer: {
            gap: 12,
            flexDirection: 'row',
            paddingHorizontal: 25,
            paddingVertical: 12,
            justifyContent: 'space-between',
        },

        reactionListContainer: {
            maxHeight: variables.listItemHeightNormal * 5.75,
            ...spacing.pv2,
        },

        reactionListContainerFixedWidth: {
            maxWidth: variables.popoverWidth,
        },

        validateCodeDigits: {
            color: theme.text,
            fontFamily: FontUtils.fontFamily.platform.EXP_NEUE,
            fontSize: variables.fontSizeXXLarge,
            letterSpacing: 4,
        },

        footerWrapper: {
            fontSize: variables.fontSizeNormal,
            paddingTop: 64,
            maxWidth: 1100, // Match footer across all Expensify platforms
        },

        footerColumnsContainer: {
            flex: 1,
            flexWrap: 'wrap',
            marginBottom: 40,
            marginHorizontal: -16,
        },

        footerTitle: {
            fontSize: variables.fontSizeLarge,
            color: theme.success,
            marginBottom: 16,
        },

        footerRow: {
            paddingVertical: 4,
            marginBottom: 8,
            color: theme.textLight,
            fontSize: variables.fontSizeMedium,
        },

        footerBottomLogo: {
            marginTop: 40,
            width: '100%',
        },

        datePickerRoot: {
            position: 'relative',
            zIndex: 99,
        },

        datePickerPopover: {
            backgroundColor: theme.appBG,
            width: '100%',
            alignSelf: 'center',
            zIndex: 100,
            marginTop: 8,
        },

        loginHeroHeader: {
            fontFamily: FontUtils.fontFamily.platform.EXP_NEW_KANSAS_MEDIUM,
            color: theme.success,
            fontWeight: '500',
            textAlign: 'center',
        },

        newKansasLarge: {
            ...headlineFont,
            fontSize: variables.fontSizeXLarge,
            lineHeight: variables.lineHeightXXLarge,
        },

        eReceiptAmount: {
            ...headlineFont,
            fontSize: variables.fontSizeXXXLarge,
            color: colors.green400,
        },

        eReceiptAmountLarge: {
            ...headlineFont,
            fontSize: variables.fontSizeEReceiptLarge,
            textAlign: 'center',
        },

        eReceiptCurrency: {
            ...headlineFont,
            fontSize: variables.fontSizeXXLarge,
        },

        eReceiptMerchant: {
            fontFamily: FontUtils.fontFamily.platform.EXP_NEUE,
            fontSize: variables.fontSizeXLarge,
            lineHeight: variables.lineHeightXXLarge,
            color: theme.textColorfulBackground,
        },

        eReceiptWaypointTitle: {
            fontFamily: FontUtils.fontFamily.platform.EXP_NEUE,
            fontSize: variables.fontSizeSmall,
            lineHeight: variables.lineHeightSmall,
            color: colors.green400,
        },

        eReceiptWaypointAddress: {
            fontFamily: FontUtils.fontFamily.platform.MONOSPACE,
            fontSize: variables.fontSizeNormal,
            lineHeight: variables.lineHeightNormal,
            color: theme.textColorfulBackground,
        },

        eReceiptGuaranteed: {
            fontFamily: FontUtils.fontFamily.platform.MONOSPACE,
            fontSize: variables.fontSizeSmall,
            lineHeight: variables.lineHeightSmall,
            color: theme.textColorfulBackground,
        },

        eReceiptBackground: {
            ...sizing.w100,
            borderRadius: 20,
            position: 'absolute',
            top: 0,
            left: 0,
            height: 540,
        },

        eReceiptPanel: {
            ...spacing.p5,
            ...spacing.pb8,
            ...spacing.m5,
            backgroundColor: colors.green800,
            borderRadius: 20,
            width: 335,
        },

        eReceiptBackgroundThumbnail: {
            ...sizing.w100,
            position: 'absolute',
            aspectRatio: 335 / 540,
            top: 0,
            minWidth: 217,
        },

        eReceiptContainer: {
            width: 335,
            minHeight: 540,
            borderRadius: 20,
            overflow: 'hidden',
        },

        loginHeroBody: {
            fontFamily: FontUtils.fontFamily.platform.EXP_NEUE,
            fontSize: variables.fontSizeSignInHeroBody,
            color: theme.textLight,
            textAlign: 'center',
        },

        linkPreviewWrapper: {
            marginTop: 16,
            borderLeftWidth: 4,
            borderLeftColor: theme.border,
            paddingLeft: 12,
        },

        linkPreviewImage: {
            flex: 1,
            borderRadius: 8,
            marginTop: 8,
        },

        linkPreviewLogoImage: {
            height: 16,
            width: 16,
        },

        contextMenuItemPopoverMaxWidth: {
            maxWidth: 375,
        },

        formSpaceVertical: {
            height: 20,
            width: 1,
        },

        taskCheckbox: {
            height: 16,
            width: 16,
        },

        taskTitleMenuItem: {
            ...writingDirection.ltr,
            ...headlineFont,
            fontSize: variables.fontSizeXLarge,
            maxWidth: '100%',
            ...wordBreak.breakWord,
        },

        taskDescriptionMenuItem: {
            maxWidth: '100%',
            ...wordBreak.breakWord,
        },

        taskTitleDescription: {
            fontFamily: FontUtils.fontFamily.platform.EXP_NEUE,
            fontSize: variables.fontSizeLabel,
            color: theme.textSupporting,
            lineHeight: variables.lineHeightNormal,
            ...spacing.mb1,
        },

        taskMenuItemCheckbox: {
            height: 27,
            ...spacing.mr3,
        },

        reportHorizontalRule: {
            borderColor: theme.border,
            ...spacing.mh5,
        },

        assigneeTextStyle: {
            fontFamily: FontUtils.fontFamily.platform.EXP_NEUE_BOLD,
            fontWeight: FontUtils.fontWeight.bold,
            minHeight: variables.avatarSizeSubscript,
        },

        taskRightIconContainer: {
            width: variables.componentSizeNormal,
            marginLeft: 'auto',
            ...spacing.mt1,
            ...pointerEventsAuto,
            ...display.dFlex,
            ...flex.alignItemsCenter,
        },

        shareCodeContainer: {
            width: '100%',
            alignItems: 'center',
            paddingHorizontal: variables.qrShareHorizontalPadding,
            paddingVertical: 20,
            borderRadius: 20,
            overflow: 'hidden',
            borderColor: theme.borderFocus,
            borderWidth: 2,
            backgroundColor: theme.highlightBG,
        },

        splashScreenHider: {
            backgroundColor: theme.splashBG,
            alignItems: 'center',
            justifyContent: 'center',
        },

        headerEnvBadge: {
            position: 'absolute',
            bottom: -8,
            left: -8,
            height: 12,
            width: 22,
            paddingLeft: 4,
            paddingRight: 4,
            alignItems: 'center',
            zIndex: -1,
        },

        headerEnvBadgeText: {
            fontSize: 7,
            fontWeight: FontUtils.fontWeight.bold,
            lineHeight: undefined,
        },

        expensifyQrLogo: {
            alignSelf: 'stretch',
            height: 27,
            marginBottom: 20,
        },

        qrShareTitle: {
            marginTop: 15,
            textAlign: 'center',
        },

        loginButtonRow: {
            width: '100%',
            gap: 12,
            ...flex.flexRow,
            ...flex.justifyContentCenter,
        },

        loginButtonRowSmallScreen: {
            width: '100%',
            gap: 12,
            ...flex.flexRow,
            ...flex.justifyContentCenter,
            marginBottom: 10,
        },

        desktopSignInButtonContainer: {
            width: 40,
            height: 40,
        },

        signInIconButton: {
            paddingVertical: 2,
        },

        googleButtonContainer: {
            colorScheme: 'light',
            width: 40,
            height: 40,
            alignItems: 'center',
            overflow: 'hidden',
        },

        googlePillButtonContainer: {
            colorScheme: 'light',
            height: 40,
            width: 300,
            overflow: 'hidden',
        },

        thirdPartyLoadingContainer: {
            alignItems: 'center',
            justifyContent: 'center',
            height: 450,
        },

        tabSelectorButton: {
            height: variables.tabSelectorButtonHeight,
            padding: variables.tabSelectorButtonPadding,
            flexDirection: 'row',
            alignItems: 'center',
            justifyContent: 'center',
            borderRadius: variables.buttonBorderRadius,
        },

        tabSelector: {
            flexDirection: 'row',
            paddingHorizontal: 20,
            paddingBottom: 12,
        },

        tabText: (isSelected: boolean) =>
            ({
                marginLeft: 8,
                fontFamily: isSelected ? FontUtils.fontFamily.platform.EXP_NEUE_BOLD : FontUtils.fontFamily.platform.EXP_NEUE,
                fontWeight: isSelected ? FontUtils.fontWeight.bold : '400',
                color: isSelected ? theme.text : theme.textSupporting,
                lineHeight: variables.lineHeightNormal,
                fontSize: variables.fontSizeNormal,
            } satisfies TextStyle),

        tabBackground: (hovered: boolean, isFocused: boolean, background: string | Animated.AnimatedInterpolation<string>) => ({
            backgroundColor: hovered && !isFocused ? theme.highlightBG : background,
        }),

        tabOpacity: (
            hovered: boolean,
            isFocused: boolean,
            activeOpacityValue: number | Animated.AnimatedInterpolation<number>,
            inactiveOpacityValue: number | Animated.AnimatedInterpolation<number>,
        ) => ({
            opacity: hovered && !isFocused ? inactiveOpacityValue : activeOpacityValue,
        }),

        overscrollSpacer: (backgroundColor: string, height: number) =>
            ({
                backgroundColor,
                height,
                width: '100%',
                position: 'absolute',
                top: -height,
                left: 0,
                right: 0,
            } satisfies ViewStyle),

        dualColorOverscrollSpacer: {
            position: 'absolute',
            top: 0,
            left: 0,
            width: '100%',
            height: '100%',
            zIndex: -1,
        },

        willChangeTransform: {
            willChange: 'transform',
        },

        dropDownButtonCartIconContainerPadding: {
            paddingRight: 0,
            paddingLeft: 0,
        },

        dropDownButtonArrowContain: {
            marginLeft: 12,
            marginRight: 14,
        },

        dropDownButtonCartIconView: {
            borderTopRightRadius: variables.buttonBorderRadius,
            borderBottomRightRadius: variables.buttonBorderRadius,
            ...flex.flexRow,
            ...flex.alignItemsCenter,
        },

        emojiPickerButtonDropdown: {
            justifyContent: 'center',
            backgroundColor: theme.activeComponentBG,
            width: 86,
            height: 52,
            borderRadius: 26,
            alignItems: 'center',
            paddingLeft: 10,
            paddingRight: 4,
            alignSelf: 'flex-start',
            ...userSelect.userSelectNone,
        },

        emojiPickerButtonDropdownIcon: {
            fontSize: 30,
        },

        moneyRequestImage: {
            height: 200,
            borderRadius: 16,
            margin: 20,
        },

        reportPreviewBox: {
            backgroundColor: theme.cardBG,
            borderRadius: variables.componentBorderRadiusLarge,
            maxWidth: variables.reportPreviewMaxWidth,
            width: '100%',
        },

        reportPreviewBoxHoverBorder: {
            borderColor: theme.cardBG,
            backgroundColor: theme.cardBG,
        },

        reportContainerBorderRadius: {
            borderRadius: variables.componentBorderRadiusLarge,
        },

        reportPreviewBoxBody: {
            padding: 16,
        },

        reportActionItemImages: {
            flexDirection: 'row',
            margin: 4,
            borderRadius: variables.componentBorderRadiusLarge,
            overflow: 'hidden',
            height: variables.reportActionImagesSingleImageHeight,
        },

        reportActionItemImage: {
            flex: 1,
            width: '100%',
            height: '100%',
            display: 'flex',
            justifyContent: 'center',
            alignItems: 'center',
        },

        reportActionItemImageBorder: {
            borderRightWidth: 4,
            borderColor: theme.cardBG,
        },

        reportActionItemImagesMoreContainer: {
            position: 'absolute',
            bottom: 0,
            right: 0,
            display: 'flex',
        },

        reportActionItemImagesMore: {
            borderTopLeftRadius: 12,
            backgroundColor: theme.border,
            width: 40,
            height: 40,
        },

        reportActionItemImagesMoreHovered: {
            backgroundColor: theme.cardBG,
        },

        reportActionItemImagesMoreText: {
            position: 'absolute',
            marginLeft: 20,
            marginTop: 16,
            color: theme.textSupporting,
        },

        reportActionItemImagesMoreCornerTriangle: {
            position: 'absolute',
        },

        assignedCardsIconContainer: {
            height: variables.bankCardHeight,
            width: variables.bankCardWidth,
            borderRadius: 4,
            overflow: 'hidden',
            alignSelf: 'center',
        },

        bankIconContainer: {
            height: variables.bankCardWidth,
            width: variables.bankCardWidth,
            borderRadius: 8,
            overflow: 'hidden',
            alignSelf: 'center',
        },

        moneyRequestHeaderStatusBarBadge: {
            width: 68,
            height: variables.inputHeightSmall,
            borderRadius: variables.componentBorderRadiusSmall,
            display: 'flex',
            justifyContent: 'center',
            alignItems: 'center',
            backgroundColor: theme.border,
            marginRight: 12,
        },

        staticHeaderImage: {
            minHeight: 240,
        },

        emojiPickerButtonDropdownContainer: {
            flexDirection: 'row',
            alignItems: 'center',
        },

        rotate90: {
            transform: 'rotate(90deg)',
        },

        emojiStatusLHN: {
            fontSize: 9,
        },

        sidebarStatusAvatarContainer: {
            height: 40,
            width: 40,
            backgroundColor: theme.componentBG,
            alignItems: 'center',
            justifyContent: 'center',
            borderRadius: 20,
        },
        sidebarStatusAvatar: {
            alignItems: 'center',
            justifyContent: 'center',
            backgroundColor: theme.border,
            height: 20,
            width: 20,
            borderRadius: 10,
            position: 'absolute',
            right: -4,
            bottom: -4,
            borderColor: theme.highlightBG,
            borderWidth: 2,
        },
        moneyRequestViewImage: {
            ...spacing.mh5,
            ...spacing.mv3,
            overflow: 'hidden',
            borderWidth: 2,
            borderColor: theme.cardBG,
            borderRadius: variables.componentBorderRadiusLarge,
            height: 200,
            maxWidth: 400,
        },

        moneyRequestAttachReceipt: {
            backgroundColor: theme.highlightBG,
            borderColor: theme.border,
            borderWidth: 1,
        },

        mapViewContainer: {
            ...flex.flex1,
            minHeight: 300,
        },

        mapView: {
            ...flex.flex1,
            overflow: 'hidden',
            backgroundColor: theme.highlightBG,
        },

        mapEditView: {
            borderRadius: variables.componentBorderRadiusXLarge,
            borderWidth: variables.componentBorderWidth,
            borderColor: theme.appBG,
        },

        mapViewOverlay: {
            flex: 1,
            position: 'absolute',
            left: 0,
            top: 0,
            borderRadius: variables.componentBorderRadiusLarge,
            overflow: 'hidden',
            backgroundColor: theme.highlightBG,
            ...sizing.w100,
            ...sizing.h100,
        },

        confirmationListMapItem: {
            ...spacing.mv2,
            ...spacing.mh5,
            height: 200,
        },

        mapDirection: {
            lineColor: theme.success,
            lineWidth: 7,
        },

        mapDirectionLayer: {
            layout: {'line-join': 'round', 'line-cap': 'round'},
            paint: {'line-color': theme.success, 'line-width': 7},
        },

        mapPendingView: {
            backgroundColor: theme.highlightBG,
            ...flex.flex1,
            borderRadius: variables.componentBorderRadiusLarge,
        },
        userReportStatusEmoji: {
            flexShrink: 0,
            fontSize: variables.fontSizeNormal,
            marginRight: 4,
        },
        timePickerInput: {
            fontSize: 69,
            minWidth: 56,
            alignSelf: 'center',
        },
        timePickerWidth100: {
            width: 100,
        },
        timePickerHeight100: {
            height: 100,
        },
        timePickerSemiDot: {
            fontSize: 69,
            height: 84,
            alignSelf: 'center',
        },
        timePickerSwitcherContainer: {
            flexDirection: 'row',
            alignItems: 'flex-start',
            justifyContent: 'center',
        },
        selectionListRadioSeparator: {
            height: StyleSheet.hairlineWidth,
            backgroundColor: theme.border,
            marginHorizontal: 20,
        },

        draggableTopBar: {
            height: 30,
            width: '100%',
        },
        menuItemError: {
            position: 'absolute',
            bottom: -4,
            left: 20,
            right: 20,
        },
        formHelperMessage: {
            height: 32,
        },
        timePickerInputExtraSmall: {
            fontSize: 50,
        },
        setTimeFormButtonContainer: {
            minHeight: 54,
        },
        timePickerInputsContainer: {
            maxHeight: 100,
        },
        timePickerButtonErrorText: {
            position: 'absolute',
            top: -36,
        },

        chatBottomLoader: {
            position: 'absolute',
            top: 0,
            bottom: 0,
            left: 0,
            right: 0,
            height: CONST.CHAT_HEADER_LOADER_HEIGHT,
        },

        videoContainer: {
            ...flex.flex1,
            ...flex.alignItemsCenter,
            ...flex.justifyContentCenter,
            ...objectFit.oFCover,
        },

        singleOptionSelectorRow: {
            ...flex.flexRow,
            ...flex.alignItemsCenter,
            gap: 12,
            marginBottom: 16,
        },

        holdRequestInline: {
            ...headlineFont,
            ...whiteSpace.preWrap,
            color: theme.heading,
            fontSize: variables.fontSizeXLarge,
            lineHeight: variables.lineHeightXXLarge,

            backgroundColor: colors.red,
            borderRadius: variables.componentBorderRadiusMedium,
            overflow: 'hidden',

            paddingHorizontal: 8,
            paddingVertical: 4,
        },

        walletCard: {
            borderRadius: variables.componentBorderRadiusLarge,
            position: 'relative',
            alignSelf: 'center',
            overflow: 'hidden',
        },

        walletCardMenuItem: {
            fontFamily: FontUtils.fontFamily.platform.EXP_NEUE_BOLD,
            fontWeight: FontUtils.fontWeight.bold,
            color: theme.text,
            fontSize: variables.fontSizeNormal,
            lineHeight: variables.lineHeightXLarge,
        },

        walletCardHolder: {
            position: 'absolute',
            left: 16,
            bottom: 16,
            width: variables.cardNameWidth,
            color: theme.textLight,
            fontSize: variables.fontSizeSmall,
            lineHeight: variables.lineHeightLarge,
        },

        walletBalance: {
            lineHeight: undefined,
            fontSize: 45,
            paddingTop: 0,
            paddingBottom: 0,
        },

        walletRedDotSectionTitle: {
            color: theme.text,
            fontWeight: FontUtils.fontWeight.bold,
            fontSize: variables.fontSizeNormal,
            lineHeight: variables.lineHeightXLarge,
        },

        walletRedDotSectionText: {
            color: theme.darkSupportingText,
            fontSize: variables.fontSizeLabel,
            lineHeight: variables.lineHeightNormal,
        },

        walletLockedMessage: {
            color: theme.text,
            fontSize: variables.fontSizeNormal,
            lineHeight: variables.lineHeightXLarge,
        },

        workspaceSection: {
            maxWidth: variables.workspaceSectionMaxWidth + variables.sectionMargin * 2,
        },

        workspaceSectionMobile: {
            width: '100%',
            alignSelf: 'center',
        },

        aspectRatioLottie: (animation: DotLottieAnimation) => ({aspectRatio: animation.w / animation.h}),

        receiptDropHeaderGap: {
            backgroundColor: theme.receiptDropUIBG,
        },

        checkboxWithLabelCheckboxStyle: {
            marginLeft: -2,
        },

        singleOptionSelectorCircle: {
            borderColor: theme.icon,
        },

        interactiveStepHeaderContainer: {
            flex: 1,
            alignSelf: 'center',
            flexDirection: 'row',
        },

        interactiveStepHeaderStepContainer: {
            flexDirection: 'row',
            alignItems: 'center',
        },

        interactiveStepHeaderStepButton: {
            width: 40,
            height: 40,
            borderWidth: 2,
            borderRadius: 20,
            borderColor: theme.borderFocus,
            justifyContent: 'center',
            alignItems: 'center',
            color: theme.white,
        },

        interactiveStepHeaderLockedStepButton: {
            borderColor: theme.borderLighter,
        },

        interactiveStepHeaderStepText: {
            fontSize: variables.fontSizeLabel,
            fontFamily: FontUtils.fontFamily.platform.EXP_NEUE,
            fontWeight: FontUtils.fontWeight.bold,
        },

        interactiveStepHeaderCompletedStepButton: {
            backgroundColor: theme.iconSuccessFill,
        },

        interactiveStepHeaderStepLine: {
            height: 1,
            flexGrow: 1,
            backgroundColor: theme.iconSuccessFill,
        },

        interactiveStepHeaderLockedStepLine: {
            backgroundColor: theme.activeComponentBG,
        },
        confirmBankInfoCard: {
            backgroundColor: colors.green800,
            borderRadius: variables.componentBorderRadiusCard,
            marginBottom: 20,
            marginHorizontal: 16,
            padding: 20,
            width: 'auto',
            textAlign: 'left',
        },
        confirmBankInfoText: {
            fontSize: variables.fontSizeNormal,
            fontFamily: FontUtils.fontFamily.platform.EXP_NEUE,
            color: theme.text,
        },
        confirmBankInfoCompanyIcon: {
            height: 40,
            width: 40,
            backgroundColor: colors.darkIcons,
            borderRadius: 50,
            justifyContent: 'center',
            alignItems: 'center',
        },
        confirmBankInfoBankIcon: {
            height: 40,
            width: 40,
            borderRadius: 50,
        },
        confirmBankInfoNumber: {
            fontFamily: FontUtils.fontFamily.platform.MONOSPACE,
            fontSize: variables.fontSizeNormal,
            lineHeight: variables.lineHeightXLarge,
            color: theme.text,
            textAlignVertical: 'center',
        },

        textHeadlineLineHeightXXL: {
            ...headlineFont,
            ...whiteSpace.preWrap,
            color: theme.heading,
            fontSize: variables.fontSizeXLarge,
            lineHeight: variables.lineHeightXXLarge,
        },

        videoPlayerControlsContainer: {
            position: 'absolute',
            bottom: CONST.VIDEO_PLAYER.CONTROLS_POSITION.NORMAL,
            left: CONST.VIDEO_PLAYER.CONTROLS_POSITION.NORMAL,
            right: CONST.VIDEO_PLAYER.CONTROLS_POSITION.NORMAL,
            backgroundColor: theme.videoPlayerBG,
            borderRadius: 8,
            flexDirection: 'column',
            overflow: 'visible',
            zIndex: 9000,
        },

        videoPlayerControlsButtonContainer: {
            flexDirection: 'row',
            alignItems: 'center',
            justifyContent: 'space-between',
        },

        progressBarOutline: {
            width: '100%',
            height: 4,
            borderRadius: 8,
            backgroundColor: theme.transparentWhite,
        },

        progressBarFill: {
            height: '100%',
            backgroundColor: colors.white,
            borderRadius: 8,
        },

        videoPlayerControlsRow: {
            flexDirection: 'row',
            alignItems: 'center',
        },

        videoPlayerText: {
            textAlign: 'center',
            fontSize: variables.fontSizeLabel,
            fontWeight: '700',
            lineHeight: 16,
            color: theme.white,
        },

        volumeSliderContainer: {
            position: 'absolute',
            left: 0,
            bottom: 0,
            width: '100%',
            height: 100,
            alignItems: 'center',
            borderRadius: 4,
            backgroundColor: colors.green700,
        },

        volumeSliderOverlay: {
            width: 4,
            height: 60,
            backgroundColor: theme.transparentWhite,
            borderRadius: 8,
            marginTop: 8,
            alignItems: 'center',
            justifyContent: 'flex-end',
        },

        volumeSliderThumb: {
            width: 8,
            height: 8,
            borderRadius: 8,
            backgroundColor: colors.white,
            marginBottom: -2,
        },

        volumeSliderFill: {
            width: 4,
            height: 20,
            backgroundColor: colors.white,
            borderRadius: 8,
        },

        videoIconButton: {
            padding: 4,
            borderRadius: 4,
        },

        videoIconButtonHovered: {
            backgroundColor: colors.green700,
        },

        videoThumbnailContainer: {
            width: '100%',
            height: '100%',
            alignItems: 'center',
            justifyContent: 'center',
            position: 'absolute',
            top: 0,
            left: 0,
        },

        videoThumbnailPlayButton: {
            backgroundColor: theme.videoPlayerBG,
            borderRadius: 100,
            width: 72,
            height: 72,
            alignItems: 'center',
            justifyContent: 'center',
        },

        videoExpandButton: {
            position: 'absolute',
            top: 12,
            right: 12,
            backgroundColor: theme.videoPlayerBG,
            borderRadius: 8,
            padding: 8,
        },

        videoPlayerTimeComponentWidth: {
            width: 40,
        },
        colorSchemeStyle: (colorScheme: ColorScheme) => ({colorScheme}),

        updateAnimation: {
            width: variables.updateAnimationW,
            height: variables.updateAnimationH,
        },

        updateRequiredViewHeader: {
            height: variables.updateViewHeaderHeight,
        },

        updateRequiredViewTextContainer: {
            width: variables.updateTextViewContainerWidth,
        },
<<<<<<< HEAD
        workspaceWorkflowsIcon: {
            height: 48,
            width: 48,
            marginRight: 12,
            zIndex: 2,
            paddingBottom: 15,
        },
        workspaceWorkflowContent: {
            flexDirection: 'row', 
            alignItems: 'center',
            flex: 1,
        },
        workspaceWorkflowContainer: {
            flexDirection: 'row',
            alignItems: 'flex-start',
            justifyContent: 'space-between',
        },
        workspaceWorkflowsHeading: {
            fontSize: 15,
            fontWeight: '700',
        },
        workspaceWorkflowsWrapperText: {
            flexDirection: 'column',
            flex: 1,
        },
        workspaceWorkflowsSubtitle: {
            fontSize: 13,
            color: theme.textSupporting,
            marginTop: 3,
        },
        workspaceWorkflowsSubMenuContainer: {
            ...spacing.ph8,
            ...spacing.mhn8,
            width: 'auto',
            marginLeft: 29
        },
        workspaceWorkflowsSubMenuTitle: {
            color: theme.textSupporting,
            fontSize: 13,
            lineHeight: 16,
            fontWeight: '400',
        },
        workspaceWorkflowsSubMenuDescription: {
            color: theme.text,
            fontSize: 15,
            lineHeight: 20
        },
        workspaceWorkflowsTimelineOverride: {
            backgroundColor: theme.cardBG, 
            zIndex: 1, 
            height: 19, 
            width: 19, 
            position: 'absolute', 
            left:0,
        },
        workspaceWorkflowsSubItemHover: {
            borderRadius: 8,
            marginRight: 0,
            transition: 'all 0.3s ease-in-out',
        }
=======

        workspaceTitleStyle: {
            fontFamily: FontUtils.fontFamily.platform.EXP_NEUE_BOLD,
            fontWeight: '500',
            fontSize: variables.workspaceProfileName,
        },
>>>>>>> a6fe0141
    } satisfies Styles);

type ThemeStyles = ReturnType<typeof styles>;

const defaultStyles = styles(defaultTheme);

export default styles;
export {defaultStyles};
export type {Styles, ThemeStyles, StatusBarStyle, ColorScheme, AnchorPosition};<|MERGE_RESOLUTION|>--- conflicted
+++ resolved
@@ -4573,7 +4573,6 @@
         updateRequiredViewTextContainer: {
             width: variables.updateTextViewContainerWidth,
         },
-<<<<<<< HEAD
         workspaceWorkflowsIcon: {
             height: 48,
             width: 48,
@@ -4634,14 +4633,12 @@
             marginRight: 0,
             transition: 'all 0.3s ease-in-out',
         }
-=======
 
         workspaceTitleStyle: {
             fontFamily: FontUtils.fontFamily.platform.EXP_NEUE_BOLD,
             fontWeight: '500',
             fontSize: variables.workspaceProfileName,
         },
->>>>>>> a6fe0141
     } satisfies Styles);
 
 type ThemeStyles = ReturnType<typeof styles>;
