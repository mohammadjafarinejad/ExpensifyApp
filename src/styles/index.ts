/* eslint-disable @typescript-eslint/naming-convention */
import type {LineLayerStyleProps} from '@rnmapbox/maps/src/utils/MapboxStyles';
import lodashClamp from 'lodash/clamp';
import type {LineLayer} from 'react-map-gl';
// eslint-disable-next-line no-restricted-imports
import type {Animated, ImageStyle, TextStyle, ViewStyle} from 'react-native';
import {Platform, StyleSheet} from 'react-native';
import type {PickerStyle} from 'react-native-picker-select';
import {interpolate} from 'react-native-reanimated';
import type {SharedValue} from 'react-native-reanimated';
import type {MixedStyleDeclaration, MixedStyleRecord} from 'react-native-render-html';
import type {ValueOf} from 'type-fest';
import type DotLottieAnimation from '@components/LottieAnimations/types';
import {ACTIVE_LABEL_SCALE} from '@components/TextInput/styleConst';
import {getBrowser, isMobile, isMobileSafari, isSafari} from '@libs/Browser';
import CONST from '@src/CONST';
import {defaultTheme} from './theme';
import colors from './theme/colors';
import type {ThemeColors} from './theme/types';
import addOutlineWidth from './utils/addOutlineWidth';
import borders from './utils/borders';
import chatContentScrollViewPlatformStyles from './utils/chatContentScrollViewPlatformStyles';
import cursor from './utils/cursor';
import display from './utils/display';
import editedLabelStyles from './utils/editedLabelStyles';
import emojiDefaultStyles from './utils/emojiDefaultStyles';
import flex from './utils/flex';
import FontUtils from './utils/FontUtils';
import getPopOverVerticalOffset from './utils/getPopOverVerticalOffset';
import objectFit from './utils/objectFit';
import optionAlternateTextPlatformStyles from './utils/optionAlternateTextPlatformStyles';
import overflow from './utils/overflow';
import overflowXHidden from './utils/overflowXHidden';
import pointerEventsAuto from './utils/pointerEventsAuto';
import pointerEventsBoxNone from './utils/pointerEventsBoxNone';
import pointerEventsNone from './utils/pointerEventsNone';
import positioning from './utils/positioning';
import sizing from './utils/sizing';
import spacing from './utils/spacing';
import textDecorationLine from './utils/textDecorationLine';
import textUnderline from './utils/textUnderline';
import translateZ0 from './utils/translateZ0';
import userSelect from './utils/userSelect';
import visibility from './utils/visibility';
import whiteSpace from './utils/whiteSpace';
import wordBreak from './utils/wordBreak';
import writingDirection from './utils/writingDirection';
import variables from './variables';

type ColorScheme = ValueOf<typeof CONST.COLOR_SCHEME>;
type StatusBarStyle = ValueOf<typeof CONST.STATUS_BAR_STYLE>;

type AnchorDimensions = {
    width: number;
    height: number;
};

type AnchorPosition = {
    horizontal: number;
    vertical: number;
};

type WebViewStyle = {
    tagStyles: MixedStyleRecord;
    baseFontStyle: MixedStyleDeclaration;
};

type CustomPickerStyle = PickerStyle & {icon?: ViewStyle};

type OverlayStylesParams = {progress: Animated.AnimatedInterpolation<string | number>};

type TwoFactorAuthCodesBoxParams = {isExtraSmallScreenWidth: boolean; isSmallScreenWidth: boolean};
type WorkspaceUpgradeIntroBoxParams = {isExtraSmallScreenWidth: boolean};

type OfflineFeedbackStyle = Record<'deleted' | 'pending' | 'default' | 'error' | 'container' | 'textContainer' | 'text' | 'errorDot', ViewStyle | TextStyle>;

type MapDirectionStyle = Pick<LineLayerStyleProps, 'lineColor' | 'lineWidth'>;

type MapDirectionLayerStyle = Pick<LineLayer, 'layout' | 'paint'>;

type Styles = Record<
    string,
    | ViewStyle
    | TextStyle
    | ImageStyle
    | WebViewStyle
    | OfflineFeedbackStyle
    | MapDirectionStyle
    | MapDirectionLayerStyle
    // eslint-disable-next-line @typescript-eslint/no-explicit-any
    | ((...args: any[]) => ViewStyle | TextStyle | ImageStyle | AnchorPosition | CustomPickerStyle)
>;

// touchCallout is an iOS safari only property that controls the display of the callout information when you touch and hold a target
const touchCalloutNone: Pick<ViewStyle, 'WebkitTouchCallout'> = isMobileSafari() ? {WebkitTouchCallout: 'none'} : {};
// to prevent vertical text offset in Safari for badges, new lineHeight values have been added
const lineHeightBadge: Pick<TextStyle, 'lineHeight'> = isSafari() ? {lineHeight: variables.lineHeightXSmall} : {lineHeight: variables.lineHeightNormal};

const picker = (theme: ThemeColors) =>
    ({
        backgroundColor: theme.transparent,
        color: theme.text,
        ...FontUtils.fontFamily.platform.EXP_NEUE,
        fontSize: variables.fontSizeNormal,
        lineHeight: variables.fontSizeNormalHeight,
        paddingBottom: 8,
        paddingTop: 23,
        paddingLeft: 0,
        paddingRight: 25,
        height: variables.inputHeight,
        borderWidth: 0,
        textAlign: 'left',
    }) satisfies TextStyle;

const link = (theme: ThemeColors) =>
    ({
        color: theme.link,
        textDecorationColor: theme.link,
        // We set fontFamily directly in order to avoid overriding fontWeight and fontStyle.
        fontFamily: FontUtils.fontFamily.platform.EXP_NEUE.fontFamily,
    }) satisfies ViewStyle & MixedStyleDeclaration;

const emailLink = (theme: ThemeColors) =>
    ({
        color: theme.link,
        textDecorationColor: theme.link,
        // We set fontFamily directly in order to avoid overriding fontWeight and fontStyle.
        fontFamily: FontUtils.fontFamily.platform.EXP_NEUE.fontFamily,
        fontWeight: FontUtils.fontWeight.bold,
    }) satisfies ViewStyle & MixedStyleDeclaration;

const baseCodeTagStyles = (theme: ThemeColors) =>
    ({
        borderWidth: 1,
        borderRadius: 5,
        borderColor: theme.border,
        backgroundColor: theme.textBackground,
    }) satisfies ViewStyle & MixedStyleDeclaration;

const headlineFont = {
    ...FontUtils.fontFamily.platform.EXP_NEW_KANSAS_MEDIUM,
} satisfies TextStyle;

const headlineItalicFont = {
    ...FontUtils.fontFamily.platform.EXP_NEW_KANSAS_MEDIUM_ITALIC,
} satisfies TextStyle;

const modalNavigatorContainer = (isSmallScreenWidth: boolean) =>
    ({
        position: 'absolute',
        width: isSmallScreenWidth ? '100%' : variables.sideBarWidth,
        height: '100%',
    }) satisfies ViewStyle;

const webViewStyles = (theme: ThemeColors) =>
    ({
        // As of react-native-render-html v6, don't declare distinct styles for
        // custom renderers, the API for custom renderers has changed. Declare the
        // styles in the below "tagStyles" instead. If you need to reuse those
        // styles from the renderer, just pass the "style" prop to the underlying
        // component.
        tagStyles: {
            del: {
                textDecorationLine: 'line-through',
                textDecorationStyle: 'solid',
            },

            a: link(theme),

            ul: {
                maxWidth: '100%',
            },

            ol: {
                maxWidth: '100%',
            },

            li: {
                flexShrink: 1,
            },

            pre: {
                ...baseCodeTagStyles(theme),
                paddingVertical: 8,
                paddingHorizontal: 12,
                fontSize: undefined,
                ...FontUtils.fontFamily.platform.MONOSPACE,
                marginTop: 0,
                marginBottom: 0,
            },

            code: {
                ...baseCodeTagStyles(theme),
                paddingLeft: 5,
                paddingRight: 5,
                fontFamily: FontUtils.fontFamily.platform.MONOSPACE.fontFamily,
            },

            img: {
                borderColor: theme.border,
                borderRadius: variables.componentBorderRadiusNormal,
                borderWidth: 1,
                ...touchCalloutNone,
            },

            video: {
                minWidth: CONST.VIDEO_PLAYER.MIN_WIDTH,
                minHeight: CONST.VIDEO_PLAYER.MIN_HEIGHT,
                borderRadius: variables.componentBorderRadiusNormal,
                backgroundColor: theme.highlightBG,
                ...touchCalloutNone,
            },

            p: {
                marginTop: 0,
                marginBottom: 0,
            },
            h1: {
                marginBottom: 8,
            },
        },

        baseFontStyle: {
            color: theme.text,
            fontSize: variables.fontSizeNormal,
            ...FontUtils.fontFamily.platform.EXP_NEUE,
            flex: 1,
            lineHeight: variables.fontSizeNormalHeight,
            ...writingDirection.ltr,
        },
    }) satisfies WebViewStyle;

const styles = (theme: ThemeColors) =>
    ({
        // Add all of our utility and helper styles
        ...spacing,
        ...borders,
        ...sizing,
        ...flex,
        ...display,
        ...overflow,
        ...positioning,
        ...wordBreak,
        ...translateZ0,
        ...whiteSpace,
        ...writingDirection,
        ...cursor,
        ...userSelect,
        ...textUnderline,
        ...objectFit,
        ...textDecorationLine,
        editedLabelStyles,
        emojiDefaultStyles,

        autoCompleteSuggestionsContainer: {
            backgroundColor: theme.appBG,
            borderRadius: 8,
            borderWidth: 1,
            borderColor: theme.border,
            justifyContent: 'center',
            overflow: 'hidden',
            boxShadow: theme.shadow,
            paddingVertical: CONST.AUTO_COMPLETE_SUGGESTER.SUGGESTER_INNER_PADDING,
        },
        blockquote: {
            borderLeftColor: theme.border,
            borderLeftWidth: 4,
            paddingLeft: 12,
            marginTop: 4,
            marginBottom: 4,

            // Overwrite default HTML margin for blockquote
            marginLeft: 0,
        },

        h1: {
            fontSize: variables.fontSizeLarge,
            fontFamily: FontUtils.fontFamily.platform.EXP_NEUE_BOLD.fontFamily,
            fontWeight: FontUtils.fontFamily.platform.EXP_NEUE_BOLD.fontWeight,
            marginBottom: 8,
        },

        strong: {
            fontFamily: FontUtils.fontFamily.platform.EXP_NEUE_BOLD.fontFamily,
            fontWeight: FontUtils.fontFamily.platform.EXP_NEUE_BOLD.fontWeight,
        },

        em: {
            fontFamily: FontUtils.fontFamily.platform.EXP_NEUE_ITALIC.fontFamily,
            fontStyle: FontUtils.fontFamily.platform.EXP_NEUE_ITALIC.fontStyle,
        },

        autoCompleteSuggestionContainer: {
            flexDirection: 'row',
            alignItems: 'center',
        },

        rtlTextRenderForSafari: {
            textAlign: 'left',
            ...writingDirection.ltr,
        },

        emojiSuggestionsEmoji: {
            fontSize: variables.fontSizeMedium,
            width: 51,
            textAlign: 'center',
        },
        emojiSuggestionsText: {
            fontSize: variables.fontSizeMedium,
            flex: 1,
            ...wordBreak.breakWord,
            ...spacing.pr4,
        },
        emojiTooltipWrapper: {
            ...spacing.p2,
            borderRadius: 8,
        },

        mentionSuggestionsAvatarContainer: {
            width: 24,
            height: 24,
            alignItems: 'center',
            justifyContent: 'center',
        },

        mentionSuggestionsText: {
            fontSize: variables.fontSizeMedium,
            ...spacing.ml2,
        },

        mentionSuggestionsDisplayName: {
            ...FontUtils.fontFamily.platform.EXP_NEUE_BOLD,
        },

        textSupporting: {
            color: theme.textSupporting,
        },

        navigationTabBarLabel: {
            lineHeight: 14,
            height: 16,
        },

        webViewStyles: webViewStyles(theme),

        link: link(theme),

        emailLink: emailLink(theme),

        linkMuted: {
            color: theme.textSupporting,
            textDecorationColor: theme.textSupporting,
            ...FontUtils.fontFamily.platform.EXP_NEUE,
        },

        linkMutedHovered: {
            color: theme.textMutedReversed,
        },

        highlightBG: {
            backgroundColor: theme.highlightBG,
        },

        appBG: {
            backgroundColor: theme.appBG,
        },
        fontSizeLabel: {
            fontSize: variables.fontSizeLabel,
        },

        h4: {
            ...FontUtils.fontFamily.platform.EXP_NEUE_BOLD,
            fontSize: variables.fontSizeLabel,
        },

        textAlignCenter: {
            textAlign: 'center',
        },

        textAlignRight: {
            textAlign: 'right',
        },

        textAlignLeft: {
            textAlign: 'left',
        },

        textWithMiddleEllipsisContainer: {
            width: '100%',
            overflow: 'hidden',
            whiteSpace: 'nowrap',
            display: 'flex',
            flexDirection: 'row',
        },

        textWithMiddleEllipsisText: {
            overflow: 'hidden',
            textOverflow: 'clip',
            whiteSpace: 'nowrap',
        },

        verticalAlignTopText: {
            verticalAlign: 'text-top',
        },
        verticalAlignTop: {
            verticalAlign: 'top',
        },
        lineHeightLarge: {
            lineHeight: variables.lineHeightLarge,
        },
        lineHeightXLarge: {
            lineHeight: variables.lineHeightXLarge,
        },
        label: {
            fontSize: variables.fontSizeLabel,
            lineHeight: variables.lineHeightLarge,
        },

        textLabel: {
            color: theme.text,
            fontSize: variables.fontSizeLabel,
            lineHeight: variables.lineHeightLarge,
        },

        themeTextColor: {
            color: theme.text,
        },

        mutedTextLabel: {
            color: theme.textSupporting,
            fontSize: variables.fontSizeLabel,
            lineHeight: variables.lineHeightLarge,
        },

        mutedNormalTextLabel: {
            color: theme.textSupporting,
            fontSize: variables.fontSizeLabel,
            lineHeight: variables.lineHeightNormal,
        },

        textSmall: {
            ...FontUtils.fontFamily.platform.EXP_NEUE,
            fontSize: variables.fontSizeSmall,
        },

        textMicro: {
            ...FontUtils.fontFamily.platform.EXP_NEUE,
            fontSize: variables.fontSizeSmall,
            lineHeight: variables.lineHeightSmall,
        },

        textMicroBold: {
            color: theme.text,
            ...FontUtils.fontFamily.platform.EXP_NEUE_BOLD,
            fontSize: variables.fontSizeSmall,
            lineHeight: variables.lineHeightNormal,
        },

        textMicroSupporting: {
            color: theme.textSupporting,
            ...FontUtils.fontFamily.platform.EXP_NEUE,
            fontSize: variables.fontSizeSmall,
            lineHeight: variables.lineHeightSmall,
        },

        textSupportingNormal: {
            color: theme.textSupporting,
            fontSize: variables.fontSizeNormal,
            lineHeight: variables.fontSizeNormalHeight,
        },

        textExtraSmallSupporting: {
            color: theme.textSupporting,
            ...FontUtils.fontFamily.platform.EXP_NEUE,
            fontSize: variables.fontSizeExtraSmall,
        },
        textDoubleDecker: {
            fontSize: variables.fontSizeSmall,
            opacity: 0.8,
            fontWeight: FontUtils.fontWeight.bold,
            lineHeight: 12,
        },
        noPaddingBottom: {
            paddingBottom: 0,
        },
        textNormal: {
            fontSize: variables.fontSizeNormal,
        },

        textNormalThemeText: {
            color: theme.text,
            fontSize: variables.fontSizeNormal,
        },

        textLarge: {
            fontSize: variables.fontSizeLarge,
        },

        textXXLarge: {
            fontSize: variables.fontSizeXXLarge,
        },

        textXXXLarge: {
            fontSize: variables.fontSizeXXXLarge,
        },

        textHero: {
            fontSize: variables.fontSizeHero,
            ...FontUtils.fontFamily.platform.EXP_NEW_KANSAS_MEDIUM,
            lineHeight: variables.lineHeightHero,
        },

        textStrong: {
            ...FontUtils.fontFamily.platform.EXP_NEUE_BOLD,
        },

        fontWeightNormal: {
            fontWeight: FontUtils.fontWeight.normal,
        },

        textHeadline: {
            ...headlineFont,
            ...whiteSpace.preWrap,
            color: theme.heading,
            fontSize: variables.fontSizeXLarge,
            lineHeight: variables.lineHeightXXXLarge,
        },

        textHeadlineH2: {
            ...headlineFont,
            ...whiteSpace.preWrap,
            color: theme.heading,
            fontSize: variables.fontSizeH2,
            lineHeight: variables.lineHeightSizeH2,
        },

        textHeadlineH1: {
            ...headlineFont,
            ...whiteSpace.preWrap,
            color: theme.heading,
            fontSize: variables.fontSizeXLarge,
            lineHeight: variables.lineHeightSizeH1,
        },

        textWhite: {
            color: theme.textLight,
        },

        textBlue: {
            color: theme.link,
        },

        textBold: {
            fontWeight: FontUtils.fontWeight.bold,
        },
        textItalic: {
            ...FontUtils.fontFamily.platform.MONOSPACE_ITALIC,
        },

        textVersion: {
            color: theme.iconColorfulBackground,
            fontSize: variables.fontSizeNormal,
            lineHeight: variables.lineHeightNormal,
            ...FontUtils.fontFamily.platform.MONOSPACE,
            textAlign: 'center',
        },

        textWrap: {
            ...whiteSpace.preWrap,
        },

        textNoWrap: {
            ...whiteSpace.noWrap,
        },

        textLineHeightNormal: {
            lineHeight: variables.lineHeightNormal,
        },

        colorMutedReversed: {
            color: theme.textMutedReversed,
        },

        colorMuted: {
            color: theme.textSupporting,
        },

        bgTransparent: {
            backgroundColor: 'transparent',
        },

        opacity0: {
            opacity: 0,
        },

        opacitySemiTransparent: {
            opacity: 0.5,
        },

        opacity1: {
            opacity: 1,
        },

        textDanger: {
            color: theme.danger,
        },

        borderRadiusNormal: {
            borderRadius: variables.buttonBorderRadius,
        },

        borderRadiusComponentLarge: {
            borderRadius: variables.componentBorderRadiusLarge,
        },

        borderRadiusComponentNormal: {
            borderRadius: variables.componentBorderRadiusNormal,
        },

        topLevelNavigationTabBar: (shouldDisplayTopLevelNavigationTabBar: boolean, shouldUseNarrowLayout: boolean, bottomSafeAreaOffset: number) => ({
            // We have to use position fixed to make sure web on safari displays the bottom tab bar correctly.
            // On natives we can use absolute positioning.
            position: Platform.OS === 'web' ? 'fixed' : 'absolute',
            opacity: shouldDisplayTopLevelNavigationTabBar ? 1 : 0,
            pointerEvents: shouldDisplayTopLevelNavigationTabBar ? 'auto' : 'none',
            width: shouldUseNarrowLayout ? '100%' : variables.sideBarWithLHBWidth,
            paddingBottom: bottomSafeAreaOffset,

            // There is a missing border right on the wide layout
            borderRightWidth: shouldUseNarrowLayout ? 0 : 1,
            borderColor: theme.border,
        }),

        navigationTabBarContainer: {
            flexDirection: 'row',
            height: variables.bottomTabHeight,
            borderTopWidth: 1,
            borderTopColor: theme.border,
            backgroundColor: theme.appBG,
        },

        navigationTabBarItem: {
            height: '100%',
            display: 'flex',
            justifyContent: 'center',
            alignItems: 'center',
        },

        leftNavigationTabBarContainer: {
            height: '100%',
            width: variables.navigationTabBarSize,
            position: 'fixed',
            left: 0,
            justifyContent: 'space-between',
            borderRightWidth: 1,
            borderRightColor: theme.border,
            backgroundColor: theme.appBG,
        },

        leftNavigationTabBarItem: {
            height: variables.navigationTabBarSize,
            display: 'flex',
            justifyContent: 'center',
            alignItems: 'center',
        },

        button: {
            backgroundColor: theme.buttonDefaultBG,
            borderRadius: variables.buttonBorderRadius,
            minHeight: variables.componentSizeNormal,
            justifyContent: 'center',
            alignItems: 'center',
            ...spacing.ph3,
            ...spacing.pv0,
        },

        buttonContainer: {
            borderRadius: variables.buttonBorderRadius,
        },

        buttonText: {
            color: theme.text,
            ...FontUtils.fontFamily.platform.EXP_NEUE_BOLD,
            fontSize: variables.fontSizeNormal,
            textAlign: 'center',
            flexShrink: 1,

            // It is needed to unset the line height. We don't need it for buttons as button always contains single line of text.
            // It allows to vertically center the text.
            lineHeight: undefined,

            // Add 1px to the Button text to give optical vertical alignment.
            paddingBottom: 1,
        },

        testRowContainer: {
            ...flex.flexRow,
            ...flex.justifyContentBetween,
            ...flex.alignItemsCenter,
            ...sizing.mnw120,
            ...spacing.gap4,
            minHeight: 64,
        },

        buttonSmall: {
            borderRadius: variables.buttonBorderRadius,
            minHeight: variables.componentSizeSmall,
            minWidth: variables.componentSizeSmall,
            paddingHorizontal: 12,
            backgroundColor: theme.buttonDefaultBG,
        },

        buttonMedium: {
            borderRadius: variables.buttonBorderRadius,
            minHeight: variables.componentSizeNormal,
            minWidth: variables.componentSizeNormal,
            paddingHorizontal: 16,
            backgroundColor: theme.buttonDefaultBG,
        },

        buttonLarge: {
            borderRadius: variables.buttonBorderRadius,
            minHeight: variables.componentSizeLarge,
            minWidth: variables.componentSizeLarge,
            paddingHorizontal: 20,
            backgroundColor: theme.buttonDefaultBG,
        },

        buttonSmallText: {
            fontSize: variables.fontSizeSmall,
            ...FontUtils.fontFamily.platform.EXP_NEUE_BOLD,
            textAlign: 'center',
        },

        buttonMediumText: {
            fontSize: variables.fontSizeLabel,
            ...FontUtils.fontFamily.platform.EXP_NEUE_BOLD,
            textAlign: 'center',
        },

        buttonLargeText: {
            fontSize: variables.fontSizeNormal,
            ...FontUtils.fontFamily.platform.EXP_NEUE_BOLD,
            textAlign: 'center',
        },

        buttonDefaultHovered: {
            backgroundColor: theme.buttonHoveredBG,
            borderWidth: 0,
        },

        buttonDefaultSelected: {
            backgroundColor: theme.buttonPressedBG,
            borderWidth: 0,
        },

        buttonSuccess: {
            backgroundColor: theme.success,
            borderWidth: 0,
        },

        buttonOpacityDisabled: {
            opacity: 0.5,
        },

        buttonSuccessHovered: {
            backgroundColor: theme.successHover,
            borderWidth: 0,
        },

        buttonDanger: {
            backgroundColor: theme.danger,
            borderWidth: 0,
        },

        buttonDangerHovered: {
            backgroundColor: theme.dangerHover,
            borderWidth: 0,
        },

        buttonDisabled: {
            backgroundColor: theme.buttonDefaultBG,
            borderWidth: 0,
        },

        buttonDivider: {
            borderRightWidth: 1,
            borderRightColor: theme.buttonHoveredBG,
            ...sizing.h100,
        },

        buttonSuccessDivider: {
            borderRightWidth: 1,
            borderRightColor: theme.successHover,
            ...sizing.h100,
        },

        buttonDangerDivider: {
            borderRightWidth: 1,
            borderRightColor: theme.dangerHover,
            ...sizing.h100,
        },

        noBorderRadius: {
            borderRadius: 0,
        },

        noRightBorderRadius: {
            borderTopRightRadius: 0,
            borderBottomRightRadius: 0,
        },

        noLeftBorderRadius: {
            borderTopLeftRadius: 0,
            borderBottomLeftRadius: 0,
        },

        buttonCTA: {
            ...spacing.mh4,
        },

        buttonCTAIcon: {
            marginRight: 22,
            marginLeft: 8,
            // Align vertically with the Button text
            paddingBottom: 1,
            paddingTop: 1,
        },

        buttonConfirm: {
            margin: 20,
        },

        attachmentButtonBigScreen: {
            minWidth: 300,
            alignSelf: 'center',
        },

        buttonConfirmText: {
            paddingLeft: 20,
            paddingRight: 20,
        },

        buttonSuccessText: {
            color: theme.buttonSuccessText,
        },

        buttonDangerText: {
            color: theme.textLight,
        },

        buttonBlendContainer: {
            backgroundColor: theme.appBG,
            opacity: 1,
            position: 'relative',
            overflow: 'hidden',
        },

        hoveredComponentBG: {
            backgroundColor: theme.hoverComponentBG,
        },

        hoveredComponentBG2: {
            backgroundColor: 'black',
        },

        activeComponentBG: {
            backgroundColor: theme.activeComponentBG,
        },

        touchableButtonImage: {
            alignItems: 'center',
            height: variables.componentSizeNormal,
            justifyContent: 'center',
            width: variables.componentSizeNormal,
        },

        visuallyHidden: {
            ...visibility.hidden,
            overflow: 'hidden',
            width: 0,
            height: 0,
        },

        visibilityHidden: {
            ...visibility.hidden,
        },

        loadingVBAAnimation: {
            width: 140,
            height: 140,
        },

        loadingVBAAnimationWeb: {
            width: 140,
            height: 140,
        },

        pickerSmall: (disabled = false, backgroundColor: string = theme.highlightBG) =>
            ({
                inputIOS: {
                    ...FontUtils.fontFamily.platform.EXP_NEUE,
                    fontSize: variables.fontSizeSmall,
                    paddingLeft: 0,
                    paddingRight: 17,
                    paddingTop: 6,
                    paddingBottom: 6,
                    borderWidth: 0,
                    color: theme.text,
                    height: 26,
                    opacity: 1,
                    backgroundColor: 'transparent',
                },
                done: {
                    color: theme.text,
                },
                doneDepressed: {
                    // Extracted from react-native-picker-select, src/styles.js
                    fontSize: 17,
                },
                modalViewMiddle: {
                    position: 'relative',
                    backgroundColor: theme.border,
                    borderTopWidth: 0,
                },
                modalViewBottom: {
                    backgroundColor: theme.highlightBG,
                },
                inputWeb: {
                    ...FontUtils.fontFamily.platform.EXP_NEUE,
                    fontSize: variables.fontSizeSmall,
                    paddingLeft: 0,
                    paddingRight: 17,
                    paddingTop: 6,
                    paddingBottom: 6,
                    borderWidth: 0,
                    color: theme.text,
                    appearance: 'none',
                    height: 26,
                    opacity: 1,
                    backgroundColor,
                    ...(disabled ? cursor.cursorDisabled : cursor.cursorPointer),
                },
                inputAndroid: {
                    ...FontUtils.fontFamily.platform.EXP_NEUE,
                    fontSize: variables.fontSizeSmall,
                    paddingLeft: 0,
                    paddingRight: 17,
                    paddingTop: 6,
                    paddingBottom: 6,
                    borderWidth: 0,
                    color: theme.text,
                    height: 26,
                    opacity: 1,
                    backgroundColor: 'transparent',
                },
                iconContainer: {
                    top: 7,
                    ...pointerEventsNone,
                },
                icon: {
                    width: variables.iconSizeExtraSmall,
                    height: variables.iconSizeExtraSmall,
                },
                chevronContainer: {
                    pointerEvents: 'none',
                    opacity: 0,
                },
            }) satisfies CustomPickerStyle,

        badge: {
            backgroundColor: theme.border,
            borderRadius: 14,
            height: variables.iconSizeNormal,
            flexDirection: 'row',
            paddingHorizontal: 7,
            alignItems: 'center',
        },

        defaultBadge: {
            backgroundColor: theme.transparent,
            borderWidth: 1,
            borderRadius: variables.componentBorderRadiusSmall,
            borderColor: theme.buttonHoveredBG,
            paddingHorizontal: 12,
            minHeight: 28,
            height: variables.iconSizeNormal,
            flexDirection: 'row',
            alignItems: 'center',
        },

        cardBadge: {
            position: 'absolute',
            top: 20,
            left: 16,
            marginLeft: 0,
            paddingHorizontal: 8,
            minHeight: 20,
            borderColor: colors.productDark500,
        },

        environmentBadge: {
            minHeight: 12,
            borderRadius: 14,
            paddingHorizontal: 7,
            minWidth: 22,
            borderWidth: 0,
        },

        badgeSuccess: {
            borderColor: theme.success,
        },

        badgeEnvironmentSuccess: {
            backgroundColor: theme.success,
        },

        badgeSuccessPressed: {
            borderColor: theme.successHover,
        },

        badgeAdHocSuccess: {
            backgroundColor: theme.badgeAdHoc,
            minWidth: 28,
        },

        badgeAdHocSuccessPressed: {
            backgroundColor: theme.badgeAdHocHover,
        },

        badgeDanger: {
            borderColor: theme.danger,
        },

        badgeEnvironmentDanger: {
            backgroundColor: theme.danger,
        },

        badgeDangerPressed: {
            borderColor: theme.dangerPressed,
        },

        badgeBordered: {
            backgroundColor: theme.transparent,
            borderWidth: 1,
            borderRadius: variables.componentBorderRadiusSmall,
            borderColor: theme.border,
            paddingHorizontal: 12,
            minHeight: 28,
        },

        badgeSmall: {
            backgroundColor: theme.border,
            borderRadius: variables.componentBorderRadiusSmall,
            borderColor: theme.border,
            paddingHorizontal: 6,
            minHeight: 20,
        },

        badgeText: {
            color: theme.text,
            fontSize: variables.fontSizeSmall,
            ...lineHeightBadge,
            ...whiteSpace.noWrap,
        },

        cardBadgeText: {
            color: colors.white,
            fontSize: variables.fontSizeExtraSmall,
        },

        activeItemBadge: {
            borderColor: theme.buttonHoveredBG,
        },

        border: {
            borderWidth: 1,
            borderRadius: variables.componentBorderRadius,
            borderColor: theme.border,
        },

        borderColorFocus: {
            borderColor: theme.borderFocus,
        },

        borderColorDanger: {
            borderColor: theme.danger,
        },

        textInputDisabled: {
            // Adding disabled color theme to indicate user that the field is not editable.
            backgroundColor: theme.highlightBG,
            borderBottomWidth: 2,
            borderColor: theme.borderLighter,
            // Adding browser specific style to bring consistency between Safari and other platforms.
            // Applying the Webkit styles only to browsers as it is not available in native.
            ...(getBrowser()
                ? {
                      WebkitTextFillColor: theme.textSupporting,
                      WebkitOpacity: 1,
                  }
                : {}),
            color: theme.textSupporting,
        },

        uploadFileView: (isSmallScreenWidth: boolean) =>
            ({
                borderRadius: variables.componentBorderRadiusLarge,
                borderWidth: isSmallScreenWidth ? 0 : 2,
                borderColor: theme.borderFocus,
                borderStyle: 'dotted',
                marginBottom: 20,
                marginLeft: 20,
                marginRight: 20,
                justifyContent: 'center',
                alignItems: 'center',
                paddingVertical: 40,
                gap: 4,
                flex: 1,
            }) satisfies ViewStyle,

        uploadFileViewTextContainer: {
            paddingHorizontal: 40,
            ...sizing.w100,
        },

        cameraView: {
            flex: 1,
            overflow: 'hidden',
            borderRadius: variables.componentBorderRadiusXLarge,
            borderStyle: 'solid',
            borderWidth: variables.componentBorderWidth,
            backgroundColor: theme.highlightBG,
            borderColor: theme.appBG,
            display: 'flex',
            justifyContent: 'center',
            justifyItems: 'center',
        },

        cameraFocusIndicator: {
            position: 'absolute',
            left: -32,
            top: -32,
            width: 64,
            height: 64,
            borderRadius: 32,
            borderWidth: 2,
            borderColor: theme.white,
            pointerEvents: 'none',
        },

        permissionView: {
            paddingVertical: 108,
            paddingHorizontal: 61,
            alignItems: 'center',
            justifyContent: 'center',
        },

        invisiblePDF: {
            position: 'absolute',
            opacity: 0,
            width: 1,
            height: 1,
        },

        headerAnonymousFooter: {
            color: theme.heading,
            ...FontUtils.fontFamily.platform.EXP_NEW_KANSAS_MEDIUM,
            fontSize: variables.fontSizeXLarge,
            lineHeight: variables.lineHeightXXLarge,
        },

        headerText: {
            color: theme.heading,
            ...FontUtils.fontFamily.platform.EXP_NEUE_BOLD,
            fontSize: variables.fontSizeNormal,
        },

        headerGap: {
            height: CONST.DESKTOP_HEADER_PADDING,
        },

        searchHeaderGap: {
            zIndex: variables.searchTopBarZIndex + 2,
            backgroundColor: theme.appBG,
        },

        reportOptions: {
            marginLeft: 8,
        },

        chatItemComposeSecondaryRow: {
            height: CONST.CHAT_FOOTER_SECONDARY_ROW_HEIGHT,
            marginBottom: CONST.CHAT_FOOTER_SECONDARY_ROW_PADDING,
            marginTop: CONST.CHAT_FOOTER_SECONDARY_ROW_PADDING,
        },

        chatItemComposeSecondaryRowSubText: {
            color: theme.textSupporting,
            ...FontUtils.fontFamily.platform.EXP_NEUE,
            fontSize: variables.fontSizeSmall,
            lineHeight: variables.lineHeightSmall,
        },

        chatItemComposeSecondaryRowOffset: {
            marginLeft: variables.chatInputSpacing,
        },

        offlineIndicatorChat: {
            marginLeft: variables.chatInputSpacing,
        },

        offlineIndicatorContainer: {
            height: CONST.OFFLINE_INDICATOR_HEIGHT,
        },

        deletedAttachmentIndicator: {
            zIndex: 20,
            width: '100%',
            height: '100%',
            overflow: 'hidden',
        },

        deletedIndicatorOverlay: {
            opacity: 0.8,
        },

        // Actions
        actionAvatar: {
            borderRadius: 20,
        },

        componentHeightLarge: {
            height: variables.inputHeight,
        },

        calendarHeader: {
            height: 50,
            flexDirection: 'row',
            justifyContent: 'space-between',
            alignItems: 'center',
            ...userSelect.userSelectNone,
        },

        calendarDayRoot: {
            flex: 1,
            height: CONST.CALENDAR_PICKER_DAY_HEIGHT,
            justifyContent: 'center',
            alignItems: 'center',
            ...userSelect.userSelectNone,
        },

        calendarBodyContainer: {
            height: CONST.CALENDAR_PICKER_DAY_HEIGHT * CONST.MAX_CALENDAR_PICKER_ROWS,
        },
        calendarWeekContainer: {
            height: CONST.CALENDAR_PICKER_DAY_HEIGHT,
        },

        calendarDayContainer: {
            width: 30,
            height: 30,
            justifyContent: 'center',
            alignItems: 'center',
            borderRadius: 15,
            overflow: 'hidden',
        },

        buttonDefaultBG: {
            backgroundColor: theme.buttonDefaultBG,
        },

        buttonHoveredBG: {
            backgroundColor: theme.buttonHoveredBG,
        },

        autoGrowHeightInputContainer: (textInputHeight: number, minHeight: number, maxHeight: number) =>
            ({
                height: lodashClamp(textInputHeight, minHeight, maxHeight),
                minHeight,
            }) satisfies ViewStyle,

        autoGrowHeightHiddenInput: (maxWidth: number, maxHeight?: number) =>
            ({
                maxWidth,
                maxHeight: maxHeight && maxHeight + 1,
                overflow: 'hidden',
            }) satisfies TextStyle,

        textInputContainer: {
            flex: 1,
            justifyContent: 'center',
            height: '100%',
            backgroundColor: 'transparent',
            overflow: 'hidden',
            borderBottomWidth: 2,
            borderColor: theme.border,
        },

        outlinedButton: {
            backgroundColor: 'transparent',
            borderColor: theme.border,
            borderWidth: 1,
        },

        optionRowAmountInput: {
            textAlign: 'right',
        },

        textInputLabel: {
            position: 'absolute',
            left: 0,
            top: 0,
            fontSize: variables.fontSizeNormal,
            color: theme.textSupporting,
            ...FontUtils.fontFamily.platform.EXP_NEUE,
            width: '100%',
            zIndex: 1,
            transformOrigin: 'left center',
        },

        textInputLabelBackground: {
            position: 'absolute',
            top: 0,
            width: '100%',
            height: 23,
            backgroundColor: theme.componentBG,
        },

        textInputLabelTransformation: (translateY: SharedValue<number>, scale: SharedValue<number>) => {
            'worklet';

            return {
                transform: [{translateY: translateY.get()}],
                fontSize: interpolate(scale.get(), [0, ACTIVE_LABEL_SCALE], [0, variables.fontSizeLabel]),
            } satisfies TextStyle;
        },

        baseTextInput: {
            ...FontUtils.fontFamily.platform.EXP_NEUE,
            fontSize: variables.fontSizeNormal,
            lineHeight: variables.lineHeightXLarge,
            color: theme.text,
            paddingTop: 23,
            paddingBottom: 8,
            paddingLeft: 0,
            borderWidth: 0,
        },

        textInputMultiline: {
            scrollPadding: '23px 0 0 0',
        },

        textInputMultilineContainer: {
            height: '100%',
            paddingTop: 23,
        },

        textInputAndIconContainer: (isMarkdownEnabled: boolean) => {
            if (isMarkdownEnabled) {
                return {zIndex: -1, flexDirection: 'row'};
            }
            return {
                flex: 1,
                zIndex: -1,
                flexDirection: 'row',
            };
        },

        textInputDesktop: addOutlineWidth(theme, {}, 0),

        textInputIconContainer: {
            paddingHorizontal: 11,
            justifyContent: 'center',
        },

        textInputLeftIconContainer: {
            justifyContent: 'center',
            paddingRight: 8,
        },

        secureInput: {
            borderTopRightRadius: 0,
            borderBottomRightRadius: 0,
        },

        textInput: {
            backgroundColor: 'transparent',
            borderRadius: variables.componentBorderRadiusNormal,
            height: variables.inputComponentSizeNormal,
            borderColor: theme.border,
            borderWidth: 1,
            color: theme.text,
            ...FontUtils.fontFamily.platform.EXP_NEUE,
            fontSize: variables.fontSizeNormal,
            paddingLeft: 12,
            paddingRight: 12,
            paddingTop: 10,
            paddingBottom: 10,
            verticalAlign: 'middle',
        },

        textInputPrefixWrapper: {
            position: 'absolute',
            left: 0,
            top: 0,
            height: variables.inputHeight,
            display: 'flex',
            flexDirection: 'row',
            alignItems: 'center',
            paddingTop: 23,
            paddingBottom: 8,
        },

        textInputSuffixWrapper: {
            position: 'absolute',
            right: 0,
            top: 0,
            height: variables.inputHeight,
            display: 'flex',
            flexDirection: 'row',
            alignItems: 'center',
            paddingTop: 23,
            paddingBottom: 8,
        },

        textInputPrefix: {
            color: theme.text,
            ...FontUtils.fontFamily.platform.EXP_NEUE,
            fontSize: variables.fontSizeNormal,
            verticalAlign: 'middle',
        },

        textInputSuffix: {
            color: theme.text,
            ...FontUtils.fontFamily.platform.EXP_NEUE,
            fontSize: variables.fontSizeNormal,
            verticalAlign: 'middle',
        },

        pickerContainer: {
            borderBottomWidth: 2,
            paddingLeft: 0,
            borderStyle: 'solid',
            borderColor: theme.border,
            justifyContent: 'center',
            backgroundColor: 'transparent',
            height: variables.inputHeight,
            overflow: 'hidden',
        },

        pickerContainerSmall: {
            height: variables.inputHeightSmall,
        },

        pickerLabel: {
            position: 'absolute',
            left: 0,
            top: 6,
            zIndex: 1,
        },

        picker: (disabled = false, backgroundColor: string = theme.appBG) =>
            ({
                iconContainer: {
                    top: Math.round(variables.inputHeight * 0.5) - 11,
                    right: 0,
                    ...pointerEventsNone,
                },

                inputWeb: {
                    appearance: 'none',
                    ...(disabled ? cursor.cursorDisabled : cursor.cursorPointer),
                    ...picker(theme),
                    backgroundColor,
                },

                inputIOS: {
                    ...picker(theme),
                },
                done: {
                    color: theme.text,
                },
                doneDepressed: {
                    // Extracted from react-native-picker-select, src/styles.js
                    fontSize: 17,
                },
                modalViewMiddle: {
                    backgroundColor: theme.border,
                    borderTopWidth: 0,
                },
                modalViewBottom: {
                    backgroundColor: theme.highlightBG,
                },

                inputAndroid: {
                    ...picker(theme),
                },
            }) satisfies CustomPickerStyle,

        disabledText: {
            color: theme.icon,
        },

        inputDisabled: {
            backgroundColor: theme.highlightBG,
            color: theme.icon,
        },

        noOutline: addOutlineWidth(theme, {}, 0),

        labelStrong: {
            ...FontUtils.fontFamily.platform.EXP_NEUE_BOLD,
            fontSize: variables.fontSizeLabel,
            lineHeight: variables.lineHeightNormal,
        },

        textLabelSupporting: {
            ...FontUtils.fontFamily.platform.EXP_NEUE,
            fontSize: variables.fontSizeLabel,
            color: theme.textSupporting,
        },

        textLabelSupportingEmptyValue: {
            ...FontUtils.fontFamily.platform.EXP_NEUE,
            fontSize: variables.fontSizeNormal,
            color: theme.textSupporting,
        },

        textLabelSupportingNormal: {
            ...FontUtils.fontFamily.platform.EXP_NEUE,
            fontSize: variables.fontSizeLabel,
            color: theme.textSupporting,
        },

        textLabelError: {
            ...FontUtils.fontFamily.platform.EXP_NEUE,
            fontSize: variables.fontSizeLabel,
            color: theme.textError,
        },

        textFileUpload: {
            ...headlineFont,
            fontSize: variables.fontSizeXLarge,
            color: theme.text,
            textAlign: 'center',
        },

        textDropZone: {
            ...headlineFont,
            fontSize: variables.fontSizeXLarge,
            textAlign: 'center',
        },

        subTextFileUpload: {
            ...FontUtils.fontFamily.platform.EXP_NEUE,
            lineHeight: variables.lineHeightLarge,
            textAlign: 'center',
            color: theme.text,
        },

        furtherDetailsText: {
            ...FontUtils.fontFamily.platform.EXP_NEUE,
            fontSize: variables.fontSizeSmall,
            color: theme.textSupporting,
        },

        lh14: {
            lineHeight: variables.lineHeightSmall,
        },

        lh16: {
            lineHeight: 16,
        },

        lh20: {
            lineHeight: 20,
        },

        lh140Percent: {
            lineHeight: '140%',
        },

        formHelp: {
            color: theme.textSupporting,
            fontSize: variables.fontSizeLabel,
            lineHeight: variables.lineHeightNormal,
            marginBottom: 4,
        },

        formError: {
            color: theme.textError,
            fontSize: variables.fontSizeLabel,
            lineHeight: variables.lineHeightNormal,
            marginBottom: 4,
        },

        formSuccess: {
            color: theme.success,
            fontSize: variables.fontSizeLabel,
            lineHeight: 18,
            marginBottom: 4,
        },

        signInPage: {
            backgroundColor: theme.highlightBG,
            minHeight: '100%',
            flex: 1,
        },

        lhnSuccessText: {
            color: theme.success,
            fontWeight: FontUtils.fontWeight.bold,
        },

        signInPageHeroCenter: {
            position: 'absolute',
            top: 0,
            left: 0,
            right: 0,
            bottom: 0,
            justifyContent: 'center',
            alignItems: 'center',
        },

        signInPageGradient: {
            height: '100%',
            width: 540,
            position: 'absolute',
            top: 0,
            left: 0,
        },

        signInPageGradientMobile: {
            height: 300,
            width: 800,
            position: 'absolute',
            top: 0,
            left: 0,
        },

        signInBackground: {
            position: 'absolute',
            bottom: 0,
            left: 0,
            minHeight: 700,
        },

        signInPageInner: {
            marginLeft: 'auto',
            marginRight: 'auto',
            height: '100%',
            width: '100%',
        },

        signInPageContentTopSpacer: {
            maxHeight: 132,
            minHeight: 24,
        },

        signInPageContentTopSpacerSmallScreens: {
            maxHeight: 132,
            minHeight: 45,
        },

        signInPageLeftContainer: {
            paddingLeft: 40,
            paddingRight: 40,
        },

        signInPageLeftContainerWide: {
            maxWidth: variables.sideBarWidth,
        },

        signInPageWelcomeFormContainer: {
            maxWidth: CONST.SIGN_IN_FORM_WIDTH,
        },

        signInPageWelcomeTextContainer: {
            width: CONST.SIGN_IN_FORM_WIDTH,
        },

        changeExpensifyLoginLinkContainer: {
            flexDirection: 'row',
            flexWrap: 'wrap',
            ...wordBreak.breakWord,
        },

        searchSplitContainer: {
            flex: 1,
            flexDirection: 'row',
            marginLeft: variables.navigationTabBarSize + variables.sideBarWithLHBWidth,
        },

        searchSidebar: {
            width: variables.sideBarWithLHBWidth,
            height: '100%',
            justifyContent: 'space-between',
            borderRightWidth: 1,
            borderColor: theme.border,
            marginLeft: variables.navigationTabBarSize,
        },

        // Sidebar Styles
        sidebar: {
            backgroundColor: theme.sidebar,
            height: '100%',
        },

        canvasContainer: {
            // Adding border to prevent a bug with the appearance of lines during gesture events for MultiGestureCanvas
            borderWidth: 1,
            borderColor: theme.appBG,
        },

        sidebarHeaderContainer: {
            flexDirection: 'row',
            paddingHorizontal: 20,
            paddingVertical: 19,
            justifyContent: 'space-between',
            alignItems: 'center',
        },

        subNavigationContainer: {
            backgroundColor: theme.sidebar,
            flex: 1,
            borderTopLeftRadius: variables.componentBorderRadiusRounded,
        },

        sidebarAnimatedWrapperContainer: {
            height: '100%',
            position: 'absolute',
        },

        sidebarFooter: {
            display: 'flex',
            justifyContent: 'center',
            width: '100%',
            paddingLeft: 20,
        },

        sidebarAvatar: {
            borderRadius: variables.sidebarAvatarSize,
            height: variables.sidebarAvatarSize,
            width: variables.sidebarAvatarSize,
        },

        selectedAvatarBorder: {
            padding: 1,
            borderWidth: 2,
            borderRadius: 20,
            height: variables.sidebarAvatarSize + 6,
            width: variables.sidebarAvatarSize + 6,
            borderColor: theme.success,
            right: -3,
            top: -3,
        },

        statusIndicator: (backgroundColor: string = theme.danger) =>
            ({
                borderColor: theme.sidebar,
                backgroundColor,
                borderRadius: 8,
                borderWidth: 2,
                position: 'absolute',
                right: -4,
                top: -3,
                height: 12,
                width: 12,
                zIndex: 10,
            }) satisfies ViewStyle,

        navigationTabBarStatusIndicator: (backgroundColor: string = theme.danger) => ({
            borderColor: theme.sidebar,
            backgroundColor,
            borderRadius: 8,
            borderWidth: 2,
            position: 'absolute',
            right: -2,
            top: -3,
            height: 12,
            width: 12,
            zIndex: 10,
        }),

        floatingActionButton: {
            backgroundColor: theme.success,
            height: variables.componentSizeLarge,
            width: variables.componentSizeLarge,
            borderRadius: 999,
            alignItems: 'center',
            justifyContent: 'center',
        },

        floatingActionButtonSmall: {
            width: variables.componentSizeNormal,
            height: variables.componentSizeNormal,
        },

        sidebarFooterUsername: {
            color: theme.heading,
            fontSize: variables.fontSizeLabel,
            fontWeight: FontUtils.fontWeight.bold,
            width: 200,
            textOverflow: 'ellipsis',
            overflow: 'hidden',
            ...whiteSpace.noWrap,
        },

        sidebarFooterLink: {
            color: theme.textSupporting,
            fontSize: variables.fontSizeSmall,
            textDecorationLine: 'none',
            ...FontUtils.fontFamily.platform.EXP_NEUE,
            lineHeight: 20,
        },

        sidebarListItem: {
            justifyContent: 'center',
            textDecorationLine: 'none',
        },

        topBarLabel: {
            color: theme.text,
            fontSize: variables.fontSizeXLarge,
            ...headlineFont,
        },

        breadcrumbsContainer: {
            minHeight: 24,
        },

        breadcrumb: {
            color: theme.textSupporting,
            fontSize: variables.breadcrumbsFontSize,
            ...headlineFont,
        },

        breadcrumbStrong: {
            color: theme.text,
            fontSize: variables.breadcrumbsFontSize,
        },

        breadcrumbSeparator: {
            color: theme.icon,
            fontSize: variables.breadcrumbsFontSize,
            ...headlineFont,
        },

        breadcrumbLogo: {
            top: 1.66, // Pixel-perfect alignment due to a small difference between logo height and breadcrumb text height
        },

        RHPNavigatorContainer: (isSmallScreenWidth: boolean) =>
            ({
                ...modalNavigatorContainer(isSmallScreenWidth),
                right: 0,
            }) satisfies ViewStyle,

        onboardingNavigatorOuterView: {
            flex: 1,
            justifyContent: 'center',
            alignItems: 'center',
        },

        OnboardingNavigatorInnerView: (shouldUseNarrowLayout: boolean) =>
            ({
                width: shouldUseNarrowLayout ? variables.onboardingModalWidth : '100%',
                height: shouldUseNarrowLayout ? 732 : '100%',
                maxHeight: '100%',
                borderRadius: shouldUseNarrowLayout ? 16 : 0,
                overflow: 'hidden',
            }) satisfies ViewStyle,

        onlyEmojisText: {
            fontSize: variables.fontSizeOnlyEmojis,
            lineHeight: variables.fontSizeOnlyEmojisHeight,
        },

        onlyEmojisTextLineHeight: {
            lineHeight: variables.fontSizeOnlyEmojisHeight,
        },

        emojisWithTextFontSizeAligned: {
            fontSize: variables.fontSizeEmojisWithinText,
            marginVertical: -7,
        },

        emojisFontFamily: {
            fontFamily: FontUtils.fontFamily.platform.SYSTEM.fontFamily,
        },

        emojisWithTextFontSize: {
            fontSize: variables.fontSizeEmojisWithinText,
        },

        emojisWithTextFontFamily: {
            fontFamily: FontUtils.fontFamily.platform.SYSTEM.fontFamily,
        },

        emojisWithTextLineHeight: {
            lineHeight: variables.lineHeightXLarge,
        },

        createMenuPositionSidebar: (windowHeight: number) =>
            ({
                horizontal: 18,
                // Menu should be displayed 12px above the floating action button.
                // To achieve that sidebar must be moved by: distance from the bottom of the sidebar to the fab (variables.fabBottom) + fab height on a wide layout (variables.componentSizeNormal) + distance above the fab (12px)
                vertical: windowHeight - (variables.fabBottom + variables.componentSizeNormal + 12),
            }) satisfies AnchorPosition,

        createAccountMenuPositionProfile: () =>
            ({
                horizontal: 18,
                ...getPopOverVerticalOffset(202 + 40),
            }) satisfies AnchorPosition,

        createMenuPositionReportActionCompose: (shouldUseNarrowLayout: boolean, windowHeight: number, windowWidth: number) =>
            ({
                // On a narrow layout the menu is displayed in ReportScreen in RHP, so it must be moved from the right side of the screen
                horizontal: (shouldUseNarrowLayout ? windowWidth - variables.sideBarWithLHBWidth : variables.sideBarWithLHBWidth + variables.navigationTabBarSize) + 18,
                vertical: windowHeight - CONST.MENU_POSITION_REPORT_ACTION_COMPOSE_BOTTOM,
            }) satisfies AnchorPosition,

        createMenuContainer: {
            width: variables.sideBarWidth - 40,
            paddingVertical: variables.componentBorderRadiusLarge,
        },

        createMenuHeaderText: {
            ...FontUtils.fontFamily.platform.EXP_NEUE,
            fontSize: variables.fontSizeLabel,
            color: theme.textSupporting,
        },

        popoverMenuItem: {
            flexDirection: 'row',
            borderRadius: 0,
            paddingHorizontal: 20,
            paddingVertical: 12,
            justifyContent: 'space-between',
            width: '100%',
        },

        popoverMenuIcon: {
            width: variables.componentSizeNormal,
            justifyContent: 'center',
            alignItems: 'center',
        },

        popoverIconCircle: {
            backgroundColor: theme.buttonDefaultBG,
            borderRadius: variables.buttonBorderRadius,
            height: variables.h40,
            width: variables.w46,
        },

        rightLabelMenuItem: {
            fontSize: variables.fontSizeLabel,
            color: theme.textSupporting,
        },

        popoverMenuText: {
            fontSize: variables.fontSizeNormal,
            color: theme.heading,
        },

        popoverInnerContainer: {
            paddingTop: 0, // adjusting this because the mobile modal adds additional padding that we don't need for our layout
            backgroundColor: theme.modalBackground,
        },

        menuItemTextContainer: {
            minHeight: variables.componentSizeNormal,
        },

        chatLinkRowPressable: {
            minWidth: 0,
            textDecorationLine: 'none',
            flex: 1,
        },

        sidebarLink: {
            textDecorationLine: 'none',
        },

        sidebarLinkLHN: {
            textDecorationLine: 'none',
            marginLeft: 12,
            marginRight: 12,
            borderRadius: 8,
        },

        sidebarLinkInner: {
            alignItems: 'center',
            flexDirection: 'row',
            paddingLeft: 20,
            paddingRight: 20,
        },

        sidebarLinkInnerLHN: {
            alignItems: 'center',
            flexDirection: 'row',
            paddingLeft: 8,
            paddingRight: 8,
            marginHorizontal: 12,
            borderRadius: variables.componentBorderRadiusNormal,
        },

        sidebarLinkText: {
            color: theme.textSupporting,
            fontSize: variables.fontSizeNormal,
            textDecorationLine: 'none',
            overflow: 'hidden',
        },

        sidebarLinkHover: {
            backgroundColor: theme.sidebarHover,
        },

        sidebarLinkHoverLHN: {
            backgroundColor: theme.highlightBG,
        },

        sidebarLinkActive: {
            backgroundColor: theme.activeComponentBG,
            textDecorationLine: 'none',
        },

        sidebarLinkActiveLHN: {
            backgroundColor: theme.highlightBG,
            textDecorationLine: 'none',
        },

        sidebarLinkTextBold: {
            ...FontUtils.fontFamily.platform.EXP_NEUE_BOLD,
            color: theme.heading,
        },

        sidebarLinkActiveText: {
            color: theme.textSupporting,
            fontSize: variables.fontSizeNormal,
            textDecorationLine: 'none',
            overflow: 'hidden',
        },

        optionItemAvatarNameWrapper: {
            minWidth: 0,
            flex: 1,
        },

        optionDisplayName: {
            ...FontUtils.fontFamily.platform.EXP_NEUE,
            minHeight: variables.alternateTextHeight,
            lineHeight: variables.lineHeightXLarge,
            ...whiteSpace.noWrap,
        },

        optionDisplayNameCompact: {
            minWidth: 'auto',
            flexBasis: 'auto',
            flexGrow: 0,
            flexShrink: 1,
        },

        displayNameTooltipEllipsis: {
            position: 'absolute',
            opacity: 0,
            right: 0,
            bottom: 0,
        },

        optionAlternateText: {
            minHeight: variables.alternateTextHeight,
            lineHeight: variables.lineHeightXLarge,
        },

        optionAlternateTextCompact: {
            flexShrink: 1,
            flexGrow: 1,
            flexBasis: 'auto',
            ...optionAlternateTextPlatformStyles,
        },

        optionRow: {
            minHeight: variables.optionRowHeight,
            paddingTop: 12,
            paddingBottom: 12,
        },

        optionRowSelected: {
            backgroundColor: theme.activeComponentBG,
        },

        optionRowDisabled: {
            color: theme.textSupporting,
        },

        optionRowCompact: {
            height: variables.optionRowHeightCompact,
            minHeight: variables.optionRowHeightCompact,
            paddingTop: 12,
            paddingBottom: 12,
        },

        optionsListSectionHeader: {
            marginTop: 8,
            marginBottom: 4,
        },

        emptyWorkspaceIllustrationStyle: {
            marginTop: 12,
            marginBottom: -20,
        },

        travelIllustrationStyle: {
            marginTop: 16,
            marginBottom: -16,
        },

        overlayStyles: (current: OverlayStylesParams, isModalOnTheLeft: boolean) =>
            ({
                ...positioning.pFixed,
                // We need to stretch the overlay to cover the sidebar and the translate animation distance.
                left: isModalOnTheLeft ? 0 : -2 * variables.sideBarWidth,
                top: 0,
                bottom: 0,
                right: isModalOnTheLeft ? -2 * variables.sideBarWidth : 0,
                backgroundColor: theme.overlay,
                opacity: current.progress.interpolate({
                    inputRange: [0, 1],
                    outputRange: [0, variables.overlayOpacity],
                    extrapolate: 'clamp',
                }),
            }) satisfies ViewStyle,

        appContent: {
            backgroundColor: theme.appBG,
            overflow: 'hidden',
        },

        appContentHeader: {
            height: variables.contentHeaderHeight,
            justifyContent: 'center',
            display: 'flex',
            paddingRight: 20,
        },

        appContentHeaderTitle: {
            alignItems: 'center',
            flexDirection: 'row',
        },

        LHNToggle: {
            alignItems: 'center',
            height: variables.contentHeaderHeight,
            justifyContent: 'center',
            paddingRight: 10,
            paddingLeft: 20,
        },

        LHNToggleIcon: {
            height: 15,
            width: 18,
        },

        chatContentScrollViewWithHeaderLoader: {
            paddingTop: CONST.CHAT_HEADER_LOADER_HEIGHT,
        },

        chatContentScrollView: {
            flexGrow: 1,
            justifyContent: 'flex-start',
            paddingBottom: 16,
            ...chatContentScrollViewPlatformStyles,
        },

        // Chat Item
        chatItem: {
            display: 'flex',
            flexDirection: 'row',
            paddingTop: 8,
            paddingBottom: 8,
            paddingLeft: 20,
            paddingRight: 20,
        },

        chatItemRightGrouped: {
            flexGrow: 1,
            flexShrink: 1,
            flexBasis: 0,
            position: 'relative',
            marginLeft: variables.chatInputSpacing,
        },

        chatItemRight: {
            flexGrow: 1,
            flexShrink: 1,
            flexBasis: 'auto',
            position: 'relative',
        },

        chatItemMessageHeader: {
            alignItems: 'center',
            display: 'flex',
            flexDirection: 'row',
            flexWrap: 'nowrap',
        },

        chatItemMessageHeaderSender: {
            color: theme.heading,
            ...FontUtils.fontFamily.platform.EXP_NEUE_BOLD,
            fontSize: variables.fontSizeNormal,
            lineHeight: variables.lineHeightXLarge,
            ...wordBreak.breakWord,
        },

        chatItemMessageHeaderTimestamp: {
            flexShrink: 0,
            color: theme.textSupporting,
            fontSize: variables.fontSizeSmall,
            paddingTop: 2,
        },

        chatItemMessageHeaderPolicy: {
            color: theme.textSupporting,
            fontSize: variables.fontSizeSmall,
        },

        chatItemMessage: {
            color: theme.text,
            fontSize: variables.fontSizeNormal,
            ...FontUtils.fontFamily.platform.EXP_NEUE,
            lineHeight: variables.lineHeightXLarge,
            maxWidth: '100%',
            ...whiteSpace.preWrap,
            ...wordBreak.breakWord,
        },

        chatDelegateMessage: {
            color: theme.textSupporting,
            fontSize: 11,
            ...FontUtils.fontFamily.platform.EXP_NEUE,
            lineHeight: variables.lineHeightXLarge,
            maxWidth: '100%',
            ...whiteSpace.preWrap,
            ...wordBreak.breakWord,
        },

        renderHTMLTitle: {
            color: theme.text,
            fontSize: variables.fontSizeNormal,
            ...FontUtils.fontFamily.platform.EXP_NEUE,
            lineHeight: variables.lineHeightXLarge,
            maxWidth: '100%',
            ...whiteSpace.preWrap,
            ...wordBreak.breakWord,
        },

        renderHTML: {
            maxWidth: '100%',
            ...whiteSpace.preWrap,
            ...wordBreak.breakWord,
        },

        chatItemComposeWithFirstRow: {
            minHeight: 90,
        },

        chatItemFullComposeRow: {
            ...sizing.h100,
        },

        chatItemComposeBoxColor: {
            borderColor: theme.border,
        },

        chatItemComposeBoxFocusedColor: {
            borderColor: theme.borderFocus,
        },

        chatItemComposeBox: {
            backgroundColor: theme.componentBG,
            borderWidth: 1,
            borderRadius: variables.componentBorderRadiusRounded,
            minHeight: variables.componentSizeMedium,
        },

        chatItemFullComposeBox: {
            ...flex.flex1,
            ...sizing.h100,
        },

        chatFooter: {
            paddingLeft: 20,
            paddingRight: 20,
            display: 'flex',
            backgroundColor: theme.appBG,
        },

        chatFooterFullCompose: {
            height: '100%',
            paddingTop: 20,
        },

        chatItemDraft: {
            display: 'flex',
            flexDirection: 'row',
            paddingTop: 8,
            paddingBottom: 8,
            paddingLeft: 20,
            paddingRight: 20,
        },

        chatItemReactionsDraftRight: {
            marginLeft: 52,
        },
        chatFooterAtTheTop: {
            flexGrow: 1,
            justifyContent: 'flex-start',
        },

        // Be extremely careful when editing the compose styles, as it is easy to introduce regressions.
        // Make sure you run the following tests against any changes: #12669
        textInputCompose: addOutlineWidth(
            theme,
            {
                backgroundColor: theme.componentBG,
                borderColor: theme.border,
                color: theme.text,
                ...FontUtils.fontFamily.platform.EXP_NEUE,
                fontSize: variables.fontSizeNormal,
                borderWidth: 0,
                height: 'auto',
                lineHeight: variables.lineHeightXLarge,
                ...overflowXHidden,

                // On Android, multiline TextInput with height: 'auto' will show extra padding unless they are configured with
                // paddingVertical: 0, alignSelf: 'center', and verticalAlign: 'middle'

                paddingHorizontal: variables.avatarChatSpacing,
                paddingTop: 0,
                paddingBottom: 0,
                alignSelf: 'center',
                verticalAlign: 'middle',
            },
            0,
        ),

        textInputFullCompose: {
            alignSelf: 'stretch',
            flex: 1,
            maxHeight: '100%',
            verticalAlign: 'top',
        },

        textInputCollapseCompose: {
            maxHeight: '100%',
            flex: 4,
        },

        // composer padding should not be modified unless thoroughly tested against the cases in this PR: #12669
        textInputComposeSpacing: {
            paddingVertical: 5,
            ...flex.flexRow,
            flex: 1,
        },

        textInputComposeBorder: {
            borderLeftWidth: 1,
            borderColor: theme.border,
        },

        chatItemSubmitButton: {
            alignSelf: 'flex-end',
            borderRadius: variables.componentBorderRadiusRounded,
            backgroundColor: theme.transparent,
            height: 40,
            padding: 10,
            margin: 3,
            justifyContent: 'center',
        },

        emojiPickerContainer: {
            backgroundColor: theme.componentBG,
        },

        emojiHeaderContainer: {
            backgroundColor: theme.componentBG,
            display: 'flex',
            height: CONST.EMOJI_PICKER_HEADER_HEIGHT,
            justifyContent: 'center',
        },

        emojiSkinToneTitle: {
            ...spacing.pv1,
            ...FontUtils.fontFamily.platform.EXP_NEUE_BOLD,
            color: theme.heading,
            fontSize: variables.fontSizeSmall,
        },

        // Emoji Picker Styles
        emojiText: {
            textAlign: 'center',
            fontSize: variables.emojiSize,
            ...spacing.pv0,
            ...spacing.ph0,
            lineHeight: variables.emojiLineHeight,
        },

        emojiItem: {
            width: '100%',
            textAlign: 'center',
            borderRadius: 8,
            paddingTop: 2,
            paddingBottom: 2,
            height: CONST.EMOJI_PICKER_ITEM_HEIGHT,
            flexShrink: 1,
            ...userSelect.userSelectNone,
        },

        emojiItemHighlighted: {
            transition: '0.2s ease',
            backgroundColor: theme.buttonDefaultBG,
        },

        emojiItemKeyboardHighlighted: {
            transition: '0.2s ease',
            borderWidth: 1,
            borderColor: theme.link,
            borderRadius: variables.buttonBorderRadius,
        },

        categoryShortcutButton: {
            flex: 1,
            borderRadius: 8,
            height: CONST.EMOJI_PICKER_ITEM_HEIGHT,
            alignItems: 'center',
            justifyContent: 'center',
        },

        chatItemEmojiButton: {
            alignSelf: 'flex-end',
            borderRadius: variables.buttonBorderRadius,
            height: 40,
            marginVertical: 3,
            paddingHorizontal: 10,
            justifyContent: 'center',
        },

        editChatItemEmojiWrapper: {
            marginRight: 3,
            alignSelf: 'flex-end',
        },

        composerSizeButton: {
            alignSelf: 'center',
            height: 32,
            width: 32,
            padding: 6,
            marginHorizontal: 3,
            borderRadius: variables.componentBorderRadiusRounded,
            backgroundColor: theme.transparent,
            justifyContent: 'center',
        },

        chatItemAttachmentPlaceholder: {
            backgroundColor: theme.sidebar,
            borderColor: theme.border,
            borderWidth: 1,
            borderRadius: variables.componentBorderRadiusNormal,
            height: 150,
            textAlign: 'center',
            verticalAlign: 'middle',
            width: 200,
        },

        chatItemPDFAttachmentLoading: {
            backgroundColor: 'transparent',
            borderColor: theme.border,
            borderWidth: 1,
            borderRadius: variables.componentBorderRadiusNormal,
            ...flex.alignItemsCenter,
            ...flex.justifyContentCenter,
        },

        sidebarVisible: {
            borderRightWidth: 1,
        },

        sidebarHidden: {
            width: 0,
            borderRightWidth: 0,
        },

        exampleCheckImage: {
            width: '100%',
            height: 80,
            borderColor: theme.border,
            borderWidth: 1,
            borderRadius: variables.componentBorderRadiusNormal,
        },

        singleAvatar: {
            height: 24,
            width: 24,
            backgroundColor: theme.icon,
            borderRadius: 12,
        },

        singleAvatarSmall: {
            height: 16,
            width: 16,
            backgroundColor: theme.icon,
            borderRadius: 8,
        },

        singleAvatarMedium: {
            height: 52,
            width: 52,
            backgroundColor: theme.icon,
            borderRadius: 52,
        },

        secondAvatar: {
            position: 'absolute',
            right: -18,
            bottom: -18,
            borderWidth: 2,
            borderRadius: 14,
            borderColor: 'transparent',
        },

        secondAvatarSmall: {
            position: 'absolute',
            right: -14,
            bottom: -14,
            borderWidth: 2,
            borderRadius: 10,
            borderColor: 'transparent',
        },

        secondAvatarMedium: {
            position: 'absolute',
            right: -36,
            bottom: -36,
            borderWidth: 3,
            borderRadius: 52,
            borderColor: 'transparent',
        },

        secondAvatarSubscript: {
            position: 'absolute',
            right: -6,
            bottom: -6,
        },

        secondAvatarSubscriptCompact: {
            position: 'absolute',
            bottom: -4,
            right: -4,
        },

        secondAvatarSubscriptSmallNormal: {
            position: 'absolute',
            bottom: 0,
            right: 0,
        },

        secondAvatarInline: {
            bottom: -3,
            right: -25,
            borderWidth: 3,
            borderRadius: 18,
            borderColor: theme.cardBorder,
            backgroundColor: theme.appBG,
        },

        avatarXLarge: {
            width: variables.avatarSizeXLarge,
            height: variables.avatarSizeXLarge,
        },

        avatarInnerText: {
            color: theme.text,
            fontSize: variables.fontSizeSmall,
            lineHeight: undefined,
            marginLeft: -3,
            textAlign: 'center',
        },

        avatarInnerTextSmall: {
            color: theme.text,
            fontSize: variables.fontSizeExtraSmall,
            lineHeight: undefined,
            marginLeft: -2,
            textAlign: 'center',
            zIndex: 10,
        },

        emptyAvatar: {
            height: variables.avatarSizeNormal,
            width: variables.avatarSizeNormal,
        },

        emptyAvatarSmallNormal: {
            height: variables.avatarSizeSmallNormal,
            width: variables.avatarSizeSmallNormal,
        },

        emptyAvatarSmall: {
            height: variables.avatarSizeSmall,
            width: variables.avatarSizeSmall,
        },

        emptyAvatarSmaller: {
            height: variables.avatarSizeSmaller,
            width: variables.avatarSizeSmaller,
        },

        emptyAvatarMedium: {
            height: variables.avatarSizeMedium,
            width: variables.avatarSizeMedium,
        },

        emptyAvatarLarge: {
            height: variables.avatarSizeLarge,
            width: variables.avatarSizeLarge,
        },

        emptyAvatarMargin: {
            marginRight: variables.avatarChatSpacing,
        },

        emptyAvatarMarginChat: {
            marginRight: variables.avatarChatSpacing - 12,
        },

        emptyAvatarMarginSmall: {
            marginRight: variables.avatarChatSpacing - 4,
        },

        emptyAvatarMarginSmaller: {
            marginRight: variables.avatarChatSpacing - 4,
        },

        subscriptIcon: {
            position: 'absolute',
            bottom: -4,
            right: -4,
            width: 20,
            height: 20,
            backgroundColor: theme.buttonDefaultBG,
        },

        borderTop: {
            borderTopWidth: variables.borderTopWidth,
            borderColor: theme.border,
        },

        borderTopRounded: {
            borderTopWidth: 1,
            borderColor: theme.border,
            borderTopLeftRadius: variables.componentBorderRadiusNormal,
            borderTopRightRadius: variables.componentBorderRadiusNormal,
        },

        borderBottomRounded: {
            borderBottomWidth: 1,
            borderColor: theme.border,
            borderBottomLeftRadius: variables.componentBorderRadiusNormal,
            borderBottomRightRadius: variables.componentBorderRadiusNormal,
        },

        borderBottom: {
            borderBottomWidth: 1,
            borderColor: theme.border,
        },

        borderNone: {
            borderWidth: 0,
            borderBottomWidth: 0,
        },

        borderRight: {
            borderRightWidth: 1,
            borderColor: theme.border,
        },

        borderLeft: {
            borderLeftWidth: 1,
            borderColor: theme.border,
        },

        pointerEventsNone,

        pointerEventsAuto,

        pointerEventsBoxNone,

        headerBar: {
            overflow: 'hidden',
            justifyContent: 'center',
            display: 'flex',
            paddingLeft: 20,
            height: variables.contentHeaderHeight,
            width: '100%',
        },

        reportSearchHeaderBar: {
            overflow: 'hidden',
            justifyContent: 'center',
            display: 'flex',
            width: '100%',
            height: 52,
        },

        searchResultsHeaderBar: {
            display: 'flex',
            height: variables.contentHeaderDesktopHeight,
            zIndex: variables.popoverZIndex,
            position: 'relative',
            paddingLeft: 20,
            paddingRight: 12,
        },

        headerBarHeight: {
            height: variables.contentHeaderHeight,
        },

        imageViewContainer: {
            width: '100%',
            height: '100%',
            alignItems: 'center',
            justifyContent: 'center',
        },

        imageModalPDF: {
            flex: 1,
            backgroundColor: theme.modalBackground,
        },

        getPDFPasswordFormStyle: (isSmallScreenWidth: boolean) =>
            ({
                width: isSmallScreenWidth ? '100%' : 350,
                flexBasis: isSmallScreenWidth ? '100%' : 350,
                flexGrow: 0,
                alignSelf: 'flex-start',
            }) satisfies ViewStyle,

        centeredModalStyles: (isSmallScreenWidth: boolean, isFullScreenWhenSmall: boolean) =>
            ({
                borderWidth: isSmallScreenWidth && !isFullScreenWhenSmall ? 1 : 0,
                marginHorizontal: isSmallScreenWidth ? 0 : 20,
            }) satisfies ViewStyle,

        imageModalImageCenterContainer: {
            alignItems: 'center',
            flex: 1,
            justifyContent: 'center',
            width: '100%',
        },

        defaultAttachmentView: {
            backgroundColor: theme.sidebar,
            borderRadius: variables.componentBorderRadiusNormal,
            borderWidth: 1,
            borderColor: theme.border,
            flexDirection: 'row',
            padding: 20,
            alignItems: 'center',
        },

        notFoundTextHeader: {
            ...headlineFont,
            color: theme.heading,
            fontSize: variables.fontSizeXLarge,
            lineHeight: variables.lineHeightXXLarge,
            marginTop: 20,
            marginBottom: 8,
            textAlign: 'center',
        },

        blockingViewContainer: {
            paddingBottom: variables.contentHeaderHeight,
            maxWidth: 400,
            alignSelf: 'center',
        },

        blockingErrorViewContainer: {
            paddingBottom: variables.contentHeaderHeight,
            maxWidth: 475,
            alignSelf: 'center',
        },

        forcedBlockingViewContainer: {
            ...positioning.pFixed,
            top: 0,
            left: 0,
            right: 0,
            bottom: 0,
            backgroundColor: theme.appBG,
        },

        defaultModalContainer: {
            backgroundColor: theme.componentBG,
            borderColor: theme.transparent,
        },

        modalContainer: {height: '100%'},

        modalAnimatedContainer: {width: '100%'},

        modalContainerBox: {
            zIndex: 2,
            opacity: 1,
            backgroundColor: 'transparent',
        },

        modalBackdrop: {
            position: 'absolute',
            top: 0,
            bottom: 0,
            left: 0,
            right: 0,
            backgroundColor: 'black',
        },

        reportActionContextMenuMiniButton: {
            height: 28,
            width: 28,
            ...flex.alignItemsCenter,
            ...flex.justifyContentCenter,
            ...{borderRadius: variables.buttonBorderRadius},
        },

        reportActionSystemMessageContainer: {
            marginLeft: 42,
        },

        reportDetailsTitleContainer: {
            ...display.dFlex,
            ...flex.flexColumn,
            ...flex.alignItemsCenter,
            paddingHorizontal: 20,
        },

        reportDetailsRoomInfo: {
            ...flex.flex1,
            ...display.dFlex,
            ...flex.flexColumn,
            ...flex.alignItemsCenter,
        },

        reportSettingsVisibilityText: {
            textTransform: 'capitalize',
        },

        settingsPageBackground: {
            flexDirection: 'column',
            width: '100%',
            flexGrow: 1,
        },

        settingsPageBody: {
            width: '100%',
            justifyContent: 'space-around',
        },

        twoFactorAuthSection: {
            backgroundColor: theme.appBG,
            padding: 0,
        },

        twoFactorAuthCodesBox: ({isExtraSmallScreenWidth, isSmallScreenWidth}: TwoFactorAuthCodesBoxParams) => {
            let paddingHorizontal = spacing.ph9;

            if (isSmallScreenWidth) {
                paddingHorizontal = spacing.ph4;
            }

            if (isExtraSmallScreenWidth) {
                paddingHorizontal = spacing.ph2;
            }

            return {
                alignItems: 'center',
                justifyContent: 'center',
                backgroundColor: theme.highlightBG,
                paddingVertical: 28,
                borderRadius: 16,
                marginTop: 32,
                ...paddingHorizontal,
            } satisfies ViewStyle;
        },

        twoFactorLoadingContainer: {
            alignItems: 'center',
            justifyContent: 'center',
            height: 210,
        },

        twoFactorAuthCodesContainer: {
            alignItems: 'center',
            justifyContent: 'center',
            flexDirection: 'row',
            flexWrap: 'wrap',
            gap: 12,
        },

        twoFactorAuthCode: {
            ...FontUtils.fontFamily.platform.MONOSPACE,
            width: 112,
            textAlign: 'center',
        },

        twoFactorAuthCodesButtonsContainer: {
            flexDirection: 'row',
            justifyContent: 'center',
            gap: 12,
            marginTop: 20,
            flexWrap: 'wrap',
        },

        twoFactorAuthCodesButton: {
            minWidth: 112,
        },

        twoFactorAuthCopyCodeButton: {
            minWidth: 110,
        },

        anonymousRoomFooter: (isSmallSizeLayout: boolean) =>
            ({
                flexDirection: isSmallSizeLayout ? 'column' : 'row',
                ...(!isSmallSizeLayout && {
                    alignItems: 'center',
                    justifyContent: 'space-between',
                }),
                padding: 20,
                backgroundColor: theme.cardBG,
                borderRadius: variables.componentBorderRadiusLarge,
                overflow: 'hidden',
            }) satisfies ViewStyle & TextStyle,
        anonymousRoomFooterWordmarkAndLogoContainer: (isSmallSizeLayout: boolean) =>
            ({
                flexDirection: 'row',
                alignItems: 'center',
                ...(isSmallSizeLayout && {
                    justifyContent: 'space-between',
                    marginTop: 16,
                }),
            }) satisfies ViewStyle,
        anonymousRoomFooterLogo: {
            width: 88,
            marginLeft: 0,
            height: 20,
        },
        anonymousRoomFooterLogoTaglineText: {
            ...FontUtils.fontFamily.platform.EXP_NEUE,
            fontSize: variables.fontSizeMedium,
            color: theme.text,
        },
        signInButtonAvatar: {
            width: 80,
        },

        anonymousRoomFooterSignInButton: {
            width: 110,
        },

        workspaceUpgradeIntroBox: ({isExtraSmallScreenWidth}: WorkspaceUpgradeIntroBoxParams): ViewStyle => {
            let paddingHorizontal = spacing.ph5;
            let paddingVertical = spacing.pv5;

            if (isExtraSmallScreenWidth) {
                paddingHorizontal = spacing.ph2;
                paddingVertical = spacing.pv2;
            }

            return {
                backgroundColor: theme.highlightBG,
                borderRadius: 16,
                ...paddingVertical,
                ...paddingHorizontal,
            } satisfies ViewStyle;
        },

        roomHeaderAvatarSize: {
            height: variables.componentSizeLarge,
            width: variables.componentSizeLarge,
        },

        roomHeaderAvatar: {
            backgroundColor: theme.appBG,
            borderRadius: 100,
            borderColor: theme.componentBG,
            borderWidth: 4,
        },

        roomHeaderAvatarOverlay: {
            position: 'absolute',
            top: 0,
            right: 0,
            bottom: 0,
            left: 0,
            backgroundColor: theme.overlay,
            opacity: variables.overlayOpacity,
            borderRadius: 88,
        },

        rootNavigatorContainerStyles: (isSmallScreenWidth: boolean) =>
            ({marginLeft: isSmallScreenWidth ? 0 : variables.sideBarWithLHBWidth + variables.navigationTabBarSize, flex: 1}) satisfies ViewStyle,
        RHPNavigatorContainerNavigatorContainerStyles: (isSmallScreenWidth: boolean) => ({marginLeft: isSmallScreenWidth ? 0 : variables.sideBarWidth, flex: 1}) satisfies ViewStyle,

        avatarInnerTextChat: {
            color: theme.text,
            fontSize: variables.fontSizeXLarge,
            ...FontUtils.fontFamily.platform.EXP_NEW_KANSAS_MEDIUM,
            textAlign: 'center',
            position: 'absolute',
            width: 88,
            left: -16,
        },

        pageWrapper: {
            width: '100%',
            alignItems: 'center',
            padding: 20,
        },
        numberPadWrapper: {
            width: '100%',
            alignItems: 'center',
            paddingHorizontal: 20,
        },

        avatarSectionWrapper: {
            width: '100%',
            alignItems: 'center',
            paddingHorizontal: 20,
            paddingBottom: 20,
        },

        avatarSectionWrapperSkeleton: {
            width: '100%',
        },

        avatarSectionWrapperSettings: {
            width: '100%',
            alignItems: 'center',
        },

        accountSettingsSectionContainer: {
            borderBottomWidth: 1,
            borderBottomColor: theme.border,
            ...spacing.mt0,
            ...spacing.mb0,
            ...spacing.pt0,
        },

        centralPaneAnimation: {
            height: CONST.CENTRAL_PANE_ANIMATION_HEIGHT,
        },

        sectionTitle: {
            ...spacing.pv2,
            ...spacing.ph2,
            fontSize: 13,
            ...FontUtils.fontFamily.platform.EXP_NEUE,
            lineHeight: 16,
            color: theme.textSupporting,
        },

        accountSettingsSectionTitle: {
            ...FontUtils.fontFamily.platform.EXP_NEUE_BOLD,
        },

        borderedContentCard: {
            borderWidth: 1,
            borderColor: theme.border,
            borderRadius: variables.componentBorderRadiusNormal,
        },

        borderedContentCardLarge: {
            borderWidth: 1,
            borderColor: theme.border,
            borderRadius: variables.componentBorderRadiusLarge,
        },

        sectionMenuItem: {
            borderRadius: 8,
            paddingHorizontal: 16,
            paddingVertical: 8,
            height: 52,
            alignItems: 'center',
        },

        sectionSelectCircle: {
            backgroundColor: theme.cardBG,
        },

        qrShareSection: {
            width: 264,
        },

        sectionMenuItemTopDescription: {
            ...spacing.ph8,
            ...spacing.mhn8,
            width: 'auto',
        },

        sectionMenuItemIcon: {
            ...spacing.ph8,
            ...spacing.mhn5,
            width: 'auto',
        },

        subscriptionCardIcon: {
            padding: 10,
            backgroundColor: theme.border,
            borderRadius: variables.componentBorderRadius,
            height: variables.iconSizeExtraLarge,
            width: variables.iconSizeExtraLarge,
        },

        subscriptionAddedCardIcon: {
            padding: 10,
            backgroundColor: theme.buttonDefaultBG,
            borderRadius: variables.componentBorderRadius,
            height: variables.iconSizeExtraLarge,
            width: variables.iconSizeExtraLarge,
        },

        trialBannerBackgroundColor: {
            backgroundColor: theme.trialBannerBackgroundColor,
        },

        selectCircle: {
            width: variables.componentSizeSmall,
            height: variables.componentSizeSmall,
            borderColor: theme.border,
            borderWidth: 1,
            borderRadius: variables.componentSizeSmall / 2,
            justifyContent: 'center',
            alignItems: 'center',
            backgroundColor: theme.componentBG,
            marginLeft: 8,
        },

        optionSelectCircle: {
            borderRadius: variables.componentSizeSmall / 2 + 1,
            padding: 1,
        },

        unreadIndicatorContainer: {
            position: 'absolute',
            top: -10,
            left: 0,
            width: '100%',
            height: 20,
            paddingHorizontal: 20,
            flexDirection: 'row',
            alignItems: 'center',
            zIndex: 1,
            ...cursor.cursorDefault,
        },

        topUnreadIndicatorContainer: {
            position: 'relative',
            width: '100%',
            /** 17 = height of the indicator 1px + 8px top and bottom */
            height: 17,
            paddingHorizontal: 20,
            flexDirection: 'row',
            alignItems: 'center',
            zIndex: 1,
            ...cursor.cursorDefault,
        },

        unreadIndicatorLine: {
            height: 1,
            backgroundColor: theme.unreadIndicator,
            flexGrow: 1,
            marginRight: 8,
            opacity: 0.5,
        },

        threadDividerLine: {
            height: 1,
            backgroundColor: theme.border,
            flexGrow: 1,
            marginLeft: 8,
            marginRight: 20,
        },

        dividerLine: {
            height: 1,
            maxHeight: 1,
            backgroundColor: theme.border,
            flexGrow: 1,
            ...spacing.mh5,
            ...spacing.mv3,
        },

        sectionDividerLine: {
            height: 1,
            backgroundColor: theme.border,
        },

        unreadIndicatorText: {
            color: theme.unreadIndicator,
            ...FontUtils.fontFamily.platform.EXP_NEUE_BOLD,
            fontSize: variables.fontSizeSmall,
            textTransform: 'capitalize',
        },

        threadDividerText: {
            ...FontUtils.fontFamily.platform.EXP_NEUE,
            fontSize: variables.fontSizeSmall,
            textTransform: 'capitalize',
        },

        flipUpsideDown: {
            transform: `rotate(180deg)`,
        },

        mirror: {
            transform: `scaleX(-1)`,
        },

        navigationScreenCardStyle: {
            backgroundColor: theme.appBG,
            height: '100%',
        },

        invisible: {
            position: 'absolute',
            opacity: 0,
        },

        invisiblePopover: {
            position: 'absolute',
            opacity: 0,
            left: -9999,
            top: -9999,
        },

        containerWithSpaceBetween: {
            justifyContent: 'space-between',
            width: '100%',
            flex: 1,
        },

        detailsPageSectionContainer: {
            alignSelf: 'flex-start',
        },

        attachmentCarouselContainer: {
            height: '100%',
            width: '100%',
            display: 'flex',
            justifyContent: 'center',
            ...cursor.cursorUnset,
        },

        attachmentArrow: {
            zIndex: 23,
            position: 'absolute',
        },

        attachmentRevealButtonContainer: {
            flex: 1,
            alignItems: 'center',
            justifyContent: 'center',
            ...spacing.ph4,
        },

        arrowIcon: {
            height: 40,
            width: 40,
            alignItems: 'center',
            paddingHorizontal: 0,
            paddingTop: 0,
            paddingBottom: 0,
        },

        switchTrack: {
            width: 50,
            height: 28,
            justifyContent: 'center',
            borderRadius: 20,
            padding: 15,
        },

        switchInactive: {
            backgroundColor: theme.icon,
        },

        switchThumb: {
            width: 22,
            height: 22,
            borderRadius: 11,
            position: 'absolute',
            left: 4,
            justifyContent: 'center',
            alignItems: 'center',
            backgroundColor: theme.appBG,
        },

        radioButtonContainer: {
            backgroundColor: theme.componentBG,
            borderRadius: 14,
            height: 28,
            width: 28,
            borderColor: theme.border,
            borderWidth: 1,
            justifyContent: 'center',
            alignItems: 'center',
        },

        toggleSwitchLockIcon: {
            width: variables.iconSizeExtraSmall,
            height: variables.iconSizeExtraSmall,
        },

        checkedContainer: {
            backgroundColor: theme.checkBox,
        },

        magicCodeInputContainer: {
            flexDirection: 'row',
            justifyContent: 'space-between',
            minHeight: variables.inputHeight,
        },

        magicCodeInput: {
            fontSize: variables.fontSizeXLarge,
            color: theme.heading,
            lineHeight: variables.inputHeight,
        },

        // Manually style transparent, in iOS Safari, an input in a container with its opacity set to
        // 0 (completely transparent) cannot handle user interaction, hence the Paste option is never shown
        inputTransparent: {
            color: 'transparent',
            // These properties are available in browser only
            ...(getBrowser()
                ? {
                      caretColor: 'transparent',
                      WebkitTextFillColor: 'transparent',
                      // After setting the input text color to transparent, it acquires the background-color.
                      // However, it is not possible to override the background-color directly as explained in this resource: https://developer.mozilla.org/en-US/docs/Web/CSS/:autofill
                      // Therefore, the transition effect needs to be delayed.
                      transitionDelay: '99999s',
                      transitionProperty: 'background-color',
                  }
                : {}),
        },

        iouAmountText: {
            ...headlineFont,
            fontSize: variables.iouAmountTextSize,
            color: theme.heading,
            lineHeight: variables.inputHeight,
        },

        iouAmountTextInput: addOutlineWidth(
            theme,
            {
                ...headlineFont,
                fontSize: variables.iouAmountTextSize,
                color: theme.heading,
                lineHeight: undefined,
                paddingHorizontal: 0,
                paddingVertical: 0,
                borderTopLeftRadius: 0,
                borderBottomLeftRadius: 0,
                borderTopRightRadius: 0,
                borderBottomRightRadius: 0,
            },
            0,
        ),

        iouAmountTextInputContainer: {
            borderWidth: 0,
            borderBottomWidth: 0,
            borderTopLeftRadius: 0,
            borderBottomLeftRadius: 0,
            borderTopRightRadius: 0,
            borderBottomRightRadius: 0,
        },

        moneyRequestConfirmationAmount: {
            ...headlineFont,
            fontSize: variables.fontSizeH1,
        },

        moneyRequestMenuItem: {
            flexDirection: 'row',
            borderRadius: 0,
            justifyContent: 'space-between',
            width: '100%',
            paddingHorizontal: 20,
            paddingVertical: 12,
        },

        moneyRequestAmountContainer: {minHeight: variables.inputHeight + 2 * (variables.formErrorLineHeight + 8)},

        requestPreviewBox: {
            marginTop: 12,
            maxWidth: variables.reportPreviewMaxWidth,
        },

        moneyRequestPreviewBox: {
            backgroundColor: theme.cardBG,
            borderRadius: variables.componentBorderRadiusLarge,
            maxWidth: variables.reportPreviewMaxWidth,
            width: '100%',
        },

        moneyRequestPreviewBoxText: {
            padding: 16,
        },

        amountSplitPadding: {
            paddingTop: 2,
        },

        moneyRequestPreviewBoxLoading: {
            // When a new IOU request arrives it is very briefly in a loading state, so set the minimum height of the container to 94 to match the rendered height after loading.
            // Otherwise, the IOU request pay button will not be fully visible and the user will have to scroll up to reveal the entire IOU request container.
            // See https://github.com/Expensify/App/issues/10283.
            minHeight: 94,
            width: '100%',
        },

        moneyRequestPreviewBoxAvatar: {
            // This should "hide" the right border of the last avatar
            marginRight: -2,
            marginBottom: 0,
        },

        moneyRequestPreviewAmount: {
            ...headlineFont,
            ...whiteSpace.preWrap,
            color: theme.heading,
        },

        moneyRequestLoadingHeight: {
            height: 27,
        },

        defaultCheckmarkWrapper: {
            marginLeft: 8,
            alignSelf: 'center',
        },

        codeWordStyle: {
            borderLeftWidth: 0,
            borderRightWidth: 0,
            borderTopLeftRadius: 0,
            borderBottomLeftRadius: 0,
            borderTopRightRadius: 0,
            borderBottomRightRadius: 0,
            paddingLeft: 0,
            paddingRight: 0,
            justifyContent: 'center',
        },

        codeFirstWordStyle: {
            borderLeftWidth: 1,
            borderTopLeftRadius: 4,
            borderBottomLeftRadius: 4,
            paddingLeft: 5,
        },

        codeLastWordStyle: {
            borderRightWidth: 1,
            borderTopRightRadius: 4,
            borderBottomRightRadius: 4,
            paddingRight: 5,
        },

        fullScreenLoading: {
            backgroundColor: theme.componentBG,
            opacity: 0.8,
            justifyContent: 'center',
            alignItems: 'center',
            zIndex: 10,
        },

        reimbursementAccountFullScreenLoading: {
            backgroundColor: theme.componentBG,
            opacity: 0.8,
            justifyContent: 'flex-start',
            alignItems: 'center',
            zIndex: 10,
        },

        hiddenElementOutsideOfWindow: {
            position: 'absolute',
            top: -10000,
            left: 0,
            opacity: 0,
        },

        growlNotificationWrapper: {
            zIndex: 2,
        },

        growlNotificationContainer: {
            flex: 1,
            justifyContent: 'flex-start',
            position: 'absolute',
            width: '100%',
            top: 20,
            ...spacing.pl5,
            ...spacing.pr5,
        },

        growlNotificationDesktopContainer: {
            maxWidth: variables.sideBarWidth,
            right: 0,
            ...positioning.pFixed,
        },

        growlNotificationTranslateY: (translateY: SharedValue<number>) => {
            'worklet';

            return {
                transform: [{translateY: translateY.get()}],
            };
        },

        growlNotificationBox: {
            backgroundColor: theme.inverse,
            borderRadius: variables.componentBorderRadiusNormal,
            alignItems: 'center',
            flexDirection: 'row',
            justifyContent: 'space-between',
            boxShadow: `${theme.shadow}`,
            ...spacing.p5,
        },

        growlNotificationText: {
            fontSize: variables.fontSizeNormal,
            ...FontUtils.fontFamily.platform.EXP_NEUE,
            width: '90%',
            lineHeight: variables.fontSizeNormalHeight,
            color: theme.textReversed,
            ...spacing.ml4,
        },

        noSelect: {
            boxShadow: 'none',
            // After https://github.com/facebook/react-native/pull/46284 RN accepts only 3 options and undefined
            outlineStyle: undefined,
        },

        boxShadowNone: {
            boxShadow: 'none',
        },

        cardStyleNavigator: {
            overflow: 'hidden',
            height: '100%',
        },

        smallEditIcon: {
            alignItems: 'center',
            backgroundColor: theme.buttonDefaultBG,
            borderRadius: 20,
            borderWidth: 3,
            color: theme.textReversed,
            height: 40,
            width: 40,
            justifyContent: 'center',
        },

        smallEditIconWorkspace: {
            borderColor: theme.cardBG,
        },

        smallEditIconAccount: {
            borderColor: theme.appBG,
        },

        smallAvatarEditIcon: {
            position: 'absolute',
            right: -8,
            bottom: -8,
        },

        primaryMediumIcon: {
            alignItems: 'center',
            backgroundColor: theme.buttonDefaultBG,
            borderRadius: 20,
            color: theme.textReversed,
            height: 40,
            width: 40,
            justifyContent: 'center',
        },

        primaryMediumText: {
            fontSize: variables.iconSizeNormal,
        },

        workspaceOwnerAvatarWrapper: {
            margin: 6,
        },

        workspaceOwnerSectionTitle: {
            marginLeft: 6,
        },

        workspaceOwnerSectionMinWidth: {
            minWidth: 180,
        },

        workspaceTypeWrapper: {
            margin: 3,
        },

        workspaceTypeSectionTitle: {
            marginLeft: 3,
        },

        workspaceRightColumn: {
            marginLeft: 124,
        },

        workspaceThreeDotMenu: {
            justifyContent: 'flex-end',
            width: 124,
        },

        workspaceListRBR: {
            flexDirection: 'column',
            justifyContent: 'flex-start',
            marginTop: 10,
        },

        peopleRow: {
            width: '100%',
            flexDirection: 'row',
            justifyContent: 'space-between',
            alignItems: 'center',
            ...spacing.ph5,
        },

        peopleRowBorderBottom: {
            borderColor: theme.border,
            borderBottomWidth: 1,
            ...spacing.pb2,
        },

        offlineFeedback: {
            deleted: {
                textDecorationLine: 'line-through',
                textDecorationStyle: 'solid',
            },
            pending: {
                opacity: 0.5,
            },
            default: {
                // fixes a crash on iOS when we attempt to remove already unmounted children
                // see https://github.com/Expensify/App/issues/48197 for more details
                // it's a temporary solution while we are working on a permanent fix
                opacity: Platform.OS === 'ios' ? 0.99 : undefined,
            },
            error: {
                flexDirection: 'row',
                alignItems: 'center',
            },
            container: {
                ...spacing.pv2,
            },
            textContainer: {
                flexDirection: 'column',
                flex: 1,
            },
            text: {
                color: theme.textSupporting,
                verticalAlign: 'middle',
                fontSize: variables.fontSizeLabel,
            },
            errorDot: {
                marginRight: 12,
            },
        },

        dotIndicatorMessage: {
            display: 'flex',
            flexDirection: 'row',
            alignItems: 'center',
        },

        emptyLHNWrapper: {
            marginBottom: variables.bottomTabHeight,
        },

        emptyLHNAnimation: {
            width: 180,
            height: 180,
        },

        locationErrorLinkText: {
            textAlignVertical: 'center',
            fontSize: variables.fontSizeLabel,
        },

        sidebarPopover: {
            width: variables.sideBarWidth - 68,
        },

        sidebarWithLHBPopover: {
            width: variables.sideBarWidth - 68,
        },

        shortTermsBorder: {
            borderWidth: 1,
            borderColor: theme.border,
            borderRadius: variables.componentBorderRadius,
        },

        shortTermsHorizontalRule: {
            borderBottomWidth: 1,
            borderColor: theme.border,
            ...spacing.mh3,
        },

        shortTermsLargeHorizontalRule: {
            borderWidth: 1,
            borderColor: theme.border,
            ...spacing.mh3,
        },

        shortTermsRow: {
            flexDirection: 'row',
            padding: 12,
        },

        termsCenterRight: {
            marginTop: 'auto',
            marginBottom: 'auto',
        },

        shortTermsBoldHeadingSection: {
            paddingRight: 12,
            paddingLeft: 12,
            marginTop: 12,
        },

        shortTermsHeadline: {
            ...headlineFont,
            ...whiteSpace.preWrap,
            color: theme.heading,
            fontSize: variables.fontSizeXLarge,
            lineHeight: variables.lineHeightXXLarge,
        },

        longTermsRow: {
            flexDirection: 'row',
            marginTop: 20,
        },

        collapsibleSectionBorder: {
            borderBottomWidth: 2,
            borderBottomColor: theme.border,
        },

        communicationsLinkHeight: {
            height: variables.communicationsLinkHeight,
        },

        floatingMessageCounterWrapper: {
            position: 'absolute',
            left: '50%',
            top: 0,
            zIndex: 100,
            ...visibility.hidden,
        },

        floatingMessageCounter: {
            left: '-50%',
            ...visibility.visible,
        },

        confirmationAnimation: {
            height: 180,
            width: 180,
            marginBottom: 20,
        },

        googleSearchTextInputContainer: {
            flexDirection: 'column',
        },

        googleSearchSeparator: {
            height: 1,
            backgroundColor: theme.border,
        },

        googleSearchText: {
            color: theme.text,
            fontSize: variables.fontSizeNormal,
            lineHeight: variables.fontSizeNormalHeight,
            ...FontUtils.fontFamily.platform.EXP_NEUE,
            flex: 1,
        },

        searchRouterTextInputContainer: {
            borderRadius: variables.componentBorderRadiusSmall,
            borderWidth: 1,
            borderBottomWidth: 1,
            paddingHorizontal: 8,
        },

        searchAutocompleteInputResults: {
            backgroundColor: theme.sidebarHover,
            borderWidth: 1,
            borderColor: theme.sidebarHover,
        },

        searchAutocompleteInputResultsFocused: {
            borderWidth: 1,
            borderColor: theme.success,
            backgroundColor: theme.appBG,
        },

        searchTableHeaderActive: {
            fontWeight: FontUtils.fontWeight.bold,
        },

        zIndex10: {
            zIndex: 10,
        },

        searchListContentContainerStyles: {
            paddingTop: variables.searchListContentMarginTop,
        },

        searchListHeaderContainerStyle: {
            width: '100%',
            flexDirection: 'row',
            alignItems: 'center',
            ...userSelect.userSelectNone,
            paddingBottom: 12,
            backgroundColor: theme.appBG,
            justifyContent: 'flex-start',
        },

        narrowSearchRouterInactiveStyle: {
            left: 0,
            right: 0,
            position: 'absolute',
            zIndex: variables.searchTopBarZIndex,
            backgroundColor: theme.appBG,
        },

        threeDotsPopoverOffset: (windowWidth: number) =>
            ({
                ...getPopOverVerticalOffset(60),
                horizontal: windowWidth - 60,
            }) satisfies AnchorPosition,

        threeDotsPopoverOffsetNoCloseButton: (windowWidth: number) =>
            ({
                ...getPopOverVerticalOffset(60),
                horizontal: windowWidth - 10,
            }) satisfies AnchorPosition,

        threeDotsPopoverOffsetAttachmentModal: (windowWidth: number) =>
            ({
                ...getPopOverVerticalOffset(80),
                horizontal: windowWidth - 140,
            }) satisfies AnchorPosition,

        popoverMenuOffset: (windowWidth: number) =>
            ({
                ...getPopOverVerticalOffset(180),
                horizontal: windowWidth - 355,
            }) satisfies AnchorPosition,

        popoverButtonDropdownMenuOffset: (windowWidth: number) =>
            ({
                ...getPopOverVerticalOffset(70),
                horizontal: windowWidth - 20,
            }) satisfies AnchorPosition,

        iPhoneXSafeArea: {
            backgroundColor: theme.appBG,
            flex: 1,
        },

        transferBalancePayment: {
            borderWidth: 1,
            borderRadius: variables.componentBorderRadiusNormal,
            borderColor: theme.border,
        },

        transferBalanceSelectedPayment: {
            borderColor: theme.iconSuccessFill,
        },

        transferBalanceBalance: {
            fontSize: 48,
        },

        imageCropContainer: {
            overflow: 'hidden',
            alignItems: 'center',
            justifyContent: 'center',
            backgroundColor: theme.imageCropBackgroundColor,
            ...cursor.cursorMove,
        },

        sliderKnobTooltipView: {
            height: variables.sliderKnobSize,
            width: variables.sliderKnobSize,
            borderRadius: variables.sliderKnobSize / 2,
        },

        sliderKnob: {
            backgroundColor: theme.success,
            position: 'absolute',
            height: variables.sliderKnobSize,
            width: variables.sliderKnobSize,
            borderRadius: variables.sliderKnobSize / 2,
            left: -(variables.sliderKnobSize / 2),
            ...cursor.cursorPointer,
        },

        sliderBar: {
            backgroundColor: theme.border,
            height: variables.sliderBarHeight,
            borderRadius: variables.sliderBarHeight / 2,
            alignSelf: 'stretch',
            justifyContent: 'center',
        },

        screenCenteredContainer: {
            flex: 1,
            justifyContent: 'center',
            marginBottom: 40,
            padding: 16,
        },

        inlineSystemMessage: {
            color: theme.textSupporting,
            fontSize: variables.fontSizeLabel,
            ...FontUtils.fontFamily.platform.EXP_NEUE,
            marginLeft: 6,
        },

        fullScreen: {
            position: 'absolute',
            top: 0,
            left: 0,
            right: 0,
            bottom: 0,
        },

        invisibleOverlay: {
            backgroundColor: theme.transparent,
            zIndex: 1000,
        },

        invisibleImage: {
            opacity: 0,
            width: 200,
            height: 200,
        },

        dropWrapper: {
            zIndex: 2,
        },

        dropInnerWrapper: {
            borderWidth: 2,
            borderStyle: 'dashed',
        },

        reportDropOverlay: {
            backgroundColor: theme.dropUIBG,
            zIndex: 2,
        },

        fileDropOverlay: {
            backgroundColor: theme.fileDropUIBG,
        },

        attachmentDropOverlay: (isActive?: boolean) => ({
            backgroundColor: isActive ? theme.attachmentDropUIBGActive : theme.attachmentDropUIBG,
            transition: 'background-color 0.2s ease-in',
        }),

        attachmentDropText: {
            color: theme.textAttachmentDropZone,
        },

        attachmentDropInnerWrapper: (isActive?: boolean) => ({
            borderColor: isActive ? theme.attachmentDropBorderColorActive : theme.attachmentDropBorderColor,
            transition: '0.2s ease-in',
        }),

        receiptDropOverlay: (isActive?: boolean) => ({
            backgroundColor: isActive ? theme.receiptDropUIBGActive : theme.receiptDropUIBG,
            transition: 'background-color 0.2s ease-in',
        }),

        receiptDropText: {
            color: theme.textReceiptDropZone,
        },

        receiptDropInnerWrapper: (isActive?: boolean) => ({
            borderColor: isActive ? theme.receiptDropBorderColorActive : theme.receiptDropBorderColor,
            transition: '0.2s ease-in',
        }),

        flashButtonContainer: {
            position: 'absolute',
            top: 20,
            right: 20,
        },

        bgGreenSuccess: {
            backgroundColor: colors.green400,
        },

        webButtonShadow: {
            boxShadow: `0px 0px 24px 16px ${theme.appBG}`,
        },

        buttonShadow: {
            boxShadow: [
                {
                    offsetX: 0,
                    offsetY: 0,
                    blurRadius: '24px',
                    spreadDistance: '16px',
                    color: theme.appBG,
                },
            ],
        },

        buttonShadowContainer: {
            height: 52,
            width: 52,
            borderTopLeftRadius: 26,
            borderBottomLeftRadius: 26,
        },

        receiptsSubmitButton: {
            position: 'absolute',
            right: 16,
            top: 8,
            backgroundColor: theme.appBG,
        },

        receiptPlaceholder: {
            height: 52,
            marginRight: 8,
            width: variables.w44,
            borderRadius: variables.componentBorderRadiusSmall,
            backgroundColor: colors.productLight300,
        },

        isDraggingOver: {
            backgroundColor: theme.fileDropUIBG,
        },

        fileUploadImageWrapper: (fileTopPosition: number) =>
            ({
                position: 'absolute',
                top: fileTopPosition,
            }) satisfies ViewStyle,

        cardSectionContainer: {
            backgroundColor: theme.cardBG,
            borderRadius: variables.componentBorderRadiusLarge,
            width: 'auto',
            textAlign: 'left',
            overflow: 'hidden',
            marginBottom: 20,
            marginHorizontal: variables.sectionMargin,
        },

        cardSectionIllustration: {
            width: 'auto',
            height: variables.sectionIllustrationHeight,
        },

        twoFAIllustration: {
            width: 'auto',
            height: 140,
        },

        cardSectionTitle: {
            fontSize: variables.fontSizeLarge,
            lineHeight: variables.lineHeightXLarge,
        },

        emptyCardSectionTitle: {
            fontSize: variables.fontSizeXLarge,
            lineHeight: variables.lineHeightXXLarge,
            textAlign: 'center',
        },

        emptyCardSectionSubtitle: {
            fontSize: variables.fontSizeNormal,
            lineHeight: variables.lineHeightXLarge,
            color: theme.textSupporting,
            textAlign: 'center',
        },

        transferBalance: {
            width: 'auto',
            borderRadius: 0,
            height: 64,
            alignItems: 'center',
        },

        paymentMethod: {
            paddingHorizontal: 20,
            minHeight: variables.optionRowHeight,
        },

        chatFooterBanner: {
            borderRadius: variables.componentBorderRadius,
            ...wordBreak.breakWord,
        },

        deeplinkWrapperContainer: {
            padding: 20,
            flex: 1,
            alignItems: 'center',
            justifyContent: 'center',
            backgroundColor: theme.appBG,
        },

        deeplinkWrapperMessage: {
            flex: 1,
            alignItems: 'center',
            justifyContent: 'center',
        },

        deeplinkWrapperFooter: {
            paddingTop: 80,
            paddingBottom: 45,
        },

        emojiReactionBubble: {
            borderRadius: 28,
            alignItems: 'center',
            justifyContent: 'center',
            flexDirection: 'row',
            alignSelf: 'flex-start',
        },

        emojiReactionListHeader: {
            marginTop: 8,
            paddingBottom: 20,
            borderBottomColor: theme.border,
            borderBottomWidth: 1,
            marginHorizontal: 20,
        },
        emojiReactionListHeaderBubble: {
            paddingVertical: 2,
            paddingHorizontal: 8,
            borderRadius: 28,
            backgroundColor: theme.border,
            alignItems: 'center',
            justifyContent: 'center',
            flexDirection: 'row',
            alignSelf: 'flex-start',
            marginRight: 4,
        },

        reactionListHeaderText: {
            color: theme.textSupporting,
            marginLeft: 8,
            alignSelf: 'center',
        },

        miniQuickEmojiReactionText: {
            fontSize: 18,
            lineHeight: 22,
            verticalAlign: 'middle',
        },

        emojiReactionBubbleText: {
            verticalAlign: 'middle',
        },

        stickyHeaderEmoji: (isSmallScreenWidth: boolean, windowWidth: number) =>
            ({
                position: 'absolute',
                width: isSmallScreenWidth ? windowWidth - 32 : CONST.EMOJI_PICKER_SIZE.WIDTH - 32,
                ...spacing.mh4,
            }) satisfies ViewStyle,

        reactionCounterText: {
            fontSize: 13,
            marginLeft: 4,
            fontWeight: FontUtils.fontWeight.bold,
        },

        fontColorReactionLabel: {
            color: theme.tooltipSupportingText,
        },

        reactionEmojiTitle: {
            fontSize: variables.iconSizeLarge,
            lineHeight: variables.iconSizeXLarge,
        },

        textReactionSenders: {
            color: theme.tooltipPrimaryText,
            ...wordBreak.breakWord,
        },

        distanceLabelWrapper: {
            backgroundColor: colors.green500,
            paddingHorizontal: 8,
            paddingVertical: 4,
            borderRadius: 4,
            textAlign: 'center',
        },
        distanceLabelText: {
            fontSize: 13,
            fontWeight: FontUtils.fontWeight.bold,
            color: colors.productLight100,
        },

        productTrainingTooltipWrapper: {
            backgroundColor: theme.tooltipHighlightBG,
            borderRadius: variables.componentBorderRadiusNormal,
        },

        productTrainingTooltipText: {
            fontSize: variables.fontSizeLabel,
            color: theme.textReversed,
            lineHeight: variables.lineHeightLarge,
        },

        quickReactionsContainer: {
            gap: 12,
            flexDirection: 'row',
            paddingHorizontal: 25,
            paddingVertical: 12,
            justifyContent: 'space-between',
        },

        reactionListContainer: {
            maxHeight: variables.listItemHeightNormal * 5.75,
            ...spacing.pv2,
        },

        reactionListContainerFixedWidth: {
            maxWidth: variables.popoverWidth,
        },

        validateCodeDigits: {
            color: theme.text,
            ...FontUtils.fontFamily.platform.EXP_NEUE,
            fontSize: variables.fontSizeXXLarge,
            letterSpacing: 4,
        },

        footerWrapper: {
            fontSize: variables.fontSizeNormal,
            paddingTop: 64,
            maxWidth: 1100, // Match footer across all Expensify platforms
        },

        footerColumnsContainer: {
            flex: 1,
            flexWrap: 'wrap',
            marginBottom: 40,
            marginHorizontal: -16,
        },

        footerTitle: {
            fontSize: variables.fontSizeLarge,
            color: theme.success,
            marginBottom: 16,
        },

        footerRow: {
            paddingVertical: 4,
            marginBottom: 8,
            color: theme.textLight,
            fontSize: variables.fontSizeMedium,
        },

        footerBottomLogo: {
            marginTop: 40,
            width: '100%',
        },

        datePickerRoot: {
            position: 'relative',
            zIndex: 99,
        },

        datePickerPopover: {
            backgroundColor: theme.appBG,
            width: '100%',
            alignSelf: 'center',
            zIndex: 100,
            marginTop: 8,
        },

        loginHeroHeader: {
            ...FontUtils.fontFamily.platform.EXP_NEW_KANSAS_MEDIUM,
            color: theme.success,
            textAlign: 'center',
        },

        newKansasLarge: {
            ...headlineFont,
            fontSize: variables.fontSizeXLarge,
            lineHeight: variables.lineHeightXXLarge,
        },

        eReceiptAmount: {
            ...headlineFont,
            fontSize: variables.fontSizeXXXLarge,
            color: colors.green400,
        },

        eReceiptAmountLarge: {
            ...headlineFont,
            fontSize: variables.fontSizeEReceiptLarge,
            textAlign: 'center',
        },

        eReceiptCurrency: {
            ...headlineFont,
            fontSize: variables.fontSizeXXLarge,
        },

        eReceiptMerchant: {
            ...FontUtils.fontFamily.platform.EXP_NEUE,
            fontSize: variables.fontSizeXLarge,
            lineHeight: variables.lineHeightXXLarge,
            color: theme.textColorfulBackground,
        },

        eReceiptWaypointTitle: {
            ...FontUtils.fontFamily.platform.EXP_NEUE,
            fontSize: variables.fontSizeSmall,
            lineHeight: variables.lineHeightSmall,
            color: colors.green400,
        },

        eReceiptWaypointAddress: {
            ...FontUtils.fontFamily.platform.MONOSPACE,
            fontSize: variables.fontSizeSmall,
            lineHeight: variables.lineHeightSmall,
            color: theme.textColorfulBackground,
        },

        eReceiptGuaranteed: {
            ...FontUtils.fontFamily.platform.MONOSPACE,
            fontSize: variables.fontSizeSmall,
            lineHeight: variables.lineHeightSmall,
            color: theme.textColorfulBackground,
        },

        eReceiptBackground: {
            ...sizing.w100,
            borderRadius: 20,
            position: 'absolute',
            top: 0,
            left: 0,
            height: 540,
        },

        eReceiptPanel: {
            ...spacing.p5,
            ...spacing.pb8,
            ...spacing.m5,
            backgroundColor: colors.green800,
            borderRadius: 20,
            width: 335,
            overflow: 'hidden',
        },

        eReceiptBackgroundThumbnail: {
            ...sizing.w100,
            position: 'absolute',
            aspectRatio: 335 / 540,
            top: 0,
        },

        eReceiptContainer: {
            width: variables.eReceiptBGHWidth,
            minHeight: variables.eReceiptBGHeight,
            overflow: 'hidden',
        },

        eReceiptContentContainer: {
            ...sizing.w100,
            ...spacing.p5,
            minWidth: variables.eReceiptBodyWidth,
            minHeight: variables.eReceiptBodyHeight,
        },

        eReceiptContentWrapper: {
            ...sizing.w100,
            ...spacing.ph5,
            ...spacing.pt10,
            ...spacing.pb4,
            ...sizing.h100,
            position: 'absolute',
            left: 0,
        },

        loginHeroBody: {
            ...FontUtils.fontFamily.platform.EXP_NEUE,
            fontSize: variables.fontSizeSignInHeroBody,
            color: theme.textLight,
            textAlign: 'center',
        },

        linkPreviewWrapper: {
            marginTop: 16,
            borderLeftWidth: 4,
            borderLeftColor: theme.border,
            paddingLeft: 12,
        },

        linkPreviewImage: {
            flex: 1,
            borderRadius: 8,
            marginTop: 8,
        },

        linkPreviewLogoImage: {
            height: 16,
            width: 16,
        },

        contextMenuItemPopoverMaxWidth: {
            minWidth: 320,
            maxWidth: 375,
        },

        formSpaceVertical: {
            height: 20,
            width: 1,
        },

        taskTitleMenuItem: {
            ...writingDirection.ltr,
            ...headlineFont,
            fontSize: variables.fontSizeXLarge,
            lineHeight: variables.lineHeighTaskTitle,
            maxWidth: '100%',
            ...wordBreak.breakWord,
            textUnderlineOffset: -1,
        },

        taskTitleMenuItemItalic: {
            ...writingDirection.ltr,
            ...headlineItalicFont,
            fontSize: variables.fontSizeXLarge,
            lineHeight: variables.lineHeighTaskTitle,
            maxWidth: '100%',
            ...wordBreak.breakWord,
            textUnderlineOffset: -1,
        },

        taskDescriptionMenuItem: {
            maxWidth: '100%',
            ...wordBreak.breakWord,
        },

        taskTitleDescription: {
            ...FontUtils.fontFamily.platform.EXP_NEUE,
            fontSize: variables.fontSizeLabel,
            color: theme.textSupporting,
            lineHeight: variables.lineHeightNormal,
            ...spacing.mb1,
        },

        taskMenuItemCheckbox: {
            height: 27,
            ...spacing.mr3,
        },

        reportHorizontalRule: {
            borderColor: theme.border,
            ...spacing.mh5,
        },

        assigneeTextStyle: {
            ...FontUtils.fontFamily.platform.EXP_NEUE_BOLD,
            minHeight: variables.avatarSizeSubscript,
        },

        taskRightIconContainer: {
            width: variables.componentSizeNormal,
            marginLeft: 'auto',
            ...spacing.mt1,
            ...pointerEventsAuto,
            ...display.dFlex,
            ...flex.alignItemsCenter,
        },

        shareCodeContainer: {
            width: '100%',
            alignItems: 'center',
            paddingHorizontal: variables.qrShareHorizontalPadding,
            paddingVertical: 20,
            borderRadius: 20,
            overflow: 'hidden',
            borderColor: theme.borderFocus,
            borderWidth: 2,
        },

        shareCodeContainerDownloadPadding: {
            paddingHorizontal: 12,
            paddingVertical: 12,
        },

        qrCodeAppDownloadLinksStyles: {
            width: 200,
            height: 200,
            margin: 'auto',
        },

        splashScreenHider: {
            backgroundColor: theme.splashBG,
            alignItems: 'center',
            justifyContent: 'center',
        },

        headerEnvBadge: {
            position: 'absolute',
            bottom: -8,
            left: -8,
            height: 12,
            width: 22,
            paddingLeft: 4,
            paddingRight: 4,
            alignItems: 'center',
            zIndex: -1,
        },

        headerEnvBadgeText: {
            fontSize: 7,
            fontWeight: FontUtils.fontWeight.bold,
            lineHeight: undefined,
            color: theme.textLight,
        },

        expensifyQrLogo: {
            alignSelf: 'stretch',
            height: 27,
            marginBottom: 20,
        },

        qrShareTitle: {
            marginTop: 15,
            textAlign: 'center',
        },

        loginButtonRow: {
            width: '100%',
            gap: 12,
            ...flex.flexRow,
            ...flex.justifyContentCenter,
        },

        loginButtonRowSmallScreen: {
            width: '100%',
            gap: 12,
            ...flex.flexRow,
            ...flex.justifyContentCenter,
            marginBottom: 10,
        },

        desktopSignInButtonContainer: {
            width: 40,
            height: 40,
        },

        signInIconButton: {
            paddingVertical: 2,
        },

        googleButtonContainer: {
            colorScheme: 'light',
            width: 40,
            height: 40,
            alignItems: 'center',
            overflow: 'hidden',
        },

        googlePillButtonContainer: {
            colorScheme: 'light',
            height: 40,
            width: 300,
            overflow: 'hidden',
        },

        thirdPartyLoadingContainer: {
            alignItems: 'center',
            justifyContent: 'center',
            height: 450,
        },

        tabSelectorButton: {
            height: variables.tabSelectorButtonHeight,
            padding: variables.tabSelectorButtonPadding,
            flexDirection: 'row',
            alignItems: 'center',
            justifyContent: 'center',
            borderRadius: variables.buttonBorderRadius,
        },

        tabSelector: {
            flexDirection: 'row',
            paddingHorizontal: 20,
            paddingBottom: 12,
        },

        tabText: (isSelected: boolean) =>
            ({
                marginLeft: 8,
                ...FontUtils.fontFamily.platform.EXP_NEUE_BOLD,
                color: isSelected ? theme.text : theme.textSupporting,
                lineHeight: variables.lineHeightLarge,
                fontSize: variables.fontSizeLabel,
            }) satisfies TextStyle,

        tabBackground: (hovered: boolean, isFocused: boolean, background: string | Animated.AnimatedInterpolation<string>) => ({
            backgroundColor: hovered && !isFocused ? theme.highlightBG : (background as string),
        }),

        tabOpacity: (
            hovered: boolean,
            isFocused: boolean,
            activeOpacityValue: number | Animated.AnimatedInterpolation<number>,
            inactiveOpacityValue: number | Animated.AnimatedInterpolation<number>,
        ) => ({
            opacity: hovered && !isFocused ? inactiveOpacityValue : activeOpacityValue,
        }),

        overscrollSpacer: (backgroundColor: string, height: number) =>
            ({
                backgroundColor,
                height,
                width: '100%',
                position: 'absolute',
                top: -height,
                left: 0,
                right: 0,
            }) satisfies ViewStyle,

        dualColorOverscrollSpacer: {
            position: 'absolute',
            top: 0,
            left: 0,
            width: '100%',
            height: '100%',
            zIndex: -1,
        },

        purposeMenuItem: {
            backgroundColor: theme.cardBG,
            borderRadius: 8,
            paddingHorizontal: 8,
            alignItems: 'center',
            marginBottom: 8,
        },

        willChangeTransform: {
            willChange: 'transform',
        },

        dropDownButtonCartIconContainerPadding: {
            paddingRight: 0,
            paddingLeft: 0,
        },

        dropDownMediumButtonArrowContain: {
            marginLeft: 12,
            marginRight: 16,
        },

        dropDownLargeButtonArrowContain: {
            marginLeft: 16,
            marginRight: 20,
        },

        dropDownButtonCartIconView: {
            borderTopRightRadius: variables.buttonBorderRadius,
            borderBottomRightRadius: variables.buttonBorderRadius,
            ...flex.flexRow,
            ...flex.alignItemsCenter,
        },

        emojiPickerButtonDropdown: {
            justifyContent: 'center',
            backgroundColor: theme.activeComponentBG,
            width: 86,
            height: 52,
            borderRadius: 26,
            alignItems: 'center',
            paddingLeft: 10,
            paddingRight: 4,
            alignSelf: 'flex-start',
            ...userSelect.userSelectNone,
        },

        emojiPickerButtonDropdownIcon: {
            fontSize: 30,
        },

        moneyRequestImage: {
            height: 200,
            borderRadius: 16,
            marginHorizontal: 20,
            overflow: 'hidden',
            borderWidth: 1,
            borderColor: theme.border,
        },

        reportPreviewBox: {
            backgroundColor: theme.cardBG,
            borderRadius: variables.componentBorderRadiusLarge,
            maxWidth: variables.reportPreviewMaxWidth,
            width: '100%',
        },

        reportPreviewBoxHoverBorder: {
            borderColor: theme.cardBG,
            backgroundColor: theme.cardBG,
        },

        reportContainerBorderRadius: {
            borderRadius: variables.componentBorderRadiusLarge,
        },

        expenseAndReportPreviewBoxBody: {
            padding: 16,
        },

        expenseAndReportPreviewTextContainer: {
            gap: 8,
        },

        reportPreviewAmountSubtitleContainer: {
            gap: 4,
        },

        expenseAndReportPreviewTextButtonContainer: {
            gap: 16,
        },

        reportActionItemImagesContainer: {
            margin: 4,
        },

        receiptPreviewAspectRatio: {
            aspectRatio: 16 / 9,
        },

        reportActionItemImages: {
            flexDirection: 'row',
            borderRadius: 12,
            overflow: 'hidden',
        },

        reportActionItemImage: {
            flex: 1,
            width: '100%',
            height: '100%',
            display: 'flex',
            justifyContent: 'center',
            alignItems: 'center',
        },

        reportActionItemImageBorder: {
            borderRightWidth: 4,
            borderColor: theme.cardBG,
        },

        reportActionItemImagesMoreContainer: {
            position: 'absolute',
            bottom: 0,
            right: 0,
            display: 'flex',
        },

        reportActionItemImagesMore: {
            borderTopLeftRadius: 12,
            backgroundColor: theme.border,
            width: 40,
            height: 40,
        },

        reportActionItemImagesMoreHovered: {
            backgroundColor: theme.cardBG,
        },

        reportActionItemImagesMoreText: {
            position: 'absolute',
            marginLeft: 20,
            marginTop: 16,
            color: theme.textSupporting,
        },

        reportActionItemImagesMoreCornerTriangle: {
            position: 'absolute',
        },

        bankIconContainer: {
            height: variables.cardIconWidth,
            width: variables.cardIconWidth,
            borderRadius: 8,
            overflow: 'hidden',
            alignSelf: 'center',
        },

        staticHeaderImage: {
            minHeight: 240,
        },

        emojiPickerButtonDropdownContainer: {
            flexDirection: 'row',
            alignItems: 'center',
        },

        rotate90: {
            transform: 'rotate(90deg)',
        },

        emojiStatusLHN: {
            fontSize: 9,
            ...(getBrowser() && !isMobile() && {transform: 'scale(.5)', fontSize: 22, overflow: 'visible'}),
            ...(getBrowser() &&
                isSafari() &&
                !isMobile() && {
                    transform: 'scale(0.7)',
                    fontSize: 13,
                    lineHeight: 15,
                    overflow: 'visible',
                }),
        },

        onboardingVideoPlayer: {
            borderRadius: 12,
            backgroundColor: theme.highlightBG,
        },

        onboardingSmallIcon: {
            padding: 10,
        },

        sidebarStatusAvatarContainer: {
            height: 40,
            width: 40,
            backgroundColor: theme.componentBG,
            alignItems: 'center',
            justifyContent: 'center',
            borderRadius: 20,
        },

        sidebarStatusAvatarWithEmojiContainer: {
            height: 28,
            width: 28,
            top: -2,
        },

        sidebarStatusAvatar: {
            alignItems: 'center',
            justifyContent: 'center',
            backgroundColor: theme.border,
            height: 20,
            width: 20,
            borderRadius: 10,
            position: 'absolute',
            right: -6,
            bottom: -6,
            borderColor: theme.appBG,
            borderWidth: 2,
            overflow: 'hidden',
        },

        profilePageAvatar: {
            borderColor: theme.highlightBG,
        },

        justSignedInModalAnimation: (is2FARequired: boolean) => ({
            height: is2FARequired ? variables.modalTopIconHeight : variables.modalTopBigIconHeight,
        }),

        moneyRequestViewImage: {
            ...spacing.mh5,
            overflow: 'hidden',
            borderWidth: 1,
            borderColor: theme.border,
            borderRadius: variables.componentBorderRadiusLarge,
            height: 180,
            maxWidth: '100%',
        },

        expenseViewImage: {
            maxWidth: 360,
            aspectRatio: 16 / 9,
            height: 'auto',
        },
        expenseViewImageSmall: {
            maxWidth: 440,
            aspectRatio: 16 / 9,
            height: 'auto',
        },

        pdfErrorPlaceholder: {
            overflow: 'hidden',
            borderWidth: 2,
            borderColor: theme.cardBG,
            borderRadius: variables.componentBorderRadiusLarge,
            maxWidth: 400,
            height: '100%',
            backgroundColor: theme.highlightBG,
        },

        moneyRequestAttachReceipt: {
            backgroundColor: theme.highlightBG,
            borderColor: theme.border,
            borderWidth: 1,
        },

        moneyRequestAttachReceiptThumbnail: {
            backgroundColor: theme.hoverComponentBG,
            borderWidth: 0,
            width: '100%',
        },

        receiptEmptyStateFullHeight: {height: '100%', borderRadius: 12},

        moneyRequestAttachReceiptThumbnailIcon: {
            position: 'absolute',
            bottom: -4,
            right: -4,
            borderColor: theme.highlightBG,
            borderWidth: 2,
            borderRadius: '50%',
        },

        mapViewContainer: {
            ...flex.flex1,
            minHeight: 300,
        },

        mapView: {
            ...flex.flex1,
            overflow: 'hidden',
            backgroundColor: theme.highlightBG,
        },

        mapEditView: {
            borderRadius: variables.componentBorderRadiusXLarge,
            borderWidth: variables.componentBorderWidth,
            borderColor: theme.appBG,
        },
        currentPositionDot: {backgroundColor: colors.blue400, width: 16, height: 16, borderRadius: 16},

        mapViewOverlay: {
            flex: 1,
            position: 'absolute',
            left: 0,
            top: 0,
            borderRadius: variables.componentBorderRadiusLarge,
            overflow: 'hidden',
            backgroundColor: theme.highlightBG,
            ...sizing.w100,
            ...sizing.h100,
        },

        confirmationListMapItem: {
            ...spacing.mv2,
            ...spacing.mh5,
            height: 200,
        },

        mapDirection: {
            lineColor: theme.success,
            lineWidth: 7,
        },

        mapDirectionLayer: {
            layout: {'line-join': 'round', 'line-cap': 'round'},
            paint: {'line-color': theme.success, 'line-width': 7},
        },

        mapPendingView: {
            backgroundColor: theme.hoverComponentBG,
            ...flex.flex1,
            borderRadius: variables.componentBorderRadiusLarge,
        },
        userReportStatusEmoji: {
            flexShrink: 0,
            fontSize: variables.fontSizeNormal,
            marginRight: 4,
        },
        timePickerInput: {
            fontSize: 69,
            minWidth: 56,
            alignSelf: 'center',
        },
        timePickerWidth72: {
            width: 72,
        },
        timePickerHeight100: {
            height: 100,
        },
        timePickerSemiDot: {
            fontSize: 69,
            height: 84,
            alignSelf: 'center',
        },
        timePickerSwitcherContainer: {
            flexDirection: 'row',
            alignItems: 'flex-start',
            justifyContent: 'center',
            marginBottom: 8,
        },
        selectionListRadioSeparator: {
            height: StyleSheet.hairlineWidth,
            backgroundColor: theme.border,
            marginHorizontal: 20,
        },

        selectionListPressableItemWrapper: {
            alignItems: 'center',
            flexDirection: 'row',
            paddingHorizontal: 16,
            paddingVertical: 16,
            marginHorizontal: 20,
            backgroundColor: theme.highlightBG,
            borderRadius: 8,
            minHeight: variables.optionRowHeight,
        },

        searchQueryListItemStyle: {
            alignItems: 'center',
            flexDirection: 'row',
            paddingHorizontal: 12,
            paddingVertical: 12,
            borderRadius: 8,
        },

        listTableHeader: {
            paddingVertical: 12,
            paddingHorizontal: 32,
        },

        cardItemSecondaryIconStyle: {
            position: 'absolute',
            bottom: -4,
            right: -4,
            borderWidth: 2,
            borderRadius: 2,
            backgroundColor: theme.componentBG,
        },

        selectionListStickyHeader: {
            backgroundColor: theme.appBG,
        },

        draggableTopBar: {
            height: 30,
            width: '100%',
        },
        menuItemError: {
            marginTop: 4,
            marginBottom: 0,
        },
        formHelperMessage: {
            height: 32,
            marginTop: 0,
            marginBottom: 0,
        },
        timePickerInputExtraSmall: {
            fontSize: 50,
        },
        setTimeFormButtonContainer: {
            minHeight: 54,
        },
        timePickerInputsContainer: {
            maxHeight: 100,
        },
        timePickerButtonErrorText: {
            position: 'absolute',
            top: -36,
        },

        listBoundaryLoader: {
            position: 'absolute',
            top: 0,
            bottom: 0,
            left: 0,
            right: 0,
            height: CONST.CHAT_HEADER_LOADER_HEIGHT,
        },
        listBoundaryError: {
            paddingVertical: 15,
            paddingHorizontal: 20,
        },
        listBoundaryErrorText: {
            color: theme.textSupporting,
            fontSize: variables.fontSizeLabel,
            marginBottom: 10,
        },

        videoContainer: {
            ...flex.flex1,
            ...flex.alignItemsCenter,
            ...flex.justifyContentCenter,
            ...objectFit.oFCover,
        },

        singleOptionSelectorRow: {
            ...flex.flexRow,
            ...flex.alignItemsCenter,
            gap: 12,
            marginBottom: 16,
        },

        holdRequestInline: {
            ...headlineFont,
            ...whiteSpace.preWrap,
            color: theme.textLight,
            fontSize: variables.fontSizeXLarge,
            lineHeight: variables.lineHeightXXLarge,

            backgroundColor: colors.red,
            borderRadius: variables.componentBorderRadiusMedium,
            overflow: 'hidden',

            paddingHorizontal: 8,
            paddingVertical: 4,
        },

        headerStatusBarContainer: {
            minHeight: variables.componentSizeSmall,
        },

        searchFiltersBarContainer: {
            marginTop: 8,
            flexDirection: 'row',
            alignItems: 'center',
        },

        walletIllustration: {
            height: 180,
        },

        walletCardLimit: {
            color: theme.text,
            fontSize: variables.fontSizeNormal,
        },

        walletCard: {
            borderRadius: variables.componentBorderRadiusLarge,
            position: 'relative',
            alignSelf: 'center',
            overflow: 'hidden',
        },

        plaidIcon: {
            height: variables.iconSizeMegaLarge,
            width: variables.iconSizeMegaLarge,
            position: 'absolute',
            right: 24,
            top: 20,
            zIndex: 1,
        },

        plaidIconSmall: {
            height: variables.iconSizeMedium,
            width: variables.iconSizeMedium,
            position: 'absolute',
            right: 4,
            zIndex: 1,
            top: 4,
        },

        walletCardNumber: {
            color: theme.text,
            fontSize: variables.fontSizeNormal,
        },

        walletCardMenuItem: {
            ...FontUtils.fontFamily.platform.EXP_NEUE_BOLD,
            color: theme.text,
            fontSize: variables.fontSizeNormal,
            lineHeight: variables.lineHeightXLarge,
        },

        walletCardHolder: {
            position: 'absolute',
            left: 16,
            bottom: 16,
            width: variables.cardNameWidth,
            color: theme.textLight,
            fontSize: variables.fontSizeSmall,
            lineHeight: variables.lineHeightLarge,
        },

        walletRedDotSectionTitle: {
            color: theme.text,
            fontWeight: FontUtils.fontWeight.bold,
            fontSize: variables.fontSizeNormal,
            lineHeight: variables.lineHeightXLarge,
        },

        walletRedDotSectionText: {
            color: theme.textSupporting,
            fontSize: variables.fontSizeLabel,
            lineHeight: variables.lineHeightNormal,
        },

        walletLockedMessage: {
            color: theme.text,
            fontSize: variables.fontSizeNormal,
            lineHeight: variables.lineHeightXLarge,
        },

        workspaceSection: {
            maxWidth: variables.workspaceSectionMaxWidth + variables.sectionMargin * 2,
        },

        workspaceSectionMobile: {
            width: '100%',
            alignSelf: 'center',
        },

        workspaceSectionMoreFeaturesItem: {
            backgroundColor: theme.cardBG,
            borderRadius: variables.componentBorderRadiusNormal,
            paddingHorizontal: 16,
            paddingVertical: 20,
            minWidth: 350,
            flexGrow: 1,
            flexShrink: 1,
            // Choosing a lowest value just above the threshold for the items to adjust width against the various screens. Only 2 items are shown 35 * 2 = 70 thus third item of 35% width can't fit forcing a two column layout.
            flexBasis: '35%',
            marginTop: 12,
        },
        onboardingAccountingItem: {
            backgroundColor: theme.cardBG,
            borderRadius: variables.componentBorderRadiusNormal,
            paddingHorizontal: 16,
            paddingVertical: 20,
            flexGrow: 1,
            flexShrink: 1,
            flexBasis: '35%',
        },

        aspectRatioLottie: (animation: DotLottieAnimation) => ({aspectRatio: animation.w / animation.h}),

        receiptDropHeaderGap: {
            backgroundColor: theme.fileDropUIBG,
        },

        checkboxWithLabelCheckboxStyle: {
            marginLeft: -2,
        },

        singleOptionSelectorCircle: {
            borderColor: theme.icon,
        },

        headerProgressBarContainer: {
            position: 'absolute',
            width: '100%',
            zIndex: -1,
        },

        headerProgressBar: {
            width: variables.componentSizeMedium,
            height: variables.iconSizeXXXSmall,
            borderRadius: variables.componentBorderRadiusRounded,
            backgroundColor: theme.border,
            alignSelf: 'center',
        },

        headerProgressBarFill: {
            borderRadius: variables.componentBorderRadiusRounded,
            height: '100%',
            backgroundColor: theme.success,
        },

        interactiveStepHeaderContainer: {
            flex: 1,
            alignSelf: 'center',
            flexDirection: 'row',
        },

        interactiveStepHeaderStepContainer: {
            flexDirection: 'row',
            alignItems: 'center',
        },

        interactiveStepHeaderStepButton: {
            width: 40,
            height: 40,
            borderWidth: 2,
            borderRadius: 20,
            borderColor: theme.borderFocus,
            justifyContent: 'center',
            alignItems: 'center',
            color: theme.white,
        },

        interactiveStepHeaderLockedStepButton: {
            borderColor: theme.borderLighter,
        },

        interactiveStepHeaderStepText: {
            fontSize: variables.fontSizeLabel,
            ...FontUtils.fontFamily.platform.EXP_NEUE_BOLD,
        },

        interactiveStepHeaderCompletedStepButton: {
            backgroundColor: theme.iconSuccessFill,
        },

        interactiveStepHeaderStepLine: {
            height: 1,
            flexGrow: 1,
            backgroundColor: theme.iconSuccessFill,
        },

        interactiveStepHeaderLockedStepLine: {
            backgroundColor: theme.activeComponentBG,
        },
        confirmBankInfoCard: {
            backgroundColor: colors.green800,
            borderRadius: variables.componentBorderRadiusCard,
            marginBottom: 20,
            marginHorizontal: 16,
            padding: 20,
            width: 'auto',
            textAlign: 'left',
        },
        confirmBankInfoText: {
            fontSize: variables.fontSizeNormal,
            ...FontUtils.fontFamily.platform.EXP_NEUE,
            color: theme.text,
        },
        confirmBankInfoCompanyIcon: {
            height: 40,
            width: 40,
            backgroundColor: colors.darkIcons,
            borderRadius: 50,
            justifyContent: 'center',
            alignItems: 'center',
        },
        confirmBankInfoBankIcon: {
            height: 40,
            width: 40,
            borderRadius: 50,
        },
        confirmBankInfoNumber: {
            ...FontUtils.fontFamily.platform.MONOSPACE,
            fontSize: variables.fontSizeNormal,
            lineHeight: variables.lineHeightXLarge,
            color: theme.text,
            textAlignVertical: 'center',
        },

        textHeadlineLineHeightXXL: {
            ...headlineFont,
            ...whiteSpace.preWrap,
            color: theme.heading,
            fontSize: variables.fontSizeXLarge,
            lineHeight: variables.lineHeightXXLarge,
        },

        videoPlayerPreview: {
            width: '100%',
            height: '100%',
            borderRadius: variables.componentBorderRadiusNormal,
        },

        videoPlayerControlsContainer: {
            position: 'absolute',
            bottom: CONST.VIDEO_PLAYER.CONTROLS_POSITION.NORMAL,
            left: CONST.VIDEO_PLAYER.CONTROLS_POSITION.NORMAL,
            right: CONST.VIDEO_PLAYER.CONTROLS_POSITION.NORMAL,
            backgroundColor: theme.videoPlayerBG,
            borderRadius: 8,
            flexDirection: 'column',
            overflow: 'visible',
            zIndex: 9000,
        },

        videoPlayerControlsButtonContainer: {
            flexDirection: 'row',
            alignItems: 'center',
            justifyContent: 'space-between',
        },

        progressBarOutline: {
            width: '100%',
            height: 4,
            borderRadius: 8,
            backgroundColor: theme.transparentWhite,
        },

        progressBarFill: {
            height: '100%',
            backgroundColor: colors.white,
            borderRadius: 8,
        },

        videoPlayerControlsRow: {
            flexDirection: 'row',
            alignItems: 'center',
        },

        videoPlayerText: {
            textAlign: 'center',
            fontSize: variables.fontSizeLabel,
            fontWeight: FontUtils.fontWeight.bold,
            lineHeight: 16,
            color: theme.white,
            userSelect: 'none',
            WebkitUserSelect: 'none',
        },

        volumeSliderContainer: {
            position: 'absolute',
            left: 0,
            bottom: 0,
            width: '100%',
            height: 100,
            alignItems: 'center',
            borderRadius: 4,
            backgroundColor: colors.green700,
        },

        splitItemBottomContent: {
            flexDirection: 'row',
            alignItems: 'center',
            marginTop: 12,
            justifyContent: 'space-between',
            minHeight: 16,
        },

        volumeSliderOverlay: {
            width: 4,
            height: 60,
            backgroundColor: theme.transparentWhite,
            borderRadius: 8,
            marginTop: 8,
            alignItems: 'center',
            justifyContent: 'flex-end',
        },

        volumeSliderThumb: {
            width: 8,
            height: 8,
            borderRadius: 8,
            backgroundColor: colors.white,
            marginBottom: -2,
        },

        volumeSliderFill: {
            width: 4,
            height: 20,
            backgroundColor: colors.white,
            borderRadius: 8,
        },

        videoIconButton: {
            padding: 4,
            borderRadius: 4,
        },

        videoIconButtonHovered: {
            backgroundColor: colors.green700,
        },

        videoThumbnailContainer: {
            width: '100%',
            height: '100%',
            alignItems: 'center',
            justifyContent: 'center',
            position: 'absolute',
            top: 0,
            left: 0,
        },

        videoThumbnailPlayButton: {
            backgroundColor: theme.videoPlayerBG,
            borderRadius: 100,
            width: 72,
            height: 72,
            alignItems: 'center',
            justifyContent: 'center',
        },

        videoExpandButton: {
            position: 'absolute',
            top: 12,
            right: 12,
            backgroundColor: theme.videoPlayerBG,
            borderRadius: 8,
            padding: 8,
        },

        videoPlayerTimeComponentWidth: {
            width: 40,
        },

        colorSchemeStyle: (colorScheme: ColorScheme) => ({colorScheme}),

        updateAnimation: {
            width: variables.updateAnimationW,
            height: variables.updateAnimationH,
        },

        updateRequiredViewHeader: {
            height: variables.updateViewHeaderHeight,
        },

        updateRequiredViewTextContainer: {
            width: variables.updateTextViewContainerWidth,
        },

        twoFARequiredContainer: {
            maxWidth: 520,
            margin: 'auto',
        },

        widthAuto: {
            width: 'auto',
        },

        workspaceTitleStyle: {
            ...headlineFont,
            fontSize: variables.fontSizeXLarge,
            flex: 1,
        },

        expensifyCardIllustrationContainer: {
            width: 680,
            height: 220,
        },

        emptyStateCardIllustrationContainer: {
            height: 220,
            ...flex.alignItemsCenter,
            ...flex.justifyContentCenter,
        },

        emptyStateCardIllustration: {
            width: 164,
            height: 190,
        },

        emptyStateMoneyRequestReport: {
            maxHeight: 85,
            minHeight: 85,
            ...flex.alignItemsCenter,
            ...flex.justifyContentCenter,
        },

        emptyStateMoneyRequestPreviewReport: {
            borderWidth: 1,
            borderColor: theme.border,
            height: 168,
            width: '100%',
            boxSizing: 'border-box',
            ...borders.br4,
            ...flex.alignItemsCenter,
            ...flex.justifyContentCenter,
        },

        pendingStateCardIllustration: {
            width: 233,
            height: 162,
        },

        computerIllustrationContainer: {
            width: 272,
            height: 188,
        },

        pendingBankCardIllustration: {
            width: 217,
            height: 150,
        },

        cardIcon: {
            overflow: 'hidden',
            borderRadius: variables.cardBorderRadius,
            alignSelf: 'center',
        },

        cardMiniature: {
            overflow: 'hidden',
            borderRadius: variables.cardMiniatureBorderRadius,
            alignSelf: 'center',
        },

        tripReservationIconContainer: {
            width: variables.avatarSizeNormal,
            height: variables.avatarSizeNormal,
            backgroundColor: theme.border,
            borderRadius: variables.componentBorderRadiusXLarge,
            alignItems: 'center',
            justifyContent: 'center',
        },

        tripReservationRow: {
            flexDirection: 'row',
            alignItems: 'center',
            maxWidth: '50%',
            flexShrink: 1,
        },

        iconWrapper: {
            justifyContent: 'center',
            alignItems: 'center',
            alignSelf: 'flex-start', // Keeps icon from dropping below
            paddingTop: 2, // Adjust slightly for vertical centering
        },

        textLineThrough: {
            textDecorationLine: 'line-through',
        },

        reportListItemTitle: {
            color: theme.text,
            fontSize: variables.fontSizeNormal,
        },

        skeletonBackground: {
            flex: 1,
            position: 'absolute',
            top: 0,
            left: 0,
            width: '100%',
            height: '100%',
        },

        emptyStateForeground: {
            margin: 32,
            justifyContent: 'center',
            alignItems: 'center',
            flexGrow: 1,
        },

        emptyStateContent: {
            backgroundColor: theme.cardBG,
            borderRadius: variables.componentBorderRadiusLarge,
            maxWidth: 400,
            width: '100%',
        },

        emptyStateHeader: (isIllustration: boolean) => ({
            borderTopLeftRadius: variables.componentBorderRadiusLarge,
            borderTopRightRadius: variables.componentBorderRadiusLarge,
            minHeight: 200,
            alignItems: isIllustration ? 'center' : undefined,
            justifyContent: isIllustration ? 'center' : undefined,
        }),

        emptyFolderBG: {
            backgroundColor: theme.emptyFolderBG,
        },

        emptyFolderDarkBG: {
            backgroundColor: '#782c04',
            height: 220,
        },

        emptyStateVideo: {
            borderTopLeftRadius: variables.componentBorderRadiusLarge,
            borderTopRightRadius: variables.componentBorderRadiusLarge,
        },

        emptyStateFolderWithPaperIconSize: {
            width: 160,
            height: 100,
        },

        emptyStateFolderWebStyles: {
            ...sizing.w100,
            minWidth: 400,
            ...flex.alignItemsCenter,
            ...flex.justifyContentCenter,
            ...display.dFlex,
        },

        emptyStateFireworksWebStyles: {
            width: 250,
            ...flex.alignItemsCenter,
            ...flex.justifyContentCenter,
            ...display.dFlex,
        },

        tripEmptyStateLottieWebView: {
            width: 335,
            height: 220,
        },

        workflowApprovalVerticalLine: {
            height: 16,
            width: 1,
            marginLeft: 19,
            backgroundColor: theme.border,
        },

        integrationIcon: {
            overflow: 'hidden',
            borderRadius: variables.buttonBorderRadius,
        },

        colorGreenSuccess: {
            color: colors.green400,
        },

        bgPaleGreen: {
            backgroundColor: colors.green100,
        },

        importColumnCard: {
            backgroundColor: theme.cardBG,
            borderRadius: variables.componentBorderRadiusNormal,
            padding: 16,
            flexWrap: 'wrap',
        },

        accountSwitcherPopover: {
            width: variables.sideBarWidth - 19,
        },

        accountSwitcherPopoverWithLHB: {
            width: variables.sideBarWithLHBWidth - 19,
        },

        progressBarWrapper: {
            height: 2,
            width: '100%',
            backgroundColor: theme.transparent,
            overflow: 'hidden',
            position: 'absolute',
            bottom: -1,
        },

        progressBar: {
            height: '100%',
            backgroundColor: theme.success,
            width: '100%',
        },

        accountSwitcherAnchorPosition: {
            top: 80,
            left: 12,
        },

        qbdSetupLinkBox: {
            backgroundColor: theme.hoverComponentBG,
            borderRadius: variables.componentBorderRadiusMedium,
            borderColor: theme.border,
            padding: 16,
        },
        liDot: {
            width: 4,
            height: 4,
            borderRadius: 4,
            backgroundColor: theme.text,
            marginHorizontal: 8,
            alignSelf: 'center',
        },
        // We have to use 10000 here as sidePanel has to be displayed on top of modals which have z-index of 9999
        sidePanelContainer: {zIndex: 10000},
        sidePanelOverlay: (isOverlayVisible: boolean) => ({
            ...positioning.pFixed,
            top: 0,
            bottom: 0,
            left: 0,
            right: -variables.sideBarWidth,
            backgroundColor: theme.overlay,
            opacity: isOverlayVisible ? 0 : variables.overlayOpacity,
        }),
        sidePanelContent: (shouldUseNarrowLayout: boolean, isExtraLargeScreenWidth: boolean): ViewStyle => ({
            position: Platform.OS === 'web' ? 'fixed' : 'absolute',
            top: 0,
            bottom: 0,
            right: 0,
            width: shouldUseNarrowLayout ? '100%' : variables.sideBarWidth,
            height: '100%',
            backgroundColor: theme.modalBackground,
            borderLeftWidth: isExtraLargeScreenWidth ? 1 : 0,
            borderLeftColor: theme.border,
        }),
        reportPreviewCarouselDots: {
            borderRadius: 50,
            width: 8,
            height: 8,
            alignItems: 'center',
            justifyContent: 'center',
        },
        reportPreviewArrowButton: {
            borderRadius: 50,
            width: variables.w28,
            height: variables.h28,
            alignItems: 'center',
            justifyContent: 'center',
            marginLeft: 4,
        },

        expenseWidgetRadius: {
            borderRadius: variables.componentBorderRadiusNormal,
        },

        translucentNavigationBarBG: {
            backgroundColor: theme.translucentNavigationBarBackgroundColor,
        },

        stickToBottom: {
            position: 'absolute',
            bottom: 0,
            left: 0,
            right: 0,
        },

        getSearchBarStyle: (shouldUseNarrowLayout: boolean) => ({
            maxWidth: shouldUseNarrowLayout ? '100%' : 300,
            marginHorizontal: 20,
            marginBottom: 20,
        }),

        getSelectionListPopoverHeight: (itemCount: number) => ({
            height: itemCount * variables.optionRowHeightCompact,
            ...sizing.mh65vh,
        }),

        getUserSelectionListPopoverHeight: (itemCount: number, windowHeight: number, shouldUseNarrowLayout: boolean) => {
            const BUTTON_HEIGHT = 40;
            const SEARCHBAR_HEIGHT = 50;
            const SEARCHBAR_MARGIN = 14;
            const PADDING = 44 - (shouldUseNarrowLayout ? 32 : 0);
            const ESTIMATED_LIST_HEIGHT = itemCount * variables.optionRowHeightCompact + SEARCHBAR_HEIGHT + SEARCHBAR_MARGIN + BUTTON_HEIGHT + PADDING;

            // Native platforms don't support maxHeight in the way thats expected, so lets manually set the height to either
            // the listHeight, the max height of the popover, or 90% of the window height, such that we never overflow the screen
            // and never expand over the max height
            const height = Math.min(ESTIMATED_LIST_HEIGHT, CONST.POPOVER_DROPDOWN_MAX_HEIGHT, windowHeight * 0.9);
            const width = shouldUseNarrowLayout ? sizing.w100 : {width: CONST.POPOVER_DROPDOWN_WIDTH};

            return {height, ...width};
        },

        earlyDiscountButton: {
            flexGrow: 1,
            flexShrink: 1,
            flexBasis: 'auto',
        },

        testDriveModalContainer: (shouldUseNarrowLayout: boolean) => ({
            // On small/medium screens, we need to remove the top padding
            paddingTop: 0,
            // On larger screens, we need to prevent the modal from becoming too big
            maxWidth: shouldUseNarrowLayout ? undefined : 500,
        }),

        backgroundWhite: {
            backgroundColor: colors.white,
        },

        embeddedDemoIframe: {
            height: '100%',
            width: '100%',
            border: 'none',
        },

        featureTrainingModalImage: {
            width: '100%',
            height: '100%',
            borderTopLeftRadius: variables.componentBorderRadiusLarge,
            borderTopRightRadius: variables.componentBorderRadiusLarge,
        },

        testDriveBannerGap: {
            height: CONST.DESKTOP_HEADER_PADDING * 2,
        },

        twoColumnLayoutCol: {
            flexGrow: 1,
            flexShrink: 1,
            // Choosing a lowest value just above the threshold for the items to adjust width against the various screens. Only 2 items are shown 35 * 2 = 70 thus third item of 35% width can't fit forcing a two column layout.
            flexBasis: '35%',
        },

        thumbnailImageContainerHover: {
            backgroundColor: theme.hoverComponentBG,
        },

        thumbnailImageContainerHighlight: {
            backgroundColor: theme.highlightBG,
        },

<<<<<<< HEAD
        getTestToolsNavigatorOuterView: (shouldUseNarrowLayout: boolean) => ({
            flex: 1,
            justifyContent: shouldUseNarrowLayout ? 'flex-end' : 'center',
            alignItems: 'center',
        }),

        getTestToolsNavigatorInnerView: (shouldUseNarrowLayout: boolean, isAuthenticated: boolean) => {
            const borderBottomRadius = shouldUseNarrowLayout ? 0 : variables.componentBorderRadiusLarge;
            const defaultHeight = shouldUseNarrowLayout ? '78%' : '75%';
            const height = isAuthenticated ? defaultHeight : '55%';

            return {
                width: shouldUseNarrowLayout ? '100%' : '91%',
                height,
                borderRadius: variables.componentBorderRadiusLarge,
                borderBottomRightRadius: borderBottomRadius,
                borderBottomLeftRadius: borderBottomRadius,
                overflow: 'hidden',
            };
=======
        multiScanEducationalPopupImage: {
            backgroundColor: colors.pink700,
            overflow: 'hidden',
            paddingHorizontal: 0,
            aspectRatio: 1.7,
>>>>>>> faef2993
        },
    }) satisfies Styles;

type ThemeStyles = ReturnType<typeof styles>;

const defaultStyles = styles(defaultTheme);

export default styles;
export {defaultStyles};
export type {ThemeStyles, StatusBarStyle, ColorScheme, AnchorPosition, AnchorDimensions};<|MERGE_RESOLUTION|>--- conflicted
+++ resolved
@@ -5915,7 +5915,13 @@
             backgroundColor: theme.highlightBG,
         },
 
-<<<<<<< HEAD
+        multiScanEducationalPopupImage: {
+            backgroundColor: colors.pink700,
+            overflow: 'hidden',
+            paddingHorizontal: 0,
+            aspectRatio: 1.7,
+        },
+
         getTestToolsNavigatorOuterView: (shouldUseNarrowLayout: boolean) => ({
             flex: 1,
             justifyContent: shouldUseNarrowLayout ? 'flex-end' : 'center',
@@ -5935,13 +5941,6 @@
                 borderBottomLeftRadius: borderBottomRadius,
                 overflow: 'hidden',
             };
-=======
-        multiScanEducationalPopupImage: {
-            backgroundColor: colors.pink700,
-            overflow: 'hidden',
-            paddingHorizontal: 0,
-            aspectRatio: 1.7,
->>>>>>> faef2993
         },
     }) satisfies Styles;
 
