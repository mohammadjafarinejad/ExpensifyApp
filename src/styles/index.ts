--- conflicted
+++ resolved
@@ -1148,7 +1148,7 @@
         noOutline: addOutlineWidth(theme, {}, 0),
 
         labelStrong: {
-            fontFamily: fontFamily.EXP_NEUE,
+            fontFamily: FontUtils.fontFamily.platform.EXP_NEUE,
             fontWeight: 'bold',
             fontSize: variables.fontSizeLabel,
             lineHeight: variables.lineHeightNormal,
@@ -1732,13 +1732,8 @@
             color: theme.heading,
             fontFamily: FontUtils.fontFamily.platform.EXP_NEUE_BOLD,
             fontSize: variables.fontSizeNormal,
-<<<<<<< HEAD
             fontWeight: FontUtils.fontWeight.bold,
-            lineHeight: variables.lineHeightXLarge,
-=======
-            fontWeight: fontWeightBold,
             lineHeight: variables.lineHeightXXLarge,
->>>>>>> 27a51a44
             ...wordBreak.breakWord,
         },
 
