/* eslint-disable @typescript-eslint/naming-convention */
import type {LineLayerStyleProps} from '@rnmapbox/maps/src/utils/MapboxStyles';
import lodashClamp from 'lodash/clamp';
import type {LineLayer} from 'react-map-gl';
import type {AnimatableNumericValue, Animated, ImageStyle, TextStyle, ViewStyle} from 'react-native';
import {StyleSheet} from 'react-native';
import type {CustomAnimation} from 'react-native-animatable';
import type {PickerStyle} from 'react-native-picker-select';
import type {MixedStyleDeclaration, MixedStyleRecord} from 'react-native-render-html';
import type {ValueOf} from 'type-fest';
import type DotLottieAnimation from '@components/LottieAnimations/types';
import * as Browser from '@libs/Browser';
import CONST from '@src/CONST';
import {defaultTheme} from './theme';
import colors from './theme/colors';
import type {ThemeColors} from './theme/types';
import addOutlineWidth from './utils/addOutlineWidth';
import borders from './utils/borders';
import chatContentScrollViewPlatformStyles from './utils/chatContentScrollViewPlatformStyles';
import codeStyles from './utils/codeStyles';
import cursor from './utils/cursor';
import display from './utils/display';
import editedLabelStyles from './utils/editedLabelStyles';
import emojiDefaultStyles from './utils/emojiDefaultStyles';
import flex from './utils/flex';
import FontUtils from './utils/FontUtils';
import getPopOverVerticalOffset from './utils/getPopOverVerticalOffset';
import objectFit from './utils/objectFit';
import optionAlternateTextPlatformStyles from './utils/optionAlternateTextPlatformStyles';
import overflow from './utils/overflow';
import overflowXHidden from './utils/overflowXHidden';
import pointerEventsAuto from './utils/pointerEventsAuto';
import pointerEventsBoxNone from './utils/pointerEventsBoxNone';
import pointerEventsNone from './utils/pointerEventsNone';
import positioning from './utils/positioning';
import sizing from './utils/sizing';
import spacing from './utils/spacing';
import textDecorationLine from './utils/textDecorationLine';
import textUnderline from './utils/textUnderline';
import userSelect from './utils/userSelect';
import visibility from './utils/visibility';
import whiteSpace from './utils/whiteSpace';
import wordBreak from './utils/wordBreak';
import writingDirection from './utils/writingDirection';
import variables from './variables';

type ColorScheme = ValueOf<typeof CONST.COLOR_SCHEME>;
type StatusBarStyle = ValueOf<typeof CONST.STATUS_BAR_STYLE>;

type AnchorDimensions = {
    width: number;
    height: number;
};

type AnchorPosition = {
    horizontal: number;
    vertical: number;
};

type WebViewStyle = {
    tagStyles: MixedStyleRecord;
    baseFontStyle: MixedStyleDeclaration;
};

type CustomPickerStyle = PickerStyle & {icon?: ViewStyle};

type OverlayStylesParams = {progress: Animated.AnimatedInterpolation<string | number>};

type TwoFactorAuthCodesBoxParams = {isExtraSmallScreenWidth: boolean; isSmallScreenWidth: boolean};
type WorkspaceUpgradeIntroBoxParams = {isExtraSmallScreenWidth: boolean; isSmallScreenWidth: boolean};

type Translation = 'perspective' | 'rotate' | 'rotateX' | 'rotateY' | 'rotateZ' | 'scale' | 'scaleX' | 'scaleY' | 'translateX' | 'translateY' | 'skewX' | 'skewY' | 'matrix';

type OfflineFeedbackStyle = Record<'deleted' | 'pending' | 'error' | 'container' | 'textContainer' | 'text' | 'errorDot', ViewStyle | TextStyle>;

type MapDirectionStyle = Pick<LineLayerStyleProps, 'lineColor' | 'lineWidth'>;

type MapDirectionLayerStyle = Pick<LineLayer, 'layout' | 'paint'>;

type Styles = Record<
    string,
    | ViewStyle
    | TextStyle
    | ImageStyle
    | WebViewStyle
    | OfflineFeedbackStyle
    | MapDirectionStyle
    | MapDirectionLayerStyle
    // eslint-disable-next-line @typescript-eslint/no-explicit-any
    | ((...args: any[]) => ViewStyle | TextStyle | ImageStyle | AnchorPosition | CustomAnimation | CustomPickerStyle)
>;

// touchCallout is an iOS safari only property that controls the display of the callout information when you touch and hold a target
const touchCalloutNone: Pick<ViewStyle, 'WebkitTouchCallout'> = Browser.isMobileSafari() ? {WebkitTouchCallout: 'none'} : {};
// to prevent vertical text offset in Safari for badges, new lineHeight values have been added
const lineHeightBadge: Pick<TextStyle, 'lineHeight'> = Browser.isSafari() ? {lineHeight: variables.lineHeightXSmall} : {lineHeight: variables.lineHeightNormal};

const picker = (theme: ThemeColors) =>
    ({
        backgroundColor: theme.transparent,
        color: theme.text,
        ...FontUtils.fontFamily.platform.EXP_NEUE,
        fontSize: variables.fontSizeNormal,
        lineHeight: variables.fontSizeNormalHeight,
        paddingBottom: 8,
        paddingTop: 23,
        paddingLeft: 0,
        paddingRight: 25,
        height: variables.inputHeight,
        borderWidth: 0,
        textAlign: 'left',
    } satisfies TextStyle);

const link = (theme: ThemeColors) =>
    ({
        color: theme.link,
        textDecorationColor: theme.link,
        // We set fontFamily directly in order to avoid overriding fontWeight and fontStyle.
        fontFamily: FontUtils.fontFamily.platform.EXP_NEUE.fontFamily,
    } satisfies ViewStyle & MixedStyleDeclaration);

const baseCodeTagStyles = (theme: ThemeColors) =>
    ({
        borderWidth: 1,
        borderRadius: 5,
        borderColor: theme.border,
        backgroundColor: theme.textBackground,
    } satisfies ViewStyle & MixedStyleDeclaration);

const headlineFont = {
    ...FontUtils.fontFamily.platform.EXP_NEW_KANSAS_MEDIUM,
} satisfies TextStyle;

const modalNavigatorContainer = (isSmallScreenWidth: boolean) =>
    ({
        position: 'absolute',
        width: isSmallScreenWidth ? '100%' : variables.sideBarWidth,
        height: '100%',
    } satisfies ViewStyle);

const webViewStyles = (theme: ThemeColors) =>
    ({
        // As of react-native-render-html v6, don't declare distinct styles for
        // custom renderers, the API for custom renderers has changed. Declare the
        // styles in the below "tagStyles" instead. If you need to reuse those
        // styles from the renderer, just pass the "style" prop to the underlying
        // component.
        tagStyles: {
            em: {
                // We set fontFamily and fontStyle directly in order to avoid overriding fontWeight.
                fontFamily: FontUtils.fontFamily.platform.EXP_NEUE_ITALIC.fontFamily,
                fontStyle: FontUtils.fontFamily.platform.EXP_NEUE_ITALIC.fontStyle,
            },

            del: {
                textDecorationLine: 'line-through',
                textDecorationStyle: 'solid',
            },

            strong: {
                // We set fontFamily and fontWeight directly in order to avoid overriding fontStyle.
                fontFamily: FontUtils.fontFamily.platform.EXP_NEUE_BOLD.fontFamily,
                fontWeight: FontUtils.fontFamily.platform.EXP_NEUE_BOLD.fontWeight,
            },

            a: link(theme),

            ul: {
                maxWidth: '100%',
            },

            ol: {
                maxWidth: '100%',
            },

            li: {
                flexShrink: 1,
            },

            blockquote: {
                borderLeftColor: theme.border,
                borderLeftWidth: 4,
                paddingLeft: 12,
                marginTop: 4,
                marginBottom: 4,

                // Overwrite default HTML margin for blockquotes
                marginLeft: 0,
            },

            pre: {
                ...baseCodeTagStyles(theme),
                paddingVertical: 8,
                paddingHorizontal: 12,
                fontSize: 13,
                ...FontUtils.fontFamily.platform.MONOSPACE,
                marginTop: 0,
                marginBottom: 0,
            },

            code: {
                ...baseCodeTagStyles(theme),
                ...(codeStyles.codeTextStyle as MixedStyleDeclaration),
                paddingLeft: 5,
                paddingRight: 5,
                ...FontUtils.fontFamily.platform.MONOSPACE,
                // Font size is determined by getCodeFontSize function in `StyleUtils.js`
            },

            img: {
                borderColor: theme.border,
                borderRadius: variables.componentBorderRadiusNormal,
                borderWidth: 1,
                ...touchCalloutNone,
            },

            video: {
                minWidth: CONST.VIDEO_PLAYER.MIN_WIDTH,
                minHeight: CONST.VIDEO_PLAYER.MIN_HEIGHT,
                borderRadius: variables.componentBorderRadiusNormal,
                backgroundColor: theme.highlightBG,
                ...touchCalloutNone,
            },

            p: {
                marginTop: 0,
                marginBottom: 0,
            },
            h1: {
                fontSize: variables.fontSizeLarge,
                marginBottom: 8,
            },
        },

        baseFontStyle: {
            color: theme.text,
            fontSize: variables.fontSizeNormal,
            ...FontUtils.fontFamily.platform.EXP_NEUE,
            flex: 1,
            lineHeight: variables.fontSizeNormalHeight,
            ...writingDirection.ltr,
        },
    } satisfies WebViewStyle);

const styles = (theme: ThemeColors) =>
    ({
        // Add all of our utility and helper styles
        ...spacing,
        ...borders,
        ...sizing,
        ...flex,
        ...display,
        ...overflow,
        ...positioning,
        ...wordBreak,
        ...whiteSpace,
        ...writingDirection,
        ...cursor,
        ...userSelect,
        ...textUnderline,
        ...objectFit,
        ...textDecorationLine,
        editedLabelStyles,
        emojiDefaultStyles,

        autoCompleteSuggestionsContainer: {
            backgroundColor: theme.appBG,
            borderRadius: 8,
            borderWidth: 1,
            borderColor: theme.border,
            justifyContent: 'center',
            overflow: 'hidden',
            boxShadow: variables.popoverMenuShadow,
            paddingVertical: CONST.AUTO_COMPLETE_SUGGESTER.SUGGESTER_INNER_PADDING,
        },

        autoCompleteSuggestionContainer: {
            flexDirection: 'row',
            alignItems: 'center',
        },

        rtlTextRenderForSafari: {
            textAlign: 'left',
            ...writingDirection.ltr,
        },

        emojiSuggestionsEmoji: {
            fontSize: variables.fontSizeMedium,
            width: 51,
            textAlign: 'center',
        },
        emojiSuggestionsText: {
            fontSize: variables.fontSizeMedium,
            flex: 1,
            ...wordBreak.breakWord,
            ...spacing.pr4,
        },
        emojiTooltipWrapper: {
            ...spacing.p2,
            borderRadius: 8,
        },

        mentionSuggestionsAvatarContainer: {
            width: 24,
            height: 24,
            alignItems: 'center',
            justifyContent: 'center',
        },

        mentionSuggestionsText: {
            fontSize: variables.fontSizeMedium,
            ...spacing.ml2,
        },

        mentionSuggestionsDisplayName: {
            ...FontUtils.fontFamily.platform.EXP_NEUE_BOLD,
        },

        textSupporting: {
            color: theme.textSupporting,
        },

        webViewStyles: webViewStyles(theme),

        link: link(theme),

        linkMuted: {
            color: theme.textSupporting,
            textDecorationColor: theme.textSupporting,
            ...FontUtils.fontFamily.platform.EXP_NEUE,
        },

        linkMutedHovered: {
            color: theme.textMutedReversed,
        },

        highlightBG: {
            backgroundColor: theme.highlightBG,
        },

        appBG: {
            backgroundColor: theme.appBG,
        },
        fontSizeLabel: {
            fontSize: variables.fontSizeLabel,
        },

        h4: {
            ...FontUtils.fontFamily.platform.EXP_NEUE_BOLD,
            fontSize: variables.fontSizeLabel,
        },

        textAlignCenter: {
            textAlign: 'center',
        },

        textAlignRight: {
            textAlign: 'right',
        },

        textAlignLeft: {
            textAlign: 'left',
        },

        verticalAlignTop: {
            verticalAlign: 'top',
        },
        lineHeightLarge: {
            lineHeight: variables.lineHeightLarge,
        },
        label: {
            fontSize: variables.fontSizeLabel,
            lineHeight: variables.lineHeightLarge,
        },

        textLabel: {
            color: theme.text,
            fontSize: variables.fontSizeLabel,
            lineHeight: variables.lineHeightLarge,
        },

        themeTextColor: {
            color: theme.text,
        },

        mutedTextLabel: {
            color: theme.textSupporting,
            fontSize: variables.fontSizeLabel,
            lineHeight: variables.lineHeightLarge,
        },

        mutedNormalTextLabel: {
            color: theme.textSupporting,
            fontSize: variables.fontSizeLabel,
            lineHeight: variables.lineHeightNormal,
        },

        textSmall: {
            ...FontUtils.fontFamily.platform.EXP_NEUE,
            fontSize: variables.fontSizeSmall,
        },

        textMicro: {
            ...FontUtils.fontFamily.platform.EXP_NEUE,
            fontSize: variables.fontSizeSmall,
            lineHeight: variables.lineHeightSmall,
        },

        textMicroBold: {
            color: theme.text,
            ...FontUtils.fontFamily.platform.EXP_NEUE_BOLD,
            fontSize: variables.fontSizeSmall,
            lineHeight: variables.lineHeightSmall,
        },

        textMicroSupporting: {
            color: theme.textSupporting,
            ...FontUtils.fontFamily.platform.EXP_NEUE,
            fontSize: variables.fontSizeSmall,
            lineHeight: variables.lineHeightSmall,
        },

        textExtraSmallSupporting: {
            color: theme.textSupporting,
            ...FontUtils.fontFamily.platform.EXP_NEUE,
            fontSize: variables.fontSizeExtraSmall,
        },

        textNormal: {
            fontSize: variables.fontSizeNormal,
        },

        textNormalThemeText: {
            color: theme.text,
            fontSize: variables.fontSizeNormal,
        },

        textLarge: {
            fontSize: variables.fontSizeLarge,
        },

        textXXLarge: {
            fontSize: variables.fontSizeXXLarge,
        },

        textXXXLarge: {
            fontSize: variables.fontSizeXXXLarge,
        },

        textHero: {
            fontSize: variables.fontSizeHero,
            ...FontUtils.fontFamily.platform.EXP_NEW_KANSAS_MEDIUM,
            lineHeight: variables.lineHeightHero,
        },

        textStrong: {
            ...FontUtils.fontFamily.platform.EXP_NEUE_BOLD,
        },

        fontWeightNormal: {
            fontWeight: FontUtils.fontWeight.normal,
        },

        textHeadline: {
            ...headlineFont,
            ...whiteSpace.preWrap,
            color: theme.heading,
            fontSize: variables.fontSizeXLarge,
            lineHeight: variables.lineHeightXXXLarge,
        },

        textHeadlineH2: {
            ...headlineFont,
            ...whiteSpace.preWrap,
            color: theme.heading,
            fontSize: variables.fontSizeh2,
            lineHeight: variables.lineHeightSizeh2,
        },

        textHeadlineH1: {
            ...headlineFont,
            ...whiteSpace.preWrap,
            color: theme.heading,
            fontSize: variables.fontSizeXLarge,
            lineHeight: variables.lineHeightSizeh1,
        },

        textWhite: {
            color: theme.textLight,
        },

        textBlue: {
            color: theme.link,
        },

        textBold: {
            fontWeight: FontUtils.fontWeight.bold,
        },

        textVersion: {
            color: theme.iconColorfulBackground,
            fontSize: variables.fontSizeNormal,
            lineHeight: variables.lineHeightNormal,
            ...FontUtils.fontFamily.platform.MONOSPACE,
            textAlign: 'center',
        },

        textWrap: {
            ...whiteSpace.preWrap,
        },

        textNoWrap: {
            ...whiteSpace.noWrap,
        },

        textLineHeightNormal: {
            lineHeight: variables.lineHeightNormal,
        },

        colorReversed: {
            color: theme.textReversed,
        },

        colorMutedReversed: {
            color: theme.textMutedReversed,
        },

        colorMuted: {
            color: theme.textSupporting,
        },

        bgTransparent: {
            backgroundColor: 'transparent',
        },

        bgDark: {
            backgroundColor: theme.inverse,
        },

        opacity0: {
            opacity: 0,
        },

        opacitySemiTransparent: {
            opacity: 0.5,
        },

        opacity1: {
            opacity: 1,
        },

        textDanger: {
            color: theme.danger,
        },

        borderRadiusNormal: {
            borderRadius: variables.buttonBorderRadius,
        },

        borderRadiusComponentLarge: {
            borderRadius: variables.componentBorderRadiusLarge,
        },

        bottomTabBarContainer: {
            flexDirection: 'row',
            height: variables.bottomTabHeight,
            borderTopWidth: 1,
            borderTopColor: theme.border,
            backgroundColor: theme.appBG,
        },

        bottomTabBarItem: {
            height: '100%',
            display: 'flex',
            justifyContent: 'center',
            alignItems: 'center',
        },

        button: {
            backgroundColor: theme.buttonDefaultBG,
            borderRadius: variables.buttonBorderRadius,
            minHeight: variables.componentSizeNormal,
            justifyContent: 'center',
            alignItems: 'center',
            ...spacing.ph3,
            ...spacing.pv0,
        },

        buttonContainer: {
            borderRadius: variables.buttonBorderRadius,
        },

        buttonText: {
            color: theme.text,
            ...FontUtils.fontFamily.platform.EXP_NEUE_BOLD,
            fontSize: variables.fontSizeNormal,
            textAlign: 'center',
            flexShrink: 1,

            // It is needed to unset the Lineheight. We don't need it for buttons as button always contains single line of text.
            // It allows to vertically center the text.
            lineHeight: undefined,

            // Add 1px to the Button text to give optical vertical alignment.
            paddingBottom: 1,
        },

        testRowContainer: {
            ...flex.flexRow,
            ...flex.justifyContentBetween,
            ...flex.alignItemsCenter,
            ...sizing.mnw120,
            height: 64,
        },

        buttonSmall: {
            borderRadius: variables.buttonBorderRadius,
            minHeight: variables.componentSizeSmall,
            minWidth: variables.componentSizeSmall,
            paddingHorizontal: 12,
            backgroundColor: theme.buttonDefaultBG,
        },

        buttonMedium: {
            borderRadius: variables.buttonBorderRadius,
            minHeight: variables.componentSizeNormal,
            minWidth: variables.componentSizeNormal,
            paddingHorizontal: 16,
            backgroundColor: theme.buttonDefaultBG,
        },

        buttonLarge: {
            borderRadius: variables.buttonBorderRadius,
            minHeight: variables.componentSizeLarge,
            minWidth: variables.componentSizeLarge,
            paddingHorizontal: 20,
            backgroundColor: theme.buttonDefaultBG,
        },

        buttonSmallText: {
            fontSize: variables.fontSizeSmall,
            ...FontUtils.fontFamily.platform.EXP_NEUE_BOLD,
            textAlign: 'center',
        },

        buttonMediumText: {
            fontSize: variables.fontSizeLabel,
            ...FontUtils.fontFamily.platform.EXP_NEUE_BOLD,
            textAlign: 'center',
        },

        buttonLargeText: {
            fontSize: variables.fontSizeNormal,
            ...FontUtils.fontFamily.platform.EXP_NEUE_BOLD,
            textAlign: 'center',
        },

        buttonDefaultHovered: {
            backgroundColor: theme.buttonHoveredBG,
            borderWidth: 0,
        },

        buttonSuccess: {
            backgroundColor: theme.success,
            borderWidth: 0,
        },

        buttonOpacityDisabled: {
            opacity: 0.5,
        },

        buttonSuccessHovered: {
            backgroundColor: theme.successHover,
            borderWidth: 0,
        },

        buttonDanger: {
            backgroundColor: theme.danger,
            borderWidth: 0,
        },

        buttonDangerHovered: {
            backgroundColor: theme.dangerHover,
            borderWidth: 0,
        },

        buttonDisabled: {
            backgroundColor: theme.buttonDefaultBG,
            borderWidth: 0,
        },

        buttonDivider: {
            borderRightWidth: 1,
            borderRightColor: theme.buttonHoveredBG,
            ...sizing.h100,
        },

        buttonSuccessDivider: {
            borderRightWidth: 1,
            borderRightColor: theme.successHover,
            ...sizing.h100,
        },

        buttonDangerDivider: {
            borderRightWidth: 1,
            borderRightColor: theme.dangerHover,
            ...sizing.h100,
        },

        noBorderRadius: {
            borderRadius: 0,
        },

        noRightBorderRadius: {
            borderTopRightRadius: 0,
            borderBottomRightRadius: 0,
        },

        noLeftBorderRadius: {
            borderTopLeftRadius: 0,
            borderBottomLeftRadius: 0,
        },

        buttonCTA: {
            ...spacing.mh4,
        },

        buttonCTAIcon: {
            marginRight: 22,
            marginLeft: 8,
            // Align vertically with the Button text
            paddingBottom: 1,
            paddingTop: 1,
        },

        buttonConfirm: {
            margin: 20,
        },

        attachmentButtonBigScreen: {
            minWidth: 300,
            alignSelf: 'center',
        },

        buttonConfirmText: {
            paddingLeft: 20,
            paddingRight: 20,
        },

        buttonSuccessText: {
            color: theme.textLight,
        },

        buttonDangerText: {
            color: theme.textLight,
        },

        hoveredComponentBG: {
            backgroundColor: theme.hoverComponentBG,
        },

        activeComponentBG: {
            backgroundColor: theme.activeComponentBG,
        },

        touchableButtonImage: {
            alignItems: 'center',
            height: variables.componentSizeNormal,
            justifyContent: 'center',
            width: variables.componentSizeNormal,
        },

        visuallyHidden: {
            ...visibility.hidden,
            overflow: 'hidden',
            width: 0,
            height: 0,
        },

        visibilityHidden: {
            ...visibility.hidden,
        },

        loadingVBAAnimation: {
            width: 140,
            height: 140,
        },

        loadingVBAAnimationWeb: {
            width: 140,
            height: 140,
        },

        pickerSmall: (disabled = false, backgroundColor: string = theme.highlightBG) =>
            ({
                inputIOS: {
                    ...FontUtils.fontFamily.platform.EXP_NEUE,
                    fontSize: variables.fontSizeSmall,
                    paddingLeft: 0,
                    paddingRight: 17,
                    paddingTop: 6,
                    paddingBottom: 6,
                    borderWidth: 0,
                    color: theme.text,
                    height: 26,
                    opacity: 1,
                    backgroundColor: 'transparent',
                },
                done: {
                    color: theme.text,
                },
                doneDepressed: {
                    // Extracted from react-native-picker-select, src/styles.js
                    fontSize: 17,
                },
                modalViewMiddle: {
                    position: 'relative',
                    backgroundColor: theme.border,
                    borderTopWidth: 0,
                },
                modalViewBottom: {
                    backgroundColor: theme.highlightBG,
                },
                inputWeb: {
                    ...FontUtils.fontFamily.platform.EXP_NEUE,
                    fontSize: variables.fontSizeSmall,
                    paddingLeft: 0,
                    paddingRight: 17,
                    paddingTop: 6,
                    paddingBottom: 6,
                    borderWidth: 0,
                    color: theme.text,
                    appearance: 'none',
                    height: 26,
                    opacity: 1,
                    backgroundColor,
                    ...(disabled ? cursor.cursorDisabled : cursor.cursorPointer),
                },
                inputAndroid: {
                    ...FontUtils.fontFamily.platform.EXP_NEUE,
                    fontSize: variables.fontSizeSmall,
                    paddingLeft: 0,
                    paddingRight: 17,
                    paddingTop: 6,
                    paddingBottom: 6,
                    borderWidth: 0,
                    color: theme.text,
                    height: 26,
                    opacity: 1,
                    backgroundColor: 'transparent',
                },
                iconContainer: {
                    top: 7,
                    ...pointerEventsNone,
                },
                icon: {
                    width: variables.iconSizeExtraSmall,
                    height: variables.iconSizeExtraSmall,
                },
                chevronContainer: {
                    pointerEvents: 'none',
                    opacity: 0,
                },
            } satisfies CustomPickerStyle),

        badge: {
            backgroundColor: theme.border,
            borderRadius: 14,
            height: variables.iconSizeNormal,
            flexDirection: 'row',
            paddingHorizontal: 7,
            alignItems: 'center',
        },

        defaultBadge: {
            backgroundColor: theme.transparent,
            borderWidth: 1,
            borderRadius: variables.componentBorderRadiusSmall,
            borderColor: theme.buttonHoveredBG,
            paddingHorizontal: 12,
            minHeight: 28,
            height: variables.iconSizeNormal,
            flexDirection: 'row',
            alignItems: 'center',
        },

        cardBadge: {
            position: 'absolute',
            top: 20,
            left: 16,
            marginLeft: 0,
            paddingHorizontal: 8,
            minHeight: 20,
            borderColor: colors.productDark500,
        },

        environmentBadge: {
            minHeight: 12,
            borderRadius: 14,
            paddingHorizontal: 7,
            minWidth: 22,
            borderWidth: 0,
        },

        badgeSuccess: {
            borderColor: theme.success,
        },

        badgeEnvironmentSuccess: {
            backgroundColor: theme.success,
        },

        badgeSuccessPressed: {
            borderColor: theme.successHover,
        },

        badgeAdHocSuccess: {
            backgroundColor: theme.badgeAdHoc,
            minWidth: 28,
        },

        badgeAdHocSuccessPressed: {
            backgroundColor: theme.badgeAdHocHover,
        },

        badgeDanger: {
            borderColor: theme.danger,
        },

        badgeEnvironmentDanger: {
            backgroundColor: theme.danger,
        },

        badgeDangerPressed: {
            borderColor: theme.dangerPressed,
        },

        badgeBordered: {
            backgroundColor: theme.transparent,
            borderWidth: 1,
            borderRadius: variables.componentBorderRadiusSmall,
            borderColor: theme.border,
            paddingHorizontal: 12,
            minHeight: 28,
        },

        badgeSmall: {
            backgroundColor: theme.border,
            borderRadius: variables.componentBorderRadiusSmall,
            borderColor: theme.border,
            paddingHorizontal: 6,
            minHeight: 20,
        },

        badgeText: {
            color: theme.text,
            fontSize: variables.fontSizeSmall,
            ...lineHeightBadge,
            ...whiteSpace.noWrap,
        },

        cardBadgeText: {
            color: colors.white,
            fontSize: variables.fontSizeExtraSmall,
        },

        activeItemBadge: {
            borderColor: theme.buttonHoveredBG,
        },

        border: {
            borderWidth: 1,
            borderRadius: variables.componentBorderRadius,
            borderColor: theme.border,
        },

        borderColorFocus: {
            borderColor: theme.borderFocus,
        },

        borderColorDanger: {
            borderColor: theme.danger,
        },

        textInputDisabled: {
            // Adding disabled color theme to indicate user that the field is not editable.
            backgroundColor: theme.highlightBG,
            borderBottomWidth: 2,
            borderColor: theme.borderLighter,
            // Adding browser specefic style to bring consistency between Safari and other platforms.
            // Applying the Webkit styles only to browsers as it is not available in native.
            ...(Browser.getBrowser()
                ? {
                      WebkitTextFillColor: theme.textSupporting,
                      WebkitOpacity: 1,
                  }
                : {}),
            color: theme.textSupporting,
        },

        uploadReceiptView: (isSmallScreenWidth: boolean) =>
            ({
                borderRadius: variables.componentBorderRadiusLarge,
                borderWidth: isSmallScreenWidth ? 0 : 2,
                borderColor: theme.borderFocus,
                borderStyle: 'dotted',
                marginBottom: 20,
                marginLeft: 20,
                marginRight: 20,
                justifyContent: 'center',
                alignItems: 'center',
                paddingVertical: 40,
                gap: 4,
                flex: 1,
            } satisfies ViewStyle),

        receiptViewTextContainer: {
            paddingHorizontal: 40,
            ...sizing.w100,
        },

        cameraView: {
            flex: 1,
            overflow: 'hidden',
            borderRadius: variables.componentBorderRadiusXLarge,
            borderStyle: 'solid',
            borderWidth: variables.componentBorderWidth,
            backgroundColor: theme.highlightBG,
            borderColor: theme.appBG,
            display: 'flex',
            justifyContent: 'center',
            justifyItems: 'center',
        },

        cameraFocusIndicator: {
            position: 'absolute',
            left: -32,
            top: -32,
            width: 64,
            height: 64,
            borderRadius: 32,
            borderWidth: 2,
            borderColor: theme.white,
            pointerEvents: 'none',
        },

        permissionView: {
            paddingVertical: 108,
            paddingHorizontal: 61,
            alignItems: 'center',
            justifyContent: 'center',
        },

        invisiblePDF: {
            position: 'absolute',
            opacity: 0,
            width: 1,
            height: 1,
        },

        headerAnonymousFooter: {
            color: theme.heading,
            ...FontUtils.fontFamily.platform.EXP_NEW_KANSAS_MEDIUM,
            fontSize: variables.fontSizeXLarge,
            lineHeight: variables.lineHeightXXLarge,
        },

        headerText: {
            color: theme.heading,
            ...FontUtils.fontFamily.platform.EXP_NEUE_BOLD,
            fontSize: variables.fontSizeNormal,
        },

        headerGap: {
            height: CONST.DESKTOP_HEADER_PADDING,
        },

        reportOptions: {
            marginLeft: 8,
        },

        chatItemComposeSecondaryRow: {
            height: CONST.CHAT_FOOTER_SECONDARY_ROW_HEIGHT,
            marginBottom: CONST.CHAT_FOOTER_SECONDARY_ROW_PADDING,
            marginTop: CONST.CHAT_FOOTER_SECONDARY_ROW_PADDING,
        },

        chatItemComposeSecondaryRowSubText: {
            color: theme.textSupporting,
            ...FontUtils.fontFamily.platform.EXP_NEUE,
            fontSize: variables.fontSizeSmall,
            lineHeight: variables.lineHeightSmall,
        },

        chatItemComposeSecondaryRowOffset: {
            marginLeft: variables.chatInputSpacing,
        },

        offlineIndicator: {
            marginLeft: variables.chatInputSpacing,
        },

        offlineIndicatorMobile: {
            paddingLeft: 20,
            paddingTop: 5,
            paddingBottom: 30,
            marginBottom: -25,
        },

        offlineIndicatorRow: {
            height: 25,
        },

        // Actions
        actionAvatar: {
            borderRadius: 20,
        },

        componentHeightLarge: {
            height: variables.inputHeight,
        },

        calendarHeader: {
            height: 50,
            flexDirection: 'row',
            justifyContent: 'space-between',
            alignItems: 'center',
            paddingHorizontal: 15,
            paddingRight: 5,
            ...userSelect.userSelectNone,
        },

        calendarDayRoot: {
            flex: 1,
            height: 45,
            justifyContent: 'center',
            alignItems: 'center',
            ...userSelect.userSelectNone,
        },

        calendarDayContainer: {
            width: 30,
            height: 30,
            justifyContent: 'center',
            alignItems: 'center',
            borderRadius: 15,
            overflow: 'hidden',
        },

        buttonDefaultBG: {
            backgroundColor: theme.buttonDefaultBG,
        },

        buttonHoveredBG: {
            backgroundColor: theme.buttonHoveredBG,
        },

        autoGrowHeightInputContainer: (textInputHeight: number, minHeight: number, maxHeight: number) =>
            ({
                height: lodashClamp(textInputHeight, minHeight, maxHeight),
                minHeight,
            } satisfies ViewStyle),

        autoGrowHeightHiddenInput: (maxWidth: number, maxHeight?: number) =>
            ({
                maxWidth,
                maxHeight: maxHeight && maxHeight + 1,
                overflow: 'hidden',
            } satisfies TextStyle),

        textInputContainer: {
            flex: 1,
            justifyContent: 'center',
            height: '100%',
            backgroundColor: 'transparent',
            overflow: 'hidden',
            borderBottomWidth: 2,
            borderColor: theme.border,
        },

        optionRowAmountInput: {
            textAlign: 'right',
        },

        textInputLabel: {
            position: 'absolute',
            left: 0,
            top: 0,
            fontSize: variables.fontSizeNormal,
            color: theme.textSupporting,
            ...FontUtils.fontFamily.platform.EXP_NEUE,
            width: '100%',
            zIndex: 1,
        },

        textInputLabelBackground: {
            position: 'absolute',
            top: 0,
            width: '100%',
            height: 23,
            backgroundColor: theme.componentBG,
        },

        textInputLabelDesktop: {
            transformOrigin: 'left center',
        },

        textInputLabelTransformation: (translateY: AnimatableNumericValue, translateX: AnimatableNumericValue, scale: AnimatableNumericValue) =>
            ({
                transform: [{translateY}, {translateX}, {scale}],
            } satisfies TextStyle),

        baseTextInput: {
            ...FontUtils.fontFamily.platform.EXP_NEUE,
            fontSize: variables.fontSizeNormal,
            lineHeight: variables.lineHeightXLarge,
            color: theme.text,
            paddingTop: 23,
            paddingBottom: 8,
            paddingLeft: 0,
            borderWidth: 0,
        },

        textInputMultiline: {
            scrollPadding: '23px 0 0 0',
        },

        textInputMultilineContainer: {
            paddingTop: 23,
        },

        textInputAndIconContainer: {
            flex: 1,
            height: '100%',
            zIndex: -1,
            flexDirection: 'row',
        },

        textInputDesktop: addOutlineWidth(theme, {}, 0),

        textInputIconContainer: {
            paddingHorizontal: 11,
            justifyContent: 'center',
            margin: 1,
        },

        textInputLeftIconContainer: {
            justifyContent: 'center',
            paddingRight: 8,
        },

        secureInput: {
            borderTopRightRadius: 0,
            borderBottomRightRadius: 0,
        },

        textInput: {
            backgroundColor: 'transparent',
            borderRadius: variables.componentBorderRadiusNormal,
            height: variables.inputComponentSizeNormal,
            borderColor: theme.border,
            borderWidth: 1,
            color: theme.text,
            ...FontUtils.fontFamily.platform.EXP_NEUE,
            fontSize: variables.fontSizeNormal,
            paddingLeft: 12,
            paddingRight: 12,
            paddingTop: 10,
            paddingBottom: 10,
            verticalAlign: 'middle',
        },

        textInputPrefixWrapper: {
            position: 'absolute',
            left: 0,
            top: 0,
            height: variables.inputHeight,
            display: 'flex',
            flexDirection: 'row',
            alignItems: 'center',
            paddingTop: 23,
            paddingBottom: 8,
        },

        textInputPrefix: {
            color: theme.text,
            ...FontUtils.fontFamily.platform.EXP_NEUE,
            fontSize: variables.fontSizeNormal,
            verticalAlign: 'middle',
        },

        pickerContainer: {
            borderBottomWidth: 2,
            paddingLeft: 0,
            borderStyle: 'solid',
            borderColor: theme.border,
            justifyContent: 'center',
            backgroundColor: 'transparent',
            height: variables.inputHeight,
            overflow: 'hidden',
        },

        pickerContainerSmall: {
            height: variables.inputHeightSmall,
        },

        pickerLabel: {
            position: 'absolute',
            left: 0,
            top: 6,
            zIndex: 1,
        },

        picker: (disabled = false, backgroundColor: string = theme.appBG) =>
            ({
                iconContainer: {
                    top: Math.round(variables.inputHeight * 0.5) - 11,
                    right: 0,
                    ...pointerEventsNone,
                },

                inputWeb: {
                    appearance: 'none',
                    ...(disabled ? cursor.cursorDisabled : cursor.cursorPointer),
                    ...picker(theme),
                    backgroundColor,
                },

                inputIOS: {
                    ...picker(theme),
                },
                done: {
                    color: theme.text,
                },
                doneDepressed: {
                    // Extracted from react-native-picker-select, src/styles.js
                    fontSize: 17,
                },
                modalViewMiddle: {
                    backgroundColor: theme.border,
                    borderTopWidth: 0,
                },
                modalViewBottom: {
                    backgroundColor: theme.highlightBG,
                },

                inputAndroid: {
                    ...picker(theme),
                },
            } satisfies CustomPickerStyle),

        disabledText: {
            color: theme.icon,
        },

        inputDisabled: {
            backgroundColor: theme.highlightBG,
            color: theme.icon,
        },

        noOutline: addOutlineWidth(theme, {}, 0),

        labelStrong: {
            ...FontUtils.fontFamily.platform.EXP_NEUE_BOLD,
            fontSize: variables.fontSizeLabel,
            lineHeight: variables.lineHeightNormal,
        },

        textLabelSupporting: {
            ...FontUtils.fontFamily.platform.EXP_NEUE,
            fontSize: variables.fontSizeLabel,
            color: theme.textSupporting,
        },

        textLabelSupportingEmptyValue: {
            ...FontUtils.fontFamily.platform.EXP_NEUE,
            fontSize: variables.fontSizeNormal,
            color: theme.textSupporting,
        },

        textLabelSupportingNormal: {
            ...FontUtils.fontFamily.platform.EXP_NEUE,
            fontSize: variables.fontSizeLabel,
            color: theme.textSupporting,
        },

        textLabelError: {
            ...FontUtils.fontFamily.platform.EXP_NEUE,
            fontSize: variables.fontSizeLabel,
            color: theme.textError,
        },

        textReceiptUpload: {
            ...headlineFont,
            fontSize: variables.fontSizeXLarge,
            color: theme.text,
            textAlign: 'center',
        },

        subTextReceiptUpload: {
            ...FontUtils.fontFamily.platform.EXP_NEUE,
            lineHeight: variables.lineHeightLarge,
            textAlign: 'center',
            color: theme.text,
        },

        furtherDetailsText: {
            ...FontUtils.fontFamily.platform.EXP_NEUE,
            fontSize: variables.fontSizeSmall,
            color: theme.textSupporting,
        },

        lh14: {
            lineHeight: variables.lineHeightSmall,
        },

        lh16: {
            lineHeight: 16,
        },

        lh20: {
            lineHeight: 20,
        },

        lh140Percent: {
            lineHeight: '140%',
        },

        formHelp: {
            color: theme.textSupporting,
            fontSize: variables.fontSizeLabel,
            lineHeight: variables.lineHeightNormal,
            marginBottom: 4,
        },

        formError: {
            color: theme.textError,
            fontSize: variables.fontSizeLabel,
            lineHeight: variables.lineHeightNormal,
            marginBottom: 4,
        },

        formSuccess: {
            color: theme.success,
            fontSize: variables.fontSizeLabel,
            lineHeight: 18,
            marginBottom: 4,
        },

        signInPage: {
            backgroundColor: theme.highlightBG,
            minHeight: '100%',
            flex: 1,
        },

        lhnSuccessText: {
            color: theme.success,
            fontWeight: FontUtils.fontWeight.bold,
        },

        signInPageHeroCenter: {
            position: 'absolute',
            top: 0,
            left: 0,
            right: 0,
            bottom: 0,
            justifyContent: 'center',
            alignItems: 'center',
        },

        signInPageGradient: {
            height: '100%',
            width: 540,
            position: 'absolute',
            top: 0,
            left: 0,
        },

        signInPageGradientMobile: {
            height: 300,
            width: 800,
            position: 'absolute',
            top: 0,
            left: 0,
        },

        signInBackground: {
            position: 'absolute',
            bottom: 0,
            left: 0,
            minHeight: 700,
        },

        signInPageInner: {
            marginLeft: 'auto',
            marginRight: 'auto',
            height: '100%',
            width: '100%',
        },

        signInPageContentTopSpacer: {
            maxHeight: 132,
            minHeight: 24,
        },

        signInPageContentTopSpacerSmallScreens: {
            maxHeight: 132,
            minHeight: 45,
        },

        signInPageLeftContainer: {
            paddingLeft: 40,
            paddingRight: 40,
        },

        signInPageLeftContainerWide: {
            maxWidth: variables.sideBarWidth,
        },

        signInPageWelcomeFormContainer: {
            maxWidth: CONST.SIGN_IN_FORM_WIDTH,
        },

        signInPageWelcomeTextContainer: {
            width: CONST.SIGN_IN_FORM_WIDTH,
        },

        changeExpensifyLoginLinkContainer: {
            flexDirection: 'row',
            flexWrap: 'wrap',
            ...wordBreak.breakWord,
        },

        // Sidebar Styles
        sidebar: {
            backgroundColor: theme.sidebar,
            height: '100%',
        },

        canvasContainer: {
            // Adding border to prevent a bug with the appearance of lines during gesture events for MultiGestureCanvas
            borderWidth: 1,
            borderColor: theme.appBG,
        },

        sidebarHeaderContainer: {
            flexDirection: 'row',
            paddingHorizontal: 20,
            paddingVertical: 19,
            justifyContent: 'space-between',
            alignItems: 'center',
        },

        subNavigationContainer: {
            backgroundColor: theme.sidebar,
            flex: 1,
            borderTopLeftRadius: variables.componentBorderRadiusRounded,
        },

        sidebarAnimatedWrapperContainer: {
            height: '100%',
            position: 'absolute',
        },

        sidebarFooter: {
            display: 'flex',
            justifyContent: 'center',
            width: '100%',
            paddingLeft: 20,
        },

        sidebarAvatar: {
            borderRadius: variables.sidebarAvatarSize,
            height: variables.sidebarAvatarSize,
            width: variables.sidebarAvatarSize,
        },

        selectedAvatarBorder: {
            padding: 2,
            borderWidth: 2,
            borderRadius: 20,
            borderColor: theme.success,
        },

        statusIndicator: (backgroundColor: string = theme.danger) =>
            ({
                borderColor: theme.sidebar,
                backgroundColor,
                borderRadius: 8,
                borderWidth: 2,
                position: 'absolute',
                right: -4,
                top: -3,
                height: 12,
                width: 12,
                zIndex: 10,
            } satisfies ViewStyle),

        bottomTabStatusIndicator: (backgroundColor: string = theme.danger) => ({
            borderColor: theme.sidebar,
            backgroundColor,
            borderRadius: 8,
            borderWidth: 2,
            position: 'absolute',
            right: -3,
            top: -4,
            height: 12,
            width: 12,
            zIndex: 10,
        }),

        floatingActionButton: {
            backgroundColor: theme.success,
            height: variables.componentSizeLarge,
            width: variables.componentSizeLarge,
            borderRadius: 999,
            alignItems: 'center',
            justifyContent: 'center',
        },

        sidebarFooterUsername: {
            color: theme.heading,
            fontSize: variables.fontSizeLabel,
            fontWeight: FontUtils.fontWeight.bold,
            width: 200,
            textOverflow: 'ellipsis',
            overflow: 'hidden',
            ...whiteSpace.noWrap,
        },

        sidebarFooterLink: {
            color: theme.textSupporting,
            fontSize: variables.fontSizeSmall,
            textDecorationLine: 'none',
            ...FontUtils.fontFamily.platform.EXP_NEUE,
            lineHeight: 20,
        },

        sidebarListContainer: {
            paddingBottom: 4,
        },

        sidebarListItem: {
            justifyContent: 'center',
            textDecorationLine: 'none',
        },

        breadcrumsContainer: {
            minHeight: 24,
        },

        breadcrumb: {
            color: theme.textSupporting,
            fontSize: variables.breadcrumbsFontSize,
            ...headlineFont,
        },

        breadcrumbStrong: {
            color: theme.text,
            fontSize: variables.breadcrumbsFontSize,
        },

        breadcrumbSeparator: {
            color: theme.icon,
            fontSize: variables.breadcrumbsFontSize,
            ...headlineFont,
        },

        breadcrumbLogo: {
            top: 1.66, // Pixel-perfect alignment due to a small difference between logo height and breadcrumb text height
        },

        LHPNavigatorContainer: (isSmallScreenWidth: boolean) =>
            ({
                ...modalNavigatorContainer(isSmallScreenWidth),
                left: 0,
            } satisfies ViewStyle),

        RHPNavigatorContainer: (isSmallScreenWidth: boolean) =>
            ({
                ...modalNavigatorContainer(isSmallScreenWidth),
                right: 0,
            } satisfies ViewStyle),

        onboardingNavigatorOuterView: {
            flex: 1,
            justifyContent: 'center',
            alignItems: 'center',
        },

        OnboardingNavigatorInnerView: (shouldUseNarrowLayout: boolean) =>
            ({
                width: shouldUseNarrowLayout ? variables.onboardingModalWidth : '100%',
                height: shouldUseNarrowLayout ? 732 : '100%',
                maxHeight: '100%',
                borderRadius: shouldUseNarrowLayout ? 16 : 0,
                overflow: 'hidden',
            } satisfies ViewStyle),

        welcomeVideoNarrowLayout: {
            width: variables.onboardingModalWidth,
        },

        onlyEmojisText: {
            fontSize: variables.fontSizeOnlyEmojis,
            lineHeight: variables.fontSizeOnlyEmojisHeight,
        },

        onlyEmojisTextLineHeight: {
            lineHeight: variables.fontSizeOnlyEmojisHeight,
        },

        createMenuPositionSidebar: (windowHeight: number) =>
            ({
                horizontal: 18,
                // Menu should be displayed 12px above the floating action button.
                // To achieve that sidebar must be moved by: distance from the bottom of the sidebar to the fab (variables.fabBottom) + fab height (variables.componentSizeLarge) + distance above the fab (12px)
                vertical: windowHeight - (variables.fabBottom + variables.componentSizeLarge + 12),
            } satisfies AnchorPosition),

        createAccountMenuPositionProfile: () =>
            ({
                horizontal: 18,
                ...getPopOverVerticalOffset(202 + 40),
            } satisfies AnchorPosition),

        createMenuPositionReportActionCompose: (shouldUseNarrowLayout: boolean, windowHeight: number, windowWidth: number) =>
            ({
                // On a narrow layout the menu is displayed in ReportScreen in RHP, so it must be moved from the right side of the screen
                horizontal: (shouldUseNarrowLayout ? windowWidth - variables.sideBarWidth : variables.sideBarWidth) + 18,
                vertical: windowHeight - CONST.MENU_POSITION_REPORT_ACTION_COMPOSE_BOTTOM,
            } satisfies AnchorPosition),

        createMenuPositionRightSidepane: {
            right: 18,
            bottom: 75,
        },

        createMenuContainer: {
            width: variables.sideBarWidth - 40,
            paddingVertical: variables.componentBorderRadiusLarge,
        },

        createMenuHeaderText: {
            ...FontUtils.fontFamily.platform.EXP_NEUE,
            fontSize: variables.fontSizeLabel,
            color: theme.textSupporting,
        },

        popoverMenuItem: {
            flexDirection: 'row',
            borderRadius: 0,
            paddingHorizontal: 20,
            paddingVertical: 12,
            justifyContent: 'space-between',
            width: '100%',
        },

        popoverMenuIcon: {
            width: variables.componentSizeNormal,
            justifyContent: 'center',
            alignItems: 'center',
        },

        rightLabelMenuItem: {
            fontSize: variables.fontSizeLabel,
            color: theme.textSupporting,
        },

        popoverMenuText: {
            fontSize: variables.fontSizeNormal,
            color: theme.heading,
        },

        popoverInnerContainer: {
            paddingTop: 0, // adjusting this because the mobile modal adds additional padding that we don't need for our layout
            maxHeight: '95%',
        },

        menuItemTextContainer: {
            minHeight: variables.componentSizeNormal,
        },

        chatLinkRowPressable: {
            minWidth: 0,
            textDecorationLine: 'none',
            flex: 1,
        },

        sidebarLink: {
            textDecorationLine: 'none',
        },

        sidebarLinkLHN: {
            textDecorationLine: 'none',
            marginLeft: 12,
            marginRight: 12,
            borderRadius: 8,
        },

        sidebarLinkInner: {
            alignItems: 'center',
            flexDirection: 'row',
            paddingLeft: 20,
            paddingRight: 20,
        },

        sidebarLinkInnerLHN: {
            alignItems: 'center',
            flexDirection: 'row',
            paddingLeft: 8,
            paddingRight: 8,
            marginHorizontal: 12,
            borderRadius: variables.componentBorderRadiusNormal,
        },

        sidebarLinkText: {
            color: theme.textSupporting,
            fontSize: variables.fontSizeNormal,
            textDecorationLine: 'none',
            overflow: 'hidden',
        },

        sidebarLinkHover: {
            backgroundColor: theme.sidebarHover,
        },

        sidebarLinkHoverLHN: {
            backgroundColor: theme.highlightBG,
        },

        sidebarLinkActive: {
            backgroundColor: theme.activeComponentBG,
            textDecorationLine: 'none',
        },

        sidebarLinkActiveLHN: {
            backgroundColor: theme.highlightBG,
            textDecorationLine: 'none',
        },

        sidebarLinkTextBold: {
            ...FontUtils.fontFamily.platform.EXP_NEUE_BOLD,
            color: theme.heading,
        },

        sidebarLinkActiveText: {
            color: theme.textSupporting,
            fontSize: variables.fontSizeNormal,
            textDecorationLine: 'none',
            overflow: 'hidden',
        },

        optionItemAvatarNameWrapper: {
            minWidth: 0,
            flex: 1,
        },

        optionDisplayName: {
            ...FontUtils.fontFamily.platform.EXP_NEUE,
            minHeight: variables.alternateTextHeight,
            lineHeight: variables.lineHeightXLarge,
            ...whiteSpace.noWrap,
        },

        optionDisplayNameCompact: {
            minWidth: 'auto',
            flexBasis: 'auto',
            flexGrow: 0,
            flexShrink: 1,
        },

        displayNameTooltipEllipsis: {
            position: 'absolute',
            opacity: 0,
            right: 0,
            bottom: 0,
        },

        optionAlternateText: {
            minHeight: variables.alternateTextHeight,
            lineHeight: variables.lineHeightXLarge,
        },

        optionAlternateTextCompact: {
            flexShrink: 1,
            flexGrow: 1,
            flexBasis: 'auto',
            ...optionAlternateTextPlatformStyles,
        },

        optionRow: {
            minHeight: variables.optionRowHeight,
            paddingTop: 12,
            paddingBottom: 12,
        },

        optionRowSelected: {
            backgroundColor: theme.activeComponentBG,
        },

        optionRowDisabled: {
            color: theme.textSupporting,
        },

        optionRowCompact: {
            height: variables.optionRowHeightCompact,
            paddingTop: 12,
            paddingBottom: 12,
        },

        optionsListSectionHeader: {
            marginTop: 8,
            marginBottom: 4,
        },

        emptyWorkspaceIllustrationStyle: {
            marginTop: 12,
            marginBottom: -20,
        },

        travelIllustrationStyle: {
            marginTop: 16,
            marginBottom: -16,
        },

        overlayStyles: (current: OverlayStylesParams, isModalOnTheLeft: boolean) =>
            ({
                ...positioning.pFixed,
                // We need to stretch the overlay to cover the sidebar and the translate animation distance.
                left: isModalOnTheLeft ? 0 : -2 * variables.sideBarWidth,
                top: 0,
                bottom: 0,
                right: isModalOnTheLeft ? -2 * variables.sideBarWidth : 0,
                backgroundColor: theme.overlay,
                opacity: current.progress.interpolate({
                    inputRange: [0, 1],
                    outputRange: [0, variables.overlayOpacity],
                    extrapolate: 'clamp',
                }),
            } satisfies ViewStyle),

        nativeOverlayStyles: (current: OverlayStylesParams) =>
            ({
                position: 'absolute',
                backgroundColor: theme.overlay,
                width: '100%',
                height: '100%',
                opacity: current.progress.interpolate({
                    inputRange: [0, 1],
                    outputRange: [0, variables.overlayOpacity],
                    extrapolate: 'clamp',
                }),
            } satisfies ViewStyle),

        appContent: {
            backgroundColor: theme.appBG,
            overflow: 'hidden',
        },

        appContentHeader: {
            height: variables.contentHeaderHeight,
            justifyContent: 'center',
            display: 'flex',
            paddingRight: 20,
        },

        appContentHeaderTitle: {
            alignItems: 'center',
            flexDirection: 'row',
        },

        LHNToggle: {
            alignItems: 'center',
            height: variables.contentHeaderHeight,
            justifyContent: 'center',
            paddingRight: 10,
            paddingLeft: 20,
        },

        LHNToggleIcon: {
            height: 15,
            width: 18,
        },

        chatContentScrollViewWithHeaderLoader: {
            paddingTop: CONST.CHAT_HEADER_LOADER_HEIGHT,
        },

        chatContentScrollView: {
            flexGrow: 1,
            justifyContent: 'flex-start',
            paddingBottom: 16,
            ...chatContentScrollViewPlatformStyles,
        },

        // Chat Item
        chatItem: {
            display: 'flex',
            flexDirection: 'row',
            paddingTop: 8,
            paddingBottom: 8,
            paddingLeft: 20,
            paddingRight: 20,
        },

        chatItemRightGrouped: {
            flexGrow: 1,
            flexShrink: 1,
            flexBasis: 0,
            position: 'relative',
            marginLeft: variables.chatInputSpacing,
        },

        chatItemRight: {
            flexGrow: 1,
            flexShrink: 1,
            flexBasis: 0,
            position: 'relative',
        },

        chatItemMessageHeader: {
            alignItems: 'center',
            display: 'flex',
            flexDirection: 'row',
            flexWrap: 'nowrap',
        },

        chatItemMessageHeaderSender: {
            color: theme.heading,
            ...FontUtils.fontFamily.platform.EXP_NEUE_BOLD,
            fontSize: variables.fontSizeNormal,
            lineHeight: variables.lineHeightXLarge,
            ...wordBreak.breakWord,
        },

        chatItemMessageHeaderTimestamp: {
            flexShrink: 0,
            color: theme.textSupporting,
            fontSize: variables.fontSizeSmall,
            paddingTop: 2,
        },

        chatItemMessage: {
            color: theme.text,
            fontSize: variables.fontSizeNormal,
            ...FontUtils.fontFamily.platform.EXP_NEUE,
            lineHeight: variables.lineHeightXLarge,
            maxWidth: '100%',
            ...whiteSpace.preWrap,
            ...wordBreak.breakWord,
        },

        renderHTMLTitle: {
            color: theme.text,
            fontSize: variables.fontSizeNormal,
            ...FontUtils.fontFamily.platform.EXP_NEUE,
            lineHeight: variables.lineHeightXLarge,
            maxWidth: '100%',
            ...whiteSpace.preWrap,
            ...wordBreak.breakWord,
        },

        renderHTML: {
            maxWidth: '100%',
            ...whiteSpace.preWrap,
            ...wordBreak.breakWord,
        },

        chatItemComposeWithFirstRow: {
            minHeight: 90,
        },

        chatItemFullComposeRow: {
            ...sizing.h100,
        },

        chatItemComposeBoxColor: {
            borderColor: theme.border,
        },

        chatItemComposeBoxFocusedColor: {
            borderColor: theme.borderFocus,
        },

        chatItemComposeBox: {
            backgroundColor: theme.componentBG,
            borderWidth: 1,
            borderRadius: variables.componentBorderRadiusRounded,
            minHeight: variables.componentSizeMedium,
        },

        chatItemFullComposeBox: {
            ...flex.flex1,
            ...sizing.h100,
        },

        chatFooter: {
            paddingLeft: 20,
            paddingRight: 20,
            display: 'flex',
            backgroundColor: theme.appBG,
        },

        chatFooterFullCompose: {
            height: '100%',
            paddingTop: 20,
        },

        chatItemDraft: {
            display: 'flex',
            flexDirection: 'row',
            paddingTop: 8,
            paddingBottom: 8,
            paddingLeft: 20,
            paddingRight: 20,
        },

        chatItemReactionsDraftRight: {
            marginLeft: 52,
        },
        chatFooterAtTheTop: {
            flexGrow: 1,
            justifyContent: 'flex-start',
        },

        // Be extremely careful when editing the compose styles, as it is easy to introduce regressions.
        // Make sure you run the following tests against any changes: #12669
        textInputCompose: addOutlineWidth(
            theme,
            {
                backgroundColor: theme.componentBG,
                borderColor: theme.border,
                color: theme.text,
                ...FontUtils.fontFamily.platform.EXP_NEUE,
                fontSize: variables.fontSizeNormal,
                borderWidth: 0,
                height: 'auto',
                lineHeight: variables.lineHeightXLarge,
                ...overflowXHidden,

                // On Android, multiline TextInput with height: 'auto' will show extra padding unless they are configured with
                // paddingVertical: 0, alignSelf: 'center', and verticalAlign: 'middle'

                paddingHorizontal: variables.avatarChatSpacing,
                paddingTop: 0,
                paddingBottom: 0,
                alignSelf: 'center',
                verticalAlign: 'middle',
            },
            0,
        ),

        textInputFullCompose: {
            alignSelf: 'stretch',
            flex: 1,
            maxHeight: '100%',
            verticalAlign: 'top',
        },

        textInputCollapseCompose: {
            maxHeight: '100%',
            flex: 4,
        },

        // composer padding should not be modified unless thoroughly tested against the cases in this PR: #12669
        textInputComposeSpacing: {
            paddingVertical: 5,
            ...flex.flexRow,
            flex: 1,
        },

        textInputComposeBorder: {
            borderLeftWidth: 1,
            borderColor: theme.border,
        },

        chatItemSubmitButton: {
            alignSelf: 'flex-end',
            borderRadius: variables.componentBorderRadiusRounded,
            backgroundColor: theme.transparent,
            height: 40,
            padding: 10,
            margin: 3,
            justifyContent: 'center',
        },

        emojiPickerContainer: {
            backgroundColor: theme.componentBG,
        },

        emojiHeaderContainer: {
            backgroundColor: theme.componentBG,
            display: 'flex',
            height: CONST.EMOJI_PICKER_HEADER_HEIGHT,
            justifyContent: 'center',
        },

        emojiSkinToneTitle: {
            ...spacing.pv1,
            ...FontUtils.fontFamily.platform.EXP_NEUE_BOLD,
            color: theme.heading,
            fontSize: variables.fontSizeSmall,
        },

        // Emoji Picker Styles
        emojiText: {
            textAlign: 'center',
            fontSize: variables.emojiSize,
            ...spacing.pv0,
            ...spacing.ph0,
            lineHeight: variables.emojiLineHeight,
        },

        emojiItem: {
            width: '100%',
            textAlign: 'center',
            borderRadius: 8,
            paddingTop: 2,
            paddingBottom: 2,
            height: CONST.EMOJI_PICKER_ITEM_HEIGHT,
            flexShrink: 1,
            ...userSelect.userSelectNone,
        },

        emojiItemHighlighted: {
            transition: '0.2s ease',
            backgroundColor: theme.buttonDefaultBG,
        },

        emojiItemKeyboardHighlighted: {
            transition: '0.2s ease',
            borderWidth: 1,
            borderColor: theme.link,
            borderRadius: variables.buttonBorderRadius,
        },

        categoryShortcutButton: {
            flex: 1,
            borderRadius: 8,
            height: CONST.EMOJI_PICKER_ITEM_HEIGHT,
            alignItems: 'center',
            justifyContent: 'center',
        },

        chatItemEmojiButton: {
            alignSelf: 'flex-end',
            borderRadius: variables.buttonBorderRadius,
            height: 40,
            marginVertical: 3,
            paddingHorizontal: 10,
            justifyContent: 'center',
        },

        editChatItemEmojiWrapper: {
            marginRight: 3,
            alignSelf: 'flex-end',
        },

        customMarginButtonWithMenuItem: {
            marginRight: variables.bankButtonMargin,
        },

        composerSizeButton: {
            alignSelf: 'center',
            height: 32,
            width: 32,
            padding: 6,
            margin: 3,
            borderRadius: variables.componentBorderRadiusRounded,
            backgroundColor: theme.transparent,
            justifyContent: 'center',
        },

        chatItemAttachmentPlaceholder: {
            backgroundColor: theme.sidebar,
            borderColor: theme.border,
            borderWidth: 1,
            borderRadius: variables.componentBorderRadiusNormal,
            height: 150,
            textAlign: 'center',
            verticalAlign: 'middle',
            width: 200,
        },

        chatItemPDFAttachmentLoading: {
            backgroundColor: 'transparent',
            borderColor: theme.border,
            borderWidth: 1,
            borderRadius: variables.componentBorderRadiusNormal,
            ...flex.alignItemsCenter,
            ...flex.justifyContentCenter,
        },

        sidebarVisible: {
            borderRightWidth: 1,
        },

        sidebarHidden: {
            width: 0,
            borderRightWidth: 0,
        },

        exampleCheckImage: {
            width: '100%',
            height: 80,
            borderColor: theme.border,
            borderWidth: 1,
            borderRadius: variables.componentBorderRadiusNormal,
        },

        singleAvatar: {
            height: 24,
            width: 24,
            backgroundColor: theme.icon,
            borderRadius: 12,
        },

        singleAvatarSmall: {
            height: 16,
            width: 16,
            backgroundColor: theme.icon,
            borderRadius: 8,
        },

        singleAvatarMedium: {
            height: 52,
            width: 52,
            backgroundColor: theme.icon,
            borderRadius: 52,
        },

        secondAvatar: {
            position: 'absolute',
            right: -18,
            bottom: -18,
            borderWidth: 2,
            borderRadius: 14,
            borderColor: 'transparent',
        },

        secondAvatarSmall: {
            position: 'absolute',
            right: -14,
            bottom: -14,
            borderWidth: 2,
            borderRadius: 10,
            borderColor: 'transparent',
        },

        secondAvatarMedium: {
            position: 'absolute',
            right: -36,
            bottom: -36,
            borderWidth: 3,
            borderRadius: 52,
            borderColor: 'transparent',
        },

        secondAvatarSubscript: {
            position: 'absolute',
            right: -6,
            bottom: -6,
        },

        secondAvatarSubscriptCompact: {
            position: 'absolute',
            bottom: -4,
            right: -4,
        },

        secondAvatarSubscriptSmallNormal: {
            position: 'absolute',
            bottom: 0,
            right: 0,
        },

        secondAvatarInline: {
            bottom: -3,
            right: -25,
            borderWidth: 3,
            borderRadius: 18,
            borderColor: theme.cardBorder,
            backgroundColor: theme.appBG,
        },

        avatarXLarge: {
            width: variables.avatarSizeXLarge,
            height: variables.avatarSizeXLarge,
        },

        avatarInnerText: {
            color: theme.text,
            fontSize: variables.fontSizeSmall,
            lineHeight: undefined,
            marginLeft: -3,
            textAlign: 'center',
        },

        avatarInnerTextSmall: {
            color: theme.text,
            fontSize: variables.fontSizeExtraSmall,
            lineHeight: undefined,
            marginLeft: -2,
            textAlign: 'center',
            zIndex: 10,
        },

        emptyAvatar: {
            height: variables.avatarSizeNormal,
            width: variables.avatarSizeNormal,
        },

        emptyAvatarSmallNormal: {
            height: variables.avatarSizeSmallNormal,
            width: variables.avatarSizeSmallNormal,
        },

        emptyAvatarSmall: {
            height: variables.avatarSizeSmall,
            width: variables.avatarSizeSmall,
        },

        emptyAvatarSmaller: {
            height: variables.avatarSizeSmaller,
            width: variables.avatarSizeSmaller,
        },

        emptyAvatarMedium: {
            height: variables.avatarSizeMedium,
            width: variables.avatarSizeMedium,
        },

        emptyAvatarLarge: {
            height: variables.avatarSizeLarge,
            width: variables.avatarSizeLarge,
        },

        emptyAvatarMargin: {
            marginRight: variables.avatarChatSpacing,
        },

        emptyAvatarMarginChat: {
            marginRight: variables.avatarChatSpacing - 12,
        },

        emptyAvatarMarginSmall: {
            marginRight: variables.avatarChatSpacing - 4,
        },

        emptyAvatarMarginSmaller: {
            marginRight: variables.avatarChatSpacing - 4,
        },

        subscriptIcon: {
            position: 'absolute',
            bottom: -4,
            right: -4,
            width: 20,
            height: 20,
            backgroundColor: theme.buttonDefaultBG,
        },

        borderTop: {
            borderTopWidth: variables.borderTopWidth,
            borderColor: theme.border,
        },

        borderTopRounded: {
            borderTopWidth: 1,
            borderColor: theme.border,
            borderTopLeftRadius: variables.componentBorderRadiusNormal,
            borderTopRightRadius: variables.componentBorderRadiusNormal,
        },

        borderBottomRounded: {
            borderBottomWidth: 1,
            borderColor: theme.border,
            borderBottomLeftRadius: variables.componentBorderRadiusNormal,
            borderBottomRightRadius: variables.componentBorderRadiusNormal,
        },

        borderBottom: {
            borderBottomWidth: 1,
            borderColor: theme.border,
        },

        borderNone: {
            borderWidth: 0,
            borderBottomWidth: 0,
        },

        borderRight: {
            borderRightWidth: 1,
            borderColor: theme.border,
        },

        borderLeft: {
            borderLeftWidth: 1,
            borderColor: theme.border,
        },

        pointerEventsNone,

        pointerEventsAuto,

        pointerEventsBoxNone,

        headerBar: {
            overflow: 'hidden',
            justifyContent: 'center',
            display: 'flex',
            paddingLeft: 20,
            height: variables.contentHeaderHeight,
            width: '100%',
        },

        headerBarDesktopHeight: {
            height: variables.contentHeaderDesktopHeight,
        },

        imageViewContainer: {
            width: '100%',
            height: '100%',
            alignItems: 'center',
            justifyContent: 'center',
        },

        imageModalPDF: {
            flex: 1,
            backgroundColor: theme.modalBackground,
        },

        getPDFPasswordFormStyle: (isSmallScreenWidth: boolean) =>
            ({
                width: isSmallScreenWidth ? '100%' : 350,
                flexBasis: isSmallScreenWidth ? '100%' : 350,
                flexGrow: 0,
                alignSelf: 'flex-start',
            } satisfies ViewStyle),

        centeredModalStyles: (isSmallScreenWidth: boolean, isFullScreenWhenSmall: boolean) =>
            ({
                borderWidth: isSmallScreenWidth && !isFullScreenWhenSmall ? 1 : 0,
                marginHorizontal: isSmallScreenWidth ? 0 : 20,
            } satisfies ViewStyle),

        imageModalImageCenterContainer: {
            alignItems: 'center',
            flex: 1,
            justifyContent: 'center',
            width: '100%',
        },

        defaultAttachmentView: {
            backgroundColor: theme.sidebar,
            borderRadius: variables.componentBorderRadiusNormal,
            borderWidth: 1,
            borderColor: theme.border,
            flexDirection: 'row',
            padding: 20,
            alignItems: 'center',
        },

        notFoundTextHeader: {
            ...headlineFont,
            color: theme.heading,
            fontSize: variables.fontSizeXLarge,
            lineHeight: variables.lineHeightXXLarge,
            marginTop: 20,
            marginBottom: 8,
            textAlign: 'center',
        },

        blockingViewContainer: {
            paddingBottom: variables.contentHeaderHeight,
            maxWidth: 400,
            alignSelf: 'center',
        },

        forcedBlockingViewContainer: {
            ...positioning.pFixed,
            top: 0,
            left: 0,
            right: 0,
            bottom: 0,
            backgroundColor: theme.appBG,
        },

        defaultModalContainer: {
            backgroundColor: theme.componentBG,
            borderColor: theme.transparent,
        },

        reportActionContextMenuMiniButton: {
            height: 28,
            width: 28,
            ...flex.alignItemsCenter,
            ...flex.justifyContentCenter,
            ...{borderRadius: variables.buttonBorderRadius},
        },

        reportActionSystemMessageContainer: {
            marginLeft: 42,
        },

        reportDetailsTitleContainer: {
            ...display.dFlex,
            ...flex.flexColumn,
            ...flex.alignItemsCenter,
            paddingHorizontal: 20,
        },

        reportDetailsRoomInfo: {
            ...flex.flex1,
            ...display.dFlex,
            ...flex.flexColumn,
            ...flex.alignItemsCenter,
        },

        reportSettingsVisibilityText: {
            textTransform: 'capitalize',
        },

        settingsPageBackground: {
            flexDirection: 'column',
            width: '100%',
            flexGrow: 1,
        },

        settingsPageBody: {
            width: '100%',
            justifyContent: 'space-around',
        },

        twoFactorAuthSection: {
            backgroundColor: theme.appBG,
            padding: 0,
        },

        twoFactorAuthCodesBox: ({isExtraSmallScreenWidth, isSmallScreenWidth}: TwoFactorAuthCodesBoxParams) => {
            let paddingHorizontal = spacing.ph9;

            if (isSmallScreenWidth) {
                paddingHorizontal = spacing.ph4;
            }

            if (isExtraSmallScreenWidth) {
                paddingHorizontal = spacing.ph2;
            }

            return {
                alignItems: 'center',
                justifyContent: 'center',
                backgroundColor: theme.highlightBG,
                paddingVertical: 28,
                borderRadius: 16,
                marginTop: 32,
                ...paddingHorizontal,
            } satisfies ViewStyle;
        },

        twoFactorLoadingContainer: {
            alignItems: 'center',
            justifyContent: 'center',
            height: 210,
        },

        twoFactorAuthCodesContainer: {
            alignItems: 'center',
            justifyContent: 'center',
            flexDirection: 'row',
            flexWrap: 'wrap',
            gap: 12,
        },

        twoFactorAuthCode: {
            ...FontUtils.fontFamily.platform.MONOSPACE,
            width: 112,
            textAlign: 'center',
        },

        twoFactorAuthCodesButtonsContainer: {
            flexDirection: 'row',
            justifyContent: 'center',
            gap: 12,
            marginTop: 20,
            flexWrap: 'wrap',
        },

        twoFactorAuthCodesButton: {
            minWidth: 112,
        },

        twoFactorAuthCopyCodeButton: {
            minWidth: 110,
        },

        anonymousRoomFooter: (isSmallSizeLayout: boolean) =>
            ({
                flexDirection: isSmallSizeLayout ? 'column' : 'row',
                ...(!isSmallSizeLayout && {
                    alignItems: 'center',
                    justifyContent: 'space-between',
                }),
                padding: 20,
                backgroundColor: theme.cardBG,
                borderRadius: variables.componentBorderRadiusLarge,
                overflow: 'hidden',
            } satisfies ViewStyle & TextStyle),
        anonymousRoomFooterWordmarkAndLogoContainer: (isSmallSizeLayout: boolean) =>
            ({
                flexDirection: 'row',
                alignItems: 'center',
                ...(isSmallSizeLayout && {
                    justifyContent: 'space-between',
                    marginTop: 16,
                }),
            } satisfies ViewStyle),
        anonymousRoomFooterLogo: {
            width: 88,
            marginLeft: 0,
            height: 20,
        },
        anonymousRoomFooterLogoTaglineText: {
            ...FontUtils.fontFamily.platform.EXP_NEUE,
            fontSize: variables.fontSizeMedium,
            color: theme.text,
        },
        signInButtonAvatar: {
            width: 80,
        },

        anonymousRoomFooterSignInButton: {
            width: 110,
        },

        workspaceUpgradeIntroBox: ({isExtraSmallScreenWidth, isSmallScreenWidth}: WorkspaceUpgradeIntroBoxParams): ViewStyle => {
            let paddingHorizontal = spacing.ph5;
            let paddingVertical = spacing.pv5;

            if (isSmallScreenWidth) {
                paddingHorizontal = spacing.ph4;
                paddingVertical = spacing.pv4;
            }

            if (isExtraSmallScreenWidth) {
                paddingHorizontal = spacing.ph2;
                paddingVertical = spacing.pv2;
            }

            return {
                backgroundColor: theme.highlightBG,
                borderRadius: 16,
                ...paddingVertical,
                ...paddingHorizontal,
            } satisfies ViewStyle;
        },

        roomHeaderAvatarSize: {
            height: variables.componentSizeLarge,
            width: variables.componentSizeLarge,
        },

        roomHeaderAvatar: {
            backgroundColor: theme.appBG,
            borderRadius: 100,
            borderColor: theme.componentBG,
            borderWidth: 4,
        },

        roomHeaderAvatarOverlay: {
            position: 'absolute',
            top: 0,
            right: 0,
            bottom: 0,
            left: 0,
            backgroundColor: theme.overlay,
            opacity: variables.overlayOpacity,
            borderRadius: 88,
        },

        rootNavigatorContainerStyles: (isSmallScreenWidth: boolean) => ({marginLeft: isSmallScreenWidth ? 0 : variables.sideBarWidth, flex: 1} satisfies ViewStyle),
        RHPNavigatorContainerNavigatorContainerStyles: (isSmallScreenWidth: boolean) => ({marginLeft: isSmallScreenWidth ? 0 : variables.sideBarWidth, flex: 1} satisfies ViewStyle),

        avatarInnerTextChat: {
            color: theme.text,
            fontSize: variables.fontSizeXLarge,
            ...FontUtils.fontFamily.platform.EXP_NEW_KANSAS_MEDIUM,
            textAlign: 'center',
            position: 'absolute',
            width: 88,
            left: -16,
        },

        pageWrapper: {
            width: '100%',
            alignItems: 'center',
            padding: 20,
        },
        numberPadWrapper: {
            width: '100%',
            alignItems: 'center',
            paddingHorizontal: 20,
        },

        avatarSectionWrapper: {
            width: '100%',
            alignItems: 'center',
            paddingHorizontal: 20,
            paddingBottom: 20,
        },

        avatarSectionWrapperSkeleton: {
            width: '100%',
            paddingHorizontal: 20,
            paddingBottom: 20,
        },

        avatarSectionWrapperSettings: {
            width: '100%',
            alignItems: 'center',
        },

        accountSettingsSectionContainer: {
            borderBottomWidth: 1,
            borderBottomColor: theme.border,
            ...spacing.mt0,
            ...spacing.mb0,
            ...spacing.pt0,
        },

        workspaceSettingsSectionContainer: {
            borderBottomWidth: 1,
            borderBottomColor: theme.border,
            ...spacing.pt4,
        },

        centralPaneAnimation: {
            height: CONST.CENTRAL_PANE_ANIMATION_HEIGHT,
        },

        sectionTitle: {
            ...spacing.pt2,
            ...spacing.pr3,
            ...spacing.pb4,
            paddingLeft: 13,
            fontSize: 13,
            ...FontUtils.fontFamily.platform.EXP_NEUE,
            lineHeight: 16,
            color: theme.textSupporting,
        },

        accountSettingsSectionTitle: {
            ...FontUtils.fontFamily.platform.EXP_NEUE_BOLD,
        },

        borderedContentCard: {
            borderWidth: 1,
            borderColor: theme.border,
            borderRadius: variables.componentBorderRadiusNormal,
        },

        sectionMenuItem: {
            borderRadius: 8,
            paddingHorizontal: 8,
            height: 56,
            alignItems: 'center',
        },

        sectionSelectCircle: {
            backgroundColor: theme.cardBG,
        },

        qrShareSection: {
            width: 264,
        },

        sectionMenuItemTopDescription: {
            ...spacing.ph8,
            ...spacing.mhn8,
            width: 'auto',
        },

        subscriptionCardIcon: {
            padding: 10,
            backgroundColor: theme.border,
            borderRadius: variables.componentBorderRadius,
            height: variables.iconSizeExtraLarge,
            width: variables.iconSizeExtraLarge,
        },

        subscriptionAddedCardIcon: {
            padding: 10,
            backgroundColor: theme.buttonDefaultBG,
            borderRadius: variables.componentBorderRadius,
            height: variables.iconSizeExtraLarge,
            width: variables.iconSizeExtraLarge,
        },

        trialBannerBackgroundColor: {
            backgroundColor: theme.trialBannerBackgroundColor,
        },

        selectCircle: {
            width: variables.componentSizeSmall,
            height: variables.componentSizeSmall,
            borderColor: theme.border,
            borderWidth: 1,
            borderRadius: variables.componentSizeSmall / 2,
            justifyContent: 'center',
            alignItems: 'center',
            backgroundColor: theme.componentBG,
            marginLeft: 8,
        },

        optionSelectCircle: {
            borderRadius: variables.componentSizeSmall / 2 + 1,
            padding: 1,
        },

        unreadIndicatorContainer: {
            position: 'absolute',
            top: -10,
            left: 0,
            width: '100%',
            height: 20,
            paddingHorizontal: 20,
            flexDirection: 'row',
            alignItems: 'center',
            zIndex: 1,
            ...cursor.cursorDefault,
        },

        topUnreadIndicatorContainer: {
            position: 'relative',
            width: '100%',
            /** 17 = height of the indicator 1px + 8px top and bottom */
            height: 17,
            paddingHorizontal: 20,
            flexDirection: 'row',
            alignItems: 'center',
            zIndex: 1,
            ...cursor.cursorDefault,
        },

        unreadIndicatorLine: {
            height: 1,
            backgroundColor: theme.unreadIndicator,
            flexGrow: 1,
            marginRight: 8,
            opacity: 0.5,
        },

        threadDividerLine: {
            height: 1,
            backgroundColor: theme.border,
            flexGrow: 1,
            marginLeft: 8,
            marginRight: 20,
        },

        dividerLine: {
            height: 1,
            backgroundColor: theme.border,
            flexGrow: 1,
            ...spacing.mh5,
            ...spacing.mv3,
        },

        unreadIndicatorText: {
            color: theme.unreadIndicator,
            ...FontUtils.fontFamily.platform.EXP_NEUE_BOLD,
            fontSize: variables.fontSizeSmall,
            textTransform: 'capitalize',
        },

        threadDividerText: {
            ...FontUtils.fontFamily.platform.EXP_NEUE,
            fontSize: variables.fontSizeSmall,
            textTransform: 'capitalize',
        },

        flipUpsideDown: {
            transform: `rotate(180deg)`,
        },

        navigationScreenCardStyle: {
            backgroundColor: theme.appBG,
            height: '100%',
        },

        invisible: {
            position: 'absolute',
            opacity: 0,
        },

        invisiblePopover: {
            position: 'absolute',
            opacity: 0,
            left: -9999,
        },

        containerWithSpaceBetween: {
            justifyContent: 'space-between',
            width: '100%',
            flex: 1,
        },

        detailsPageSectionContainer: {
            alignSelf: 'flex-start',
        },

        attachmentCarouselContainer: {
            height: '100%',
            width: '100%',
            display: 'flex',
            justifyContent: 'center',
            ...cursor.cursorUnset,
        },

        attachmentArrow: {
            zIndex: 23,
            position: 'absolute',
        },

        attachmentRevealButtonContainer: {
            flex: 1,
            alignItems: 'center',
            justifyContent: 'center',
            ...spacing.ph4,
        },

        arrowIcon: {
            height: 40,
            width: 40,
            alignItems: 'center',
            paddingHorizontal: 0,
            paddingTop: 0,
            paddingBottom: 0,
        },

        switchTrack: {
            width: 50,
            height: 28,
            justifyContent: 'center',
            borderRadius: 20,
            padding: 15,
            backgroundColor: theme.success,
        },

        switchInactive: {
            backgroundColor: theme.icon,
        },

        switchThumb: {
            width: 22,
            height: 22,
            borderRadius: 11,
            position: 'absolute',
            left: 4,
            justifyContent: 'center',
            alignItems: 'center',
            backgroundColor: theme.appBG,
        },

        switchThumbTransformation: (translateX: AnimatableNumericValue) =>
            ({
                transform: [{translateX}],
            } satisfies ViewStyle),

        radioButtonContainer: {
            backgroundColor: theme.componentBG,
            borderRadius: 10,
            height: 20,
            width: 20,
            borderColor: theme.border,
            borderWidth: 1,
            justifyContent: 'center',
            alignItems: 'center',
        },

        toggleSwitchLockIcon: {
            width: variables.iconSizeExtraSmall,
            height: variables.iconSizeExtraSmall,
        },

        checkedContainer: {
            backgroundColor: theme.checkBox,
        },

        magicCodeInputContainer: {
            flexDirection: 'row',
            justifyContent: 'space-between',
            minHeight: variables.inputHeight,
        },

        magicCodeInput: {
            fontSize: variables.fontSizeXLarge,
            color: theme.heading,
            lineHeight: variables.inputHeight,
        },

        // Manually style transparent, in iOS Safari, an input in a container with its opacity set to
        // 0 (completely transparent) cannot handle user interaction, hence the Paste option is never shown
        inputTransparent: {
            color: 'transparent',
            // These properties are available in browser only
            ...(Browser.getBrowser()
                ? {
                      caretColor: 'transparent',
                      WebkitTextFillColor: 'transparent',
                      // After setting the input text color to transparent, it acquires the background-color.
                      // However, it is not possible to override the background-color directly as explained in this resource: https://developer.mozilla.org/en-US/docs/Web/CSS/:autofill
                      // Therefore, the transition effect needs to be delayed.
                      transitionDelay: '99999s',
                      transitionProperty: 'background-color',
                  }
                : {}),
        },

        iouAmountText: {
            ...headlineFont,
            fontSize: variables.iouAmountTextSize,
            color: theme.heading,
            lineHeight: variables.inputHeight,
        },

        iouAmountTextInput: addOutlineWidth(
            theme,
            {
                ...headlineFont,
                fontSize: variables.iouAmountTextSize,
                color: theme.heading,
                lineHeight: undefined,
                paddingHorizontal: 0,
                paddingVertical: 0,
                borderTopLeftRadius: 0,
                borderBottomLeftRadius: 0,
                borderTopRightRadius: 0,
                borderBottomRightRadius: 0,
            },
            0,
        ),

        iouAmountTextInputContainer: {
            borderWidth: 0,
            borderBottomWidth: 0,
            borderTopLeftRadius: 0,
            borderBottomLeftRadius: 0,
            borderTopRightRadius: 0,
            borderBottomRightRadius: 0,
        },

        moneyRequestConfirmationAmount: {
            ...headlineFont,
            fontSize: variables.fontSizeh1,
        },

        moneyRequestMenuItem: {
            flexDirection: 'row',
            borderRadius: 0,
            justifyContent: 'space-between',
            width: '100%',
            paddingHorizontal: 20,
            paddingVertical: 12,
        },

        moneyRequestAmountContainer: {minHeight: variables.inputHeight + 2 * (variables.formErrorLineHeight + 8)},

        requestPreviewBox: {
            marginTop: 12,
            maxWidth: variables.reportPreviewMaxWidth,
        },

        moneyRequestPreviewBox: {
            backgroundColor: theme.cardBG,
            borderRadius: variables.componentBorderRadiusLarge,
            maxWidth: variables.reportPreviewMaxWidth,
            width: '100%',
        },

        moneyRequestPreviewBoxText: {
            padding: 16,
        },

        amountSplitPadding: {
            paddingTop: 2,
        },

        moneyRequestPreviewBoxLoading: {
            // When a new IOU request arrives it is very briefly in a loading state, so set the minimum height of the container to 94 to match the rendered height after loading.
            // Otherwise, the IOU request pay button will not be fully visible and the user will have to scroll up to reveal the entire IOU request container.
            // See https://github.com/Expensify/App/issues/10283.
            minHeight: 94,
            width: '100%',
        },

        moneyRequestPreviewBoxAvatar: {
            // This should "hide" the right border of the last avatar
            marginRight: -2,
            marginBottom: 0,
        },

        moneyRequestPreviewAmount: {
            ...headlineFont,
            ...whiteSpace.preWrap,
            color: theme.heading,
        },

        defaultCheckmarkWrapper: {
            marginLeft: 8,
            alignSelf: 'center',
        },

        codeWordWrapper: {
            ...codeStyles.codeWordWrapper,
        },

        codeWordStyle: {
            borderLeftWidth: 0,
            borderRightWidth: 0,
            borderTopLeftRadius: 0,
            borderBottomLeftRadius: 0,
            borderTopRightRadius: 0,
            borderBottomRightRadius: 0,
            paddingLeft: 0,
            paddingRight: 0,
            justifyContent: 'center',
            ...codeStyles.codeWordStyle,
        },

        codeFirstWordStyle: {
            borderLeftWidth: 1,
            borderTopLeftRadius: 4,
            borderBottomLeftRadius: 4,
            paddingLeft: 5,
        },

        codeLastWordStyle: {
            borderRightWidth: 1,
            borderTopRightRadius: 4,
            borderBottomRightRadius: 4,
            paddingRight: 5,
        },

        codePlainTextStyle: {
            ...codeStyles.codePlainTextStyle,
        },

        fullScreenLoading: {
            backgroundColor: theme.componentBG,
            opacity: 0.8,
            justifyContent: 'center',
            alignItems: 'center',
            zIndex: 10,
        },

        reimbursementAccountFullScreenLoading: {
            backgroundColor: theme.componentBG,
            opacity: 0.8,
            justifyContent: 'flex-start',
            alignItems: 'center',
            zIndex: 10,
        },

        hiddenElementOutsideOfWindow: {
            position: 'absolute',
            top: -10000,
            left: 0,
            opacity: 0,
        },

        growlNotificationWrapper: {
            zIndex: 2,
        },

        growlNotificationContainer: {
            flex: 1,
            justifyContent: 'flex-start',
            position: 'absolute',
            width: '100%',
            top: 20,
            ...spacing.pl5,
            ...spacing.pr5,
        },

        growlNotificationDesktopContainer: {
            maxWidth: variables.sideBarWidth,
            right: 0,
            ...positioning.pFixed,
        },

        growlNotificationTranslateY: (translateY: AnimatableNumericValue) =>
            ({
                transform: [{translateY}],
            } satisfies ViewStyle),

        makeSlideInTranslation: (translationType: Translation, fromValue: number) =>
            ({
                from: {
                    [translationType]: fromValue,
                },
                to: {
                    [translationType]: 0,
                },
            } satisfies CustomAnimation),

        growlNotificationBox: {
            backgroundColor: theme.inverse,
            borderRadius: variables.componentBorderRadiusNormal,
            alignItems: 'center',
            flexDirection: 'row',
            justifyContent: 'space-between',
            boxShadow: `${theme.shadow}`,
            ...spacing.p5,
        },

        growlNotificationText: {
            fontSize: variables.fontSizeNormal,
            ...FontUtils.fontFamily.platform.EXP_NEUE,
            width: '90%',
            lineHeight: variables.fontSizeNormalHeight,
            color: theme.textReversed,
            ...spacing.ml4,
        },

        blockquote: {
            borderLeftColor: theme.border,
            borderLeftWidth: 4,
            paddingLeft: 12,
            marginVertical: 4,
        },

        noSelect: {
            boxShadow: 'none',
            outlineStyle: 'none',
        },

        boxShadowNone: {
            boxShadow: 'none',
        },

        cardStyleNavigator: {
            overflow: 'hidden',
            height: '100%',
        },

        smallEditIcon: {
            alignItems: 'center',
            backgroundColor: theme.buttonDefaultBG,
            borderRadius: 20,
            borderWidth: 3,
            color: theme.textReversed,
            height: 40,
            width: 40,
            justifyContent: 'center',
        },

        smallEditIconWorkspace: {
            borderColor: theme.cardBG,
        },

        smallEditIconAccount: {
            borderColor: theme.appBG,
        },

        smallAvatarEditIcon: {
            position: 'absolute',
            right: -8,
            bottom: -8,
        },

        primaryMediumIcon: {
            alignItems: 'center',
            backgroundColor: theme.buttonDefaultBG,
            borderRadius: 20,
            color: theme.textReversed,
            height: 40,
            width: 40,
            justifyContent: 'center',
        },

        primaryMediumText: {
            fontSize: variables.iconSizeNormal,
        },

        workspaceOwnerAvatarWrapper: {
            margin: 6,
        },

        workspaceOwnerSectionTitle: {
            marginLeft: 6,
        },

        workspaceTypeWrapper: {
            margin: 3,
        },

        workspaceTypeSectionTitle: {
            marginLeft: 3,
        },

        workspaceRightColumn: {
            marginLeft: 124,
        },

        workspaceThreeDotMenu: {
            justifyContent: 'flex-end',
            width: 124,
        },

        workspaceListRBR: {
            flexDirection: 'column',
            justifyContent: 'flex-start',
            marginTop: 10,
        },

        peopleRow: {
            width: '100%',
            flexDirection: 'row',
            justifyContent: 'space-between',
            alignItems: 'center',
            ...spacing.ph5,
        },

        peopleRowBorderBottom: {
            borderColor: theme.border,
            borderBottomWidth: 1,
            ...spacing.pb2,
        },

        offlineFeedback: {
            deleted: {
                textDecorationLine: 'line-through',
                textDecorationStyle: 'solid',
            },
            pending: {
                opacity: 0.5,
            },
            error: {
                flexDirection: 'row',
                alignItems: 'center',
            },
            container: {
                ...spacing.pv2,
            },
            textContainer: {
                flexDirection: 'column',
                flex: 1,
            },
            text: {
                color: theme.textSupporting,
                verticalAlign: 'middle',
                fontSize: variables.fontSizeLabel,
            },
            errorDot: {
                marginRight: 12,
            },
        },

        dotIndicatorMessage: {
            display: 'flex',
            flexDirection: 'row',
            alignItems: 'center',
        },

        emptyLHNWrapper: {
            marginBottom: variables.bottomTabHeight,
        },

        emptyLHNAnimation: {
            width: 180,
            height: 180,
        },

        locationErrorLinkText: {
            textAlignVertical: 'center',
            fontSize: variables.fontSizeLabel,
        },

        sidebarPopover: {
            width: variables.sideBarWidth - 68,
        },

        shortTermsBorder: {
            borderWidth: 1,
            borderColor: theme.border,
            borderRadius: variables.componentBorderRadius,
        },

        shortTermsHorizontalRule: {
            borderBottomWidth: 1,
            borderColor: theme.border,
            ...spacing.mh3,
        },

        shortTermsLargeHorizontalRule: {
            borderWidth: 1,
            borderColor: theme.border,
            ...spacing.mh3,
        },

        shortTermsRow: {
            flexDirection: 'row',
            padding: 12,
        },

        termsCenterRight: {
            marginTop: 'auto',
            marginBottom: 'auto',
        },

        shortTermsBoldHeadingSection: {
            paddingRight: 12,
            paddingLeft: 12,
            marginTop: 12,
        },

        shortTermsHeadline: {
            ...headlineFont,
            ...whiteSpace.preWrap,
            color: theme.heading,
            fontSize: variables.fontSizeXLarge,
            lineHeight: variables.lineHeightXXLarge,
        },

        longTermsRow: {
            flexDirection: 'row',
            marginTop: 20,
        },

        collapsibleSectionBorder: {
            borderBottomWidth: 2,
            borderBottomColor: theme.border,
        },

        communicationsLinkHeight: {
            height: variables.communicationsLinkHeight,
        },

        floatingMessageCounterWrapper: {
            position: 'absolute',
            left: '50%',
            top: 0,
            zIndex: 100,
            ...visibility.hidden,
        },

        floatingMessageCounter: {
            left: '-50%',
            ...visibility.visible,
        },

        confirmationAnimation: {
            height: 180,
            width: 180,
            marginBottom: 20,
        },

        googleSearchTextInputContainer: {
            flexDirection: 'column',
        },

        googleSearchSeparator: {
            height: 1,
            backgroundColor: theme.border,
        },

        googleSearchText: {
            color: theme.text,
            fontSize: variables.fontSizeNormal,
            lineHeight: variables.fontSizeNormalHeight,
            ...FontUtils.fontFamily.platform.EXP_NEUE,
            flex: 1,
        },

        searchPressable: {
            height: variables.componentSizeNormal,
        },

        searchContainer: {
            flex: 1,
            flexDirection: 'row',
            alignItems: 'center',
            gap: 8,
            paddingHorizontal: 24,
            backgroundColor: theme.hoverComponentBG,
            borderRadius: variables.componentBorderRadiusRounded,
            justifyContent: 'center',
        },

        searchContainerHovered: {
            backgroundColor: theme.border,
        },

        searchInputStyle: {
            color: theme.textSupporting,
            fontSize: 13,
            lineHeight: 16,
        },

        searchTableHeaderActive: {
            fontWeight: FontUtils.fontWeight.bold,
        },

        threeDotsPopoverOffset: (windowWidth: number) =>
            ({
                ...getPopOverVerticalOffset(60),
                horizontal: windowWidth - 60,
            } satisfies AnchorPosition),

        threeDotsPopoverOffsetNoCloseButton: (windowWidth: number) =>
            ({
                ...getPopOverVerticalOffset(60),
                horizontal: windowWidth - 10,
            } satisfies AnchorPosition),

        threeDotsPopoverOffsetAttachmentModal: (windowWidth: number) =>
            ({
                ...getPopOverVerticalOffset(80),
                horizontal: windowWidth - 140,
            } satisfies AnchorPosition),

        popoverMenuOffset: (windowWidth: number) =>
            ({
                ...getPopOverVerticalOffset(180),
                horizontal: windowWidth - 355,
            } satisfies AnchorPosition),

        iPhoneXSafeArea: {
            backgroundColor: theme.inverse,
            flex: 1,
        },

        transferBalancePayment: {
            borderWidth: 1,
            borderRadius: variables.componentBorderRadiusNormal,
            borderColor: theme.border,
        },

        transferBalanceSelectedPayment: {
            borderColor: theme.iconSuccessFill,
        },

        transferBalanceBalance: {
            fontSize: 48,
        },

        imageCropContainer: {
            overflow: 'hidden',
            alignItems: 'center',
            justifyContent: 'center',
            backgroundColor: theme.imageCropBackgroundColor,
            ...cursor.cursorMove,
        },

        sliderKnobTooltipView: {
            height: variables.sliderKnobSize,
            width: variables.sliderKnobSize,
            borderRadius: variables.sliderKnobSize / 2,
        },

        sliderKnob: {
            backgroundColor: theme.success,
            position: 'absolute',
            height: variables.sliderKnobSize,
            width: variables.sliderKnobSize,
            borderRadius: variables.sliderKnobSize / 2,
            left: -(variables.sliderKnobSize / 2),
            ...cursor.cursorPointer,
        },

        sliderBar: {
            backgroundColor: theme.border,
            height: variables.sliderBarHeight,
            borderRadius: variables.sliderBarHeight / 2,
            alignSelf: 'stretch',
            justifyContent: 'center',
        },

        screenCenteredContainer: {
            flex: 1,
            justifyContent: 'center',
            marginBottom: 40,
            padding: 16,
        },

        inlineSystemMessage: {
            color: theme.textSupporting,
            fontSize: variables.fontSizeLabel,
            ...FontUtils.fontFamily.platform.EXP_NEUE,
            marginLeft: 6,
        },

        fullScreen: {
            position: 'absolute',
            top: 0,
            left: 0,
            right: 0,
            bottom: 0,
        },

        invisibleOverlay: {
            backgroundColor: theme.transparent,
            zIndex: 1000,
        },

        invisibleImage: {
            opacity: 0,
            width: 200,
            height: 200,
        },

        reportDropOverlay: {
            backgroundColor: theme.dropUIBG,
            zIndex: 2,
        },

        receiptDropOverlay: {
            backgroundColor: theme.receiptDropUIBG,
            zIndex: 2,
        },

        isDraggingOver: {
            backgroundColor: theme.receiptDropUIBG,
        },

        receiptImageWrapper: (receiptImageTopPosition: number) =>
            ({
                position: 'absolute',
                top: receiptImageTopPosition,
            } satisfies ViewStyle),

        cardSectionContainer: {
            backgroundColor: theme.cardBG,
            borderRadius: variables.componentBorderRadiusLarge,
            width: 'auto',
            textAlign: 'left',
            overflow: 'hidden',
            marginBottom: 20,
            marginHorizontal: variables.sectionMargin,
        },

        cardSectionIllustration: {
            width: 'auto',
            height: variables.sectionIllustrationHeight,
        },

        cardSectionTitle: {
            fontSize: variables.fontSizeLarge,
            lineHeight: variables.lineHeightXLarge,
        },

        cardMenuItem: {
            paddingLeft: 8,
            paddingRight: 0,
            borderRadius: variables.buttonBorderRadius,
            height: variables.componentSizeLarge,
            alignItems: 'center',
        },

        emptyCardSectionTitle: {
            fontSize: variables.fontSizeXLarge,
            lineHeight: variables.lineHeightXXLarge,
            textAlign: 'center',
        },

        emptyCardSectionSubtitle: {
            fontSize: variables.fontSizeNormal,
            lineHeight: variables.lineHeightXLarge,
            color: theme.textSupporting,
            textAlign: 'center',
        },

        transferBalance: {
            width: 'auto',
            borderRadius: 0,
            height: 64,
            alignItems: 'center',
        },

        paymentMethod: {
            paddingHorizontal: 20,
            height: variables.optionRowHeight,
        },

        chatFooterBanner: {
            borderRadius: variables.componentBorderRadius,
            ...wordBreak.breakWord,
        },

        deeplinkWrapperContainer: {
            padding: 20,
            flex: 1,
            alignItems: 'center',
            justifyContent: 'center',
            backgroundColor: theme.appBG,
        },

        deeplinkWrapperMessage: {
            flex: 1,
            alignItems: 'center',
            justifyContent: 'center',
        },

        deeplinkWrapperFooter: {
            paddingTop: 80,
            paddingBottom: 45,
        },

        emojiReactionBubble: {
            borderRadius: 28,
            alignItems: 'center',
            justifyContent: 'center',
            flexDirection: 'row',
            alignSelf: 'flex-start',
        },

        emojiReactionListHeader: {
            marginTop: 8,
            paddingBottom: 20,
            borderBottomColor: theme.border,
            borderBottomWidth: 1,
            marginHorizontal: 20,
        },
        emojiReactionListHeaderBubble: {
            paddingVertical: 2,
            paddingHorizontal: 8,
            borderRadius: 28,
            backgroundColor: theme.border,
            alignItems: 'center',
            justifyContent: 'center',
            flexDirection: 'row',
            alignSelf: 'flex-start',
            marginRight: 4,
        },

        reactionListHeaderText: {
            color: theme.textSupporting,
            marginLeft: 8,
            alignSelf: 'center',
        },

        miniQuickEmojiReactionText: {
            fontSize: 18,
            lineHeight: 22,
            verticalAlign: 'middle',
        },

        emojiReactionBubbleText: {
            verticalAlign: 'middle',
        },

        stickyHeaderEmoji: (isSmallScreenWidth: boolean, windowWidth: number) =>
            ({
                position: 'absolute',
                width: isSmallScreenWidth ? windowWidth - 32 : CONST.EMOJI_PICKER_SIZE.WIDTH - 32,
                ...spacing.mh4,
            } satisfies ViewStyle),

        reactionCounterText: {
            fontSize: 13,
            marginLeft: 4,
            fontWeight: FontUtils.fontWeight.bold,
        },

        fontColorReactionLabel: {
            color: theme.tooltipSupportingText,
        },

        reactionEmojiTitle: {
            fontSize: variables.iconSizeLarge,
            lineHeight: variables.iconSizeXLarge,
        },

        textReactionSenders: {
            color: theme.tooltipPrimaryText,
            ...wordBreak.breakWord,
        },

        quickActionTooltipWrapper: {
            backgroundColor: theme.tooltipHighlightBG,
        },

        quickActionTooltipTitle: {
            ...FontUtils.fontFamily.platform.EXP_NEUE_BOLD,
            fontSize: variables.fontSizeLabel,
            color: theme.tooltipHighlightText,
        },

        quickActionTooltipSubtitle: {
            fontSize: variables.fontSizeLabel,
            color: theme.textDark,
        },

        quickReactionsContainer: {
            gap: 12,
            flexDirection: 'row',
            paddingHorizontal: 25,
            paddingVertical: 12,
            justifyContent: 'space-between',
        },

        reactionListContainer: {
            maxHeight: variables.listItemHeightNormal * 5.75,
            ...spacing.pv2,
        },

        reactionListContainerFixedWidth: {
            maxWidth: variables.popoverWidth,
        },

        validateCodeDigits: {
            color: theme.text,
            ...FontUtils.fontFamily.platform.EXP_NEUE,
            fontSize: variables.fontSizeXXLarge,
            letterSpacing: 4,
        },

        footerWrapper: {
            fontSize: variables.fontSizeNormal,
            paddingTop: 64,
            maxWidth: 1100, // Match footer across all Expensify platforms
        },

        footerColumnsContainer: {
            flex: 1,
            flexWrap: 'wrap',
            marginBottom: 40,
            marginHorizontal: -16,
        },

        footerTitle: {
            fontSize: variables.fontSizeLarge,
            color: theme.success,
            marginBottom: 16,
        },

        footerRow: {
            paddingVertical: 4,
            marginBottom: 8,
            color: theme.textLight,
            fontSize: variables.fontSizeMedium,
        },

        footerBottomLogo: {
            marginTop: 40,
            width: '100%',
        },

        datePickerRoot: {
            position: 'relative',
            zIndex: 99,
        },

        datePickerPopover: {
            backgroundColor: theme.appBG,
            width: '100%',
            alignSelf: 'center',
            zIndex: 100,
            marginTop: 8,
        },

        loginHeroHeader: {
            ...FontUtils.fontFamily.platform.EXP_NEW_KANSAS_MEDIUM,
            color: theme.success,
            textAlign: 'center',
        },

        newKansasLarge: {
            ...headlineFont,
            fontSize: variables.fontSizeXLarge,
            lineHeight: variables.lineHeightXXLarge,
        },

        eReceiptAmount: {
            ...headlineFont,
            fontSize: variables.fontSizeXXXLarge,
            color: colors.green400,
        },

        eReceiptAmountLarge: {
            ...headlineFont,
            fontSize: variables.fontSizeEReceiptLarge,
            textAlign: 'center',
        },

        eReceiptCurrency: {
            ...headlineFont,
            fontSize: variables.fontSizeXXLarge,
        },

        eReceiptMerchant: {
            ...FontUtils.fontFamily.platform.EXP_NEUE,
            fontSize: variables.fontSizeXLarge,
            lineHeight: variables.lineHeightXXLarge,
            color: theme.textColorfulBackground,
        },

        eReceiptWaypointTitle: {
            ...FontUtils.fontFamily.platform.EXP_NEUE,
            fontSize: variables.fontSizeSmall,
            lineHeight: variables.lineHeightSmall,
            color: colors.green400,
        },

        eReceiptWaypointAddress: {
            ...FontUtils.fontFamily.platform.MONOSPACE,
            fontSize: variables.fontSizeNormal,
            lineHeight: variables.lineHeightNormal,
            color: theme.textColorfulBackground,
        },

        eReceiptGuaranteed: {
            ...FontUtils.fontFamily.platform.MONOSPACE,
            fontSize: variables.fontSizeSmall,
            lineHeight: variables.lineHeightSmall,
            color: theme.textColorfulBackground,
        },

        eReceiptBackground: {
            ...sizing.w100,
            borderRadius: 20,
            position: 'absolute',
            top: 0,
            left: 0,
            height: 540,
        },

        eReceiptPanel: {
            ...spacing.p5,
            ...spacing.pb8,
            ...spacing.m5,
            backgroundColor: colors.green800,
            borderRadius: 20,
            width: 335,
            overflow: 'hidden',
        },

        eReceiptBackgroundThumbnail: {
            ...sizing.w100,
            position: 'absolute',
            aspectRatio: 335 / 540,
            top: 0,
        },

        eReceiptContainer: {
            width: 335,
            minHeight: 540,
            borderRadius: 20,
            overflow: 'hidden',
        },

        loginHeroBody: {
            ...FontUtils.fontFamily.platform.EXP_NEUE,
            fontSize: variables.fontSizeSignInHeroBody,
            color: theme.textLight,
            textAlign: 'center',
        },

        linkPreviewWrapper: {
            marginTop: 16,
            borderLeftWidth: 4,
            borderLeftColor: theme.border,
            paddingLeft: 12,
        },

        linkPreviewImage: {
            flex: 1,
            borderRadius: 8,
            marginTop: 8,
        },

        linkPreviewLogoImage: {
            height: 16,
            width: 16,
        },

        contextMenuItemPopoverMaxWidth: {
            maxWidth: 375,
        },

        formSpaceVertical: {
            height: 20,
            width: 1,
        },

        taskCheckboxWrapper: {
            height: variables.fontSizeNormalHeight,
            ...flex.justifyContentCenter,
        },

        taskCheckbox: {
            height: 16,
            width: 16,
        },

        taskTitleMenuItem: {
            ...writingDirection.ltr,
            ...headlineFont,
            fontSize: variables.fontSizeXLarge,
            maxWidth: '100%',
            ...wordBreak.breakWord,
        },

        taskDescriptionMenuItem: {
            maxWidth: '100%',
            ...wordBreak.breakWord,
        },

        taskTitleDescription: {
            ...FontUtils.fontFamily.platform.EXP_NEUE,
            fontSize: variables.fontSizeLabel,
            color: theme.textSupporting,
            lineHeight: variables.lineHeightNormal,
            ...spacing.mb1,
        },

        taskMenuItemCheckbox: {
            height: 27,
            ...spacing.mr3,
        },

        reportHorizontalRule: {
            borderColor: theme.border,
            ...spacing.mh5,
        },

        assigneeTextStyle: {
            ...FontUtils.fontFamily.platform.EXP_NEUE_BOLD,
            minHeight: variables.avatarSizeSubscript,
        },

        taskRightIconContainer: {
            width: variables.componentSizeNormal,
            marginLeft: 'auto',
            ...spacing.mt1,
            ...pointerEventsAuto,
            ...display.dFlex,
            ...flex.alignItemsCenter,
        },

        shareCodeContainer: {
            width: '100%',
            alignItems: 'center',
            paddingHorizontal: variables.qrShareHorizontalPadding,
            paddingVertical: 20,
            borderRadius: 20,
            overflow: 'hidden',
            borderColor: theme.borderFocus,
            borderWidth: 2,
            backgroundColor: theme.highlightBG,
        },

        splashScreenHider: {
            backgroundColor: theme.splashBG,
            alignItems: 'center',
            justifyContent: 'center',
        },

        headerEnvBadge: {
            position: 'absolute',
            bottom: -8,
            left: -8,
            height: 12,
            width: 22,
            paddingLeft: 4,
            paddingRight: 4,
            alignItems: 'center',
            zIndex: -1,
        },

        headerEnvBadgeText: {
            fontSize: 7,
            fontWeight: FontUtils.fontWeight.bold,
            lineHeight: undefined,
            color: theme.textLight,
        },

        expensifyQrLogo: {
            alignSelf: 'stretch',
            height: 27,
            marginBottom: 20,
        },

        qrShareTitle: {
            marginTop: 15,
            textAlign: 'center',
        },

        loginButtonRow: {
            width: '100%',
            gap: 12,
            ...flex.flexRow,
            ...flex.justifyContentCenter,
        },

        loginButtonRowSmallScreen: {
            width: '100%',
            gap: 12,
            ...flex.flexRow,
            ...flex.justifyContentCenter,
            marginBottom: 10,
        },

        desktopSignInButtonContainer: {
            width: 40,
            height: 40,
        },

        signInIconButton: {
            paddingVertical: 2,
        },

        googleButtonContainer: {
            colorScheme: 'light',
            width: 40,
            height: 40,
            alignItems: 'center',
            overflow: 'hidden',
        },

        googlePillButtonContainer: {
            colorScheme: 'light',
            height: 40,
            width: 300,
            overflow: 'hidden',
        },

        thirdPartyLoadingContainer: {
            alignItems: 'center',
            justifyContent: 'center',
            height: 450,
        },

        tabSelectorButton: {
            height: variables.tabSelectorButtonHeight,
            padding: variables.tabSelectorButtonPadding,
            flexDirection: 'row',
            alignItems: 'center',
            justifyContent: 'center',
            borderRadius: variables.buttonBorderRadius,
        },

        tabSelector: {
            flexDirection: 'row',
            paddingHorizontal: 20,
            paddingBottom: 12,
        },

        tabText: (isSelected: boolean) =>
            ({
                marginLeft: 8,
                ...(isSelected ? FontUtils.fontFamily.platform.EXP_NEUE_BOLD : FontUtils.fontFamily.platform.EXP_NEUE),
                color: isSelected ? theme.text : theme.textSupporting,
                lineHeight: variables.lineHeightNormal,
                fontSize: variables.fontSizeNormal,
            } satisfies TextStyle),

        tabBackground: (hovered: boolean, isFocused: boolean, background: string | Animated.AnimatedInterpolation<string>) => ({
            backgroundColor: hovered && !isFocused ? theme.highlightBG : background,
        }),

        tabOpacity: (
            hovered: boolean,
            isFocused: boolean,
            activeOpacityValue: number | Animated.AnimatedInterpolation<number>,
            inactiveOpacityValue: number | Animated.AnimatedInterpolation<number>,
        ) => ({
            opacity: hovered && !isFocused ? inactiveOpacityValue : activeOpacityValue,
        }),

        overscrollSpacer: (backgroundColor: string, height: number) =>
            ({
                backgroundColor,
                height,
                width: '100%',
                position: 'absolute',
                top: -height,
                left: 0,
                right: 0,
            } satisfies ViewStyle),

        dualColorOverscrollSpacer: {
            position: 'absolute',
            top: 0,
            left: 0,
            width: '100%',
            height: '100%',
            zIndex: -1,
        },

        purposeMenuItem: {
            backgroundColor: theme.cardBG,
            borderRadius: 8,
            paddingHorizontal: 8,
            alignItems: 'center',
            marginBottom: 8,
        },

        purposeMenuItemSelected: {
            backgroundColor: theme.activeComponentBG,
        },

        willChangeTransform: {
            willChange: 'transform',
        },

        dropDownButtonCartIconContainerPadding: {
            paddingRight: 0,
            paddingLeft: 0,
        },

        dropDownMediumButtonArrowContain: {
            marginLeft: 12,
            marginRight: 16,
        },

        dropDownLargeButtonArrowContain: {
            marginLeft: 16,
            marginRight: 20,
        },

        dropDownButtonCartIconView: {
            borderTopRightRadius: variables.buttonBorderRadius,
            borderBottomRightRadius: variables.buttonBorderRadius,
            ...flex.flexRow,
            ...flex.alignItemsCenter,
        },

        emojiPickerButtonDropdown: {
            justifyContent: 'center',
            backgroundColor: theme.activeComponentBG,
            width: 86,
            height: 52,
            borderRadius: 26,
            alignItems: 'center',
            paddingLeft: 10,
            paddingRight: 4,
            alignSelf: 'flex-start',
            ...userSelect.userSelectNone,
        },

        emojiPickerButtonDropdownIcon: {
            fontSize: 30,
        },

        moneyRequestImage: {
            height: 200,
            borderRadius: 16,
            margin: 20,
            overflow: 'hidden',
        },

        reportPreviewBox: {
            backgroundColor: theme.cardBG,
            borderRadius: variables.componentBorderRadiusLarge,
            maxWidth: variables.reportPreviewMaxWidth,
            width: '100%',
        },

        reportPreviewBoxHoverBorder: {
            borderColor: theme.cardBG,
            backgroundColor: theme.cardBG,
        },

        reportContainerBorderRadius: {
            borderRadius: variables.componentBorderRadiusLarge,
        },

        expenseAndReportPreviewBoxBody: {
            padding: 16,
        },

        expenseAndReportPreviewTextContainer: {
            gap: 8,
        },

        reportPreviewAmountSubtitleContainer: {
            gap: 4,
        },

        expenseAndReportPreviewTextButtonContainer: {
            gap: 16,
        },

        reportActionItemImagesContainer: {
            margin: 4,
        },

        reportActionItemImages: {
            flexDirection: 'row',
            borderRadius: 12,
            overflow: 'hidden',
            height: variables.reportActionImagesSingleImageHeight,
        },

        reportActionItemImage: {
            flex: 1,
            width: '100%',
            height: '100%',
            display: 'flex',
            justifyContent: 'center',
            alignItems: 'center',
        },

        reportActionItemImageBorder: {
            borderRightWidth: 4,
            borderColor: theme.cardBG,
        },

        reportActionItemImagesMoreContainer: {
            position: 'absolute',
            bottom: 0,
            right: 0,
            display: 'flex',
        },

        reportActionItemImagesMore: {
            borderTopLeftRadius: 12,
            backgroundColor: theme.border,
            width: 40,
            height: 40,
        },

        reportActionItemImagesMoreHovered: {
            backgroundColor: theme.cardBG,
        },

        reportActionItemImagesMoreText: {
            position: 'absolute',
            marginLeft: 20,
            marginTop: 16,
            color: theme.textSupporting,
        },

        reportActionItemImagesMoreCornerTriangle: {
            position: 'absolute',
        },

        assignedCardsIconContainer: {
            height: variables.bankCardHeight,
            width: variables.bankCardWidth,
            borderRadius: 4,
            overflow: 'hidden',
            alignSelf: 'center',
        },

        bankIconContainer: {
            height: variables.bankCardWidth,
            width: variables.bankCardWidth,
            borderRadius: 8,
            overflow: 'hidden',
            alignSelf: 'center',
        },

        staticHeaderImage: {
            minHeight: 240,
        },

        emojiPickerButtonDropdownContainer: {
            flexDirection: 'row',
            alignItems: 'center',
        },

        rotate90: {
            transform: 'rotate(90deg)',
        },

        emojiStatusLHN: {
            fontSize: 9,
            ...(Browser.getBrowser() && !Browser.isMobile() && {transform: 'scale(.5)', fontSize: 22, overflow: 'visible'}),
            ...(Browser.getBrowser() &&
                Browser.isSafari() &&
                !Browser.isMobile() && {
                    transform: 'scale(0.7)',
                    fontSize: 13,
                    lineHeight: 15,
                    overflow: 'visible',
                }),
        },

        onboardingVideoPlayer: {
            borderRadius: 12,
            backgroundColor: theme.highlightBG,
        },

        sidebarStatusAvatarContainer: {
            height: 40,
            width: 40,
            backgroundColor: theme.componentBG,
            alignItems: 'center',
            justifyContent: 'center',
            borderRadius: 20,
        },
        sidebarStatusAvatar: {
            alignItems: 'center',
            justifyContent: 'center',
            backgroundColor: theme.border,
            height: 20,
            width: 20,
            borderRadius: 10,
            position: 'absolute',
            right: -4,
            bottom: -4,
            borderColor: theme.highlightBG,
            borderWidth: 2,
            overflow: 'hidden',
        },

        justSignedInModalAnimation: (is2FARequired: boolean) => ({
            height: is2FARequired ? variables.modalTopIconHeight : variables.modalTopBigIconHeight,
        }),

        moneyRequestViewImage: {
            ...spacing.mh5,
            ...spacing.mv3,
            overflow: 'hidden',
            borderWidth: 2,
            borderColor: theme.cardBG,
            borderRadius: variables.componentBorderRadiusLarge,
            height: 200,
            maxWidth: 400,
        },

        pdfErrorPlaceholder: {
            overflow: 'hidden',
            borderWidth: 2,
            borderColor: theme.cardBG,
            borderRadius: variables.componentBorderRadiusLarge,
            maxWidth: 400,
            height: '100%',
            backgroundColor: theme.highlightBG,
        },

        moneyRequestAttachReceipt: {
            backgroundColor: theme.highlightBG,
            borderColor: theme.border,
            borderWidth: 1,
        },

        mapViewContainer: {
            ...flex.flex1,
            minHeight: 300,
        },

        mapView: {
            ...flex.flex1,
            overflow: 'hidden',
            backgroundColor: theme.highlightBG,
        },

        mapEditView: {
            borderRadius: variables.componentBorderRadiusXLarge,
            borderWidth: variables.componentBorderWidth,
            borderColor: theme.appBG,
        },
        currentPositionDot: {backgroundColor: colors.blue400, width: 16, height: 16, borderRadius: 16},

        mapViewOverlay: {
            flex: 1,
            position: 'absolute',
            left: 0,
            top: 0,
            borderRadius: variables.componentBorderRadiusLarge,
            overflow: 'hidden',
            backgroundColor: theme.highlightBG,
            ...sizing.w100,
            ...sizing.h100,
        },

        confirmationListMapItem: {
            ...spacing.mv2,
            ...spacing.mh5,
            height: 200,
        },

        mapDirection: {
            lineColor: theme.success,
            lineWidth: 7,
        },

        mapDirectionLayer: {
            layout: {'line-join': 'round', 'line-cap': 'round'},
            paint: {'line-color': theme.success, 'line-width': 7},
        },

        mapPendingView: {
            backgroundColor: theme.hoverComponentBG,
            ...flex.flex1,
            borderRadius: variables.componentBorderRadiusLarge,
        },
        userReportStatusEmoji: {
            flexShrink: 0,
            fontSize: variables.fontSizeNormal,
            marginRight: 4,
        },
        timePickerInput: {
            fontSize: 69,
            minWidth: 56,
            alignSelf: 'center',
        },
        timePickerWidth100: {
            width: 100,
        },
        timePickerHeight100: {
            height: 100,
        },
        timePickerSemiDot: {
            fontSize: 69,
            height: 84,
            alignSelf: 'center',
        },
        timePickerSwitcherContainer: {
            flexDirection: 'row',
            alignItems: 'flex-start',
            justifyContent: 'center',
        },
        selectionListRadioSeparator: {
            height: StyleSheet.hairlineWidth,
            backgroundColor: theme.border,
            marginHorizontal: 20,
        },

        selectionListPressableItemWrapper: {
            alignItems: 'center',
            flexDirection: 'row',
            paddingHorizontal: 16,
            paddingVertical: 16,
            marginHorizontal: 20,
            backgroundColor: theme.highlightBG,
            borderRadius: 8,
        },

        selectionListStickyHeader: {
            backgroundColor: theme.appBG,
        },

        draggableTopBar: {
            height: 30,
            width: '100%',
        },
        menuItemError: {
            marginTop: 4,
            marginBottom: 0,
        },
        formHelperMessage: {
            height: 32,
        },
        timePickerInputExtraSmall: {
            fontSize: 50,
        },
        setTimeFormButtonContainer: {
            minHeight: 54,
        },
        timePickerInputsContainer: {
            maxHeight: 100,
        },
        timePickerButtonErrorText: {
            position: 'absolute',
            top: -36,
        },

        listBoundaryLoader: {
            position: 'absolute',
            top: 0,
            bottom: 0,
            left: 0,
            right: 0,
            height: CONST.CHAT_HEADER_LOADER_HEIGHT,
        },
        listBoundaryError: {
            paddingVertical: 15,
            paddingHorizontal: 20,
        },
        listBoundaryErrorText: {
            color: theme.textSupporting,
            fontSize: variables.fontSizeLabel,
            marginBottom: 10,
        },

        videoContainer: {
            ...flex.flex1,
            ...flex.alignItemsCenter,
            ...flex.justifyContentCenter,
            ...objectFit.oFCover,
        },

        singleOptionSelectorRow: {
            ...flex.flexRow,
            ...flex.alignItemsCenter,
            gap: 12,
            marginBottom: 16,
        },

        holdRequestInline: {
            ...headlineFont,
            ...whiteSpace.preWrap,
            color: theme.heading,
            fontSize: variables.fontSizeXLarge,
            lineHeight: variables.lineHeightXXLarge,

            backgroundColor: colors.red,
            borderRadius: variables.componentBorderRadiusMedium,
            overflow: 'hidden',

            paddingHorizontal: 8,
            paddingVertical: 4,
        },

        headerStatusBarContainer: {
            minHeight: variables.componentSizeNormal,
        },

        walletCardLimit: {
            color: theme.text,
            fontSize: variables.fontSizeNormal,
        },

        walletCard: {
            borderRadius: variables.componentBorderRadiusLarge,
            position: 'relative',
            alignSelf: 'center',
            overflow: 'hidden',
        },

        walletCardNumber: {
            color: theme.text,
            fontSize: variables.fontSizeNormal,
        },

        walletCardMenuItem: {
            ...FontUtils.fontFamily.platform.EXP_NEUE_BOLD,
            color: theme.text,
            fontSize: variables.fontSizeNormal,
            lineHeight: variables.lineHeightXLarge,
        },

        walletCardHolder: {
            position: 'absolute',
            left: 16,
            bottom: 16,
            width: variables.cardNameWidth,
            color: theme.textLight,
            fontSize: variables.fontSizeSmall,
            lineHeight: variables.lineHeightLarge,
        },

        walletBalance: {
            lineHeight: undefined,
            fontSize: 45,
            paddingTop: 0,
            paddingBottom: 0,
        },

        walletRedDotSectionTitle: {
            color: theme.text,
            fontWeight: FontUtils.fontWeight.bold,
            fontSize: variables.fontSizeNormal,
            lineHeight: variables.lineHeightXLarge,
        },

        walletRedDotSectionText: {
            color: theme.darkSupportingText,
            fontSize: variables.fontSizeLabel,
            lineHeight: variables.lineHeightNormal,
        },

        walletLockedMessage: {
            color: theme.text,
            fontSize: variables.fontSizeNormal,
            lineHeight: variables.lineHeightXLarge,
        },

        workspaceSection: {
            maxWidth: variables.workspaceSectionMaxWidth + variables.sectionMargin * 2,
        },

        workspaceSectionMobile: {
            width: '100%',
            alignSelf: 'center',
        },

        aspectRatioLottie: (animation: DotLottieAnimation) => ({aspectRatio: animation.w / animation.h}),

        receiptDropHeaderGap: {
            backgroundColor: theme.receiptDropUIBG,
        },

        checkboxWithLabelCheckboxStyle: {
            marginLeft: -2,
        },

        singleOptionSelectorCircle: {
            borderColor: theme.icon,
        },

        headerProgressBarContainer: {
            position: 'absolute',
            width: '100%',
            zIndex: -1,
        },

        headerProgressBar: {
            width: variables.componentSizeMedium,
            height: variables.iconSizeXXXSmall,
            borderRadius: variables.componentBorderRadiusRounded,
            backgroundColor: theme.border,
            alignSelf: 'center',
        },

        headerProgressBarFill: {
            borderRadius: variables.componentBorderRadiusRounded,
            height: '100%',
            backgroundColor: theme.success,
        },

        interactiveStepHeaderContainer: {
            flex: 1,
            alignSelf: 'center',
            flexDirection: 'row',
        },

        interactiveStepHeaderStepContainer: {
            flexDirection: 'row',
            alignItems: 'center',
        },

        interactiveStepHeaderStepButton: {
            width: 40,
            height: 40,
            borderWidth: 2,
            borderRadius: 20,
            borderColor: theme.borderFocus,
            justifyContent: 'center',
            alignItems: 'center',
            color: theme.white,
        },

        interactiveStepHeaderLockedStepButton: {
            borderColor: theme.borderLighter,
        },

        interactiveStepHeaderStepText: {
            fontSize: variables.fontSizeLabel,
            ...FontUtils.fontFamily.platform.EXP_NEUE_BOLD,
        },

        interactiveStepHeaderCompletedStepButton: {
            backgroundColor: theme.iconSuccessFill,
        },

        interactiveStepHeaderStepLine: {
            height: 1,
            flexGrow: 1,
            backgroundColor: theme.iconSuccessFill,
        },

        interactiveStepHeaderLockedStepLine: {
            backgroundColor: theme.activeComponentBG,
        },
        confirmBankInfoCard: {
            backgroundColor: colors.green800,
            borderRadius: variables.componentBorderRadiusCard,
            marginBottom: 20,
            marginHorizontal: 16,
            padding: 20,
            width: 'auto',
            textAlign: 'left',
        },
        confirmBankInfoText: {
            fontSize: variables.fontSizeNormal,
            ...FontUtils.fontFamily.platform.EXP_NEUE,
            color: theme.text,
        },
        confirmBankInfoCompanyIcon: {
            height: 40,
            width: 40,
            backgroundColor: colors.darkIcons,
            borderRadius: 50,
            justifyContent: 'center',
            alignItems: 'center',
        },
        confirmBankInfoBankIcon: {
            height: 40,
            width: 40,
            borderRadius: 50,
        },
        confirmBankInfoNumber: {
            ...FontUtils.fontFamily.platform.MONOSPACE,
            fontSize: variables.fontSizeNormal,
            lineHeight: variables.lineHeightXLarge,
            color: theme.text,
            textAlignVertical: 'center',
        },

        textHeadlineLineHeightXXL: {
            ...headlineFont,
            ...whiteSpace.preWrap,
            color: theme.heading,
            fontSize: variables.fontSizeXLarge,
            lineHeight: variables.lineHeightXXLarge,
        },

        videoPlayerPreview: {
            width: '100%',
            height: '100%',
            borderRadius: variables.componentBorderRadiusNormal,
            backgroundColor: theme.highlightBG,
        },

        videoPlayerControlsContainer: {
            position: 'absolute',
            bottom: CONST.VIDEO_PLAYER.CONTROLS_POSITION.NORMAL,
            left: CONST.VIDEO_PLAYER.CONTROLS_POSITION.NORMAL,
            right: CONST.VIDEO_PLAYER.CONTROLS_POSITION.NORMAL,
            backgroundColor: theme.videoPlayerBG,
            borderRadius: 8,
            flexDirection: 'column',
            overflow: 'visible',
            zIndex: 9000,
        },

        videoPlayerControlsButtonContainer: {
            flexDirection: 'row',
            alignItems: 'center',
            justifyContent: 'space-between',
        },

        progressBarOutline: {
            width: '100%',
            height: 4,
            borderRadius: 8,
            backgroundColor: theme.transparentWhite,
        },

        progressBarFill: {
            height: '100%',
            backgroundColor: colors.white,
            borderRadius: 8,
        },

        videoPlayerControlsRow: {
            flexDirection: 'row',
            alignItems: 'center',
        },

        videoPlayerText: {
            textAlign: 'center',
            fontSize: variables.fontSizeLabel,
            fontWeight: FontUtils.fontWeight.bold,
            lineHeight: 16,
            color: theme.white,
            userSelect: 'none',
            WebkitUserSelect: 'none',
        },

        volumeSliderContainer: {
            position: 'absolute',
            left: 0,
            bottom: 0,
            width: '100%',
            height: 100,
            alignItems: 'center',
            borderRadius: 4,
            backgroundColor: colors.green700,
        },

        volumeSliderOverlay: {
            width: 4,
            height: 60,
            backgroundColor: theme.transparentWhite,
            borderRadius: 8,
            marginTop: 8,
            alignItems: 'center',
            justifyContent: 'flex-end',
        },

        volumeSliderThumb: {
            width: 8,
            height: 8,
            borderRadius: 8,
            backgroundColor: colors.white,
            marginBottom: -2,
        },

        volumeSliderFill: {
            width: 4,
            height: 20,
            backgroundColor: colors.white,
            borderRadius: 8,
        },

        videoIconButton: {
            padding: 4,
            borderRadius: 4,
        },

        videoIconButtonHovered: {
            backgroundColor: colors.green700,
        },

        videoThumbnailContainer: {
            width: '100%',
            height: '100%',
            alignItems: 'center',
            justifyContent: 'center',
            position: 'absolute',
            top: 0,
            left: 0,
        },

        videoThumbnailPlayButton: {
            backgroundColor: theme.videoPlayerBG,
            borderRadius: 100,
            width: 72,
            height: 72,
            alignItems: 'center',
            justifyContent: 'center',
        },

        videoExpandButton: {
            position: 'absolute',
            top: 12,
            right: 12,
            backgroundColor: theme.videoPlayerBG,
            borderRadius: 8,
            padding: 8,
        },

        videoPlayerTimeComponentWidth: {
            width: 40,
        },

        colorSchemeStyle: (colorScheme: ColorScheme) => ({colorScheme}),

        updateAnimation: {
            width: variables.updateAnimationW,
            height: variables.updateAnimationH,
        },

        updateRequiredViewHeader: {
            height: variables.updateViewHeaderHeight,
        },

        updateRequiredViewTextContainer: {
            width: variables.updateTextViewContainerWidth,
        },

        widthAuto: {
            width: 'auto',
        },

        workspaceTitleStyle: {
            ...headlineFont,
            fontSize: variables.fontSizeXLarge,
            flex: 1,
        },

        expensifyCardIllustrationContainer: {
            width: 680,
            height: 220,
        },

        computerIllustrationContainer: {
            width: 272,
            height: 188,
        },

        cardIcon: {
            overflow: 'hidden',
            borderRadius: variables.cardBorderRadius,
            height: variables.cardIconHeight,
            alignSelf: 'center',
        },

        tripReservationIconContainer: {
            width: variables.avatarSizeNormal,
            height: variables.avatarSizeNormal,
            backgroundColor: theme.border,
            borderRadius: variables.componentBorderRadiusXLarge,
            alignItems: 'center',
            justifyContent: 'center',
        },

        textLineThrough: {
            textDecorationLine: 'line-through',
        },

        tripIllustrationSize: {
            width: 190,
            height: 172,
        },

        reportListItemTitle: {
            color: theme.text,
            fontSize: variables.fontSizeNormal,
        },

        skeletonBackground: {
            flex: 1,
            position: 'absolute',
            top: 0,
            left: 0,
            width: '100%',
            height: '100%',
            paddingRight: 8,
            paddingLeft: 8,
        },

        emptyStateScrollView: {
            height: '100%',
            flex: 1,
        },

        emptyStateForeground: {
            margin: 32,
            justifyContent: 'center',
            alignItems: 'center',
            flex: 1,
        },

        emptyStateContent: {
            backgroundColor: theme.cardBG,
            borderRadius: variables.componentBorderRadiusLarge,
            maxWidth: 400,
        },

        emptyStateHeader: (isIllustration: boolean) => ({
            borderTopLeftRadius: variables.componentBorderRadiusLarge,
            borderTopRightRadius: variables.componentBorderRadiusLarge,
            minHeight: 200,
            alignItems: isIllustration ? 'center' : undefined,
            justifyContent: isIllustration ? 'center' : undefined,
        }),

        emptyFolderBG: {
            backgroundColor: theme.emptyFolderBG,
        },

        emptyStateVideo: {
            borderTopLeftRadius: variables.componentBorderRadiusLarge,
            borderTopRightRadius: variables.componentBorderRadiusLarge,
        },

        emptyStateFolderIconSize: {
            width: 184,
            height: 112,
        },

<<<<<<< HEAD
        workspaceTransferBalance: {
            height: variables.optionRowHeight,
            marginTop: 20,
            paddingLeft: 8,
            paddingRight: 0,
            borderRadius: 100,
=======
        workflowApprovalVerticalLine: {
            height: 16,
            width: 1,
            marginLeft: 19,
            backgroundColor: theme.border,
>>>>>>> 290a9d9c
        },
    } satisfies Styles);

type ThemeStyles = ReturnType<typeof styles>;

const defaultStyles = styles(defaultTheme);

export default styles;
export {defaultStyles};
export type {Styles, ThemeStyles, StatusBarStyle, ColorScheme, AnchorPosition, AnchorDimensions};<|MERGE_RESOLUTION|>--- conflicted
+++ resolved
@@ -5149,20 +5149,19 @@
             height: 112,
         },
 
-<<<<<<< HEAD
         workspaceTransferBalance: {
             height: variables.optionRowHeight,
             marginTop: 20,
             paddingLeft: 8,
             paddingRight: 0,
             borderRadius: 100,
-=======
+        },
+
         workflowApprovalVerticalLine: {
             height: 16,
             width: 1,
             marginLeft: 19,
             backgroundColor: theme.border,
->>>>>>> 290a9d9c
         },
     } satisfies Styles);
 
