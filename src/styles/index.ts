--- conflicted
+++ resolved
@@ -5890,23 +5890,20 @@
             flexBasis: '35%',
         },
 
-<<<<<<< HEAD
+        thumbnailImageContainerHover: {
+            backgroundColor: theme.hoverComponentBG,
+        },
+
+        thumbnailImageContainerHighlight: {
+            backgroundColor: theme.highlightBG,
+        },
+
         multiScanEducationalPopupImage: {
             backgroundColor: colors.pink700,
             overflow: 'hidden',
             height: 220,
         }
-    } satisfies Styles);
-=======
-        thumbnailImageContainerHover: {
-            backgroundColor: theme.hoverComponentBG,
-        },
-
-        thumbnailImageContainerHighlight: {
-            backgroundColor: theme.highlightBG,
-        },
     }) satisfies Styles;
->>>>>>> 516eeb70
 
 type ThemeStyles = ReturnType<typeof styles>;
 
