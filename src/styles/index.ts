/* eslint-disable @typescript-eslint/naming-convention */
import type {LineLayerStyleProps} from '@rnmapbox/maps/src/utils/MapboxStyles';
import lodashClamp from 'lodash/clamp';
import type {LineLayer} from 'react-map-gl';
// eslint-disable-next-line no-restricted-imports
import type {Animated, ImageStyle, TextStyle, ViewStyle} from 'react-native';
import {Platform, StyleSheet} from 'react-native';
import type {PickerStyle} from 'react-native-picker-select';
import {interpolate} from 'react-native-reanimated';
import type {SharedValue} from 'react-native-reanimated';
import type {MixedStyleDeclaration, MixedStyleRecord} from 'react-native-render-html';
import type {ValueOf} from 'type-fest';
import type DotLottieAnimation from '@components/LottieAnimations/types';
import {ACTIVE_LABEL_SCALE} from '@components/TextInput/styleConst';
import {getBrowser, isMobile, isMobileSafari, isSafari} from '@libs/Browser';
import CONST from '@src/CONST';
import {defaultTheme} from './theme';
import colors from './theme/colors';
import type {ThemeColors} from './theme/types';
import addOutlineWidth from './utils/addOutlineWidth';
import borders from './utils/borders';
import chatContentScrollViewPlatformStyles from './utils/chatContentScrollViewPlatformStyles';
import cursor from './utils/cursor';
import display from './utils/display';
import editedLabelStyles from './utils/editedLabelStyles';
import emojiDefaultStyles from './utils/emojiDefaultStyles';
import flex from './utils/flex';
import FontUtils from './utils/FontUtils';
import getPopOverVerticalOffset from './utils/getPopOverVerticalOffset';
import objectFit from './utils/objectFit';
import optionAlternateTextPlatformStyles from './utils/optionAlternateTextPlatformStyles';
import overflow from './utils/overflow';
import overflowXHidden from './utils/overflowXHidden';
import pointerEventsAuto from './utils/pointerEventsAuto';
import pointerEventsBoxNone from './utils/pointerEventsBoxNone';
import pointerEventsNone from './utils/pointerEventsNone';
import positioning from './utils/positioning';
import sizing from './utils/sizing';
import spacing from './utils/spacing';
import textDecorationLine from './utils/textDecorationLine';
import textUnderline from './utils/textUnderline';
import translateZ0 from './utils/translateZ0';
import userSelect from './utils/userSelect';
import visibility from './utils/visibility';
import whiteSpace from './utils/whiteSpace';
import wordBreak from './utils/wordBreak';
import writingDirection from './utils/writingDirection';
import variables from './variables';

type ColorScheme = ValueOf<typeof CONST.COLOR_SCHEME>;
type StatusBarStyle = ValueOf<typeof CONST.STATUS_BAR_STYLE>;

type AnchorDimensions = {
    width: number;
    height: number;
};

type AnchorPosition = {
    horizontal: number;
    vertical: number;
};

type WebViewStyle = {
    tagStyles: MixedStyleRecord;
    baseFontStyle: MixedStyleDeclaration;
};

type CustomPickerStyle = PickerStyle & {icon?: ViewStyle};

type OverlayStylesParams = {progress: Animated.AnimatedInterpolation<string | number>};

type TwoFactorAuthCodesBoxParams = {isExtraSmallScreenWidth: boolean; isSmallScreenWidth: boolean};
type WorkspaceUpgradeIntroBoxParams = {isExtraSmallScreenWidth: boolean};

type OfflineFeedbackStyle = Record<'deleted' | 'pending' | 'default' | 'error' | 'container' | 'textContainer' | 'text' | 'errorDot', ViewStyle | TextStyle>;

type MapDirectionStyle = Pick<LineLayerStyleProps, 'lineColor' | 'lineWidth'>;

type MapDirectionLayerStyle = Pick<LineLayer, 'layout' | 'paint'>;

type Styles = Record<
    string,
    | ViewStyle
    | TextStyle
    | ImageStyle
    | WebViewStyle
    | OfflineFeedbackStyle
    | MapDirectionStyle
    | MapDirectionLayerStyle
    // eslint-disable-next-line @typescript-eslint/no-explicit-any
    | ((...args: any[]) => ViewStyle | TextStyle | ImageStyle | AnchorPosition | CustomPickerStyle)
>;

// touchCallout is an iOS safari only property that controls the display of the callout information when you touch and hold a target
const touchCalloutNone: Pick<ViewStyle, 'WebkitTouchCallout'> = isMobileSafari() ? {WebkitTouchCallout: 'none'} : {};
// to prevent vertical text offset in Safari for badges, new lineHeight values have been added
const lineHeightBadge: Pick<TextStyle, 'lineHeight'> = isSafari() ? {lineHeight: variables.lineHeightXSmall} : {lineHeight: variables.lineHeightNormal};

const picker = (theme: ThemeColors) =>
    ({
        backgroundColor: theme.transparent,
        color: theme.text,
        ...FontUtils.fontFamily.platform.EXP_NEUE,
        fontSize: variables.fontSizeNormal,
        lineHeight: variables.fontSizeNormalHeight,
        paddingBottom: 8,
        paddingTop: 23,
        paddingLeft: 0,
        paddingRight: 25,
        height: variables.inputHeight,
        borderWidth: 0,
        textAlign: 'left',
    } satisfies TextStyle);

const link = (theme: ThemeColors) =>
    ({
        color: theme.link,
        textDecorationColor: theme.link,
        // We set fontFamily directly in order to avoid overriding fontWeight and fontStyle.
        fontFamily: FontUtils.fontFamily.platform.EXP_NEUE.fontFamily,
    } satisfies ViewStyle & MixedStyleDeclaration);

const baseCodeTagStyles = (theme: ThemeColors) =>
    ({
        borderWidth: 1,
        borderRadius: 5,
        borderColor: theme.border,
        backgroundColor: theme.textBackground,
    } satisfies ViewStyle & MixedStyleDeclaration);

const headlineFont = {
    ...FontUtils.fontFamily.platform.EXP_NEW_KANSAS_MEDIUM,
} satisfies TextStyle;

const headlineItalicFont = {
    ...FontUtils.fontFamily.platform.EXP_NEW_KANSAS_MEDIUM_ITALIC,
} satisfies TextStyle;

const modalNavigatorContainer = (isSmallScreenWidth: boolean) =>
    ({
        position: 'absolute',
        width: isSmallScreenWidth ? '100%' : variables.sideBarWidth,
        height: '100%',
    } satisfies ViewStyle);

const webViewStyles = (theme: ThemeColors) =>
    ({
        // As of react-native-render-html v6, don't declare distinct styles for
        // custom renderers, the API for custom renderers has changed. Declare the
        // styles in the below "tagStyles" instead. If you need to reuse those
        // styles from the renderer, just pass the "style" prop to the underlying
        // component.
        tagStyles: {
            del: {
                textDecorationLine: 'line-through',
                textDecorationStyle: 'solid',
            },

            a: link(theme),

            ul: {
                maxWidth: '100%',
            },

            ol: {
                maxWidth: '100%',
            },

            li: {
                flexShrink: 1,
            },

            pre: {
                ...baseCodeTagStyles(theme),
                paddingVertical: 8,
                paddingHorizontal: 12,
                fontSize: undefined,
                ...FontUtils.fontFamily.platform.MONOSPACE,
                marginTop: 0,
                marginBottom: 0,
            },

            code: {
                ...baseCodeTagStyles(theme),
                paddingLeft: 5,
                paddingRight: 5,
                fontFamily: FontUtils.fontFamily.platform.MONOSPACE.fontFamily,
            },

            img: {
                borderColor: theme.border,
                borderRadius: variables.componentBorderRadiusNormal,
                borderWidth: 1,
                ...touchCalloutNone,
            },

            video: {
                minWidth: CONST.VIDEO_PLAYER.MIN_WIDTH,
                minHeight: CONST.VIDEO_PLAYER.MIN_HEIGHT,
                borderRadius: variables.componentBorderRadiusNormal,
                backgroundColor: theme.highlightBG,
                ...touchCalloutNone,
            },

            p: {
                marginTop: 0,
                marginBottom: 0,
            },
            h1: {
                marginBottom: 8,
            },
        },

        baseFontStyle: {
            color: theme.text,
            fontSize: variables.fontSizeNormal,
            ...FontUtils.fontFamily.platform.EXP_NEUE,
            flex: 1,
            lineHeight: variables.fontSizeNormalHeight,
            ...writingDirection.ltr,
        },
    } satisfies WebViewStyle);

const styles = (theme: ThemeColors) =>
    ({
        // Add all of our utility and helper styles
        ...spacing,
        ...borders,
        ...sizing,
        ...flex,
        ...display,
        ...overflow,
        ...positioning,
        ...wordBreak,
        ...translateZ0,
        ...whiteSpace,
        ...writingDirection,
        ...cursor,
        ...userSelect,
        ...textUnderline,
        ...objectFit,
        ...textDecorationLine,
        editedLabelStyles,
        emojiDefaultStyles,

        autoCompleteSuggestionsContainer: {
            backgroundColor: theme.appBG,
            borderRadius: 8,
            borderWidth: 1,
            borderColor: theme.border,
            justifyContent: 'center',
            overflow: 'hidden',
            boxShadow: theme.shadow,
            paddingVertical: CONST.AUTO_COMPLETE_SUGGESTER.SUGGESTER_INNER_PADDING,
        },
        blockquote: {
            borderLeftColor: theme.border,
            borderLeftWidth: 4,
            paddingLeft: 12,
            marginTop: 4,
            marginBottom: 4,

            // Overwrite default HTML margin for blockquotes
            marginLeft: 0,
        },

        h1: {
            fontSize: variables.fontSizeLarge,
            fontFamily: FontUtils.fontFamily.platform.EXP_NEUE_BOLD.fontFamily,
            fontWeight: FontUtils.fontFamily.platform.EXP_NEUE_BOLD.fontWeight,
            marginBottom: 8,
        },

        strong: {
            fontFamily: FontUtils.fontFamily.platform.EXP_NEUE_BOLD.fontFamily,
            fontWeight: FontUtils.fontFamily.platform.EXP_NEUE_BOLD.fontWeight,
        },

        em: {
            fontFamily: FontUtils.fontFamily.platform.EXP_NEUE_ITALIC.fontFamily,
            fontStyle: FontUtils.fontFamily.platform.EXP_NEUE_ITALIC.fontStyle,
        },

        autoCompleteSuggestionContainer: {
            flexDirection: 'row',
            alignItems: 'center',
        },

        rtlTextRenderForSafari: {
            textAlign: 'left',
            ...writingDirection.ltr,
        },

        emojiSuggestionsEmoji: {
            fontSize: variables.fontSizeMedium,
            width: 51,
            textAlign: 'center',
        },
        emojiSuggestionsText: {
            fontSize: variables.fontSizeMedium,
            flex: 1,
            ...wordBreak.breakWord,
            ...spacing.pr4,
        },
        emojiTooltipWrapper: {
            ...spacing.p2,
            borderRadius: 8,
        },

        mentionSuggestionsAvatarContainer: {
            width: 24,
            height: 24,
            alignItems: 'center',
            justifyContent: 'center',
        },

        mentionSuggestionsText: {
            fontSize: variables.fontSizeMedium,
            ...spacing.ml2,
        },

        mentionSuggestionsDisplayName: {
            ...FontUtils.fontFamily.platform.EXP_NEUE_BOLD,
        },

        textSupporting: {
            color: theme.textSupporting,
        },

        navigationTabBarLabel: {
            lineHeight: 14,
            height: 16,
        },

        webViewStyles: webViewStyles(theme),

        link: link(theme),

        linkMuted: {
            color: theme.textSupporting,
            textDecorationColor: theme.textSupporting,
            ...FontUtils.fontFamily.platform.EXP_NEUE,
        },

        linkMutedHovered: {
            color: theme.textMutedReversed,
        },

        highlightBG: {
            backgroundColor: theme.highlightBG,
        },

        appBG: {
            backgroundColor: theme.appBG,
        },
        fontSizeLabel: {
            fontSize: variables.fontSizeLabel,
        },

        h4: {
            ...FontUtils.fontFamily.platform.EXP_NEUE_BOLD,
            fontSize: variables.fontSizeLabel,
        },

        textAlignCenter: {
            textAlign: 'center',
        },

        textAlignRight: {
            textAlign: 'right',
        },

        textAlignLeft: {
            textAlign: 'left',
        },

        verticalAlignTopText: {
            verticalAlign: 'text-top',
        },
        verticalAlignTop: {
            verticalAlign: 'top',
        },
        lineHeightLarge: {
            lineHeight: variables.lineHeightLarge,
        },
        lineHeightXLarge: {
            lineHeight: variables.lineHeightXLarge,
        },
        label: {
            fontSize: variables.fontSizeLabel,
            lineHeight: variables.lineHeightLarge,
        },

        textLabel: {
            color: theme.text,
            fontSize: variables.fontSizeLabel,
            lineHeight: variables.lineHeightLarge,
        },

        themeTextColor: {
            color: theme.text,
        },

        mutedTextLabel: {
            color: theme.textSupporting,
            fontSize: variables.fontSizeLabel,
            lineHeight: variables.lineHeightLarge,
        },

        mutedNormalTextLabel: {
            color: theme.textSupporting,
            fontSize: variables.fontSizeLabel,
            lineHeight: variables.lineHeightNormal,
        },

        textSmall: {
            ...FontUtils.fontFamily.platform.EXP_NEUE,
            fontSize: variables.fontSizeSmall,
        },

        textMicro: {
            ...FontUtils.fontFamily.platform.EXP_NEUE,
            fontSize: variables.fontSizeSmall,
            lineHeight: variables.lineHeightSmall,
        },

        textMicroBold: {
            color: theme.text,
            ...FontUtils.fontFamily.platform.EXP_NEUE_BOLD,
            fontSize: variables.fontSizeSmall,
            lineHeight: variables.lineHeightNormal,
        },

        textMicroSupporting: {
            color: theme.textSupporting,
            ...FontUtils.fontFamily.platform.EXP_NEUE,
            fontSize: variables.fontSizeSmall,
            lineHeight: variables.lineHeightSmall,
        },

        textSupportingNormal: {
            color: theme.textSupporting,
            fontSize: variables.fontSizeNormal,
            lineHeight: variables.fontSizeNormalHeight,
        },

        textExtraSmallSupporting: {
            color: theme.textSupporting,
            ...FontUtils.fontFamily.platform.EXP_NEUE,
            fontSize: variables.fontSizeExtraSmall,
        },
        textDoubleDecker: {
            fontSize: variables.fontSizeSmall,
            opacity: 0.8,
            fontWeight: FontUtils.fontWeight.bold,
            lineHeight: 12,
        },
        noPaddingBottom: {
            paddingBottom: 0,
        },
        textNormal: {
            fontSize: variables.fontSizeNormal,
        },

        textNormalThemeText: {
            color: theme.text,
            fontSize: variables.fontSizeNormal,
        },

        textLarge: {
            fontSize: variables.fontSizeLarge,
        },

        textXXLarge: {
            fontSize: variables.fontSizeXXLarge,
        },

        textXXXLarge: {
            fontSize: variables.fontSizeXXXLarge,
        },

        textHero: {
            fontSize: variables.fontSizeHero,
            ...FontUtils.fontFamily.platform.EXP_NEW_KANSAS_MEDIUM,
            lineHeight: variables.lineHeightHero,
        },

        textStrong: {
            ...FontUtils.fontFamily.platform.EXP_NEUE_BOLD,
        },

        fontWeightNormal: {
            fontWeight: FontUtils.fontWeight.normal,
        },

        textHeadline: {
            ...headlineFont,
            ...whiteSpace.preWrap,
            color: theme.heading,
            fontSize: variables.fontSizeXLarge,
            lineHeight: variables.lineHeightXXXLarge,
        },

        textHeadlineH2: {
            ...headlineFont,
            ...whiteSpace.preWrap,
            color: theme.heading,
            fontSize: variables.fontSizeh2,
            lineHeight: variables.lineHeightSizeh2,
        },

        textHeadlineH1: {
            ...headlineFont,
            ...whiteSpace.preWrap,
            color: theme.heading,
            fontSize: variables.fontSizeXLarge,
            lineHeight: variables.lineHeightSizeh1,
        },

        textWhite: {
            color: theme.textLight,
        },

        textBlue: {
            color: theme.link,
        },

        textBold: {
            fontWeight: FontUtils.fontWeight.bold,
        },
        textItalic: {
            ...FontUtils.fontFamily.platform.MONOSPACE_ITALIC,
        },

        textVersion: {
            color: theme.iconColorfulBackground,
            fontSize: variables.fontSizeNormal,
            lineHeight: variables.lineHeightNormal,
            ...FontUtils.fontFamily.platform.MONOSPACE,
            textAlign: 'center',
        },

        textWrap: {
            ...whiteSpace.preWrap,
        },

        textNoWrap: {
            ...whiteSpace.noWrap,
        },

        textLineHeightNormal: {
            lineHeight: variables.lineHeightNormal,
        },

        colorMutedReversed: {
            color: theme.textMutedReversed,
        },

        colorMuted: {
            color: theme.textSupporting,
        },

        bgTransparent: {
            backgroundColor: 'transparent',
        },

        opacity0: {
            opacity: 0,
        },

        opacitySemiTransparent: {
            opacity: 0.5,
        },

        opacity1: {
            opacity: 1,
        },

        textDanger: {
            color: theme.danger,
        },

        borderRadiusNormal: {
            borderRadius: variables.buttonBorderRadius,
        },

        borderRadiusComponentLarge: {
            borderRadius: variables.componentBorderRadiusLarge,
        },

        borderRadiusComponentNormal: {
            borderRadius: variables.componentBorderRadiusNormal,
        },

        topLevelNavigationTabBar: (shouldDisplayTopLevelNavigationTabBar: boolean, shouldUseNarrowLayout: boolean, bottomSafeAreaOffset: number, sidebarWidth: number) => ({
            // We have to use position fixed to make sure web on safari displays the bottom tab bar correctly.
            // On natives we can use absolute positioning.
            position: Platform.OS === 'web' ? 'fixed' : 'absolute',
            opacity: shouldDisplayTopLevelNavigationTabBar ? 1 : 0,
            pointerEvents: shouldDisplayTopLevelNavigationTabBar ? 'auto' : 'none',
            width: shouldUseNarrowLayout ? '100%' : sidebarWidth,
            paddingBottom: bottomSafeAreaOffset,

            // There is a missing border right on the wide layout
            borderRightWidth: shouldUseNarrowLayout ? 0 : 1,
            borderColor: theme.border,
        }),

        navigationTabBarContainer: {
            flexDirection: 'row',
            height: variables.bottomTabHeight,
            borderTopWidth: 1,
            borderTopColor: theme.border,
            backgroundColor: theme.appBG,
        },

        navigationTabBarItem: {
            height: '100%',
            display: 'flex',
            justifyContent: 'center',
            alignItems: 'center',
        },

        leftNavigationTabBarPosition: {
            height: '100%',
            width: variables.navigationTabBarSize,
            position: 'fixed',
            left: 0,
        },

        leftNavigationTabBar: {
            height: '100%',
            width: variables.navigationTabBarSize,
            position: 'fixed',
            left: 0,
            justifyContent: 'space-between',
            borderRightWidth: 1,
            borderRightColor: theme.border,
        },

        leftNavigationTabBarItem: {
            height: variables.navigationTabBarSize,
            display: 'flex',
            justifyContent: 'center',
            alignItems: 'center',
        },

        button: {
            backgroundColor: theme.buttonDefaultBG,
            borderRadius: variables.buttonBorderRadius,
            minHeight: variables.componentSizeNormal,
            justifyContent: 'center',
            alignItems: 'center',
            ...spacing.ph3,
            ...spacing.pv0,
        },

        buttonContainer: {
            borderRadius: variables.buttonBorderRadius,
        },

        buttonText: {
            color: theme.text,
            ...FontUtils.fontFamily.platform.EXP_NEUE_BOLD,
            fontSize: variables.fontSizeNormal,
            textAlign: 'center',
            flexShrink: 1,

            // It is needed to unset the Lineheight. We don't need it for buttons as button always contains single line of text.
            // It allows to vertically center the text.
            lineHeight: undefined,

            // Add 1px to the Button text to give optical vertical alignment.
            paddingBottom: 1,
        },

        testRowContainer: {
            ...flex.flexRow,
            ...flex.justifyContentBetween,
            ...flex.alignItemsCenter,
            ...sizing.mnw120,
            ...spacing.gap4,
            minHeight: 64,
        },

        buttonSmall: {
            borderRadius: variables.buttonBorderRadius,
            minHeight: variables.componentSizeSmall,
            minWidth: variables.componentSizeSmall,
            paddingHorizontal: 12,
            backgroundColor: theme.buttonDefaultBG,
        },

        buttonMedium: {
            borderRadius: variables.buttonBorderRadius,
            minHeight: variables.componentSizeNormal,
            minWidth: variables.componentSizeNormal,
            paddingHorizontal: 16,
            backgroundColor: theme.buttonDefaultBG,
        },

        buttonLarge: {
            borderRadius: variables.buttonBorderRadius,
            minHeight: variables.componentSizeLarge,
            minWidth: variables.componentSizeLarge,
            paddingHorizontal: 20,
            backgroundColor: theme.buttonDefaultBG,
        },

        buttonSmallText: {
            fontSize: variables.fontSizeSmall,
            ...FontUtils.fontFamily.platform.EXP_NEUE_BOLD,
            textAlign: 'center',
        },

        buttonMediumText: {
            fontSize: variables.fontSizeLabel,
            ...FontUtils.fontFamily.platform.EXP_NEUE_BOLD,
            textAlign: 'center',
        },

        buttonLargeText: {
            fontSize: variables.fontSizeNormal,
            ...FontUtils.fontFamily.platform.EXP_NEUE_BOLD,
            textAlign: 'center',
        },

        buttonDefaultHovered: {
            backgroundColor: theme.buttonHoveredBG,
            borderWidth: 0,
        },

        buttonDefaultSelected: {
            backgroundColor: theme.buttonPressedBG,
            borderWidth: 0,
        },

        buttonSuccess: {
            backgroundColor: theme.success,
            borderWidth: 0,
        },

        buttonOpacityDisabled: {
            opacity: 0.5,
        },

        buttonSuccessHovered: {
            backgroundColor: theme.successHover,
            borderWidth: 0,
        },

        buttonDanger: {
            backgroundColor: theme.danger,
            borderWidth: 0,
        },

        buttonDangerHovered: {
            backgroundColor: theme.dangerHover,
            borderWidth: 0,
        },

        buttonDisabled: {
            backgroundColor: theme.buttonDefaultBG,
            borderWidth: 0,
        },

        buttonDivider: {
            borderRightWidth: 1,
            borderRightColor: theme.buttonHoveredBG,
            ...sizing.h100,
        },

        buttonSuccessDivider: {
            borderRightWidth: 1,
            borderRightColor: theme.successHover,
            ...sizing.h100,
        },

        buttonDangerDivider: {
            borderRightWidth: 1,
            borderRightColor: theme.dangerHover,
            ...sizing.h100,
        },

        noBorderRadius: {
            borderRadius: 0,
        },

        noRightBorderRadius: {
            borderTopRightRadius: 0,
            borderBottomRightRadius: 0,
        },

        noLeftBorderRadius: {
            borderTopLeftRadius: 0,
            borderBottomLeftRadius: 0,
        },

        buttonCTA: {
            ...spacing.mh4,
        },

        buttonCTAIcon: {
            marginRight: 22,
            marginLeft: 8,
            // Align vertically with the Button text
            paddingBottom: 1,
            paddingTop: 1,
        },

        buttonConfirm: {
            margin: 20,
        },

        attachmentButtonBigScreen: {
            minWidth: 300,
            alignSelf: 'center',
        },

        buttonConfirmText: {
            paddingLeft: 20,
            paddingRight: 20,
        },

        buttonSuccessText: {
            color: theme.buttonSuccessText,
        },

        buttonDangerText: {
            color: theme.textLight,
        },

        buttonBlendContainer: {
            backgroundColor: theme.appBG,
            opacity: 1,
            position: 'relative',
            overflow: 'hidden',
        },

        hoveredComponentBG: {
            backgroundColor: theme.hoverComponentBG,
        },

        hoveredComponentBG2: {
            backgroundColor: 'black',
        },

        activeComponentBG: {
            backgroundColor: theme.activeComponentBG,
        },

        touchableButtonImage: {
            alignItems: 'center',
            height: variables.componentSizeNormal,
            justifyContent: 'center',
            width: variables.componentSizeNormal,
        },

        visuallyHidden: {
            ...visibility.hidden,
            overflow: 'hidden',
            width: 0,
            height: 0,
        },

        visibilityHidden: {
            ...visibility.hidden,
        },

        loadingVBAAnimation: {
            width: 140,
            height: 140,
        },

        loadingVBAAnimationWeb: {
            width: 140,
            height: 140,
        },

        pickerSmall: (disabled = false, backgroundColor: string = theme.highlightBG) =>
            ({
                inputIOS: {
                    ...FontUtils.fontFamily.platform.EXP_NEUE,
                    fontSize: variables.fontSizeSmall,
                    paddingLeft: 0,
                    paddingRight: 17,
                    paddingTop: 6,
                    paddingBottom: 6,
                    borderWidth: 0,
                    color: theme.text,
                    height: 26,
                    opacity: 1,
                    backgroundColor: 'transparent',
                },
                done: {
                    color: theme.text,
                },
                doneDepressed: {
                    // Extracted from react-native-picker-select, src/styles.js
                    fontSize: 17,
                },
                modalViewMiddle: {
                    position: 'relative',
                    backgroundColor: theme.border,
                    borderTopWidth: 0,
                },
                modalViewBottom: {
                    backgroundColor: theme.highlightBG,
                },
                inputWeb: {
                    ...FontUtils.fontFamily.platform.EXP_NEUE,
                    fontSize: variables.fontSizeSmall,
                    paddingLeft: 0,
                    paddingRight: 17,
                    paddingTop: 6,
                    paddingBottom: 6,
                    borderWidth: 0,
                    color: theme.text,
                    appearance: 'none',
                    height: 26,
                    opacity: 1,
                    backgroundColor,
                    ...(disabled ? cursor.cursorDisabled : cursor.cursorPointer),
                },
                inputAndroid: {
                    ...FontUtils.fontFamily.platform.EXP_NEUE,
                    fontSize: variables.fontSizeSmall,
                    paddingLeft: 0,
                    paddingRight: 17,
                    paddingTop: 6,
                    paddingBottom: 6,
                    borderWidth: 0,
                    color: theme.text,
                    height: 26,
                    opacity: 1,
                    backgroundColor: 'transparent',
                },
                iconContainer: {
                    top: 7,
                    ...pointerEventsNone,
                },
                icon: {
                    width: variables.iconSizeExtraSmall,
                    height: variables.iconSizeExtraSmall,
                },
                chevronContainer: {
                    pointerEvents: 'none',
                    opacity: 0,
                },
            } satisfies CustomPickerStyle),

        badge: {
            backgroundColor: theme.border,
            borderRadius: 14,
            height: variables.iconSizeNormal,
            flexDirection: 'row',
            paddingHorizontal: 7,
            alignItems: 'center',
        },

        defaultBadge: {
            backgroundColor: theme.transparent,
            borderWidth: 1,
            borderRadius: variables.componentBorderRadiusSmall,
            borderColor: theme.buttonHoveredBG,
            paddingHorizontal: 12,
            minHeight: 28,
            height: variables.iconSizeNormal,
            flexDirection: 'row',
            alignItems: 'center',
        },

        cardBadge: {
            position: 'absolute',
            top: 20,
            left: 16,
            marginLeft: 0,
            paddingHorizontal: 8,
            minHeight: 20,
            borderColor: colors.productDark500,
        },

        environmentBadge: {
            minHeight: 12,
            borderRadius: 14,
            paddingHorizontal: 7,
            minWidth: 22,
            borderWidth: 0,
        },

        badgeSuccess: {
            borderColor: theme.success,
        },

        badgeEnvironmentSuccess: {
            backgroundColor: theme.success,
        },

        badgeSuccessPressed: {
            borderColor: theme.successHover,
        },

        badgeAdHocSuccess: {
            backgroundColor: theme.badgeAdHoc,
            minWidth: 28,
        },

        badgeAdHocSuccessPressed: {
            backgroundColor: theme.badgeAdHocHover,
        },

        badgeDanger: {
            borderColor: theme.danger,
        },

        badgeEnvironmentDanger: {
            backgroundColor: theme.danger,
        },

        badgeDangerPressed: {
            borderColor: theme.dangerPressed,
        },

        badgeBordered: {
            backgroundColor: theme.transparent,
            borderWidth: 1,
            borderRadius: variables.componentBorderRadiusSmall,
            borderColor: theme.border,
            paddingHorizontal: 12,
            minHeight: 28,
        },

        badgeSmall: {
            backgroundColor: theme.border,
            borderRadius: variables.componentBorderRadiusSmall,
            borderColor: theme.border,
            paddingHorizontal: 6,
            minHeight: 20,
        },

        badgeText: {
            color: theme.text,
            fontSize: variables.fontSizeSmall,
            ...lineHeightBadge,
            ...whiteSpace.noWrap,
        },

        cardBadgeText: {
            color: colors.white,
            fontSize: variables.fontSizeExtraSmall,
        },

        activeItemBadge: {
            borderColor: theme.buttonHoveredBG,
        },

        border: {
            borderWidth: 1,
            borderRadius: variables.componentBorderRadius,
            borderColor: theme.border,
        },

        borderColorFocus: {
            borderColor: theme.borderFocus,
        },

        borderColorDanger: {
            borderColor: theme.danger,
        },

        textInputDisabled: {
            // Adding disabled color theme to indicate user that the field is not editable.
            backgroundColor: theme.highlightBG,
            borderBottomWidth: 2,
            borderColor: theme.borderLighter,
            // Adding browser specefic style to bring consistency between Safari and other platforms.
            // Applying the Webkit styles only to browsers as it is not available in native.
            ...(getBrowser()
                ? {
                      WebkitTextFillColor: theme.textSupporting,
                      WebkitOpacity: 1,
                  }
                : {}),
            color: theme.textSupporting,
        },

        uploadFileView: (isSmallScreenWidth: boolean) =>
            ({
                borderRadius: variables.componentBorderRadiusLarge,
                borderWidth: isSmallScreenWidth ? 0 : 2,
                borderColor: theme.borderFocus,
                borderStyle: 'dotted',
                marginBottom: 20,
                marginLeft: 20,
                marginRight: 20,
                justifyContent: 'center',
                alignItems: 'center',
                paddingVertical: 40,
                gap: 4,
                flex: 1,
            } satisfies ViewStyle),

        uploadFileViewTextContainer: {
            paddingHorizontal: 40,
            ...sizing.w100,
        },

        cameraView: {
            flex: 1,
            overflow: 'hidden',
            borderRadius: variables.componentBorderRadiusXLarge,
            borderStyle: 'solid',
            borderWidth: variables.componentBorderWidth,
            backgroundColor: theme.highlightBG,
            borderColor: theme.appBG,
            display: 'flex',
            justifyContent: 'center',
            justifyItems: 'center',
        },

        cameraFocusIndicator: {
            position: 'absolute',
            left: -32,
            top: -32,
            width: 64,
            height: 64,
            borderRadius: 32,
            borderWidth: 2,
            borderColor: theme.white,
            pointerEvents: 'none',
        },

        permissionView: {
            paddingVertical: 108,
            paddingHorizontal: 61,
            alignItems: 'center',
            justifyContent: 'center',
        },

        invisiblePDF: {
            position: 'absolute',
            opacity: 0,
            width: 1,
            height: 1,
        },

        headerAnonymousFooter: {
            color: theme.heading,
            ...FontUtils.fontFamily.platform.EXP_NEW_KANSAS_MEDIUM,
            fontSize: variables.fontSizeXLarge,
            lineHeight: variables.lineHeightXXLarge,
        },

        headerText: {
            color: theme.heading,
            ...FontUtils.fontFamily.platform.EXP_NEUE_BOLD,
            fontSize: variables.fontSizeNormal,
        },

        headerGap: {
            height: CONST.DESKTOP_HEADER_PADDING,
        },

        searchHeaderGap: {
            zIndex: variables.searchTopBarZIndex + 2,
            backgroundColor: theme.appBG,
        },

        reportOptions: {
            marginLeft: 8,
        },

        chatItemComposeSecondaryRow: {
            height: CONST.CHAT_FOOTER_SECONDARY_ROW_HEIGHT,
            marginBottom: CONST.CHAT_FOOTER_SECONDARY_ROW_PADDING,
            marginTop: CONST.CHAT_FOOTER_SECONDARY_ROW_PADDING,
        },

        chatItemComposeSecondaryRowSubText: {
            color: theme.textSupporting,
            ...FontUtils.fontFamily.platform.EXP_NEUE,
            fontSize: variables.fontSizeSmall,
            lineHeight: variables.lineHeightSmall,
        },

        chatItemComposeSecondaryRowOffset: {
            marginLeft: variables.chatInputSpacing,
        },

        offlineIndicatorChat: {
            marginLeft: variables.chatInputSpacing,
        },

        offlineIndicatorContainer: {
            height: CONST.OFFLINE_INDICATOR_HEIGHT,
        },

        deletedAttachmentIndicator: {
            zIndex: 20,
            width: '100%',
            height: '100%',
            overflow: 'hidden',
        },

        deletedIndicatorOverlay: {
            opacity: 0.8,
        },

        // Actions
        actionAvatar: {
            borderRadius: 20,
        },

        componentHeightLarge: {
            height: variables.inputHeight,
        },

        calendarHeader: {
            height: 50,
            flexDirection: 'row',
            justifyContent: 'space-between',
            alignItems: 'center',
            ...userSelect.userSelectNone,
        },

        calendarDayRoot: {
            flex: 1,
            height: CONST.CALENDAR_PICKER_DAY_HEIGHT,
            justifyContent: 'center',
            alignItems: 'center',
            ...userSelect.userSelectNone,
        },

        calendarBodyContainer: {
            height: CONST.CALENDAR_PICKER_DAY_HEIGHT * CONST.MAX_CALENDAR_PICKER_ROWS,
        },
        calendarWeekContainer: {
            height: CONST.CALENDAR_PICKER_DAY_HEIGHT,
        },

        calendarDayContainer: {
            width: 30,
            height: 30,
            justifyContent: 'center',
            alignItems: 'center',
            borderRadius: 15,
            overflow: 'hidden',
        },

        buttonDefaultBG: {
            backgroundColor: theme.buttonDefaultBG,
        },

        buttonHoveredBG: {
            backgroundColor: theme.buttonHoveredBG,
        },

        autoGrowHeightInputContainer: (textInputHeight: number, minHeight: number, maxHeight: number) =>
            ({
                height: lodashClamp(textInputHeight, minHeight, maxHeight),
                minHeight,
            } satisfies ViewStyle),

        autoGrowHeightHiddenInput: (maxWidth: number, maxHeight?: number) =>
            ({
                maxWidth,
                maxHeight: maxHeight && maxHeight + 1,
                overflow: 'hidden',
            } satisfies TextStyle),

        textInputContainer: {
            flex: 1,
            justifyContent: 'center',
            height: '100%',
            backgroundColor: 'transparent',
            overflow: 'hidden',
            borderBottomWidth: 2,
            borderColor: theme.border,
        },

        outlinedButton: {
            backgroundColor: 'transparent',
            borderColor: theme.border,
            borderWidth: 1,
        },

        optionRowAmountInput: {
            textAlign: 'right',
        },

        textInputLabel: {
            position: 'absolute',
            left: 0,
            top: 0,
            fontSize: variables.fontSizeNormal,
            color: theme.textSupporting,
            ...FontUtils.fontFamily.platform.EXP_NEUE,
            width: '100%',
            zIndex: 1,
            transformOrigin: 'left center',
        },

        textInputLabelBackground: {
            position: 'absolute',
            top: 0,
            width: '100%',
            height: 23,
            backgroundColor: theme.componentBG,
        },

        textInputLabelTransformation: (translateY: SharedValue<number>, scale: SharedValue<number>) => {
            'worklet';

            return {
                transform: [{translateY: translateY.get()}],
                fontSize: interpolate(scale.get(), [0, ACTIVE_LABEL_SCALE], [0, variables.fontSizeLabel]),
            } satisfies TextStyle;
        },

        baseTextInput: {
            ...FontUtils.fontFamily.platform.EXP_NEUE,
            fontSize: variables.fontSizeNormal,
            lineHeight: variables.lineHeightXLarge,
            color: theme.text,
            paddingTop: 23,
            paddingBottom: 8,
            paddingLeft: 0,
            borderWidth: 0,
        },

        textInputMultiline: {
            scrollPadding: '23px 0 0 0',
        },

        textInputMultilineContainer: {
            height: '100%',
            paddingTop: 23,
        },

        textInputAndIconContainer: (isMarkdownEnabled: boolean) => {
            if (isMarkdownEnabled) {
                return {zIndex: -1, flexDirection: 'row'};
            }
            return {
                flex: 1,
                zIndex: -1,
                flexDirection: 'row',
            };
        },

        textInputDesktop: addOutlineWidth(theme, {}, 0),

        textInputIconContainer: {
            paddingHorizontal: 11,
            justifyContent: 'center',
        },

        textInputLeftIconContainer: {
            justifyContent: 'center',
            paddingRight: 8,
        },

        secureInput: {
            borderTopRightRadius: 0,
            borderBottomRightRadius: 0,
        },

        textInput: {
            backgroundColor: 'transparent',
            borderRadius: variables.componentBorderRadiusNormal,
            height: variables.inputComponentSizeNormal,
            borderColor: theme.border,
            borderWidth: 1,
            color: theme.text,
            ...FontUtils.fontFamily.platform.EXP_NEUE,
            fontSize: variables.fontSizeNormal,
            paddingLeft: 12,
            paddingRight: 12,
            paddingTop: 10,
            paddingBottom: 10,
            verticalAlign: 'middle',
        },

        textInputPrefixWrapper: {
            position: 'absolute',
            left: 0,
            top: 0,
            height: variables.inputHeight,
            display: 'flex',
            flexDirection: 'row',
            alignItems: 'center',
            paddingTop: 23,
            paddingBottom: 8,
        },

        textInputSuffixWrapper: {
            position: 'absolute',
            right: 0,
            top: 0,
            height: variables.inputHeight,
            display: 'flex',
            flexDirection: 'row',
            alignItems: 'center',
            paddingTop: 23,
            paddingBottom: 8,
        },

        textInputPrefix: {
            color: theme.text,
            ...FontUtils.fontFamily.platform.EXP_NEUE,
            fontSize: variables.fontSizeNormal,
            verticalAlign: 'middle',
        },

        textInputSuffix: {
            color: theme.text,
            ...FontUtils.fontFamily.platform.EXP_NEUE,
            fontSize: variables.fontSizeNormal,
            verticalAlign: 'middle',
        },

        pickerContainer: {
            borderBottomWidth: 2,
            paddingLeft: 0,
            borderStyle: 'solid',
            borderColor: theme.border,
            justifyContent: 'center',
            backgroundColor: 'transparent',
            height: variables.inputHeight,
            overflow: 'hidden',
        },

        pickerContainerSmall: {
            height: variables.inputHeightSmall,
        },

        pickerLabel: {
            position: 'absolute',
            left: 0,
            top: 6,
            zIndex: 1,
        },

        picker: (disabled = false, backgroundColor: string = theme.appBG) =>
            ({
                iconContainer: {
                    top: Math.round(variables.inputHeight * 0.5) - 11,
                    right: 0,
                    ...pointerEventsNone,
                },

                inputWeb: {
                    appearance: 'none',
                    ...(disabled ? cursor.cursorDisabled : cursor.cursorPointer),
                    ...picker(theme),
                    backgroundColor,
                },

                inputIOS: {
                    ...picker(theme),
                },
                done: {
                    color: theme.text,
                },
                doneDepressed: {
                    // Extracted from react-native-picker-select, src/styles.js
                    fontSize: 17,
                },
                modalViewMiddle: {
                    backgroundColor: theme.border,
                    borderTopWidth: 0,
                },
                modalViewBottom: {
                    backgroundColor: theme.highlightBG,
                },

                inputAndroid: {
                    ...picker(theme),
                },
            } satisfies CustomPickerStyle),

        disabledText: {
            color: theme.icon,
        },

        inputDisabled: {
            backgroundColor: theme.highlightBG,
            color: theme.icon,
        },

        noOutline: addOutlineWidth(theme, {}, 0),

        labelStrong: {
            ...FontUtils.fontFamily.platform.EXP_NEUE_BOLD,
            fontSize: variables.fontSizeLabel,
            lineHeight: variables.lineHeightNormal,
        },

        textLabelSupporting: {
            ...FontUtils.fontFamily.platform.EXP_NEUE,
            fontSize: variables.fontSizeLabel,
            color: theme.textSupporting,
        },

        textLabelSupportingEmptyValue: {
            ...FontUtils.fontFamily.platform.EXP_NEUE,
            fontSize: variables.fontSizeNormal,
            color: theme.textSupporting,
        },

        textLabelSupportingNormal: {
            ...FontUtils.fontFamily.platform.EXP_NEUE,
            fontSize: variables.fontSizeLabel,
            color: theme.textSupporting,
        },

        textLabelError: {
            ...FontUtils.fontFamily.platform.EXP_NEUE,
            fontSize: variables.fontSizeLabel,
            color: theme.textError,
        },

        textFileUpload: {
            ...headlineFont,
            fontSize: variables.fontSizeXLarge,
            color: theme.text,
            textAlign: 'center',
        },

        subTextFileUpload: {
            ...FontUtils.fontFamily.platform.EXP_NEUE,
            lineHeight: variables.lineHeightLarge,
            textAlign: 'center',
            color: theme.text,
        },

        furtherDetailsText: {
            ...FontUtils.fontFamily.platform.EXP_NEUE,
            fontSize: variables.fontSizeSmall,
            color: theme.textSupporting,
        },

        lh14: {
            lineHeight: variables.lineHeightSmall,
        },

        lh16: {
            lineHeight: 16,
        },

        lh20: {
            lineHeight: 20,
        },

        lh140Percent: {
            lineHeight: '140%',
        },

        formHelp: {
            color: theme.textSupporting,
            fontSize: variables.fontSizeLabel,
            lineHeight: variables.lineHeightNormal,
            marginBottom: 4,
        },

        formError: {
            color: theme.textError,
            fontSize: variables.fontSizeLabel,
            lineHeight: variables.lineHeightNormal,
            marginBottom: 4,
        },

        formSuccess: {
            color: theme.success,
            fontSize: variables.fontSizeLabel,
            lineHeight: 18,
            marginBottom: 4,
        },

        signInPage: {
            backgroundColor: theme.highlightBG,
            minHeight: '100%',
            flex: 1,
        },

        lhnSuccessText: {
            color: theme.success,
            fontWeight: FontUtils.fontWeight.bold,
        },

        signInPageHeroCenter: {
            position: 'absolute',
            top: 0,
            left: 0,
            right: 0,
            bottom: 0,
            justifyContent: 'center',
            alignItems: 'center',
        },

        signInPageGradient: {
            height: '100%',
            width: 540,
            position: 'absolute',
            top: 0,
            left: 0,
        },

        signInPageGradientMobile: {
            height: 300,
            width: 800,
            position: 'absolute',
            top: 0,
            left: 0,
        },

        signInBackground: {
            position: 'absolute',
            bottom: 0,
            left: 0,
            minHeight: 700,
        },

        signInPageInner: {
            marginLeft: 'auto',
            marginRight: 'auto',
            height: '100%',
            width: '100%',
        },

        signInPageContentTopSpacer: {
            maxHeight: 132,
            minHeight: 24,
        },

        signInPageContentTopSpacerSmallScreens: {
            maxHeight: 132,
            minHeight: 45,
        },

        signInPageLeftContainer: {
            paddingLeft: 40,
            paddingRight: 40,
        },

        signInPageLeftContainerWide: {
            maxWidth: variables.sideBarWidth,
        },

        signInPageWelcomeFormContainer: {
            maxWidth: CONST.SIGN_IN_FORM_WIDTH,
        },

        signInPageWelcomeTextContainer: {
            width: CONST.SIGN_IN_FORM_WIDTH,
        },

        changeExpensifyLoginLinkContainer: {
            flexDirection: 'row',
            flexWrap: 'wrap',
            ...wordBreak.breakWord,
        },

        searchSplitContainer: {
            flex: 1,
            flexDirection: 'row',
        },

        searchSidebarWithLHB: {
            width: variables.sideBarWithLHBWidth,
            height: '100%',
            justifyContent: 'space-between',
            borderRightWidth: 1,
            borderColor: theme.border,
        },

        searchSidebar: {
            width: variables.sideBarWidth,
            height: '100%',
            justifyContent: 'space-between',
            borderRightWidth: 1,
            borderColor: theme.border,
        },

        // Sidebar Styles
        sidebar: {
            backgroundColor: theme.sidebar,
            height: '100%',
        },

        canvasContainer: {
            // Adding border to prevent a bug with the appearance of lines during gesture events for MultiGestureCanvas
            borderWidth: 1,
            borderColor: theme.appBG,
        },

        sidebarHeaderContainer: {
            flexDirection: 'row',
            paddingHorizontal: 20,
            paddingVertical: 19,
            justifyContent: 'space-between',
            alignItems: 'center',
        },

        subNavigationContainer: {
            backgroundColor: theme.sidebar,
            flex: 1,
            borderTopLeftRadius: variables.componentBorderRadiusRounded,
        },

        sidebarAnimatedWrapperContainer: {
            height: '100%',
            position: 'absolute',
        },

        sidebarFooter: {
            display: 'flex',
            justifyContent: 'center',
            width: '100%',
            paddingLeft: 20,
        },

        sidebarAvatar: {
            borderRadius: variables.sidebarAvatarSize,
            height: variables.sidebarAvatarSize,
            width: variables.sidebarAvatarSize,
        },

        selectedAvatarBorder: {
            padding: 1,
            borderWidth: 2,
            borderRadius: 20,
            height: variables.sidebarAvatarSize + 6,
            width: variables.sidebarAvatarSize + 6,
            borderColor: theme.success,
            right: -3,
            top: -3,
        },

        statusIndicator: (backgroundColor: string = theme.danger) =>
            ({
                borderColor: theme.sidebar,
                backgroundColor,
                borderRadius: 8,
                borderWidth: 2,
                position: 'absolute',
                right: -4,
                top: -3,
                height: 12,
                width: 12,
                zIndex: 10,
            } satisfies ViewStyle),

        navigationTabBarStatusIndicator: (backgroundColor: string = theme.danger) => ({
            borderColor: theme.sidebar,
            backgroundColor,
            borderRadius: 8,
            borderWidth: 2,
            position: 'absolute',
            right: -2,
            top: -3,
            height: 12,
            width: 12,
            zIndex: 10,
        }),

        floatingActionButton: {
            backgroundColor: theme.success,
            height: variables.componentSizeLarge,
            width: variables.componentSizeLarge,
            borderRadius: 999,
            alignItems: 'center',
            justifyContent: 'center',
        },

        floatingActionButtonSmall: {
            width: variables.componentSizeNormal,
            height: variables.componentSizeNormal,
        },

        sidebarFooterUsername: {
            color: theme.heading,
            fontSize: variables.fontSizeLabel,
            fontWeight: FontUtils.fontWeight.bold,
            width: 200,
            textOverflow: 'ellipsis',
            overflow: 'hidden',
            ...whiteSpace.noWrap,
        },

        sidebarFooterLink: {
            color: theme.textSupporting,
            fontSize: variables.fontSizeSmall,
            textDecorationLine: 'none',
            ...FontUtils.fontFamily.platform.EXP_NEUE,
            lineHeight: 20,
        },

        sidebarListContainer: {
            ...spacing.pt3,
            paddingBottom: 4,
        },

        sidebarListItem: {
            justifyContent: 'center',
            textDecorationLine: 'none',
        },

        topBarLabel: {
            color: theme.text,
            fontSize: variables.fontSizeXLarge,
            ...headlineFont,
        },

        breadcrumsContainer: {
            minHeight: 24,
        },

        breadcrumb: {
            color: theme.textSupporting,
            fontSize: variables.breadcrumbsFontSize,
            ...headlineFont,
        },

        breadcrumbStrong: {
            color: theme.text,
            fontSize: variables.breadcrumbsFontSize,
        },

        breadcrumbSeparator: {
            color: theme.icon,
            fontSize: variables.breadcrumbsFontSize,
            ...headlineFont,
        },

        breadcrumbLogo: {
            top: 1.66, // Pixel-perfect alignment due to a small difference between logo height and breadcrumb text height
        },

        LHPNavigatorContainer: (isSmallScreenWidth: boolean) =>
            ({
                ...modalNavigatorContainer(isSmallScreenWidth),
                left: 0,
            } satisfies ViewStyle),

        RHPNavigatorContainer: (isSmallScreenWidth: boolean) =>
            ({
                ...modalNavigatorContainer(isSmallScreenWidth),
                right: 0,
            } satisfies ViewStyle),

        onboardingNavigatorOuterView: {
            flex: 1,
            justifyContent: 'center',
            alignItems: 'center',
        },

        OnboardingNavigatorInnerView: (shouldUseNarrowLayout: boolean) =>
            ({
                width: shouldUseNarrowLayout ? variables.onboardingModalWidth : '100%',
                height: shouldUseNarrowLayout ? 732 : '100%',
                maxHeight: '100%',
                borderRadius: shouldUseNarrowLayout ? 16 : 0,
                overflow: 'hidden',
            } satisfies ViewStyle),

        onlyEmojisText: {
            fontSize: variables.fontSizeOnlyEmojis,
            lineHeight: variables.fontSizeOnlyEmojisHeight,
        },

        onlyEmojisTextLineHeight: {
            lineHeight: variables.fontSizeOnlyEmojisHeight,
        },

        emojisWithTextFontSizeAligned: {
            fontSize: variables.fontSizeEmojisWithinText,
            marginVertical: -7,
        },

        emojisFontFamily: {
            fontFamily: FontUtils.fontFamily.platform.SYSTEM.fontFamily,
        },

        emojisWithTextFontSize: {
            fontSize: variables.fontSizeEmojisWithinText,
        },

        emojisWithTextFontFamily: {
            fontFamily: FontUtils.fontFamily.platform.SYSTEM.fontFamily,
        },

        emojisWithTextLineHeight: {
            lineHeight: variables.lineHeightXLarge,
        },

        createMenuPositionSidebar: (windowHeight: number) =>
            ({
                horizontal: 18,
                // Menu should be displayed 12px above the floating action button.
                // To achieve that sidebar must be moved by: distance from the bottom of the sidebar to the fab (variables.fabBottom) + fab height (variables.componentSizeLarge) + distance above the fab (12px)
                vertical: windowHeight - (variables.fabBottom + variables.componentSizeLarge + 12),
            } satisfies AnchorPosition),

        createLHBMenuPositionSidebar: (windowHeight: number) =>
            ({
                horizontal: 18,
                // Menu should be displayed 12px above the floating action button.
                // To achieve that sidebar must be moved by: distance from the bottom of the sidebar to the fab (variables.fabBottom) + fab height (variables.componentSizeLarge) + distance above the fab (12px)
                vertical: windowHeight - (variables.fabBottom + variables.componentSizeNormal + 12),
            } satisfies AnchorPosition),

        createAccountMenuPositionProfile: () =>
            ({
                horizontal: 18,
                ...getPopOverVerticalOffset(202 + 40),
            } satisfies AnchorPosition),

        createMenuPositionReportActionCompose: (shouldUseNarrowLayout: boolean, windowHeight: number, windowWidth: number) =>
            ({
                // On a narrow layout the menu is displayed in ReportScreen in RHP, so it must be moved from the right side of the screen
                horizontal: (shouldUseNarrowLayout ? windowWidth - variables.sideBarWidth : variables.sideBarWidth) + 18,
                vertical: windowHeight - CONST.MENU_POSITION_REPORT_ACTION_COMPOSE_BOTTOM,
            } satisfies AnchorPosition),

        // @TODO: When canUseLeftHandBar beta is no longer needed, rename it to createMenuPositionReportActionCompose and remove the above function
        createMenuPositionReportActionComposeWhenLhbIsVisible: (shouldUseNarrowLayout: boolean, windowHeight: number, windowWidth: number) =>
            ({
                // On a narrow layout the menu is displayed in ReportScreen in RHP, so it must be moved from the right side of the screen
                horizontal: (shouldUseNarrowLayout ? windowWidth - variables.sideBarWithLHBWidth : variables.sideBarWithLHBWidth + variables.navigationTabBarSize) + 18,
                vertical: windowHeight - CONST.MENU_POSITION_REPORT_ACTION_COMPOSE_BOTTOM,
            } satisfies AnchorPosition),

        createMenuContainer: {
            width: variables.sideBarWidth - 40,
            paddingVertical: variables.componentBorderRadiusLarge,
        },

        createMenuHeaderText: {
            ...FontUtils.fontFamily.platform.EXP_NEUE,
            fontSize: variables.fontSizeLabel,
            color: theme.textSupporting,
        },

        popoverMenuItem: {
            flexDirection: 'row',
            borderRadius: 0,
            paddingHorizontal: 20,
            paddingVertical: 12,
            justifyContent: 'space-between',
            width: '100%',
        },

        popoverMenuIcon: {
            width: variables.componentSizeNormal,
            justifyContent: 'center',
            alignItems: 'center',
        },

        popoverIconCircle: {
            backgroundColor: theme.buttonDefaultBG,
            borderRadius: variables.buttonBorderRadius,
            height: variables.h40,
            width: variables.w46,
        },

        rightLabelMenuItem: {
            fontSize: variables.fontSizeLabel,
            color: theme.textSupporting,
        },

        popoverMenuText: {
            fontSize: variables.fontSizeNormal,
            color: theme.heading,
        },

        popoverInnerContainer: {
            paddingTop: 0, // adjusting this because the mobile modal adds additional padding that we don't need for our layout
            backgroundColor: theme.modalBackground,
        },

        menuItemTextContainer: {
            minHeight: variables.componentSizeNormal,
        },

        chatLinkRowPressable: {
            minWidth: 0,
            textDecorationLine: 'none',
            flex: 1,
        },

        sidebarLink: {
            textDecorationLine: 'none',
        },

        sidebarLinkLHN: {
            textDecorationLine: 'none',
            marginLeft: 12,
            marginRight: 12,
            borderRadius: 8,
        },

        sidebarLinkInner: {
            alignItems: 'center',
            flexDirection: 'row',
            paddingLeft: 20,
            paddingRight: 20,
        },

        sidebarLinkInnerLHN: {
            alignItems: 'center',
            flexDirection: 'row',
            paddingLeft: 8,
            paddingRight: 8,
            marginHorizontal: 12,
            borderRadius: variables.componentBorderRadiusNormal,
        },

        sidebarLinkText: {
            color: theme.textSupporting,
            fontSize: variables.fontSizeNormal,
            textDecorationLine: 'none',
            overflow: 'hidden',
        },

        sidebarLinkHover: {
            backgroundColor: theme.sidebarHover,
        },

        sidebarLinkHoverLHN: {
            backgroundColor: theme.highlightBG,
        },

        sidebarLinkActive: {
            backgroundColor: theme.activeComponentBG,
            textDecorationLine: 'none',
        },

        sidebarLinkActiveLHN: {
            backgroundColor: theme.highlightBG,
            textDecorationLine: 'none',
        },

        sidebarLinkTextBold: {
            ...FontUtils.fontFamily.platform.EXP_NEUE_BOLD,
            color: theme.heading,
        },

        sidebarLinkActiveText: {
            color: theme.textSupporting,
            fontSize: variables.fontSizeNormal,
            textDecorationLine: 'none',
            overflow: 'hidden',
        },

        optionItemAvatarNameWrapper: {
            minWidth: 0,
            flex: 1,
        },

        optionDisplayName: {
            ...FontUtils.fontFamily.platform.EXP_NEUE,
            minHeight: variables.alternateTextHeight,
            lineHeight: variables.lineHeightXLarge,
            ...whiteSpace.noWrap,
        },

        optionDisplayNameCompact: {
            minWidth: 'auto',
            flexBasis: 'auto',
            flexGrow: 0,
            flexShrink: 1,
        },

        displayNameTooltipEllipsis: {
            position: 'absolute',
            opacity: 0,
            right: 0,
            bottom: 0,
        },

        optionAlternateText: {
            minHeight: variables.alternateTextHeight,
            lineHeight: variables.lineHeightXLarge,
        },

        optionAlternateTextCompact: {
            flexShrink: 1,
            flexGrow: 1,
            flexBasis: 'auto',
            ...optionAlternateTextPlatformStyles,
        },

        optionRow: {
            minHeight: variables.optionRowHeight,
            paddingTop: 12,
            paddingBottom: 12,
        },

        optionRowSelected: {
            backgroundColor: theme.activeComponentBG,
        },

        optionRowDisabled: {
            color: theme.textSupporting,
        },

        optionRowCompact: {
            height: variables.optionRowHeightCompact,
            paddingTop: 12,
            paddingBottom: 12,
        },

        optionsListSectionHeader: {
            marginTop: 8,
            marginBottom: 4,
        },

        emptyWorkspaceIllustrationStyle: {
            marginTop: 12,
            marginBottom: -20,
        },

        travelIllustrationStyle: {
            marginTop: 16,
            marginBottom: -16,
        },

        overlayStyles: (current: OverlayStylesParams, isModalOnTheLeft: boolean) =>
            ({
                ...positioning.pFixed,
                // We need to stretch the overlay to cover the sidebar and the translate animation distance.
                left: isModalOnTheLeft ? 0 : -2 * variables.sideBarWidth,
                top: 0,
                bottom: 0,
                right: isModalOnTheLeft ? -2 * variables.sideBarWidth : 0,
                backgroundColor: theme.overlay,
                opacity: current.progress.interpolate({
                    inputRange: [0, 1],
                    outputRange: [0, variables.overlayOpacity],
                    extrapolate: 'clamp',
                }),
            } satisfies ViewStyle),

        appContent: {
            backgroundColor: theme.appBG,
            overflow: 'hidden',
        },

        appContentHeader: {
            height: variables.contentHeaderHeight,
            justifyContent: 'center',
            display: 'flex',
            paddingRight: 20,
        },

        appContentHeaderTitle: {
            alignItems: 'center',
            flexDirection: 'row',
        },

        LHNToggle: {
            alignItems: 'center',
            height: variables.contentHeaderHeight,
            justifyContent: 'center',
            paddingRight: 10,
            paddingLeft: 20,
        },

        LHNToggleIcon: {
            height: 15,
            width: 18,
        },

        chatContentScrollViewWithHeaderLoader: {
            paddingTop: CONST.CHAT_HEADER_LOADER_HEIGHT,
        },

        chatContentScrollView: {
            flexGrow: 1,
            justifyContent: 'flex-start',
            paddingBottom: 16,
            ...chatContentScrollViewPlatformStyles,
        },

        // Chat Item
        chatItem: {
            display: 'flex',
            flexDirection: 'row',
            paddingTop: 8,
            paddingBottom: 8,
            paddingLeft: 20,
            paddingRight: 20,
        },

        chatItemRightGrouped: {
            flexGrow: 1,
            flexShrink: 1,
            flexBasis: 0,
            position: 'relative',
            marginLeft: variables.chatInputSpacing,
        },

        chatItemRight: {
            flexGrow: 1,
            flexShrink: 1,
            flexBasis: 'auto',
            position: 'relative',
        },

        chatItemMessageHeader: {
            alignItems: 'center',
            display: 'flex',
            flexDirection: 'row',
            flexWrap: 'nowrap',
        },

        chatItemMessageHeaderSender: {
            color: theme.heading,
            ...FontUtils.fontFamily.platform.EXP_NEUE_BOLD,
            fontSize: variables.fontSizeNormal,
            lineHeight: variables.lineHeightXLarge,
            ...wordBreak.breakWord,
        },

        chatItemMessageHeaderTimestamp: {
            flexShrink: 0,
            color: theme.textSupporting,
            fontSize: variables.fontSizeSmall,
            paddingTop: 2,
        },

        chatItemMessageHeaderPolicy: {
            color: theme.textSupporting,
            fontSize: variables.fontSizeSmall,
        },

        chatItemMessage: {
            color: theme.text,
            fontSize: variables.fontSizeNormal,
            ...FontUtils.fontFamily.platform.EXP_NEUE,
            lineHeight: variables.lineHeightXLarge,
            maxWidth: '100%',
            ...whiteSpace.preWrap,
            ...wordBreak.breakWord,
        },

        chatDelegateMessage: {
            color: theme.textSupporting,
            fontSize: 11,
            ...FontUtils.fontFamily.platform.EXP_NEUE,
            lineHeight: variables.lineHeightXLarge,
            maxWidth: '100%',
            ...whiteSpace.preWrap,
            ...wordBreak.breakWord,
        },

        renderHTMLTitle: {
            color: theme.text,
            fontSize: variables.fontSizeNormal,
            ...FontUtils.fontFamily.platform.EXP_NEUE,
            lineHeight: variables.lineHeightXLarge,
            maxWidth: '100%',
            ...whiteSpace.preWrap,
            ...wordBreak.breakWord,
        },

        renderHTML: {
            maxWidth: '100%',
            ...whiteSpace.preWrap,
            ...wordBreak.breakWord,
        },

        chatItemComposeWithFirstRow: {
            minHeight: 90,
        },

        chatItemFullComposeRow: {
            ...sizing.h100,
        },

        chatItemComposeBoxColor: {
            borderColor: theme.border,
        },

        chatItemComposeBoxFocusedColor: {
            borderColor: theme.borderFocus,
        },

        chatItemComposeBox: {
            backgroundColor: theme.componentBG,
            borderWidth: 1,
            borderRadius: variables.componentBorderRadiusRounded,
            minHeight: variables.componentSizeMedium,
        },

        chatItemFullComposeBox: {
            ...flex.flex1,
            ...sizing.h100,
        },

        chatFooter: {
            paddingLeft: 20,
            paddingRight: 20,
            display: 'flex',
            backgroundColor: theme.appBG,
        },

        chatFooterFullCompose: {
            height: '100%',
            paddingTop: 20,
        },

        chatItemDraft: {
            display: 'flex',
            flexDirection: 'row',
            paddingTop: 8,
            paddingBottom: 8,
            paddingLeft: 20,
            paddingRight: 20,
        },

        chatItemReactionsDraftRight: {
            marginLeft: 52,
        },
        chatFooterAtTheTop: {
            flexGrow: 1,
            justifyContent: 'flex-start',
        },

        // Be extremely careful when editing the compose styles, as it is easy to introduce regressions.
        // Make sure you run the following tests against any changes: #12669
        textInputCompose: addOutlineWidth(
            theme,
            {
                backgroundColor: theme.componentBG,
                borderColor: theme.border,
                color: theme.text,
                ...FontUtils.fontFamily.platform.EXP_NEUE,
                fontSize: variables.fontSizeNormal,
                borderWidth: 0,
                height: 'auto',
                lineHeight: variables.lineHeightXLarge,
                ...overflowXHidden,

                // On Android, multiline TextInput with height: 'auto' will show extra padding unless they are configured with
                // paddingVertical: 0, alignSelf: 'center', and verticalAlign: 'middle'

                paddingHorizontal: variables.avatarChatSpacing,
                paddingTop: 0,
                paddingBottom: 0,
                alignSelf: 'center',
                verticalAlign: 'middle',
            },
            0,
        ),

        textInputFullCompose: {
            alignSelf: 'stretch',
            flex: 1,
            maxHeight: '100%',
            verticalAlign: 'top',
        },

        textInputCollapseCompose: {
            maxHeight: '100%',
            flex: 4,
        },

        // composer padding should not be modified unless thoroughly tested against the cases in this PR: #12669
        textInputComposeSpacing: {
            paddingVertical: 5,
            ...flex.flexRow,
            flex: 1,
        },

        textInputComposeBorder: {
            borderLeftWidth: 1,
            borderColor: theme.border,
        },

        chatItemSubmitButton: {
            alignSelf: 'flex-end',
            borderRadius: variables.componentBorderRadiusRounded,
            backgroundColor: theme.transparent,
            height: 40,
            padding: 10,
            margin: 3,
            justifyContent: 'center',
        },

        emojiPickerContainer: {
            backgroundColor: theme.componentBG,
        },

        emojiHeaderContainer: {
            backgroundColor: theme.componentBG,
            display: 'flex',
            height: CONST.EMOJI_PICKER_HEADER_HEIGHT,
            justifyContent: 'center',
        },

        emojiSkinToneTitle: {
            ...spacing.pv1,
            ...FontUtils.fontFamily.platform.EXP_NEUE_BOLD,
            color: theme.heading,
            fontSize: variables.fontSizeSmall,
        },

        // Emoji Picker Styles
        emojiText: {
            textAlign: 'center',
            fontSize: variables.emojiSize,
            ...spacing.pv0,
            ...spacing.ph0,
            lineHeight: variables.emojiLineHeight,
        },

        emojiItem: {
            width: '100%',
            textAlign: 'center',
            borderRadius: 8,
            paddingTop: 2,
            paddingBottom: 2,
            height: CONST.EMOJI_PICKER_ITEM_HEIGHT,
            flexShrink: 1,
            ...userSelect.userSelectNone,
        },

        emojiItemHighlighted: {
            transition: '0.2s ease',
            backgroundColor: theme.buttonDefaultBG,
        },

        emojiItemKeyboardHighlighted: {
            transition: '0.2s ease',
            borderWidth: 1,
            borderColor: theme.link,
            borderRadius: variables.buttonBorderRadius,
        },

        categoryShortcutButton: {
            flex: 1,
            borderRadius: 8,
            height: CONST.EMOJI_PICKER_ITEM_HEIGHT,
            alignItems: 'center',
            justifyContent: 'center',
        },

        chatItemEmojiButton: {
            alignSelf: 'flex-end',
            borderRadius: variables.buttonBorderRadius,
            height: 40,
            marginVertical: 3,
            paddingHorizontal: 10,
            justifyContent: 'center',
        },

        editChatItemEmojiWrapper: {
            marginRight: 3,
            alignSelf: 'flex-end',
        },

        composerSizeButton: {
            alignSelf: 'center',
            height: 32,
            width: 32,
            padding: 6,
            marginHorizontal: 3,
            borderRadius: variables.componentBorderRadiusRounded,
            backgroundColor: theme.transparent,
            justifyContent: 'center',
        },

        chatItemAttachmentPlaceholder: {
            backgroundColor: theme.sidebar,
            borderColor: theme.border,
            borderWidth: 1,
            borderRadius: variables.componentBorderRadiusNormal,
            height: 150,
            textAlign: 'center',
            verticalAlign: 'middle',
            width: 200,
        },

        chatItemPDFAttachmentLoading: {
            backgroundColor: 'transparent',
            borderColor: theme.border,
            borderWidth: 1,
            borderRadius: variables.componentBorderRadiusNormal,
            ...flex.alignItemsCenter,
            ...flex.justifyContentCenter,
        },

        sidebarVisible: {
            borderRightWidth: 1,
        },

        sidebarHidden: {
            width: 0,
            borderRightWidth: 0,
        },

        exampleCheckImage: {
            width: '100%',
            height: 80,
            borderColor: theme.border,
            borderWidth: 1,
            borderRadius: variables.componentBorderRadiusNormal,
        },

        singleAvatar: {
            height: 24,
            width: 24,
            backgroundColor: theme.icon,
            borderRadius: 12,
        },

        singleAvatarSmall: {
            height: 16,
            width: 16,
            backgroundColor: theme.icon,
            borderRadius: 8,
        },

        singleAvatarMedium: {
            height: 52,
            width: 52,
            backgroundColor: theme.icon,
            borderRadius: 52,
        },

        secondAvatar: {
            position: 'absolute',
            right: -18,
            bottom: -18,
            borderWidth: 2,
            borderRadius: 14,
            borderColor: 'transparent',
        },

        secondAvatarSmall: {
            position: 'absolute',
            right: -14,
            bottom: -14,
            borderWidth: 2,
            borderRadius: 10,
            borderColor: 'transparent',
        },

        secondAvatarMedium: {
            position: 'absolute',
            right: -36,
            bottom: -36,
            borderWidth: 3,
            borderRadius: 52,
            borderColor: 'transparent',
        },

        secondAvatarSubscript: {
            position: 'absolute',
            right: -6,
            bottom: -6,
        },

        secondAvatarSubscriptCompact: {
            position: 'absolute',
            bottom: -4,
            right: -4,
        },

        secondAvatarSubscriptSmallNormal: {
            position: 'absolute',
            bottom: 0,
            right: 0,
        },

        secondAvatarInline: {
            bottom: -3,
            right: -25,
            borderWidth: 3,
            borderRadius: 18,
            borderColor: theme.cardBorder,
            backgroundColor: theme.appBG,
        },

        avatarXLarge: {
            width: variables.avatarSizeXLarge,
            height: variables.avatarSizeXLarge,
        },

        avatarInnerText: {
            color: theme.text,
            fontSize: variables.fontSizeSmall,
            lineHeight: undefined,
            marginLeft: -3,
            textAlign: 'center',
        },

        avatarInnerTextSmall: {
            color: theme.text,
            fontSize: variables.fontSizeExtraSmall,
            lineHeight: undefined,
            marginLeft: -2,
            textAlign: 'center',
            zIndex: 10,
        },

        emptyAvatar: {
            height: variables.avatarSizeNormal,
            width: variables.avatarSizeNormal,
        },

        emptyAvatarSmallNormal: {
            height: variables.avatarSizeSmallNormal,
            width: variables.avatarSizeSmallNormal,
        },

        emptyAvatarSmall: {
            height: variables.avatarSizeSmall,
            width: variables.avatarSizeSmall,
        },

        emptyAvatarSmaller: {
            height: variables.avatarSizeSmaller,
            width: variables.avatarSizeSmaller,
        },

        emptyAvatarMedium: {
            height: variables.avatarSizeMedium,
            width: variables.avatarSizeMedium,
        },

        emptyAvatarLarge: {
            height: variables.avatarSizeLarge,
            width: variables.avatarSizeLarge,
        },

        emptyAvatarMargin: {
            marginRight: variables.avatarChatSpacing,
        },

        emptyAvatarMarginChat: {
            marginRight: variables.avatarChatSpacing - 12,
        },

        emptyAvatarMarginSmall: {
            marginRight: variables.avatarChatSpacing - 4,
        },

        emptyAvatarMarginSmaller: {
            marginRight: variables.avatarChatSpacing - 4,
        },

        subscriptIcon: {
            position: 'absolute',
            bottom: -4,
            right: -4,
            width: 20,
            height: 20,
            backgroundColor: theme.buttonDefaultBG,
        },

        borderTop: {
            borderTopWidth: variables.borderTopWidth,
            borderColor: theme.border,
        },

        borderTopRounded: {
            borderTopWidth: 1,
            borderColor: theme.border,
            borderTopLeftRadius: variables.componentBorderRadiusNormal,
            borderTopRightRadius: variables.componentBorderRadiusNormal,
        },

        borderBottomRounded: {
            borderBottomWidth: 1,
            borderColor: theme.border,
            borderBottomLeftRadius: variables.componentBorderRadiusNormal,
            borderBottomRightRadius: variables.componentBorderRadiusNormal,
        },

        borderBottom: {
            borderBottomWidth: 1,
            borderColor: theme.border,
        },

        borderNone: {
            borderWidth: 0,
            borderBottomWidth: 0,
        },

        borderRight: {
            borderRightWidth: 1,
            borderColor: theme.border,
        },

        borderLeft: {
            borderLeftWidth: 1,
            borderColor: theme.border,
        },

        pointerEventsNone,

        pointerEventsAuto,

        pointerEventsBoxNone,

        headerBar: {
            overflow: 'hidden',
            justifyContent: 'center',
            display: 'flex',
            paddingLeft: 20,
            height: variables.contentHeaderHeight,
            width: '100%',
        },

        searchResultsHeaderBar: {
            display: 'flex',
            height: variables.contentHeaderDesktopHeight,
            zIndex: variables.popoverzIndex,
            position: 'relative',
            paddingLeft: 20,
            paddingRight: 12,
        },

        headerBarDesktopHeight: (canUseLeftHandBar: boolean | undefined) => ({
            height: canUseLeftHandBar ? variables.contentHeaderHeight : variables.contentHeaderDesktopHeight,
        }),

        imageViewContainer: {
            width: '100%',
            height: '100%',
            alignItems: 'center',
            justifyContent: 'center',
        },

        imageModalPDF: {
            flex: 1,
            backgroundColor: theme.modalBackground,
        },

        getPDFPasswordFormStyle: (isSmallScreenWidth: boolean) =>
            ({
                width: isSmallScreenWidth ? '100%' : 350,
                flexBasis: isSmallScreenWidth ? '100%' : 350,
                flexGrow: 0,
                alignSelf: 'flex-start',
            } satisfies ViewStyle),

        centeredModalStyles: (isSmallScreenWidth: boolean, isFullScreenWhenSmall: boolean) =>
            ({
                borderWidth: isSmallScreenWidth && !isFullScreenWhenSmall ? 1 : 0,
                marginHorizontal: isSmallScreenWidth ? 0 : 20,
            } satisfies ViewStyle),

        imageModalImageCenterContainer: {
            alignItems: 'center',
            flex: 1,
            justifyContent: 'center',
            width: '100%',
        },

        defaultAttachmentView: {
            backgroundColor: theme.sidebar,
            borderRadius: variables.componentBorderRadiusNormal,
            borderWidth: 1,
            borderColor: theme.border,
            flexDirection: 'row',
            padding: 20,
            alignItems: 'center',
        },

        notFoundTextHeader: {
            ...headlineFont,
            color: theme.heading,
            fontSize: variables.fontSizeXLarge,
            lineHeight: variables.lineHeightXXLarge,
            marginTop: 20,
            marginBottom: 8,
            textAlign: 'center',
        },

        blockingViewContainer: {
            paddingBottom: variables.contentHeaderHeight,
            maxWidth: 400,
            alignSelf: 'center',
        },

        blockingErrorViewContainer: {
            paddingBottom: variables.contentHeaderHeight,
            maxWidth: 475,
            alignSelf: 'center',
        },

        forcedBlockingViewContainer: {
            ...positioning.pFixed,
            top: 0,
            left: 0,
            right: 0,
            bottom: 0,
            backgroundColor: theme.appBG,
        },

        defaultModalContainer: {
            backgroundColor: theme.componentBG,
            borderColor: theme.transparent,
        },

        modalContainer: {height: '100%'},

        modalAnimatedContainer: {width: '100%'},

        modalContainerBox: {
            zIndex: 2,
            opacity: 1,
            backgroundColor: 'transparent',
        },

        modalBackdrop: {
            position: 'absolute',
            top: 0,
            bottom: 0,
            left: 0,
            right: 0,
            backgroundColor: 'black',
        },

        reportActionContextMenuMiniButton: {
            height: 28,
            width: 28,
            ...flex.alignItemsCenter,
            ...flex.justifyContentCenter,
            ...{borderRadius: variables.buttonBorderRadius},
        },

        reportActionSystemMessageContainer: {
            marginLeft: 42,
        },

        reportDetailsTitleContainer: {
            ...display.dFlex,
            ...flex.flexColumn,
            ...flex.alignItemsCenter,
            paddingHorizontal: 20,
        },

        reportDetailsRoomInfo: {
            ...flex.flex1,
            ...display.dFlex,
            ...flex.flexColumn,
            ...flex.alignItemsCenter,
        },

        reportSettingsVisibilityText: {
            textTransform: 'capitalize',
        },

        settingsPageBackground: {
            flexDirection: 'column',
            width: '100%',
            flexGrow: 1,
        },

        settingsPageBody: {
            width: '100%',
            justifyContent: 'space-around',
        },

        twoFactorAuthSection: {
            backgroundColor: theme.appBG,
            padding: 0,
        },

        twoFactorAuthCodesBox: ({isExtraSmallScreenWidth, isSmallScreenWidth}: TwoFactorAuthCodesBoxParams) => {
            let paddingHorizontal = spacing.ph9;

            if (isSmallScreenWidth) {
                paddingHorizontal = spacing.ph4;
            }

            if (isExtraSmallScreenWidth) {
                paddingHorizontal = spacing.ph2;
            }

            return {
                alignItems: 'center',
                justifyContent: 'center',
                backgroundColor: theme.highlightBG,
                paddingVertical: 28,
                borderRadius: 16,
                marginTop: 32,
                ...paddingHorizontal,
            } satisfies ViewStyle;
        },

        twoFactorLoadingContainer: {
            alignItems: 'center',
            justifyContent: 'center',
            height: 210,
        },

        twoFactorAuthCodesContainer: {
            alignItems: 'center',
            justifyContent: 'center',
            flexDirection: 'row',
            flexWrap: 'wrap',
            gap: 12,
        },

        twoFactorAuthCode: {
            ...FontUtils.fontFamily.platform.MONOSPACE,
            width: 112,
            textAlign: 'center',
        },

        twoFactorAuthCodesButtonsContainer: {
            flexDirection: 'row',
            justifyContent: 'center',
            gap: 12,
            marginTop: 20,
            flexWrap: 'wrap',
        },

        twoFactorAuthCodesButton: {
            minWidth: 112,
        },

        twoFactorAuthCopyCodeButton: {
            minWidth: 110,
        },

        anonymousRoomFooter: (isSmallSizeLayout: boolean) =>
            ({
                flexDirection: isSmallSizeLayout ? 'column' : 'row',
                ...(!isSmallSizeLayout && {
                    alignItems: 'center',
                    justifyContent: 'space-between',
                }),
                padding: 20,
                backgroundColor: theme.cardBG,
                borderRadius: variables.componentBorderRadiusLarge,
                overflow: 'hidden',
            } satisfies ViewStyle & TextStyle),
        anonymousRoomFooterWordmarkAndLogoContainer: (isSmallSizeLayout: boolean) =>
            ({
                flexDirection: 'row',
                alignItems: 'center',
                ...(isSmallSizeLayout && {
                    justifyContent: 'space-between',
                    marginTop: 16,
                }),
            } satisfies ViewStyle),
        anonymousRoomFooterLogo: {
            width: 88,
            marginLeft: 0,
            height: 20,
        },
        anonymousRoomFooterLogoTaglineText: {
            ...FontUtils.fontFamily.platform.EXP_NEUE,
            fontSize: variables.fontSizeMedium,
            color: theme.text,
        },
        signInButtonAvatar: {
            width: 80,
        },

        anonymousRoomFooterSignInButton: {
            width: 110,
        },

        workspaceUpgradeIntroBox: ({isExtraSmallScreenWidth}: WorkspaceUpgradeIntroBoxParams): ViewStyle => {
            let paddingHorizontal = spacing.ph5;
            let paddingVertical = spacing.pv5;

            if (isExtraSmallScreenWidth) {
                paddingHorizontal = spacing.ph2;
                paddingVertical = spacing.pv2;
            }

            return {
                backgroundColor: theme.highlightBG,
                borderRadius: 16,
                ...paddingVertical,
                ...paddingHorizontal,
            } satisfies ViewStyle;
        },

        roomHeaderAvatarSize: {
            height: variables.componentSizeLarge,
            width: variables.componentSizeLarge,
        },

        roomHeaderAvatar: {
            backgroundColor: theme.appBG,
            borderRadius: 100,
            borderColor: theme.componentBG,
            borderWidth: 4,
        },

        roomHeaderAvatarOverlay: {
            position: 'absolute',
            top: 0,
            right: 0,
            bottom: 0,
            left: 0,
            backgroundColor: theme.overlay,
            opacity: variables.overlayOpacity,
            borderRadius: 88,
        },

        rootNavigatorContainerStyles: (isSmallScreenWidth: boolean) => ({marginLeft: isSmallScreenWidth ? 0 : variables.sideBarWidth, flex: 1} satisfies ViewStyle),
        rootNavigatorContainerWithLHBStyles: (isSmallScreenWidth: boolean) =>
            ({marginLeft: isSmallScreenWidth ? 0 : variables.sideBarWithLHBWidth + variables.navigationTabBarSize, flex: 1} satisfies ViewStyle),
        RHPNavigatorContainerNavigatorContainerStyles: (isSmallScreenWidth: boolean) => ({marginLeft: isSmallScreenWidth ? 0 : variables.sideBarWidth, flex: 1} satisfies ViewStyle),

        avatarInnerTextChat: {
            color: theme.text,
            fontSize: variables.fontSizeXLarge,
            ...FontUtils.fontFamily.platform.EXP_NEW_KANSAS_MEDIUM,
            textAlign: 'center',
            position: 'absolute',
            width: 88,
            left: -16,
        },

        pageWrapper: {
            width: '100%',
            alignItems: 'center',
            padding: 20,
        },
        numberPadWrapper: {
            width: '100%',
            alignItems: 'center',
            paddingHorizontal: 20,
        },

        avatarSectionWrapper: {
            width: '100%',
            alignItems: 'center',
            paddingHorizontal: 20,
            paddingBottom: 20,
        },

        avatarSectionWrapperSkeleton: {
            width: '100%',
        },

        avatarSectionWrapperSettings: {
            width: '100%',
            alignItems: 'center',
        },

        accountSettingsSectionContainer: {
            borderBottomWidth: 1,
            borderBottomColor: theme.border,
            ...spacing.mt0,
            ...spacing.mb0,
            ...spacing.pt0,
        },

        workspaceSettingsSectionContainer: {
            borderBottomWidth: 1,
            borderBottomColor: theme.border,
            ...spacing.pt4,
        },

        centralPaneAnimation: {
            height: CONST.CENTRAL_PANE_ANIMATION_HEIGHT,
        },

        sectionTitle: {
            ...spacing.pt2,
            ...spacing.pr3,
            ...spacing.pb4,
            paddingLeft: 13,
            fontSize: 13,
            ...FontUtils.fontFamily.platform.EXP_NEUE,
            lineHeight: 16,
            color: theme.textSupporting,
        },

        accountSettingsSectionTitle: {
            ...FontUtils.fontFamily.platform.EXP_NEUE_BOLD,
        },

        borderedContentCard: {
            borderWidth: 1,
            borderColor: theme.border,
            borderRadius: variables.componentBorderRadiusNormal,
        },

        borderedContentCardLarge: {
            borderWidth: 1,
            borderColor: theme.border,
            borderRadius: variables.componentBorderRadiusLarge,
        },

        sectionMenuItem: {
            borderRadius: 8,
            paddingHorizontal: 16,
            paddingVertical: 8,
            height: 52,
            alignItems: 'center',
        },

        sectionSelectCircle: {
            backgroundColor: theme.cardBG,
        },

        qrShareSection: {
            width: 264,
        },

        sectionMenuItemTopDescription: {
            ...spacing.ph8,
            ...spacing.mhn8,
            width: 'auto',
        },

        sectionMenuItemIcon: {
            ...spacing.ph8,
            ...spacing.mhn5,
            width: 'auto',
        },

        subscriptionCardIcon: {
            padding: 10,
            backgroundColor: theme.border,
            borderRadius: variables.componentBorderRadius,
            height: variables.iconSizeExtraLarge,
            width: variables.iconSizeExtraLarge,
        },

        subscriptionAddedCardIcon: {
            padding: 10,
            backgroundColor: theme.buttonDefaultBG,
            borderRadius: variables.componentBorderRadius,
            height: variables.iconSizeExtraLarge,
            width: variables.iconSizeExtraLarge,
        },

        trialBannerBackgroundColor: {
            backgroundColor: theme.trialBannerBackgroundColor,
        },

        selectCircle: {
            width: variables.componentSizeSmall,
            height: variables.componentSizeSmall,
            borderColor: theme.border,
            borderWidth: 1,
            borderRadius: variables.componentSizeSmall / 2,
            justifyContent: 'center',
            alignItems: 'center',
            backgroundColor: theme.componentBG,
            marginLeft: 8,
        },

        optionSelectCircle: {
            borderRadius: variables.componentSizeSmall / 2 + 1,
            padding: 1,
        },

        unreadIndicatorContainer: {
            position: 'absolute',
            top: -10,
            left: 0,
            width: '100%',
            height: 20,
            paddingHorizontal: 20,
            flexDirection: 'row',
            alignItems: 'center',
            zIndex: 1,
            ...cursor.cursorDefault,
        },

        topUnreadIndicatorContainer: {
            position: 'relative',
            width: '100%',
            /** 17 = height of the indicator 1px + 8px top and bottom */
            height: 17,
            paddingHorizontal: 20,
            flexDirection: 'row',
            alignItems: 'center',
            zIndex: 1,
            ...cursor.cursorDefault,
        },

        unreadIndicatorLine: {
            height: 1,
            backgroundColor: theme.unreadIndicator,
            flexGrow: 1,
            marginRight: 8,
            opacity: 0.5,
        },

        threadDividerLine: {
            height: 1,
            backgroundColor: theme.border,
            flexGrow: 1,
            marginLeft: 8,
            marginRight: 20,
        },

        dividerLine: {
            height: 1,
            backgroundColor: theme.border,
            flexGrow: 1,
            ...spacing.mh5,
            ...spacing.mv3,
        },

        sectionDividerLine: {
            height: 1,
            backgroundColor: theme.border,
        },

        unreadIndicatorText: {
            color: theme.unreadIndicator,
            ...FontUtils.fontFamily.platform.EXP_NEUE_BOLD,
            fontSize: variables.fontSizeSmall,
            textTransform: 'capitalize',
        },

        threadDividerText: {
            ...FontUtils.fontFamily.platform.EXP_NEUE,
            fontSize: variables.fontSizeSmall,
            textTransform: 'capitalize',
        },

        flipUpsideDown: {
            transform: `rotate(180deg)`,
        },

        mirror: {
            transform: `scaleX(-1)`,
        },

        navigationScreenCardStyle: {
            backgroundColor: theme.appBG,
            height: '100%',
        },

        invisible: {
            position: 'absolute',
            opacity: 0,
        },

        invisiblePopover: {
            position: 'absolute',
            opacity: 0,
            left: -9999,
            top: -9999,
        },

        containerWithSpaceBetween: {
            justifyContent: 'space-between',
            width: '100%',
            flex: 1,
        },

        detailsPageSectionContainer: {
            alignSelf: 'flex-start',
        },

        attachmentCarouselContainer: {
            height: '100%',
            width: '100%',
            display: 'flex',
            justifyContent: 'center',
            ...cursor.cursorUnset,
        },

        attachmentArrow: {
            zIndex: 23,
            position: 'absolute',
        },

        attachmentRevealButtonContainer: {
            flex: 1,
            alignItems: 'center',
            justifyContent: 'center',
            ...spacing.ph4,
        },

        arrowIcon: {
            height: 40,
            width: 40,
            alignItems: 'center',
            paddingHorizontal: 0,
            paddingTop: 0,
            paddingBottom: 0,
        },

        switchTrack: {
            width: 50,
            height: 28,
            justifyContent: 'center',
            borderRadius: 20,
            padding: 15,
        },

        switchInactive: {
            backgroundColor: theme.icon,
        },

        switchThumb: {
            width: 22,
            height: 22,
            borderRadius: 11,
            position: 'absolute',
            left: 4,
            justifyContent: 'center',
            alignItems: 'center',
            backgroundColor: theme.appBG,
        },

        radioButtonContainer: {
            backgroundColor: theme.componentBG,
            borderRadius: 14,
            height: 28,
            width: 28,
            borderColor: theme.border,
            borderWidth: 1,
            justifyContent: 'center',
            alignItems: 'center',
        },

        toggleSwitchLockIcon: {
            width: variables.iconSizeExtraSmall,
            height: variables.iconSizeExtraSmall,
        },

        checkedContainer: {
            backgroundColor: theme.checkBox,
        },

        magicCodeInputContainer: {
            flexDirection: 'row',
            justifyContent: 'space-between',
            minHeight: variables.inputHeight,
        },

        magicCodeInput: {
            fontSize: variables.fontSizeXLarge,
            color: theme.heading,
            lineHeight: variables.inputHeight,
        },

        // Manually style transparent, in iOS Safari, an input in a container with its opacity set to
        // 0 (completely transparent) cannot handle user interaction, hence the Paste option is never shown
        inputTransparent: {
            color: 'transparent',
            // These properties are available in browser only
            ...(getBrowser()
                ? {
                      caretColor: 'transparent',
                      WebkitTextFillColor: 'transparent',
                      // After setting the input text color to transparent, it acquires the background-color.
                      // However, it is not possible to override the background-color directly as explained in this resource: https://developer.mozilla.org/en-US/docs/Web/CSS/:autofill
                      // Therefore, the transition effect needs to be delayed.
                      transitionDelay: '99999s',
                      transitionProperty: 'background-color',
                  }
                : {}),
        },

        iouAmountText: {
            ...headlineFont,
            fontSize: variables.iouAmountTextSize,
            color: theme.heading,
            lineHeight: variables.inputHeight,
        },

        iouAmountTextInput: addOutlineWidth(
            theme,
            {
                ...headlineFont,
                fontSize: variables.iouAmountTextSize,
                color: theme.heading,
                lineHeight: undefined,
                paddingHorizontal: 0,
                paddingVertical: 0,
                borderTopLeftRadius: 0,
                borderBottomLeftRadius: 0,
                borderTopRightRadius: 0,
                borderBottomRightRadius: 0,
            },
            0,
        ),

        iouAmountTextInputContainer: {
            borderWidth: 0,
            borderBottomWidth: 0,
            borderTopLeftRadius: 0,
            borderBottomLeftRadius: 0,
            borderTopRightRadius: 0,
            borderBottomRightRadius: 0,
        },

        moneyRequestConfirmationAmount: {
            ...headlineFont,
            fontSize: variables.fontSizeh1,
        },

        moneyRequestMenuItem: {
            flexDirection: 'row',
            borderRadius: 0,
            justifyContent: 'space-between',
            width: '100%',
            paddingHorizontal: 20,
            paddingVertical: 12,
        },

        moneyRequestAmountContainer: {minHeight: variables.inputHeight + 2 * (variables.formErrorLineHeight + 8)},

        requestPreviewBox: {
            marginTop: 12,
            maxWidth: variables.reportPreviewMaxWidth,
        },

        moneyRequestPreviewBox: {
            backgroundColor: theme.cardBG,
            borderRadius: variables.componentBorderRadiusLarge,
            maxWidth: variables.reportPreviewMaxWidth,
            width: '100%',
        },

        moneyRequestPreviewBoxText: {
            padding: 16,
        },

        amountSplitPadding: {
            paddingTop: 2,
        },

        moneyRequestPreviewBoxLoading: {
            // When a new IOU request arrives it is very briefly in a loading state, so set the minimum height of the container to 94 to match the rendered height after loading.
            // Otherwise, the IOU request pay button will not be fully visible and the user will have to scroll up to reveal the entire IOU request container.
            // See https://github.com/Expensify/App/issues/10283.
            minHeight: 94,
            width: '100%',
        },

        moneyRequestPreviewBoxAvatar: {
            // This should "hide" the right border of the last avatar
            marginRight: -2,
            marginBottom: 0,
        },

        moneyRequestPreviewAmount: {
            ...headlineFont,
            ...whiteSpace.preWrap,
            color: theme.heading,
        },

        moneyRequestLoadingHeight: {
            height: 27,
        },

        defaultCheckmarkWrapper: {
            marginLeft: 8,
            alignSelf: 'center',
        },

        codeWordStyle: {
            borderLeftWidth: 0,
            borderRightWidth: 0,
            borderTopLeftRadius: 0,
            borderBottomLeftRadius: 0,
            borderTopRightRadius: 0,
            borderBottomRightRadius: 0,
            paddingLeft: 0,
            paddingRight: 0,
            justifyContent: 'center',
        },

        codeFirstWordStyle: {
            borderLeftWidth: 1,
            borderTopLeftRadius: 4,
            borderBottomLeftRadius: 4,
            paddingLeft: 5,
        },

        codeLastWordStyle: {
            borderRightWidth: 1,
            borderTopRightRadius: 4,
            borderBottomRightRadius: 4,
            paddingRight: 5,
        },

        fullScreenLoading: {
            backgroundColor: theme.componentBG,
            opacity: 0.8,
            justifyContent: 'center',
            alignItems: 'center',
            zIndex: 10,
        },

        reimbursementAccountFullScreenLoading: {
            backgroundColor: theme.componentBG,
            opacity: 0.8,
            justifyContent: 'flex-start',
            alignItems: 'center',
            zIndex: 10,
        },

        hiddenElementOutsideOfWindow: {
            position: 'absolute',
            top: -10000,
            left: 0,
            opacity: 0,
        },

        growlNotificationWrapper: {
            zIndex: 2,
        },

        growlNotificationContainer: {
            flex: 1,
            justifyContent: 'flex-start',
            position: 'absolute',
            width: '100%',
            top: 20,
            ...spacing.pl5,
            ...spacing.pr5,
        },

        growlNotificationDesktopContainer: {
            maxWidth: variables.sideBarWidth,
            right: 0,
            ...positioning.pFixed,
        },

        growlNotificationTranslateY: (translateY: SharedValue<number>) => {
            'worklet';

            return {
                transform: [{translateY: translateY.get()}],
            };
        },

        growlNotificationBox: {
            backgroundColor: theme.inverse,
            borderRadius: variables.componentBorderRadiusNormal,
            alignItems: 'center',
            flexDirection: 'row',
            justifyContent: 'space-between',
            boxShadow: `${theme.shadow}`,
            ...spacing.p5,
        },

        growlNotificationText: {
            fontSize: variables.fontSizeNormal,
            ...FontUtils.fontFamily.platform.EXP_NEUE,
            width: '90%',
            lineHeight: variables.fontSizeNormalHeight,
            color: theme.textReversed,
            ...spacing.ml4,
        },

        noSelect: {
            boxShadow: 'none',
            // After https://github.com/facebook/react-native/pull/46284 RN accepts only 3 options and undefined
            outlineStyle: undefined,
        },

        boxShadowNone: {
            boxShadow: 'none',
        },

        cardStyleNavigator: {
            overflow: 'hidden',
            height: '100%',
        },

        smallEditIcon: {
            alignItems: 'center',
            backgroundColor: theme.buttonDefaultBG,
            borderRadius: 20,
            borderWidth: 3,
            color: theme.textReversed,
            height: 40,
            width: 40,
            justifyContent: 'center',
        },

        smallEditIconWorkspace: {
            borderColor: theme.cardBG,
        },

        smallEditIconAccount: {
            borderColor: theme.appBG,
        },

        smallAvatarEditIcon: {
            position: 'absolute',
            right: -8,
            bottom: -8,
        },

        primaryMediumIcon: {
            alignItems: 'center',
            backgroundColor: theme.buttonDefaultBG,
            borderRadius: 20,
            color: theme.textReversed,
            height: 40,
            width: 40,
            justifyContent: 'center',
        },

        primaryMediumText: {
            fontSize: variables.iconSizeNormal,
        },

        workspaceOwnerAvatarWrapper: {
            margin: 6,
        },

        workspaceOwnerSectionTitle: {
            marginLeft: 6,
        },

        workspaceTypeWrapper: {
            margin: 3,
        },

        workspaceTypeSectionTitle: {
            marginLeft: 3,
        },

        workspaceRightColumn: {
            marginLeft: 124,
        },

        workspaceThreeDotMenu: {
            justifyContent: 'flex-end',
            width: 124,
        },

        workspaceListRBR: {
            flexDirection: 'column',
            justifyContent: 'flex-start',
            marginTop: 10,
        },

        peopleRow: {
            width: '100%',
            flexDirection: 'row',
            justifyContent: 'space-between',
            alignItems: 'center',
            ...spacing.ph5,
        },

        peopleRowBorderBottom: {
            borderColor: theme.border,
            borderBottomWidth: 1,
            ...spacing.pb2,
        },

        offlineFeedback: {
            deleted: {
                textDecorationLine: 'line-through',
                textDecorationStyle: 'solid',
            },
            pending: {
                opacity: 0.5,
            },
            default: {
                // fixes a crash on iOS when we attempt to remove already unmounted children
                // see https://github.com/Expensify/App/issues/48197 for more details
                // it's a temporary solution while we are working on a permanent fix
                opacity: Platform.OS === 'ios' ? 0.99 : undefined,
            },
            error: {
                flexDirection: 'row',
                alignItems: 'center',
            },
            container: {
                ...spacing.pv2,
            },
            textContainer: {
                flexDirection: 'column',
                flex: 1,
            },
            text: {
                color: theme.textSupporting,
                verticalAlign: 'middle',
                fontSize: variables.fontSizeLabel,
            },
            errorDot: {
                marginRight: 12,
            },
        },

        dotIndicatorMessage: {
            display: 'flex',
            flexDirection: 'row',
            alignItems: 'center',
        },

        emptyLHNWrapper: {
            marginBottom: variables.bottomTabHeight,
        },

        emptyLHNAnimation: {
            width: 180,
            height: 180,
        },

        locationErrorLinkText: {
            textAlignVertical: 'center',
            fontSize: variables.fontSizeLabel,
        },

        sidebarPopover: {
            width: variables.sideBarWidth - 68,
        },

        sidebarWithLHBPopover: {
            width: variables.sideBarWidth - 68,
        },

        shortTermsBorder: {
            borderWidth: 1,
            borderColor: theme.border,
            borderRadius: variables.componentBorderRadius,
        },

        shortTermsHorizontalRule: {
            borderBottomWidth: 1,
            borderColor: theme.border,
            ...spacing.mh3,
        },

        shortTermsLargeHorizontalRule: {
            borderWidth: 1,
            borderColor: theme.border,
            ...spacing.mh3,
        },

        shortTermsRow: {
            flexDirection: 'row',
            padding: 12,
        },

        termsCenterRight: {
            marginTop: 'auto',
            marginBottom: 'auto',
        },

        shortTermsBoldHeadingSection: {
            paddingRight: 12,
            paddingLeft: 12,
            marginTop: 12,
        },

        shortTermsHeadline: {
            ...headlineFont,
            ...whiteSpace.preWrap,
            color: theme.heading,
            fontSize: variables.fontSizeXLarge,
            lineHeight: variables.lineHeightXXLarge,
        },

        longTermsRow: {
            flexDirection: 'row',
            marginTop: 20,
        },

        collapsibleSectionBorder: {
            borderBottomWidth: 2,
            borderBottomColor: theme.border,
        },

        communicationsLinkHeight: {
            height: variables.communicationsLinkHeight,
        },

        floatingMessageCounterWrapper: {
            position: 'absolute',
            left: '50%',
            top: 0,
            zIndex: 100,
            ...visibility.hidden,
        },

        floatingMessageCounter: {
            left: '-50%',
            ...visibility.visible,
        },

        confirmationAnimation: {
            height: 180,
            width: 180,
            marginBottom: 20,
        },

        googleSearchTextInputContainer: {
            flexDirection: 'column',
        },

        googleSearchSeparator: {
            height: 1,
            backgroundColor: theme.border,
        },

        googleSearchText: {
            color: theme.text,
            fontSize: variables.fontSizeNormal,
            lineHeight: variables.fontSizeNormalHeight,
            ...FontUtils.fontFamily.platform.EXP_NEUE,
            flex: 1,
        },

        searchRouterTextInputContainer: {
            borderRadius: variables.componentBorderRadiusSmall,
            borderWidth: 1,
            borderBottomWidth: 1,
            paddingHorizontal: 8,
        },

        searchAutocompleteInputResults: {
            backgroundColor: theme.sidebarHover,
            borderWidth: 1,
            borderColor: theme.sidebarHover,
        },

        searchAutocompleteInputResultsFocused: {
            borderWidth: 1,
            borderColor: theme.success,
            backgroundColor: theme.appBG,
        },

        searchTableHeaderActive: {
            fontWeight: FontUtils.fontWeight.bold,
        },

        zIndex10: {
            zIndex: 10,
        },

        searchListContentContainerStyles: {
            paddingTop: variables.searchListContentMarginTop,
        },

        searchListHeaderContainerStyle: {
            width: '100%',
            flexDirection: 'row',
            alignItems: 'center',
            ...userSelect.userSelectNone,
            paddingBottom: 12,
            backgroundColor: theme.appBG,
            justifyContent: 'flex-start',
        },

        narrowSearchHeaderStyle: {
            flex: 1,
            paddingTop: 12,
            backgroundColor: theme.appBG,
        },

        narrowSearchRouterInactiveStyle: {
            left: 0,
            right: 0,
            position: 'absolute',
            zIndex: variables.searchTopBarZIndex,
            backgroundColor: theme.appBG,
        },

        threeDotsPopoverOffset: (windowWidth: number) =>
            ({
                ...getPopOverVerticalOffset(60),
                horizontal: windowWidth - 60,
            } satisfies AnchorPosition),

        threeDotsPopoverOffsetNoCloseButton: (windowWidth: number) =>
            ({
                ...getPopOverVerticalOffset(60),
                horizontal: windowWidth - 10,
            } satisfies AnchorPosition),

        threeDotsPopoverOffsetAttachmentModal: (windowWidth: number) =>
            ({
                ...getPopOverVerticalOffset(80),
                horizontal: windowWidth - 140,
            } satisfies AnchorPosition),

        popoverMenuOffset: (windowWidth: number) =>
            ({
                ...getPopOverVerticalOffset(180),
                horizontal: windowWidth - 355,
            } satisfies AnchorPosition),

        popoverButtonDropdownMenuOffset: (windowWidth: number) =>
            ({
                ...getPopOverVerticalOffset(70),
                horizontal: windowWidth - 20,
            } satisfies AnchorPosition),

        iPhoneXSafeArea: {
            backgroundColor: theme.appBG,
            flex: 1,
        },

        transferBalancePayment: {
            borderWidth: 1,
            borderRadius: variables.componentBorderRadiusNormal,
            borderColor: theme.border,
        },

        transferBalanceSelectedPayment: {
            borderColor: theme.iconSuccessFill,
        },

        transferBalanceBalance: {
            fontSize: 48,
        },

        imageCropContainer: {
            overflow: 'hidden',
            alignItems: 'center',
            justifyContent: 'center',
            backgroundColor: theme.imageCropBackgroundColor,
            ...cursor.cursorMove,
        },

        sliderKnobTooltipView: {
            height: variables.sliderKnobSize,
            width: variables.sliderKnobSize,
            borderRadius: variables.sliderKnobSize / 2,
        },

        sliderKnob: {
            backgroundColor: theme.success,
            position: 'absolute',
            height: variables.sliderKnobSize,
            width: variables.sliderKnobSize,
            borderRadius: variables.sliderKnobSize / 2,
            left: -(variables.sliderKnobSize / 2),
            ...cursor.cursorPointer,
        },

        sliderBar: {
            backgroundColor: theme.border,
            height: variables.sliderBarHeight,
            borderRadius: variables.sliderBarHeight / 2,
            alignSelf: 'stretch',
            justifyContent: 'center',
        },

        screenCenteredContainer: {
            flex: 1,
            justifyContent: 'center',
            marginBottom: 40,
            padding: 16,
        },

        inlineSystemMessage: {
            color: theme.textSupporting,
            fontSize: variables.fontSizeLabel,
            ...FontUtils.fontFamily.platform.EXP_NEUE,
            marginLeft: 6,
        },

        fullScreen: {
            position: 'absolute',
            top: 0,
            left: 0,
            right: 0,
            bottom: 0,
        },

        invisibleOverlay: {
            backgroundColor: theme.transparent,
            zIndex: 1000,
        },

        invisibleImage: {
            opacity: 0,
            width: 200,
            height: 200,
        },

        reportDropOverlay: {
            backgroundColor: theme.dropUIBG,
            zIndex: 2,
        },

        fileDropOverlay: {
            backgroundColor: theme.fileDropUIBG,
            zIndex: 2,
        },

        isDraggingOver: {
            backgroundColor: theme.fileDropUIBG,
        },

        fileUploadImageWrapper: (fileTopPosition: number) =>
            ({
                position: 'absolute',
                top: fileTopPosition,
            } satisfies ViewStyle),

        cardSectionContainer: {
            backgroundColor: theme.cardBG,
            borderRadius: variables.componentBorderRadiusLarge,
            width: 'auto',
            textAlign: 'left',
            overflow: 'hidden',
            marginBottom: 20,
            marginHorizontal: variables.sectionMargin,
        },

        cardSectionIllustration: {
            width: 'auto',
            height: variables.sectionIllustrationHeight,
        },

        twoFAIllustration: {
            width: 'auto',
            height: 140,
        },

        cardSectionTitle: {
            fontSize: variables.fontSizeLarge,
            lineHeight: variables.lineHeightXLarge,
        },

        emptyCardSectionTitle: {
            fontSize: variables.fontSizeXLarge,
            lineHeight: variables.lineHeightXXLarge,
            textAlign: 'center',
        },

        emptyCardSectionSubtitle: {
            fontSize: variables.fontSizeNormal,
            lineHeight: variables.lineHeightXLarge,
            color: theme.textSupporting,
            textAlign: 'center',
        },

        transferBalance: {
            width: 'auto',
            borderRadius: 0,
            height: 64,
            alignItems: 'center',
        },

        paymentMethod: {
            paddingHorizontal: 20,
            minHeight: variables.optionRowHeight,
        },

        chatFooterBanner: {
            borderRadius: variables.componentBorderRadius,
            ...wordBreak.breakWord,
        },

        deeplinkWrapperContainer: {
            padding: 20,
            flex: 1,
            alignItems: 'center',
            justifyContent: 'center',
            backgroundColor: theme.appBG,
        },

        deeplinkWrapperMessage: {
            flex: 1,
            alignItems: 'center',
            justifyContent: 'center',
        },

        deeplinkWrapperFooter: {
            paddingTop: 80,
            paddingBottom: 45,
        },

        emojiReactionBubble: {
            borderRadius: 28,
            alignItems: 'center',
            justifyContent: 'center',
            flexDirection: 'row',
            alignSelf: 'flex-start',
        },

        emojiReactionListHeader: {
            marginTop: 8,
            paddingBottom: 20,
            borderBottomColor: theme.border,
            borderBottomWidth: 1,
            marginHorizontal: 20,
        },
        emojiReactionListHeaderBubble: {
            paddingVertical: 2,
            paddingHorizontal: 8,
            borderRadius: 28,
            backgroundColor: theme.border,
            alignItems: 'center',
            justifyContent: 'center',
            flexDirection: 'row',
            alignSelf: 'flex-start',
            marginRight: 4,
        },

        reactionListHeaderText: {
            color: theme.textSupporting,
            marginLeft: 8,
            alignSelf: 'center',
        },

        miniQuickEmojiReactionText: {
            fontSize: 18,
            lineHeight: 22,
            verticalAlign: 'middle',
        },

        emojiReactionBubbleText: {
            verticalAlign: 'middle',
        },

        stickyHeaderEmoji: (isSmallScreenWidth: boolean, windowWidth: number) =>
            ({
                position: 'absolute',
                width: isSmallScreenWidth ? windowWidth - 32 : CONST.EMOJI_PICKER_SIZE.WIDTH - 32,
                ...spacing.mh4,
            } satisfies ViewStyle),

        reactionCounterText: {
            fontSize: 13,
            marginLeft: 4,
            fontWeight: FontUtils.fontWeight.bold,
        },

        fontColorReactionLabel: {
            color: theme.tooltipSupportingText,
        },

        reactionEmojiTitle: {
            fontSize: variables.iconSizeLarge,
            lineHeight: variables.iconSizeXLarge,
        },

        textReactionSenders: {
            color: theme.tooltipPrimaryText,
            ...wordBreak.breakWord,
        },

        distanceLabelWrapper: {
            backgroundColor: colors.green500,
            paddingHorizontal: 8,
            paddingVertical: 4,
            borderRadius: 4,
            textAlign: 'center',
        },
        distanceLabelText: {
            fontSize: 13,
            fontWeight: FontUtils.fontWeight.bold,
            color: colors.productLight100,
        },

        productTrainingTooltipWrapper: {
            backgroundColor: theme.tooltipHighlightBG,
            borderRadius: variables.componentBorderRadiusNormal,
        },

        productTrainingTooltipText: {
            fontSize: variables.fontSizeLabel,
            color: theme.textReversed,
            lineHeight: variables.lineHeightLarge,
        },

        quickReactionsContainer: {
            gap: 12,
            flexDirection: 'row',
            paddingHorizontal: 25,
            paddingVertical: 12,
            justifyContent: 'space-between',
        },

        reactionListContainer: {
            maxHeight: variables.listItemHeightNormal * 5.75,
            ...spacing.pv2,
        },

        reactionListContainerFixedWidth: {
            maxWidth: variables.popoverWidth,
        },

        validateCodeDigits: {
            color: theme.text,
            ...FontUtils.fontFamily.platform.EXP_NEUE,
            fontSize: variables.fontSizeXXLarge,
            letterSpacing: 4,
        },

        footerWrapper: {
            fontSize: variables.fontSizeNormal,
            paddingTop: 64,
            maxWidth: 1100, // Match footer across all Expensify platforms
        },

        footerColumnsContainer: {
            flex: 1,
            flexWrap: 'wrap',
            marginBottom: 40,
            marginHorizontal: -16,
        },

        footerTitle: {
            fontSize: variables.fontSizeLarge,
            color: theme.success,
            marginBottom: 16,
        },

        footerRow: {
            paddingVertical: 4,
            marginBottom: 8,
            color: theme.textLight,
            fontSize: variables.fontSizeMedium,
        },

        footerBottomLogo: {
            marginTop: 40,
            width: '100%',
        },

        datePickerRoot: {
            position: 'relative',
            zIndex: 99,
        },

        datePickerPopover: {
            backgroundColor: theme.appBG,
            width: '100%',
            alignSelf: 'center',
            zIndex: 100,
            marginTop: 8,
        },

        loginHeroHeader: {
            ...FontUtils.fontFamily.platform.EXP_NEW_KANSAS_MEDIUM,
            color: theme.success,
            textAlign: 'center',
        },

        newKansasLarge: {
            ...headlineFont,
            fontSize: variables.fontSizeXLarge,
            lineHeight: variables.lineHeightXXLarge,
        },

        eReceiptAmount: {
            ...headlineFont,
            fontSize: variables.fontSizeXXXLarge,
            color: colors.green400,
        },

        eReceiptAmountLarge: {
            ...headlineFont,
            fontSize: variables.fontSizeEReceiptLarge,
            textAlign: 'center',
        },

        eReceiptCurrency: {
            ...headlineFont,
            fontSize: variables.fontSizeXXLarge,
        },

        eReceiptMerchant: {
            ...FontUtils.fontFamily.platform.EXP_NEUE,
            fontSize: variables.fontSizeXLarge,
            lineHeight: variables.lineHeightXXLarge,
            color: theme.textColorfulBackground,
        },

        eReceiptWaypointTitle: {
            ...FontUtils.fontFamily.platform.EXP_NEUE,
            fontSize: variables.fontSizeSmall,
            lineHeight: variables.lineHeightSmall,
            color: colors.green400,
        },

        eReceiptWaypointAddress: {
            ...FontUtils.fontFamily.platform.MONOSPACE,
            fontSize: variables.fontSizeSmall,
            lineHeight: variables.lineHeightSmall,
            color: theme.textColorfulBackground,
        },

        eReceiptGuaranteed: {
            ...FontUtils.fontFamily.platform.MONOSPACE,
            fontSize: variables.fontSizeSmall,
            lineHeight: variables.lineHeightSmall,
            color: theme.textColorfulBackground,
        },

        eReceiptBackground: {
            ...sizing.w100,
            borderRadius: 20,
            position: 'absolute',
            top: 0,
            left: 0,
            height: 540,
        },

        eReceiptPanel: {
            ...spacing.p5,
            ...spacing.pb8,
            ...spacing.m5,
            backgroundColor: colors.green800,
            borderRadius: 20,
            width: 335,
            overflow: 'hidden',
        },

        eReceiptBackgroundThumbnail: {
            ...sizing.w100,
            position: 'absolute',
            aspectRatio: 335 / 540,
            top: 0,
        },

        eReceiptContainer: {
            width: variables.eReceiptBGHWidth,
            minHeight: variables.eReceiptBGHeight,
            overflow: 'hidden',
        },

        eReceiptContentContainer: {
            ...sizing.w100,
            ...spacing.p5,
            minWidth: variables.eReceiptBodyWidth,
            minHeight: variables.eReceiptBodyHeight,
        },

        eReceiptContentWrapper: {
            ...sizing.w100,
            ...spacing.ph5,
            ...spacing.pt10,
            ...spacing.pb4,
            ...sizing.h100,
            position: 'absolute',
            left: 0,
        },

        loginHeroBody: {
            ...FontUtils.fontFamily.platform.EXP_NEUE,
            fontSize: variables.fontSizeSignInHeroBody,
            color: theme.textLight,
            textAlign: 'center',
        },

        linkPreviewWrapper: {
            marginTop: 16,
            borderLeftWidth: 4,
            borderLeftColor: theme.border,
            paddingLeft: 12,
        },

        linkPreviewImage: {
            flex: 1,
            borderRadius: 8,
            marginTop: 8,
        },

        linkPreviewLogoImage: {
            height: 16,
            width: 16,
        },

        contextMenuItemPopoverMaxWidth: {
            minWidth: 320,
            maxWidth: 375,
        },

        formSpaceVertical: {
            height: 20,
            width: 1,
        },

        taskTitleMenuItem: {
            ...writingDirection.ltr,
            ...headlineFont,
            fontSize: variables.fontSizeXLarge,
            lineHeight: variables.lineHeighTaskTitle,
            maxWidth: '100%',
            ...wordBreak.breakWord,
            textUnderlineOffset: -1,
        },

        taskTitleMenuItemItalic: {
            ...writingDirection.ltr,
            ...headlineItalicFont,
            fontSize: variables.fontSizeXLarge,
            lineHeight: variables.lineHeighTaskTitle,
            maxWidth: '100%',
            ...wordBreak.breakWord,
            textUnderlineOffset: -1,
        },

        taskDescriptionMenuItem: {
            maxWidth: '100%',
            ...wordBreak.breakWord,
        },

        taskTitleDescription: {
            ...FontUtils.fontFamily.platform.EXP_NEUE,
            fontSize: variables.fontSizeLabel,
            color: theme.textSupporting,
            lineHeight: variables.lineHeightNormal,
            ...spacing.mb1,
        },

        taskMenuItemCheckbox: {
            height: 27,
            ...spacing.mr3,
        },

        reportHorizontalRule: {
            borderColor: theme.border,
            ...spacing.mh5,
        },

        assigneeTextStyle: {
            ...FontUtils.fontFamily.platform.EXP_NEUE_BOLD,
            minHeight: variables.avatarSizeSubscript,
        },

        taskRightIconContainer: {
            width: variables.componentSizeNormal,
            marginLeft: 'auto',
            ...spacing.mt1,
            ...pointerEventsAuto,
            ...display.dFlex,
            ...flex.alignItemsCenter,
        },

        shareCodeContainer: {
            width: '100%',
            alignItems: 'center',
            paddingHorizontal: variables.qrShareHorizontalPadding,
            paddingVertical: 20,
            borderRadius: 20,
            overflow: 'hidden',
            borderColor: theme.borderFocus,
            borderWidth: 2,
            backgroundColor: theme.highlightBG,
        },

        splashScreenHider: {
            backgroundColor: theme.splashBG,
            alignItems: 'center',
            justifyContent: 'center',
        },

        headerEnvBadge: {
            position: 'absolute',
            bottom: -8,
            left: -8,
            height: 12,
            width: 22,
            paddingLeft: 4,
            paddingRight: 4,
            alignItems: 'center',
            zIndex: -1,
        },

        headerEnvBadgeText: {
            fontSize: 7,
            fontWeight: FontUtils.fontWeight.bold,
            lineHeight: undefined,
            color: theme.textLight,
        },

        expensifyQrLogo: {
            alignSelf: 'stretch',
            height: 27,
            marginBottom: 20,
        },

        qrShareTitle: {
            marginTop: 15,
            textAlign: 'center',
        },

        loginButtonRow: {
            width: '100%',
            gap: 12,
            ...flex.flexRow,
            ...flex.justifyContentCenter,
        },

        loginButtonRowSmallScreen: {
            width: '100%',
            gap: 12,
            ...flex.flexRow,
            ...flex.justifyContentCenter,
            marginBottom: 10,
        },

        desktopSignInButtonContainer: {
            width: 40,
            height: 40,
        },

        signInIconButton: {
            paddingVertical: 2,
        },

        googleButtonContainer: {
            colorScheme: 'light',
            width: 40,
            height: 40,
            alignItems: 'center',
            overflow: 'hidden',
        },

        googlePillButtonContainer: {
            colorScheme: 'light',
            height: 40,
            width: 300,
            overflow: 'hidden',
        },

        thirdPartyLoadingContainer: {
            alignItems: 'center',
            justifyContent: 'center',
            height: 450,
        },

        tabSelectorButton: {
            height: variables.tabSelectorButtonHeight,
            padding: variables.tabSelectorButtonPadding,
            flexDirection: 'row',
            alignItems: 'center',
            justifyContent: 'center',
            borderRadius: variables.buttonBorderRadius,
        },

        tabSelector: {
            flexDirection: 'row',
            paddingHorizontal: 20,
            paddingBottom: 12,
        },

        tabText: (isSelected: boolean) =>
            ({
                marginLeft: 8,
                ...FontUtils.fontFamily.platform.EXP_NEUE_BOLD,
                color: isSelected ? theme.text : theme.textSupporting,
                lineHeight: variables.lineHeightLarge,
                fontSize: variables.fontSizeLabel,
            } satisfies TextStyle),

        tabBackground: (hovered: boolean, isFocused: boolean, background: string | Animated.AnimatedInterpolation<string>) => ({
            backgroundColor: hovered && !isFocused ? theme.highlightBG : (background as string),
        }),

        tabOpacity: (
            hovered: boolean,
            isFocused: boolean,
            activeOpacityValue: number | Animated.AnimatedInterpolation<number>,
            inactiveOpacityValue: number | Animated.AnimatedInterpolation<number>,
        ) => ({
            opacity: hovered && !isFocused ? inactiveOpacityValue : activeOpacityValue,
        }),

        overscrollSpacer: (backgroundColor: string, height: number) =>
            ({
                backgroundColor,
                height,
                width: '100%',
                position: 'absolute',
                top: -height,
                left: 0,
                right: 0,
            } satisfies ViewStyle),

        dualColorOverscrollSpacer: {
            position: 'absolute',
            top: 0,
            left: 0,
            width: '100%',
            height: '100%',
            zIndex: -1,
        },

        purposeMenuItem: {
            backgroundColor: theme.cardBG,
            borderRadius: 8,
            paddingHorizontal: 8,
            alignItems: 'center',
            marginBottom: 8,
        },

        willChangeTransform: {
            willChange: 'transform',
        },

        dropDownButtonCartIconContainerPadding: {
            paddingRight: 0,
            paddingLeft: 0,
        },

        dropDownMediumButtonArrowContain: {
            marginLeft: 12,
            marginRight: 16,
        },

        dropDownLargeButtonArrowContain: {
            marginLeft: 16,
            marginRight: 20,
        },

        dropDownButtonCartIconView: {
            borderTopRightRadius: variables.buttonBorderRadius,
            borderBottomRightRadius: variables.buttonBorderRadius,
            ...flex.flexRow,
            ...flex.alignItemsCenter,
        },

        emojiPickerButtonDropdown: {
            justifyContent: 'center',
            backgroundColor: theme.activeComponentBG,
            width: 86,
            height: 52,
            borderRadius: 26,
            alignItems: 'center',
            paddingLeft: 10,
            paddingRight: 4,
            alignSelf: 'flex-start',
            ...userSelect.userSelectNone,
        },

        emojiPickerButtonDropdownIcon: {
            fontSize: 30,
        },

        moneyRequestImage: {
            height: 200,
            borderRadius: 16,
            margin: 20,
            overflow: 'hidden',
            borderWidth: 1,
            borderColor: theme.border,
        },

        reportPreviewBox: {
            backgroundColor: theme.cardBG,
            borderRadius: variables.componentBorderRadiusLarge,
            maxWidth: variables.reportPreviewMaxWidth,
            width: '100%',
        },

        reportPreviewBoxHoverBorder: {
            borderColor: theme.cardBG,
            backgroundColor: theme.cardBG,
        },

        reportContainerBorderRadius: {
            borderRadius: variables.componentBorderRadiusLarge,
        },

        expenseAndReportPreviewBoxBody: {
            padding: 16,
        },

        expenseAndReportPreviewTextContainer: {
            gap: 8,
        },

        reportPreviewAmountSubtitleContainer: {
            gap: 4,
        },

        expenseAndReportPreviewTextButtonContainer: {
            gap: 16,
        },

        reportActionItemImagesContainer: {
            margin: 4,
        },

        receiptPreviewAspectRatio: {
            aspectRatio: 16 / 9,
        },

        reportActionItemImages: {
            flexDirection: 'row',
            borderRadius: 12,
            overflow: 'hidden',
        },

        reportActionItemImage: {
            flex: 1,
            width: '100%',
            height: '100%',
            display: 'flex',
            justifyContent: 'center',
            alignItems: 'center',
        },

        reportActionItemImageBorder: {
            borderRightWidth: 4,
            borderColor: theme.cardBG,
        },

        reportActionItemImagesMoreContainer: {
            position: 'absolute',
            bottom: 0,
            right: 0,
            display: 'flex',
        },

        reportActionItemImagesMore: {
            borderTopLeftRadius: 12,
            backgroundColor: theme.border,
            width: 40,
            height: 40,
        },

        reportActionItemImagesMoreHovered: {
            backgroundColor: theme.cardBG,
        },

        reportActionItemImagesMoreText: {
            position: 'absolute',
            marginLeft: 20,
            marginTop: 16,
            color: theme.textSupporting,
        },

        reportActionItemImagesMoreCornerTriangle: {
            position: 'absolute',
        },

        bankIconContainer: {
            height: variables.cardIconWidth,
            width: variables.cardIconWidth,
            borderRadius: 8,
            overflow: 'hidden',
            alignSelf: 'center',
        },

        staticHeaderImage: {
            minHeight: 240,
        },

        emojiPickerButtonDropdownContainer: {
            flexDirection: 'row',
            alignItems: 'center',
        },

        rotate90: {
            transform: 'rotate(90deg)',
        },

        emojiStatusLHN: {
            fontSize: 9,
            ...(getBrowser() && !isMobile() && {transform: 'scale(.5)', fontSize: 22, overflow: 'visible'}),
            ...(getBrowser() &&
                isSafari() &&
                !isMobile() && {
                    transform: 'scale(0.7)',
                    fontSize: 13,
                    lineHeight: 15,
                    overflow: 'visible',
                }),
        },

        onboardingVideoPlayer: {
            borderRadius: 12,
            backgroundColor: theme.highlightBG,
        },

        onboardingSmallIcon: {
            padding: 10,
        },

        sidebarStatusAvatarContainer: {
            height: 40,
            width: 40,
            backgroundColor: theme.componentBG,
            alignItems: 'center',
            justifyContent: 'center',
            borderRadius: 20,
        },

        sidebarStatusAvatarWithEmojiContainer: {
            height: 28,
            width: 28,
            top: -2,
        },

        sidebarStatusAvatar: {
            alignItems: 'center',
            justifyContent: 'center',
            backgroundColor: theme.border,
            height: 20,
            width: 20,
            borderRadius: 10,
            position: 'absolute',
            right: -6,
            bottom: -6,
            borderColor: theme.appBG,
            borderWidth: 2,
            overflow: 'hidden',
        },

        profilePageAvatar: {
            borderColor: theme.highlightBG,
        },

        justSignedInModalAnimation: (is2FARequired: boolean) => ({
            height: is2FARequired ? variables.modalTopIconHeight : variables.modalTopBigIconHeight,
        }),

        moneyRequestViewImage: {
            ...spacing.mh5,
            ...spacing.mv3,
            overflow: 'hidden',
            borderWidth: 1,
            borderColor: theme.border,
            borderRadius: variables.componentBorderRadiusLarge,
            height: 180,
            maxWidth: '100%',
        },

        expenseViewImage: {
            maxWidth: 360,
        },

        pdfErrorPlaceholder: {
            overflow: 'hidden',
            borderWidth: 2,
            borderColor: theme.cardBG,
            borderRadius: variables.componentBorderRadiusLarge,
            maxWidth: 400,
            height: '100%',
            backgroundColor: theme.highlightBG,
        },

        moneyRequestAttachReceipt: {
            backgroundColor: theme.highlightBG,
            borderColor: theme.border,
            borderWidth: 1,
        },

        moneyRequestAttachReceiptThumbnail: {
            backgroundColor: theme.hoverComponentBG,
            borderWidth: 0,
        },

        receiptEmptyStateFullHeight: {height: '100%', borderRadius: 12},

        moneyRequestAttachReceiptThumbnailIcon: {
            position: 'absolute',
            bottom: -4,
            right: -4,
            borderColor: theme.highlightBG,
            borderWidth: 2,
            borderRadius: '50%',
        },

        mapViewContainer: {
            ...flex.flex1,
            minHeight: 300,
        },

        mapView: {
            ...flex.flex1,
            overflow: 'hidden',
            backgroundColor: theme.highlightBG,
        },

        mapEditView: {
            borderRadius: variables.componentBorderRadiusXLarge,
            borderWidth: variables.componentBorderWidth,
            borderColor: theme.appBG,
        },
        currentPositionDot: {backgroundColor: colors.blue400, width: 16, height: 16, borderRadius: 16},

        mapViewOverlay: {
            flex: 1,
            position: 'absolute',
            left: 0,
            top: 0,
            borderRadius: variables.componentBorderRadiusLarge,
            overflow: 'hidden',
            backgroundColor: theme.highlightBG,
            ...sizing.w100,
            ...sizing.h100,
        },

        confirmationListMapItem: {
            ...spacing.mv2,
            ...spacing.mh5,
            height: 200,
        },

        mapDirection: {
            lineColor: theme.success,
            lineWidth: 7,
        },

        mapDirectionLayer: {
            layout: {'line-join': 'round', 'line-cap': 'round'},
            paint: {'line-color': theme.success, 'line-width': 7},
        },

        mapPendingView: {
            backgroundColor: theme.hoverComponentBG,
            ...flex.flex1,
            borderRadius: variables.componentBorderRadiusLarge,
        },
        userReportStatusEmoji: {
            flexShrink: 0,
            fontSize: variables.fontSizeNormal,
            marginRight: 4,
        },
        timePickerInput: {
            fontSize: 69,
            minWidth: 56,
            alignSelf: 'center',
        },
        timePickerWidth72: {
            width: 72,
        },
        timePickerHeight100: {
            height: 100,
        },
        timePickerSemiDot: {
            fontSize: 69,
            height: 84,
            alignSelf: 'center',
        },
        timePickerSwitcherContainer: {
            flexDirection: 'row',
            alignItems: 'flex-start',
            justifyContent: 'center',
            marginBottom: 8,
        },
        selectionListRadioSeparator: {
            height: StyleSheet.hairlineWidth,
            backgroundColor: theme.border,
            marginHorizontal: 20,
        },

        selectionListPressableItemWrapper: {
            alignItems: 'center',
            flexDirection: 'row',
            paddingHorizontal: 16,
            paddingVertical: 16,
            marginHorizontal: 20,
            backgroundColor: theme.highlightBG,
            borderRadius: 8,
            minHeight: variables.optionRowHeight,
        },

        searchQueryListItemStyle: {
            alignItems: 'center',
            flexDirection: 'row',
            paddingHorizontal: 12,
            paddingVertical: 12,
            borderRadius: 8,
        },

        listTableHeader: {
            paddingVertical: 12,
            paddingHorizontal: 32,
        },

        cardItemSecondaryIconStyle: {
            position: 'absolute',
            bottom: -4,
            right: -4,
            borderWidth: 2,
            borderRadius: 2,
            backgroundColor: theme.componentBG,
        },

        selectionListStickyHeader: {
            backgroundColor: theme.appBG,
        },

        draggableTopBar: {
            height: 30,
            width: '100%',
        },
        menuItemError: {
            marginTop: 4,
            marginBottom: 0,
        },
        formHelperMessage: {
            height: 32,
            marginTop: 0,
            marginBottom: 0,
        },
        timePickerInputExtraSmall: {
            fontSize: 50,
        },
        setTimeFormButtonContainer: {
            minHeight: 54,
        },
        timePickerInputsContainer: {
            maxHeight: 100,
        },
        timePickerButtonErrorText: {
            position: 'absolute',
            top: -36,
        },

        listBoundaryLoader: {
            position: 'absolute',
            top: 0,
            bottom: 0,
            left: 0,
            right: 0,
            height: CONST.CHAT_HEADER_LOADER_HEIGHT,
        },
        listBoundaryError: {
            paddingVertical: 15,
            paddingHorizontal: 20,
        },
        listBoundaryErrorText: {
            color: theme.textSupporting,
            fontSize: variables.fontSizeLabel,
            marginBottom: 10,
        },

        videoContainer: {
            ...flex.flex1,
            ...flex.alignItemsCenter,
            ...flex.justifyContentCenter,
            ...objectFit.oFCover,
        },

        singleOptionSelectorRow: {
            ...flex.flexRow,
            ...flex.alignItemsCenter,
            gap: 12,
            marginBottom: 16,
        },

        holdRequestInline: {
            ...headlineFont,
            ...whiteSpace.preWrap,
            color: theme.textLight,
            fontSize: variables.fontSizeXLarge,
            lineHeight: variables.lineHeightXXLarge,

            backgroundColor: colors.red,
            borderRadius: variables.componentBorderRadiusMedium,
            overflow: 'hidden',

            paddingHorizontal: 8,
            paddingVertical: 4,
        },

        headerStatusBarContainer: {
            minHeight: variables.componentSizeSmall,
        },

        searchStatusBarContainer: {
            flexDirection: 'row',
            alignItems: 'center',
        },

        walletIllustration: {
            height: 180,
        },

        walletCardLimit: {
            color: theme.text,
            fontSize: variables.fontSizeNormal,
        },

        walletCard: {
            borderRadius: variables.componentBorderRadiusLarge,
            position: 'relative',
            alignSelf: 'center',
            overflow: 'hidden',
        },

        walletCardNumber: {
            color: theme.text,
            fontSize: variables.fontSizeNormal,
        },

        walletCardMenuItem: {
            ...FontUtils.fontFamily.platform.EXP_NEUE_BOLD,
            color: theme.text,
            fontSize: variables.fontSizeNormal,
            lineHeight: variables.lineHeightXLarge,
        },

        walletCardHolder: {
            position: 'absolute',
            left: 16,
            bottom: 16,
            width: variables.cardNameWidth,
            color: theme.textLight,
            fontSize: variables.fontSizeSmall,
            lineHeight: variables.lineHeightLarge,
        },

        walletRedDotSectionTitle: {
            color: theme.text,
            fontWeight: FontUtils.fontWeight.bold,
            fontSize: variables.fontSizeNormal,
            lineHeight: variables.lineHeightXLarge,
        },

        walletRedDotSectionText: {
            color: theme.darkSupportingText,
            fontSize: variables.fontSizeLabel,
            lineHeight: variables.lineHeightNormal,
        },

        walletLockedMessage: {
            color: theme.text,
            fontSize: variables.fontSizeNormal,
            lineHeight: variables.lineHeightXLarge,
        },

        workspaceSection: {
            maxWidth: variables.workspaceSectionMaxWidth + variables.sectionMargin * 2,
        },

        workspaceSectionMobile: {
            width: '100%',
            alignSelf: 'center',
        },

        workspaceSectionMoreFeaturesItem: {
            backgroundColor: theme.cardBG,
            borderRadius: variables.componentBorderRadiusNormal,
            paddingHorizontal: 16,
            paddingVertical: 20,
            minWidth: 350,
            flexGrow: 1,
            flexShrink: 1,
            // Choosing a lowest value just above the threshold for the items to adjust width against the various screens. Only 2 items are shown 35 * 2 = 70 thus third item of 35% width can't fit forcing a two column layout.
            flexBasis: '35%',
            marginTop: 12,
        },

        aspectRatioLottie: (animation: DotLottieAnimation) => ({aspectRatio: animation.w / animation.h}),

        receiptDropHeaderGap: {
            backgroundColor: theme.fileDropUIBG,
        },

        checkboxWithLabelCheckboxStyle: {
            marginLeft: -2,
        },

        singleOptionSelectorCircle: {
            borderColor: theme.icon,
        },

        headerProgressBarContainer: {
            position: 'absolute',
            width: '100%',
            zIndex: -1,
        },

        headerProgressBar: {
            width: variables.componentSizeMedium,
            height: variables.iconSizeXXXSmall,
            borderRadius: variables.componentBorderRadiusRounded,
            backgroundColor: theme.border,
            alignSelf: 'center',
        },

        headerProgressBarFill: {
            borderRadius: variables.componentBorderRadiusRounded,
            height: '100%',
            backgroundColor: theme.success,
        },

        interactiveStepHeaderContainer: {
            flex: 1,
            alignSelf: 'center',
            flexDirection: 'row',
        },

        interactiveStepHeaderStepContainer: {
            flexDirection: 'row',
            alignItems: 'center',
        },

        interactiveStepHeaderStepButton: {
            width: 40,
            height: 40,
            borderWidth: 2,
            borderRadius: 20,
            borderColor: theme.borderFocus,
            justifyContent: 'center',
            alignItems: 'center',
            color: theme.white,
        },

        interactiveStepHeaderLockedStepButton: {
            borderColor: theme.borderLighter,
        },

        interactiveStepHeaderStepText: {
            fontSize: variables.fontSizeLabel,
            ...FontUtils.fontFamily.platform.EXP_NEUE_BOLD,
        },

        interactiveStepHeaderCompletedStepButton: {
            backgroundColor: theme.iconSuccessFill,
        },

        interactiveStepHeaderStepLine: {
            height: 1,
            flexGrow: 1,
            backgroundColor: theme.iconSuccessFill,
        },

        interactiveStepHeaderLockedStepLine: {
            backgroundColor: theme.activeComponentBG,
        },
        confirmBankInfoCard: {
            backgroundColor: colors.green800,
            borderRadius: variables.componentBorderRadiusCard,
            marginBottom: 20,
            marginHorizontal: 16,
            padding: 20,
            width: 'auto',
            textAlign: 'left',
        },
        confirmBankInfoText: {
            fontSize: variables.fontSizeNormal,
            ...FontUtils.fontFamily.platform.EXP_NEUE,
            color: theme.text,
        },
        confirmBankInfoCompanyIcon: {
            height: 40,
            width: 40,
            backgroundColor: colors.darkIcons,
            borderRadius: 50,
            justifyContent: 'center',
            alignItems: 'center',
        },
        confirmBankInfoBankIcon: {
            height: 40,
            width: 40,
            borderRadius: 50,
        },
        confirmBankInfoNumber: {
            ...FontUtils.fontFamily.platform.MONOSPACE,
            fontSize: variables.fontSizeNormal,
            lineHeight: variables.lineHeightXLarge,
            color: theme.text,
            textAlignVertical: 'center',
        },

        textHeadlineLineHeightXXL: {
            ...headlineFont,
            ...whiteSpace.preWrap,
            color: theme.heading,
            fontSize: variables.fontSizeXLarge,
            lineHeight: variables.lineHeightXXLarge,
        },

        videoPlayerPreview: {
            width: '100%',
            height: '100%',
            borderRadius: variables.componentBorderRadiusNormal,
        },

        videoPlayerControlsContainer: {
            position: 'absolute',
            bottom: CONST.VIDEO_PLAYER.CONTROLS_POSITION.NORMAL,
            left: CONST.VIDEO_PLAYER.CONTROLS_POSITION.NORMAL,
            right: CONST.VIDEO_PLAYER.CONTROLS_POSITION.NORMAL,
            backgroundColor: theme.videoPlayerBG,
            borderRadius: 8,
            flexDirection: 'column',
            overflow: 'visible',
            zIndex: 9000,
        },

        videoPlayerControlsButtonContainer: {
            flexDirection: 'row',
            alignItems: 'center',
            justifyContent: 'space-between',
        },

        progressBarOutline: {
            width: '100%',
            height: 4,
            borderRadius: 8,
            backgroundColor: theme.transparentWhite,
        },

        progressBarFill: {
            height: '100%',
            backgroundColor: colors.white,
            borderRadius: 8,
        },

        videoPlayerControlsRow: {
            flexDirection: 'row',
            alignItems: 'center',
        },

        videoPlayerText: {
            textAlign: 'center',
            fontSize: variables.fontSizeLabel,
            fontWeight: FontUtils.fontWeight.bold,
            lineHeight: 16,
            color: theme.white,
            userSelect: 'none',
            WebkitUserSelect: 'none',
        },

        volumeSliderContainer: {
            position: 'absolute',
            left: 0,
            bottom: 0,
            width: '100%',
            height: 100,
            alignItems: 'center',
            borderRadius: 4,
            backgroundColor: colors.green700,
        },

        volumeSliderOverlay: {
            width: 4,
            height: 60,
            backgroundColor: theme.transparentWhite,
            borderRadius: 8,
            marginTop: 8,
            alignItems: 'center',
            justifyContent: 'flex-end',
        },

        volumeSliderThumb: {
            width: 8,
            height: 8,
            borderRadius: 8,
            backgroundColor: colors.white,
            marginBottom: -2,
        },

        volumeSliderFill: {
            width: 4,
            height: 20,
            backgroundColor: colors.white,
            borderRadius: 8,
        },

        videoIconButton: {
            padding: 4,
            borderRadius: 4,
        },

        videoIconButtonHovered: {
            backgroundColor: colors.green700,
        },

        videoThumbnailContainer: {
            width: '100%',
            height: '100%',
            alignItems: 'center',
            justifyContent: 'center',
            position: 'absolute',
            top: 0,
            left: 0,
        },

        videoThumbnailPlayButton: {
            backgroundColor: theme.videoPlayerBG,
            borderRadius: 100,
            width: 72,
            height: 72,
            alignItems: 'center',
            justifyContent: 'center',
        },

        videoExpandButton: {
            position: 'absolute',
            top: 12,
            right: 12,
            backgroundColor: theme.videoPlayerBG,
            borderRadius: 8,
            padding: 8,
        },

        videoPlayerTimeComponentWidth: {
            width: 40,
        },

        colorSchemeStyle: (colorScheme: ColorScheme) => ({colorScheme}),

        updateAnimation: {
            width: variables.updateAnimationW,
            height: variables.updateAnimationH,
        },

        updateRequiredViewHeader: {
            height: variables.updateViewHeaderHeight,
        },

        updateRequiredViewTextContainer: {
            width: variables.updateTextViewContainerWidth,
        },

        twoFARequiredContainer: {
            maxWidth: 520,
            margin: 'auto',
        },

        widthAuto: {
            width: 'auto',
        },

        workspaceTitleStyle: {
            ...headlineFont,
            fontSize: variables.fontSizeXLarge,
            flex: 1,
        },

        expensifyCardIllustrationContainer: {
            width: 680,
            height: 220,
        },

        emptyStateCardIllustrationContainer: {
            height: 220,
            ...flex.alignItemsCenter,
            ...flex.justifyContentCenter,
        },

        emptyStateCardIllustration: {
            width: 164,
            height: 190,
        },

        emptyStateMoneyRequestReport: {
            maxHeight: 85,
            minHeight: 85,
            ...flex.alignItemsCenter,
            ...flex.justifyContentCenter,
        },

        pendingStateCardIllustration: {
            width: 233,
            height: 162,
        },

        computerIllustrationContainer: {
            width: 272,
            height: 188,
        },

        pendingBankCardIllustration: {
            width: 217,
            height: 150,
        },

        cardIcon: {
            overflow: 'hidden',
            borderRadius: variables.cardBorderRadius,
            alignSelf: 'center',
        },

        cardMiniature: {
            overflow: 'hidden',
            borderRadius: variables.cardMiniatureBorderRadius,
            alignSelf: 'center',
        },

        tripReservationIconContainer: {
            width: variables.avatarSizeNormal,
            height: variables.avatarSizeNormal,
            backgroundColor: theme.border,
            borderRadius: variables.componentBorderRadiusXLarge,
            alignItems: 'center',
            justifyContent: 'center',
        },

        textLineThrough: {
            textDecorationLine: 'line-through',
        },

        reportListItemTitle: {
            color: theme.text,
            fontSize: variables.fontSizeNormal,
        },

        skeletonBackground: {
            flex: 1,
            position: 'absolute',
            top: 0,
            left: 0,
            width: '100%',
            height: '100%',
        },

        emptyStateForeground: {
            margin: 32,
            justifyContent: 'center',
            alignItems: 'center',
            flexGrow: 1,
        },

        emptyStateContent: {
            backgroundColor: theme.cardBG,
            borderRadius: variables.componentBorderRadiusLarge,
            maxWidth: 400,
            width: '100%',
        },

        emptyStateHeader: (isIllustration: boolean) => ({
            borderTopLeftRadius: variables.componentBorderRadiusLarge,
            borderTopRightRadius: variables.componentBorderRadiusLarge,
            minHeight: 200,
            alignItems: isIllustration ? 'center' : undefined,
            justifyContent: isIllustration ? 'center' : undefined,
        }),

        emptyFolderBG: {
            backgroundColor: theme.emptyFolderBG,
        },

        emptyFolderDarkBG: {
            backgroundColor: '#782c04',
            height: 220,
        },

        emptyStateVideo: {
            borderTopLeftRadius: variables.componentBorderRadiusLarge,
            borderTopRightRadius: variables.componentBorderRadiusLarge,
        },

        emptyStateFolderWithPaperIconSize: {
            width: 160,
            height: 100,
        },

        emptyStateFolderWebStyles: {
            ...sizing.w100,
            minWidth: 400,
            ...flex.alignItemsCenter,
            ...flex.justifyContentCenter,
            ...display.dFlex,
        },

        workflowApprovalVerticalLine: {
            height: 16,
            width: 1,
            marginLeft: 19,
            backgroundColor: theme.border,
        },

        integrationIcon: {
            overflow: 'hidden',
            borderRadius: variables.buttonBorderRadius,
        },

        colorGreenSuccess: {
            color: colors.green400,
        },

        bgPaleGreen: {
            backgroundColor: colors.green100,
        },

        importColumnCard: {
            backgroundColor: theme.cardBG,
            borderRadius: variables.componentBorderRadiusNormal,
            padding: 16,
            flexWrap: 'wrap',
        },

        accountSwitcherPopover: {
            width: variables.sideBarWidth - 19,
        },

        accountSwitcherPopoverWithLHB: {
            width: variables.sideBarWithLHBWidth - 19,
        },

        progressBarWrapper: {
            height: 2,
            width: '100%',
            backgroundColor: theme.transparent,
            overflow: 'hidden',
            position: 'absolute',
            bottom: -1,
        },

        progressBar: {
            height: '100%',
            backgroundColor: theme.success,
            width: '100%',
        },

        accountSwitcherAnchorPosition: {
            top: 80,
            left: 12,
        },

        qbdSetupLinkBox: {
            backgroundColor: theme.hoverComponentBG,
            borderRadius: variables.componentBorderRadiusMedium,
            borderColor: theme.border,
            padding: 16,
        },
        liDot: {
            width: 4,
            height: 4,
            borderRadius: 4,
            backgroundColor: theme.text,
            marginHorizontal: 8,
            alignSelf: 'center',
        },
        // We have to use 10000 here as sidePanel has to be displayed on top of modals which have z-index of 9999
        sidePanelContainer: {zIndex: 10000},
        sidePanelOverlay: (isOverlayVisible: boolean) => ({
            ...positioning.pFixed,
            top: 0,
            bottom: 0,
            left: 0,
            right: -variables.sideBarWidth,
            backgroundColor: theme.overlay,
            opacity: isOverlayVisible ? 0 : variables.overlayOpacity,
        }),
        sidePanelContent: (shouldUseNarrowLayout: boolean, isExtraLargeScreenWidth: boolean): ViewStyle => ({
            position: Platform.OS === 'web' ? 'fixed' : 'absolute',
            top: 0,
            bottom: 0,
            right: 0,
            width: shouldUseNarrowLayout ? '100%' : variables.sideBarWidth,
            height: '100%',
            backgroundColor: theme.modalBackground,
            borderLeftWidth: isExtraLargeScreenWidth ? 1 : 0,
            borderLeftColor: theme.border,
        }),
        reportPreviewCarouselDots: {
            borderRadius: 50,
            width: 8,
            height: 8,
            alignItems: 'center',
            justifyContent: 'center',
        },
        reportPreviewArrowButton: {
            borderRadius: 50,
            width: variables.w28,
            height: variables.h28,
            alignItems: 'center',
            justifyContent: 'center',
            marginLeft: 4,
        },

        expenseWidgetRadius: {
            borderRadius: variables.componentBorderRadiusNormal,
        },

        expenseWidgetSelectCircle: {
            borderTopLeftRadius: 0,
            borderTopRightRadius: variables.componentBorderRadiusNormal,
            borderBottomLeftRadius: 0,
            borderBottomRightRadius: variables.componentBorderRadiusNormal,
        },

        navigationBarBG: {
            backgroundColor: theme.navigationBarBackgroundColor,
        },

        stickToBottom: {
            position: 'absolute',
            bottom: 0,
            left: 0,
            right: 0,
        },

        testDriveModalContainer: {
            // On small/medium screens, we need to remove the top padding
            paddingTop: 0,
            // On medium screens, we need to prevent the modal from becoming too big
            maxWidth: 500,
        },

        backgroundWhite: {
            backgroundColor: colors.white,
        },

        embeddedDemoIframe: {
            height: '100%',
            width: '100%',
            border: 'none',
        },

        featureTrainingModalImage: {
            width: '100%',
            height: '100%',
            borderTopLeftRadius: variables.componentBorderRadiusLarge,
            borderTopRightRadius: variables.componentBorderRadiusLarge,
        },

<<<<<<< HEAD
        unreportedExpenseCreateExpenseButton: {
            ...flex.alignSelfStart,
=======
        testDriveBannerGap: {
            height: CONST.DESKTOP_HEADER_PADDING * 2,
>>>>>>> 3885a406
        },
    } satisfies Styles);

type ThemeStyles = ReturnType<typeof styles>;

const defaultStyles = styles(defaultTheme);

export default styles;
export {defaultStyles};
export type {ThemeStyles, StatusBarStyle, ColorScheme, AnchorPosition, AnchorDimensions};<|MERGE_RESOLUTION|>--- conflicted
+++ resolved
@@ -5705,13 +5705,12 @@
             borderTopRightRadius: variables.componentBorderRadiusLarge,
         },
 
-<<<<<<< HEAD
         unreportedExpenseCreateExpenseButton: {
             ...flex.alignSelfStart,
-=======
+        },
+
         testDriveBannerGap: {
             height: CONST.DESKTOP_HEADER_PADDING * 2,
->>>>>>> 3885a406
         },
     } satisfies Styles);
 
