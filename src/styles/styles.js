--- conflicted
+++ resolved
@@ -3685,7 +3685,6 @@
         width: '100%',
     },
 
-<<<<<<< HEAD
     globalNavigation: {
         width: variables.globalNavigationWidth,
         backgroundColor: theme.highlightBG,
@@ -3705,7 +3704,8 @@
     globalNavigationItemContainer: {
         width: variables.globalNavigationWidth,
         height: variables.globalNavigationWidth,
-=======
+    },
+
     walletCard: {
         borderRadius: variables.componentBorderRadiusLarge,
         position: 'relative',
@@ -3726,7 +3726,6 @@
         color: theme.text,
         fontSize: variables.fontSizeSmall,
         lineHeight: variables.lineHeightLarge,
->>>>>>> 603dc583
     },
 });
 
