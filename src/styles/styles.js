import fontFamily from './fontFamily';
import italic from './italic';
import addOutlineWidth from './addOutlineWidth';
import themeColors from './themes/default';
import fontWeightBold from './fontWeight/bold';
import variables from './variables';
import colors from './colors';
import spacing from './utilities/spacing';
import sizing from './utilities/sizing';
import flex from './utilities/flex';
import display from './utilities/display';
import overflow from './utilities/overflow';
import whiteSpace from './utilities/whiteSpace';
import wordBreak from './utilities/wordBreak';
import textInputAlignSelf from './utilities/textInputAlignSelf';
import CONST from '../CONST';
import positioning from './utilities/positioning';

const styles = {
    // Add all of our utility and helper styles
    ...spacing,
    ...sizing,
    ...flex,
    ...display,
    ...overflow,
    ...positioning,
    ...wordBreak,
    ...whiteSpace,

    link: {
        color: themeColors.link,
        textDecorationColor: themeColors.link,
        fontFamily: fontFamily.GTA,
    },

    h1: {
        color: themeColors.heading,
        fontFamily: fontFamily.GTA_BOLD,
        fontSize: variables.fontSizeh1,
        fontWeight: fontWeightBold,
    },

    h3: {
        fontFamily: fontFamily.GTA_BOLD,
        fontSize: variables.fontSizeNormal,
        fontWeight: fontWeightBold,
    },

    h4: {
        fontFamily: fontFamily.GTA_BOLD,
        fontSize: variables.fontSizeLabel,
        fontWeight: fontWeightBold,
    },

    textP: {
        color: themeColors.text,
        fontFamily: fontFamily.GTA,
        fontSize: variables.fontSizeNormal,
        lineHeight: 20,
    },

    textLabel: {
        color: themeColors.text,
        fontSize: variables.fontSizeLabel,
        lineHeight: 18,
    },

    textMicro: {
        fontSize: variables.fontSizeSmall,
    },

    textMicroBold: {
        color: themeColors.text,
        fontWeight: fontWeightBold,
        fontFamily: fontFamily.GTA_BOLD,
        fontSize: variables.fontSizeSmall,
    },

    textLarge: {
        fontSize: variables.fontSizeLarge,
    },

    textStrong: {
        fontFamily: fontFamily.GTA_BOLD,
        fontWeight: fontWeightBold,
    },

    textDecorationNoLine: {
        textDecorationLine: 'none',
    },

    colorReversed: {
        color: themeColors.textReversed,
    },

    colorMutedReversed: {
        color: themeColors.textMutedReversed,
    },

    colorMuted: {
        color: themeColors.textSupporting,
    },

    colorHeading: {
        color: themeColors.heading,
    },

    button: {
        backgroundColor: themeColors.buttonDefaultBG,
        borderRadius: variables.componentBorderRadiusNormal,
        height: variables.componentSizeNormal,
        justifyContent: 'center',
        paddingHorizontal: 12,
    },

    buttonText: {
        color: themeColors.heading,
        fontFamily: fontFamily.GTA_BOLD,
        fontSize: variables.fontSizeLabel,
        fontWeight: fontWeightBold,
        textAlign: 'center',
    },

    buttonSmall: {
        height: variables.componentSizeSmall,
        paddingTop: 6,
        paddingRight: 10,
        paddingBottom: 6,
        paddingLeft: 10,
    },

    buttonSmallText: {
        fontSize: variables.fontSizeSmall,
        lineHeight: 16,
    },

    buttonSuccess: {
        backgroundColor: themeColors.buttonSuccessBG,
        borderWidth: 0,
    },

    buttonSuccessDisabled: {
        opacity: 0.5,
    },

    buttonSuccessHovered: {
        backgroundColor: themeColors.buttonSuccessHoveredBG,
        borderWidth: 0,
    },

    buttonDisable: {
        backgroundColor: themeColors.buttonDisabledBG,
        borderWidth: 0,
    },

    buttonConfirm: {
        margin: 20,
    },

    buttonConfirmText: {
        paddingLeft: 20,
        paddingRight: 20,
    },

    buttonSuccessText: {
        color: themeColors.textReversed,
    },

    hoveredComponentBG: {
        backgroundColor: themeColors.hoverComponentBG,
    },

    touchableButtonImage: {
        alignItems: 'center',
        height: variables.componentSizeNormal,
        justifyContent: 'center',
        marginRight: 8,
        width: variables.componentSizeNormal,
    },

    picker: {
        inputIOS: {
            fontFamily: fontFamily.GTA,
            fontSize: variables.fontSizeNormal,
            paddingLeft: 12,
            paddingRight: 12,
            paddingTop: 10,
            paddingBottom: 10,
            borderRadius: variables.componentBorderRadius,
            borderWidth: 1,
            borderColor: themeColors.border,
            color: themeColors.text,
            height: variables.componentSizeNormal,
            opacity: 1,
        },
        inputWeb: {
            fontFamily: fontFamily.GTA,
            fontSize: variables.fontSizeNormal,
            paddingLeft: 12,
            paddingRight: 12,
            paddingTop: 10,
            paddingBottom: 10,
            borderWidth: 1,
            borderRadius: variables.componentBorderRadius,
            borderColor: themeColors.border,
            color: themeColors.text,
            appearance: 'none',
            height: variables.componentSizeNormal,
            opacity: 1,
        },
        inputAndroid: {
            fontFamily: fontFamily.GTA,
            fontSize: variables.fontSizeNormal,
            paddingLeft: 12,
            paddingRight: 12,
            paddingTop: 10,
            paddingBottom: 10,
            borderWidth: 1,
            borderRadius: variables.componentBorderRadius,
            borderColor: themeColors.border,
            color: themeColors.text,
            height: variables.componentSizeNormal,
            opacity: 1,
        },
        iconContainer: {
            top: 12,
            right: 12,
            pointerEvents: 'none',
        },
    },

    badge: {
        backgroundColor: themeColors.badgeDefaultBG,
        borderRadius: 14,
        height: variables.iconSizeNormal,
        flexDirection: 'row',
        paddingHorizontal: 7,
        alignItems: 'center',
    },

    badgeSuccess: {
        backgroundColor: themeColors.badgeSuccessBG,
    },

    badgeText: {
        color: themeColors.textReversed,
        fontSize: variables.fontSizeSmall,
        lineHeight: 16,
        ...whiteSpace.noWrap,
    },

    headerText: {
        color: themeColors.heading,
        fontFamily: fontFamily.GTA_BOLD,
        fontSize: variables.fontSizeNormal,
        fontWeight: fontWeightBold,
    },

    headerGap: {
        height: 12,
    },

    pushTextRight: {
        left: 100000,
    },

    reportOptions: {
        marginLeft: 8,
    },

    typingIndicator: {
        height: 15,
        marginBottom: 5,
        marginTop: 5,
    },

    typingIndicatorSubText: {
        color: themeColors.textSupporting,
        fontFamily: fontFamily.GTA,
        fontSize: variables.fontSizeSmall,
        marginLeft: 48,
    },

    // Actions
    actionAvatar: {
        borderRadius: 20,
        marginRight: 8,
    },

    textInput: {
        backgroundColor: themeColors.componentBG,
        borderRadius: variables.componentBorderRadiusNormal,
        height: variables.componentSizeNormal,
        borderColor: themeColors.border,
        borderWidth: 1,
        color: themeColors.text,
        fontFamily: fontFamily.GTA,
        fontSize: variables.fontSizeNormal,
        paddingLeft: 12,
        paddingRight: 12,
        paddingTop: 10,
        paddingBottom: 10,
        textAlignVertical: 'center',
    },

    disabledTextInput: {
        backgroundColor: colors.gray1,
        color: colors.gray3,
    },

    textInputReversed: addOutlineWidth({
        backgroundColor: themeColors.heading,
        borderColor: themeColors.text,
        color: themeColors.textReversed,
    }, 0),

    textInputReversedFocus: {
        borderColor: themeColors.icon,
    },

    noOutline: addOutlineWidth({}, 0),

    formLabel: {
        fontFamily: fontFamily.GTA_BOLD,
        fontWeight: fontWeightBold,
        color: themeColors.heading,
        fontSize: variables.fontSizeLabel,
        lineHeight: 18,
        marginBottom: 8,
    },

    formError: {
        color: themeColors.textError,
        fontSize: variables.fontSizeLabel,
        lineHeight: 18,
        marginBottom: 4,
    },

    formSuccess: {
        color: themeColors.textSuccess,
        fontSize: variables.fontSizeLabel,
        lineHeight: 18,
        marginBottom: 4,
    },

    formHint: {
        color: themeColors.textSupporting,
        fontSize: variables.fontSizeLabel,
        lineHeight: 18,
    },

    signInPage: {
        backgroundColor: themeColors.sidebar,
        padding: 20,
        minHeight: '100%',
        flex: 1,
    },

    signInPageLogo: {
        height: variables.componentSizeLarge,
        marginBottom: 24,
    },

    signInPageLogoNative: {
        alignItems: 'center',
        height: variables.componentSizeLarge,
        justifyContent: 'center',
        width: '100%',
        marginBottom: 20,
        marginTop: 20,
    },

    signinWelcomeScreenshot: {
        height: 354,
        width: 295,
    },

    signinWelcomeScreenshotWide: {
        height: 592,
        width: 295,
    },

    genericView: {
        backgroundColor: themeColors.heading,
        height: '100%',
    },

    signInPageInner: {
        paddingTop: 40,
        marginLeft: 'auto',
        marginRight: 'auto',
        maxWidth: 800,
        width: '100%',
    },

    signInPageInnerNative: {
        marginLeft: 'auto',
        marginRight: 'auto',
        maxWidth: 295,
        width: '100%',
    },

    signInPageFormContainer: {
        maxWidth: 295,
        width: '100%',
    },

    loginTermsText: {
        color: themeColors.textSupporting,
        fontFamily: fontFamily.GTA,
        fontSize: variables.fontSizeSmall,
        lineHeight: 16,
    },

    // Sidebar Styles
    sidebar: {
        backgroundColor: themeColors.sidebar,
        height: '100%',
    },

    sidebarFooter: {
        alignItems: 'center',
        display: 'flex',
        flexDirection: 'column',
        height: 84,
        justifyContent: 'flex-start',
        paddingHorizontal: 20,
        width: '100%',
    },

    sidebarAvatar: {
        backgroundColor: themeColors.icon,
        borderRadius: 20,
        height: variables.componentSizeNormal,
        width: variables.componentSizeNormal,
    },

    statusIndicator: {
        borderColor: themeColors.sidebar,
        borderRadius: 6,
        borderWidth: 2,
        position: 'absolute',
        right: -1,
        bottom: -1,
        height: 12,
        width: 12,
        zIndex: 10,
    },
    statusIndicatorOnline: {
        backgroundColor: themeColors.online,
    },

    statusIndicatorOffline: {
        backgroundColor: themeColors.offline,
    },

    floatingActionButton: {
        backgroundColor: themeColors.buttonSuccessBG,
        position: 'absolute',
        height: variables.componentSizeLarge,
        width: variables.componentSizeLarge,
        right: 20,
        bottom: 34,
        borderRadius: 999,
        alignItems: 'center',
        justifyContent: 'center',
    },

    sidebarFooterUsername: {
        color: themeColors.heading,
        fontSize: variables.fontSizeLabel,
        fontWeight: '700',
        width: 200,
        textOverflow: 'ellipsis',
        overflow: 'hidden',
        ...whiteSpace.noWrap,
    },

    sidebarFooterLink: {
        color: themeColors.textSupporting,
        fontSize: variables.fontSizeSmall,
        textDecorationLine: 'none',
        fontFamily: fontFamily.GTA,
        lineHeight: 20,
    },

    sidebarListContainer: {
        scrollbarWidth: 'none',
        paddingBottom: 4,
    },

    sidebarListItem: {
        justifyContent: 'center',
        textDecorationLine: 'none',
    },

    createMenuPosition: {
        left: 18,
        bottom: 100,
    },

    createMenuContainer: {
        width: variables.sideBarWidth - 40,
        paddingVertical: 12,
    },

    createMenuItem: {
        flexDirection: 'row',
        borderRadius: 0,
        paddingHorizontal: 20,
        paddingVertical: 12,
        justifyContent: 'space-between',
        width: '100%',
    },

    createMenuIcon: {
        width: 40,
        height: 40,
        justifyContent: 'center',
        alignItems: 'center',
    },

    createMenuText: {
        fontFamily: fontFamily.GTA_BOLD,
        fontSize: variables.fontSizeNormal,
        fontWeight: fontWeightBold,
        color: themeColors.heading,
    },

    chatLinkRowPressable: {
        minWidth: 0,
        textDecorationLine: 'none',
        flex: 1,
    },

    sidebarLink: {
        textDecorationLine: 'none',
    },

    sidebarLinkInner: {
        alignItems: 'center',
        flexDirection: 'row',
        paddingLeft: 20,
        paddingRight: 20,
    },

    sidebarInnerRow: {
        height: 64,
        paddingTop: 12,
        paddingBottom: 12,
    },

    sidebarInnerRowSmall: {
        height: 52,
        paddingTop: 12,
        paddingBottom: 12,
    },

    sidebarLinkText: {
        color: themeColors.text,
        fontSize: variables.fontSizeNormal,
        textDecorationLine: 'none',
        overflow: 'hidden',
    },

    sidebarLinkHover: {
        backgroundColor: themeColors.sidebarHover,
    },

    sidebarLinkActive: {
        backgroundColor: themeColors.border,
        textDecorationLine: 'none',
    },

    sidebarLinkTextUnread: {
        fontWeight: '700',
        color: themeColors.heading,
    },

    sidebarLinkActiveText: {
        color: themeColors.text,
        fontSize: variables.fontSizeNormal,
        textDecorationLine: 'none',
        overflow: 'hidden',
    },

    optionItemAvatarNameWrapper: {
        minWidth: 0,
        flex: 1,
    },

    optionDisplayName: {
        fontFamily: fontFamily.GTA,
        height: 18,
        lineHeight: 18,
        ...whiteSpace.noWrap,
    },

    optionDisplayNameCompact: {
        minWidth: 'auto',
        flexBasis: 'auto',
        flexGrow: 0,
        flexShrink: 0,
    },

    displayNameTooltipEllipsis: {
        position: 'absolute',
        opacity: 0,
        right: 0,
        bottom: 0,
    },

    optionAlternateText: {
        color: themeColors.textSupporting,
        fontFamily: fontFamily.GTA,
        fontSize: variables.fontSizeLabel,
        height: 16,
        lineHeight: 16,
    },

    optionAlternateTextCompact: {
        flexShrink: 1,
        flexGrow: 1,
        flexBasis: 'auto',
    },

    // App Content Wrapper styles
    appContentWrapper: {
        backgroundColor: themeColors.appBG,
        color: themeColors.text,
    },

    appContent: {
        backgroundColor: themeColors.appBG,
        overflow: 'hidden',
    },

    appContentHeader: {
        borderBottomWidth: 1,
        borderColor: themeColors.border,
        height: variables.contentHeaderHeight,
        justifyContent: 'center',
        display: 'flex',
        paddingRight: 20,
    },

    appContentHeaderTitle: {
        alignItems: 'center',
        flexDirection: 'row',
    },

    LHNToggle: {
        alignItems: 'center',
        height: variables.contentHeaderHeight,
        justifyContent: 'center',
        paddingRight: 10,
        paddingLeft: 20,
    },

    LHNToggleIcon: {
        height: 15,
        width: 18,
    },

    chatContent: {
        flex: 4,
        justifyContent: 'flex-end',
    },

    chatContentScrollView: {
        flexGrow: 1,
        justifyContent: 'flex-start',
        paddingVertical: 16,
    },

    chatContentEmpty: {
        paddingTop: 16,
        paddingBottom: 16,
        paddingLeft: 20,
        paddingRight: 20,
    },

    // Chat Item
    chatItem: {
        display: 'flex',
        flexDirection: 'row',
        paddingTop: 8,
        paddingBottom: 8,
        paddingLeft: 20,
        paddingRight: 20,
    },

    chatItemRightGrouped: {
        flexGrow: 1,
        flexShrink: 1,
        flexBasis: 0,
        position: 'relative',
        marginLeft: 48,
    },

    chatItemRight: {
        flexGrow: 1,
        flexShrink: 1,
        flexBasis: 0,
        position: 'relative',
    },

    chatItemMessageHeader: {
        alignItems: 'center',
        display: 'flex',
        flexDirection: 'row',
        flexWrap: 'wrap',
    },

    chatItemMessageHeaderSender: {
        color: themeColors.heading,
        fontFamily: fontFamily.GTA_BOLD,
        fontSize: variables.fontSizeNormal,
        fontWeight: fontWeightBold,
        lineHeight: 20,
        paddingRight: 5,
        paddingBottom: 4,
        ...wordBreak.breakWord,
    },

    chatItemMessageHeaderTimestamp: {
        color: themeColors.textSupporting,
        fontSize: variables.fontSizeSmall,
        height: 24,
        lineHeight: 20,
    },

    chatItemMessage: {
        color: themeColors.text,
        fontSize: variables.fontSizeNormal,
        fontFamily: fontFamily.GTA,
        lineHeight: 20,
        marginTop: -2,
        marginBottom: -2,
        ...whiteSpace.preWrap,
        ...wordBreak.breakWord,
    },

    chatItemCompose: {
        minHeight: 65,
        marginBottom: 5,
        paddingLeft: 20,
        paddingRight: 20,
        display: 'flex',
    },

    chatItemComposeBoxColor: {
        borderColor: themeColors.border,
    },

    chatItemComposeBoxFocusedColor: {
        borderColor: themeColors.borderFocus,
    },

    chatItemComposeBox: {
        backgroundColor: themeColors.componentBG,
        borderWidth: 1,
        borderRadius: variables.componentBorderRadiusNormal,
        minHeight: variables.componentSizeNormal,
    },

    textInputCompose: addOutlineWidth({
        backgroundColor: themeColors.componentBG,
        borderColor: themeColors.border,
        color: themeColors.text,
        fontFamily: fontFamily.GTA,
        fontSize: variables.fontSizeNormal,
        borderWidth: 0,
        borderRadius: 0,
        height: 'auto',

        // On Android, multiline TextInput with height: 'auto' will show extra padding unless they are configured with
        // paddingVertical: 0, alignSelf: 'center', and textAlignVertical: 'center'

        paddingHorizontal: 8,
        marginVertical: 5,
        paddingVertical: 0,
        ...textInputAlignSelf.center,
        textAlignVertical: 'center',
    }, 0),

    chatItemSubmitButton: {
        alignSelf: 'flex-end',
        borderRadius: 6,
        height: 32,
        paddingTop: 6,
        paddingRight: 6,
        paddingBottom: 6,
        paddingLeft: 6,
        margin: 3,
        justifyContent: 'center',
    },

    hoveredButton: {
        backgroundColor: themeColors.buttonHoveredBG,
    },

    chatItemAttachButton: {
        alignItems: 'center',
        alignSelf: 'flex-end',
        borderRightColor: themeColors.border,
        borderRightWidth: 1,
        height: 26,
        marginBottom: 6,
        marginTop: 6,
        justifyContent: 'center',
        width: 39,
    },

    chatItemAttachmentPlaceholder: {
        backgroundColor: themeColors.sidebar,
        borderColor: themeColors.border,
        borderWidth: 1,
        borderRadius: variables.componentBorderRadiusNormal,
        height: 150,
        textAlign: 'center',
        verticalAlign: 'middle',
        width: 200,
    },

    chatSwticherPillWrapper: {
        marginTop: 5,
        marginRight: 4,
    },

    navigationMenuOpenAbsolute: {
        position: 'absolute',
        left: 0,
        top: 0,
        bottom: 0,
        zIndex: 2,
    },

    navigationModalOverlay: {
        position: 'absolute',
        width: '100%',
        height: '100%',
        transform: [{
            translateX: -variables.sideBarWidth,
        }],
    },

    sidebarVisible: {
        borderRightWidth: 1,
    },

    sidebarHidden: {
        width: 0,
        borderRightWidth: 0,
    },

    singleAvatar: {
        height: 24,
        width: 24,
        backgroundColor: themeColors.icon,
        borderRadius: 24,
    },

    singleAvatarSmall: {
        height: 18,
        width: 18,
        backgroundColor: themeColors.icon,
        borderRadius: 18,
    },

    secondAvatar: {
        position: 'absolute',
        right: -18,
        bottom: -18,
        borderWidth: 3,
        borderRadius: 30,
        borderColor: 'transparent',
    },

    secondAvatarHovered: {
        backgroundColor: themeColors.sidebarHover,
        borderColor: themeColors.sidebarHover,
    },

    secondAvatarSmall: {
        position: 'absolute',
        right: -13,
        bottom: -13,
        borderWidth: 3,
        borderRadius: 18,
        borderColor: 'transparent',
    },

    avatarNormal: {
        height: variables.componentSizeNormal,
        width: variables.componentSizeNormal,
        backgroundColor: themeColors.icon,
        borderRadius: variables.componentSizeNormal,
    },

    avatarSmall: {
        height: variables.avatarSizeSmall,
        width: variables.avatarSizeSmall,
        backgroundColor: themeColors.icon,
        borderRadius: variables.avatarSizeSmall,
    },

    avatarInnerText: {
        color: themeColors.textReversed,
        fontSize: variables.fontSizeSmall,
        lineHeight: 24,
        marginLeft: -3,
        textAlign: 'center',
    },

    avatarInnerTextSmall: {
        color: themeColors.textReversed,
        fontSize: variables.fontSizeExtraSmall,
        lineHeight: 18,
        marginLeft: -2,
        textAlign: 'center',
    },

    avatarSpace: {
        top: 3,
        left: 3,
    },

    avatar: {
        backgroundColor: themeColors.sidebar,
        borderColor: themeColors.sidebar,
    },

    focusedAvatar: {
        backgroundColor: themeColors.border,
        borderColor: themeColors.border,
    },

    emptyAvatar: {
        marginRight: variables.componentSizeNormal - 24,
        height: variables.avatarSizeNormal,
        width: variables.avatarSizeNormal,
    },

    emptyAvatarSmall: {
        marginRight: variables.componentSizeNormal - 28,
        height: variables.avatarSizeSmall,
        width: variables.avatarSizeSmall,
    },

    modalViewContainer: {
        alignItems: 'center',
        flex: 1,
    },

    borderBottom: {
        borderBottomWidth: 1,
        borderColor: themeColors.border,
    },

    headerBar: {
        overflow: 'hidden',
        justifyContent: 'center',
        display: 'flex',
        paddingLeft: 20,
        height: variables.contentHeaderHeight,
        width: '100%',
    },

    imageViewContainer: {
        width: '100%',
        height: '100%',
        alignItems: 'center',
        justifyContent: 'center',
    },

    imageModalPDF: {
        flex: 1,
        backgroundColor: themeColors.modalBackground,
    },
    PDFView: {
        flex: 1,
        backgroundColor: themeColors.modalBackground,
        width: '100%',
        height: '100%',
        flexDirection: 'row',
        justifyContent: 'center',
        overflow: 'hidden',
        overflowY: 'auto',
    },

    modalCenterContentContainer: {
        flex: 1,
        flexDirection: 'column',
        justifyContent: 'center',
        alignItems: 'center',
        backgroundColor: themeColors.modalBackdrop,
    },

    imageModalImageCenterContainer: {
        alignItems: 'center',
        flex: 1,
        justifyContent: 'center',
        width: '100%',
    },

    defaultAttachmentView: {
        backgroundColor: themeColors.sidebar,
        borderRadius: variables.componentBorderRadiusNormal,
        borderWidth: 1,
        borderColor: themeColors.border,
        flexDirection: 'row',
        padding: 20,
        alignItems: 'center',
    },

    notFoundSafeArea: {
        flex: 1,
        backgroundColor: themeColors.heading,
    },

    notFoundView: {
        flex: 1,
        alignItems: 'center',
        paddingTop: 40,
        paddingBottom: 40,
        justifyContent: 'space-between',
    },

    notFoundLogo: {
        width: 202,
        height: 63,
    },

    notFoundContent: {
        alignItems: 'center',
    },

    notFoundTextHeader: {
        color: colors.blue,
        fontFamily: fontFamily.GTA_BOLD,
        fontWeight: fontWeightBold,
        fontSize: 150,
    },

    notFoundTextBody: {
        color: themeColors.componentBG,
        fontFamily: fontFamily.GTA_BOLD,
        fontWeight: fontWeightBold,
        fontSize: 15,
    },

    notFoundButtonText: {
        color: colors.blue,
        fontFamily: fontFamily.GTA_BOLD,
        fontWeight: fontWeightBold,
        fontSize: 15,
    },

    defaultModalContainer: {
        backgroundColor: themeColors.componentBG,
        borderColor: colors.transparent,
    },

    reportActionContextMenuMiniButton: {
        ...spacing.p1,
        ...spacing.mv1,
        ...spacing.mh1,
        ...{borderRadius: variables.componentBorderRadiusSmall},
    },

    settingsPageBackground: {
        flexDirection: 'column',
        width: '100%',
        flexGrow: 1,
        justifyContent: 'space-between',
        alignItems: 'center',
    },

    settingsPageBody: {
        width: '100%',
        justifyContent: 'space-around',
    },

    settingsPageColumn: {
        width: '100%',
        alignItems: 'center',
        justifyContent: 'space-around',
    },

    settingsPageContainer: {
        justifyContent: 'space-between',
        alignItems: 'center',
        width: '100%',
    },

    avatarLarge: {
        width: 80,
        height: 80,
    },

    statusIndicatorLarge: {
        borderColor: themeColors.componentBG,
        borderRadius: 8,
        borderWidth: 2,
        position: 'absolute',
        right: 4,
        bottom: 4,
        height: 16,
        width: 16,
        zIndex: 10,
    },

    displayName: {
        fontSize: variables.fontSizeLarge,
        fontFamily: fontFamily.GTA_BOLD,
        fontWeight: fontWeightBold,
        color: themeColors.heading,
    },

    settingsLoginName: {
        fontSize: variables.fontSizeLabel,
        fontFamily: fontFamily.GTA,
        color: themeColors.textSupporting,
    },

    pageWrapper: {
        width: '100%',
        alignItems: 'center',
        padding: 20,
    },

    selectCircle: {
        width: variables.componentSizeSmall,
        height: variables.componentSizeSmall,
        borderColor: themeColors.border,
        borderWidth: 1,
        borderRadius: variables.componentSizeSmall / 2,
        justifyContent: 'center',
        alignItems: 'center',
        backgroundColor: themeColors.componentBG,
        marginLeft: 8,
    },

    unreadIndicatorContainer: {
        position: 'absolute',
        top: -10,
        left: 0,
        width: '100%',
        height: 20,
        paddingHorizontal: 20,
        flexDirection: 'row',
        alignItems: 'center',
    },

    unreadIndicatorLine: {
        height: 1,
        backgroundColor: themeColors.unreadIndicator,
        flexGrow: 1,
        marginRight: 8,
        opacity: 0.5,
    },

    unreadIndicatorText: {
        color: themeColors.unreadIndicator,
        fontFamily: fontFamily.GTA_BOLD,
        fontSize: variables.fontSizeSmall,
        fontWeight: fontWeightBold,
    },

    flipUpsideDown: {
        transform: [{rotate: '180deg'}],
    },

    navigationSceneContainer: {
        backgroundColor: themeColors.appBG,
    },

    navigationScreenCardStyle: {
        backgroundColor: themeColors.appBG,
        height: '100%',
    },

    invisible: {
        position: 'absolute',
        opacity: 0,
    },

    detailsPageContainer: {
        justifyContent: 'space-between',
        width: '100%',
        flex: 1,
    },

    detailsPageSectionContainer: {
        alignSelf: 'flex-start',
    },

    detailsPageSectionVersion: {
        alignSelf: 'center',
        color: themeColors.textSupporting,
        fontSize: variables.fontSizeSmall,
        height: 24,
        lineHeight: 20,
    },

    switchTrack: {
        width: 50,
        height: 28,
        justifyContent: 'center',
        borderRadius: 20,
        padding: 15,
        backgroundColor: colors.green,
    },

    switchInactive: {
        backgroundColor: colors.gray2,
    },

    switchThumb: {
        width: 22,
        height: 22,
        borderRadius: 11,
        position: 'absolute',
        left: 4,
        backgroundColor: colors.white,
    },

    checkboxContainer: {
        backgroundColor: themeColors.componentBG,
        borderRadius: 2,
        height: 20,
        width: 20,
        borderColor: themeColors.border,
        borderWidth: 1,
        justifyContent: 'center',
        alignItems: 'center',
    },

    checkedContainer: {
        backgroundColor: colors.blue,
    },

    iouAmountText: {
        fontFamily: fontFamily.GTA_BOLD,
        fontWeight: fontWeightBold,
        fontSize: variables.iouAmountTextSize,
        color: themeColors.heading,
    },

    iouAmountTextInput: addOutlineWidth({
        fontFamily: fontFamily.GTA_BOLD,
        fontWeight: fontWeightBold,
        fontSize: variables.iouAmountTextSize,
        color: themeColors.heading,
    }, 0),

    noScrollbars: {
        scrollbarWidth: 'none',
    },

    fullScreenLoading: {
        backgroundColor: themeColors.modalBackdrop,
        opacity: 0.8,
        justifyContent: 'center',
        alignItems: 'center',
        zIndex: 10,
    },
};

const baseCodeTagStyles = {
    borderWidth: 1,
    borderRadius: 5,
    marginTop: 4,
    marginBottom: 4,
    borderColor: themeColors.border,
    backgroundColor: themeColors.textBackground,
};

const webViewStyles = {
    // As of react-native-render-html v6, don't declare distinct styles for
    // custom renderers, the API for custom renderers has changed. Declare the
    // styles in the below "tagStyles" instead. If you need to reuse those
    // styles from the renderer, just pass the "style" prop to the underlying
    // component.
    tagStyles: {
        em: {
            fontFamily: fontFamily.GTA_ITALIC,
            fontStyle: italic,
        },

        del: {
            textDecorationLine: 'line-through',
            textDecorationStyle: 'solid',
        },

        strong: {
            fontFamily: fontFamily.GTA_BOLD,
            fontWeight: fontWeightBold,
        },

        a: styles.link,

        li: {
            flexShrink: 1,
        },

        blockquote: {
            borderLeftColor: themeColors.border,
            borderLeftWidth: 4,
            paddingLeft: 12,
            marginTop: 4,
            marginBottom: 4,

            // Overwrite default HTML margin for blockquotes
            marginLeft: 0,
        },

        pre: {
            ...baseCodeTagStyles,
            paddingTop: 4,
            paddingBottom: 5,
            paddingRight: 8,
            paddingLeft: 8,
            fontFamily: fontFamily.MONOSPACE,
        },

        code: {
            ...baseCodeTagStyles,
            paddingLeft: 5,
            paddingRight: 5,
            paddingBottom: 2,
            alignSelf: 'flex-start',
            fontFamily: fontFamily.MONOSPACE,
        },

        img: {
            borderColor: themeColors.border,
            borderRadius: variables.componentBorderRadiusNormal,
            borderWidth: 1,
        },
    },

    baseFontStyle: {
        color: themeColors.text,
        fontSize: variables.fontSizeNormal,
        fontFamily: fontFamily.GTA,
    },
};

/**
 * Takes safe area insets and returns padding to use for a View
 *
 * @param {Object} insets
 * @returns {Object}
 */
function getSafeAreaPadding(insets) {
    return {
        paddingTop: insets.top,
        paddingBottom: insets.bottom * variables.safeInsertPercentage,
    };
}

/**
 * Takes safe area insets and returns margin to use for a View
 *
 * @param {Object} insets
 * @returns {Object}
 */
function getSafeAreaMargins(insets) {
    return {marginBottom: insets.bottom * variables.safeInsertPercentage};
}

/**
 * Return navigation menu styles.
 *
 * @param {Number} windowWidth
 * @param {Boolean} isSmallScreenWidth
 * @returns {Object}
 */
function getNavigationDrawerStyle(windowWidth, isSmallScreenWidth) {
    return isSmallScreenWidth
        ? {
            width: windowWidth,
            height: '100%',
            borderColor: themeColors.border,
        }
        : {
            height: '100%',
            width: variables.sideBarWidth,
            borderRightColor: themeColors.border,
        };
}

function getNavigationDrawerType(isSmallScreenWidth) {
    return isSmallScreenWidth ? 'slide' : 'permanent';
}

function getNavigationModalCardStyle(isSmallScreenWidth) {
    return {
        position: 'absolute',
        top: 0,
        right: 0,
        width: isSmallScreenWidth ? '100%' : variables.sideBarWidth,
        backgroundColor: 'transparent',
        height: '100%',
    };
}

/**
 * @param {Boolean} isZoomed
 * @param {Boolean} isDragging
 * @return {Object}
 */
function getZoomCursorStyle(isZoomed, isDragging) {
    if (!isZoomed) {
        return {cursor: 'zoom-in'};
    }

    return {
        cursor: isDragging ? 'grabbing' : 'zoom-out',
    };
}

/**
 * @param {Boolean} isZoomed
 * @return {Object}
 */
function getZoomSizingStyle(isZoomed) {
    return {
        height: isZoomed ? '250%' : '100%',
        width: isZoomed ? '250%' : '100%',
    };
}

/**
<<<<<<< HEAD
 * Returns auto grow text input style
 *
 * @param {Number} width
 * @return {Object}
 */
function getAutoGrowTextInputStyle(width) {
    return {
        minWidth: 5,
        width,
    };
}

/**
 * Positions an element to outside of the window and hides it
 *
 * @param {Number} windowWidth
 * @returns {Object}
 */
function getHiddenElementOutsideOfWindow(windowWidth) {
    return {
        position: 'absolute',
        opacity: 0,
        left: windowWidth,
=======
 * Returns a style with backgroundColor and borderColor set to the same color
 *
 * @param {String} backgroundColor
 * @returns {Object}
 */
function getBackgroundAndBorderStyle(backgroundColor) {
    return {
        backgroundColor,
        borderColor: backgroundColor,
    };
}

/**
 * Returns a style with the specified backgroundColor
 *
 * @param {String} backgroundColor
 * @returns {Object}
 */
function getBackgroundColorStyle(backgroundColor) {
    return {
        backgroundColor,
    };
}

/**
 * Generate a style for the background color of the button, based on its current state.
 *
 * @param {String} [buttonState] - One of {'default', 'hovered', 'pressed'}
 * @returns {Object}
 */
function getButtonBackgroundColorStyle(buttonState = CONST.BUTTON_STATES.DEFAULT) {
    switch (buttonState) {
        case CONST.BUTTON_STATES.HOVERED:
            return {backgroundColor: themeColors.buttonHoveredBG};
        case CONST.BUTTON_STATES.PRESSED:
            return {backgroundColor: themeColors.buttonPressedBG};
        case CONST.BUTTON_STATES.DEFAULT:
        default:
            return {};
    }
}

/**
 * Generate fill color of an icon based on its state.
 *
 * @param {String} [buttonState] - One of {'default', 'hovered', 'pressed'}
 * @returns {Object}
 */
function getIconFillColor(buttonState = CONST.BUTTON_STATES.DEFAULT) {
    switch (buttonState) {
        case CONST.BUTTON_STATES.HOVERED:
            return themeColors.text;
        case CONST.BUTTON_STATES.PRESSED:
            return themeColors.heading;
        case CONST.BUTTON_STATES.COMPLETE:
            return themeColors.iconSuccessFill;
        case CONST.BUTTON_STATES.DEFAULT:
        default:
            return themeColors.icon;
    }
}

/**
 * @param {Animated.Value} rotate
 * @param {Animated.Value} backgroundColor
 * @returns {Object}
 */
function getAnimatedFABStyle(rotate, backgroundColor) {
    return {
        transform: [{rotate}],
        backgroundColor,
    };
}

/**
 * @param {Number} width
 * @param {Number} height
 * @returns {Object}
 */
function getWidthAndHeightStyle(width, height) {
    return {
        width,
        height,
    };
}

/**
 * @param {Number} opacity
 * @returns {Object}
 */
function getOpacityStyle(opacity) {
    return {opacity};
}

/**
 * @param {Object} params
 * @returns {Object}
 */
function getModalPaddingStyles({
    shouldAddBottomSafeAreaPadding,
    shouldAddTopSafeAreaPadding,
    safeAreaPaddingTop,
    safeAreaPaddingBottom,
    modalContainerStylePaddingTop,
    modalContainerStylePaddingBottom,
}) {
    return {
        paddingTop: shouldAddTopSafeAreaPadding
            ? (modalContainerStylePaddingTop || 0) + safeAreaPaddingTop
            : modalContainerStylePaddingTop || 0,
        paddingBottom: shouldAddBottomSafeAreaPadding
            ? (modalContainerStylePaddingBottom || 0) + safeAreaPaddingBottom
            : modalContainerStylePaddingBottom || 0,
>>>>>>> 4dfdbd2c
    };
}

export default styles;
export {
    getSafeAreaPadding,
    getSafeAreaMargins,
    webViewStyles,
    getNavigationDrawerStyle,
    getNavigationDrawerType,
    getNavigationModalCardStyle,
    getZoomCursorStyle,
    getZoomSizingStyle,
<<<<<<< HEAD
    getAutoGrowTextInputStyle,
    getHiddenElementOutsideOfWindow,
=======
    getBackgroundAndBorderStyle,
    getBackgroundColorStyle,
    getButtonBackgroundColorStyle,
    getIconFillColor,
    getAnimatedFABStyle,
    getWidthAndHeightStyle,
    getOpacityStyle,
    getModalPaddingStyles,
>>>>>>> 4dfdbd2c
};<|MERGE_RESOLUTION|>--- conflicted
+++ resolved
@@ -1434,7 +1434,6 @@
 }
 
 /**
-<<<<<<< HEAD
  * Returns auto grow text input style
  *
  * @param {Number} width
@@ -1448,17 +1447,6 @@
 }
 
 /**
- * Positions an element to outside of the window and hides it
- *
- * @param {Number} windowWidth
- * @returns {Object}
- */
-function getHiddenElementOutsideOfWindow(windowWidth) {
-    return {
-        position: 'absolute',
-        opacity: 0,
-        left: windowWidth,
-=======
  * Returns a style with backgroundColor and borderColor set to the same color
  *
  * @param {String} backgroundColor
@@ -1546,6 +1534,20 @@
 }
 
 /**
+ * Positions an element to outside of the window and hides it
+ *
+ * @param {Number} windowWidth
+ * @returns {Object}
+ */
+function getHiddenElementOutsideOfWindow(windowWidth) {
+    return {
+        position: 'absolute',
+        opacity: 0,
+        left: windowWidth,
+    };
+}
+
+/**
  * @param {Number} opacity
  * @returns {Object}
  */
@@ -1572,7 +1574,6 @@
         paddingBottom: shouldAddBottomSafeAreaPadding
             ? (modalContainerStylePaddingBottom || 0) + safeAreaPaddingBottom
             : modalContainerStylePaddingBottom || 0,
->>>>>>> 4dfdbd2c
     };
 }
 
@@ -1586,10 +1587,8 @@
     getNavigationModalCardStyle,
     getZoomCursorStyle,
     getZoomSizingStyle,
-<<<<<<< HEAD
     getAutoGrowTextInputStyle,
     getHiddenElementOutsideOfWindow,
-=======
     getBackgroundAndBorderStyle,
     getBackgroundColorStyle,
     getButtonBackgroundColorStyle,
@@ -1598,5 +1597,4 @@
     getWidthAndHeightStyle,
     getOpacityStyle,
     getModalPaddingStyles,
->>>>>>> 4dfdbd2c
 };