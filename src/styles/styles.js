import {defaultStyles as defaultPickerStyles} from 'react-native-picker-select/src/styles';
import lodashClamp from 'lodash/clamp';
import fontFamily from './fontFamily';
import addOutlineWidth from './addOutlineWidth';
import defaultTheme from './themes/default';
import fontWeightBold from './fontWeight/bold';
import variables from './variables';
import spacing from './utilities/spacing';
import sizing from './utilities/sizing';
import flex from './utilities/flex';
import display from './utilities/display';
import overflow from './utilities/overflow';
import whiteSpace from './utilities/whiteSpace';
import wordBreak from './utilities/wordBreak';
import positioning from './utilities/positioning';
import codeStyles from './codeStyles';
import visibility from './utilities/visibility';
import writingDirection from './utilities/writingDirection';
import optionAlternateTextPlatformStyles from './optionAlternateTextPlatformStyles';
import pointerEventsNone from './pointerEventsNone';
import pointerEventsAuto from './pointerEventsAuto';
import getPopOverVerticalOffset from './getPopOverVerticalOffset';
import overflowXHidden from './overflowXHidden';
import CONST from '../CONST';
import getPlatform from '../libs/getPlatform';
import * as Browser from '../libs/Browser';
import cursor from './utilities/cursor';
import userSelect from './utilities/userSelect';
import textUnderline from './utilities/textUnderline';
import Colors from './colors';

// touchCallout is an iOS safari only property that controls the display of the callout information when you touch and hold a target
const touchCalloutNone = Browser.isMobileSafari() ? {WebkitTouchCallout: 'none'} : {};

<<<<<<< HEAD
const lineHeightBadge = getPlatform() === CONST.PLATFORM.WEB ? {lineHeight: variables.lineHeightXSmall} : {lineHeight: variables.lineHeightNormal};

const picker = {
    backgroundColor: themeColors.transparent,
    color: themeColors.text,
=======
const picker = (theme) => ({
    backgroundColor: theme.transparent,
    color: theme.text,
>>>>>>> 81caa841
    fontFamily: fontFamily.EXP_NEUE,
    fontSize: variables.fontSizeNormal,
    lineHeight: variables.fontSizeNormalHeight,
    paddingBottom: 8,
    paddingTop: 23,
    paddingLeft: 0,
    paddingRight: 25,
    height: variables.inputHeight,
    borderWidth: 0,
    textAlign: 'left',
});

const link = (theme) => ({
    color: theme.link,
    textDecorationColor: theme.link,
    fontFamily: fontFamily.EXP_NEUE,
});

const baseCodeTagStyles = (theme) => ({
    borderWidth: 1,
    borderRadius: 5,
    borderColor: theme.border,
    backgroundColor: theme.textBackground,
});

const headlineFont = {
    fontFamily: fontFamily.EXP_NEW_KANSAS_MEDIUM,
    fontWeight: '500',
};

const webViewStyles = (theme) => ({
    // As of react-native-render-html v6, don't declare distinct styles for
    // custom renderers, the API for custom renderers has changed. Declare the
    // styles in the below "tagStyles" instead. If you need to reuse those
    // styles from the renderer, just pass the "style" prop to the underlying
    // component.
    tagStyles: {
        em: {
            fontFamily: fontFamily.EXP_NEUE,
            fontStyle: 'italic',
        },

        del: {
            textDecorationLine: 'line-through',
            textDecorationStyle: 'solid',
        },

        strong: {
            fontFamily: fontFamily.EXP_NEUE,
            fontWeight: 'bold',
        },

        a: link(theme),

        ul: {
            maxWidth: '100%',
        },

        ol: {
            maxWidth: '100%',
        },

        li: {
            flexShrink: 1,
        },

        blockquote: {
            borderLeftColor: theme.border,
            borderLeftWidth: 4,
            paddingLeft: 12,
            marginTop: 4,
            marginBottom: 4,

            // Overwrite default HTML margin for blockquotes
            marginLeft: 0,
        },

        pre: {
            ...baseCodeTagStyles(theme),
            paddingTop: 12,
            paddingBottom: 12,
            paddingRight: 8,
            paddingLeft: 8,
            fontFamily: fontFamily.MONOSPACE,
            marginTop: 0,
            marginBottom: 0,
        },

        code: {
            ...baseCodeTagStyles(theme),
            ...codeStyles.codeTextStyle,
            paddingLeft: 5,
            paddingRight: 5,
            fontFamily: fontFamily.MONOSPACE,
            fontSize: 13,
        },

        img: {
            borderColor: theme.border,
            borderRadius: variables.componentBorderRadiusNormal,
            borderWidth: 1,
            ...touchCalloutNone,
        },

        p: {
            marginTop: 0,
            marginBottom: 0,
        },
        h1: {
            fontSize: variables.fontSizeLarge,
            marginBottom: 8,
        },
    },

    baseFontStyle: {
        color: theme.text,
        fontSize: variables.fontSizeNormal,
        fontFamily: fontFamily.EXP_NEUE,
        flex: 1,
        lineHeight: variables.fontSizeNormalHeight,
    },
});

const styles = (theme) => ({
    // Add all of our utility and helper styles
    ...spacing,
    ...sizing,
    ...flex,
    ...display,
    ...overflow,
    ...positioning,
    ...wordBreak,
    ...whiteSpace,
    ...writingDirection,
    ...cursor,
    ...userSelect,
    ...textUnderline,
    ...theme, // TODO: Should we do this?

    rateCol: {
        margin: 0,
        padding: 0,
        flexBasis: '48%',
    },

    autoCompleteSuggestionsContainer: {
        backgroundColor: theme.appBG,
        borderRadius: 8,
        borderWidth: 1,
        borderColor: theme.border,
        justifyContent: 'center',
        boxShadow: variables.popoverMenuShadow,
        position: 'absolute',
        left: 0,
        right: 0,
        paddingVertical: CONST.AUTO_COMPLETE_SUGGESTER.SUGGESTER_INNER_PADDING,
    },

    autoCompleteSuggestionContainer: {
        flexDirection: 'row',
        alignItems: 'center',
    },

    emojiSuggestionsEmoji: {
        fontSize: variables.fontSizeMedium,
        width: 51,
        textAlign: 'center',
    },
    emojiSuggestionsText: {
        fontSize: variables.fontSizeMedium,
        flex: 1,
        ...wordBreak.breakWord,
        ...spacing.pr4,
    },

    mentionSuggestionsAvatarContainer: {
        width: 24,
        height: 24,
        alignItems: 'center',
        justifyContent: 'center',
    },

    mentionSuggestionsText: {
        fontSize: variables.fontSizeMedium,
        ...spacing.ml2,
    },

    mentionSuggestionsDisplayName: {
        fontFamily: fontFamily.EXP_NEUE_BOLD,
        fontWeight: fontWeightBold,
    },

    mentionSuggestionsHandle: {
        color: theme.textSupporting,
    },

    appIconBorderRadius: {
        overflow: 'hidden',
        borderRadius: 12,
    },

    unitCol: {
        margin: 0,
        padding: 0,
        marginLeft: '4%',
        flexBasis: '48%',
    },

    webViewStyles: webViewStyles(theme),

    link: link(theme),

    linkMuted: {
        color: theme.textSupporting,
        textDecorationColor: theme.textSupporting,
        fontFamily: fontFamily.EXP_NEUE,
    },

    linkMutedHovered: {
        color: theme.textMutedReversed,
    },

    highlightBG: {
        backgroundColor: theme.highlightBG,
    },

    appBG: {
        backgroundColor: theme.appBG,
    },

    h1: {
        color: theme.heading,
        fontFamily: fontFamily.EXP_NEUE_BOLD,
        fontSize: variables.fontSizeh1,
        fontWeight: fontWeightBold,
    },

    h3: {
        fontFamily: fontFamily.EXP_NEUE_BOLD,
        fontSize: variables.fontSizeNormal,
        fontWeight: fontWeightBold,
    },

    h4: {
        fontFamily: fontFamily.EXP_NEUE_BOLD,
        fontSize: variables.fontSizeLabel,
        fontWeight: fontWeightBold,
    },

    textAlignCenter: {
        textAlign: 'center',
    },

    textAlignRight: {
        textAlign: 'right',
    },

    textAlignLeft: {
        textAlign: 'left',
    },

    textUnderline: {
        textDecorationLine: 'underline',
    },

    label: {
        fontSize: variables.fontSizeLabel,
        lineHeight: variables.lineHeightLarge,
    },

    textLabel: {
        color: theme.text,
        fontSize: variables.fontSizeLabel,
        lineHeight: variables.lineHeightLarge,
    },

    mutedTextLabel: {
        color: theme.textSupporting,
        fontSize: variables.fontSizeLabel,
        lineHeight: variables.lineHeightLarge,
    },

    textMicro: {
        fontFamily: fontFamily.EXP_NEUE,
        fontSize: variables.fontSizeSmall,
        lineHeight: variables.lineHeightSmall,
    },

    textMicroBold: {
        color: theme.text,
        fontWeight: fontWeightBold,
        fontFamily: fontFamily.EXP_NEUE_BOLD,
        fontSize: variables.fontSizeSmall,
        lineHeight: variables.lineHeightSmall,
    },

    textMicroSupporting: {
        color: theme.textSupporting,
        fontFamily: fontFamily.EXP_NEUE,
        fontSize: variables.fontSizeSmall,
        lineHeight: variables.lineHeightSmall,
    },

    textExtraSmallSupporting: {
        color: theme.textSupporting,
        fontFamily: fontFamily.EXP_NEUE,
        fontSize: variables.fontSizeExtraSmall,
    },

    textNormal: {
        fontSize: variables.fontSizeNormal,
    },

    textLarge: {
        fontSize: variables.fontSizeLarge,
    },

    textXLarge: {
        fontSize: variables.fontSizeXLarge,
    },

    textXXLarge: {
        fontSize: variables.fontSizeXXLarge,
    },

    textXXXLarge: {
        fontSize: variables.fontSizeXXXLarge,
    },

    textHero: {
        fontSize: variables.fontSizeHero,
        fontFamily: fontFamily.EXP_NEW_KANSAS_MEDIUM,
        lineHeight: variables.lineHeightHero,
    },

    textStrong: {
        fontFamily: fontFamily.EXP_NEUE_BOLD,
        fontWeight: fontWeightBold,
    },

    textItalic: {
        fontFamily: fontFamily.EXP_NEUE_ITALIC,
        fontStyle: 'italic',
    },

    textHeadline: {
        ...headlineFont,
        ...whiteSpace.preWrap,
        color: theme.heading,
        fontSize: variables.fontSizeXLarge,
        lineHeight: variables.lineHeightXXLarge,
    },

    textHeadlineH1: {
        ...headlineFont,
        ...whiteSpace.preWrap,
        color: theme.heading,
        fontSize: variables.fontSizeh1,
        lineHeight: variables.lineHeightSizeh1,
    },

    textDecorationNoLine: {
        textDecorationLine: 'none',
    },

    textWhite: {
        color: theme.textLight,
    },

    textBlue: {
        color: theme.link,
    },

    textUppercase: {
        textTransform: 'uppercase',
    },

    textNoWrap: {
        ...whiteSpace.noWrap,
    },

    colorReversed: {
        color: theme.textReversed,
    },

    colorMutedReversed: {
        color: theme.textMutedReversed,
    },

    colorMuted: {
        color: theme.textSupporting,
    },

    colorHeading: {
        color: theme.heading,
    },

    bgTransparent: {
        backgroundColor: 'transparent',
    },

    bgDark: {
        backgroundColor: theme.inverse,
    },

    opacity0: {
        opacity: 0,
    },

    opacity1: {
        opacity: 1,
    },

    textDanger: {
        color: theme.danger,
    },

    borderRadiusNormal: {
        borderRadius: variables.buttonBorderRadius,
    },

    button: {
        backgroundColor: theme.buttonDefaultBG,
        borderRadius: variables.buttonBorderRadius,
        minHeight: variables.componentSizeLarge,
        justifyContent: 'center',
        ...spacing.ph3,
    },

    buttonContainer: {
        padding: 1,
        borderRadius: variables.buttonBorderRadius,
    },

    buttonText: {
        color: theme.text,
        fontFamily: fontFamily.EXP_NEUE_BOLD,
        fontSize: variables.fontSizeNormal,
        fontWeight: fontWeightBold,
        textAlign: 'center',
        flexShrink: 1,

        // It is needed to unset the Lineheight. We don't need it for buttons as button always contains single line of text.
        // It allows to vertically center the text.
        lineHeight: undefined,

        // Add 1px to the Button text to give optical vertical alignment.
        paddingBottom: 1,
    },

    buttonSmall: {
        borderRadius: variables.buttonBorderRadius,
        minHeight: variables.componentSizeSmall,
        paddingTop: 4,
        paddingHorizontal: 14,
        paddingBottom: 4,
        backgroundColor: theme.buttonDefaultBG,
    },

    buttonMedium: {
        borderRadius: variables.buttonBorderRadius,
        minHeight: variables.componentSizeNormal,
        paddingTop: 12,
        paddingRight: 16,
        paddingBottom: 12,
        paddingLeft: 16,
        backgroundColor: theme.buttonDefaultBG,
    },

    buttonLarge: {
        borderRadius: variables.buttonBorderRadius,
        minHeight: variables.componentSizeLarge,
        paddingTop: 8,
        paddingRight: 10,
        paddingBottom: 8,
        paddingLeft: 18,
        backgroundColor: theme.buttonDefaultBG,
    },

    buttonSmallText: {
        fontSize: variables.fontSizeSmall,
        fontFamily: fontFamily.EXP_NEUE_BOLD,
        fontWeight: fontWeightBold,
        textAlign: 'center',
    },

    buttonMediumText: {
        fontSize: variables.fontSizeLabel,
        fontFamily: fontFamily.EXP_NEUE_BOLD,
        fontWeight: fontWeightBold,
        textAlign: 'center',
    },

    buttonLargeText: {
        fontSize: variables.fontSizeNormal,
        fontFamily: fontFamily.EXP_NEUE_BOLD,
        fontWeight: fontWeightBold,
        textAlign: 'center',
    },

    buttonDefaultHovered: {
        backgroundColor: theme.buttonHoveredBG,
        borderWidth: 0,
    },

    buttonSuccess: {
        backgroundColor: theme.success,
        borderWidth: 0,
    },

    buttonOpacityDisabled: {
        opacity: 0.5,
    },

    buttonSuccessHovered: {
        backgroundColor: theme.successHover,
        borderWidth: 0,
    },

    buttonDanger: {
        backgroundColor: theme.danger,
        borderWidth: 0,
    },

    buttonDangerHovered: {
        backgroundColor: theme.dangerHover,
        borderWidth: 0,
    },

    buttonDisabled: {
        backgroundColor: theme.buttonDefaultBG,
        borderWidth: 0,
    },

    buttonDivider: {
        height: variables.dropDownButtonDividerHeight,
        borderWidth: 0.7,
        borderColor: theme.text,
    },

    noBorderRadius: {
        borderRadius: 0,
    },

    noRightBorderRadius: {
        borderTopRightRadius: 0,
        borderBottomRightRadius: 0,
    },

    noLeftBorderRadius: {
        borderTopLeftRadius: 0,
        borderBottomLeftRadius: 0,
    },

    buttonCTA: {
        paddingVertical: 6,
        ...spacing.mh4,
    },

    buttonCTAIcon: {
        marginRight: 22,

        // Align vertically with the Button text
        paddingBottom: 1,
        paddingTop: 1,
    },

    buttonConfirm: {
        margin: 20,
    },

    attachmentButtonBigScreen: {
        minWidth: 300,
        alignSelf: 'center',
    },

    buttonConfirmText: {
        paddingLeft: 20,
        paddingRight: 20,
    },

    buttonSuccessText: {
        color: theme.textLight,
    },

    buttonDangerText: {
        color: theme.textLight,
    },

    hoveredComponentBG: {
        backgroundColor: theme.hoverComponentBG,
    },

    activeComponentBG: {
        backgroundColor: theme.activeComponentBG,
    },

    fontWeightBold: {
        fontWeight: fontWeightBold,
    },

    touchableButtonImage: {
        alignItems: 'center',
        height: variables.componentSizeNormal,
        justifyContent: 'center',
        width: variables.componentSizeNormal,
    },

    visuallyHidden: {
        ...visibility.hidden,
        overflow: 'hidden',
        width: 0,
        height: 0,
    },

    visibilityHidden: {
        ...visibility.hidden,
    },

    loadingVBAAnimation: {
        width: 140,
        height: 140,
    },

    pickerSmall: (backgroundColor = theme.highlightBG) => ({
        inputIOS: {
            fontFamily: fontFamily.EXP_NEUE,
            fontSize: variables.fontSizeSmall,
            paddingLeft: 0,
            paddingRight: 17,
            paddingTop: 6,
            paddingBottom: 6,
            borderWidth: 0,
            color: theme.text,
            height: 26,
            opacity: 1,
            backgroundColor: 'transparent',
        },
        done: {
            color: theme.text,
        },
        doneDepressed: {
            fontSize: defaultPickerStyles.done.fontSize,
        },
        modalViewMiddle: {
            backgroundColor: theme.border,
            borderTopWidth: 0,
        },
        modalViewBottom: {
            backgroundColor: theme.highlightBG,
        },
        inputWeb: {
            fontFamily: fontFamily.EXP_NEUE,
            fontSize: variables.fontSizeSmall,
            paddingLeft: 0,
            paddingRight: 17,
            paddingTop: 6,
            paddingBottom: 6,
            borderWidth: 0,
            color: theme.text,
            appearance: 'none',
            height: 26,
            opacity: 1,
            backgroundColor,
            ...cursor.cursorPointer,
        },
        inputAndroid: {
            fontFamily: fontFamily.EXP_NEUE,
            fontSize: variables.fontSizeSmall,
            paddingLeft: 0,
            paddingRight: 17,
            paddingTop: 6,
            paddingBottom: 6,
            borderWidth: 0,
            color: theme.text,
            height: 26,
            opacity: 1,
            backgroundColor: 'transparent',
        },
        iconContainer: {
            top: 7,
            ...pointerEventsNone,
        },
        icon: {
            width: variables.iconSizeExtraSmall,
            height: variables.iconSizeExtraSmall,
        },
    }),

    badge: {
        backgroundColor: theme.border,
        borderRadius: 14,
        height: variables.iconSizeNormal,
        flexDirection: 'row',
        paddingHorizontal: 7,
        alignItems: 'center',
    },

    badgeSuccess: {
        backgroundColor: theme.success,
    },

    badgeSuccessPressed: {
        backgroundColor: theme.successHover,
    },

    badgeAdHocSuccess: {
        backgroundColor: theme.badgeAdHoc,
    },

    badgeAdHocSuccessPressed: {
        backgroundColor: theme.badgeAdHocHover,
    },

    badgeDanger: {
        backgroundColor: theme.danger,
    },

    badgeDangerPressed: {
        backgroundColor: theme.dangerPressed,
    },

    badgeText: {
        color: theme.text,
        fontSize: variables.fontSizeSmall,
        ...lineHeightBadge,
        ...whiteSpace.noWrap,
    },

    border: {
        borderWidth: 1,
        borderRadius: variables.componentBorderRadius,
        borderColor: theme.border,
    },

    borderColorFocus: {
        borderColor: theme.borderFocus,
    },

    borderColorDanger: {
        borderColor: theme.danger,
    },

    textInputDisabled: {
        // Adding disabled color theme to indicate user that the field is not editable.
        backgroundColor: theme.highlightBG,
        borderBottomWidth: 2,
        borderColor: theme.borderLighter,
        // Adding browser specefic style to bring consistency between Safari and other platforms.
        // Applying the Webkit styles only to browsers as it is not available in native.
        ...(Browser.getBrowser()
            ? {
                  WebkitTextFillColor: theme.textSupporting,
                  WebkitOpacity: 1,
              }
            : {}),
        color: theme.textSupporting,
    },

    uploadReceiptView: (isSmallScreenWidth) => ({
        borderRadius: variables.componentBorderRadiusLarge,
        borderWidth: isSmallScreenWidth ? 0 : 2,
        borderColor: theme.borderFocus,
        borderStyle: 'dotted',
        marginBottom: 20,
        marginLeft: 20,
        marginRight: 20,
        justifyContent: 'center',
        alignItems: 'center',
        padding: 40,
        gap: 4,
        flex: 1,
    }),

    cameraView: {
        flex: 1,
        overflow: 'hidden',
        padding: 10,
        borderRadius: 28,
        borderStyle: 'solid',
        borderWidth: 8,
        backgroundColor: Colors.greenHighlightBackground,
        borderColor: Colors.greenAppBackground,
    },

    permissionView: {
        paddingVertical: 108,
        paddingHorizontal: 61,
        alignItems: 'center',
        justifyContent: 'center',
    },

    headerAnonymousFooter: {
        color: theme.heading,
        fontFamily: fontFamily.EXP_NEW_KANSAS_MEDIUM,
        fontSize: variables.fontSizeXLarge,
        lineHeight: variables.lineHeightXXLarge,
    },

    headerText: {
        color: theme.heading,
        fontFamily: fontFamily.EXP_NEUE_BOLD,
        fontSize: variables.fontSizeNormal,
        fontWeight: fontWeightBold,
    },

    headerGap: {
        height: CONST.DESKTOP_HEADER_PADDING,
    },

    pushTextRight: {
        left: 100000,
    },

    reportOptions: {
        marginLeft: 8,
    },

    chatItemComposeSecondaryRow: {
        height: 15,
        marginBottom: 5,
        marginTop: 5,
    },

    chatItemComposeSecondaryRowSubText: {
        color: theme.textSupporting,
        fontFamily: fontFamily.EXP_NEUE,
        fontSize: variables.fontSizeSmall,
        lineHeight: variables.lineHeightSmall,
    },

    chatItemComposeSecondaryRowOffset: {
        marginLeft: variables.chatInputSpacing,
    },

    offlineIndicator: {
        marginLeft: variables.chatInputSpacing,
    },

    offlineIndicatorMobile: {
        paddingLeft: 20,
        paddingTop: 5,
        paddingBottom: 5,
    },

    offlineIndicatorRow: {
        height: 25,
    },

    // Actions
    actionAvatar: {
        borderRadius: 20,
    },

    componentHeightLarge: {
        height: variables.inputHeight,
    },

    calendarHeader: {
        height: 50,
        flexDirection: 'row',
        justifyContent: 'space-between',
        alignItems: 'center',
        paddingHorizontal: 15,
        paddingRight: 5,
        ...userSelect.userSelectNone,
    },

    calendarDayRoot: {
        flex: 1,
        height: 45,
        justifyContent: 'center',
        alignItems: 'center',
        ...userSelect.userSelectNone,
    },

    calendarDayContainer: {
        width: 30,
        height: 30,
        justifyContent: 'center',
        alignItems: 'center',
        borderRadius: 15,
        overflow: 'hidden',
    },

    calendarDayContainerSelected: {
        backgroundColor: theme.buttonDefaultBG,
    },

    /**
     * @param {number} textInputHeight
     * @param {number} minHeight
     * @param {number} maxHeight
     * @returns {object}
     */
    autoGrowHeightInputContainer: (textInputHeight, minHeight, maxHeight) => ({
        height: lodashClamp(textInputHeight, minHeight, maxHeight),
        minHeight,
    }),

    autoGrowHeightHiddenInput: (maxWidth, maxHeight) => ({
        maxWidth,
        maxHeight: maxHeight && maxHeight + 1,
        overflow: 'hidden',
    }),

    textInputContainer: {
        flex: 1,
        justifyContent: 'center',
        height: '100%',
        backgroundColor: 'transparent',
        borderBottomWidth: 2,
        borderColor: theme.border,
        overflow: 'hidden',
    },

    textInputLabel: {
        position: 'absolute',
        left: 0,
        top: 0,
        fontSize: variables.fontSizeNormal,
        color: theme.textSupporting,
        fontFamily: fontFamily.EXP_NEUE,
        width: '100%',
    },

    textInputLabelBackground: {
        position: 'absolute',
        top: 0,
        width: '100%',
        height: 23,
        backgroundColor: theme.componentBG,
    },

    textInputLabelDesktop: {
        transformOrigin: 'left center',
    },

    textInputLabelTransformation: (translateY, translateX, scale) => ({
        transform: [{translateY}, {translateX}, {scale}],
    }),

    baseTextInput: {
        fontFamily: fontFamily.EXP_NEUE,
        fontSize: variables.fontSizeNormal,
        lineHeight: variables.lineHeightXLarge,
        color: theme.text,
        paddingTop: 23,
        paddingBottom: 8,
        paddingLeft: 0,
        borderWidth: 0,
    },

    textInputMultiline: {
        scrollPadding: '23px 0 0 0',
    },

    textInputMultilineContainer: {
        paddingTop: 23,
    },

    textInputAndIconContainer: {
        flex: 1,
        height: '100%',
        zIndex: -1,
        flexDirection: 'row',
    },

    textInputDesktop: addOutlineWidth({}, 0),

    textInputIconContainer: {
        paddingHorizontal: 11,
        justifyContent: 'center',
        margin: 1,
    },

    secureInput: {
        borderTopRightRadius: 0,
        borderBottomRightRadius: 0,
    },

    textInput: {
        backgroundColor: 'transparent',
        borderRadius: variables.componentBorderRadiusNormal,
        height: variables.inputComponentSizeNormal,
        borderColor: theme.border,
        borderWidth: 1,
        color: theme.text,
        fontFamily: fontFamily.EXP_NEUE,
        fontSize: variables.fontSizeNormal,
        paddingLeft: 12,
        paddingRight: 12,
        paddingTop: 10,
        paddingBottom: 10,
        textAlignVertical: 'center',
    },

    textInputPrefixWrapper: {
        position: 'absolute',
        left: 0,
        top: 0,
        height: variables.inputHeight,
        display: 'flex',
        flexDirection: 'row',
        alignItems: 'center',
        paddingTop: 23,
        paddingBottom: 8,
    },

    textInputPrefix: {
        color: theme.text,
        fontFamily: fontFamily.EXP_NEUE,
        fontSize: variables.fontSizeNormal,
        textAlignVertical: 'center',
    },

    pickerContainer: {
        borderBottomWidth: 2,
        paddingLeft: 0,
        borderStyle: 'solid',
        borderColor: theme.border,
        justifyContent: 'center',
        backgroundColor: 'transparent',
        height: variables.inputHeight,
        overflow: 'hidden',
    },

    pickerContainerSmall: {
        height: variables.inputHeightSmall,
    },

    pickerLabel: {
        position: 'absolute',
        left: 0,
        top: 6,
        zIndex: 1,
    },

    picker: (disabled = false, backgroundColor = theme.appBG) => ({
        iconContainer: {
            top: Math.round(variables.inputHeight * 0.5) - 11,
            right: 0,
            ...pointerEventsNone,
        },

        inputWeb: {
            appearance: 'none',
            ...(disabled ? cursor.cursorDisabled : cursor.cursorPointer),
            ...picker(theme),
            backgroundColor,
        },

        inputIOS: {
            ...picker(theme),
        },
        done: {
            color: theme.text,
        },
        doneDepressed: {
            fontSize: defaultPickerStyles.done.fontSize,
        },
        modalViewMiddle: {
            backgroundColor: theme.border,
            borderTopWidth: 0,
        },
        modalViewBottom: {
            backgroundColor: theme.highlightBG,
        },

        inputAndroid: {
            ...picker(theme),
        },
    }),

    disabledText: {
        color: theme.icon,
    },

    inputDisabled: {
        backgroundColor: theme.highlightBG,
        color: theme.icon,
    },

    noOutline: addOutlineWidth({}, 0),

    errorOutline: {
        borderColor: theme.danger,
    },

    textLabelSupporting: {
        fontFamily: fontFamily.EXP_NEUE,
        fontSize: variables.fontSizeLabel,
        color: theme.textSupporting,
    },

    textLabelError: {
        fontFamily: fontFamily.EXP_NEUE,
        fontSize: variables.fontSizeLabel,
        color: theme.textError,
    },

    textReceiptUpload: {
        ...headlineFont,
        fontSize: variables.fontSizeXLarge,
        color: theme.textLight,
        textAlign: 'center',
    },

    subTextReceiptUpload: {
        fontFamily: fontFamily.EXP_NEUE,
        lineHeight: variables.lineHeightLarge,
        textAlign: 'center',
        color: theme.textLight,
    },

    furtherDetailsText: {
        fontFamily: fontFamily.EXP_NEUE,
        fontSize: variables.fontSizeSmall,
        color: theme.textSupporting,
    },

    lh16: {
        lineHeight: 16,
    },

    lh20: {
        lineHeight: 20,
    },

    lh140Percent: {
        lineHeight: '140%',
    },

    formHelp: {
        color: theme.textSupporting,
        fontSize: variables.fontSizeLabel,
        lineHeight: variables.lineHeightLarge,
        marginBottom: 4,
    },

    formError: {
        color: theme.textError,
        fontSize: variables.fontSizeLabel,
        lineHeight: variables.formErrorLineHeight,
        marginBottom: 4,
    },

    formSuccess: {
        color: theme.success,
        fontSize: variables.fontSizeLabel,
        lineHeight: 18,
        marginBottom: 4,
    },

    desktopRedirectPage: {
        backgroundColor: theme.appBG,
        minHeight: '100%',
        flex: 1,
        alignItems: 'center',
    },

    signInPage: {
        backgroundColor: theme.highlightBG,
        minHeight: '100%',
        flex: 1,
    },

    signInPageHeroCenter: {
        position: 'absolute',
        top: 0,
        left: 0,
        right: 0,
        bottom: 0,
        justifyContent: 'center',
        alignItems: 'center',
    },

    signInPageGradient: {
        height: '100%',
        width: 540,
        position: 'absolute',
        top: 0,
        left: 0,
    },

    signInPageGradientMobile: {
        height: 300,
        width: 800,
        position: 'absolute',
        top: 0,
        left: 0,
    },

    signInBackground: {
        position: 'absolute',
        bottom: 0,
        left: 0,
        minHeight: 700,
    },

    signInPageInner: {
        marginLeft: 'auto',
        marginRight: 'auto',
        height: '100%',
        width: '100%',
    },

    signInPageContentTopSpacer: {
        maxHeight: 132,
        minHeight: 24,
    },

    signInPageContentTopSpacerSmallScreens: {
        maxHeight: 132,
        minHeight: 45,
    },

    signInPageLeftContainer: {
        paddingLeft: 40,
        paddingRight: 40,
    },

    signInPageLeftContainerWide: {
        maxWidth: variables.sideBarWidth,
    },

    signInPageWelcomeFormContainer: {
        maxWidth: CONST.SIGN_IN_FORM_WIDTH,
    },

    signInPageWelcomeTextContainer: {
        width: CONST.SIGN_IN_FORM_WIDTH,
    },

    changeExpensifyLoginLinkContainer: {
        flexDirection: 'row',
        flexWrap: 'wrap',
        ...wordBreak.breakWord,
    },

    // Sidebar Styles
    sidebar: {
        backgroundColor: theme.sidebar,
        height: '100%',
    },

    sidebarAnimatedWrapperContainer: {
        height: '100%',
        position: 'absolute',
    },

    sidebarFooter: {
        alignItems: 'center',
        display: 'flex',
        justifyContent: 'center',
        paddingVertical: variables.lineHeightXLarge,
        width: '100%',
    },

    sidebarAvatar: {
        backgroundColor: theme.icon,
        borderRadius: 20,
        height: variables.componentSizeNormal,
        width: variables.componentSizeNormal,
    },

    statusIndicator: (backgroundColor = theme.danger) => ({
        borderColor: theme.sidebar,
        backgroundColor,
        borderRadius: 8,
        borderWidth: 2,
        position: 'absolute',
        right: -2,
        top: -1,
        height: 16,
        width: 16,
        zIndex: 10,
    }),

    floatingActionButtonContainer: {
        position: 'absolute',
        right: 20,

        // The bottom of the floating action button should align with the bottom of the compose box.
        // The value should be equal to the height + marginBottom + marginTop of chatItemComposeSecondaryRow
        bottom: 25,
    },

    floatingActionButton: {
        backgroundColor: theme.success,
        height: variables.componentSizeLarge,
        width: variables.componentSizeLarge,
        borderRadius: 999,
        alignItems: 'center',
        justifyContent: 'center',
    },

    sidebarFooterUsername: {
        color: theme.heading,
        fontSize: variables.fontSizeLabel,
        fontWeight: '700',
        width: 200,
        textOverflow: 'ellipsis',
        overflow: 'hidden',
        ...whiteSpace.noWrap,
    },

    sidebarFooterLink: {
        color: theme.textSupporting,
        fontSize: variables.fontSizeSmall,
        textDecorationLine: 'none',
        fontFamily: fontFamily.EXP_NEUE,
        lineHeight: 20,
    },

    sidebarListContainer: {
        scrollbarWidth: 'none',
        paddingBottom: 4,
    },

    sidebarListItem: {
        justifyContent: 'center',
        textDecorationLine: 'none',
    },

    RHPNavigatorContainer: (isSmallScreenWidth) => ({
        width: isSmallScreenWidth ? '100%' : variables.sideBarWidth,
        position: 'absolute',
        right: 0,
        height: '100%',
    }),

    onlyEmojisText: {
        fontSize: variables.fontSizeOnlyEmojis,
        lineHeight: variables.fontSizeOnlyEmojisHeight,
    },

    onlyEmojisTextLineHeight: {
        lineHeight: variables.fontSizeOnlyEmojisHeight,
    },

    createMenuPositionSidebar: (windowHeight) => ({
        horizontal: 18,
        vertical: windowHeight - 100,
    }),

    createMenuPositionProfile: (windowWidth) => ({
        horizontal: windowWidth - 355,
        ...getPopOverVerticalOffset(162),
    }),

    createMenuPositionReportActionCompose: (windowHeight) => ({
        horizontal: 18 + variables.sideBarWidth,
        vertical: windowHeight - 83,
    }),

    createMenuPositionRightSidepane: {
        right: 18,
        bottom: 75,
    },

    createMenuContainer: {
        width: variables.sideBarWidth - 40,
        paddingVertical: 12,
    },

    createMenuHeaderText: {
        fontFamily: fontFamily.EXP_NEUE,
        fontSize: variables.fontSizeLabel,
        color: theme.heading,
    },

    popoverMenuItem: {
        flexDirection: 'row',
        borderRadius: 0,
        paddingHorizontal: 20,
        paddingVertical: 12,
        justifyContent: 'space-between',
        width: '100%',
    },

    popoverMenuIcon: {
        width: variables.componentSizeNormal,
        justifyContent: 'center',
        alignItems: 'center',
    },

    popoverMenuText: {
        fontSize: variables.fontSizeNormal,
        color: theme.heading,
    },

    popoverInnerContainer: {
        paddingTop: 0, // adjusting this because the mobile modal adds additional padding that we don't need for our layout
        maxHeight: '95%',
    },

    menuItemTextContainer: {
        minHeight: variables.componentSizeNormal,
    },

    chatLinkRowPressable: {
        minWidth: 0,
        textDecorationLine: 'none',
        flex: 1,
    },

    sidebarLink: {
        textDecorationLine: 'none',
    },

    sidebarLinkInner: {
        alignItems: 'center',
        flexDirection: 'row',
        paddingLeft: 20,
        paddingRight: 20,
    },

    sidebarLinkText: {
        color: theme.textSupporting,
        fontSize: variables.fontSizeNormal,
        textDecorationLine: 'none',
        overflow: 'hidden',
    },

    sidebarLinkHover: {
        backgroundColor: theme.sidebarHover,
    },

    sidebarLinkActive: {
        backgroundColor: theme.border,
        textDecorationLine: 'none',
    },

    sidebarLinkTextBold: {
        fontWeight: '700',
        color: theme.heading,
    },

    sidebarLinkActiveText: {
        color: theme.textSupporting,
        fontSize: variables.fontSizeNormal,
        textDecorationLine: 'none',
        overflow: 'hidden',
    },

    optionItemAvatarNameWrapper: {
        minWidth: 0,
        flex: 1,
    },

    optionDisplayName: {
        fontFamily: fontFamily.EXP_NEUE,
        minHeight: variables.alternateTextHeight,
        lineHeight: variables.lineHeightXLarge,
        ...whiteSpace.noWrap,
    },

    optionDisplayNameCompact: {
        minWidth: 'auto',
        flexBasis: 'auto',
        flexGrow: 0,
        flexShrink: 1,
    },

    displayNameTooltipEllipsis: {
        position: 'absolute',
        opacity: 0,
        right: 0,
        bottom: 0,
    },

    optionAlternateText: {
        minHeight: variables.alternateTextHeight,
        lineHeight: variables.lineHeightXLarge,
    },

    optionAlternateTextCompact: {
        flexShrink: 1,
        flexGrow: 1,
        flexBasis: 'auto',
        ...optionAlternateTextPlatformStyles,
    },

    optionRow: {
        minHeight: variables.optionRowHeight,
        paddingTop: 12,
        paddingBottom: 12,
    },

    optionRowSelected: {
        backgroundColor: theme.activeComponentBG,
    },

    optionRowDisabled: {
        color: theme.textSupporting,
    },

    optionRowCompact: {
        height: variables.optionRowHeightCompact,
        paddingTop: 12,
        paddingBottom: 12,
    },

    optionsListSectionHeader: {
        height: variables.optionsListSectionHeaderHeight,
    },

    overlayStyles: (current) => ({
        position: 'fixed',

        // We need to stretch the overlay to cover the sidebar and the translate animation distance.
        left: -2 * variables.sideBarWidth,
        top: 0,
        bottom: 0,
        right: 0,
        backgroundColor: Colors.black,
        opacity: current.progress.interpolate({
            inputRange: [0, 1],
            outputRange: [0, variables.overlayOpacity],
            extrapolate: 'clamp',
        }),
    }),

    appContent: {
        backgroundColor: theme.appBG,
        overflow: 'hidden',
    },

    appContentHeader: {
        height: variables.contentHeaderHeight,
        justifyContent: 'center',
        display: 'flex',
        paddingRight: 20,
    },

    appContentHeaderTitle: {
        alignItems: 'center',
        flexDirection: 'row',
    },

    LHNToggle: {
        alignItems: 'center',
        height: variables.contentHeaderHeight,
        justifyContent: 'center',
        paddingRight: 10,
        paddingLeft: 20,
    },

    LHNToggleIcon: {
        height: 15,
        width: 18,
    },

    chatContent: {
        flex: 4,
        justifyContent: 'flex-end',
    },

    chatContentScrollView: {
        flexGrow: 1,
        justifyContent: 'flex-start',
        paddingBottom: 16,
    },

    // Chat Item
    chatItem: {
        display: 'flex',
        flexDirection: 'row',
        paddingTop: 8,
        paddingBottom: 8,
        paddingLeft: 20,
        paddingRight: 20,
    },

    chatItemRightGrouped: {
        flexGrow: 1,
        flexShrink: 1,
        flexBasis: 0,
        position: 'relative',
        marginLeft: variables.chatInputSpacing,
    },

    chatItemRight: {
        flexGrow: 1,
        flexShrink: 1,
        flexBasis: 0,
        position: 'relative',
    },

    chatItemMessageHeader: {
        alignItems: 'center',
        display: 'flex',
        flexDirection: 'row',
        flexWrap: 'nowrap',
    },

    chatItemMessageHeaderSender: {
        color: theme.heading,
        fontFamily: fontFamily.EXP_NEUE_BOLD,
        fontSize: variables.fontSizeNormal,
        fontWeight: fontWeightBold,
        lineHeight: variables.lineHeightXLarge,
        ...wordBreak.breakWord,
    },

    chatItemMessageHeaderTimestamp: {
        flexShrink: 0,
        color: theme.textSupporting,
        fontSize: variables.fontSizeSmall,
        paddingTop: 2,
    },

    chatItemMessage: {
        color: theme.text,
        fontSize: variables.fontSizeNormal,
        fontFamily: fontFamily.EXP_NEUE,
        lineHeight: variables.lineHeightXLarge,
        maxWidth: '100%',
        ...cursor.cursorAuto,
        ...whiteSpace.preWrap,
        ...wordBreak.breakWord,
    },

    chatItemComposeWithFirstRow: {
        minHeight: 90,
    },

    chatItemFullComposeRow: {
        ...sizing.h100,
    },

    chatItemComposeBoxColor: {
        borderColor: theme.border,
    },

    chatItemComposeBoxFocusedColor: {
        borderColor: theme.borderFocus,
    },

    chatItemComposeBox: {
        backgroundColor: theme.componentBG,
        borderWidth: 1,
        borderRadius: variables.componentBorderRadiusRounded,
        minHeight: variables.componentSizeMedium,
    },

    chatItemFullComposeBox: {
        ...flex.flex1,
        ...sizing.h100,
    },

    chatFooter: {
        paddingLeft: 20,
        paddingRight: 20,
        display: 'flex',
        backgroundColor: theme.appBG,
    },

    chatFooterFullCompose: {
        flex: 1,
    },

    chatItemDraft: {
        display: 'flex',
        flexDirection: 'row',
        paddingTop: 8,
        paddingBottom: 8,
        paddingLeft: 20,
        paddingRight: 20,
    },

    chatItemReactionsDraftRight: {
        marginLeft: 52,
    },
    chatFooterAtTheTop: {
        flexGrow: 1,
        justifyContent: 'flex-start',
    },

    // Be extremely careful when editing the compose styles, as it is easy to introduce regressions.
    // Make sure you run the following tests against any changes: #12669
    textInputCompose: addOutlineWidth(
        {
            backgroundColor: theme.componentBG,
            borderColor: theme.border,
            color: theme.text,
            fontFamily: fontFamily.EXP_NEUE,
            fontSize: variables.fontSizeNormal,
            borderWidth: 0,
            height: 'auto',
            lineHeight: variables.lineHeightXLarge,
            ...overflowXHidden,

            // On Android, multiline TextInput with height: 'auto' will show extra padding unless they are configured with
            // paddingVertical: 0, alignSelf: 'center', and textAlignVertical: 'center'

            paddingHorizontal: variables.avatarChatSpacing,
            paddingTop: 0,
            paddingBottom: 0,
            alignSelf: 'center',
            textAlignVertical: 'center',
        },
        0,
    ),

    textInputFullCompose: {
        alignSelf: 'stretch',
        flex: 1,
        maxHeight: '100%',
        textAlignVertical: 'top',
    },

    editInputComposeSpacing: {
        backgroundColor: theme.transparent,
        marginVertical: 8,
    },

    // composer padding should not be modified unless thoroughly tested against the cases in this PR: #12669
    textInputComposeSpacing: {
        paddingVertical: 5,
        ...flex.flexRow,
        flex: 1,
    },

    textInputComposeBorder: {
        borderLeftWidth: 1,
        borderColor: theme.border,
    },

    chatItemSubmitButton: {
        alignSelf: 'flex-end',
        borderRadius: variables.componentBorderRadiusRounded,
        backgroundColor: theme.transparent,
        height: 40,
        padding: 10,
        margin: 3,
        justifyContent: 'center',
    },

    emojiPickerContainer: {
        backgroundColor: theme.componentBG,
    },

    emojiHeaderContainer: {
        backgroundColor: theme.componentBG,
        display: 'flex',
        height: CONST.EMOJI_PICKER_HEADER_HEIGHT,
        justifyContent: 'center',
        width: '100%',
    },

    emojiSkinToneTitle: {
        width: '100%',
        ...spacing.pv1,
        fontFamily: fontFamily.EXP_NEUE_BOLD,
        fontWeight: fontWeightBold,
        color: theme.heading,
        fontSize: variables.fontSizeSmall,
    },

    // Emoji Picker Styles
    emojiText: {
        textAlign: 'center',
        fontSize: variables.emojiSize,
        ...spacing.pv0,
        ...spacing.ph0,
        lineHeight: variables.emojiLineHeight,
    },

    emojiItem: {
        width: '12.5%',
        textAlign: 'center',
        borderRadius: 8,
        paddingTop: 2,
        paddingBottom: 2,
        height: CONST.EMOJI_PICKER_ITEM_HEIGHT,
    },

    emojiItemHighlighted: {
        transition: '0.2s ease',
        backgroundColor: theme.buttonDefaultBG,
    },

    emojiItemKeyboardHighlighted: {
        transition: '0.2s ease',
        borderWidth: 1,
        borderColor: theme.link,
        borderRadius: variables.buttonBorderRadius,
    },

    categoryShortcutButton: {
        flex: 1,
        borderRadius: 8,
        height: CONST.EMOJI_PICKER_ITEM_HEIGHT,
        alignItems: 'center',
        justifyContent: 'center',
    },

    chatItemEmojiButton: {
        alignSelf: 'flex-end',
        borderRadius: variables.buttonBorderRadius,
        height: 40,
        marginVertical: 3,
        paddingHorizontal: 10,
        justifyContent: 'center',
    },

    editChatItemEmojiWrapper: {
        marginRight: 3,
        alignSelf: 'flex-end',
    },

    hoveredButton: {
        backgroundColor: theme.buttonHoveredBG,
    },

    composerSizeButton: {
        alignSelf: 'center',
        height: 32,
        width: 32,
        padding: 6,
        margin: 3,
        borderRadius: variables.componentBorderRadiusRounded,
        backgroundColor: theme.transparent,
        justifyContent: 'center',
    },

    chatItemAttachmentPlaceholder: {
        backgroundColor: theme.sidebar,
        borderColor: theme.border,
        borderWidth: 1,
        borderRadius: variables.componentBorderRadiusNormal,
        height: 150,
        textAlign: 'center',
        verticalAlign: 'middle',
        width: 200,
    },

    chatSwticherPillWrapper: {
        marginTop: 5,
        marginRight: 4,
    },

    navigationModalOverlay: {
        ...userSelect.userSelectNone,
        position: 'absolute',
        width: '100%',
        height: '100%',
        transform: [
            {
                translateX: -variables.sideBarWidth,
            },
        ],
    },

    sidebarVisible: {
        borderRightWidth: 1,
    },

    sidebarHidden: {
        width: 0,
        borderRightWidth: 0,
    },

    exampleCheckImage: {
        width: '100%',
        height: 80,
        borderColor: theme.border,
        borderWidth: 1,
        borderRadius: variables.componentBorderRadiusNormal,
    },

    singleAvatar: {
        height: 24,
        width: 24,
        backgroundColor: theme.icon,
        borderRadius: 24,
    },

    singleSubscript: {
        height: variables.iconSizeNormal,
        width: variables.iconSizeNormal,
        backgroundColor: theme.icon,
        borderRadius: 20,
        zIndex: 1,
    },

    singleAvatarSmall: {
        height: 18,
        width: 18,
        backgroundColor: theme.icon,
        borderRadius: 18,
    },

    secondAvatar: {
        position: 'absolute',
        right: -18,
        bottom: -18,
        borderWidth: 3,
        borderRadius: 30,
        borderColor: 'transparent',
    },

    secondAvatarSmall: {
        position: 'absolute',
        right: -13,
        bottom: -13,
        borderWidth: 3,
        borderRadius: 18,
        borderColor: 'transparent',
    },

    secondAvatarSubscript: {
        position: 'absolute',
        right: -6,
        bottom: -6,
    },

    secondAvatarSubscriptCompact: {
        position: 'absolute',
        bottom: -1,
        right: -1,
    },

    secondAvatarSubscriptSmallNormal: {
        position: 'absolute',
        bottom: 0,
        right: 0,
    },

    leftSideLargeAvatar: {
        left: 15,
    },

    rightSideLargeAvatar: {
        right: 15,
        zIndex: 2,
        borderWidth: 4,
        borderRadius: 100,
    },

    secondAvatarInline: {
        bottom: -3,
        right: -25,
        borderWidth: 3,
        borderRadius: 18,
        borderColor: theme.cardBorder,
        backgroundColor: theme.appBG,
    },

    avatarLarge: {
        width: variables.avatarSizeLarge,
        height: variables.avatarSizeLarge,
    },

    avatarNormal: {
        height: variables.componentSizeNormal,
        width: variables.componentSizeNormal,
        borderRadius: variables.componentSizeNormal,
    },

    avatarSmall: {
        height: variables.avatarSizeSmall,
        width: variables.avatarSizeSmall,
        borderRadius: variables.avatarSizeSmall,
    },

    avatarInnerText: {
        color: theme.textLight,
        fontSize: variables.fontSizeSmall,
        lineHeight: undefined,
        marginLeft: -3,
        textAlign: 'center',
    },

    avatarInnerTextSmall: {
        color: theme.textLight,
        fontSize: variables.fontSizeExtraSmall,
        lineHeight: undefined,
        marginLeft: -2,
        textAlign: 'center',
    },

    avatarSpace: {
        top: 3,
        left: 3,
    },

    avatar: {
        backgroundColor: theme.sidebar,
        borderColor: theme.sidebar,
    },

    focusedAvatar: {
        backgroundColor: theme.border,
        borderColor: theme.border,
    },

    emptyAvatar: {
        height: variables.avatarSizeNormal,
        width: variables.avatarSizeNormal,
    },

    emptyAvatarSmallNormal: {
        height: variables.avatarSizeSmallNormal,
        width: variables.avatarSizeSmallNormal,
    },

    emptyAvatarSmall: {
        height: variables.avatarSizeSmall,
        width: variables.avatarSizeSmall,
    },

    emptyAvatarSmaller: {
        height: variables.avatarSizeSmaller,
        width: variables.avatarSizeSmaller,
    },

    emptyAvatarMedium: {
        height: variables.avatarSizeMedium,
        width: variables.avatarSizeMedium,
    },

    emptyAvatarLarge: {
        height: variables.avatarSizeLarge,
        width: variables.avatarSizeLarge,
    },

    emptyAvatarMargin: {
        marginRight: variables.avatarChatSpacing,
    },

    emptyAvatarMarginChat: {
        marginRight: variables.avatarChatSpacing - 12,
    },

    emptyAvatarMarginSmall: {
        marginRight: variables.avatarChatSpacing - 4,
    },

    emptyAvatarMarginSmaller: {
        marginRight: variables.avatarChatSpacing - 4,
    },

    modalViewContainer: {
        alignItems: 'center',
        flex: 1,
    },

    borderTop: {
        borderTopWidth: variables.borderTopWidth,
        borderColor: theme.border,
    },

    borderTopRounded: {
        borderTopWidth: 1,
        borderColor: theme.border,
        borderTopLeftRadius: variables.componentBorderRadiusNormal,
        borderTopRightRadius: variables.componentBorderRadiusNormal,
    },

    borderBottomRounded: {
        borderBottomWidth: 1,
        borderColor: theme.border,
        borderBottomLeftRadius: variables.componentBorderRadiusNormal,
        borderBottomRightRadius: variables.componentBorderRadiusNormal,
    },

    borderBottom: {
        borderBottomWidth: 1,
        borderColor: theme.border,
    },

    borderNone: {
        borderWidth: 0,
        borderBottomWidth: 0,
    },

    borderRight: {
        borderRightWidth: 1,
        borderColor: theme.border,
    },

    borderLeft: {
        borderLeftWidth: 1,
        borderColor: theme.border,
    },

    pointerEventsNone,

    pointerEventsAuto,

    headerBar: {
        overflow: 'hidden',
        justifyContent: 'center',
        display: 'flex',
        paddingLeft: 20,
        height: variables.contentHeaderHeight,
        width: '100%',
    },

    imageViewContainer: {
        width: '100%',
        height: '100%',
        alignItems: 'center',
        justifyContent: 'center',
    },

    imageModalPDF: {
        flex: 1,
        backgroundColor: theme.modalBackground,
    },

    PDFView: {
        // `display: grid` is not supported in native platforms!
        // It's being used on Web/Desktop only to vertically center short PDFs,
        // while preventing the overflow of the top of long PDF files.
        display: 'grid',
        backgroundColor: theme.modalBackground,
        width: '100%',
        height: '100%',
        justifyContent: 'center',
        overflow: 'hidden',
        alignItems: 'center',
    },

    PDFViewList: {
        overflowX: 'hidden',
        // There properties disable "focus" effect on list
        boxShadow: 'none',
        outline: 'none',
    },

    getPDFPasswordFormStyle: (isSmallScreenWidth) => ({
        width: isSmallScreenWidth ? '100%' : 350,
        ...(isSmallScreenWidth && flex.flex1),
    }),

    modalCenterContentContainer: {
        flex: 1,
        flexDirection: 'column',
        justifyContent: 'center',
        alignItems: 'center',
        backgroundColor: theme.modalBackdrop,
    },

    centeredModalStyles: (isSmallScreenWidth, isFullScreenWhenSmall) => ({
        borderWidth: isSmallScreenWidth && !isFullScreenWhenSmall ? 1 : 0,
        marginHorizontal: isSmallScreenWidth ? 0 : 20,
    }),

    imageModalImageCenterContainer: {
        alignItems: 'center',
        flex: 1,
        justifyContent: 'center',
        width: '100%',
    },

    defaultAttachmentView: {
        backgroundColor: theme.sidebar,
        borderRadius: variables.componentBorderRadiusNormal,
        borderWidth: 1,
        borderColor: theme.border,
        flexDirection: 'row',
        padding: 20,
        alignItems: 'center',
    },

    notFoundSafeArea: {
        flex: 1,
        backgroundColor: theme.heading,
    },

    notFoundView: {
        flex: 1,
        alignItems: 'center',
        paddingTop: 40,
        paddingBottom: 40,
        justifyContent: 'space-between',
    },

    notFoundLogo: {
        width: 202,
        height: 63,
    },

    notFoundContent: {
        alignItems: 'center',
    },

    notFoundTextHeader: {
        ...headlineFont,
        color: theme.heading,
        fontSize: variables.fontSizeXLarge,
        lineHeight: variables.lineHeightXXLarge,
        marginTop: 20,
        marginBottom: 8,
        textAlign: 'center',
    },

    notFoundTextBody: {
        color: theme.componentBG,
        fontFamily: fontFamily.EXP_NEUE_BOLD,
        fontWeight: fontWeightBold,
        fontSize: 15,
    },

    notFoundButtonText: {
        color: theme.link,
        fontFamily: fontFamily.EXP_NEUE_BOLD,
        fontWeight: fontWeightBold,
        fontSize: 15,
    },

    blockingViewContainer: {
        paddingBottom: variables.contentHeaderHeight,
    },

    defaultModalContainer: {
        backgroundColor: theme.componentBG,
        borderColor: theme.transparent,
    },

    reportActionContextMenuMiniButton: {
        ...spacing.p1,
        ...spacing.mv1,
        ...spacing.mh1,
        ...{borderRadius: variables.buttonBorderRadius},
    },

    reportActionSystemMessageContainer: {
        marginLeft: 42,
    },

    reportDetailsTitleContainer: {
        ...flex.dFlex,
        ...flex.flexColumn,
        ...flex.alignItemsCenter,
        paddingHorizontal: 20,
        paddingBottom: 20,
    },

    reportDetailsRoomInfo: {
        ...flex.flex1,
        ...flex.dFlex,
        ...flex.flexColumn,
        ...flex.alignItemsCenter,
    },

    reportSettingsVisibilityText: {
        textTransform: 'capitalize',
    },

    settingsPageBackground: {
        flexDirection: 'column',
        width: '100%',
        flexGrow: 1,
    },

    settingsPageBody: {
        width: '100%',
        justifyContent: 'space-around',
    },

    settingsPageColumn: {
        width: '100%',
        alignItems: 'center',
        justifyContent: 'space-around',
    },

    settingsPageContainer: {
        justifyContent: 'space-between',
        alignItems: 'center',
        width: '100%',
    },

    twoFactorAuthSection: {
        backgroundColor: theme.appBG,
        padding: 0,
    },

    twoFactorAuthCodesBox: ({isExtraSmallScreenWidth, isSmallScreenWidth}) => {
        let paddingHorizontal = styles.ph9;

        if (isSmallScreenWidth) {
            paddingHorizontal = styles.ph4;
        }

        if (isExtraSmallScreenWidth) {
            paddingHorizontal = styles.ph2;
        }

        return {
            alignItems: 'center',
            justifyContent: 'center',
            backgroundColor: theme.highlightBG,
            paddingVertical: 28,
            borderRadius: 16,
            marginTop: 32,
            ...paddingHorizontal,
        };
    },

    twoFactorLoadingContainer: {
        alignItems: 'center',
        justifyContent: 'center',
        height: 210,
    },

    twoFactorAuthCodesContainer: {
        alignItems: 'center',
        justifyContent: 'center',
        flexDirection: 'row',
        flexWrap: 'wrap',
        gap: 12,
    },

    twoFactorAuthCode: {
        fontFamily: fontFamily.MONOSPACE,
        width: 112,
        textAlign: 'center',
    },

    twoFactorAuthCodesButtonsContainer: {
        flexDirection: 'row',
        justifyContent: 'center',
        gap: 12,
        marginTop: 20,
        flexWrap: 'wrap',
    },

    twoFactorAuthCodesButton: {
        minWidth: 112,
    },

    twoFactorAuthCopyCodeButton: {
        minWidth: 110,
    },

    anonymousRoomFooter: (isSmallSizeLayout) => ({
        flexDirection: isSmallSizeLayout ? 'column' : 'row',
        ...(!isSmallSizeLayout && {
            alignItems: 'center',
            justifyContent: 'space-between',
        }),
        padding: 20,
        backgroundColor: theme.sidebar,
        borderRadius: variables.componentBorderRadiusLarge,
        overflow: 'hidden',
    }),
    anonymousRoomFooterWordmarkAndLogoContainer: (isSmallSizeLayout) => ({
        flexDirection: 'row',
        alignItems: 'center',
        ...(isSmallSizeLayout && {
            justifyContent: 'space-between',
            marginTop: 16,
        }),
    }),
    anonymousRoomFooterLogo: {
        width: 88,
        marginLeft: 0,
        height: 20,
    },
    anonymousRoomFooterLogoTaglineText: {
        fontFamily: fontFamily.EXP_NEUE,
        fontSize: variables.fontSizeMedium,
        color: theme.textLight,
    },
    signInButtonAvatar: {
        width: 80,
    },

    anonymousRoomFooterSignInButton: {
        width: 110,
    },

    roomHeaderAvatarSize: {
        height: variables.componentSizeLarge,
        width: variables.componentSizeLarge,
    },

    roomHeaderAvatar: {
        backgroundColor: theme.appBG,
        borderRadius: 100,
        borderColor: theme.componentBG,
        borderWidth: 4,
    },

    roomHeaderAvatarOverlay: {
        position: 'absolute',
        top: 0,
        right: 0,
        bottom: 0,
        left: 0,
        backgroundColor: theme.overlay,
        opacity: variables.overlayOpacity,
        borderRadius: 88,
    },

    rootNavigatorContainerStyles: (isSmallScreenWidth) => ({marginLeft: isSmallScreenWidth ? 0 : variables.sideBarWidth, flex: 1}),
    RHPNavigatorContainerNavigatorContainerStyles: (isSmallScreenWidth) => ({marginLeft: isSmallScreenWidth ? 0 : variables.sideBarWidth, flex: 1}),

    avatarInnerTextChat: {
        color: theme.textLight,
        fontSize: variables.fontSizeXLarge,
        fontFamily: fontFamily.EXP_NEW_KANSAS_MEDIUM,
        textAlign: 'center',
        fontWeight: 'normal',
        position: 'absolute',
        width: 88,
        left: -16,
    },

    svgAvatarBorder: {
        borderRadius: 100,
        overflow: 'hidden',
    },

    displayName: {
        fontSize: variables.fontSizeLarge,
        fontFamily: fontFamily.EXP_NEUE_BOLD,
        fontWeight: fontWeightBold,
        color: theme.heading,
    },

    pageWrapper: {
        width: '100%',
        alignItems: 'center',
        padding: 20,
    },

    avatarSectionWrapper: {
        width: '100%',
        alignItems: 'center',
        paddingHorizontal: 20,
        paddingBottom: 20,
    },

    avatarSectionWrapperSkeleton: {
        width: '100%',
        paddingHorizontal: 20,
        paddingBottom: 20,
    },

    selectCircle: {
        width: variables.componentSizeSmall,
        height: variables.componentSizeSmall,
        borderColor: theme.border,
        borderWidth: 1,
        borderRadius: variables.componentSizeSmall / 2,
        justifyContent: 'center',
        alignItems: 'center',
        backgroundColor: theme.componentBG,
        marginLeft: 8,
    },

    unreadIndicatorContainer: {
        position: 'absolute',
        top: -10,
        left: 0,
        width: '100%',
        height: 20,
        paddingHorizontal: 20,
        flexDirection: 'row',
        alignItems: 'center',
        zIndex: 1,
        ...cursor.cursorDefault,
    },

    unreadIndicatorLine: {
        height: 1,
        backgroundColor: theme.unreadIndicator,
        flexGrow: 1,
        marginRight: 8,
        opacity: 0.5,
    },

    threadDividerLine: {
        height: 1,
        backgroundColor: theme.border,
        flexGrow: 1,
        marginHorizontal: 20,
    },

    unreadIndicatorText: {
        color: theme.unreadIndicator,
        fontFamily: fontFamily.EXP_NEUE_BOLD,
        fontSize: variables.fontSizeSmall,
        fontWeight: fontWeightBold,
        textTransform: 'capitalize',
    },

    flipUpsideDown: {
        transform: [{rotate: '180deg'}],
    },

    navigationSceneContainer: {
        backgroundColor: theme.appBG,
    },

    navigationScreenCardStyle: {
        backgroundColor: theme.appBG,
        height: '100%',
    },

    navigationSceneFullScreenWrapper: {
        borderRadius: variables.componentBorderRadiusCard,
        overflow: 'hidden',
        height: '100%',
    },

    invisible: {
        position: 'absolute',
        opacity: 0,
    },

    containerWithSpaceBetween: {
        justifyContent: 'space-between',
        width: '100%',
        flex: 1,
    },

    detailsPageSectionContainer: {
        alignSelf: 'flex-start',
    },

    attachmentCarouselContainer: {
        height: '100%',
        width: '100%',
        display: 'flex',
        justifyContent: 'center',
        ...cursor.cursorUnset,
    },

    attachmentArrow: {
        zIndex: 23,
        position: 'absolute',
    },

    attachmentRevealButtonContainer: {
        flex: 1,
        alignItems: 'center',
        justifyContent: 'center',
        ...spacing.ph4,
    },

    arrowIcon: {
        height: 40,
        width: 40,
        alignItems: 'center',
        paddingHorizontal: 0,
        paddingTop: 0,
        paddingBottom: 0,
    },

    detailsPageSectionVersion: {
        alignSelf: 'center',
        color: theme.textSupporting,
        fontSize: variables.fontSizeSmall,
        height: 24,
        lineHeight: 20,
    },

    switchTrack: {
        width: 50,
        height: 28,
        justifyContent: 'center',
        borderRadius: 20,
        padding: 15,
        backgroundColor: theme.success,
    },

    switchInactive: {
        backgroundColor: theme.border,
    },

    switchThumb: {
        width: 22,
        height: 22,
        borderRadius: 11,
        position: 'absolute',
        left: 4,
        backgroundColor: theme.appBG,
    },

    switchThumbTransformation: (translateX) => ({
        transform: [{translateX}],
    }),

    radioButtonContainer: {
        backgroundColor: theme.componentBG,
        borderRadius: 10,
        height: 20,
        width: 20,
        borderColor: theme.icon,
        borderWidth: 1,
        justifyContent: 'center',
        alignItems: 'center',
    },

    checkboxPressable: {
        borderRadius: 6,
        padding: 2,
        justifyContent: 'center',
        alignItems: 'center',
    },

    checkedContainer: {
        backgroundColor: theme.checkBox,
    },

    magicCodeInputContainer: {
        flexDirection: 'row',
        justifyContent: 'space-between',
        minHeight: variables.inputHeight,
    },

    magicCodeInput: {
        fontSize: variables.fontSizeXLarge,
        color: theme.heading,
        lineHeight: variables.inputHeight,
    },

    // Manually style transparent, in iOS Safari, an input in a container with its opacity set to
    // 0 (completely transparent) cannot handle user interaction, hence the Paste option is never shown
    inputTransparent: {
        color: 'transparent',
        // These properties are available in browser only
        ...(Browser.getBrowser()
            ? {
                  caretColor: 'transparent',
                  WebkitTextFillColor: 'transparent',
                  // After setting the input text color to transparent, it acquires the background-color.
                  // However, it is not possible to override the background-color directly as explained in this resource: https://developer.mozilla.org/en-US/docs/Web/CSS/:autofill
                  // Therefore, the transition effect needs to be delayed.
                  transitionDelay: '99999s',
              }
            : {}),
    },

    iouAmountText: {
        ...headlineFont,
        fontSize: variables.iouAmountTextSize,
        color: theme.heading,
        lineHeight: variables.inputHeight,
    },

    iouAmountTextInput: addOutlineWidth(
        {
            ...headlineFont,
            fontSize: variables.iouAmountTextSize,
            color: theme.heading,
            padding: 0,
            lineHeight: undefined,
        },
        0,
    ),

    moneyRequestConfirmationAmount: {
        ...headlineFont,
        fontSize: variables.fontSizeh1,
    },

    moneyRequestMenuItem: {
        flexDirection: 'row',
        borderRadius: 0,
        justifyContent: 'space-between',
        width: '100%',
        paddingHorizontal: 20,
        paddingVertical: 12,
    },

    requestPreviewBox: {
        marginTop: 12,
        maxWidth: variables.sideBarWidth,
    },

    moneyRequestPreviewBox: {
        backgroundColor: theme.cardBG,
        borderRadius: variables.componentBorderRadiusLarge,
        maxWidth: variables.sideBarWidth,
        width: '100%',
    },

    moneyRequestPreviewBoxText: {
        padding: 16,
    },

    moneyRequestPreviewBoxLoading: {
        // When a new IOU request arrives it is very briefly in a loading state, so set the minimum height of the container to 94 to match the rendered height after loading.
        // Otherwise, the IOU request pay button will not be fully visible and the user will have to scroll up to reveal the entire IOU request container.
        // See https://github.com/Expensify/App/issues/10283.
        minHeight: 94,
        width: '100%',
    },

    moneyRequestPreviewBoxAvatar: {
        marginRight: -10,
        marginBottom: 0,
    },

    moneyRequestPreviewAmount: {
        ...headlineFont,
        ...whiteSpace.preWrap,
        color: theme.heading,
    },

    defaultCheckmarkWrapper: {
        marginLeft: 8,
        alignSelf: 'center',
    },

    iouDetailsContainer: {
        flexGrow: 1,
        paddingStart: 20,
        paddingEnd: 20,
    },

    codeWordWrapper: {
        ...codeStyles.codeWordWrapper,
    },

    codeWordStyle: {
        borderLeftWidth: 0,
        borderRightWidth: 0,
        borderTopLeftRadius: 0,
        borderBottomLeftRadius: 0,
        borderTopRightRadius: 0,
        borderBottomRightRadius: 0,
        paddingLeft: 0,
        paddingRight: 0,
        justifyContent: 'center',
        ...codeStyles.codeWordStyle,
    },

    codeFirstWordStyle: {
        borderLeftWidth: 1,
        borderTopLeftRadius: 4,
        borderBottomLeftRadius: 4,
        paddingLeft: 5,
    },

    codeLastWordStyle: {
        borderRightWidth: 1,
        borderTopRightRadius: 4,
        borderBottomRightRadius: 4,
        paddingRight: 5,
    },

    fullScreenLoading: {
        backgroundColor: theme.componentBG,
        opacity: 0.8,
        justifyContent: 'center',
        alignItems: 'center',
        zIndex: 10,
    },

    navigatorFullScreenLoading: {
        backgroundColor: theme.highlightBG,
        opacity: 1,
    },

    reimbursementAccountFullScreenLoading: {
        backgroundColor: theme.componentBG,
        opacity: 0.8,
        justifyContent: 'flex-start',
        alignItems: 'center',
        zIndex: 10,
    },

    hiddenElementOutsideOfWindow: {
        position: 'absolute',
        top: -10000,
        left: 0,
        opacity: 0,
    },

    growlNotificationWrapper: {
        zIndex: 2,
    },

    growlNotificationContainer: {
        flex: 1,
        justifyContent: 'flex-start',
        position: 'absolute',
        width: '100%',
        top: 20,
        ...spacing.pl5,
        ...spacing.pr5,
    },

    growlNotificationDesktopContainer: {
        maxWidth: variables.sideBarWidth,
        right: 0,
        position: 'fixed',
    },

    growlNotificationTranslateY: (y) => ({
        transform: [{translateY: y}],
    }),

    makeSlideInTranslation: (translationType, fromValue) => ({
        from: {
            [translationType]: fromValue,
        },
        to: {
            [translationType]: 0,
        },
    }),

    growlNotificationBox: {
        backgroundColor: theme.inverse,
        borderRadius: variables.componentBorderRadiusNormal,
        alignItems: 'center',
        flexDirection: 'row',
        justifyContent: 'space-between',
        shadowColor: theme.shadow,
        ...spacing.p5,
    },

    growlNotificationText: {
        fontSize: variables.fontSizeNormal,
        fontFamily: fontFamily.EXP_NEUE,
        width: '90%',
        lineHeight: variables.fontSizeNormalHeight,
        color: theme.textReversed,
        ...spacing.ml4,
    },

    blockquote: {
        borderLeftColor: theme.border,
        borderLeftWidth: 4,
        paddingLeft: 12,
        marginVertical: 4,
    },

    noSelect: {
        boxShadow: 'none',
        outline: 'none',
    },

    cardStyleNavigator: {
        overflow: 'hidden',
        height: '100%',
    },

    fullscreenCard: {
        position: 'absolute',
        left: 0,
        top: 0,
        width: '100%',
        height: '100%',
    },

    fullscreenCardWeb: {
        left: 'auto',
        right: '-24%',
        top: '-18%',
        height: '120%',
    },

    fullscreenCardWebCentered: {
        left: '0',
        right: '0',
        top: '0',
        height: '60%',
    },

    fullscreenCardMobile: {
        left: '-20%',
        top: '-30%',
        width: '150%',
    },

    fullscreenCardMediumScreen: {
        left: '-15%',
        top: '-30%',
        width: '145%',
    },

    smallEditIcon: {
        alignItems: 'center',
        backgroundColor: theme.buttonHoveredBG,
        borderColor: theme.textReversed,
        borderRadius: 14,
        borderWidth: 3,
        color: theme.textReversed,
        height: 28,
        width: 28,
        justifyContent: 'center',
    },

    smallAvatarEditIcon: {
        position: 'absolute',
        right: -4,
        bottom: -4,
    },

    workspaceCard: {
        width: '100%',
        height: 400,
        borderRadius: variables.componentBorderRadiusCard,
        overflow: 'hidden',
        backgroundColor: theme.heroCard,
    },

    workspaceCardMobile: {
        height: 475,
    },

    workspaceCardMediumScreen: {
        height: 540,
    },

    workspaceCardMainText: {
        fontSize: variables.fontSizeXXXLarge,
        fontWeight: 'bold',
        lineHeight: variables.fontSizeXXXLarge,
    },

    workspaceCardContent: {
        zIndex: 1,
        padding: 50,
    },

    workspaceCardContentMediumScreen: {
        padding: 25,
    },

    workspaceCardCTA: {
        width: 250,
    },

    autoGrowHeightMultilineInput: {
        maxHeight: 115,
    },

    peopleRow: {
        width: '100%',
        flexDirection: 'row',
        justifyContent: 'space-between',
        alignItems: 'center',
        ...spacing.ph5,
    },

    peopleRowBorderBottom: {
        borderColor: theme.border,
        borderBottomWidth: 1,
        ...spacing.pb2,
    },

    peopleBadge: {
        backgroundColor: theme.icon,
        ...spacing.ph3,
    },

    peopleBadgeText: {
        color: theme.textReversed,
        fontSize: variables.fontSizeSmall,
        lineHeight: variables.lineHeightNormal,
        ...whiteSpace.noWrap,
    },

    offlineFeedback: {
        deleted: {
            textDecorationLine: 'line-through',
            textDecorationStyle: 'solid',
        },
        pending: {
            opacity: 0.5,
        },
        error: {
            flexDirection: 'row',
            alignItems: 'center',
        },
        container: {
            ...spacing.pv2,
        },
        textContainer: {
            flexDirection: 'column',
            flex: 1,
        },
        text: {
            color: theme.textSupporting,
            textAlignVertical: 'center',
            fontSize: variables.fontSizeLabel,
        },
        errorDot: {
            marginRight: 12,
        },
    },

    dotIndicatorMessage: {
        display: 'flex',
        flexDirection: 'row',
        alignItems: 'center',
    },

    sidebarPopover: {
        width: variables.sideBarWidth - 68,
    },

    cardOverlay: {
        backgroundColor: theme.overlay,
        position: 'absolute',
        top: 0,
        left: 0,
        width: '100%',
        height: '100%',
        opacity: variables.overlayOpacity,
    },

    communicationsLinkIcon: {
        right: -36,
        top: 0,
        bottom: 0,
    },

    shortTermsBorder: {
        borderWidth: 1,
        borderColor: theme.border,
    },

    shortTermsHorizontalRule: {
        borderBottomWidth: 1,
        borderColor: theme.border,
        ...spacing.mh3,
    },

    shortTermsLargeHorizontalRule: {
        borderWidth: 1,
        borderColor: theme.border,
        ...spacing.mh3,
    },

    shortTermsRow: {
        flexDirection: 'row',
        padding: 12,
    },

    termsCenterRight: {
        marginTop: 'auto',
        marginBottom: 'auto',
    },

    shortTermsBoldHeadingSection: {
        paddingRight: 12,
        paddingLeft: 12,
        marginTop: 12,
    },

    shortTermsHeadline: {
        ...headlineFont,
        ...whiteSpace.preWrap,
        color: theme.heading,
        fontSize: variables.fontSizeXXXLarge,
        lineHeight: variables.lineHeightXXXLarge,
    },

    longTermsRow: {
        flexDirection: 'row',
        marginTop: 20,
    },

    collapsibleSectionBorder: {
        borderBottomWidth: 2,
        borderBottomColor: theme.border,
    },

    communicationsLinkHeight: {
        height: variables.communicationsLinkHeight,
    },

    floatingMessageCounterWrapper: {
        position: 'absolute',
        left: '50%',
        top: 0,
        zIndex: 100,
        ...visibility.hidden,
    },

    floatingMessageCounterWrapperAndroid: {
        left: 0,
        width: '100%',
        alignItems: 'center',
        position: 'absolute',
        top: 0,
        zIndex: 100,
        ...visibility.hidden,
    },

    floatingMessageCounterSubWrapperAndroid: {
        left: '50%',
        width: 'auto',
    },

    floatingMessageCounter: {
        left: '-50%',
        ...visibility.visible,
    },

    floatingMessageCounterTransformation: (translateY) => ({
        transform: [{translateY}],
    }),

    confirmationAnimation: {
        height: 180,
        width: 180,
        marginBottom: 20,
    },

    googleSearchTextInputContainer: {
        flexDirection: 'column',
    },

    googleSearchSeparator: {
        height: 1,
        backgroundColor: theme.border,
    },

    googleSearchText: {
        color: theme.text,
        fontSize: variables.fontSizeNormal,
        lineHeight: variables.fontSizeNormalHeight,
        fontFamily: fontFamily.EXP_NEUE,
        flex: 1,
    },

    threeDotsPopoverOffset: (windowWidth) => ({
        ...getPopOverVerticalOffset(60),
        horizontal: windowWidth - 60,
    }),

    threeDotsPopoverOffsetNoCloseButton: (windowWidth) => ({
        ...getPopOverVerticalOffset(60),
        horizontal: windowWidth - 10,
    }),

    invert: {
        // It's important to invert the Y AND X axis to prevent a react native issue that can lead to ANRs on android 13
        transform: [{scaleX: -1}, {scaleY: -1}],
    },

    keyboardShortcutModalContainer: {
        maxHeight: '100%',
        flex: 0,
        flexBasis: 'auto',
    },

    keyboardShortcutTableWrapper: {
        alignItems: 'center',
        flex: 1,
        height: 'auto',
        maxHeight: '100%',
    },

    keyboardShortcutTableContainer: {
        display: 'flex',
        width: '100%',
        borderColor: theme.border,
        height: 'auto',
        borderRadius: variables.componentBorderRadius,
        borderWidth: 1,
    },

    keyboardShortcutTableRow: {
        flex: 1,
        flexDirection: 'row',
        borderColor: theme.border,
        flexBasis: 'auto',
        alignSelf: 'stretch',
        borderTopWidth: 1,
    },

    keyboardShortcutTablePrefix: {
        width: '30%',
        borderRightWidth: 1,
        borderColor: theme.border,
    },

    keyboardShortcutTableFirstRow: {
        borderTopWidth: 0,
    },

    iPhoneXSafeArea: {
        backgroundColor: theme.inverse,
        flex: 1,
    },

    transferBalancePayment: {
        borderWidth: 1,
        borderRadius: variables.componentBorderRadiusNormal,
        borderColor: theme.border,
    },

    transferBalanceSelectedPayment: {
        borderColor: theme.iconSuccessFill,
    },

    transferBalanceBalance: {
        fontSize: 48,
    },

    closeAccountMessageInput: {
        height: 153,
    },

    imageCropContainer: {
        overflow: 'hidden',
        alignItems: 'center',
        justifyContent: 'center',
        backgroundColor: theme.imageCropBackgroundColor,
        ...cursor.cursorMove,
    },

    sliderKnobTooltipView: {
        height: variables.sliderKnobSize,
        width: variables.sliderKnobSize,
        borderRadius: variables.sliderKnobSize / 2,
    },

    sliderKnob: {
        backgroundColor: theme.success,
        position: 'absolute',
        height: variables.sliderKnobSize,
        width: variables.sliderKnobSize,
        borderRadius: variables.sliderKnobSize / 2,
        left: -(variables.sliderKnobSize / 2),
        ...cursor.cursorPointer,
    },

    sliderBar: {
        backgroundColor: theme.border,
        height: variables.sliderBarHeight,
        borderRadius: variables.sliderBarHeight / 2,
        alignSelf: 'stretch',
        justifyContent: 'center',
    },

    screenCenteredContainer: {
        flex: 1,
        justifyContent: 'center',
        marginBottom: 40,
        padding: 16,
    },

    inlineSystemMessage: {
        color: theme.textSupporting,
        fontSize: variables.fontSizeLabel,
        fontFamily: fontFamily.EXP_NEUE,
        marginLeft: 6,
    },

    fullScreen: {
        position: 'absolute',
        top: 0,
        left: 0,
        right: 0,
        bottom: 0,
    },

    invisibleOverlay: {
        backgroundColor: theme.transparent,
        zIndex: 1000,
    },

    reportDropOverlay: {
        backgroundColor: theme.dropUIBG,
        zIndex: 2,
    },

    receiptDropOverlay: {
        backgroundColor: theme.receiptDropUIBG,
        zIndex: 2,
    },

    receiptImageWrapper: (receiptImageTopPosition) => ({
        position: 'absolute',
        top: receiptImageTopPosition,
    }),

    cardSection: {
        backgroundColor: theme.cardBG,
        borderRadius: variables.componentBorderRadiusCard,
        marginBottom: 20,
        marginHorizontal: 16,
        padding: 20,
        width: 'auto',
        textAlign: 'left',
    },

    cardSectionTitle: {
        lineHeight: variables.lineHeightXXLarge,
    },

    cardMenuItem: {
        paddingLeft: 8,
        paddingRight: 0,
        borderRadius: variables.buttonBorderRadius,
        height: variables.componentSizeLarge,
        alignItems: 'center',
    },

    callRequestSection: {
        backgroundColor: theme.appBG,
        paddingHorizontal: 0,
        paddingBottom: 0,
        marginHorizontal: 0,
        marginBottom: 0,
    },

    archivedReportFooter: {
        borderRadius: variables.componentBorderRadius,
        ...wordBreak.breakWord,
    },

    saveButtonPadding: {
        paddingLeft: 18,
        paddingRight: 18,
    },

    deeplinkWrapperContainer: {
        padding: 20,
        flex: 1,
        alignItems: 'center',
        justifyContent: 'center',
        backgroundColor: theme.appBG,
    },

    deeplinkWrapperMessage: {
        flex: 1,
        alignItems: 'center',
        justifyContent: 'center',
    },

    deeplinkWrapperFooter: {
        paddingTop: 80,
        paddingBottom: 45,
    },

    emojiReactionBubble: {
        borderRadius: 28,
        alignItems: 'center',
        justifyContent: 'center',
        flexDirection: 'row',
        alignSelf: 'flex-start',
    },

    emojiReactionListHeader: {
        marginTop: 8,
        paddingBottom: 20,
        borderBottomColor: theme.border,
        borderBottomWidth: 1,
        marginHorizontal: 20,
    },
    emojiReactionListHeaderBubble: {
        paddingVertical: 2,
        paddingHorizontal: 8,
        borderRadius: 28,
        backgroundColor: theme.border,
        alignItems: 'center',
        justifyContent: 'center',
        flexDirection: 'row',
        alignSelf: 'flex-start',
        marginRight: 4,
    },
    reactionListItem: {
        flexDirection: 'row',
        paddingVertical: 12,
        paddingHorizontal: 20,
    },
    reactionListHeaderText: {
        color: theme.textSupporting,
        marginLeft: 8,
        alignSelf: 'center',
    },

    miniQuickEmojiReactionText: {
        fontSize: 15,
        lineHeight: 20,
        textAlignVertical: 'center',
    },

    emojiReactionBubbleText: {
        textAlignVertical: 'center',
    },

    reactionCounterText: {
        fontSize: 13,
        marginLeft: 4,
        fontWeight: 'bold',
    },

    fontColorReactionLabel: {
        color: '#586A64',
    },

    reactionEmojiTitle: {
        fontSize: variables.iconSizeLarge,
        lineHeight: variables.iconSizeXLarge,
    },

    textReactionSenders: {
        color: theme.dark,
        ...wordBreak.breakWord,
    },

    quickReactionsContainer: {
        gap: 12,
        flexDirection: 'row',
        paddingHorizontal: 25,
        paddingVertical: 12,
        justifyContent: 'space-between',
    },

    reactionListContainer: {
        maxHeight: variables.listItemHeightNormal * 5.75,
        ...spacing.pv2,
    },

    reactionListContainerFixedWidth: {
        maxWidth: variables.popoverWidth,
    },

    validateCodeDigits: {
        color: theme.text,
        fontFamily: fontFamily.EXP_NEUE,
        fontSize: variables.fontSizeXXLarge,
        letterSpacing: 4,
    },

    footerWrapper: {
        fontSize: variables.fontSizeNormal,
        paddingTop: 64,
        maxWidth: 1100, // Match footer across all Expensify platforms
    },

    footerColumnsContainer: {
        flex: 1,
        flexWrap: 'wrap',
        marginBottom: 40,
        marginHorizontal: -16,
    },

    footerTitle: {
        fontSize: variables.fontSizeLarge,
        color: theme.success,
        marginBottom: 16,
    },

    footerRow: {
        paddingVertical: 4,
        marginBottom: 8,
        color: theme.textLight,
        fontSize: variables.fontSizeMedium,
    },

    footerBottomLogo: {
        marginTop: 40,
        width: '100%',
    },

    listPickerSeparator: {
        height: 1,
        backgroundColor: theme.buttonDefaultBG,
    },

    datePickerRoot: {
        position: 'relative',
        zIndex: 99,
    },

    datePickerPopover: {
        backgroundColor: theme.appBG,
        width: '100%',
        alignSelf: 'center',
        zIndex: 100,
        marginTop: 8,
    },

    loginHeroHeader: {
        fontFamily: fontFamily.EXP_NEW_KANSAS_MEDIUM,
        color: theme.success,
        fontWeight: '500',
        textAlign: 'center',
    },

    newKansasLarge: {
        ...headlineFont,
        fontSize: variables.fontSizeXLarge,
        lineHeight: variables.lineHeightXXLarge,
    },

    loginHeroBody: {
        fontFamily: fontFamily.EXP_NEUE,
        fontSize: variables.fontSizeSignInHeroBody,
        color: theme.textLight,
        textAlign: 'center',
    },

    linkPreviewWrapper: {
        marginTop: 16,
        borderLeftWidth: 4,
        borderLeftColor: theme.border,
        paddingLeft: 12,
    },

    linkPreviewImage: {
        flex: 1,
        resizeMode: 'contain',
        borderRadius: 8,
        marginTop: 8,
    },

    linkPreviewLogoImage: {
        height: 16,
        width: 16,
    },

    validateCodeMessage: {
        width: variables.modalContentMaxWidth,
        textAlign: 'center',
    },

    whisper: {
        backgroundColor: theme.cardBG,
    },

    contextMenuItemPopoverMaxWidth: {
        maxWidth: 375,
    },

    formSpaceVertical: {
        height: 20,
        width: 1,
    },

    taskCheckbox: {
        height: 16,
        width: 16,
    },

    taskTitleMenuItem: {
        ...writingDirection.ltr,
        ...headlineFont,
        ...spacing.flexWrap,
        ...spacing.flex1,
        fontSize: variables.fontSizeXLarge,
        maxWidth: '100%',
        ...wordBreak.breakWord,
    },

    taskDescriptionMenuItem: {
        maxWidth: '100%',
        ...wordBreak.breakWord,
    },

    taskTitleDescription: {
        fontFamily: fontFamily.EXP_NEUE,
        fontSize: variables.fontSizeLabel,
        color: theme.textSupporting,
        lineHeight: variables.lineHeightNormal,
        ...spacing.mb1,
    },

    taskMenuItemCheckbox: {
        height: 27,
        ...spacing.mr3,
    },

    reportHorizontalRule: {
        borderBottomWidth: 1,
        borderColor: theme.border,
        ...spacing.mh5,
        ...spacing.mv2,
    },

    assigneeTextStyle: {
        fontFamily: fontFamily.EXP_NEUE_BOLD,
        fontWeight: fontWeightBold,
        minHeight: variables.avatarSizeSubscript,
    },

    taskRightIconContainer: {
        width: variables.componentSizeNormal,
        marginLeft: 'auto',
        ...spacing.mt1,
        ...pointerEventsAuto,
        ...spacing.dFlex,
        ...spacing.alignItemsCenter,
    },

    shareCodePage: {
        paddingHorizontal: 38.5,
    },

    shareCodeContainer: {
        width: '100%',
        alignItems: 'center',
        paddingHorizontal: variables.qrShareHorizontalPadding,
        paddingVertical: 20,
        borderRadius: 20,
        overflow: 'hidden',
        borderColor: theme.borderFocus,
        borderWidth: 2,
        backgroundColor: theme.highlightBG,
    },

    splashScreenHider: {
        backgroundColor: theme.splashBG,
        alignItems: 'center',
        justifyContent: 'center',
    },

    headerEnvBadge: {
        marginLeft: 0,
        marginBottom: 2,
        height: 12,
        paddingLeft: 4,
        paddingRight: 4,
        alignItems: 'center',
    },

    headerEnvBadgeText: {
        fontSize: 7,
        fontWeight: fontWeightBold,
        lineHeight: undefined,
    },

    expensifyQrLogo: {
        alignSelf: 'stretch',
        height: 27,
        marginBottom: 20,
    },

    qrShareTitle: {
        marginTop: 15,
        textAlign: 'center',
    },

    loginButtonRow: {
        justifyContent: 'center',
        width: '100%',
        ...flex.flexRow,
    },

    loginButtonRowSmallScreen: {
        justifyContent: 'center',
        width: '100%',
        marginBottom: 10,
        ...flex.flexRow,
    },

    appleButtonContainer: {
        width: 40,
        height: 40,
        marginRight: 20,
    },

    signInIconButton: {
        margin: 10,
        marginTop: 0,
        padding: 2,
    },

    googleButtonContainer: {
        colorScheme: 'light',
        width: 40,
        height: 40,
        marginLeft: 12,
        alignItems: 'center',
        overflow: 'hidden',
    },

    googlePillButtonContainer: {
        colorScheme: 'light',
        height: 40,
        width: 219,
    },

    thirdPartyLoadingContainer: {
        alignItems: 'center',
        justifyContent: 'center',
        height: 450,
    },

    tabSelectorButton: {
        height: 40,
        padding: 12,
        flexDirection: 'row',
        alignItems: 'center',
        justifyContent: 'center',
        borderRadius: variables.buttonBorderRadius,
    },

    tabSelector: {
        flexDirection: 'row',
        paddingHorizontal: 20,
        paddingBottom: 12,
    },

    tabText: (isSelected) => ({
        marginLeft: 8,
        fontFamily: isSelected ? fontFamily.EXP_NEUE_BOLD : fontFamily.EXP_NEUE,
        fontWeight: isSelected ? fontWeightBold : 400,
        color: isSelected ? theme.textLight : theme.textSupporting,
    }),

    /**
     * @param {String} backgroundColor
     * @param {Number} height
     * @returns {Object}
     */
    overscrollSpacer: (backgroundColor, height) => ({
        backgroundColor,
        height,
        width: '100%',
        position: 'absolute',
        top: -height,
        left: 0,
        right: 0,
    }),

    willChangeTransform: {
        willChange: 'transform',
    },

    dropDownButtonCartIconContainerPadding: {
        paddingRight: 0,
        paddingLeft: 0,
    },

    dropDownButtonArrowContain: {
        marginLeft: 12,
        marginRight: 14,
    },

    dropDownButtonCartIconView: {
        borderTopRightRadius: variables.buttonBorderRadius,
        borderBottomRightRadius: variables.buttonBorderRadius,
        ...flex.flexRow,
        ...flex.alignItemsCenter,
    },

    emojiPickerButtonDropdown: {
        justifyContent: 'center',
        backgroundColor: theme.activeComponentBG,
        width: 86,
        height: 52,
        borderRadius: 26,
        alignItems: 'center',
        paddingLeft: 10,
        paddingRight: 4,
        marginBottom: 32,
        alignSelf: 'flex-start',
    },

    emojiPickerButtonDropdownIcon: {
        fontSize: 30,
    },

    moneyRequestImage: {
        height: 200,
        borderRadius: 16,
        margin: 20,
    },

    reportPreviewBox: {
        backgroundColor: theme.cardBG,
        borderRadius: variables.componentBorderRadiusLarge,
        maxWidth: variables.sideBarWidth,
        width: '100%',
    },

    reportPreviewBoxHoverBorder: {
        borderColor: theme.border,
        backgroundColor: theme.border,
    },

    reportPreviewBoxBody: {
        padding: 16,
    },

    reportActionItemImages: {
        flexDirection: 'row',
        borderWidth: 4,
        borderColor: theme.transparent,
        borderTopLeftRadius: variables.componentBorderRadiusLarge,
        borderTopRightRadius: variables.componentBorderRadiusLarge,
        borderBottomLeftRadius: variables.componentBorderRadiusLarge,
        borderBottomRightRadius: variables.componentBorderRadiusLarge,
        overflow: 'hidden',
        height: 200,
    },

    reportActionItemImage: {
        flex: 1,
        width: '100%',
        height: '100%',
        display: 'flex',
        justifyContent: 'center',
        alignItems: 'center',
    },

    reportActionItemImageBorder: {
        borderRightWidth: 2,
        borderColor: theme.cardBG,
    },

    reportActionItemImagesMore: {
        position: 'absolute',
        borderRadius: 18,
        backgroundColor: theme.cardBG,
        width: 36,
        height: 36,
        display: 'flex',
        justifyContent: 'center',
        alignItems: 'center',
    },

    moneyRequestHeaderStatusBarBadge: {
        paddingHorizontal: 8,
        borderRadius: variables.componentBorderRadiusSmall,
        height: variables.inputHeightSmall,
        display: 'flex',
        justifyContent: 'center',
        alignItems: 'center',
        backgroundColor: theme.border,
        marginRight: 12,
    },

    staticHeaderImage: {
        minHeight: 240,
    },

    emojiPickerButtonDropdownContainer: {
        flexDirection: 'row',
        alignItems: 'center',
    },

    rotate90: {
        transform: [{rotate: '90deg'}],
    },

    emojiStatusLHN: {
        fontSize: 22,
    },
    sidebarStatusAvatarContainer: {
        height: 44,
        width: 84,
        backgroundColor: theme.componentBG,
        flexDirection: 'row',
        alignItems: 'center',
        justifyContent: 'space-between',
        borderRadius: 42,
        paddingHorizontal: 2,
        marginVertical: -2,
        marginRight: -2,
    },
    sidebarStatusAvatar: {
        flex: 1,
        alignItems: 'center',
        justifyContent: 'center',
    },

    moneyRequestViewImage: {
        ...spacing.mh5,
        ...spacing.mv3,
        overflow: 'hidden',
        borderWidth: 2,
        borderColor: theme.cardBG,
        borderRadius: variables.componentBorderRadiusLarge,
        height: 200,
        maxWidth: 400,
    },

    distanceRequestContainer: (maxHeight) => ({
        ...flex.flexShrink2,
        minHeight: variables.optionRowHeight * 2,
        maxHeight,
    }),

    mapViewContainer: {
        ...flex.flex1,
        ...spacing.p4,
        ...spacing.flex1,
        minHeight: 300,
        maxHeight: 500,
    },

    mapView: {
        flex: 1,
        borderRadius: 20,
        overflow: 'hidden',
    },

    mapViewOverlay: {
        flex: 1,
        position: 'absolute',
        left: 0,
        top: 0,
        borderRadius: variables.componentBorderRadiusLarge,
        overflow: 'hidden',
        backgroundColor: theme.highlightBG,
        ...sizing.w100,
        ...sizing.h100,
    },

    confirmationListMapItem: {
        ...spacing.m5,
        height: 200,
    },

    mapDirection: {
        lineColor: Colors.green,
        lineWidth: 7,
    },

    mapDirectionLayer: {
        layout: {'line-join': 'round', 'line-cap': 'round'},
        paint: {'line-color': Colors.green, 'line-width': 7},
    },

    mapPendingView: {
        backgroundColor: theme.highlightBG,
        ...flex.flex1,
        borderRadius: variables.componentBorderRadiusLarge,
    },
    userReportStatusEmoji: {
        fontSize: variables.fontSizeNormal,
        marginRight: 4,
    },
    draggableTopBar: {
        height: 30,
        width: '100%',
    },
});

// For now we need to export the styles function that takes the theme as an argument
// as something named different than "styles", because a lot of files import the "defaultStyles"
// as "styles", which causes ESLint to throw an error.
// TODO: Remove "stylesGenerator" and instead only return "styles" once the app is migrated to theme switching hooks and HOCs and "styles/theme/default.js" is not used anywhere anymore (GH issue: https://github.com/Expensify/App/issues/27337)
const stylesGenerator = styles;
const defaultStyles = styles(defaultTheme);

export default defaultStyles;
export {stylesGenerator};<|MERGE_RESOLUTION|>--- conflicted
+++ resolved
@@ -32,17 +32,11 @@
 // touchCallout is an iOS safari only property that controls the display of the callout information when you touch and hold a target
 const touchCalloutNone = Browser.isMobileSafari() ? {WebkitTouchCallout: 'none'} : {};
 
-<<<<<<< HEAD
 const lineHeightBadge = getPlatform() === CONST.PLATFORM.WEB ? {lineHeight: variables.lineHeightXSmall} : {lineHeight: variables.lineHeightNormal};
 
 const picker = {
-    backgroundColor: themeColors.transparent,
-    color: themeColors.text,
-=======
-const picker = (theme) => ({
     backgroundColor: theme.transparent,
     color: theme.text,
->>>>>>> 81caa841
     fontFamily: fontFamily.EXP_NEUE,
     fontSize: variables.fontSizeNormal,
     lineHeight: variables.fontSizeNormalHeight,
