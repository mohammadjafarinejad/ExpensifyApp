--- conflicted
+++ resolved
@@ -2979,7 +2979,6 @@
         marginRight: 4,
     },
 
-<<<<<<< HEAD
     emojiReactionListHeader: {
         marginTop: 8,
         paddingBottom: 20,
@@ -3005,16 +3004,13 @@
     },
     reactionListHeaderText: {
         color: themeColors.textSupporting,
-        marginTop: 1,
+        marginBottom: 4,
         marginLeft: 8,
-    },
-
-    emojiReactionText: {
-        fontSize: 12,
-=======
+        alignSelf: 'center',
+    },
+
     miniQuickEmojiReactionText: {
         fontSize: 15,
->>>>>>> 42bea4bd
         lineHeight: 20,
         textAlignVertical: 'center',
     },
