import {defaultStyles as defaultPickerStyles} from 'react-native-picker-select/src/styles';
import lodashClamp from 'lodash/clamp';
import fontFamily from './fontFamily';
import addOutlineWidth from './addOutlineWidth';
import themeColors from './themes/default';
import fontWeightBold from './fontWeight/bold';
import variables from './variables';
import spacing from './utilities/spacing';
import sizing from './utilities/sizing';
import flex from './utilities/flex';
import display from './utilities/display';
import overflow from './utilities/overflow';
import whiteSpace from './utilities/whiteSpace';
import wordBreak from './utilities/wordBreak';
import positioning from './utilities/positioning';
import codeStyles from './codeStyles';
import visibility from './utilities/visibility';
import writingDirection from './utilities/writingDirection';
import optionAlternateTextPlatformStyles from './optionAlternateTextPlatformStyles';
import pointerEventsNone from './pointerEventsNone';
import pointerEventsAuto from './pointerEventsAuto';
import getPopOverVerticalOffset from './getPopOverVerticalOffset';
import overflowXHidden from './overflowXHidden';
import CONST from '../CONST';
import * as Browser from '../libs/Browser';
import cursor from './utilities/cursor';
import userSelect from './utilities/userSelect';
import textUnderline from './utilities/textUnderline';
import Colors from './colors';

// touchCallout is an iOS safari only property that controls the display of the callout information when you touch and hold a target
const touchCalloutNone = Browser.isMobileSafari() ? {WebkitTouchCallout: 'none'} : {};

const picker = {
    backgroundColor: themeColors.transparent,
    color: themeColors.text,
    fontFamily: fontFamily.EXP_NEUE,
    fontSize: variables.fontSizeNormal,
    lineHeight: variables.fontSizeNormalHeight,
    paddingBottom: 8,
    paddingTop: 23,
    paddingLeft: 0,
    paddingRight: 25,
    height: variables.inputHeight,
    borderWidth: 0,
    textAlign: 'left',
};

const link = {
    color: themeColors.link,
    textDecorationColor: themeColors.link,
    fontFamily: fontFamily.EXP_NEUE,
};

const baseCodeTagStyles = {
    borderWidth: 1,
    borderRadius: 5,
    borderColor: themeColors.border,
    backgroundColor: themeColors.textBackground,
};

const headlineFont = {
    fontFamily: fontFamily.EXP_NEW_KANSAS_MEDIUM,
    fontWeight: '500',
};

const webViewStyles = {
    // As of react-native-render-html v6, don't declare distinct styles for
    // custom renderers, the API for custom renderers has changed. Declare the
    // styles in the below "tagStyles" instead. If you need to reuse those
    // styles from the renderer, just pass the "style" prop to the underlying
    // component.
    tagStyles: {
        em: {
            fontFamily: fontFamily.EXP_NEUE,
            fontStyle: 'italic',
        },

        del: {
            textDecorationLine: 'line-through',
            textDecorationStyle: 'solid',
        },

        strong: {
            fontFamily: fontFamily.EXP_NEUE,
            fontWeight: 'bold',
        },

        a: link,

        ul: {
            maxWidth: '100%',
        },

        ol: {
            maxWidth: '100%',
        },

        li: {
            flexShrink: 1,
        },

        blockquote: {
            borderLeftColor: themeColors.border,
            borderLeftWidth: 4,
            paddingLeft: 12,
            marginTop: 4,
            marginBottom: 4,

            // Overwrite default HTML margin for blockquotes
            marginLeft: 0,
        },

        pre: {
            ...baseCodeTagStyles,
            paddingTop: 12,
            paddingBottom: 12,
            paddingRight: 8,
            paddingLeft: 8,
            fontFamily: fontFamily.MONOSPACE,
            marginTop: 0,
            marginBottom: 0,
        },

        code: {
            ...baseCodeTagStyles,
            ...codeStyles.codeTextStyle,
            paddingLeft: 5,
            paddingRight: 5,
            fontFamily: fontFamily.MONOSPACE,
            fontSize: 13,
        },

        img: {
            borderColor: themeColors.border,
            borderRadius: variables.componentBorderRadiusNormal,
            borderWidth: 1,
            ...touchCalloutNone,
        },

        p: {
            marginTop: 0,
            marginBottom: 0,
        },
        h1: {
            fontSize: variables.fontSizeLarge,
            marginBottom: 8,
        },
    },

    baseFontStyle: {
        color: themeColors.text,
        fontSize: variables.fontSizeNormal,
        fontFamily: fontFamily.EXP_NEUE,
        flex: 1,
        lineHeight: variables.fontSizeNormalHeight,
    },
};

const styles = {
    // Add all of our utility and helper styles
    ...spacing,
    ...sizing,
    ...flex,
    ...display,
    ...overflow,
    ...positioning,
    ...wordBreak,
    ...whiteSpace,
    ...writingDirection,
    ...cursor,
    ...userSelect,
    ...themeColors,
    ...textUnderline,

    rateCol: {
        margin: 0,
        padding: 0,
        flexBasis: '48%',
    },

    autoCompleteSuggestionsContainer: {
        backgroundColor: themeColors.appBG,
        borderRadius: 8,
        borderWidth: 1,
        borderColor: themeColors.border,
        justifyContent: 'center',
        boxShadow: variables.popoverMenuShadow,
        position: 'absolute',
        left: 0,
        right: 0,
        paddingVertical: CONST.AUTO_COMPLETE_SUGGESTER.SUGGESTER_INNER_PADDING,
    },

    autoCompleteSuggestionContainer: {
        flexDirection: 'row',
        alignItems: 'center',
    },

    emojiSuggestionsEmoji: {
        fontSize: variables.fontSizeMedium,
        width: 51,
        textAlign: 'center',
    },
    emojiSuggestionsText: {
        fontSize: variables.fontSizeMedium,
        flex: 1,
        ...wordBreak.breakWord,
        ...spacing.pr4,
    },

    mentionSuggestionsAvatarContainer: {
        width: 24,
        height: 24,
        alignItems: 'center',
        justifyContent: 'center',
    },

    mentionSuggestionsText: {
        fontSize: variables.fontSizeMedium,
        ...spacing.ml2,
    },

    mentionSuggestionsDisplayName: {
        fontFamily: fontFamily.EXP_NEUE_BOLD,
        fontWeight: fontWeightBold,
    },

    mentionSuggestionsHandle: {
        color: themeColors.textSupporting,
    },

    unitCol: {
        margin: 0,
        padding: 0,
        marginLeft: '4%',
        flexBasis: '48%',
    },

    webViewStyles,

    link,

    linkMuted: {
        color: themeColors.textSupporting,
        textDecorationColor: themeColors.textSupporting,
        fontFamily: fontFamily.EXP_NEUE,
    },

    linkMutedHovered: {
        color: themeColors.textMutedReversed,
    },

    highlightBG: {
        backgroundColor: themeColors.highlightBG,
    },

    appBG: {
        backgroundColor: themeColors.appBG,
    },

    h1: {
        color: themeColors.heading,
        fontFamily: fontFamily.EXP_NEUE_BOLD,
        fontSize: variables.fontSizeh1,
        fontWeight: fontWeightBold,
    },

    h3: {
        fontFamily: fontFamily.EXP_NEUE_BOLD,
        fontSize: variables.fontSizeNormal,
        fontWeight: fontWeightBold,
    },

    h4: {
        fontFamily: fontFamily.EXP_NEUE_BOLD,
        fontSize: variables.fontSizeLabel,
        fontWeight: fontWeightBold,
    },

    textAlignCenter: {
        textAlign: 'center',
    },

    textAlignRight: {
        textAlign: 'right',
    },

    textAlignLeft: {
        textAlign: 'left',
    },

    textUnderline: {
        textDecorationLine: 'underline',
    },

    label: {
        fontSize: variables.fontSizeLabel,
        lineHeight: variables.lineHeightLarge,
    },

    textLabel: {
        color: themeColors.text,
        fontSize: variables.fontSizeLabel,
        lineHeight: variables.lineHeightLarge,
    },

    mutedTextLabel: {
        color: themeColors.textSupporting,
        fontSize: variables.fontSizeLabel,
        lineHeight: variables.lineHeightLarge,
    },

    textMicro: {
        fontFamily: fontFamily.EXP_NEUE,
        fontSize: variables.fontSizeSmall,
        lineHeight: variables.lineHeightSmall,
    },

    textMicroBold: {
        color: themeColors.text,
        fontWeight: fontWeightBold,
        fontFamily: fontFamily.EXP_NEUE_BOLD,
        fontSize: variables.fontSizeSmall,
        lineHeight: variables.lineHeightSmall,
    },

    textMicroSupporting: {
        color: themeColors.textSupporting,
        fontFamily: fontFamily.EXP_NEUE,
        fontSize: variables.fontSizeSmall,
        lineHeight: variables.lineHeightSmall,
    },

    textExtraSmallSupporting: {
        color: themeColors.textSupporting,
        fontFamily: fontFamily.EXP_NEUE,
        fontSize: variables.fontSizeExtraSmall,
    },

    textNormal: {
        fontSize: variables.fontSizeNormal,
    },

    textLarge: {
        fontSize: variables.fontSizeLarge,
    },

    textXLarge: {
        fontSize: variables.fontSizeXLarge,
    },

    textXXLarge: {
        fontSize: variables.fontSizeXXLarge,
    },

    textXXXLarge: {
        fontSize: variables.fontSizeXXXLarge,
    },

    textHero: {
        fontSize: variables.fontSizeHero,
        fontFamily: fontFamily.EXP_NEW_KANSAS_MEDIUM,
        lineHeight: variables.lineHeightHero,
    },

    textStrong: {
        fontFamily: fontFamily.EXP_NEUE_BOLD,
        fontWeight: fontWeightBold,
    },

    textItalic: {
        fontFamily: fontFamily.EXP_NEUE_ITALIC,
        fontStyle: 'italic',
    },

    textHeadline: {
        ...headlineFont,
        ...whiteSpace.preWrap,
        color: themeColors.heading,
        fontSize: variables.fontSizeXLarge,
        lineHeight: variables.lineHeightXXLarge,
    },

    textHeadlineH1: {
        ...headlineFont,
        ...whiteSpace.preWrap,
        color: themeColors.heading,
        fontSize: variables.fontSizeh1,
        lineHeight: variables.lineHeightSizeh1,
    },

    textDecorationNoLine: {
        textDecorationLine: 'none',
    },

    textWhite: {
        color: themeColors.textLight,
    },

    textBlue: {
        color: themeColors.link,
    },

    textUppercase: {
        textTransform: 'uppercase',
    },

    textNoWrap: {
        ...whiteSpace.noWrap,
    },

    colorReversed: {
        color: themeColors.textReversed,
    },

    colorMutedReversed: {
        color: themeColors.textMutedReversed,
    },

    colorMuted: {
        color: themeColors.textSupporting,
    },

    colorHeading: {
        color: themeColors.heading,
    },

    bgTransparent: {
        backgroundColor: 'transparent',
    },

    bgDark: {
        backgroundColor: themeColors.inverse,
    },

    opacity0: {
        opacity: 0,
    },

    opacity1: {
        opacity: 1,
    },

    textDanger: {
        color: themeColors.danger,
    },

    borderRadiusNormal: {
        borderRadius: variables.buttonBorderRadius,
    },

    button: {
        backgroundColor: themeColors.buttonDefaultBG,
        borderRadius: variables.buttonBorderRadius,
        minHeight: variables.componentSizeLarge,
        justifyContent: 'center',
        ...spacing.ph3,
    },

    buttonContainer: {
        padding: 1,
        borderRadius: variables.buttonBorderRadius,
    },

    buttonText: {
        color: themeColors.text,
        fontFamily: fontFamily.EXP_NEUE_BOLD,
        fontSize: variables.fontSizeNormal,
        fontWeight: fontWeightBold,
        textAlign: 'center',
        flexShrink: 1,

        // It is needed to unset the Lineheight. We don't need it for buttons as button always contains single line of text.
        // It allows to vertically center the text.
        lineHeight: undefined,

        // Add 1px to the Button text to give optical vertical alignment.
        paddingBottom: 1,
    },

    buttonSmall: {
        borderRadius: variables.buttonBorderRadius,
        minHeight: variables.componentSizeSmall,
        paddingTop: 4,
        paddingHorizontal: 14,
        paddingBottom: 4,
        backgroundColor: themeColors.buttonDefaultBG,
    },

    buttonMedium: {
        borderRadius: variables.buttonBorderRadius,
        minHeight: variables.componentSizeNormal,
        paddingTop: 12,
        paddingRight: 16,
        paddingBottom: 12,
        paddingLeft: 16,
        backgroundColor: themeColors.buttonDefaultBG,
    },

    buttonLarge: {
        borderRadius: variables.buttonBorderRadius,
        minHeight: variables.componentSizeLarge,
        paddingTop: 8,
        paddingRight: 10,
        paddingBottom: 8,
        paddingLeft: 18,
        backgroundColor: themeColors.buttonDefaultBG,
    },

    buttonSmallText: {
        fontSize: variables.fontSizeSmall,
        fontFamily: fontFamily.EXP_NEUE_BOLD,
        fontWeight: fontWeightBold,
        textAlign: 'center',
    },

    buttonMediumText: {
        fontSize: variables.fontSizeLabel,
        fontFamily: fontFamily.EXP_NEUE_BOLD,
        fontWeight: fontWeightBold,
        textAlign: 'center',
    },

    buttonLargeText: {
        fontSize: variables.fontSizeNormal,
        fontFamily: fontFamily.EXP_NEUE_BOLD,
        fontWeight: fontWeightBold,
        textAlign: 'center',
    },

    buttonDefaultHovered: {
        backgroundColor: themeColors.buttonHoveredBG,
        borderWidth: 0,
    },

    buttonSuccess: {
        backgroundColor: themeColors.success,
        borderWidth: 0,
    },

    buttonOpacityDisabled: {
        opacity: 0.5,
    },

    buttonSuccessHovered: {
        backgroundColor: themeColors.successHover,
        borderWidth: 0,
    },

    buttonDanger: {
        backgroundColor: themeColors.danger,
        borderWidth: 0,
    },

    buttonDangerHovered: {
        backgroundColor: themeColors.dangerHover,
        borderWidth: 0,
    },

    buttonDisabled: {
        backgroundColor: themeColors.buttonDefaultBG,
        borderWidth: 0,
    },

    buttonDivider: {
        height: 28,
        borderWidth: 1,
        borderColor: themeColors.text,
    },

    noBorderRadius: {
        borderRadius: 0,
    },

    noRightBorderRadius: {
        borderTopRightRadius: 0,
        borderBottomRightRadius: 0,
    },

    noLeftBorderRadius: {
        borderTopLeftRadius: 0,
        borderBottomLeftRadius: 0,
    },

    buttonCTA: {
        paddingVertical: 6,
        ...spacing.mh4,
    },

    buttonCTAIcon: {
        marginRight: 22,

        // Align vertically with the Button text
        paddingBottom: 1,
        paddingTop: 1,
    },

    buttonConfirm: {
        margin: 20,
    },

    attachmentButtonBigScreen: {
        minWidth: 300,
        alignSelf: 'center',
    },

    buttonConfirmText: {
        paddingLeft: 20,
        paddingRight: 20,
    },

    buttonSuccessText: {
        color: themeColors.textLight,
    },

    buttonDangerText: {
        color: themeColors.textLight,
    },

    hoveredComponentBG: {
        backgroundColor: themeColors.hoverComponentBG,
    },

    activeComponentBG: {
        backgroundColor: themeColors.activeComponentBG,
    },

    fontWeightBold: {
        fontWeight: fontWeightBold,
    },

    touchableButtonImage: {
        alignItems: 'center',
        height: variables.componentSizeNormal,
        justifyContent: 'center',
        width: variables.componentSizeNormal,
    },

    visuallyHidden: {
        ...visibility('hidden'),
        overflow: 'hidden',
        width: 0,
        height: 0,
    },

    visibilityHidden: {
        ...visibility('hidden'),
    },

    loadingVBAAnimation: {
        width: 140,
        height: 140,
    },

    pickerSmall: (backgroundColor = themeColors.highlightBG) => ({
        inputIOS: {
            fontFamily: fontFamily.EXP_NEUE,
            fontSize: variables.fontSizeSmall,
            paddingLeft: 0,
            paddingRight: 17,
            paddingTop: 6,
            paddingBottom: 6,
            borderWidth: 0,
            color: themeColors.text,
            height: 26,
            opacity: 1,
            backgroundColor: 'transparent',
        },
        done: {
            color: themeColors.text,
        },
        doneDepressed: {
            fontSize: defaultPickerStyles.done.fontSize,
        },
        modalViewMiddle: {
            backgroundColor: themeColors.border,
            borderTopWidth: 0,
        },
        modalViewBottom: {
            backgroundColor: themeColors.highlightBG,
        },
        inputWeb: {
            fontFamily: fontFamily.EXP_NEUE,
            fontSize: variables.fontSizeSmall,
            paddingLeft: 0,
            paddingRight: 17,
            paddingTop: 6,
            paddingBottom: 6,
            borderWidth: 0,
            color: themeColors.text,
            appearance: 'none',
            height: 26,
            opacity: 1,
            backgroundColor,
            ...cursor.cursorPointer,
        },
        inputAndroid: {
            fontFamily: fontFamily.EXP_NEUE,
            fontSize: variables.fontSizeSmall,
            paddingLeft: 0,
            paddingRight: 17,
            paddingTop: 6,
            paddingBottom: 6,
            borderWidth: 0,
            color: themeColors.text,
            height: 26,
            opacity: 1,
            backgroundColor: 'transparent',
        },
        iconContainer: {
            top: 7,
            ...pointerEventsNone,
        },
        icon: {
            width: variables.iconSizeExtraSmall,
            height: variables.iconSizeExtraSmall,
        },
    }),

    badge: {
        backgroundColor: themeColors.border,
        borderRadius: 14,
        height: variables.iconSizeNormal,
        flexDirection: 'row',
        paddingHorizontal: 7,
        alignItems: 'center',
    },

    badgeSuccess: {
        backgroundColor: themeColors.success,
    },

    badgeSuccessPressed: {
        backgroundColor: themeColors.successHover,
    },

    badgeAdHocSuccess: {
        backgroundColor: themeColors.badgeAdHoc,
    },

    badgeAdHocSuccessPressed: {
        backgroundColor: themeColors.badgeAdHocHover,
    },

    badgeDanger: {
        backgroundColor: themeColors.danger,
    },

    badgeDangerPressed: {
        backgroundColor: themeColors.dangerPressed,
    },

    badgeText: {
        color: themeColors.text,
        fontSize: variables.fontSizeSmall,
        lineHeight: variables.lineHeightNormal,
        ...whiteSpace.noWrap,
    },

    border: {
        borderWidth: 1,
        borderRadius: variables.componentBorderRadius,
        borderColor: themeColors.border,
    },

    borderColorFocus: {
        borderColor: themeColors.borderFocus,
    },

    borderColorDanger: {
        borderColor: themeColors.danger,
    },

    uploadReceiptView: (isSmallScreenWidth) => ({
        borderRadius: variables.componentBorderRadiusLarge,
        borderWidth: isSmallScreenWidth ? 0 : 2,
        borderColor: themeColors.borderFocus,
        borderStyle: 'dotted',
        marginBottom: 20,
        marginLeft: 20,
        marginRight: 20,
        justifyContent: 'center',
        alignItems: 'center',
        padding: 40,
        gap: 4,
        flex: 1,
    }),

    cameraView: {
        flex: 1,
        overflow: 'hidden',
        padding: 10,
        borderRadius: 28,
        borderStyle: 'solid',
        borderWidth: 8,
        backgroundColor: Colors.greenHighlightBackground,
        borderColor: Colors.greenAppBackground,
    },

    permissionView: {
        paddingVertical: 108,
        paddingHorizontal: 61,
        alignItems: 'center',
        justifyContent: 'center',
    },

    headerAnonymousFooter: {
        color: themeColors.heading,
        fontFamily: fontFamily.EXP_NEW_KANSAS_MEDIUM,
        fontSize: variables.fontSizeXLarge,
        lineHeight: variables.lineHeightXXLarge,
    },

    headerText: {
        color: themeColors.heading,
        fontFamily: fontFamily.EXP_NEUE_BOLD,
        fontSize: variables.fontSizeNormal,
        fontWeight: fontWeightBold,
    },

    headerGap: {
        height: CONST.DESKTOP_HEADER_PADDING,
    },

    pushTextRight: {
        left: 100000,
    },

    reportOptions: {
        marginLeft: 8,
    },

    chatItemComposeSecondaryRow: {
        height: 15,
        marginBottom: 5,
        marginTop: 5,
    },

    chatItemComposeSecondaryRowSubText: {
        color: themeColors.textSupporting,
        fontFamily: fontFamily.EXP_NEUE,
        fontSize: variables.fontSizeSmall,
        lineHeight: variables.lineHeightSmall,
    },

    chatItemComposeSecondaryRowOffset: {
        marginLeft: variables.chatInputSpacing,
    },

    offlineIndicator: {
        marginLeft: variables.chatInputSpacing,
    },

    offlineIndicatorMobile: {
        paddingLeft: 20,
        paddingTop: 5,
        paddingBottom: 5,
    },

    offlineIndicatorRow: {
        height: 25,
    },

    // Actions
    actionAvatar: {
        borderRadius: 20,
    },

    componentHeightLarge: {
        height: variables.inputHeight,
    },

    calendarHeader: {
        height: 50,
        flexDirection: 'row',
        justifyContent: 'space-between',
        alignItems: 'center',
        paddingHorizontal: 15,
        paddingRight: 5,
        ...userSelect.userSelectNone,
    },

    calendarDayRoot: {
        flex: 1,
        height: 45,
        justifyContent: 'center',
        alignItems: 'center',
        ...userSelect.userSelectNone,
    },

    calendarDayContainer: {
        width: 30,
        height: 30,
        justifyContent: 'center',
        alignItems: 'center',
        borderRadius: 15,
        overflow: 'hidden',
    },

    calendarDayContainerSelected: {
        backgroundColor: themeColors.buttonDefaultBG,
    },

    /**
     * @param {number} textInputHeight
     * @param {number} minHeight
     * @param {number} maxHeight
     * @returns {object}
     */
    autoGrowHeightInputContainer: (textInputHeight, minHeight, maxHeight) => ({
        height: lodashClamp(textInputHeight, minHeight, maxHeight),
        minHeight,
    }),

    autoGrowHeightHiddenInput: (maxWidth, maxHeight) => ({
        maxWidth,
        maxHeight: maxHeight && maxHeight + 1,
        overflow: 'hidden',
    }),

    textInputContainer: {
        flex: 1,
        justifyContent: 'center',
        height: '100%',
        backgroundColor: 'transparent',
        borderBottomWidth: 2,
        borderColor: themeColors.border,
        overflow: 'hidden',
    },

    textInputLabel: {
        position: 'absolute',
        left: 0,
        top: 0,
        fontSize: variables.fontSizeNormal,
        color: themeColors.textSupporting,
        fontFamily: fontFamily.EXP_NEUE,
        width: '100%',
    },

    textInputLabelBackground: {
        position: 'absolute',
        top: 0,
        width: '100%',
        height: 23,
        backgroundColor: themeColors.componentBG,
    },

    textInputLabelDesktop: {
        transformOrigin: 'left center',
    },

    textInputLabelTransformation: (translateY, translateX, scale) => ({
        transform: [{translateY}, {translateX}, {scale}],
    }),

    baseTextInput: {
        fontFamily: fontFamily.EXP_NEUE,
        fontSize: variables.fontSizeNormal,
        lineHeight: variables.lineHeightXLarge,
        color: themeColors.text,
        paddingTop: 23,
        paddingBottom: 8,
        paddingLeft: 0,
        borderWidth: 0,
    },

    textInputMultiline: {
        scrollPadding: '23px 0 0 0',
    },

    textInputMultilineContainer: {
        paddingTop: 23,
    },

    textInputAndIconContainer: {
        flex: 1,
        height: '100%',
        zIndex: -1,
        flexDirection: 'row',
    },

    textInputDesktop: addOutlineWidth({}, 0),

    textInputIconContainer: {
        paddingHorizontal: 11,
        justifyContent: 'center',
        margin: 1,
    },

    secureInput: {
        borderTopRightRadius: 0,
        borderBottomRightRadius: 0,
    },

    textInput: {
        backgroundColor: 'transparent',
        borderRadius: variables.componentBorderRadiusNormal,
        height: variables.inputComponentSizeNormal,
        borderColor: themeColors.border,
        borderWidth: 1,
        color: themeColors.text,
        fontFamily: fontFamily.EXP_NEUE,
        fontSize: variables.fontSizeNormal,
        paddingLeft: 12,
        paddingRight: 12,
        paddingTop: 10,
        paddingBottom: 10,
        textAlignVertical: 'center',
    },

    textInputPrefixWrapper: {
        position: 'absolute',
        left: 0,
        top: 0,
        height: variables.inputHeight,
        display: 'flex',
        flexDirection: 'row',
        alignItems: 'center',
        paddingTop: 23,
        paddingBottom: 8,
    },

    textInputPrefix: {
        color: themeColors.text,
        fontFamily: fontFamily.EXP_NEUE,
        fontSize: variables.fontSizeNormal,
        textAlignVertical: 'center',
    },

    pickerContainer: {
        borderBottomWidth: 2,
        paddingLeft: 0,
        borderStyle: 'solid',
        borderColor: themeColors.border,
        justifyContent: 'center',
        backgroundColor: 'transparent',
        height: variables.inputHeight,
        overflow: 'hidden',
    },

    pickerContainerSmall: {
        height: variables.inputHeightSmall,
    },

    pickerLabel: {
        position: 'absolute',
        left: 0,
        top: 6,
        zIndex: 1,
    },

    picker: (disabled = false, backgroundColor = themeColors.appBG) => ({
        iconContainer: {
            top: Math.round(variables.inputHeight * 0.5) - 11,
            right: 0,
            ...pointerEventsNone,
        },

        inputWeb: {
            appearance: 'none',
            ...(disabled ? cursor.cursorDisabled : cursor.cursorPointer),
            ...picker,
            backgroundColor,
        },

        inputIOS: {
            ...picker,
        },
        done: {
            color: themeColors.text,
        },
        doneDepressed: {
            fontSize: defaultPickerStyles.done.fontSize,
        },
        modalViewMiddle: {
            backgroundColor: themeColors.border,
            borderTopWidth: 0,
        },
        modalViewBottom: {
            backgroundColor: themeColors.highlightBG,
        },

        inputAndroid: {
            ...picker,
        },
    }),

    disabledText: {
        color: themeColors.icon,
    },

    inputDisabled: {
        backgroundColor: themeColors.highlightBG,
        color: themeColors.icon,
    },

    noOutline: addOutlineWidth({}, 0),

    errorOutline: {
        borderColor: themeColors.danger,
    },

    textLabelSupporting: {
        fontFamily: fontFamily.EXP_NEUE,
        fontSize: variables.fontSizeLabel,
        color: themeColors.textSupporting,
    },

    textReceiptUpload: {
        ...headlineFont,
        fontSize: variables.fontSizeXLarge,
        color: themeColors.textLight,
        textAlign: 'center',
    },

    subTextReceiptUpload: {
        fontFamily: fontFamily.EXP_NEUE,
        lineHeight: variables.lineHeightLarge,
        textAlign: 'center',
        color: themeColors.textLight,
    },

    furtherDetailsText: {
        fontFamily: fontFamily.EXP_NEUE,
        fontSize: variables.fontSizeSmall,
        color: themeColors.textSupporting,
    },

    lh16: {
        lineHeight: 16,
    },

    lh20: {
        lineHeight: 20,
    },

    lh140Percent: {
        lineHeight: '140%',
    },

    formHelp: {
        color: themeColors.textSupporting,
        fontSize: variables.fontSizeLabel,
        lineHeight: variables.lineHeightLarge,
        marginBottom: 4,
    },

    formError: {
        color: themeColors.textError,
        fontSize: variables.fontSizeLabel,
        lineHeight: variables.formErrorLineHeight,
        marginBottom: 4,
    },

    formSuccess: {
        color: themeColors.success,
        fontSize: variables.fontSizeLabel,
        lineHeight: 18,
        marginBottom: 4,
    },

    signInPage: {
        backgroundColor: themeColors.highlightBG,
        minHeight: '100%',
        flex: 1,
    },

    signInPageHeroCenter: {
        position: 'absolute',
        top: 0,
        left: 0,
        right: 0,
        bottom: 0,
        justifyContent: 'center',
        alignItems: 'center',
    },

    signInPageGradient: {
        height: '100%',
        width: 540,
        position: 'absolute',
        top: 0,
        left: 0,
    },

    signInPageGradientMobile: {
        height: 300,
        width: 800,
        position: 'absolute',
        top: 0,
        left: 0,
    },

    signInBackgroundDesktop: {
        position: 'absolute',
        bottom: 0,
        left: 0,
        minHeight: 700,
    },

    signInBackgroundMobile: {
        position: 'absolute',
        bottom: 0,
        left: 0,
        minHeight: 700,
    },

    signInPageInner: {
        marginLeft: 'auto',
        marginRight: 'auto',
        height: '100%',
        width: '100%',
    },

    signInPageContentTopSpacer: {
        maxHeight: 132,
        minHeight: 24,
    },

    signInPageLeftContainer: {
        paddingLeft: 40,
        paddingRight: 40,
    },

    signInPageLeftContainerWide: {
        maxWidth: variables.sideBarWidth,
    },

    signInPageWelcomeFormContainer: {
        maxWidth: 300,
    },

    signInPageWelcomeTextContainer: {
        width: 300,
    },

    changeExpensifyLoginLinkContainer: {
        flexDirection: 'row',
        flexWrap: 'wrap',
        ...wordBreak.breakWord,
    },

    // Sidebar Styles
    sidebar: {
        backgroundColor: themeColors.sidebar,
        height: '100%',
    },

    sidebarAnimatedWrapperContainer: {
        height: '100%',
        position: 'absolute',
    },

    sidebarFooter: {
        alignItems: 'center',
        display: 'flex',
        justifyContent: 'center',
        paddingVertical: variables.lineHeightXLarge,
        width: '100%',
    },

    sidebarAvatar: {
        backgroundColor: themeColors.icon,
        borderRadius: 20,
        height: variables.componentSizeNormal,
        width: variables.componentSizeNormal,
    },

    statusIndicator: (backgroundColor = themeColors.danger) => ({
        borderColor: themeColors.sidebar,
        backgroundColor,
        borderRadius: 8,
        borderWidth: 2,
        position: 'absolute',
        right: -2,
        top: -1,
        height: 16,
        width: 16,
        zIndex: 10,
    }),

    floatingActionButtonContainer: {
        position: 'absolute',
        right: 20,

        // The bottom of the floating action button should align with the bottom of the compose box.
        // The value should be equal to the height + marginBottom + marginTop of chatItemComposeSecondaryRow
        bottom: 25,
    },

    floatingActionButton: {
        backgroundColor: themeColors.success,
        height: variables.componentSizeLarge,
        width: variables.componentSizeLarge,
        borderRadius: 999,
        alignItems: 'center',
        justifyContent: 'center',
    },

    sidebarFooterUsername: {
        color: themeColors.heading,
        fontSize: variables.fontSizeLabel,
        fontWeight: '700',
        width: 200,
        textOverflow: 'ellipsis',
        overflow: 'hidden',
        ...whiteSpace.noWrap,
    },

    sidebarFooterLink: {
        color: themeColors.textSupporting,
        fontSize: variables.fontSizeSmall,
        textDecorationLine: 'none',
        fontFamily: fontFamily.EXP_NEUE,
        lineHeight: 20,
    },

    sidebarListContainer: {
        scrollbarWidth: 'none',
        paddingBottom: 4,
    },

    sidebarListItem: {
        justifyContent: 'center',
        textDecorationLine: 'none',
    },

    leftPanelContainer: {
        maxWidth: variables.sideBarWidth,
    },

    rightPanelContainer: {
        width: variables.sideBarWidth,
    },

    onlyEmojisText: {
        fontSize: variables.fontSizeOnlyEmojis,
        lineHeight: variables.fontSizeOnlyEmojisHeight,
    },

    onlyEmojisTextLineHeight: {
        lineHeight: variables.fontSizeOnlyEmojisHeight,
    },

    createMenuPositionSidebar: (windowHeight) => ({
        horizontal: 18,
        vertical: windowHeight - 100,
    }),

    createMenuPositionProfile: (windowWidth) => ({
        horizontal: windowWidth - 355,
        ...getPopOverVerticalOffset(162),
    }),

    createMenuPositionReportActionCompose: (windowHeight) => ({
        horizontal: 18 + variables.sideBarWidth,
        vertical: windowHeight - 83,
    }),

    createMenuPositionRightSidepane: {
        right: 18,
        bottom: 75,
    },

    createMenuContainer: {
        width: variables.sideBarWidth - 40,
        paddingVertical: 12,
    },

    createMenuHeaderText: {
        fontFamily: fontFamily.EXP_NEUE,
        fontSize: variables.fontSizeLabel,
        color: themeColors.heading,
    },

    popoverMenuItem: {
        flexDirection: 'row',
        borderRadius: 0,
        paddingHorizontal: 20,
        paddingVertical: 12,
        justifyContent: 'space-between',
        width: '100%',
    },

    popoverMenuIcon: {
        width: variables.componentSizeNormal,
        justifyContent: 'center',
        alignItems: 'center',
    },

    popoverMenuText: {
        fontSize: variables.fontSizeNormal,
        color: themeColors.heading,
    },

    popoverInnerContainer: {
        paddingTop: 0, // adjusting this because the mobile modal adds additional padding that we don't need for our layout
        maxHeight: '95%',
    },

    menuItemTextContainer: {
        minHeight: variables.componentSizeNormal,
    },

    chatLinkRowPressable: {
        minWidth: 0,
        textDecorationLine: 'none',
        flex: 1,
    },

    sidebarLink: {
        textDecorationLine: 'none',
    },

    sidebarLinkInner: {
        alignItems: 'center',
        flexDirection: 'row',
        paddingLeft: 20,
        paddingRight: 20,
    },

    sidebarLinkText: {
        color: themeColors.textSupporting,
        fontSize: variables.fontSizeNormal,
        textDecorationLine: 'none',
        overflow: 'hidden',
    },

    sidebarLinkHover: {
        backgroundColor: themeColors.sidebarHover,
    },

    sidebarLinkActive: {
        backgroundColor: themeColors.border,
        textDecorationLine: 'none',
    },

    sidebarLinkTextBold: {
        fontWeight: '700',
        color: themeColors.heading,
    },

    sidebarLinkActiveText: {
        color: themeColors.textSupporting,
        fontSize: variables.fontSizeNormal,
        textDecorationLine: 'none',
        overflow: 'hidden',
    },

    optionItemAvatarNameWrapper: {
        minWidth: 0,
        flex: 1,
    },

    optionDisplayName: {
        fontFamily: fontFamily.EXP_NEUE,
        height: variables.alternateTextHeight,
        lineHeight: variables.lineHeightXLarge,
        ...whiteSpace.noWrap,
    },

    optionDisplayNameCompact: {
        minWidth: 'auto',
        flexBasis: 'auto',
        flexGrow: 0,
        flexShrink: 1,
    },

    displayNameTooltipEllipsis: {
        position: 'absolute',
        opacity: 0,
        right: 0,
        bottom: 0,
    },

    optionAlternateText: {
        minHeight: variables.alternateTextHeight,
        lineHeight: variables.lineHeightXLarge,
    },

    optionAlternateTextCompact: {
        flexShrink: 1,
        flexGrow: 1,
        flexBasis: 'auto',
        ...optionAlternateTextPlatformStyles,
    },

    optionRow: {
        minHeight: variables.optionRowHeight,
        paddingTop: 12,
        paddingBottom: 12,
    },

    optionRowCompact: {
        height: variables.optionRowHeightCompact,
        paddingTop: 12,
        paddingBottom: 12,
    },

    optionsListSectionHeader: {
        height: variables.optionsListSectionHeaderHeight,
    },

    appContent: {
        backgroundColor: themeColors.appBG,
        overflow: 'hidden',
    },

    appContentHeader: {
        height: variables.contentHeaderHeight,
        justifyContent: 'center',
        display: 'flex',
        paddingRight: 20,
    },

    appContentHeaderTitle: {
        alignItems: 'center',
        flexDirection: 'row',
    },

    LHNToggle: {
        alignItems: 'center',
        height: variables.contentHeaderHeight,
        justifyContent: 'center',
        paddingRight: 10,
        paddingLeft: 20,
    },

    LHNToggleIcon: {
        height: 15,
        width: 18,
    },

    chatContent: {
        flex: 4,
        justifyContent: 'flex-end',
    },

    chatContentScrollView: {
        flexGrow: 1,
        justifyContent: 'flex-start',
        paddingVertical: 16,
    },

    // Chat Item
    chatItem: {
        display: 'flex',
        flexDirection: 'row',
        paddingTop: 8,
        paddingBottom: 8,
        paddingLeft: 20,
        paddingRight: 20,
    },

    chatItemRightGrouped: {
        flexGrow: 1,
        flexShrink: 1,
        flexBasis: 0,
        position: 'relative',
        marginLeft: variables.chatInputSpacing,
    },

    chatItemRight: {
        flexGrow: 1,
        flexShrink: 1,
        flexBasis: 0,
        position: 'relative',
    },

    chatItemMessageHeader: {
        alignItems: 'center',
        display: 'flex',
        flexDirection: 'row',
        flexWrap: 'nowrap',
    },

    chatItemMessageHeaderSender: {
        color: themeColors.heading,
        fontFamily: fontFamily.EXP_NEUE_BOLD,
        fontSize: variables.fontSizeNormal,
        fontWeight: fontWeightBold,
        lineHeight: variables.lineHeightXLarge,
        ...wordBreak.breakWord,
    },

    chatItemMessageHeaderTimestamp: {
        flexShrink: 0,
        color: themeColors.textSupporting,
        fontSize: variables.fontSizeSmall,
        paddingTop: 2,
    },

    chatItemMessage: {
        color: themeColors.text,
        fontSize: variables.fontSizeNormal,
        fontFamily: fontFamily.EXP_NEUE,
        lineHeight: variables.lineHeightXLarge,
        maxWidth: '100%',
        ...cursor.cursorAuto,
        ...whiteSpace.preWrap,
        ...wordBreak.breakWord,
    },

    chatItemComposeWithFirstRow: {
        minHeight: 90,
    },

    chatItemFullComposeRow: {
        ...sizing.h100,
    },

    chatItemComposeBoxColor: {
        borderColor: themeColors.border,
    },

    chatItemComposeBoxFocusedColor: {
        borderColor: themeColors.borderFocus,
    },

    chatItemComposeBox: {
        backgroundColor: themeColors.componentBG,
        borderWidth: 1,
        borderRadius: variables.componentBorderRadiusRounded,
        minHeight: variables.componentSizeMedium,
    },

    chatItemFullComposeBox: {
        ...flex.flex1,
        ...sizing.h100,
    },

    chatFooter: {
        paddingLeft: 20,
        paddingRight: 20,
        display: 'flex',
        backgroundColor: themeColors.appBG,
    },

    chatFooterFullCompose: {
        flex: 1,
    },

    chatItemDraft: {
        display: 'flex',
        flexDirection: 'row',
        paddingTop: 8,
        paddingBottom: 8,
        paddingLeft: 20,
        paddingRight: 20,
    },

    chatItemReactionsDraftRight: {
        marginLeft: 52,
    },
    chatFooterAtTheTop: {
        flexGrow: 1,
        justifyContent: 'flex-start',
    },

    // Be extremely careful when editing the compose styles, as it is easy to introduce regressions.
    // Make sure you run the following tests against any changes: #12669
    textInputCompose: addOutlineWidth(
        {
            backgroundColor: themeColors.componentBG,
            borderColor: themeColors.border,
            color: themeColors.text,
            fontFamily: fontFamily.EXP_NEUE,
            fontSize: variables.fontSizeNormal,
            borderWidth: 0,
            height: 'auto',
            lineHeight: variables.lineHeightXLarge,
            ...overflowXHidden,

            // On Android, multiline TextInput with height: 'auto' will show extra padding unless they are configured with
            // paddingVertical: 0, alignSelf: 'center', and textAlignVertical: 'center'

            paddingHorizontal: variables.avatarChatSpacing,
            paddingTop: 0,
            paddingBottom: 0,
            alignSelf: 'center',
            textAlignVertical: 'center',
        },
        0,
    ),

    textInputFullCompose: {
        alignSelf: 'stretch',
        flex: 1,
        maxHeight: '100%',
        textAlignVertical: 'top',
    },

    editInputComposeSpacing: {
        backgroundColor: themeColors.transparent,
        marginVertical: 8,
    },

    // composer padding should not be modified unless thoroughly tested against the cases in this PR: #12669
    textInputComposeSpacing: {
        paddingVertical: 5,
        ...flex.flexRow,
        flex: 1,
    },

    textInputComposeBorder: {
        borderLeftWidth: 1,
        borderColor: themeColors.border,
    },

    chatItemSubmitButton: {
        alignSelf: 'flex-end',
        borderRadius: variables.componentBorderRadiusRounded,
        backgroundColor: themeColors.transparent,
        height: 40,
        padding: 10,
        margin: 3,
        justifyContent: 'center',
    },

    emojiPickerContainer: {
        backgroundColor: themeColors.componentBG,
    },

    emojiHeaderContainer: {
        backgroundColor: themeColors.componentBG,
        display: 'flex',
        height: CONST.EMOJI_PICKER_HEADER_HEIGHT,
        justifyContent: 'center',
        width: '100%',
    },

    emojiSkinToneTitle: {
        width: '100%',
        ...spacing.pv1,
        fontFamily: fontFamily.EXP_NEUE_BOLD,
        fontWeight: fontWeightBold,
        color: themeColors.heading,
        fontSize: variables.fontSizeSmall,
    },

    // Emoji Picker Styles
    emojiText: {
        textAlign: 'center',
        fontSize: variables.emojiSize,
        ...spacing.pv0,
        ...spacing.ph0,
        lineHeight: variables.emojiLineHeight,
    },

    emojiItem: {
        width: '12.5%',
        textAlign: 'center',
        borderRadius: 8,
        paddingTop: 2,
        paddingBottom: 2,
        height: CONST.EMOJI_PICKER_ITEM_HEIGHT,
    },

    emojiItemHighlighted: {
        transition: '0.2s ease',
        backgroundColor: themeColors.buttonDefaultBG,
    },

    emojiItemKeyboardHighlighted: {
        transition: '0.2s ease',
        borderWidth: 1,
        borderColor: themeColors.link,
        borderRadius: variables.buttonBorderRadius,
    },

    categoryShortcutButton: {
        flex: 1,
        borderRadius: 8,
        height: CONST.EMOJI_PICKER_ITEM_HEIGHT,
        alignItems: 'center',
        justifyContent: 'center',
    },

    chatItemEmojiButton: {
        alignSelf: 'flex-end',
        borderRadius: variables.buttonBorderRadius,
        height: 40,
        marginVertical: 3,
        paddingHorizontal: 10,
        justifyContent: 'center',
    },

    editChatItemEmojiWrapper: {
        marginRight: 3,
        alignSelf: 'flex-end',
    },

    hoveredButton: {
        backgroundColor: themeColors.buttonHoveredBG,
    },

    composerSizeButton: {
        alignSelf: 'center',
        height: 32,
        width: 32,
        padding: 6,
        margin: 3,
        borderRadius: variables.componentBorderRadiusRounded,
        backgroundColor: themeColors.transparent,
        justifyContent: 'center',
    },

    chatItemAttachmentPlaceholder: {
        backgroundColor: themeColors.sidebar,
        borderColor: themeColors.border,
        borderWidth: 1,
        borderRadius: variables.componentBorderRadiusNormal,
        height: 150,
        textAlign: 'center',
        verticalAlign: 'middle',
        width: 200,
    },

    chatSwticherPillWrapper: {
        marginTop: 5,
        marginRight: 4,
    },

    navigationModalOverlay: {
        ...userSelect.userSelectNone,
        position: 'absolute',
        width: '100%',
        height: '100%',
        transform: [
            {
                translateX: -variables.sideBarWidth,
            },
        ],
    },

    sidebarVisible: {
        borderRightWidth: 1,
    },

    sidebarHidden: {
        width: 0,
        borderRightWidth: 0,
    },

    exampleCheckImage: {
        width: '100%',
        height: 80,
        borderColor: themeColors.border,
        borderWidth: 1,
        borderRadius: variables.componentBorderRadiusNormal,
    },

    singleAvatar: {
        height: 24,
        width: 24,
        backgroundColor: themeColors.icon,
        borderRadius: 24,
    },

    singleSubscript: {
        height: variables.iconSizeNormal,
        width: variables.iconSizeNormal,
        backgroundColor: themeColors.icon,
        borderRadius: 20,
        zIndex: 1,
    },

    singleAvatarSmall: {
        height: 18,
        width: 18,
        backgroundColor: themeColors.icon,
        borderRadius: 18,
    },

    secondAvatar: {
        position: 'absolute',
        right: -18,
        bottom: -18,
        borderWidth: 3,
        borderRadius: 30,
        borderColor: 'transparent',
    },

    secondAvatarSmall: {
        position: 'absolute',
        right: -13,
        bottom: -13,
        borderWidth: 3,
        borderRadius: 18,
        borderColor: 'transparent',
    },

    secondAvatarSubscript: {
        position: 'absolute',
        right: -6,
        bottom: -6,
    },

    secondAvatarSubscriptCompact: {
        position: 'absolute',
        bottom: -1,
        right: -1,
    },

    secondAvatarSubscriptSmallNormal: {
        position: 'absolute',
        bottom: 0,
        right: 0,
    },

    leftSideLargeAvatar: {
        left: 15,
    },

    rightSideLargeAvatar: {
        right: 15,
        zIndex: 2,
        borderWidth: 4,
        borderRadius: 100,
    },

    secondAvatarInline: {
        bottom: -3,
        right: -25,
        borderWidth: 3,
        borderRadius: 18,
        borderColor: themeColors.cardBorder,
        backgroundColor: themeColors.appBG,
    },

    avatarLarge: {
        width: variables.avatarSizeLarge,
        height: variables.avatarSizeLarge,
    },

    avatarNormal: {
        height: variables.componentSizeNormal,
        width: variables.componentSizeNormal,
        borderRadius: variables.componentSizeNormal,
    },

    avatarSmall: {
        height: variables.avatarSizeSmall,
        width: variables.avatarSizeSmall,
        borderRadius: variables.avatarSizeSmall,
    },

    avatarInnerText: {
        color: themeColors.textLight,
        fontSize: variables.fontSizeSmall,
        lineHeight: undefined,
        marginLeft: -3,
        textAlign: 'center',
    },

    avatarInnerTextSmall: {
        color: themeColors.textLight,
        fontSize: variables.fontSizeExtraSmall,
        lineHeight: undefined,
        marginLeft: -2,
        textAlign: 'center',
    },

    avatarSpace: {
        top: 3,
        left: 3,
    },

    avatar: {
        backgroundColor: themeColors.sidebar,
        borderColor: themeColors.sidebar,
    },

    focusedAvatar: {
        backgroundColor: themeColors.border,
        borderColor: themeColors.border,
    },

    emptyAvatar: {
        height: variables.avatarSizeNormal,
        width: variables.avatarSizeNormal,
    },

    emptyAvatarSmallNormal: {
        height: variables.avatarSizeSmallNormal,
        width: variables.avatarSizeSmallNormal,
    },

    emptyAvatarSmall: {
        height: variables.avatarSizeSmall,
        width: variables.avatarSizeSmall,
    },

    emptyAvatarSmaller: {
        height: variables.avatarSizeSmaller,
        width: variables.avatarSizeSmaller,
    },

    emptyAvatarMedium: {
        height: variables.avatarSizeMedium,
        width: variables.avatarSizeMedium,
    },

    emptyAvatarLarge: {
        height: variables.avatarSizeLarge,
        width: variables.avatarSizeLarge,
    },

    emptyAvatarMargin: {
        marginRight: variables.avatarChatSpacing,
    },

    emptyAvatarMarginSmall: {
        marginRight: variables.avatarChatSpacing - 4,
    },

    emptyAvatarMarginSmaller: {
        marginRight: variables.avatarChatSpacing - 4,
    },

    modalViewContainer: {
        alignItems: 'center',
        flex: 1,
    },

    borderTop: {
        borderTopWidth: variables.borderTopWidth,
        borderColor: themeColors.border,
    },

    borderTopRounded: {
        borderTopWidth: 1,
        borderColor: themeColors.border,
        borderTopLeftRadius: variables.componentBorderRadiusNormal,
        borderTopRightRadius: variables.componentBorderRadiusNormal,
    },

    borderBottomRounded: {
        borderBottomWidth: 1,
        borderColor: themeColors.border,
        borderBottomLeftRadius: variables.componentBorderRadiusNormal,
        borderBottomRightRadius: variables.componentBorderRadiusNormal,
    },

    borderBottom: {
        borderBottomWidth: 1,
        borderColor: themeColors.border,
    },

    borderNone: {
        borderWidth: 0,
        borderBottomWidth: 0,
    },

    borderRight: {
        borderRightWidth: 1,
        borderColor: themeColors.border,
    },

    borderLeft: {
        borderLeftWidth: 1,
        borderColor: themeColors.border,
    },

    pointerEventsNone,

    pointerEventsAuto,

    headerBar: {
        overflow: 'hidden',
        justifyContent: 'center',
        display: 'flex',
        paddingLeft: 20,
        height: variables.contentHeaderHeight,
        width: '100%',
    },

    imageViewContainer: {
        width: '100%',
        height: '100%',
        alignItems: 'center',
        justifyContent: 'center',
    },

    imageModalPDF: {
        flex: 1,
        backgroundColor: themeColors.modalBackground,
    },

    PDFView: {
        // `display: grid` is not supported in native platforms!
        // It's being used on Web/Desktop only to vertically center short PDFs,
        // while preventing the overflow of the top of long PDF files.
        display: 'grid',
        backgroundColor: themeColors.modalBackground,
        width: '100%',
        height: '100%',
        justifyContent: 'center',
        overflow: 'hidden',
        overflowY: 'auto',
        alignItems: 'center',
    },

    pdfPasswordForm: {
        wideScreenWidth: {
            width: 350,
        },
    },

    modalCenterContentContainer: {
        flex: 1,
        flexDirection: 'column',
        justifyContent: 'center',
        alignItems: 'center',
        backgroundColor: themeColors.modalBackdrop,
    },

    centeredModalStyles: (isSmallScreenWidth, isFullScreenWhenSmall) => ({
        borderWidth: isSmallScreenWidth && !isFullScreenWhenSmall ? 1 : 0,
        marginHorizontal: isSmallScreenWidth ? 0 : 20,
    }),

    imageModalImageCenterContainer: {
        alignItems: 'center',
        flex: 1,
        justifyContent: 'center',
        width: '100%',
    },

    defaultAttachmentView: {
        backgroundColor: themeColors.sidebar,
        borderRadius: variables.componentBorderRadiusNormal,
        borderWidth: 1,
        borderColor: themeColors.border,
        flexDirection: 'row',
        padding: 20,
        alignItems: 'center',
    },

    notFoundSafeArea: {
        flex: 1,
        backgroundColor: themeColors.heading,
    },

    notFoundView: {
        flex: 1,
        alignItems: 'center',
        paddingTop: 40,
        paddingBottom: 40,
        justifyContent: 'space-between',
    },

    notFoundLogo: {
        width: 202,
        height: 63,
    },

    notFoundContent: {
        alignItems: 'center',
    },

    notFoundTextHeader: {
        ...headlineFont,
        color: themeColors.heading,
        fontSize: variables.fontSizeXLarge,
        lineHeight: variables.lineHeightXXLarge,
        marginTop: 20,
        marginBottom: 8,
        textAlign: 'center',
    },

    notFoundTextBody: {
        color: themeColors.componentBG,
        fontFamily: fontFamily.EXP_NEUE_BOLD,
        fontWeight: fontWeightBold,
        fontSize: 15,
    },

    notFoundButtonText: {
        color: themeColors.link,
        fontFamily: fontFamily.EXP_NEUE_BOLD,
        fontWeight: fontWeightBold,
        fontSize: 15,
    },

    blockingViewContainer: {
        paddingBottom: variables.contentHeaderHeight,
    },

    defaultModalContainer: {
        backgroundColor: themeColors.componentBG,
        borderColor: themeColors.transparent,
    },

    reportActionContextMenuMiniButton: {
        ...spacing.p1,
        ...spacing.mv1,
        ...spacing.mh1,
        ...{borderRadius: variables.buttonBorderRadius},
    },

    reportActionSystemMessageContainer: {
        marginLeft: 42,
    },

    reportDetailsTitleContainer: {
        ...flex.dFlex,
        ...flex.flexColumn,
        ...flex.alignItemsCenter,
        paddingHorizontal: 20,
        paddingBottom: 20,
    },

    reportDetailsRoomInfo: {
        ...flex.flex1,
        ...flex.dFlex,
        ...flex.flexColumn,
        ...flex.alignItemsCenter,
    },

    reportSettingsVisibilityText: {
        textTransform: 'capitalize',
    },

    settingsPageBackground: {
        flexDirection: 'column',
        width: '100%',
        flexGrow: 1,
    },

    settingsPageBody: {
        width: '100%',
        justifyContent: 'space-around',
    },

    settingsPageColumn: {
        width: '100%',
        alignItems: 'center',
        justifyContent: 'space-around',
    },

    settingsPageContainer: {
        justifyContent: 'space-between',
        alignItems: 'center',
        width: '100%',
    },

    twoFactorAuthSection: {
        backgroundColor: themeColors.appBG,
        padding: 0,
    },

    twoFactorAuthCodesBox: ({isExtraSmallScreenWidth, isSmallScreenWidth}) => {
        let paddingHorizontal = styles.ph9;

        if (isSmallScreenWidth) {
            paddingHorizontal = styles.ph4;
        }

        if (isExtraSmallScreenWidth) {
            paddingHorizontal = styles.ph2;
        }

        return {
            alignItems: 'center',
            justifyContent: 'center',
            backgroundColor: themeColors.highlightBG,
            paddingVertical: 28,
            borderRadius: 16,
            marginTop: 32,
            ...paddingHorizontal,
        };
    },

    twoFactorLoadingContainer: {
        alignItems: 'center',
        justifyContent: 'center',
        height: 210,
    },

    twoFactorAuthCodesContainer: {
        alignItems: 'center',
        justifyContent: 'center',
        flexDirection: 'row',
        flexWrap: 'wrap',
        gap: 12,
    },

    twoFactorAuthCode: {
        fontFamily: fontFamily.MONOSPACE,
        width: 112,
        textAlign: 'center',
    },

    twoFactorAuthCodesButtonsContainer: {
        flexDirection: 'row',
        justifyContent: 'center',
        gap: 12,
        marginTop: 20,
        flexWrap: 'wrap',
    },

    twoFactorAuthCodesButton: {
        minWidth: 112,
    },

    twoFactorAuthCopyCodeButton: {
        minWidth: 110,
    },

    anonymousRoomFooter: (isSmallSizeLayout) => ({
        flexDirection: isSmallSizeLayout ? 'column' : 'row',
        ...(!isSmallSizeLayout && {
            alignItems: 'center',
            justifyContent: 'space-between',
        }),
        padding: 20,
        backgroundColor: themeColors.sidebar,
        borderRadius: variables.componentBorderRadiusLarge,
        overflow: 'hidden',
    }),
    anonymousRoomFooterWordmarkAndLogoContainer: (isSmallSizeLayout) => ({
        flexDirection: 'row',
        alignItems: 'center',
        ...(isSmallSizeLayout && {
            justifyContent: 'space-between',
            marginTop: 16,
        }),
    }),
    anonymousRoomFooterLogo: {
        width: 88,
        marginLeft: 0,
        height: 20,
    },
    anonymousRoomFooterLogoTaglineText: {
        fontFamily: fontFamily.EXP_NEUE,
        fontSize: variables.fontSizeMedium,
        color: themeColors.textLight,
    },
    signInButtonAvatar: {
        width: 80,
    },

    anonymousRoomFooterSignInButton: {
        width: 110,
    },

    roomHeaderAvatarSize: {
        height: variables.componentSizeLarge,
        width: variables.componentSizeLarge,
    },

    roomHeaderAvatar: {
        backgroundColor: themeColors.appBG,
        marginLeft: -16,
        borderRadius: 100,
        borderColor: themeColors.componentBG,
        borderWidth: 4,
    },

    roomHeaderAvatarOverlay: {
        position: 'absolute',
        top: 0,
        right: 0,
        bottom: 0,
        left: 0,
        backgroundColor: themeColors.overlay,
        opacity: variables.overlayOpacity,
        borderRadius: 88,
    },

    avatarInnerTextChat: {
        color: themeColors.textLight,
        fontSize: variables.fontSizeXLarge,
        fontFamily: fontFamily.EXP_NEW_KANSAS_MEDIUM,
        textAlign: 'center',
        fontWeight: 'normal',
        position: 'absolute',
        width: 88,
        left: -16,
    },

    svgAvatarBorder: {
        borderRadius: 100,
        overflow: 'hidden',
    },

    displayName: {
        fontSize: variables.fontSizeLarge,
        fontFamily: fontFamily.EXP_NEUE_BOLD,
        fontWeight: fontWeightBold,
        color: themeColors.heading,
    },

    pageWrapper: {
        width: '100%',
        alignItems: 'center',
        padding: 20,
    },

    avatarSectionWrapper: {
        width: '100%',
        alignItems: 'center',
        paddingHorizontal: 20,
        paddingBottom: 20,
    },

    avatarSectionWrapperSkeleton: {
        width: '100%',
        paddingHorizontal: 20,
        paddingBottom: 20,
    },

    selectCircle: {
        width: variables.componentSizeSmall,
        height: variables.componentSizeSmall,
        borderColor: themeColors.border,
        borderWidth: 1,
        borderRadius: variables.componentSizeSmall / 2,
        justifyContent: 'center',
        alignItems: 'center',
        backgroundColor: themeColors.componentBG,
        marginLeft: 8,
    },

    unreadIndicatorContainer: {
        position: 'absolute',
        top: -10,
        left: 0,
        width: '100%',
        height: 20,
        paddingHorizontal: 20,
        flexDirection: 'row',
        alignItems: 'center',
        zIndex: 1,
        ...cursor.cursorDefault,
    },

    unreadIndicatorLine: {
        height: 1,
        backgroundColor: themeColors.unreadIndicator,
        flexGrow: 1,
        marginRight: 8,
        opacity: 0.5,
    },

    threadDividerLine: {
        height: 1,
        backgroundColor: themeColors.border,
        flexGrow: 1,
        marginHorizontal: 20,
    },

    unreadIndicatorText: {
        color: themeColors.unreadIndicator,
        fontFamily: fontFamily.EXP_NEUE_BOLD,
        fontSize: variables.fontSizeSmall,
        fontWeight: fontWeightBold,
        textTransform: 'capitalize',
    },

    flipUpsideDown: {
        transform: [{rotate: '180deg'}],
    },

    navigationSceneContainer: {
        backgroundColor: themeColors.appBG,
    },

    navigationScreenCardStyle: {
        backgroundColor: themeColors.appBG,
        height: '100%',
    },

    navigationSceneFullScreenWrapper: {
        borderRadius: variables.componentBorderRadiusCard,
        overflow: 'hidden',
        height: '100%',
    },

    invisible: {
        position: 'absolute',
        opacity: 0,
    },

    containerWithSpaceBetween: {
        justifyContent: 'space-between',
        width: '100%',
        flex: 1,
    },

    detailsPageSectionContainer: {
        alignSelf: 'flex-start',
    },

    attachmentModalArrowsContainer: {
        display: 'flex',
        justifyContent: 'center',
        height: '100%',
        width: '100%',
        ...cursor.cursorUnset,
    },

    attachmentArrow: {
        zIndex: 23,
        position: 'absolute',
    },

    arrowIcon: {
        height: 40,
        width: 40,
        alignItems: 'center',
        paddingHorizontal: 0,
        paddingTop: 0,
        paddingBottom: 0,
    },

    detailsPageSectionVersion: {
        alignSelf: 'center',
        color: themeColors.textSupporting,
        fontSize: variables.fontSizeSmall,
        height: 24,
        lineHeight: 20,
    },

    switchTrack: {
        width: 50,
        height: 28,
        justifyContent: 'center',
        borderRadius: 20,
        padding: 15,
        backgroundColor: themeColors.success,
    },

    switchInactive: {
        backgroundColor: themeColors.border,
    },

    switchThumb: {
        width: 22,
        height: 22,
        borderRadius: 11,
        position: 'absolute',
        left: 4,
        backgroundColor: themeColors.appBG,
    },

    switchThumbTransformation: (translateX) => ({
        transform: [{translateX}],
    }),

    radioButtonContainer: {
        backgroundColor: themeColors.componentBG,
        borderRadius: 10,
        height: 20,
        width: 20,
        borderColor: themeColors.icon,
        borderWidth: 1,
        justifyContent: 'center',
        alignItems: 'center',
    },

    checkboxPressable: {
        borderRadius: 6,
        padding: 2,
        justifyContent: 'center',
        alignItems: 'center',
    },

    checkedContainer: {
        backgroundColor: themeColors.checkBox,
    },

    magicCodeInputContainer: {
        flexDirection: 'row',
        justifyContent: 'space-between',
        minHeight: variables.inputHeight,
    },

    magicCodeInput: {
        fontSize: variables.fontSizeXLarge,
        color: themeColors.heading,
        lineHeight: variables.inputHeight,
    },

    magicCodeInputTransparent: {
        color: 'transparent',
        caretColor: 'transparent',
        WebkitTextFillColor: 'transparent',
        // After setting the input text color to transparent, it acquires the background-color.
        // However, it is not possible to override the background-color directly as explained in this resource: https://developer.mozilla.org/en-US/docs/Web/CSS/:autofill
        // Therefore, the transition effect needs to be delayed.
        transitionDelay: '99999s',
    },

    iouAmountText: {
        ...headlineFont,
        fontSize: variables.iouAmountTextSize,
        color: themeColors.heading,
        lineHeight: variables.inputHeight,
    },

    iouAmountTextInput: addOutlineWidth(
        {
            ...headlineFont,
            fontSize: variables.iouAmountTextSize,
            color: themeColors.heading,
            padding: 0,
            lineHeight: undefined,
        },
        0,
    ),

    moneyRequestConfirmationAmount: {
        ...headlineFont,
        fontSize: variables.fontSizeh1,
    },

    moneyRequestMenuItem: {
        flexDirection: 'row',
        borderRadius: 0,
        justifyContent: 'space-between',
        width: '100%',
        paddingHorizontal: 20,
        paddingVertical: 12,
    },

    requestPreviewBox: {
        marginTop: 12,
        maxWidth: variables.sideBarWidth,
    },

    iouPreviewBox: {
        backgroundColor: themeColors.cardBG,
        borderRadius: variables.componentBorderRadiusLarge,
        padding: 16,
        maxWidth: variables.sideBarWidth,
        width: '100%',
    },

    iouPreviewBoxHover: {
        backgroundColor: themeColors.border,
    },

    iouPreviewBoxLoading: {
        // When a new IOU request arrives it is very briefly in a loading state, so set the minimum height of the container to 94 to match the rendered height after loading.
        // Otherwise, the IOU request pay button will not be fully visible and the user will have to scroll up to reveal the entire IOU request container.
        // See https://github.com/Expensify/App/issues/10283.
        minHeight: 94,
        width: '100%',
    },

    iouPreviewBoxAvatar: {
        marginRight: -10,
        marginBottom: 0,
    },

    defaultCheckmarkWrapper: {
        marginLeft: 8,
        alignSelf: 'center',
    },

    iouDetailsContainer: {
        flexGrow: 1,
        paddingStart: 20,
        paddingEnd: 20,
    },

    codeWordWrapper: {
        ...codeStyles.codeWordWrapper,
    },

    codeWordStyle: {
        borderLeftWidth: 0,
        borderRightWidth: 0,
        borderTopLeftRadius: 0,
        borderBottomLeftRadius: 0,
        borderTopRightRadius: 0,
        borderBottomRightRadius: 0,
        paddingLeft: 0,
        paddingRight: 0,
        justifyContent: 'center',
        ...codeStyles.codeWordStyle,
    },

    codeFirstWordStyle: {
        borderLeftWidth: 1,
        borderTopLeftRadius: 4,
        borderBottomLeftRadius: 4,
        paddingLeft: 5,
    },

    codeLastWordStyle: {
        borderRightWidth: 1,
        borderTopRightRadius: 4,
        borderBottomRightRadius: 4,
        paddingRight: 5,
    },

    fullScreenLoading: {
        backgroundColor: themeColors.componentBG,
        opacity: 0.8,
        justifyContent: 'center',
        alignItems: 'center',
        zIndex: 10,
    },

    navigatorFullScreenLoading: {
        backgroundColor: themeColors.highlightBG,
        opacity: 1,
    },

    reimbursementAccountFullScreenLoading: {
        backgroundColor: themeColors.componentBG,
        opacity: 0.8,
        justifyContent: 'flex-start',
        alignItems: 'center',
        zIndex: 10,
    },

    hiddenElementOutsideOfWindow: {
        position: 'absolute',
        top: -10000,
        left: 0,
        opacity: 0,
    },

    growlNotificationWrapper: {
        zIndex: 2,
    },

    growlNotificationContainer: {
        flex: 1,
        justifyContent: 'flex-start',
        position: 'absolute',
        width: '100%',
        top: 20,
        ...spacing.pl5,
        ...spacing.pr5,
    },

    growlNotificationDesktopContainer: {
        maxWidth: variables.sideBarWidth,
        right: 0,
        position: 'fixed',
    },

    growlNotificationTranslateY: (y) => ({
        transform: [{translateY: y}],
    }),

    makeSlideInTranslation: (translationType, fromValue) => ({
        from: {
            [translationType]: fromValue,
        },
        to: {
            [translationType]: 0,
        },
    }),

    growlNotificationBox: {
        backgroundColor: themeColors.inverse,
        borderRadius: variables.componentBorderRadiusNormal,
        alignItems: 'center',
        flexDirection: 'row',
        justifyContent: 'space-between',
        shadowColor: themeColors.shadow,
        ...spacing.p5,
    },

    growlNotificationText: {
        fontSize: variables.fontSizeNormal,
        fontFamily: fontFamily.EXP_NEUE,
        width: '90%',
        lineHeight: variables.fontSizeNormalHeight,
        color: themeColors.textReversed,
        ...spacing.ml4,
    },

    blockquote: {
        borderLeftColor: themeColors.border,
        borderLeftWidth: 4,
        paddingLeft: 12,
        marginVertical: 4,
    },

    noSelect: {
        boxShadow: 'none',
        outline: 'none',
    },

    cardStyleNavigator: {
        overflow: 'hidden',
        height: '100%',
    },

    fullscreenCard: {
        position: 'absolute',
        left: 0,
        top: 0,
        width: '100%',
        height: '100%',
    },

    fullscreenCardWeb: {
        left: 'auto',
        right: '-24%',
        top: '-18%',
        height: '120%',
    },

    fullscreenCardWebCentered: {
        left: '0',
        right: '0',
        top: '0',
        height: '60%',
    },

    fullscreenCardMobile: {
        left: '-20%',
        top: '-30%',
        width: '150%',
    },

    fullscreenCardMediumScreen: {
        left: '-15%',
        top: '-30%',
        width: '145%',
    },

    smallEditIcon: {
        alignItems: 'center',
        backgroundColor: themeColors.buttonHoveredBG,
        borderColor: themeColors.textReversed,
        borderRadius: 14,
        borderWidth: 3,
        color: themeColors.textReversed,
        height: 28,
        width: 28,
        justifyContent: 'center',
    },

    smallAvatarEditIcon: {
        position: 'absolute',
        right: -4,
        bottom: -4,
    },

    workspaceCard: {
        width: '100%',
        height: 400,
        borderRadius: variables.componentBorderRadiusCard,
        overflow: 'hidden',
        backgroundColor: themeColors.heroCard,
    },

    workspaceCardMobile: {
        height: 475,
    },

    workspaceCardMediumScreen: {
        height: 540,
    },

    workspaceCardMainText: {
        fontSize: variables.fontSizeXXXLarge,
        fontWeight: 'bold',
        lineHeight: variables.fontSizeXXXLarge,
    },

    workspaceCardContent: {
        zIndex: 1,
        padding: 50,
    },

    workspaceCardContentMediumScreen: {
        padding: 25,
    },

    workspaceCardCTA: {
        width: 250,
    },

    autoGrowHeightMultilineInput: {
        maxHeight: 115,
    },

    peopleRow: {
        width: '100%',
        flexDirection: 'row',
        justifyContent: 'space-between',
        alignItems: 'center',
        ...spacing.pt2,
    },

    peopleRowBorderBottom: {
        borderColor: themeColors.border,
        borderBottomWidth: 1,
        ...spacing.pb2,
    },

    peopleBadge: {
        backgroundColor: themeColors.icon,
        ...spacing.ph3,
    },

    peopleBadgeText: {
        color: themeColors.textReversed,
        fontSize: variables.fontSizeSmall,
        lineHeight: variables.lineHeightNormal,
        ...whiteSpace.noWrap,
    },

    offlineFeedback: {
        deleted: {
            textDecorationLine: 'line-through',
            textDecorationStyle: 'solid',
        },
        pending: {
            opacity: 0.5,
        },
        error: {
            flexDirection: 'row',
            alignItems: 'center',
        },
        container: {
            ...spacing.pv2,
        },
        textContainer: {
            flexDirection: 'column',
            flex: 1,
        },
        text: {
            color: themeColors.textSupporting,
            textAlignVertical: 'center',
            fontSize: variables.fontSizeLabel,
        },
        errorDot: {
            marginRight: 12,
        },
    },

    dotIndicatorMessage: {
        display: 'flex',
        flexDirection: 'row',
        alignItems: 'center',
    },

    sidebarPopover: {
        width: variables.sideBarWidth - 68,
    },

    cardOverlay: {
        backgroundColor: themeColors.overlay,
        position: 'absolute',
        top: 0,
        left: 0,
        width: '100%',
        height: '100%',
        opacity: variables.overlayOpacity,
    },

    communicationsLinkIcon: {
        right: -36,
        top: 0,
        bottom: 0,
    },

    shortTermsBorder: {
        borderWidth: 1,
        borderColor: themeColors.border,
    },

    shortTermsHorizontalRule: {
        borderBottomWidth: 1,
        borderColor: themeColors.border,
        ...spacing.mh3,
    },

    shortTermsLargeHorizontalRule: {
        borderWidth: 1,
        borderColor: themeColors.border,
        ...spacing.mh3,
    },

    shortTermsRow: {
        flexDirection: 'row',
        padding: 12,
    },

    termsCenterRight: {
        marginTop: 'auto',
        marginBottom: 'auto',
    },

    shortTermsBoldHeadingSection: {
        paddingRight: 12,
        paddingLeft: 12,
        marginTop: 12,
    },

    shortTermsHeadline: {
        ...headlineFont,
        ...whiteSpace.preWrap,
        color: themeColors.heading,
        fontSize: variables.fontSizeXXXLarge,
        lineHeight: variables.lineHeightXXXLarge,
    },

    longTermsRow: {
        flexDirection: 'row',
        marginTop: 20,
    },

    collapsibleSectionBorder: {
        borderBottomWidth: 2,
        borderBottomColor: themeColors.border,
    },

    communicationsLinkHeight: {
        height: variables.communicationsLinkHeight,
    },

    floatingMessageCounterWrapper: {
        position: 'absolute',
        left: '50%',
        top: 0,
        zIndex: 100,
        ...visibility('hidden'),
    },

    floatingMessageCounterWrapperAndroid: {
        left: 0,
        width: '100%',
        alignItems: 'center',
        position: 'absolute',
        top: 0,
        zIndex: 100,
        ...visibility('hidden'),
    },

    floatingMessageCounterSubWrapperAndroid: {
        left: '50%',
        width: 'auto',
    },

    floatingMessageCounter: {
        left: '-50%',
        ...visibility('visible'),
    },

    floatingMessageCounterTransformation: (translateY) => ({
        transform: [{translateY}],
    }),

    confirmationAnimation: {
        height: 180,
        width: 180,
        marginBottom: 20,
    },

    googleSearchTextInputContainer: {
        flexDirection: 'column',
    },

    googleSearchSeparator: {
        height: 1,
        backgroundColor: themeColors.border,
    },

    googleSearchText: {
        color: themeColors.text,
        fontSize: variables.fontSizeNormal,
        lineHeight: variables.fontSizeNormalHeight,
        fontFamily: fontFamily.EXP_NEUE,
        flex: 1,
    },

    threeDotsPopoverOffset: (windowWidth) => ({
        ...getPopOverVerticalOffset(60),
        horizontal: windowWidth - 60,
    }),

    threeDotsPopoverOffsetNoCloseButton: (windowWidth) => ({
        ...getPopOverVerticalOffset(60),
        horizontal: windowWidth - 10,
    }),

    invert: {
        // It's important to invert the Y AND X axis to prevent a react native issue that can lead to ANRs on android 13
        transform: [{scaleX: -1}, {scaleY: -1}],
    },

    keyboardShortcutModalContainer: {
        maxHeight: '100%',
        flex: 0,
        flexBasis: 'auto',
    },

    keyboardShortcutTableWrapper: {
        alignItems: 'center',
        flex: 1,
        height: 'auto',
        maxHeight: '100%',
    },

    keyboardShortcutTableContainer: {
        display: 'flex',
        width: '100%',
        borderColor: themeColors.border,
        height: 'auto',
        borderRadius: variables.componentBorderRadius,
        borderWidth: 1,
    },

    keyboardShortcutTableRow: {
        flex: 1,
        flexDirection: 'row',
        borderColor: themeColors.border,
        flexBasis: 'auto',
        alignSelf: 'stretch',
        borderTopWidth: 1,
    },

    keyboardShortcutTablePrefix: {
        width: '30%',
        borderRightWidth: 1,
        borderColor: themeColors.border,
    },

    keyboardShortcutTableFirstRow: {
        borderTopWidth: 0,
    },

    iPhoneXSafeArea: {
        backgroundColor: themeColors.inverse,
        flex: 1,
    },

    transferBalancePayment: {
        borderWidth: 1,
        borderRadius: variables.componentBorderRadiusNormal,
        borderColor: themeColors.border,
    },

    transferBalanceSelectedPayment: {
        borderColor: themeColors.iconSuccessFill,
    },

    transferBalanceBalance: {
        fontSize: 48,
    },

    closeAccountMessageInput: {
        height: 153,
    },

    imageCropContainer: {
        overflow: 'hidden',
        alignItems: 'center',
        justifyContent: 'center',
        backgroundColor: themeColors.imageCropBackgroundColor,
        ...cursor.cursorMove,
    },

    sliderKnobTooltipView: {
        height: variables.sliderKnobSize,
        width: variables.sliderKnobSize,
        borderRadius: variables.sliderKnobSize / 2,
    },

    sliderKnob: {
        backgroundColor: themeColors.success,
        position: 'absolute',
        height: variables.sliderKnobSize,
        width: variables.sliderKnobSize,
        borderRadius: variables.sliderKnobSize / 2,
        left: -(variables.sliderKnobSize / 2),
        ...cursor.cursorPointer,
    },

    sliderBar: {
        backgroundColor: themeColors.border,
        height: variables.sliderBarHeight,
        borderRadius: variables.sliderBarHeight / 2,
        alignSelf: 'stretch',
        justifyContent: 'center',
    },

    screenCenteredContainer: {
        flex: 1,
        justifyContent: 'center',
        marginBottom: 40,
        padding: 16,
    },

    inlineSystemMessage: {
        color: themeColors.textSupporting,
        fontSize: variables.fontSizeLabel,
        fontFamily: fontFamily.EXP_NEUE,
        marginLeft: 6,
    },

    fullScreen: {
        position: 'absolute',
        top: 0,
        left: 0,
        right: 0,
        bottom: 0,
    },

    invisibleOverlay: {
        backgroundColor: themeColors.transparent,
        zIndex: 1000,
    },

    reportDropOverlay: {
        backgroundColor: themeColors.dropUIBG,
        zIndex: 2,
    },

    receiptDropOverlay: {
        backgroundColor: themeColors.receiptDropUIBG,
        zIndex: 2,
    },

    receiptImageWrapper: (receiptImageTopPosition) => ({
        position: 'absolute',
        top: receiptImageTopPosition,
    }),

    cardSection: {
        backgroundColor: themeColors.cardBG,
        borderRadius: variables.componentBorderRadiusCard,
        marginBottom: 20,
        marginHorizontal: 16,
        padding: 20,
        width: 'auto',
        textAlign: 'left',
    },

    cardSectionTitle: {
        lineHeight: variables.lineHeightXXLarge,
    },

    cardMenuItem: {
        paddingLeft: 8,
        paddingRight: 0,
        borderRadius: variables.buttonBorderRadius,
        height: variables.componentSizeLarge,
        alignItems: 'center',
    },

    callRequestSection: {
        backgroundColor: themeColors.appBG,
        paddingHorizontal: 0,
        paddingBottom: 0,
        marginHorizontal: 0,
        marginBottom: 0,
    },

    archivedReportFooter: {
        borderRadius: variables.componentBorderRadius,
        ...wordBreak.breakWord,
    },

    saveButtonPadding: {
        paddingLeft: 18,
        paddingRight: 18,
    },

    deeplinkWrapperContainer: {
        padding: 20,
        flex: 1,
        alignItems: 'center',
        justifyContent: 'center',
        backgroundColor: themeColors.appBG,
    },

    deeplinkWrapperMessage: {
        flex: 1,
        alignItems: 'center',
        justifyContent: 'center',
    },

    deeplinkWrapperFooter: {
        paddingTop: 80,
        paddingBottom: 45,
    },

    emojiReactionBubble: {
        borderRadius: 28,
        alignItems: 'center',
        justifyContent: 'center',
        flexDirection: 'row',
        alignSelf: 'flex-start',
    },

    emojiReactionListHeader: {
        marginTop: 8,
        paddingBottom: 20,
        borderBottomColor: themeColors.border,
        borderBottomWidth: 1,
        marginHorizontal: 20,
    },
    emojiReactionListHeaderBubble: {
        paddingVertical: 2,
        paddingHorizontal: 8,
        borderRadius: 28,
        backgroundColor: themeColors.border,
        alignItems: 'center',
        justifyContent: 'center',
        flexDirection: 'row',
        alignSelf: 'flex-start',
        marginRight: 4,
    },
    reactionListItem: {
        flexDirection: 'row',
        paddingVertical: 12,
        paddingHorizontal: 20,
    },
    reactionListHeaderText: {
        color: themeColors.textSupporting,
        marginLeft: 8,
        alignSelf: 'center',
    },

    miniQuickEmojiReactionText: {
        fontSize: 15,
        lineHeight: 20,
        textAlignVertical: 'center',
    },

    emojiReactionBubbleText: {
        textAlignVertical: 'center',
    },

    reactionCounterText: {
        fontSize: 13,
        marginLeft: 4,
        fontWeight: 'bold',
    },

    fontColorReactionLabel: {
        color: '#586A64',
    },

    reactionEmojiTitle: {
        fontSize: variables.iconSizeLarge,
        lineHeight: variables.iconSizeXLarge,
    },

    textReactionSenders: {
        color: themeColors.dark,
        ...wordBreak.breakWord,
    },

    quickReactionsContainer: {
        gap: 12,
        flexDirection: 'row',
        paddingHorizontal: 25,
        paddingVertical: 12,
        justifyContent: 'space-between',
    },

    reactionListContainer: {
        maxHeight: variables.listItemHeightNormal * 5.75,
        ...spacing.pv2,
    },

    reactionListContainerFixedWidth: {
        maxWidth: variables.popoverWidth,
    },

    validateCodeDigits: {
        color: themeColors.text,
        fontFamily: fontFamily.EXP_NEUE,
        fontSize: variables.fontSizeXXLarge,
        letterSpacing: 4,
    },

    footerWrapper: {
        fontSize: variables.fontSizeNormal,
        paddingTop: 64,
        maxWidth: 1100, // Match footer across all Expensify platforms
    },

    footerColumnsContainer: {
        flex: 1,
        flexWrap: 'wrap',
        marginBottom: 40,
        marginHorizontal: -16,
    },

    footerTitle: {
        fontSize: variables.fontSizeLarge,
        color: themeColors.success,
        marginBottom: 16,
    },

    footerRow: {
        paddingVertical: 4,
        marginBottom: 8,
        color: themeColors.textLight,
        fontSize: variables.fontSizeMedium,
    },

    footerBottomLogo: {
        marginTop: 40,
        width: '100%',
    },

    listPickerSeparator: {
        height: 1,
        backgroundColor: themeColors.buttonDefaultBG,
    },

    datePickerRoot: {
        position: 'relative',
        zIndex: 99,
    },

    datePickerPopover: {
        backgroundColor: themeColors.appBG,
        width: '100%',
        alignSelf: 'center',
        zIndex: 100,
        marginTop: 8,
    },

    loginHeroHeader: {
        fontFamily: fontFamily.EXP_NEW_KANSAS_MEDIUM,
        color: themeColors.success,
        fontWeight: '500',
        textAlign: 'center',
    },

    newKansasLarge: {
        ...headlineFont,
        fontSize: variables.fontSizeXLarge,
        lineHeight: variables.lineHeightXXLarge,
    },

    loginHeroBody: {
        fontFamily: fontFamily.EXP_NEUE,
        fontSize: variables.fontSizeSignInHeroBody,
        color: themeColors.textLight,
        textAlign: 'center',
    },

    linkPreviewWrapper: {
        marginTop: 16,
        borderLeftWidth: 4,
        borderLeftColor: themeColors.border,
        paddingLeft: 12,
    },

    linkPreviewImage: {
        flex: 1,
        resizeMode: 'contain',
        borderRadius: 8,
        marginTop: 8,
    },

    linkPreviewLogoImage: {
        height: 16,
        width: 16,
    },

    validateCodeMessage: {
        width: variables.modalContentMaxWidth,
        textAlign: 'center',
    },

    whisper: {
        backgroundColor: themeColors.cardBG,
    },

    contextMenuItemPopoverMaxWidth: {
        maxWidth: 375,
    },

    formSpaceVertical: {
        height: 20,
        width: 1,
    },

    taskCheckbox: {
        height: 16,
        width: 16,
    },

    taskTitleMenuItem: {
        ...writingDirection.ltr,
        ...headlineFont,
        ...spacing.flexWrap,
        ...spacing.flex1,
        fontSize: variables.fontSizeXLarge,
        maxWidth: '100%',
        ...wordBreak.breakWord,
    },

    taskDescriptionMenuItem: {
        maxWidth: '100%',
        ...wordBreak.breakWord,
    },

    taskTitleDescription: {
        fontFamily: fontFamily.EXP_NEUE,
        fontSize: variables.fontSizeLabel,
        color: themeColors.textSupporting,
        lineHeight: variables.lineHeightNormal,
        ...spacing.mb1,
    },

    taskMenuItemCheckbox: {
        height: 27,
        ...spacing.mr3,
    },

    reportHorizontalRule: {
        borderBottomWidth: 1,
        borderColor: themeColors.border,
        ...spacing.mh5,
        ...spacing.mv2,
    },

    assigneeTextStyle: {
        fontFamily: fontFamily.EXP_NEUE_BOLD,
        fontWeight: fontWeightBold,
        minHeight: variables.avatarSizeSubscript,
    },

    taskRightIconContainer: {
        width: variables.componentSizeNormal,
        marginLeft: 'auto',
        ...spacing.mt1,
        ...pointerEventsAuto,
        ...spacing.dFlex,
        ...spacing.alignItemsCenter,
    },

    shareCodePage: {
        paddingHorizontal: 38.5,
    },

    shareCodeContainer: {
        width: '100%',
        alignItems: 'center',
        paddingHorizontal: variables.qrShareHorizontalPadding,
        paddingVertical: 20,
        borderRadius: 20,
        overflow: 'hidden',
        borderColor: themeColors.borderFocus,
        borderWidth: 2,
        backgroundColor: themeColors.highlightBG,
    },

    splashScreenHider: {
        backgroundColor: themeColors.splashBG,
        alignItems: 'center',
        justifyContent: 'center',
    },

    headerEnvBadge: {
        marginLeft: 0,
        marginBottom: 2,
        height: 12,
        paddingLeft: 4,
        paddingRight: 4,
        alignItems: 'center',
    },

    headerEnvBadgeText: {
        fontSize: 7,
        fontWeight: fontWeightBold,
        lineHeight: undefined,
    },

    expensifyQrLogo: {
        alignSelf: 'stretch',
        height: 27,
        marginBottom: 20,
    },

    qrShareTitle: {
        marginTop: 15,
        textAlign: 'center',
    },

    tabSelectorButton: (isSelected) => ({
        height: 40,
        padding: 12,
        flexDirection: 'row',
        alignItems: 'center',
        justifyContent: 'center',
        borderRadius: variables.buttonBorderRadius,
        backgroundColor: isSelected ? themeColors.midtone : themeColors.appBG,
    }),

    tabSelector: {
        flexDirection: 'row',
        paddingHorizontal: 20,
        paddingBottom: 12,
    },

    tabText: (isSelected) => ({
        marginHorizontal: 8,
        fontFamily: isSelected ? fontFamily.EXP_NEUE_BOLD : fontFamily.EXP_NEUE,
        fontWeight: isSelected ? fontWeightBold : 400,
        color: isSelected ? themeColors.textLight : themeColors.textSupporting,
    }),

    /**
     * @param {String} backgroundColor
     * @param {Number} height
     * @returns {Object}
     */
    overscrollSpacer: (backgroundColor, height) => ({
        backgroundColor,
        height,
        width: '100%',
        position: 'absolute',
        top: -height,
        left: 0,
        right: 0,
    }),

    willChangeTransform: {
        willChange: 'transform',
    },

<<<<<<< HEAD
    dropButtonHeight: {
        height: variables.componentSizeNormal,
    },

    cartIconContainer: {
        height: variables.componentSizeNormal,
        paddingRight: 0,
        paddingLeft: 0,
    },

    cartIconView: {
        borderTopRightRadius: variables.buttonBorderRadius,
        borderBottomRightRadius: variables.buttonBorderRadius,
        height: variables.componentSizeNormal,
        ...flex.flexRow,
        ...flex.alignItemsCenter,
=======
    moneyRequestImage: {
        height: 200,
        borderRadius: 16,
        margin: 20,
>>>>>>> e26d9009
    },
};

export default styles;<|MERGE_RESOLUTION|>--- conflicted
+++ resolved
@@ -3632,7 +3632,6 @@
         willChange: 'transform',
     },
 
-<<<<<<< HEAD
     dropButtonHeight: {
         height: variables.componentSizeNormal,
     },
@@ -3649,12 +3648,12 @@
         height: variables.componentSizeNormal,
         ...flex.flexRow,
         ...flex.alignItemsCenter,
-=======
+    },
+
     moneyRequestImage: {
         height: 200,
         borderRadius: 16,
         margin: 20,
->>>>>>> e26d9009
     },
 };
 
