import {defaultStyles as defaultPickerStyles} from 'react-native-picker-select/src/styles';
import fontFamily from './fontFamily';
import addOutlineWidth from './addOutlineWidth';
import themeColors from './themes/default';
import fontWeightBold from './fontWeight/bold';
import variables from './variables';
import spacing from './utilities/spacing';
import sizing from './utilities/sizing';
import flex from './utilities/flex';
import display from './utilities/display';
import overflow from './utilities/overflow';
import whiteSpace from './utilities/whiteSpace';
import wordBreak from './utilities/wordBreak';
import positioning from './utilities/positioning';
import codeStyles from './codeStyles';
import visibility from './utilities/visibility';
import writingDirection from './utilities/writingDirection';
import optionAlternateTextPlatformStyles from './optionAlternateTextPlatformStyles';
import pointerEventsNone from './pointerEventsNone';
import pointerEventsAuto from './pointerEventsAuto';
import getPopOverVerticalOffset from './getPopOverVerticalOffset';
import overflowXHidden from './overflowXHidden';
import CONST from '../CONST';
import cursor from './utilities/cursor';
import userSelect from './utilities/userSelect';
import textUnderline from './utilities/textUnderline';

function getTransparentColor(color, transparency = '') {
    return `${color}${transparency}`;
}

const picker = {
    backgroundColor: themeColors.transparent,
    color: themeColors.text,
    fontFamily: fontFamily.EXP_NEUE,
    fontSize: variables.fontSizeNormal,
    lineHeight: variables.fontSizeNormalHeight,
    paddingBottom: 8,
    paddingTop: 23,
    paddingLeft: 0,
    paddingRight: 25,
    height: variables.inputHeight,
    borderWidth: 0,
    textAlign: 'left',
};

const link = {
    color: themeColors.link,
    textDecorationColor: themeColors.link,
    fontFamily: fontFamily.EXP_NEUE,
};

const baseCodeTagStyles = {
    borderWidth: 1,
    borderRadius: 5,
    borderColor: themeColors.border,
    backgroundColor: themeColors.textBackground,
};

const headlineFont = {
    fontFamily: fontFamily.EXP_NEW_KANSAS_MEDIUM,
    fontWeight: '500',
};

const webViewStyles = {
    // As of react-native-render-html v6, don't declare distinct styles for
    // custom renderers, the API for custom renderers has changed. Declare the
    // styles in the below "tagStyles" instead. If you need to reuse those
    // styles from the renderer, just pass the "style" prop to the underlying
    // component.
    tagStyles: {
        em: {
            fontFamily: fontFamily.EXP_NEUE,
            fontStyle: 'italic',
        },

        del: {
            textDecorationLine: 'line-through',
            textDecorationStyle: 'solid',
        },

        strong: {
            fontFamily: fontFamily.EXP_NEUE,
            fontWeight: 'bold',
        },

        a: link,

        ul: {
            maxWidth: '100%',
        },

        ol: {
            maxWidth: '100%',
        },

        li: {
            flexShrink: 1,
        },

        blockquote: {
            borderLeftColor: themeColors.border,
            borderLeftWidth: 4,
            paddingLeft: 12,
            marginTop: 4,
            marginBottom: 4,

            // Overwrite default HTML margin for blockquotes
            marginLeft: 0,
        },

        pre: {
            ...baseCodeTagStyles,
            paddingTop: 12,
            paddingBottom: 12,
            paddingRight: 8,
            paddingLeft: 8,
            fontFamily: fontFamily.MONOSPACE,
            marginTop: 0,
            marginBottom: 0,
        },

        code: {
            ...baseCodeTagStyles,
            ...codeStyles.codeTextStyle,
            paddingLeft: 5,
            paddingRight: 5,
            fontFamily: fontFamily.MONOSPACE,
            fontSize: 13,
        },

        img: {
            borderColor: themeColors.border,
            borderRadius: variables.componentBorderRadiusNormal,
            borderWidth: 1,
        },

        p: {
            marginTop: 0,
            marginBottom: 0,
        },
        h1: {
            fontSize: variables.fontSizeLarge,
            marginBottom: 8,
        },
    },

    baseFontStyle: {
        color: themeColors.text,
        fontSize: variables.fontSizeNormal,
        fontFamily: fontFamily.EXP_NEUE,
        flex: 1,
        lineHeight: variables.fontSizeNormalHeight,
    },
};

const styles = {
    // Add all of our utility and helper styles
    ...spacing,
    ...sizing,
    ...flex,
    ...display,
    ...overflow,
    ...positioning,
    ...wordBreak,
    ...whiteSpace,
    ...writingDirection,
    ...cursor,
    ...userSelect,
    ...themeColors,
    ...textUnderline,

    rateCol: {
        margin: 0,
        padding: 0,
        flexBasis: '48%',
    },

    autoCompleteSuggestionsContainer: {
        backgroundColor: themeColors.appBG,
        borderRadius: 8,
        borderWidth: 1,
        borderColor: themeColors.border,
        justifyContent: 'center',
        boxShadow: variables.popoverMenuShadow,
        position: 'absolute',
        left: 0,
        right: 0,
        paddingVertical: CONST.AUTO_COMPLETE_SUGGESTER.SUGGESTER_INNER_PADDING,
    },

    autoCompleteSuggestionContainer: {
        flexDirection: 'row',
        alignItems: 'center',
    },

    emojiSuggestionsEmoji: {
        fontSize: variables.fontSizeMedium,
        width: 51,
        textAlign: 'center',
    },
    emojiSuggestionsText: {
        fontSize: variables.fontSizeMedium,
    },

    mentionSuggestionsAvatarContainer: {
        width: 24,
        height: 24,
        alignItems: 'center',
        justifyContent: 'center',
    },

    mentionSuggestionsText: {
        fontSize: variables.fontSizeMedium,
        ...spacing.ml2,
    },

    mentionSuggestionsDisplayName: {
        fontFamily: fontFamily.EXP_NEUE_BOLD,
        fontWeight: fontWeightBold,
    },

    mentionSuggestionsHandle: {
        color: themeColors.textSupporting,
    },

    unitCol: {
        margin: 0,
        padding: 0,
        marginLeft: '4%',
        flexBasis: '48%',
    },

    webViewStyles,

    link,

    linkMuted: {
        color: themeColors.textSupporting,
        textDecorationColor: themeColors.textSupporting,
        fontFamily: fontFamily.EXP_NEUE,
    },

    linkMutedHovered: {
        color: themeColors.textMutedReversed,
    },

    h1: {
        color: themeColors.heading,
        fontFamily: fontFamily.EXP_NEUE_BOLD,
        fontSize: variables.fontSizeh1,
        fontWeight: fontWeightBold,
    },

    h3: {
        fontFamily: fontFamily.EXP_NEUE_BOLD,
        fontSize: variables.fontSizeNormal,
        fontWeight: fontWeightBold,
    },

    h4: {
        fontFamily: fontFamily.EXP_NEUE_BOLD,
        fontSize: variables.fontSizeLabel,
        fontWeight: fontWeightBold,
    },

    textAlignCenter: {
        textAlign: 'center',
    },

    textAlignRight: {
        textAlign: 'right',
    },

    textAlignLeft: {
        textAlign: 'left',
    },

    textUnderline: {
        textDecorationLine: 'underline',
    },

    label: {
        fontSize: variables.fontSizeLabel,
        lineHeight: variables.lineHeightLarge,
    },

    textLabel: {
        color: themeColors.text,
        fontSize: variables.fontSizeLabel,
        lineHeight: variables.lineHeightLarge,
    },

    mutedTextLabel: {
        color: themeColors.textSupporting,
        fontSize: variables.fontSizeLabel,
        lineHeight: variables.lineHeightLarge,
    },

    textMicro: {
        fontFamily: fontFamily.EXP_NEUE,
        fontSize: variables.fontSizeSmall,
        lineHeight: variables.lineHeightSmall,
    },

    textMicroBold: {
        color: themeColors.text,
        fontWeight: fontWeightBold,
        fontFamily: fontFamily.EXP_NEUE_BOLD,
        fontSize: variables.fontSizeSmall,
        lineHeight: variables.lineHeightSmall,
    },

    textMicroSupporting: {
        color: themeColors.textSupporting,
        fontFamily: fontFamily.EXP_NEUE,
        fontSize: variables.fontSizeSmall,
        lineHeight: variables.lineHeightSmall,
    },

    textExtraSmallSupporting: {
        color: themeColors.textSupporting,
        fontFamily: fontFamily.EXP_NEUE,
        fontSize: variables.fontSizeExtraSmall,
    },

    textNormal: {
        fontSize: variables.fontSizeNormal,
    },

    textLarge: {
        fontSize: variables.fontSizeLarge,
    },

    textXLarge: {
        fontSize: variables.fontSizeXLarge,
    },

    textXXLarge: {
        fontSize: variables.fontSizeXXLarge,
    },

    textXXXLarge: {
        fontSize: variables.fontSizeXXXLarge,
    },

    textHero: {
        fontSize: variables.fontSizeHero,
        fontFamily: fontFamily.EXP_NEW_KANSAS_MEDIUM,
        lineHeight: variables.lineHeightHero,
    },

    textStrong: {
        fontFamily: fontFamily.EXP_NEUE_BOLD,
        fontWeight: fontWeightBold,
    },

    textItalic: {
        fontFamily: fontFamily.EXP_NEUE_ITALIC,
        fontStyle: 'italic',
    },

    textHeadline: {
        ...headlineFont,
        ...whiteSpace.preWrap,
        color: themeColors.heading,
        fontSize: variables.fontSizeXLarge,
        lineHeight: variables.lineHeightXXLarge,
    },

    textHeadlineH1: {
        ...headlineFont,
        ...whiteSpace.preWrap,
        color: themeColors.heading,
        fontSize: variables.fontSizeh1,
        lineHeight: variables.lineHeightSizeh1,
    },

    textDecorationNoLine: {
        textDecorationLine: 'none',
    },

    textWhite: {
        color: themeColors.textLight,
    },

    textBlue: {
        color: themeColors.link,
    },

    textUppercase: {
        textTransform: 'uppercase',
    },

    textNoWrap: {
        ...whiteSpace.noWrap,
    },

    colorReversed: {
        color: themeColors.textReversed,
    },

    colorMutedReversed: {
        color: themeColors.textMutedReversed,
    },

    colorMuted: {
        color: themeColors.textSupporting,
    },

    colorHeading: {
        color: themeColors.heading,
    },

    bgTransparent: {
        backgroundColor: 'transparent',
    },

    bgDark: {
        backgroundColor: themeColors.inverse,
    },

    opacity0: {
        opacity: 0,
    },

    opacity1: {
        opacity: 1,
    },

    textDanger: {
        color: themeColors.danger,
    },

    borderRadiusNormal: {
        borderRadius: variables.buttonBorderRadius,
    },

    button: {
        backgroundColor: themeColors.buttonDefaultBG,
        borderRadius: variables.buttonBorderRadius,
        minHeight: variables.componentSizeLarge,
        justifyContent: 'center',
        ...spacing.ph3,
    },

    buttonContainer: {
        padding: 1,
        borderRadius: variables.buttonBorderRadius,
    },

    buttonText: {
        color: themeColors.text,
        fontFamily: fontFamily.EXP_NEUE_BOLD,
        fontSize: variables.fontSizeNormal,
        fontWeight: fontWeightBold,
        textAlign: 'center',
        flexShrink: 1,

        // It is needed to unset the Lineheight. We don't need it for buttons as button always contains single line of text.
        // It allows to vertically center the text.
        lineHeight: undefined,

        // Add 1px to the Button text to give optical vertical alignment.
        paddingBottom: 1,
    },

    buttonSmall: {
        borderRadius: variables.buttonBorderRadius,
        minHeight: variables.componentSizeSmall,
        paddingTop: 4,
        paddingHorizontal: 14,
        paddingBottom: 4,
        backgroundColor: themeColors.buttonDefaultBG,
    },

    buttonMedium: {
        borderRadius: variables.buttonBorderRadius,
        minHeight: variables.componentSizeNormal,
        paddingTop: 12,
        paddingRight: 16,
        paddingBottom: 12,
        paddingLeft: 16,
        backgroundColor: themeColors.buttonDefaultBG,
    },

    buttonLarge: {
        borderRadius: variables.buttonBorderRadius,
        minHeight: variables.componentSizeLarge,
        paddingTop: 8,
        paddingRight: 10,
        paddingBottom: 8,
        paddingLeft: 18,
        backgroundColor: themeColors.buttonDefaultBG,
    },

    buttonSmallText: {
        fontSize: variables.fontSizeSmall,
        fontFamily: fontFamily.EXP_NEUE_BOLD,
        fontWeight: fontWeightBold,
        textAlign: 'center',
    },

    buttonMediumText: {
        fontSize: variables.fontSizeLabel,
        fontFamily: fontFamily.EXP_NEUE_BOLD,
        fontWeight: fontWeightBold,
        textAlign: 'center',
    },

    buttonLargeText: {
        fontSize: variables.fontSizeNormal,
        fontFamily: fontFamily.EXP_NEUE_BOLD,
        fontWeight: fontWeightBold,
        textAlign: 'center',
    },

    buttonSuccess: {
        backgroundColor: themeColors.success,
        borderWidth: 0,
    },

    buttonOpacityDisabled: {
        opacity: 0.5,
    },

    buttonSuccessHovered: {
        backgroundColor: themeColors.successHover,
        borderWidth: 0,
    },

    buttonDanger: {
        backgroundColor: themeColors.danger,
        borderWidth: 0,
    },

    buttonDangerHovered: {
        backgroundColor: themeColors.dangerHover,
        borderWidth: 0,
    },

    buttonDisabled: {
        backgroundColor: themeColors.buttonDefaultBG,
        borderWidth: 0,
    },

    buttonDivider: {
        width: 1,
        alignSelf: 'stretch',
        backgroundColor: themeColors.appBG,
        marginVertical: 1,
    },

    noRightBorderRadius: {
        borderTopRightRadius: 0,
        borderBottomRightRadius: 0,
    },

    noLeftBorderRadius: {
        borderTopLeftRadius: 0,
        borderBottomLeftRadius: 0,
    },

    buttonCTA: {
        paddingVertical: 6,
        ...spacing.mh4,
    },

    buttonCTAIcon: {
        marginRight: 22,

        // Align vertically with the Button text
        paddingBottom: 1,
        paddingTop: 1,
    },

    buttonConfirm: {
        margin: 20,
    },

    attachmentButtonBigScreen: {
        minWidth: 300,
        alignSelf: 'center',
    },

    buttonConfirmText: {
        paddingLeft: 20,
        paddingRight: 20,
    },

    buttonSuccessText: {
        color: themeColors.textLight,
    },

    buttonDangerText: {
        color: themeColors.textLight,
    },

    hoveredComponentBG: {
        backgroundColor: themeColors.hoverComponentBG,
    },

    activeComponentBG: {
        backgroundColor: themeColors.activeComponentBG,
    },

    fontWeightBold: {
        fontWeight: fontWeightBold,
    },

    touchableButtonImage: {
        alignItems: 'center',
        height: variables.componentSizeNormal,
        justifyContent: 'center',
        width: variables.componentSizeNormal,
    },

    visuallyHidden: {
        ...visibility('hidden'),
        overflow: 'hidden',
        width: 0,
        height: 0,
    },

    visibilityHidden: {
        ...visibility('hidden'),
    },

    loadingVBAAnimation: {
        width: 140,
        height: 140,
    },

    pickerSmall: (backgroundColor = themeColors.highlightBG) => ({
        inputIOS: {
            fontFamily: fontFamily.EXP_NEUE,
            fontSize: variables.fontSizeSmall,
            paddingLeft: 0,
            paddingRight: 17,
            paddingTop: 6,
            paddingBottom: 6,
            borderWidth: 0,
            color: themeColors.text,
            height: 26,
            opacity: 1,
            backgroundColor: 'transparent',
        },
        done: {
            color: themeColors.text,
        },
        doneDepressed: {
            fontSize: defaultPickerStyles.done.fontSize,
        },
        modalViewMiddle: {
            backgroundColor: themeColors.border,
            borderTopWidth: 0,
        },
        modalViewBottom: {
            backgroundColor: themeColors.highlightBG,
        },
        inputWeb: {
            fontFamily: fontFamily.EXP_NEUE,
            fontSize: variables.fontSizeSmall,
            paddingLeft: 0,
            paddingRight: 17,
            paddingTop: 6,
            paddingBottom: 6,
            borderWidth: 0,
            color: themeColors.text,
            appearance: 'none',
            height: 26,
            opacity: 1,
            backgroundColor,
            ...cursor.cursorPointer,
        },
        inputAndroid: {
            fontFamily: fontFamily.EXP_NEUE,
            fontSize: variables.fontSizeSmall,
            paddingLeft: 0,
            paddingRight: 17,
            paddingTop: 6,
            paddingBottom: 6,
            borderWidth: 0,
            color: themeColors.text,
            height: 26,
            opacity: 1,
            backgroundColor: 'transparent',
        },
        iconContainer: {
            top: 7,
            ...pointerEventsNone,
        },
        icon: {
            width: variables.iconSizeExtraSmall,
            height: variables.iconSizeExtraSmall,
        },
    }),

    badge: {
        backgroundColor: themeColors.border,
        borderRadius: 14,
        height: variables.iconSizeNormal,
        flexDirection: 'row',
        paddingHorizontal: 7,
        alignItems: 'center',
    },

    badgeSuccess: {
        backgroundColor: themeColors.success,
    },

    badgeSuccessPressed: {
        backgroundColor: themeColors.successHover,
    },

    badgeAdHocSuccess: {
        backgroundColor: themeColors.badgeAdHoc,
    },

    badgeAdHocSuccessPressed: {
        backgroundColor: themeColors.badgeAdHocHover,
    },

    badgeDanger: {
        backgroundColor: themeColors.danger,
    },

    badgeDangerPressed: {
        backgroundColor: themeColors.dangerPressed,
    },

    badgeText: {
        color: themeColors.text,
        fontSize: variables.fontSizeSmall,
        lineHeight: variables.lineHeightNormal,
        ...whiteSpace.noWrap,
    },

    border: {
        borderWidth: 1,
        borderRadius: variables.componentBorderRadius,
        borderColor: themeColors.border,
    },

    borderColorFocus: {
        borderColor: themeColors.borderFocus,
    },

    borderColorDanger: {
        borderColor: themeColors.danger,
    },

    headerAnonymousFooter: {
        color: themeColors.heading,
        fontFamily: fontFamily.EXP_NEW_KANSAS_MEDIUM,
        fontSize: variables.fontSizeXLarge,
        lineHeight: variables.lineHeightXXLarge,
    },

    headerText: {
        color: themeColors.heading,
        fontFamily: fontFamily.EXP_NEUE_BOLD,
        fontSize: variables.fontSizeNormal,
        fontWeight: fontWeightBold,
    },

    headerGap: {
        height: CONST.DESKTOP_HEADER_PADDING,
    },

    pushTextRight: {
        left: 100000,
    },

    reportOptions: {
        marginLeft: 8,
    },

    chatItemComposeSecondaryRow: {
        height: 15,
        marginBottom: 5,
        marginTop: 5,
    },

    chatItemComposeSecondaryRowSubText: {
        color: themeColors.textSupporting,
        fontFamily: fontFamily.EXP_NEUE,
        fontSize: variables.fontSizeSmall,
        lineHeight: variables.lineHeightSmall,
    },

    chatItemComposeSecondaryRowOffset: {
        marginLeft: variables.chatInputSpacing,
    },

    offlineIndicator: {
        marginLeft: variables.chatInputSpacing,
    },

    offlineIndicatorMobile: {
        paddingLeft: 20,
        paddingTop: 5,
        paddingBottom: 5,
    },

    offlineIndicatorRow: {
        height: 25,
    },

    // Actions
    actionAvatar: {
        borderRadius: 20,
    },

    componentHeightLarge: {
        height: variables.inputHeight,
    },

    calendarHeader: {
        height: 50,
        flexDirection: 'row',
        justifyContent: 'space-between',
        alignItems: 'center',
        paddingHorizontal: 15,
        paddingRight: 5,
    },

    calendarDayRoot: {
        flex: 1,
        height: 45,
        justifyContent: 'center',
        alignItems: 'center',
    },

    calendarDayContainer: {
        width: 30,
        height: 30,
        justifyContent: 'center',
        alignItems: 'center',
        borderRadius: 15,
        overflow: 'hidden',
    },

    calendarDayContainerSelected: {
        backgroundColor: themeColors.buttonDefaultBG,
    },

    autoGrowHeightInputContainer: (textInputHeight, maxHeight) => ({
        height: textInputHeight >= maxHeight ? maxHeight : textInputHeight,
        minHeight: variables.componentSizeLarge,
    }),

    autoGrowHeightHiddenInput: (maxWidth, maxHeight) => ({
        maxWidth,
        maxHeight: maxHeight && maxHeight + 1,
        overflow: 'hidden',
    }),

    textInputContainer: {
        flex: 1,
        justifyContent: 'center',
        height: '100%',
        backgroundColor: 'transparent',
        borderBottomWidth: 2,
        borderColor: themeColors.border,
        overflow: 'hidden',
    },

    textInputLabel: {
        position: 'absolute',
        left: 0,
        top: 0,
        fontSize: variables.fontSizeNormal,
        color: themeColors.textSupporting,
        fontFamily: fontFamily.EXP_NEUE,
        width: '100%',
    },

    textInputLabelBackground: {
        position: 'absolute',
        top: 0,
        width: '100%',
        height: 23,
        backgroundColor: themeColors.componentBG,
    },

    textInputLabelDesktop: {
        transformOrigin: 'left center',
    },

    textInputLabelTransformation: (translateY, translateX, scale) => ({
        transform: [{translateY}, {translateX}, {scale}],
    }),

    baseTextInput: {
        fontFamily: fontFamily.EXP_NEUE,
        fontSize: variables.fontSizeNormal,
        lineHeight: variables.lineHeightXLarge,
        color: themeColors.text,
        paddingTop: 23,
        paddingBottom: 8,
        paddingLeft: 0,
        borderWidth: 0,
    },

    textInputMultiline: {
        scrollPadding: '23px 0 0 0',
    },

    textInputMultilineContainer: {
        paddingTop: 23,
    },

    textInputAndIconContainer: {
        flex: 1,
        height: '100%',
        zIndex: -1,
        flexDirection: 'row',
    },

    textInputDesktop: addOutlineWidth({}, 0),

    textInputIconContainer: {
        paddingHorizontal: 11,
        justifyContent: 'center',
        margin: 1,
    },

    secureInput: {
        borderTopRightRadius: 0,
        borderBottomRightRadius: 0,
    },

    textInput: {
        backgroundColor: 'transparent',
        borderRadius: variables.componentBorderRadiusNormal,
        height: variables.inputComponentSizeNormal,
        borderColor: themeColors.border,
        borderWidth: 1,
        color: themeColors.text,
        fontFamily: fontFamily.EXP_NEUE,
        fontSize: variables.fontSizeNormal,
        paddingLeft: 12,
        paddingRight: 12,
        paddingTop: 10,
        paddingBottom: 10,
        textAlignVertical: 'center',
    },

    textInputPrefixWrapper: {
        position: 'absolute',
        left: 0,
        top: 0,
        height: variables.inputHeight,
        display: 'flex',
        flexDirection: 'row',
        alignItems: 'center',
        paddingTop: 23,
        paddingBottom: 8,
    },

    textInputPrefix: {
        color: themeColors.text,
        fontFamily: fontFamily.EXP_NEUE,
        fontSize: variables.fontSizeNormal,
        textAlignVertical: 'center',
    },

    pickerContainer: {
        borderBottomWidth: 2,
        paddingLeft: 0,
        borderStyle: 'solid',
        borderColor: themeColors.border,
        justifyContent: 'center',
        backgroundColor: 'transparent',
        height: variables.inputHeight,
        overflow: 'hidden',
    },

    pickerContainerSmall: {
        height: variables.inputHeightSmall,
    },

    pickerLabel: {
        position: 'absolute',
        left: 0,
        top: 6,
        zIndex: 1,
    },

    picker: (disabled = false, backgroundColor = themeColors.appBG) => ({
        iconContainer: {
            top: Math.round(variables.inputHeight * 0.5) - 11,
            right: 0,
            ...pointerEventsNone,
        },

        inputWeb: {
            appearance: 'none',
            ...(disabled ? cursor.cursorDisabled : cursor.cursorPointer),
            ...picker,
            backgroundColor,
        },

        inputIOS: {
            ...picker,
        },
        done: {
            color: themeColors.text,
        },
        doneDepressed: {
            fontSize: defaultPickerStyles.done.fontSize,
        },
        modalViewMiddle: {
            backgroundColor: themeColors.border,
            borderTopWidth: 0,
        },
        modalViewBottom: {
            backgroundColor: themeColors.highlightBG,
        },

        inputAndroid: {
            ...picker,
        },
    }),

    disabledText: {
        color: themeColors.icon,
    },

    inputDisabled: {
        backgroundColor: themeColors.highlightBG,
        color: themeColors.icon,
    },

    noOutline: addOutlineWidth({}, 0),

    errorOutline: {
        borderColor: themeColors.danger,
    },

    textLabelSupporting: {
        fontFamily: fontFamily.EXP_NEUE,
        fontSize: variables.fontSizeLabel,
        color: themeColors.textSupporting,
    },

    furtherDetailsText: {
        fontFamily: fontFamily.EXP_NEUE,
        fontSize: variables.fontSizeSmall,
        color: themeColors.textSupporting,
    },

    lh16: {
        lineHeight: 16,
    },

    lh20: {
        lineHeight: 20,
    },

    lh140Percent: {
        lineHeight: '140%',
    },

    formHelp: {
        color: themeColors.textSupporting,
        fontSize: variables.fontSizeLabel,
        lineHeight: variables.lineHeightLarge,
        marginBottom: 4,
    },

    formError: {
        color: themeColors.textError,
        fontSize: variables.fontSizeLabel,
        lineHeight: variables.formErrorLineHeight,
        marginBottom: 4,
    },

    formSuccess: {
        color: themeColors.success,
        fontSize: variables.fontSizeLabel,
        lineHeight: 18,
        marginBottom: 4,
    },

    signInPage: {
        backgroundColor: themeColors.highlightBG,
        minHeight: '100%',
        flex: 1,
    },

    signInPageHeroCenter: {
        position: 'absolute',
        top: 0,
        left: 0,
        right: 0,
        bottom: 0,
        justifyContent: 'center',
        alignItems: 'center',
    },

    signInPageGradient: {
        height: '100%',
        width: 540,
        position: 'absolute',
        top: 0,
        left: 0,
    },

    signInPageGradientMobile: {
        height: 300,
        width: 800,
        position: 'absolute',
        top: 0,
        left: 0,
    },

    signInBackgroundDesktop: {
        position: 'absolute',
        bottom: 0,
        left: 0,
        minHeight: 700,
    },

    signInBackgroundMobile: {
        position: 'absolute',
        bottom: 0,
        left: 0,
        minHeight: 700,
    },

    signInPageInner: {
        marginLeft: 'auto',
        marginRight: 'auto',
        height: '100%',
        width: '100%',
    },

    signInPageContentTopSpacer: {
        maxHeight: 132,
        minHeight: 24,
    },

    signInPageLeftContainer: {
        paddingLeft: 40,
        paddingRight: 40,
    },

    signInPageLeftContainerWide: {
        maxWidth: variables.sideBarWidth,
    },

    signInPageWelcomeFormContainer: {
        maxWidth: 300,
    },

    signInPageWelcomeTextContainer: {
        width: 300,
    },

    changeExpensifyLoginLinkContainer: {
        flexDirection: 'row',
        flexWrap: 'wrap',
        ...wordBreak.breakWord,
    },

    // Sidebar Styles
    sidebar: {
        backgroundColor: themeColors.sidebar,
        height: '100%',
    },

    sidebarFooter: {
        alignItems: 'center',
        display: 'flex',
        justifyContent: 'center',
        paddingVertical: variables.lineHeightXLarge,
        width: '100%',
    },

    sidebarAvatar: {
        backgroundColor: themeColors.icon,
        borderRadius: 20,
        height: variables.componentSizeNormal,
        width: variables.componentSizeNormal,
    },

    statusIndicator: (backgroundColor = themeColors.danger) => ({
        borderColor: themeColors.sidebar,
        backgroundColor,
        borderRadius: 8,
        borderWidth: 2,
        position: 'absolute',
        right: -2,
        top: -1,
        height: 16,
        width: 16,
        zIndex: 10,
    }),

    floatingActionButtonContainer: {
        position: 'absolute',
        right: 20,

        // The bottom of the floating action button should align with the bottom of the compose box.
        // The value should be equal to the height + marginBottom + marginTop of chatItemComposeSecondaryRow
        bottom: 25,
    },

    floatingActionButton: {
        backgroundColor: themeColors.success,
        height: variables.componentSizeLarge,
        width: variables.componentSizeLarge,
        borderRadius: 999,
        alignItems: 'center',
        justifyContent: 'center',
    },

    sidebarFooterUsername: {
        color: themeColors.heading,
        fontSize: variables.fontSizeLabel,
        fontWeight: '700',
        width: 200,
        textOverflow: 'ellipsis',
        overflow: 'hidden',
        ...whiteSpace.noWrap,
    },

    sidebarFooterLink: {
        color: themeColors.textSupporting,
        fontSize: variables.fontSizeSmall,
        textDecorationLine: 'none',
        fontFamily: fontFamily.EXP_NEUE,
        lineHeight: 20,
    },

    sidebarListContainer: {
        scrollbarWidth: 'none',
        paddingBottom: 4,
    },

    sidebarListItem: {
        justifyContent: 'center',
        textDecorationLine: 'none',
    },

    leftPanelContainer: {
        maxWidth: variables.sideBarWidth,
    },

    rightPanelContainer: {
        width: variables.sideBarWidth,
    },

    onlyEmojisText: {
        fontSize: variables.fontSizeOnlyEmojis,
        lineHeight: variables.fontSizeOnlyEmojisHeight,
    },

    onlyEmojisTextLineHeight: {
        lineHeight: variables.fontSizeOnlyEmojisHeight,
    },

    createMenuPositionSidebar: (windowHeight) => ({
        horizontal: 18,
        vertical: windowHeight - 100,
    }),

    createMenuPositionProfile: (windowWidth) => ({
        horizontal: windowWidth - 355,
        ...getPopOverVerticalOffset(162),
    }),

    createMenuPositionReportActionCompose: (windowHeight) => ({
        horizontal: 18 + variables.sideBarWidth,
        vertical: windowHeight - 75,
    }),

    createMenuPositionRightSidepane: {
        right: 18,
        bottom: 75,
    },

    createMenuContainer: {
        width: variables.sideBarWidth - 40,
        paddingVertical: 12,
    },

    createMenuHeaderText: {
        fontFamily: fontFamily.EXP_NEUE,
        fontSize: variables.fontSizeLabel,
        color: themeColors.heading,
    },

    popoverMenuItem: {
        flexDirection: 'row',
        borderRadius: 0,
        paddingHorizontal: 20,
        paddingVertical: 12,
        justifyContent: 'space-between',
        width: '100%',
    },

    popoverMenuIcon: {
        width: variables.componentSizeNormal,
        justifyContent: 'center',
        alignItems: 'center',
    },

    popoverMenuText: {
        fontSize: variables.fontSizeNormal,
        color: themeColors.heading,
    },

    popoverInnerContainer: {
        paddingTop: 0, // adjusting this because the mobile modal adds additional padding that we don't need for our layout
        maxHeight: '95%',
    },

    menuItemTextContainer: {
        minHeight: variables.componentSizeNormal,
    },

    chatLinkRowPressable: {
        minWidth: 0,
        textDecorationLine: 'none',
        flex: 1,
    },

    sidebarLink: {
        textDecorationLine: 'none',
    },

    sidebarLinkInner: {
        alignItems: 'center',
        flexDirection: 'row',
        paddingLeft: 20,
        paddingRight: 20,
    },

    sidebarLinkText: {
        color: themeColors.textSupporting,
        fontSize: variables.fontSizeNormal,
        textDecorationLine: 'none',
        overflow: 'hidden',
    },

    sidebarLinkHover: {
        backgroundColor: themeColors.sidebarHover,
    },

    sidebarLinkActive: {
        backgroundColor: themeColors.border,
        textDecorationLine: 'none',
    },

    sidebarLinkTextBold: {
        fontWeight: '700',
        color: themeColors.heading,
    },

    sidebarLinkActiveText: {
        color: themeColors.textSupporting,
        fontSize: variables.fontSizeNormal,
        textDecorationLine: 'none',
        overflow: 'hidden',
    },

    optionItemAvatarNameWrapper: {
        minWidth: 0,
        flex: 1,
    },

    optionDisplayName: {
        fontFamily: fontFamily.EXP_NEUE,
        height: variables.alternateTextHeight,
        lineHeight: variables.lineHeightXLarge,
        ...whiteSpace.noWrap,
    },

    optionDisplayNameCompact: {
        minWidth: 'auto',
        flexBasis: 'auto',
        flexGrow: 0,
        flexShrink: 1,
    },

    displayNameTooltipEllipsis: {
        position: 'absolute',
        opacity: 0,
        right: 0,
        bottom: 0,
    },

    optionAlternateText: {
        minHeight: variables.alternateTextHeight,
        lineHeight: variables.lineHeightXLarge,
    },

    optionAlternateTextCompact: {
        flexShrink: 1,
        flexGrow: 1,
        flexBasis: 'auto',
        ...optionAlternateTextPlatformStyles,
    },

    optionRow: {
        minHeight: variables.optionRowHeight,
        paddingTop: 12,
        paddingBottom: 12,
    },

    optionRowCompact: {
        height: variables.optionRowHeightCompact,
        paddingTop: 12,
        paddingBottom: 12,
    },

    optionsListSectionHeader: {
        height: variables.optionsListSectionHeaderHeight,
    },

    appContent: {
        backgroundColor: themeColors.appBG,
        overflow: 'hidden',
    },

    appContentHeader: {
        borderBottomWidth: 1,
        borderColor: themeColors.border,
        height: variables.contentHeaderHeight,
        justifyContent: 'center',
        display: 'flex',
        paddingRight: 20,
    },

    appContentHeaderTitle: {
        alignItems: 'center',
        flexDirection: 'row',
    },

    LHNToggle: {
        alignItems: 'center',
        height: variables.contentHeaderHeight,
        justifyContent: 'center',
        paddingRight: 10,
        paddingLeft: 20,
    },

    LHNToggleIcon: {
        height: 15,
        width: 18,
    },

    chatContent: {
        flex: 4,
        justifyContent: 'flex-end',
    },

    chatContentScrollView: {
        flexGrow: 1,
        justifyContent: 'flex-start',
        paddingVertical: 16,
    },

    // Chat Item
    chatItem: {
        display: 'flex',
        flexDirection: 'row',
        paddingTop: 8,
        paddingBottom: 8,
        paddingLeft: 20,
        paddingRight: 20,
    },

    chatItemRightGrouped: {
        flexGrow: 1,
        flexShrink: 1,
        flexBasis: 0,
        position: 'relative',
        marginLeft: variables.chatInputSpacing,
    },

    chatItemRight: {
        flexGrow: 1,
        flexShrink: 1,
        flexBasis: 0,
        position: 'relative',
    },

    chatItemMessageHeader: {
        alignItems: 'center',
        display: 'flex',
        flexDirection: 'row',
        flexWrap: 'nowrap',
    },

    chatItemMessageHeaderSender: {
        color: themeColors.heading,
        fontFamily: fontFamily.EXP_NEUE_BOLD,
        fontSize: variables.fontSizeNormal,
        fontWeight: fontWeightBold,
        lineHeight: variables.lineHeightXLarge,
        ...wordBreak.breakWord,
    },

    chatItemMessageHeaderTimestamp: {
        flexShrink: 0,
        color: themeColors.textSupporting,
        fontSize: variables.fontSizeSmall,
        paddingTop: 2,
    },

    chatItemMessage: {
        color: themeColors.text,
        fontSize: variables.fontSizeNormal,
        fontFamily: fontFamily.EXP_NEUE,
        lineHeight: variables.lineHeightXLarge,
        maxWidth: '100%',
        ...cursor.cursorAuto,
        ...whiteSpace.preWrap,
        ...wordBreak.breakWord,
    },

    chatItemMessageLink: {
        color: themeColors.link,
        fontSize: variables.fontSizeNormal,
        fontFamily: fontFamily.EXP_NEUE,
        lineHeight: variables.lineHeightXLarge,
    },

    chatItemComposeWithFirstRow: {
        minHeight: 90,
    },

    chatItemFullComposeRow: {
        ...sizing.h100,
    },

    chatItemComposeBoxColor: {
        borderColor: themeColors.border,
    },

    chatItemComposeBoxFocusedColor: {
        borderColor: themeColors.borderFocus,
    },

    chatItemComposeBox: {
        backgroundColor: themeColors.componentBG,
        borderWidth: 1,
        borderRadius: variables.componentBorderRadiusRounded,
        minHeight: variables.componentSizeNormal,
    },

    chatItemFullComposeBox: {
        ...flex.flex1,
        ...sizing.h100,
    },

    chatFooter: {
        paddingLeft: 20,
        paddingRight: 20,
        display: 'flex',
        backgroundColor: themeColors.appBG,
    },

    chatFooterFullCompose: {
        flex: 1,
    },

    chatItemDraft: {
        display: 'flex',
        flexDirection: 'row',
        paddingTop: 8,
        paddingBottom: 8,
        paddingLeft: 20,
        paddingRight: 20,
    },

    chatItemReactionsDraftRight: {
        marginLeft: 52,
    },

    // Be extremely careful when editing the compose styles, as it is easy to introduce regressions.
    // Make sure you run the following tests against any changes: #12669
    textInputCompose: addOutlineWidth(
        {
            backgroundColor: themeColors.componentBG,
            borderColor: themeColors.border,
            color: themeColors.text,
            fontFamily: fontFamily.EXP_NEUE,
            fontSize: variables.fontSizeNormal,
            borderWidth: 0,
            height: 'auto',
            lineHeight: variables.lineHeightXLarge,
            ...overflowXHidden,

            // On Android, multiline TextInput with height: 'auto' will show extra padding unless they are configured with
            // paddingVertical: 0, alignSelf: 'center', and textAlignVertical: 'center'

            paddingHorizontal: variables.avatarChatSpacing,
            paddingTop: 0,
            paddingBottom: 0,
            alignSelf: 'center',
            textAlignVertical: 'center',
        },
        0,
    ),

    textInputFullCompose: {
        alignSelf: 'stretch',
        flex: 1,
        maxHeight: '100%',
        textAlignVertical: 'top',
    },

    editInputComposeSpacing: {
        backgroundColor: themeColors.transparent,
        marginVertical: 8,
    },

    // composer padding should not be modified unless thoroughly tested against the cases in this PR: #12669
    textInputComposeSpacing: {
        paddingVertical: 5,
        ...flex.flexRow,
        flex: 1,
    },

    textInputComposeBorder: {
        borderLeftWidth: 1,
        borderColor: themeColors.border,
    },

    chatItemSubmitButton: {
        alignSelf: 'flex-end',
        borderRadius: variables.componentBorderRadiusRounded,
        backgroundColor: themeColors.transparent,
        height: 32,
        padding: 6,
        margin: 3,
        justifyContent: 'center',
    },

    emojiPickerContainer: {
        backgroundColor: themeColors.componentBG,
    },

    emojiHeaderContainer: {
        backgroundColor: themeColors.componentBG,
        display: 'flex',
        height: CONST.EMOJI_PICKER_HEADER_HEIGHT,
        justifyContent: 'center',
        width: '100%',
    },

    emojiSkinToneTitle: {
        width: '100%',
        ...spacing.pv1,
        fontFamily: fontFamily.EXP_NEUE_BOLD,
        fontWeight: fontWeightBold,
        color: themeColors.heading,
        fontSize: variables.fontSizeSmall,
    },

    // Emoji Picker Styles
    emojiText: {
        textAlign: 'center',
        fontSize: variables.emojiSize,
        ...spacing.pv0,
        ...spacing.ph0,
        lineHeight: variables.emojiLineHeight,
    },

    emojiItem: {
        width: '12.5%',
        textAlign: 'center',
        borderRadius: 8,
        paddingTop: 2,
        paddingBottom: 2,
        height: CONST.EMOJI_PICKER_ITEM_HEIGHT,
    },

    emojiItemHighlighted: {
        transition: '0.2s ease',
        backgroundColor: themeColors.buttonDefaultBG,
    },

    emojiItemKeyboardHighlighted: {
        transition: '0.2s ease',
        borderWidth: 1,
        borderColor: themeColors.link,
        borderRadius: variables.buttonBorderRadius,
    },

    categoryShortcutButton: {
        flex: 1,
        borderRadius: 8,
        height: CONST.EMOJI_PICKER_ITEM_HEIGHT,
        alignItems: 'center',
        justifyContent: 'center',
    },

    chatItemEmojiButton: {
        alignSelf: 'flex-end',
        borderRadius: variables.buttonBorderRadius,
        height: 32,
        marginVertical: 3,
        paddingHorizontal: 6,
        justifyContent: 'center',
    },

    editChatItemEmojiWrapper: {
        marginRight: 3,
        alignSelf: 'flex-end',
    },

    hoveredButton: {
        backgroundColor: themeColors.buttonHoveredBG,
    },

    composerSizeButton: {
        alignSelf: 'center',
        height: 32,
        width: 32,
        padding: 6,
        margin: 3,
        borderRadius: variables.componentBorderRadiusRounded,
        backgroundColor: themeColors.transparent,
    },

    chatItemAttachmentPlaceholder: {
        backgroundColor: themeColors.sidebar,
        borderColor: themeColors.border,
        borderWidth: 1,
        borderRadius: variables.componentBorderRadiusNormal,
        height: 150,
        textAlign: 'center',
        verticalAlign: 'middle',
        width: 200,
    },

    chatSwticherPillWrapper: {
        marginTop: 5,
        marginRight: 4,
    },

    navigationModalCard: (isSmallScreenWidth) => ({
        position: 'absolute',
        top: 0,
        right: 0,
        width: isSmallScreenWidth ? '100%' : variables.sideBarWidth,
        backgroundColor: 'transparent',
        height: '100%',
    }),

    navigationModalOverlay: {
        ...userSelect.userSelectNone,
        position: 'absolute',
        width: '100%',
        height: '100%',
        transform: [
            {
                translateX: -variables.sideBarWidth,
            },
        ],
    },

    sidebarVisible: {
        borderRightWidth: 1,
    },

    sidebarHidden: {
        width: 0,
        borderRightWidth: 0,
    },

    exampleCheckImage: {
        width: '100%',
        height: 80,
        borderColor: themeColors.border,
        borderWidth: 1,
        borderRadius: variables.componentBorderRadiusNormal,
    },

    singleAvatar: {
        height: 24,
        width: 24,
        backgroundColor: themeColors.icon,
        borderRadius: 24,
    },

    singleSubscript: {
        height: variables.iconSizeNormal,
        width: variables.iconSizeNormal,
        backgroundColor: themeColors.icon,
        borderRadius: 20,
        zIndex: 1,
    },

    singleAvatarSmall: {
        height: 18,
        width: 18,
        backgroundColor: themeColors.icon,
        borderRadius: 18,
    },

    secondAvatar: {
        position: 'absolute',
        right: -18,
        bottom: -18,
        borderWidth: 3,
        borderRadius: 30,
        borderColor: 'transparent',
    },

    secondAvatarSmall: {
        position: 'absolute',
        right: -13,
        bottom: -13,
        borderWidth: 3,
        borderRadius: 18,
        borderColor: 'transparent',
    },

    secondAvatarSubscript: {
        position: 'absolute',
        right: -6,
        bottom: -6,
    },

    secondAvatarSubscriptCompact: {
        position: 'absolute',
        bottom: -1,
        right: -1,
    },

    leftSideLargeAvatar: {
        left: 15,
    },

    rightSideLargeAvatar: {
        right: 15,
        zIndex: 2,
        borderWidth: 4,
        borderRadius: 100,
    },

    secondAvatarInline: {
        bottom: -3,
        right: -25,
        borderWidth: 3,
        borderRadius: 18,
        borderColor: themeColors.cardBorder,
        backgroundColor: themeColors.appBG,
    },

    avatarLarge: {
        width: variables.avatarSizeLarge,
        height: variables.avatarSizeLarge,
    },

    avatarNormal: {
        height: variables.componentSizeNormal,
        width: variables.componentSizeNormal,
        borderRadius: variables.componentSizeNormal,
    },

    avatarSmall: {
        height: variables.avatarSizeSmall,
        width: variables.avatarSizeSmall,
        borderRadius: variables.avatarSizeSmall,
    },

    avatarInnerText: {
        color: themeColors.textLight,
        fontSize: variables.fontSizeSmall,
        lineHeight: undefined,
        marginLeft: -3,
        textAlign: 'center',
    },

    avatarInnerTextSmall: {
        color: themeColors.textLight,
        fontSize: variables.fontSizeExtraSmall,
        lineHeight: undefined,
        marginLeft: -2,
        textAlign: 'center',
    },

    avatarSpace: {
        top: 3,
        left: 3,
    },

    avatar: {
        backgroundColor: themeColors.sidebar,
        borderColor: themeColors.sidebar,
    },

    focusedAvatar: {
        backgroundColor: themeColors.border,
        borderColor: themeColors.border,
    },

    emptyAvatar: {
        height: variables.avatarSizeNormal,
        width: variables.avatarSizeNormal,
    },

    emptyAvatarSmall: {
        height: variables.avatarSizeSmall,
        width: variables.avatarSizeSmall,
    },

    emptyAvatarMedium: {
        height: variables.avatarSizeMedium,
        width: variables.avatarSizeMedium,
    },

    emptyAvatarLarge: {
        height: variables.avatarSizeLarge,
        width: variables.avatarSizeLarge,
    },

    emptyAvatarMargin: {
        marginRight: variables.avatarChatSpacing,
    },

    emptyAvatarMarginSmall: {
        marginRight: variables.avatarChatSpacing - 4,
    },

    modalViewContainer: {
        alignItems: 'center',
        flex: 1,
    },

    borderTop: {
        borderTopWidth: variables.borderTopWidth,
        borderColor: themeColors.border,
    },

    borderTopRounded: {
        borderTopWidth: 1,
        borderColor: themeColors.border,
        borderTopLeftRadius: variables.componentBorderRadiusNormal,
        borderTopRightRadius: variables.componentBorderRadiusNormal,
    },

    borderBottomRounded: {
        borderBottomWidth: 1,
        borderColor: themeColors.border,
        borderBottomLeftRadius: variables.componentBorderRadiusNormal,
        borderBottomRightRadius: variables.componentBorderRadiusNormal,
    },

    borderBottom: {
        borderBottomWidth: 1,
        borderColor: themeColors.border,
    },

    borderNone: {
        borderWidth: 0,
        borderBottomWidth: 0,
    },

    borderRight: {
        borderRightWidth: 1,
        borderColor: themeColors.border,
    },

    borderLeft: {
        borderLeftWidth: 1,
        borderColor: themeColors.border,
    },

    pointerEventsNone,

    pointerEventsAuto,

    headerBar: {
        overflow: 'hidden',
        justifyContent: 'center',
        display: 'flex',
        paddingLeft: 20,
        height: variables.contentHeaderHeight,
        width: '100%',
    },

    imageViewContainer: {
        width: '100%',
        height: '100%',
        alignItems: 'center',
        justifyContent: 'center',
    },

    imageModalPDF: {
        flex: 1,
        backgroundColor: themeColors.modalBackground,
    },

    PDFView: {
        // `display: grid` is not supported in native platforms!
        // It's being used on Web/Desktop only to vertically center short PDFs,
        // while preventing the overflow of the top of long PDF files.
        display: 'grid',
        backgroundColor: themeColors.modalBackground,
        width: '100%',
        height: '100%',
        justifyContent: 'center',
        overflow: 'hidden',
        overflowY: 'auto',
        alignItems: 'center',
    },

    pdfPasswordForm: {
        wideScreenWidth: {
            width: 350,
        },
    },

    modalCenterContentContainer: {
        flex: 1,
        flexDirection: 'column',
        justifyContent: 'center',
        alignItems: 'center',
        backgroundColor: themeColors.modalBackdrop,
    },

    centeredModalStyles: (isSmallScreenWidth, isFullScreenWhenSmall) => ({
        borderWidth: isSmallScreenWidth && !isFullScreenWhenSmall ? 1 : 0,
        marginHorizontal: isSmallScreenWidth ? 0 : 20,
    }),

    imageModalImageCenterContainer: {
        alignItems: 'center',
        flex: 1,
        justifyContent: 'center',
        width: '100%',
    },

    defaultAttachmentView: {
        backgroundColor: themeColors.sidebar,
        borderRadius: variables.componentBorderRadiusNormal,
        borderWidth: 1,
        borderColor: themeColors.border,
        flexDirection: 'row',
        padding: 20,
        alignItems: 'center',
    },

    notFoundSafeArea: {
        flex: 1,
        backgroundColor: themeColors.heading,
    },

    notFoundView: {
        flex: 1,
        alignItems: 'center',
        paddingTop: 40,
        paddingBottom: 40,
        justifyContent: 'space-between',
    },

    notFoundLogo: {
        width: 202,
        height: 63,
    },

    notFoundContent: {
        alignItems: 'center',
    },

    notFoundTextHeader: {
        ...headlineFont,
        color: themeColors.heading,
        fontSize: variables.fontSizeXLarge,
        lineHeight: variables.lineHeightXXLarge,
        marginTop: 20,
        marginBottom: 8,
        textAlign: 'center',
    },

    notFoundTextBody: {
        color: themeColors.componentBG,
        fontFamily: fontFamily.EXP_NEUE_BOLD,
        fontWeight: fontWeightBold,
        fontSize: 15,
    },

    notFoundButtonText: {
        color: themeColors.link,
        fontFamily: fontFamily.EXP_NEUE_BOLD,
        fontWeight: fontWeightBold,
        fontSize: 15,
    },

    blockingViewContainer: {
        paddingBottom: variables.contentHeaderHeight,
    },

    defaultModalContainer: {
        backgroundColor: themeColors.componentBG,
        borderColor: themeColors.transparent,
    },

    reportActionContextMenuMiniButton: {
        ...spacing.p1,
        ...spacing.mv1,
        ...spacing.mh1,
        ...{borderRadius: variables.buttonBorderRadius},
    },

    reportActionSystemMessageContainer: {
        marginLeft: 42,
    },

    reportDetailsTitleContainer: {
        ...flex.dFlex,
        ...flex.flexColumn,
        ...flex.alignItemsCenter,
        paddingHorizontal: 20,
        paddingBottom: 20,
    },

    reportDetailsRoomInfo: {
        ...flex.flex1,
        ...flex.dFlex,
        ...flex.flexColumn,
        ...flex.alignItemsCenter,
    },

    reportSettingsVisibilityText: {
        textTransform: 'capitalize',
    },

    settingsPageBackground: {
        flexDirection: 'column',
        width: '100%',
        flexGrow: 1,
    },

    settingsPageBody: {
        width: '100%',
        justifyContent: 'space-around',
    },

    settingsPageColumn: {
        width: '100%',
        alignItems: 'center',
        justifyContent: 'space-around',
    },

    settingsPageContainer: {
        justifyContent: 'space-between',
        alignItems: 'center',
        width: '100%',
    },

    twoFactorAuthSection: {
        backgroundColor: themeColors.appBG,
        padding: 0,
    },

    twoFactorAuthCodesBox: ({isExtraSmallScreenWidth, isSmallScreenWidth}) => {
        let paddingHorizontal = styles.ph15;

        if (isSmallScreenWidth) {
            paddingHorizontal = styles.ph10;
        }

        if (isExtraSmallScreenWidth) {
            paddingHorizontal = styles.ph4;
        }

        return {
            alignItems: 'center',
            justifyContent: 'center',
            backgroundColor: themeColors.highlightBG,
            paddingVertical: 28,
            borderRadius: 16,
            marginTop: 32,
            ...paddingHorizontal,
        };
    },

    twoFactorLoadingContainer: {
        alignItems: 'center',
        justifyContent: 'center',
        height: 210,
    },

    twoFactorAuthCodesContainer: {
        alignItems: 'center',
        justifyContent: 'center',
        flexDirection: 'row',
        flexWrap: 'wrap',
        gap: 12,
        height: 148,
    },

    twoFactorAuthCode: {
        fontFamily: fontFamily.MONOSPACE,
        width: 100,
        textAlign: 'center',
    },

    twoFactorAuthCodesButtonsContainer: {
        flexDirection: 'row',
        justifyContent: 'center',
        gap: 12,
        marginTop: 20,
    },

    twoFactorAuthCodesButton: {
        minWidth: 100,
    },

<<<<<<< HEAD
    twoFactorAuthFooter: {
        marginTop: 'auto',
    },

    anonymousRoomFooter: (isSmallSizeLayout) => ({
        flexDirection: isSmallSizeLayout ? 'column' : 'row',
        ...(!isSmallSizeLayout && {
            alignItems: 'center',
            justifyContent: 'space-between',
        }),
=======
    anonymousRoomFooter: {
        flexDirection: 'row',
        alignItems: 'center',
        justifyContent: 'space-between',
>>>>>>> b49ca209
        padding: 20,
        backgroundColor: themeColors.activeComponentBG,
        borderRadius: variables.componentBorderRadiusLarge,
        overflow: 'hidden',
    }),
    anonymousRoomFooterWordmarkAndLogoContainer: (isSmallSizeLayout) => ({
        flexDirection: 'row',
        alignItems: 'center',
        ...(isSmallSizeLayout && {
            // flex: 1,
            justifyContent: 'space-between',
            marginTop: 16,
        }),
    }),
    anonymousRoomFooterLogo: {
        width: 88,
        marginLeft: 0,
        height: 20,
    },
    anonymousRoomFooterLogoTaglineText: {
        fontFamily: fontFamily.EXP_NEUE,
        fontSize: variables.fontSizeMedium,
        color: themeColors.textLight,
    },
    signInButtonAvatar: {
        width: 80,
    },

    anonymousRoomFooterSignInButton: {
        width: 125,
    },

    roomHeaderAvatarSize: {
        height: variables.componentSizeLarge,
        width: variables.componentSizeLarge,
    },

    roomHeaderAvatar: {
        backgroundColor: themeColors.appBG,
        marginLeft: -16,
        borderRadius: 100,
        borderColor: themeColors.componentBG,
        borderWidth: 4,
    },

    roomHeaderAvatarOverlay: {
        position: 'absolute',
        top: 0,
        right: 0,
        bottom: 0,
        left: 0,
        backgroundColor: themeColors.overlay,
        opacity: variables.overlayOpacity,
        borderRadius: 88,
    },

    avatarInnerTextChat: {
        color: themeColors.textLight,
        fontSize: variables.fontSizeXLarge,
        fontFamily: fontFamily.EXP_NEW_KANSAS_MEDIUM,
        textAlign: 'center',
        fontWeight: 'normal',
        position: 'absolute',
        width: 88,
        left: -16,
    },

    svgAvatarBorder: {
        borderRadius: 100,
        overflow: 'hidden',
    },

    displayName: {
        fontSize: variables.fontSizeLarge,
        fontFamily: fontFamily.EXP_NEUE_BOLD,
        fontWeight: fontWeightBold,
        color: themeColors.heading,
    },

    pageWrapper: {
        width: '100%',
        alignItems: 'center',
        padding: 20,
    },

    avatarSectionWrapper: {
        width: '100%',
        alignItems: 'center',
        paddingHorizontal: 20,
        paddingBottom: 20,
    },

    selectCircle: {
        width: variables.componentSizeSmall,
        height: variables.componentSizeSmall,
        borderColor: themeColors.border,
        borderWidth: 1,
        borderRadius: variables.componentSizeSmall / 2,
        justifyContent: 'center',
        alignItems: 'center',
        backgroundColor: themeColors.componentBG,
        marginLeft: 8,
    },

    unreadIndicatorContainer: {
        position: 'absolute',
        top: -10,
        left: 0,
        width: '100%',
        height: 20,
        paddingHorizontal: 20,
        flexDirection: 'row',
        alignItems: 'center',
        zIndex: 1,
        ...cursor.cursorDefault,
    },

    unreadIndicatorLine: {
        height: 1,
        backgroundColor: themeColors.unreadIndicator,
        flexGrow: 1,
        marginRight: 8,
        opacity: 0.5,
    },

    threadDividerLine: {
        height: 1,
        backgroundColor: themeColors.border,
        flexGrow: 1,
        marginHorizontal: 20,
    },

    unreadIndicatorText: {
        color: themeColors.unreadIndicator,
        fontFamily: fontFamily.EXP_NEUE_BOLD,
        fontSize: variables.fontSizeSmall,
        fontWeight: fontWeightBold,
        textTransform: 'capitalize',
    },

    flipUpsideDown: {
        transform: [{rotate: '180deg'}],
    },

    navigationSceneContainer: {
        backgroundColor: themeColors.appBG,
    },

    navigationScreenCardStyle: {
        backgroundColor: themeColors.appBG,
        height: '100%',
    },

    navigationSceneFullScreenWrapper: {
        borderRadius: variables.componentBorderRadiusCard,
        overflow: 'hidden',
        height: '100%',
    },

    invisible: {
        position: 'absolute',
        opacity: 0,
    },

    containerWithSpaceBetween: {
        justifyContent: 'space-between',
        width: '100%',
        flex: 1,
    },

    detailsPageSectionContainer: {
        alignSelf: 'flex-start',
    },

    attachmentModalArrowsContainer: {
        display: 'flex',
        justifyContent: 'center',
        height: '100%',
        width: '100%',
        ...cursor.cursorUnset,
    },

    attachmentArrow: {
        zIndex: 23,
        position: 'absolute',
    },

    arrowIcon: {
        height: 40,
        width: 40,
        alignItems: 'center',
        paddingHorizontal: 0,
        paddingTop: 0,
        paddingBottom: 0,
    },

    detailsPageSectionVersion: {
        alignSelf: 'center',
        color: themeColors.textSupporting,
        fontSize: variables.fontSizeSmall,
        height: 24,
        lineHeight: 20,
    },

    switchTrack: {
        width: 50,
        height: 28,
        justifyContent: 'center',
        borderRadius: 20,
        padding: 15,
        backgroundColor: themeColors.success,
    },

    switchInactive: {
        backgroundColor: themeColors.border,
    },

    switchThumb: {
        width: 22,
        height: 22,
        borderRadius: 11,
        position: 'absolute',
        left: 4,
        backgroundColor: themeColors.appBG,
    },

    radioButtonContainer: {
        backgroundColor: themeColors.componentBG,
        borderRadius: 10,
        height: 20,
        width: 20,
        borderColor: themeColors.icon,
        borderWidth: 1,
        justifyContent: 'center',
        alignItems: 'center',
    },

    checkboxContainer: {
        backgroundColor: themeColors.componentBG,
        borderRadius: 2,
        height: 20,
        width: 20,
        borderColor: themeColors.icon,
        borderWidth: 1,
        justifyContent: 'center',
        alignItems: 'center',
    },

    checkedContainer: {
        backgroundColor: themeColors.checkBox,
    },

    magicCodeInputContainer: {
        flexDirection: 'row',
        justifyContent: 'space-between',
        minHeight: variables.inputHeight,
    },

    magicCodeInput: {
        fontSize: variables.fontSizeXLarge,
        color: themeColors.heading,
        lineHeight: variables.inputHeight,
    },

    magicCodeInputTransparent: {
        color: 'transparent',
    },

    iouAmountText: {
        ...headlineFont,
        fontSize: variables.iouAmountTextSize,
        color: themeColors.heading,
        lineHeight: variables.inputHeight,
    },

    iouAmountTextInput: addOutlineWidth(
        {
            ...headlineFont,
            fontSize: variables.iouAmountTextSize,
            color: themeColors.heading,
            padding: 0,
            lineHeight: undefined,
        },
        0,
    ),

    moneyRequestConfirmationAmount: {
        ...headlineFont,
        fontSize: variables.fontSizeh1,
    },

    moneyRequestMenuItem: {
        flexDirection: 'row',
        borderRadius: 0,
        justifyContent: 'space-between',
        width: '100%',
        paddingHorizontal: 20,
        paddingVertical: 12,
    },

    requestPreviewBox: {
        marginTop: 8,
        maxWidth: variables.sideBarWidth,
    },

    iouPreviewBox: {
        backgroundColor: themeColors.cardBG,
        borderRadius: variables.componentBorderRadiusCard,
        padding: 20,
        maxWidth: variables.sideBarWidth,
        width: '100%',
    },

    iouPreviewBoxHover: {
        backgroundColor: themeColors.border,
    },

    iouPreviewBoxLoading: {
        // When a new IOU request arrives it is very briefly in a loading state, so set the minimum height of the container to 94 to match the rendered height after loading.
        // Otherwise, the IOU request pay button will not be fully visible and the user will have to scroll up to reveal the entire IOU request container.
        // See https://github.com/Expensify/App/issues/10283.
        minHeight: 94,
        width: '100%',
    },

    iouPreviewBoxAvatar: {
        marginRight: -10,
        marginBottom: 0,
    },

    iouPreviewBoxCheckmark: {
        marginLeft: 4,
        alignSelf: 'center',
    },

    iouDetailsContainer: {
        flexGrow: 1,
        paddingStart: 20,
        paddingEnd: 20,
    },

    codeWordWrapper: {
        ...codeStyles.codeWordWrapper,
    },

    codeWordStyle: {
        borderLeftWidth: 0,
        borderRightWidth: 0,
        borderTopLeftRadius: 0,
        borderBottomLeftRadius: 0,
        borderTopRightRadius: 0,
        borderBottomRightRadius: 0,
        paddingLeft: 0,
        paddingRight: 0,
        justifyContent: 'center',
        ...codeStyles.codeWordStyle,
    },

    codeFirstWordStyle: {
        borderLeftWidth: 1,
        borderTopLeftRadius: 4,
        borderBottomLeftRadius: 4,
        paddingLeft: 5,
    },

    codeLastWordStyle: {
        borderRightWidth: 1,
        borderTopRightRadius: 4,
        borderBottomRightRadius: 4,
        paddingRight: 5,
    },

    fullScreenLoading: {
        backgroundColor: themeColors.componentBG,
        opacity: 0.8,
        justifyContent: 'center',
        alignItems: 'center',
        zIndex: 10,
    },

    navigatorFullScreenLoading: {
        backgroundColor: themeColors.highlightBG,
        opacity: 1,
    },

    reimbursementAccountFullScreenLoading: {
        backgroundColor: themeColors.componentBG,
        opacity: 0.8,
        justifyContent: 'flex-start',
        alignItems: 'center',
        zIndex: 10,
    },

    hiddenElementOutsideOfWindow: {
        position: 'absolute',
        top: -10000,
        left: 0,
        opacity: 0,
    },

    growlNotificationWrapper: {
        zIndex: 2,
    },

    growlNotificationContainer: {
        flex: 1,
        justifyContent: 'flex-start',
        position: 'absolute',
        width: '100%',
        top: 20,
        ...spacing.pl5,
        ...spacing.pr5,
    },

    growlNotificationDesktopContainer: {
        maxWidth: variables.sideBarWidth,
        right: 0,
        position: 'fixed',
    },

    growlNotificationTranslateY: (y) => ({
        transform: [{translateY: y}],
    }),

    makeSlideInTranslation: (translationType, fromValue) => ({
        from: {
            [translationType]: fromValue,
        },
        to: {
            [translationType]: 0,
        },
    }),

    growlNotificationBox: {
        backgroundColor: themeColors.inverse,
        borderRadius: variables.componentBorderRadiusNormal,
        alignItems: 'center',
        flexDirection: 'row',
        justifyContent: 'space-between',
        shadowColor: themeColors.shadow,
        ...spacing.p5,
    },

    growlNotificationText: {
        fontSize: variables.fontSizeNormal,
        fontFamily: fontFamily.EXP_NEUE,
        width: '90%',
        lineHeight: variables.fontSizeNormalHeight,
        color: themeColors.textReversed,
        ...spacing.ml4,
    },

    blockquote: {
        borderLeftColor: themeColors.border,
        borderLeftWidth: 4,
        paddingLeft: 12,
        marginVertical: 4,
    },

    noSelect: {
        boxShadow: 'none',
        outline: 'none',
    },

    cardStyleNavigator: {
        overflow: 'hidden',
        height: '100%',
    },

    fullscreenCard: {
        position: 'absolute',
        left: 0,
        top: 0,
        width: '100%',
        height: '100%',
    },

    fullscreenCardWeb: {
        left: 'auto',
        right: '-24%',
        top: '-18%',
        height: '120%',
    },

    fullscreenCardWebCentered: {
        left: '0',
        right: '0',
        top: '0',
        height: '60%',
    },

    fullscreenCardMobile: {
        left: '-20%',
        top: '-30%',
        width: '150%',
    },

    fullscreenCardMediumScreen: {
        left: '-15%',
        top: '-30%',
        width: '145%',
    },

    smallEditIcon: {
        alignItems: 'center',
        backgroundColor: themeColors.buttonHoveredBG,
        borderColor: themeColors.textReversed,
        borderRadius: 14,
        borderWidth: 3,
        color: themeColors.textReversed,
        height: 28,
        width: 28,
        justifyContent: 'center',
    },

    smallAvatarEditIcon: {
        position: 'absolute',
        right: -4,
        bottom: -4,
    },

    workspaceCard: {
        width: '100%',
        height: 400,
        borderRadius: variables.componentBorderRadiusCard,
        overflow: 'hidden',
        backgroundColor: themeColors.heroCard,
    },

    workspaceCardMobile: {
        height: 475,
    },

    workspaceCardMediumScreen: {
        height: 540,
    },

    workspaceCardMainText: {
        fontSize: variables.fontSizeXXXLarge,
        fontWeight: 'bold',
        lineHeight: variables.fontSizeXXXLarge,
    },

    workspaceCardContent: {
        zIndex: 1,
        padding: 50,
    },

    workspaceCardContentMediumScreen: {
        padding: 25,
    },

    workspaceCardCTA: {
        width: 250,
    },

    autoGrowHeightMultilineInput: {
        maxHeight: 115,
    },

    peopleRow: {
        width: '100%',
        flexDirection: 'row',
        justifyContent: 'space-between',
        alignItems: 'center',
        ...spacing.pt2,
    },

    peopleRowBorderBottom: {
        borderColor: themeColors.border,
        borderBottomWidth: 1,
        ...spacing.pb2,
    },

    peopleBadge: {
        backgroundColor: themeColors.icon,
        ...spacing.ph3,
    },

    peopleBadgeText: {
        color: themeColors.textReversed,
        fontSize: variables.fontSizeSmall,
        lineHeight: variables.lineHeightNormal,
        ...whiteSpace.noWrap,
    },

    offlineFeedback: {
        deleted: {
            textDecorationLine: 'line-through',
            textDecorationStyle: 'solid',
        },
        pending: {
            opacity: 0.5,
        },
        error: {
            flexDirection: 'row',
            alignItems: 'center',
        },
        container: {
            ...spacing.pv2,
        },
        textContainer: {
            flexDirection: 'column',
            flex: 1,
        },
        text: {
            color: themeColors.textSupporting,
            textAlignVertical: 'center',
            fontSize: variables.fontSizeLabel,
        },
        errorDot: {
            marginRight: 12,
        },
        menuItemErrorPadding: {
            paddingLeft: 44,
            paddingRight: 20,
        },
    },

    dotIndicatorMessage: {
        display: 'flex',
        flexDirection: 'row',
        alignItems: 'center',
    },

    sidebarPopover: {
        width: variables.sideBarWidth - 68,
    },

    cardOverlay: {
        backgroundColor: themeColors.overlay,
        position: 'absolute',
        top: 0,
        left: 0,
        width: '100%',
        height: '100%',
        opacity: variables.overlayOpacity,
    },

    communicationsLinkIcon: {
        right: -36,
        top: 0,
        bottom: 0,
    },

    shortTermsBorder: {
        borderWidth: 1,
        borderColor: themeColors.border,
    },

    shortTermsHorizontalRule: {
        borderBottomWidth: 1,
        borderColor: themeColors.border,
        ...spacing.mh3,
    },

    shortTermsLargeHorizontalRule: {
        borderWidth: 1,
        borderColor: themeColors.border,
        ...spacing.mh3,
    },

    shortTermsRow: {
        flexDirection: 'row',
        padding: 12,
    },

    termsCenterRight: {
        marginTop: 'auto',
        marginBottom: 'auto',
    },

    shortTermsBoldHeadingSection: {
        paddingRight: 12,
        paddingLeft: 12,
        marginTop: 12,
    },

    longTermsRow: {
        flexDirection: 'row',
        marginTop: 20,
    },

    collapsibleSectionBorder: {
        borderBottomWidth: 2,
        borderBottomColor: themeColors.border,
    },

    communicationsLinkHeight: {
        height: variables.communicationsLinkHeight,
    },

    floatingMessageCounterWrapper: {
        position: 'absolute',
        left: '50%',
        top: 0,
        zIndex: 100,
        ...visibility('hidden'),
    },

    floatingMessageCounterWrapperAndroid: {
        left: 0,
        width: '100%',
        alignItems: 'center',
        position: 'absolute',
        top: 0,
        zIndex: 100,
        ...visibility('hidden'),
    },

    floatingMessageCounterSubWrapperAndroid: {
        left: '50%',
        width: 'auto',
    },

    floatingMessageCounter: {
        left: '-50%',
        ...visibility('visible'),
    },

    floatingMessageCounterTransformation: (translateY) => ({
        transform: [{translateY}],
    }),

    confirmationAnimation: {
        height: 180,
        width: 180,
        marginBottom: 20,
    },

    googleSearchTextInputContainer: {
        flexDirection: 'column',
    },

    googleSearchSeparator: {
        height: 1,
        backgroundColor: themeColors.border,
    },

    googleSearchText: {
        color: themeColors.text,
        fontSize: variables.fontSizeNormal,
        lineHeight: variables.fontSizeNormalHeight,
        fontFamily: fontFamily.EXP_NEUE,
        flex: 1,
    },

    threeDotsPopoverOffset: (windowWidth) => ({
        ...getPopOverVerticalOffset(60),
        horizontal: windowWidth - 60,
    }),

    threeDotsPopoverOffsetNoCloseButton: (windowWidth) => ({
        ...getPopOverVerticalOffset(60),
        horizontal: windowWidth - 10,
    }),

    invert: {
        // It's important to invert the Y AND X axis to prevent a react native issue that can lead to ANRs on android 13
        transform: [{scaleX: -1}, {scaleY: -1}],
    },

    keyboardShortcutModalContainer: {
        maxHeight: '100%',
        flexShrink: 0,
        flexGrow: 0,
        flexBasis: 'auto',
    },

    keyboardShortcutTableWrapper: {
        alignItems: 'center',
        flex: 1,
        height: 'auto',
        maxHeight: '100%',
    },

    keyboardShortcutTableContainer: {
        display: 'flex',
        width: '100%',
        borderColor: themeColors.border,
        height: 'auto',
        borderRadius: variables.componentBorderRadius,
        borderWidth: 1,
    },

    keyboardShortcutTableRow: {
        flex: 1,
        flexDirection: 'row',
        borderColor: themeColors.border,
        flexBasis: 'auto',
        alignSelf: 'stretch',
        borderTopWidth: 1,
    },

    keyboardShortcutTablePrefix: {
        width: '30%',
        borderRightWidth: 1,
        borderColor: themeColors.border,
    },

    keyboardShortcutTableFirstRow: {
        borderTopWidth: 0,
    },

    iPhoneXSafeArea: {
        backgroundColor: themeColors.inverse,
        flex: 1,
    },

    transferBalancePayment: {
        borderWidth: 1,
        borderRadius: variables.componentBorderRadiusNormal,
        borderColor: themeColors.border,
    },

    transferBalanceSelectedPayment: {
        borderColor: themeColors.iconSuccessFill,
    },

    transferBalanceBalance: {
        fontSize: 48,
    },

    closeAccountMessageInput: {
        height: 153,
    },

    imageCropContainer: {
        overflow: 'hidden',
        alignItems: 'center',
        justifyContent: 'center',
        backgroundColor: themeColors.imageCropBackgroundColor,
        ...cursor.cursorMove,
    },

    sliderKnobTooltipView: {
        height: variables.sliderKnobSize,
        width: variables.sliderKnobSize,
        borderRadius: variables.sliderKnobSize / 2,
    },

    sliderKnob: {
        backgroundColor: themeColors.success,
        position: 'absolute',
        height: variables.sliderKnobSize,
        width: variables.sliderKnobSize,
        borderRadius: variables.sliderKnobSize / 2,
        left: -(variables.sliderKnobSize / 2),
        ...cursor.cursorPointer,
    },

    sliderBar: {
        backgroundColor: themeColors.border,
        height: variables.sliderBarHeight,
        borderRadius: variables.sliderBarHeight / 2,
        alignSelf: 'stretch',
        justifyContent: 'center',
    },

    screenCenteredContainer: {
        flex: 1,
        justifyContent: 'center',
        marginBottom: 40,
        padding: 16,
    },

    inlineSystemMessage: {
        color: themeColors.textSupporting,
        fontSize: variables.fontSizeLabel,
        fontFamily: fontFamily.EXP_NEUE,
        marginLeft: 6,
    },

    fullScreenTransparentOverlay: {
        position: 'absolute',
        width: '100%',
        height: '100%',
        top: 0,
        left: 0,
        right: 0,
        bottom: 0,
        backgroundColor: themeColors.dropUIBG,
        zIndex: 2,
    },

    textPill: {
        backgroundColor: themeColors.border,
        borderRadius: 10,
        overflow: 'hidden',
        paddingVertical: 2,
        flexShrink: 0,
        maxWidth: variables.badgeMaxWidth,
        fontSize: variables.fontSizeSmall,
        ...whiteSpace.pre,
        ...spacing.ph2,
    },

    dropZoneTopInvisibleOverlay: {
        position: 'absolute',
        width: '100%',
        height: '100%',
        top: 0,
        left: 0,
        right: 0,
        bottom: 0,
        backgroundColor: themeColors.dropTransparentOverlay,
        zIndex: 1000,
    },

    cardSection: {
        backgroundColor: themeColors.cardBG,
        borderRadius: variables.componentBorderRadiusCard,
        marginBottom: 20,
        marginHorizontal: 16,
        padding: 20,
        width: 'auto',
        textAlign: 'left',
    },

    cardSectionTitle: {
        lineHeight: variables.lineHeightXXLarge,
    },

    cardMenuItem: {
        paddingLeft: 8,
        paddingRight: 0,
        borderRadius: variables.buttonBorderRadius,
        height: variables.componentSizeLarge,
        alignItems: 'center',
    },

    callRequestSection: {
        backgroundColor: themeColors.appBG,
        paddingHorizontal: 0,
        paddingBottom: 0,
        marginHorizontal: 0,
        marginBottom: 0,
    },

    archivedReportFooter: {
        borderRadius: variables.componentBorderRadius,
        ...wordBreak.breakWord,
    },

    saveButtonPadding: {
        paddingLeft: 18,
        paddingRight: 18,
    },

    deeplinkWrapperContainer: {
        padding: 20,
        flex: 1,
        alignItems: 'center',
        justifyContent: 'center',
        backgroundColor: themeColors.appBG,
    },

    deeplinkWrapperMessage: {
        flex: 1,
        alignItems: 'center',
        justifyContent: 'center',
    },

    deeplinkWrapperFooter: {
        paddingTop: 80,
        paddingBottom: 45,
    },

    emojiReactionBubble: {
        borderRadius: 28,
        alignItems: 'center',
        justifyContent: 'center',
        flexDirection: 'row',
        alignSelf: 'flex-start',
    },

    emojiReactionListHeader: {
        marginTop: 8,
        paddingBottom: 20,
        borderBottomColor: themeColors.border,
        borderBottomWidth: 1,
        marginHorizontal: 20,
    },
    emojiReactionListHeaderBubble: {
        paddingVertical: 2,
        paddingHorizontal: 8,
        borderRadius: 28,
        backgroundColor: themeColors.border,
        alignItems: 'center',
        justifyContent: 'center',
        flexDirection: 'row',
        alignSelf: 'flex-start',
        marginRight: 4,
    },
    reactionListItem: {
        flexDirection: 'row',
        paddingVertical: 12,
        paddingHorizontal: 20,
    },
    reactionListHeaderText: {
        color: themeColors.textSupporting,
        marginLeft: 8,
        alignSelf: 'center',
    },

    miniQuickEmojiReactionText: {
        fontSize: 15,
        lineHeight: 20,
        textAlignVertical: 'center',
    },

    emojiReactionBubbleText: {
        textAlignVertical: 'center',
    },

    reactionCounterText: {
        fontSize: 13,
        marginLeft: 4,
        fontWeight: 'bold',
    },

    fontColorReactionLabel: {
        color: '#586A64',
    },

    reactionEmojiTitle: {
        fontSize: variables.iconSizeLarge,
        lineHeight: variables.iconSizeXLarge,
    },

    textReactionSenders: {
        color: themeColors.dark,
        ...wordBreak.breakWord,
    },

    quickReactionsContainer: {
        gap: 12,
        flexDirection: 'row',
        paddingHorizontal: 25,
        paddingVertical: 12,
        justifyContent: 'space-between',
    },

    reactionListContainer: {
        maxHeight: variables.listItemHeightNormal * 5.75,
        ...spacing.pv2,
    },

    reactionListContainerFixedWidth: {
        maxWidth: variables.popoverWidth,
    },

    validateCodeDigits: {
        color: themeColors.text,
        fontFamily: fontFamily.EXP_NEUE,
        fontSize: variables.fontSizeXXLarge,
        letterSpacing: 4,
    },

    footerWrapper: {
        fontSize: variables.fontSizeNormal,
        paddingTop: 64,
        maxWidth: 1100, // Match footer across all Expensify platforms
    },

    footerColumnsContainer: {
        flex: 1,
        flexWrap: 'wrap',
        marginBottom: 40,
        marginHorizontal: -16,
    },

    footerTitle: {
        fontSize: variables.fontSizeLarge,
        color: themeColors.success,
        marginBottom: 16,
    },

    footerRow: {
        paddingVertical: 4,
        marginBottom: 8,
        color: themeColors.textLight,
        fontSize: variables.fontSizeMedium,
    },

    footerBottomLogo: {
        marginTop: 40,
        width: '100%',
    },

    listPickerSeparator: {
        height: 1,
        backgroundColor: themeColors.buttonDefaultBG,
    },

    datePickerRoot: {
        position: 'relative',
        zIndex: 99,
    },

    datePickerPopover: {
        backgroundColor: themeColors.appBG,
        width: '100%',
        alignSelf: 'center',
        zIndex: 100,
        marginTop: 8,
    },

    loginHeroHeader: {
        fontFamily: fontFamily.EXP_NEW_KANSAS_MEDIUM,
        color: themeColors.success,
        fontWeight: '500',
        textAlign: 'center',
    },

    newKansasLarge: {
        ...headlineFont,
        fontSize: variables.fontSizeXLarge,
        lineHeight: variables.lineHeightXXLarge,
    },

    moneyRequestHeaderCheckmark: {
        marginLeft: 5,
        alignSelf: 'center',
    },

    loginHeroBody: {
        fontFamily: fontFamily.EXP_NEUE,
        fontSize: variables.fontSizeSignInHeroBody,
        color: themeColors.textLight,
        textAlign: 'center',
    },

    linkPreviewWrapper: {
        marginTop: 16,
        borderLeftWidth: 4,
        borderLeftColor: getTransparentColor(themeColors.inverse, 33),
        paddingLeft: 12,
    },

    linkPreviewImage: {
        flex: 1,
        resizeMode: 'contain',
        borderRadius: 8,
        marginTop: 8,
    },

    linkPreviewLogoImage: {
        height: 16,
        width: 16,
    },

    validateCodeMessage: {
        width: variables.modalContentMaxWidth,
        textAlign: 'center',
    },

    whisper: {
        backgroundColor: themeColors.cardBG,
    },

    contextMenuItemPopoverMaxWidth: {
        maxWidth: 375,
    },

    taskCheckbox: {
        height: 16,
        width: 16,
    },

    shareCodePage: {
        paddingHorizontal: 38.5,
    },

    shareCodeContainer: {
        width: '100%',
        alignItems: 'center',
        paddingHorizontal: variables.qrShareHorizontalPadding,
        paddingVertical: 20,
        borderRadius: 20,
        overflow: 'hidden',
        borderColor: themeColors.borderFocus,
        borderWidth: 2,
        backgroundColor: themeColors.highlightBG,
    },

    splashScreenHider: {
        backgroundColor: themeColors.splashBG,
        alignItems: 'center',
        justifyContent: 'center',
    },

    headerEnvBadge: {
        marginLeft: 0,
        marginBottom: 2,
        height: 12,
        paddingLeft: 4,
        paddingRight: 4,
        alignItems: 'center',
    },

    headerEnvBadgeText: {
        fontSize: 7,
        fontWeight: fontWeightBold,
        lineHeight: undefined,
    },

    expensifyQrLogo: {
        alignSelf: 'stretch',
        height: 27,
        marginBottom: 20,
    },

    qrShareTitle: {
        marginTop: 15,
        textAlign: 'center',
    },
};

export default styles;<|MERGE_RESOLUTION|>--- conflicted
+++ resolved
@@ -2217,23 +2217,12 @@
         minWidth: 100,
     },
 
-<<<<<<< HEAD
-    twoFactorAuthFooter: {
-        marginTop: 'auto',
-    },
-
     anonymousRoomFooter: (isSmallSizeLayout) => ({
         flexDirection: isSmallSizeLayout ? 'column' : 'row',
         ...(!isSmallSizeLayout && {
             alignItems: 'center',
             justifyContent: 'space-between',
         }),
-=======
-    anonymousRoomFooter: {
-        flexDirection: 'row',
-        alignItems: 'center',
-        justifyContent: 'space-between',
->>>>>>> b49ca209
         padding: 20,
         backgroundColor: themeColors.activeComponentBG,
         borderRadius: variables.componentBorderRadiusLarge,
