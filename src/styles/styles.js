import {defaultStyles as defaultPickerStyles} from 'react-native-picker-select/src/styles';
import lodashClamp from 'lodash/clamp';
import fontFamily from './fontFamily';
import addOutlineWidth from './addOutlineWidth';
import defaultTheme from './themes/default';
import fontWeightBold from './fontWeight/bold';
import variables from './variables';
import spacing from './utilities/spacing';
import sizing from './utilities/sizing';
import flex from './utilities/flex';
import display from './utilities/display';
import overflow from './utilities/overflow';
import whiteSpace from './utilities/whiteSpace';
import wordBreak from './utilities/wordBreak';
import positioning from './utilities/positioning';
import codeStyles from './codeStyles';
import visibility from './utilities/visibility';
import writingDirection from './utilities/writingDirection';
import optionAlternateTextPlatformStyles from './optionAlternateTextPlatformStyles';
import pointerEventsNone from './pointerEventsNone';
import pointerEventsAuto from './pointerEventsAuto';
import getPopOverVerticalOffset from './getPopOverVerticalOffset';
import overflowXHidden from './overflowXHidden';
import CONST from '../CONST';
import * as Browser from '../libs/Browser';
import cursor from './utilities/cursor';
import userSelect from './utilities/userSelect';
import textUnderline from './utilities/textUnderline';
import colors from './colors';
import objectFit from './utilities/objectFit';

// touchCallout is an iOS safari only property that controls the display of the callout information when you touch and hold a target
const touchCalloutNone = Browser.isMobileSafari() ? {WebkitTouchCallout: 'none'} : {};
// to prevent vertical text offset in Safari for badges, new lineHeight values have been added
const lineHeightBadge = Browser.isSafari() ? {lineHeight: variables.lineHeightXSmall} : {lineHeight: variables.lineHeightNormal};

const picker = (theme) => ({
    backgroundColor: theme.transparent,
    color: theme.text,
    fontFamily: fontFamily.EXP_NEUE,
    fontSize: variables.fontSizeNormal,
    lineHeight: variables.fontSizeNormalHeight,
    paddingBottom: 8,
    paddingTop: 23,
    paddingLeft: 0,
    paddingRight: 25,
    height: variables.inputHeight,
    borderWidth: 0,
    textAlign: 'left',
});

const link = (theme) => ({
    color: theme.link,
    textDecorationColor: theme.link,
    fontFamily: fontFamily.EXP_NEUE,
});

const baseCodeTagStyles = (theme) => ({
    borderWidth: 1,
    borderRadius: 5,
    borderColor: theme.border,
    backgroundColor: theme.textBackground,
});

const headlineFont = {
    fontFamily: fontFamily.EXP_NEW_KANSAS_MEDIUM,
    fontWeight: '500',
};

const webViewStyles = (theme) => ({
    // As of react-native-render-html v6, don't declare distinct styles for
    // custom renderers, the API for custom renderers has changed. Declare the
    // styles in the below "tagStyles" instead. If you need to reuse those
    // styles from the renderer, just pass the "style" prop to the underlying
    // component.
    tagStyles: {
        em: {
            fontFamily: fontFamily.EXP_NEUE,
            fontStyle: 'italic',
        },

        del: {
            textDecorationLine: 'line-through',
            textDecorationStyle: 'solid',
        },

        strong: {
            fontFamily: fontFamily.EXP_NEUE,
            fontWeight: 'bold',
        },

        a: link(theme),

        ul: {
            maxWidth: '100%',
        },

        ol: {
            maxWidth: '100%',
        },

        li: {
            flexShrink: 1,
        },

        blockquote: {
            borderLeftColor: theme.border,
            borderLeftWidth: 4,
            paddingLeft: 12,
            marginTop: 4,
            marginBottom: 4,

            // Overwrite default HTML margin for blockquotes
            marginLeft: 0,
        },

        pre: {
            ...baseCodeTagStyles(theme),
            paddingTop: 12,
            paddingBottom: 12,
            paddingRight: 8,
            paddingLeft: 8,
            fontFamily: fontFamily.MONOSPACE,
            marginTop: 0,
            marginBottom: 0,
        },

        code: {
            ...baseCodeTagStyles(theme),
            ...codeStyles.codeTextStyle,
            paddingLeft: 5,
            paddingRight: 5,
            fontFamily: fontFamily.MONOSPACE,
            fontSize: 13,
        },

        img: {
            borderColor: theme.border,
            borderRadius: variables.componentBorderRadiusNormal,
            borderWidth: 1,
            ...touchCalloutNone,
        },

        p: {
            marginTop: 0,
            marginBottom: 0,
        },
        h1: {
            fontSize: variables.fontSizeLarge,
            marginBottom: 8,
        },
    },

    baseFontStyle: {
        color: theme.text,
        fontSize: variables.fontSizeNormal,
        fontFamily: fontFamily.EXP_NEUE,
        flex: 1,
        lineHeight: variables.fontSizeNormalHeight,
        ...writingDirection.ltr,
    },
});

const styles = (theme) => ({
    // Add all of our utility and helper styles
    ...spacing,
    ...sizing,
    ...flex,
    ...display,
    ...overflow,
    ...positioning,
    ...wordBreak,
    ...whiteSpace,
    ...writingDirection,
    ...cursor,
    ...userSelect,
    ...textUnderline,
    ...theme, // TODO: Should we do this?
    ...objectFit,

    autoCompleteSuggestionsContainer: {
        backgroundColor: theme.appBG,
        borderRadius: 8,
        borderWidth: 1,
        borderColor: theme.border,
        justifyContent: 'center',
        boxShadow: variables.popoverMenuShadow,
        position: 'absolute',
        left: 0,
        right: 0,
        paddingVertical: CONST.AUTO_COMPLETE_SUGGESTER.SUGGESTER_INNER_PADDING,
    },

    autoCompleteSuggestionContainer: {
        flexDirection: 'row',
        alignItems: 'center',
    },

    emojiSuggestionsEmoji: {
        fontSize: variables.fontSizeMedium,
        width: 51,
        textAlign: 'center',
    },
    emojiSuggestionsText: {
        fontSize: variables.fontSizeMedium,
        flex: 1,
        ...wordBreak.breakWord,
        ...spacing.pr4,
    },

    mentionSuggestionsAvatarContainer: {
        width: 24,
        height: 24,
        alignItems: 'center',
        justifyContent: 'center',
    },

    mentionSuggestionsText: {
        fontSize: variables.fontSizeMedium,
        ...spacing.ml2,
    },

    mentionSuggestionsDisplayName: {
        fontFamily: fontFamily.EXP_NEUE_BOLD,
        fontWeight: fontWeightBold,
    },

    mentionSuggestionsHandle: {
        color: theme.textSupporting,
    },

    webViewStyles: webViewStyles(theme),

    link: link(theme),

    linkMuted: {
        color: theme.textSupporting,
        textDecorationColor: theme.textSupporting,
        fontFamily: fontFamily.EXP_NEUE,
    },

    linkMutedHovered: {
        color: theme.textMutedReversed,
    },

    highlightBG: {
        backgroundColor: theme.highlightBG,
    },

    appBG: {
        backgroundColor: theme.appBG,
    },

    h4: {
        fontFamily: fontFamily.EXP_NEUE_BOLD,
        fontSize: variables.fontSizeLabel,
        fontWeight: fontWeightBold,
    },

    textAlignCenter: {
        textAlign: 'center',
    },

    textAlignRight: {
        textAlign: 'right',
    },

    textAlignLeft: {
        textAlign: 'left',
    },

    textUnderline: {
        textDecorationLine: 'underline',
    },

    label: {
        fontSize: variables.fontSizeLabel,
        lineHeight: variables.lineHeightLarge,
    },

    textLabel: {
        color: theme.text,
        fontSize: variables.fontSizeLabel,
        lineHeight: variables.lineHeightLarge,
    },

    mutedTextLabel: {
        color: theme.textSupporting,
        fontSize: variables.fontSizeLabel,
        lineHeight: variables.lineHeightLarge,
    },

    textMicro: {
        fontFamily: fontFamily.EXP_NEUE,
        fontSize: variables.fontSizeSmall,
        lineHeight: variables.lineHeightSmall,
    },

    textMicroBold: {
        color: theme.text,
        fontWeight: fontWeightBold,
        fontFamily: fontFamily.EXP_NEUE_BOLD,
        fontSize: variables.fontSizeSmall,
        lineHeight: variables.lineHeightSmall,
    },

    textMicroSupporting: {
        color: theme.textSupporting,
        fontFamily: fontFamily.EXP_NEUE,
        fontSize: variables.fontSizeSmall,
        lineHeight: variables.lineHeightSmall,
    },

    textExtraSmallSupporting: {
        color: theme.textSupporting,
        fontFamily: fontFamily.EXP_NEUE,
        fontSize: variables.fontSizeExtraSmall,
    },

    textNormal: {
        fontSize: variables.fontSizeNormal,
    },

    textLarge: {
        fontSize: variables.fontSizeLarge,
    },

    textXLarge: {
        fontSize: variables.fontSizeXLarge,
    },

    textXXLarge: {
        fontSize: variables.fontSizeXXLarge,
    },

    textXXXLarge: {
        fontSize: variables.fontSizeXXXLarge,
    },

    textHero: {
        fontSize: variables.fontSizeHero,
        fontFamily: fontFamily.EXP_NEW_KANSAS_MEDIUM,
        lineHeight: variables.lineHeightHero,
    },

    textStrong: {
        fontFamily: fontFamily.EXP_NEUE_BOLD,
        fontWeight: fontWeightBold,
    },

    textItalic: {
        fontFamily: fontFamily.EXP_NEUE_ITALIC,
        fontStyle: 'italic',
    },

    textHeadline: {
        ...headlineFont,
        ...whiteSpace.preWrap,
        color: theme.heading,
        fontSize: variables.fontSizeXLarge,
        lineHeight: variables.lineHeightXXLarge,
    },

    textHeadlineH1: {
        ...headlineFont,
        ...whiteSpace.preWrap,
        color: theme.heading,
        fontSize: variables.fontSizeh1,
        lineHeight: variables.lineHeightSizeh1,
    },

    textDecorationNoLine: {
        textDecorationLine: 'none',
    },

    textWhite: {
        color: theme.textLight,
    },

    textBlue: {
        color: theme.link,
    },

    textUppercase: {
        textTransform: 'uppercase',
    },

    textNoWrap: {
        ...whiteSpace.noWrap,
    },

    colorReversed: {
        color: theme.textReversed,
    },

    colorMutedReversed: {
        color: theme.textMutedReversed,
    },

    colorMuted: {
        color: theme.textSupporting,
    },

    bgTransparent: {
        backgroundColor: 'transparent',
    },

    bgDark: {
        backgroundColor: theme.inverse,
    },

    opacity0: {
        opacity: 0,
    },

    opacity1: {
        opacity: 1,
    },

    textDanger: {
        color: theme.danger,
    },

    borderRadiusNormal: {
        borderRadius: variables.buttonBorderRadius,
    },

    button: {
        backgroundColor: theme.buttonDefaultBG,
        borderRadius: variables.buttonBorderRadius,
        minHeight: variables.componentSizeLarge,
        justifyContent: 'center',
        ...spacing.ph3,
    },

    buttonContainer: {
        padding: 1,
        borderRadius: variables.buttonBorderRadius,
    },

    buttonText: {
        color: theme.text,
        fontFamily: fontFamily.EXP_NEUE_BOLD,
        fontSize: variables.fontSizeNormal,
        fontWeight: fontWeightBold,
        textAlign: 'center',
        flexShrink: 1,

        // It is needed to unset the Lineheight. We don't need it for buttons as button always contains single line of text.
        // It allows to vertically center the text.
        lineHeight: undefined,

        // Add 1px to the Button text to give optical vertical alignment.
        paddingBottom: 1,
    },

    buttonSmall: {
        borderRadius: variables.buttonBorderRadius,
        minHeight: variables.componentSizeSmall,
        paddingTop: 4,
        paddingHorizontal: 14,
        paddingBottom: 4,
        backgroundColor: theme.buttonDefaultBG,
    },

    buttonMedium: {
        borderRadius: variables.buttonBorderRadius,
        minHeight: variables.componentSizeNormal,
        paddingTop: 12,
        paddingRight: 16,
        paddingBottom: 12,
        paddingLeft: 16,
        backgroundColor: theme.buttonDefaultBG,
    },

    buttonLarge: {
        borderRadius: variables.buttonBorderRadius,
        minHeight: variables.componentSizeLarge,
        paddingTop: 8,
        paddingRight: 10,
        paddingBottom: 8,
        paddingLeft: 18,
        backgroundColor: theme.buttonDefaultBG,
    },

    buttonSmallText: {
        fontSize: variables.fontSizeSmall,
        fontFamily: fontFamily.EXP_NEUE_BOLD,
        fontWeight: fontWeightBold,
        textAlign: 'center',
    },

    buttonMediumText: {
        fontSize: variables.fontSizeLabel,
        fontFamily: fontFamily.EXP_NEUE_BOLD,
        fontWeight: fontWeightBold,
        textAlign: 'center',
    },

    buttonLargeText: {
        fontSize: variables.fontSizeNormal,
        fontFamily: fontFamily.EXP_NEUE_BOLD,
        fontWeight: fontWeightBold,
        textAlign: 'center',
    },

    buttonDefaultHovered: {
        backgroundColor: theme.buttonHoveredBG,
        borderWidth: 0,
    },

    buttonSuccess: {
        backgroundColor: theme.success,
        borderWidth: 0,
    },

    buttonOpacityDisabled: {
        opacity: 0.5,
    },

    buttonSuccessHovered: {
        backgroundColor: theme.successHover,
        borderWidth: 0,
    },

    buttonDanger: {
        backgroundColor: theme.danger,
        borderWidth: 0,
    },

    buttonDangerHovered: {
        backgroundColor: theme.dangerHover,
        borderWidth: 0,
    },

    buttonDisabled: {
        backgroundColor: theme.buttonDefaultBG,
        borderWidth: 0,
    },

    buttonDivider: {
        height: variables.dropDownButtonDividerHeight,
        borderWidth: 0.7,
        borderColor: theme.text,
    },

    noBorderRadius: {
        borderRadius: 0,
    },

    noRightBorderRadius: {
        borderTopRightRadius: 0,
        borderBottomRightRadius: 0,
    },

    noLeftBorderRadius: {
        borderTopLeftRadius: 0,
        borderBottomLeftRadius: 0,
    },

    buttonCTA: {
        paddingVertical: 6,
        ...spacing.mh4,
    },

    buttonCTAIcon: {
        marginRight: 22,

        // Align vertically with the Button text
        paddingBottom: 1,
        paddingTop: 1,
    },

    buttonConfirm: {
        margin: 20,
    },

    attachmentButtonBigScreen: {
        minWidth: 300,
        alignSelf: 'center',
    },

    buttonConfirmText: {
        paddingLeft: 20,
        paddingRight: 20,
    },

    buttonSuccessText: {
        color: theme.textLight,
    },

    buttonDangerText: {
        color: theme.textLight,
    },

    hoveredComponentBG: {
        backgroundColor: theme.hoverComponentBG,
    },

    activeComponentBG: {
        backgroundColor: theme.activeComponentBG,
    },

    touchableButtonImage: {
        alignItems: 'center',
        height: variables.componentSizeNormal,
        justifyContent: 'center',
        width: variables.componentSizeNormal,
    },

    visuallyHidden: {
        ...visibility.hidden,
        overflow: 'hidden',
        width: 0,
        height: 0,
    },

    visibilityHidden: {
        ...visibility.hidden,
    },

    loadingVBAAnimation: {
        width: 140,
        height: 140,
    },

    pickerSmall: (backgroundColor = theme.highlightBG) => ({
        inputIOS: {
            fontFamily: fontFamily.EXP_NEUE,
            fontSize: variables.fontSizeSmall,
            paddingLeft: 0,
            paddingRight: 17,
            paddingTop: 6,
            paddingBottom: 6,
            borderWidth: 0,
            color: theme.text,
            height: 26,
            opacity: 1,
            backgroundColor: 'transparent',
        },
        done: {
            color: theme.text,
        },
        doneDepressed: {
            fontSize: defaultPickerStyles.done.fontSize,
        },
        modalViewMiddle: {
            backgroundColor: theme.border,
            borderTopWidth: 0,
        },
        modalViewBottom: {
            backgroundColor: theme.highlightBG,
        },
        inputWeb: {
            fontFamily: fontFamily.EXP_NEUE,
            fontSize: variables.fontSizeSmall,
            paddingLeft: 0,
            paddingRight: 17,
            paddingTop: 6,
            paddingBottom: 6,
            borderWidth: 0,
            color: theme.text,
            appearance: 'none',
            height: 26,
            opacity: 1,
            backgroundColor,
            ...cursor.cursorPointer,
        },
        inputAndroid: {
            fontFamily: fontFamily.EXP_NEUE,
            fontSize: variables.fontSizeSmall,
            paddingLeft: 0,
            paddingRight: 17,
            paddingTop: 6,
            paddingBottom: 6,
            borderWidth: 0,
            color: theme.text,
            height: 26,
            opacity: 1,
            backgroundColor: 'transparent',
        },
        iconContainer: {
            top: 7,
            ...pointerEventsNone,
        },
        icon: {
            width: variables.iconSizeExtraSmall,
            height: variables.iconSizeExtraSmall,
        },
    }),

    badge: {
        backgroundColor: theme.border,
        borderRadius: 14,
        height: variables.iconSizeNormal,
        flexDirection: 'row',
        paddingHorizontal: 7,
        alignItems: 'center',
    },

    badgeSuccess: {
        backgroundColor: theme.success,
    },

    badgeSuccessPressed: {
        backgroundColor: theme.successHover,
    },

    badgeAdHocSuccess: {
        backgroundColor: theme.badgeAdHoc,
    },

    badgeAdHocSuccessPressed: {
        backgroundColor: theme.badgeAdHocHover,
    },

    badgeDanger: {
        backgroundColor: theme.danger,
    },

    badgeDangerPressed: {
        backgroundColor: theme.dangerPressed,
    },

    badgeText: {
        color: theme.text,
        fontSize: variables.fontSizeSmall,
        ...lineHeightBadge,
        ...whiteSpace.noWrap,
    },

    border: {
        borderWidth: 1,
        borderRadius: variables.componentBorderRadius,
        borderColor: theme.border,
    },

    borderColorFocus: {
        borderColor: theme.borderFocus,
    },

    borderColorDanger: {
        borderColor: theme.danger,
    },

    textInputDisabled: {
        // Adding disabled color theme to indicate user that the field is not editable.
        backgroundColor: theme.highlightBG,
        borderBottomWidth: 2,
        borderColor: theme.borderLighter,
        // Adding browser specefic style to bring consistency between Safari and other platforms.
        // Applying the Webkit styles only to browsers as it is not available in native.
        ...(Browser.getBrowser()
            ? {
                  WebkitTextFillColor: theme.textSupporting,
                  WebkitOpacity: 1,
              }
            : {}),
        color: theme.textSupporting,
    },

    uploadReceiptView: (isSmallScreenWidth) => ({
        borderRadius: variables.componentBorderRadiusLarge,
        borderWidth: isSmallScreenWidth ? 0 : 2,
        borderColor: theme.borderFocus,
        borderStyle: 'dotted',
        marginBottom: 20,
        marginLeft: 20,
        marginRight: 20,
        justifyContent: 'center',
        alignItems: 'center',
        paddingVertical: 40,
        gap: 4,
        flex: 1,
    }),

    receiptViewTextContainer: {
        paddingHorizontal: 40,
        ...sizing.w100,
    },

    cameraView: {
        flex: 1,
        overflow: 'hidden',
        borderRadius: 28,
        borderStyle: 'solid',
        borderWidth: 8,
        backgroundColor: theme.highlightBG,
        borderColor: theme.appBG,
        display: 'flex',
        justifyContent: 'center',
        justifyItems: 'center',
    },

    permissionView: {
        paddingVertical: 108,
        paddingHorizontal: 61,
        alignItems: 'center',
        justifyContent: 'center',
    },

    headerAnonymousFooter: {
        color: theme.heading,
        fontFamily: fontFamily.EXP_NEW_KANSAS_MEDIUM,
        fontSize: variables.fontSizeXLarge,
        lineHeight: variables.lineHeightXXLarge,
    },

    headerText: {
        color: theme.heading,
        fontFamily: fontFamily.EXP_NEUE_BOLD,
        fontSize: variables.fontSizeNormal,
        fontWeight: fontWeightBold,
    },

    headerGap: {
        height: CONST.DESKTOP_HEADER_PADDING,
    },

    reportOptions: {
        marginLeft: 8,
    },

    chatItemComposeSecondaryRow: {
        height: 15,
        marginBottom: 5,
        marginTop: 5,
    },

    chatItemComposeSecondaryRowSubText: {
        color: theme.textSupporting,
        fontFamily: fontFamily.EXP_NEUE,
        fontSize: variables.fontSizeSmall,
        lineHeight: variables.lineHeightSmall,
    },

    chatItemComposeSecondaryRowOffset: {
        marginLeft: variables.chatInputSpacing,
    },

    offlineIndicator: {
        marginLeft: variables.chatInputSpacing,
    },

    offlineIndicatorMobile: {
        paddingLeft: 20,
        paddingTop: 5,
        paddingBottom: 30,
        marginBottom: -25,
    },

    offlineIndicatorRow: {
        height: 25,
    },

    // Actions
    actionAvatar: {
        borderRadius: 20,
    },

    componentHeightLarge: {
        height: variables.inputHeight,
    },

    calendarHeader: {
        height: 50,
        flexDirection: 'row',
        justifyContent: 'space-between',
        alignItems: 'center',
        paddingHorizontal: 15,
        paddingRight: 5,
        ...userSelect.userSelectNone,
    },

    calendarDayRoot: {
        flex: 1,
        height: 45,
        justifyContent: 'center',
        alignItems: 'center',
        ...userSelect.userSelectNone,
    },

    calendarDayContainer: {
        width: 30,
        height: 30,
        justifyContent: 'center',
        alignItems: 'center',
        borderRadius: 15,
        overflow: 'hidden',
    },

    calendarDayContainerSelected: {
        backgroundColor: theme.buttonDefaultBG,
    },

    /**
     * @param {number} textInputHeight
     * @param {number} minHeight
     * @param {number} maxHeight
     * @returns {object}
     */
    autoGrowHeightInputContainer: (textInputHeight, minHeight, maxHeight) => ({
        height: lodashClamp(textInputHeight, minHeight, maxHeight),
        minHeight,
    }),

    autoGrowHeightHiddenInput: (maxWidth, maxHeight) => ({
        maxWidth,
        maxHeight: maxHeight && maxHeight + 1,
        overflow: 'hidden',
    }),

    textInputContainer: {
        flex: 1,
        justifyContent: 'center',
        height: '100%',
        backgroundColor: 'transparent',
        borderBottomWidth: 2,
        borderColor: theme.border,
        overflow: 'hidden',
    },

    textInputLabel: {
        position: 'absolute',
        left: 0,
        top: 0,
        fontSize: variables.fontSizeNormal,
        color: theme.textSupporting,
        fontFamily: fontFamily.EXP_NEUE,
        width: '100%',
    },

    textInputLabelBackground: {
        position: 'absolute',
        top: 0,
        width: '100%',
        height: 23,
        backgroundColor: theme.componentBG,
    },

    textInputLabelDesktop: {
        transformOrigin: 'left center',
    },

    textInputLabelTransformation: (translateY, translateX, scale) => ({
        transform: [{translateY}, {translateX}, {scale}],
    }),

    baseTextInput: {
        fontFamily: fontFamily.EXP_NEUE,
        fontSize: variables.fontSizeNormal,
        lineHeight: variables.lineHeightXLarge,
        color: theme.text,
        paddingTop: 23,
        paddingBottom: 8,
        paddingLeft: 0,
        borderWidth: 0,
    },

    textInputMultiline: {
        scrollPadding: '23px 0 0 0',
    },

    textInputMultilineContainer: {
        paddingTop: 23,
    },

    textInputAndIconContainer: {
        flex: 1,
        height: '100%',
        zIndex: -1,
        flexDirection: 'row',
    },

    textInputDesktop: addOutlineWidth({}, 0),

    textInputIconContainer: {
        paddingHorizontal: 11,
        justifyContent: 'center',
        margin: 1,
    },

    secureInput: {
        borderTopRightRadius: 0,
        borderBottomRightRadius: 0,
    },

    textInput: {
        backgroundColor: 'transparent',
        borderRadius: variables.componentBorderRadiusNormal,
        height: variables.inputComponentSizeNormal,
        borderColor: theme.border,
        borderWidth: 1,
        color: theme.text,
        fontFamily: fontFamily.EXP_NEUE,
        fontSize: variables.fontSizeNormal,
        paddingLeft: 12,
        paddingRight: 12,
        paddingTop: 10,
        paddingBottom: 10,
        textAlignVertical: 'center',
    },

    textInputPrefixWrapper: {
        position: 'absolute',
        left: 0,
        top: 0,
        height: variables.inputHeight,
        display: 'flex',
        flexDirection: 'row',
        alignItems: 'center',
        paddingTop: 23,
        paddingBottom: 8,
    },

    textInputPrefix: {
        color: theme.text,
        fontFamily: fontFamily.EXP_NEUE,
        fontSize: variables.fontSizeNormal,
        textAlignVertical: 'center',
    },

    pickerContainer: {
        borderBottomWidth: 2,
        paddingLeft: 0,
        borderStyle: 'solid',
        borderColor: theme.border,
        justifyContent: 'center',
        backgroundColor: 'transparent',
        height: variables.inputHeight,
        overflow: 'hidden',
    },

    pickerContainerSmall: {
        height: variables.inputHeightSmall,
    },

    pickerLabel: {
        position: 'absolute',
        left: 0,
        top: 6,
        zIndex: 1,
    },

    picker: (disabled = false, backgroundColor = theme.appBG) => ({
        iconContainer: {
            top: Math.round(variables.inputHeight * 0.5) - 11,
            right: 0,
            ...pointerEventsNone,
        },

        inputWeb: {
            appearance: 'none',
            ...(disabled ? cursor.cursorDisabled : cursor.cursorPointer),
            ...picker(theme),
            backgroundColor,
        },

        inputIOS: {
            ...picker(theme),
        },
        done: {
            color: theme.text,
        },
        doneDepressed: {
            fontSize: defaultPickerStyles.done.fontSize,
        },
        modalViewMiddle: {
            backgroundColor: theme.border,
            borderTopWidth: 0,
        },
        modalViewBottom: {
            backgroundColor: theme.highlightBG,
        },

        inputAndroid: {
            ...picker(theme),
        },
    }),

    disabledText: {
        color: theme.icon,
    },

    inputDisabled: {
        backgroundColor: theme.highlightBG,
        color: theme.icon,
    },

    noOutline: addOutlineWidth({}, 0),

    textLabelSupporting: {
        fontFamily: fontFamily.EXP_NEUE,
        fontSize: variables.fontSizeLabel,
        color: theme.textSupporting,
    },

    textLabelError: {
        fontFamily: fontFamily.EXP_NEUE,
        fontSize: variables.fontSizeLabel,
        color: theme.textError,
    },

    textReceiptUpload: {
        ...headlineFont,
        fontSize: variables.fontSizeXLarge,
        color: theme.textLight,
        textAlign: 'center',
    },

    subTextReceiptUpload: {
        fontFamily: fontFamily.EXP_NEUE,
        lineHeight: variables.lineHeightLarge,
        textAlign: 'center',
        color: theme.textLight,
    },

    furtherDetailsText: {
        fontFamily: fontFamily.EXP_NEUE,
        fontSize: variables.fontSizeSmall,
        color: theme.textSupporting,
    },

    lh16: {
        lineHeight: 16,
    },

    lh20: {
        lineHeight: 20,
    },

    lh140Percent: {
        lineHeight: '140%',
    },

    formHelp: {
        color: theme.textSupporting,
        fontSize: variables.fontSizeLabel,
        lineHeight: variables.lineHeightLarge,
        marginBottom: 4,
    },

    formError: {
        color: theme.textError,
        fontSize: variables.fontSizeLabel,
        lineHeight: variables.formErrorLineHeight,
        marginBottom: 4,
    },

    formSuccess: {
        color: theme.success,
        fontSize: variables.fontSizeLabel,
        lineHeight: 18,
        marginBottom: 4,
    },

    signInPage: {
        backgroundColor: theme.highlightBG,
        minHeight: '100%',
        flex: 1,
    },

    signInPageHeroCenter: {
        position: 'absolute',
        top: 0,
        left: 0,
        right: 0,
        bottom: 0,
        justifyContent: 'center',
        alignItems: 'center',
    },

    signInPageGradient: {
        height: '100%',
        width: 540,
        position: 'absolute',
        top: 0,
        left: 0,
    },

    signInPageGradientMobile: {
        height: 300,
        width: 800,
        position: 'absolute',
        top: 0,
        left: 0,
    },

    signInBackground: {
        position: 'absolute',
        bottom: 0,
        left: 0,
        minHeight: 700,
    },

    signInPageInner: {
        marginLeft: 'auto',
        marginRight: 'auto',
        height: '100%',
        width: '100%',
    },

    signInPageContentTopSpacer: {
        maxHeight: 132,
        minHeight: 24,
    },

    signInPageContentTopSpacerSmallScreens: {
        maxHeight: 132,
        minHeight: 45,
    },

    signInPageLeftContainer: {
        paddingLeft: 40,
        paddingRight: 40,
    },

    signInPageLeftContainerWide: {
        maxWidth: variables.sideBarWidth,
    },

    signInPageWelcomeFormContainer: {
        maxWidth: CONST.SIGN_IN_FORM_WIDTH,
    },

    signInPageWelcomeTextContainer: {
        width: CONST.SIGN_IN_FORM_WIDTH,
    },

    changeExpensifyLoginLinkContainer: {
        flexDirection: 'row',
        flexWrap: 'wrap',
        ...wordBreak.breakWord,
    },

    // Sidebar Styles
    sidebar: {
        backgroundColor: theme.sidebar,
        height: '100%',
    },

    sidebarHeaderContainer: {
        flexDirection: 'row',
        paddingHorizontal: 20,
        paddingVertical: 19,
        justifyContent: 'space-between',
        alignItems: 'center',
    },

    subNavigationContainer: {
        backgroundColor: theme.sidebar,
        flex: 1,
        borderTopLeftRadius: variables.componentBorderRadiusRounded,
    },

    sidebarAnimatedWrapperContainer: {
        height: '100%',
        position: 'absolute',
    },

    sidebarFooter: {
        alignItems: 'center',
        display: 'flex',
        justifyContent: 'center',
        paddingVertical: variables.lineHeightXLarge,
        width: '100%',
    },

    sidebarAvatar: {
        backgroundColor: theme.icon,
        borderRadius: 20,
        height: variables.componentSizeNormal,
        width: variables.componentSizeNormal,
    },

    statusIndicator: (backgroundColor = theme.danger) => ({
        borderColor: theme.sidebar,
        backgroundColor,
        borderRadius: 8,
        borderWidth: 2,
        position: 'absolute',
        right: -2,
        top: -1,
        height: 16,
        width: 16,
        zIndex: 10,
    }),

    floatingActionButtonContainer: {
        position: 'absolute',
        left: 16,
        // The bottom of the floating action button should align with the bottom of the compose box.
        // The value should be equal to the height + marginBottom + marginTop of chatItemComposeSecondaryRow
        bottom: 25,
    },

    floatingActionButton: {
        backgroundColor: theme.success,
        height: variables.componentSizeNormal,
        width: variables.componentSizeNormal,
        borderRadius: 999,
        alignItems: 'center',
        justifyContent: 'center',
    },

    sidebarFooterUsername: {
        color: theme.heading,
        fontSize: variables.fontSizeLabel,
        fontWeight: '700',
        width: 200,
        textOverflow: 'ellipsis',
        overflow: 'hidden',
        ...whiteSpace.noWrap,
    },

    sidebarFooterLink: {
        color: theme.textSupporting,
        fontSize: variables.fontSizeSmall,
        textDecorationLine: 'none',
        fontFamily: fontFamily.EXP_NEUE,
        lineHeight: 20,
    },

    sidebarListContainer: {
        scrollbarWidth: 'none',
        paddingBottom: 4,
    },

    sidebarListItem: {
        justifyContent: 'center',
        textDecorationLine: 'none',
    },

    RHPNavigatorContainer: (isSmallScreenWidth) => ({
        width: isSmallScreenWidth ? '100%' : variables.sideBarWidth,
        position: 'absolute',
        right: 0,
        height: '100%',
    }),

    onlyEmojisText: {
        fontSize: variables.fontSizeOnlyEmojis,
        lineHeight: variables.fontSizeOnlyEmojisHeight,
    },

    onlyEmojisTextLineHeight: {
        lineHeight: variables.fontSizeOnlyEmojisHeight,
    },

    createMenuPositionSidebar: (windowHeight) => ({
        horizontal: 18,
        vertical: windowHeight - 75,
    }),

    createMenuPositionProfile: (windowWidth) => ({
        horizontal: windowWidth - 355,
        ...getPopOverVerticalOffset(162),
    }),

    createMenuPositionReportActionCompose: (windowHeight) => ({
        horizontal: 18 + variables.sideBarWidth,
        vertical: windowHeight - 83,
    }),

    createMenuPositionRightSidepane: {
        right: 18,
        bottom: 75,
    },

    createMenuContainer: {
        width: variables.sideBarWidth - 40,
        paddingVertical: 12,
    },

    createMenuHeaderText: {
        fontFamily: fontFamily.EXP_NEUE,
        fontSize: variables.fontSizeLabel,
        color: theme.heading,
    },

    popoverMenuItem: {
        flexDirection: 'row',
        borderRadius: 0,
        paddingHorizontal: 20,
        paddingVertical: 12,
        justifyContent: 'space-between',
        width: '100%',
    },

    popoverMenuIcon: {
        width: variables.componentSizeNormal,
        justifyContent: 'center',
        alignItems: 'center',
    },

    popoverMenuText: {
        fontSize: variables.fontSizeNormal,
        color: theme.heading,
    },

    popoverInnerContainer: {
        paddingTop: 0, // adjusting this because the mobile modal adds additional padding that we don't need for our layout
        maxHeight: '95%',
    },

    menuItemTextContainer: {
        minHeight: variables.componentSizeNormal,
    },

    chatLinkRowPressable: {
        minWidth: 0,
        textDecorationLine: 'none',
        flex: 1,
    },

    sidebarLink: {
        textDecorationLine: 'none',
    },

    sidebarLinkLHN: {
        textDecorationLine: 'none',
        marginLeft: 12,
        marginRight: 12,
        borderRadius: 8,
    },

    sidebarLinkInner: {
        alignItems: 'center',
        flexDirection: 'row',
        paddingLeft: 20,
        paddingRight: 20,
    },

    sidebarLinkInnerLHN: {
        alignItems: 'center',
        flexDirection: 'row',
        paddingLeft: 8,
        paddingRight: 8,
    },

    sidebarLinkText: {
        color: theme.textSupporting,
        fontSize: variables.fontSizeNormal,
        textDecorationLine: 'none',
        overflow: 'hidden',
    },

    sidebarLinkHover: {
        backgroundColor: theme.sidebarHover,
    },

    sidebarLinkHoverLHN: {
        backgroundColor: theme.highlightBG,
    },

    sidebarLinkActive: {
        backgroundColor: theme.border,
        textDecorationLine: 'none',
    },

    sidebarLinkActiveLHN: {
        backgroundColor: theme.highlightBG,
        textDecorationLine: 'none',
    },

    sidebarLinkTextBold: {
        fontFamily: fontFamily.EXP_NEUE_BOLD,
        fontWeight: fontWeightBold,
        color: theme.heading,
    },

    sidebarLinkActiveText: {
        color: theme.textSupporting,
        fontSize: variables.fontSizeNormal,
        textDecorationLine: 'none',
        overflow: 'hidden',
    },

    optionItemAvatarNameWrapper: {
        minWidth: 0,
        flex: 1,
    },

    optionDisplayName: {
        fontFamily: fontFamily.EXP_NEUE,
        minHeight: variables.alternateTextHeight,
        lineHeight: variables.lineHeightXLarge,
        ...whiteSpace.noWrap,
    },

    optionDisplayNameCompact: {
        minWidth: 'auto',
        flexBasis: 'auto',
        flexGrow: 0,
        flexShrink: 1,
    },

    displayNameTooltipEllipsis: {
        position: 'absolute',
        opacity: 0,
        right: 0,
        bottom: 0,
    },

    optionAlternateText: {
        minHeight: variables.alternateTextHeight,
        lineHeight: variables.lineHeightXLarge,
    },

    optionAlternateTextCompact: {
        flexShrink: 1,
        flexGrow: 1,
        flexBasis: 'auto',
        ...optionAlternateTextPlatformStyles,
    },

    optionRow: {
        minHeight: variables.optionRowHeight,
        paddingTop: 12,
        paddingBottom: 12,
    },

    optionRowSelected: {
        backgroundColor: theme.activeComponentBG,
    },

    optionRowDisabled: {
        color: theme.textSupporting,
    },

    optionRowCompact: {
        height: variables.optionRowHeightCompact,
        paddingTop: 12,
        paddingBottom: 12,
    },

    optionsListSectionHeader: {
        marginTop: 8,
        marginBottom: 4,
    },

    overlayStyles: (current) => ({
        position: 'fixed',

        // We need to stretch the overlay to cover the sidebar and the translate animation distance.
        left: -2 * variables.sideBarWidth,
        top: 0,
        bottom: 0,
        right: 0,
        backgroundColor: theme.overlay,
        opacity: current.progress.interpolate({
            inputRange: [0, 1],
            outputRange: [0, variables.overlayOpacity],
            extrapolate: 'clamp',
        }),
    }),

    appContent: {
        backgroundColor: theme.appBG,
        overflow: 'hidden',
    },

    appContentHeader: {
        height: variables.contentHeaderHeight,
        justifyContent: 'center',
        display: 'flex',
        paddingRight: 20,
    },

    appContentHeaderTitle: {
        alignItems: 'center',
        flexDirection: 'row',
    },

    LHNToggle: {
        alignItems: 'center',
        height: variables.contentHeaderHeight,
        justifyContent: 'center',
        paddingRight: 10,
        paddingLeft: 20,
    },

    LHNToggleIcon: {
        height: 15,
        width: 18,
    },

    chatContentScrollView: {
        flexGrow: 1,
        justifyContent: 'flex-start',
        paddingBottom: 16,
    },

    // Chat Item
    chatItem: {
        display: 'flex',
        flexDirection: 'row',
        paddingTop: 8,
        paddingBottom: 8,
        paddingLeft: 20,
        paddingRight: 20,
    },

    chatItemRightGrouped: {
        flexGrow: 1,
        flexShrink: 1,
        flexBasis: 0,
        position: 'relative',
        marginLeft: variables.chatInputSpacing,
    },

    chatItemRight: {
        flexGrow: 1,
        flexShrink: 1,
        flexBasis: 0,
        position: 'relative',
    },

    chatItemMessageHeader: {
        alignItems: 'center',
        display: 'flex',
        flexDirection: 'row',
        flexWrap: 'nowrap',
    },

    chatItemMessageHeaderSender: {
        color: theme.heading,
        fontFamily: fontFamily.EXP_NEUE_BOLD,
        fontSize: variables.fontSizeNormal,
        fontWeight: fontWeightBold,
        lineHeight: variables.lineHeightXLarge,
        ...wordBreak.breakWord,
    },

    chatItemMessageHeaderTimestamp: {
        flexShrink: 0,
        color: theme.textSupporting,
        fontSize: variables.fontSizeSmall,
        paddingTop: 2,
    },

    chatItemMessage: {
        color: theme.text,
        fontSize: variables.fontSizeNormal,
        fontFamily: fontFamily.EXP_NEUE,
        lineHeight: variables.lineHeightXLarge,
        maxWidth: '100%',
        ...cursor.cursorAuto,
        ...whiteSpace.preWrap,
        ...wordBreak.breakWord,
    },

    renderHTMLTitle: {
        color: theme.text,
        fontSize: variables.fontSizeNormal,
        fontFamily: fontFamily.EXP_NEUE,
        lineHeight: variables.lineHeightXLarge,
        maxWidth: '100%',
        ...whiteSpace.preWrap,
        ...wordBreak.breakWord,
    },

    chatItemComposeWithFirstRow: {
        minHeight: 90,
    },

    chatItemFullComposeRow: {
        ...sizing.h100,
    },

    chatItemComposeBoxColor: {
        borderColor: theme.border,
    },

    chatItemComposeBoxFocusedColor: {
        borderColor: theme.borderFocus,
    },

    chatItemComposeBox: {
        backgroundColor: theme.componentBG,
        borderWidth: 1,
        borderRadius: variables.componentBorderRadiusRounded,
        minHeight: variables.componentSizeMedium,
    },

    chatItemFullComposeBox: {
        ...flex.flex1,
        ...sizing.h100,
    },

    chatFooter: {
        paddingLeft: 20,
        paddingRight: 20,
        display: 'flex',
        backgroundColor: theme.appBG,
    },

    chatFooterFullCompose: {
        flex: 1,
    },

    chatItemDraft: {
        display: 'flex',
        flexDirection: 'row',
        paddingTop: 8,
        paddingBottom: 8,
        paddingLeft: 20,
        paddingRight: 20,
    },

    chatItemReactionsDraftRight: {
        marginLeft: 52,
    },
    chatFooterAtTheTop: {
        flexGrow: 1,
        justifyContent: 'flex-start',
    },

    // Be extremely careful when editing the compose styles, as it is easy to introduce regressions.
    // Make sure you run the following tests against any changes: #12669
    textInputCompose: addOutlineWidth(
        {
            backgroundColor: theme.componentBG,
            borderColor: theme.border,
            color: theme.text,
            fontFamily: fontFamily.EXP_NEUE,
            fontSize: variables.fontSizeNormal,
            borderWidth: 0,
            height: 'auto',
            lineHeight: variables.lineHeightXLarge,
            ...overflowXHidden,

            // On Android, multiline TextInput with height: 'auto' will show extra padding unless they are configured with
            // paddingVertical: 0, alignSelf: 'center', and textAlignVertical: 'center'

            paddingHorizontal: variables.avatarChatSpacing,
            paddingTop: 0,
            paddingBottom: 0,
            alignSelf: 'center',
            textAlignVertical: 'center',
        },
        0,
    ),

    textInputFullCompose: {
        alignSelf: 'stretch',
        flex: 1,
        maxHeight: '100%',
        textAlignVertical: 'top',
    },

    // composer padding should not be modified unless thoroughly tested against the cases in this PR: #12669
    textInputComposeSpacing: {
        paddingVertical: 5,
        ...flex.flexRow,
        flex: 1,
    },

    textInputComposeBorder: {
        borderLeftWidth: 1,
        borderColor: theme.border,
    },

    chatItemSubmitButton: {
        alignSelf: 'flex-end',
        borderRadius: variables.componentBorderRadiusRounded,
        backgroundColor: theme.transparent,
        height: 40,
        padding: 10,
        margin: 3,
        justifyContent: 'center',
    },

    emojiPickerContainer: {
        backgroundColor: theme.componentBG,
    },

    emojiHeaderContainer: {
        backgroundColor: theme.componentBG,
        display: 'flex',
        height: CONST.EMOJI_PICKER_HEADER_HEIGHT,
        justifyContent: 'center',
        width: '100%',
    },

    emojiSkinToneTitle: {
        ...spacing.pv1,
        fontFamily: fontFamily.EXP_NEUE_BOLD,
        fontWeight: fontWeightBold,
        color: theme.heading,
        fontSize: variables.fontSizeSmall,
    },

    // Emoji Picker Styles
    emojiText: {
        textAlign: 'center',
        fontSize: variables.emojiSize,
        ...spacing.pv0,
        ...spacing.ph0,
        lineHeight: variables.emojiLineHeight,
    },

    emojiItem: {
        width: '12.5%',
        textAlign: 'center',
        borderRadius: 8,
        paddingTop: 2,
        paddingBottom: 2,
        height: CONST.EMOJI_PICKER_ITEM_HEIGHT,
        ...userSelect.userSelectNone,
    },

    emojiItemHighlighted: {
        transition: '0.2s ease',
        backgroundColor: theme.buttonDefaultBG,
    },

    emojiItemKeyboardHighlighted: {
        transition: '0.2s ease',
        borderWidth: 1,
        borderColor: theme.link,
        borderRadius: variables.buttonBorderRadius,
    },

    categoryShortcutButton: {
        flex: 1,
        borderRadius: 8,
        height: CONST.EMOJI_PICKER_ITEM_HEIGHT,
        alignItems: 'center',
        justifyContent: 'center',
    },

    chatItemEmojiButton: {
        alignSelf: 'flex-end',
        borderRadius: variables.buttonBorderRadius,
        height: 40,
        marginVertical: 3,
        paddingHorizontal: 10,
        justifyContent: 'center',
    },

    editChatItemEmojiWrapper: {
        marginRight: 3,
        alignSelf: 'flex-end',
    },

    hoveredButton: {
        backgroundColor: theme.buttonHoveredBG,
    },

    composerSizeButton: {
        alignSelf: 'center',
        height: 32,
        width: 32,
        padding: 6,
        margin: 3,
        borderRadius: variables.componentBorderRadiusRounded,
        backgroundColor: theme.transparent,
        justifyContent: 'center',
    },

    chatItemAttachmentPlaceholder: {
        backgroundColor: theme.sidebar,
        borderColor: theme.border,
        borderWidth: 1,
        borderRadius: variables.componentBorderRadiusNormal,
        height: 150,
        textAlign: 'center',
        verticalAlign: 'middle',
        width: 200,
    },

    sidebarVisible: {
        borderRightWidth: 1,
    },

    sidebarHidden: {
        width: 0,
        borderRightWidth: 0,
    },

    exampleCheckImage: {
        width: '100%',
        height: 80,
        borderColor: theme.border,
        borderWidth: 1,
        borderRadius: variables.componentBorderRadiusNormal,
    },

    singleAvatar: {
        height: 24,
        width: 24,
        backgroundColor: theme.icon,
        borderRadius: 24,
    },

    singleAvatarSmall: {
        height: 18,
        width: 18,
        backgroundColor: theme.icon,
        borderRadius: 18,
    },

    singleAvatarMedium: {
        height: 52,
        width: 52,
        backgroundColor: theme.icon,
        borderRadius: 52,
    },

    secondAvatar: {
        position: 'absolute',
        right: -18,
        bottom: -18,
        borderWidth: 3,
        borderRadius: 30,
        borderColor: 'transparent',
    },

    secondAvatarSmall: {
        position: 'absolute',
        right: -13,
        bottom: -13,
        borderWidth: 3,
        borderRadius: 18,
        borderColor: 'transparent',
    },

    secondAvatarMedium: {
        position: 'absolute',
        right: -36,
        bottom: -36,
        borderWidth: 3,
        borderRadius: 52,
        borderColor: 'transparent',
    },

    secondAvatarSubscript: {
        position: 'absolute',
        right: -6,
        bottom: -6,
    },

    secondAvatarSubscriptCompact: {
        position: 'absolute',
        bottom: -1,
        right: -1,
    },

    secondAvatarSubscriptSmallNormal: {
        position: 'absolute',
        bottom: 0,
        right: 0,
    },

    secondAvatarInline: {
        bottom: -3,
        right: -25,
        borderWidth: 3,
        borderRadius: 18,
        borderColor: theme.cardBorder,
        backgroundColor: theme.appBG,
    },

    avatarLarge: {
        width: variables.avatarSizeLarge,
        height: variables.avatarSizeLarge,
    },

    avatarXLarge: {
        width: variables.avatarSizeXLarge,
        height: variables.avatarSizeXLarge,
    },

    avatarInnerText: {
        color: theme.textLight,
        fontSize: variables.fontSizeSmall,
        lineHeight: undefined,
        marginLeft: -3,
        textAlign: 'center',
    },

    avatarInnerTextSmall: {
        color: theme.textLight,
        fontSize: variables.fontSizeExtraSmall,
        lineHeight: undefined,
        marginLeft: -2,
        textAlign: 'center',
    },

    emptyAvatar: {
        height: variables.avatarSizeNormal,
        width: variables.avatarSizeNormal,
    },

    emptyAvatarSmallNormal: {
        height: variables.avatarSizeSmallNormal,
        width: variables.avatarSizeSmallNormal,
    },

    emptyAvatarSmall: {
        height: variables.avatarSizeSmall,
        width: variables.avatarSizeSmall,
    },

    emptyAvatarSmaller: {
        height: variables.avatarSizeSmaller,
        width: variables.avatarSizeSmaller,
    },

    emptyAvatarMedium: {
        height: variables.avatarSizeMedium,
        width: variables.avatarSizeMedium,
    },

    emptyAvatarLarge: {
        height: variables.avatarSizeLarge,
        width: variables.avatarSizeLarge,
    },

    emptyAvatarMargin: {
        marginRight: variables.avatarChatSpacing,
    },

    emptyAvatarMarginChat: {
        marginRight: variables.avatarChatSpacing - 12,
    },

    emptyAvatarMarginSmall: {
        marginRight: variables.avatarChatSpacing - 4,
    },

    emptyAvatarMarginSmaller: {
        marginRight: variables.avatarChatSpacing - 4,
    },

    borderTop: {
        borderTopWidth: variables.borderTopWidth,
        borderColor: theme.border,
    },

    borderTopRounded: {
        borderTopWidth: 1,
        borderColor: theme.border,
        borderTopLeftRadius: variables.componentBorderRadiusNormal,
        borderTopRightRadius: variables.componentBorderRadiusNormal,
    },

    borderBottomRounded: {
        borderBottomWidth: 1,
        borderColor: theme.border,
        borderBottomLeftRadius: variables.componentBorderRadiusNormal,
        borderBottomRightRadius: variables.componentBorderRadiusNormal,
    },

    borderBottom: {
        borderBottomWidth: 1,
        borderColor: theme.border,
    },

    borderNone: {
        borderWidth: 0,
        borderBottomWidth: 0,
    },

    borderRight: {
        borderRightWidth: 1,
        borderColor: theme.border,
    },

    borderLeft: {
        borderLeftWidth: 1,
        borderColor: theme.border,
    },

    pointerEventsNone,

    pointerEventsAuto,

    headerBar: {
        overflow: 'hidden',
        justifyContent: 'center',
        display: 'flex',
        paddingLeft: 20,
        height: variables.contentHeaderHeight,
        width: '100%',
    },

    imageViewContainer: {
        width: '100%',
        height: '100%',
        alignItems: 'center',
        justifyContent: 'center',
    },

    imageModalPDF: {
        flex: 1,
        backgroundColor: theme.modalBackground,
    },

    PDFView: {
        // `display: grid` is not supported in native platforms!
        // It's being used on Web/Desktop only to vertically center short PDFs,
        // while preventing the overflow of the top of long PDF files.
        display: 'grid',
        backgroundColor: theme.modalBackground,
        width: '100%',
        height: '100%',
        justifyContent: 'center',
        overflow: 'hidden',
        alignItems: 'center',
    },

    PDFViewList: {
        overflowX: 'hidden',
        // There properties disable "focus" effect on list
        boxShadow: 'none',
        outline: 'none',
    },

    getPDFPasswordFormStyle: (isSmallScreenWidth) => ({
        width: isSmallScreenWidth ? '100%' : 350,
        ...(isSmallScreenWidth && flex.flex1),
    }),

    centeredModalStyles: (isSmallScreenWidth, isFullScreenWhenSmall) => ({
        borderWidth: isSmallScreenWidth && !isFullScreenWhenSmall ? 1 : 0,
        marginHorizontal: isSmallScreenWidth ? 0 : 20,
    }),

    imageModalImageCenterContainer: {
        alignItems: 'center',
        flex: 1,
        justifyContent: 'center',
        width: '100%',
    },

    defaultAttachmentView: {
        backgroundColor: theme.sidebar,
        borderRadius: variables.componentBorderRadiusNormal,
        borderWidth: 1,
        borderColor: theme.border,
        flexDirection: 'row',
        padding: 20,
        alignItems: 'center',
    },

    notFoundTextHeader: {
        ...headlineFont,
        color: theme.heading,
        fontSize: variables.fontSizeXLarge,
        lineHeight: variables.lineHeightXXLarge,
        marginTop: 20,
        marginBottom: 8,
        textAlign: 'center',
    },

    blockingViewContainer: {
        paddingBottom: variables.contentHeaderHeight,
    },

    defaultModalContainer: {
        backgroundColor: theme.componentBG,
        borderColor: theme.transparent,
    },

    reportActionContextMenuMiniButton: {
        ...spacing.p1,
        ...spacing.mv1,
        ...spacing.mh1,
        ...{borderRadius: variables.buttonBorderRadius},
    },

    reportActionSystemMessageContainer: {
        marginLeft: 42,
    },

    reportDetailsTitleContainer: {
        ...flex.dFlex,
        ...flex.flexColumn,
        ...flex.alignItemsCenter,
        paddingHorizontal: 20,
        paddingBottom: 20,
    },

    reportDetailsRoomInfo: {
        ...flex.flex1,
        ...flex.dFlex,
        ...flex.flexColumn,
        ...flex.alignItemsCenter,
    },

    reportSettingsVisibilityText: {
        textTransform: 'capitalize',
    },

    settingsPageBackground: {
        flexDirection: 'column',
        width: '100%',
        flexGrow: 1,
    },

    settingsPageBody: {
        width: '100%',
        justifyContent: 'space-around',
    },

    twoFactorAuthSection: {
        backgroundColor: theme.appBG,
        padding: 0,
    },

    twoFactorAuthCodesBox: ({isExtraSmallScreenWidth, isSmallScreenWidth}) => {
        let paddingHorizontal = styles.ph9;

        if (isSmallScreenWidth) {
            paddingHorizontal = styles.ph4;
        }

        if (isExtraSmallScreenWidth) {
            paddingHorizontal = styles.ph2;
        }

        return {
            alignItems: 'center',
            justifyContent: 'center',
            backgroundColor: theme.highlightBG,
            paddingVertical: 28,
            borderRadius: 16,
            marginTop: 32,
            ...paddingHorizontal,
        };
    },

    twoFactorLoadingContainer: {
        alignItems: 'center',
        justifyContent: 'center',
        height: 210,
    },

    twoFactorAuthCodesContainer: {
        alignItems: 'center',
        justifyContent: 'center',
        flexDirection: 'row',
        flexWrap: 'wrap',
        gap: 12,
    },

    twoFactorAuthCode: {
        fontFamily: fontFamily.MONOSPACE,
        width: 112,
        textAlign: 'center',
    },

    twoFactorAuthCodesButtonsContainer: {
        flexDirection: 'row',
        justifyContent: 'center',
        gap: 12,
        marginTop: 20,
        flexWrap: 'wrap',
    },

    twoFactorAuthCodesButton: {
        minWidth: 112,
    },

    twoFactorAuthCopyCodeButton: {
        minWidth: 110,
    },

    anonymousRoomFooter: (isSmallSizeLayout) => ({
        flexDirection: isSmallSizeLayout ? 'column' : 'row',
        ...(!isSmallSizeLayout && {
            alignItems: 'center',
            justifyContent: 'space-between',
        }),
        padding: 20,
        backgroundColor: theme.cardBG,
        borderRadius: variables.componentBorderRadiusLarge,
        overflow: 'hidden',
    }),
    anonymousRoomFooterWordmarkAndLogoContainer: (isSmallSizeLayout) => ({
        flexDirection: 'row',
        alignItems: 'center',
        ...(isSmallSizeLayout && {
            justifyContent: 'space-between',
            marginTop: 16,
        }),
    }),
    anonymousRoomFooterLogo: {
        width: 88,
        marginLeft: 0,
        height: 20,
    },
    anonymousRoomFooterLogoTaglineText: {
        fontFamily: fontFamily.EXP_NEUE,
        fontSize: variables.fontSizeMedium,
        color: theme.textLight,
    },
    signInButtonAvatar: {
        width: 80,
    },

    anonymousRoomFooterSignInButton: {
        width: 110,
    },

    roomHeaderAvatarSize: {
        height: variables.componentSizeLarge,
        width: variables.componentSizeLarge,
    },

    roomHeaderAvatar: {
        backgroundColor: theme.appBG,
        borderRadius: 100,
        borderColor: theme.componentBG,
        borderWidth: 4,
    },

    roomHeaderAvatarOverlay: {
        position: 'absolute',
        top: 0,
        right: 0,
        bottom: 0,
        left: 0,
        backgroundColor: theme.overlay,
        opacity: variables.overlayOpacity,
        borderRadius: 88,
    },

    rootNavigatorContainerStyles: (isSmallScreenWidth) => ({marginLeft: isSmallScreenWidth ? 0 : variables.sideBarWidth, flex: 1}),
    RHPNavigatorContainerNavigatorContainerStyles: (isSmallScreenWidth) => ({marginLeft: isSmallScreenWidth ? 0 : variables.sideBarWidth, flex: 1}),

    avatarInnerTextChat: {
        color: theme.textLight,
        fontSize: variables.fontSizeXLarge,
        fontFamily: fontFamily.EXP_NEW_KANSAS_MEDIUM,
        textAlign: 'center',
        fontWeight: 'normal',
        position: 'absolute',
        width: 88,
        left: -16,
    },

    pageWrapper: {
        width: '100%',
        alignItems: 'center',
        padding: 20,
    },

    avatarSectionWrapper: {
        width: '100%',
        alignItems: 'center',
        paddingHorizontal: 20,
        paddingBottom: 20,
    },

    avatarSectionWrapperSkeleton: {
        width: '100%',
        paddingHorizontal: 20,
        paddingBottom: 20,
    },

    selectCircle: {
        width: variables.componentSizeSmall,
        height: variables.componentSizeSmall,
        borderColor: theme.border,
        borderWidth: 1,
        borderRadius: variables.componentSizeSmall / 2,
        justifyContent: 'center',
        alignItems: 'center',
        backgroundColor: theme.componentBG,
        marginLeft: 8,
    },

    unreadIndicatorContainer: {
        position: 'absolute',
        top: -10,
        left: 0,
        width: '100%',
        height: 20,
        paddingHorizontal: 20,
        flexDirection: 'row',
        alignItems: 'center',
        zIndex: 1,
        ...cursor.cursorDefault,
    },

    unreadIndicatorLine: {
        height: 1,
        backgroundColor: theme.unreadIndicator,
        flexGrow: 1,
        marginRight: 8,
        opacity: 0.5,
    },

    threadDividerLine: {
        height: 1,
        backgroundColor: theme.border,
        flexGrow: 1,
        marginHorizontal: 20,
    },

    unreadIndicatorText: {
        color: theme.unreadIndicator,
        fontFamily: fontFamily.EXP_NEUE_BOLD,
        fontSize: variables.fontSizeSmall,
        fontWeight: fontWeightBold,
        textTransform: 'capitalize',
    },

    flipUpsideDown: {
        transform: [{rotate: '180deg'}],
    },

    navigationScreenCardStyle: {
        backgroundColor: theme.appBG,
        height: '100%',
    },

    invisible: {
        position: 'absolute',
        opacity: 0,
    },

    invisiblePopover: {
        position: 'absolute',
        opacity: 0,
        left: -9999,
    },

    containerWithSpaceBetween: {
        justifyContent: 'space-between',
        width: '100%',
        flex: 1,
    },

    detailsPageSectionContainer: {
        alignSelf: 'flex-start',
    },

    attachmentCarouselContainer: {
        height: '100%',
        width: '100%',
        display: 'flex',
        justifyContent: 'center',
        ...cursor.cursorUnset,
    },

    attachmentArrow: {
        zIndex: 23,
        position: 'absolute',
    },

    attachmentRevealButtonContainer: {
        flex: 1,
        alignItems: 'center',
        justifyContent: 'center',
        ...spacing.ph4,
    },

    arrowIcon: {
        height: 40,
        width: 40,
        alignItems: 'center',
        paddingHorizontal: 0,
        paddingTop: 0,
        paddingBottom: 0,
    },

    switchTrack: {
        width: 50,
        height: 28,
        justifyContent: 'center',
        borderRadius: 20,
        padding: 15,
        backgroundColor: theme.success,
    },

    switchInactive: {
        backgroundColor: theme.border,
    },

    switchThumb: {
        width: 22,
        height: 22,
        borderRadius: 11,
        position: 'absolute',
        left: 4,
        backgroundColor: theme.appBG,
    },

    switchThumbTransformation: (translateX) => ({
        transform: [{translateX}],
    }),

    radioButtonContainer: {
        backgroundColor: theme.componentBG,
        borderRadius: 10,
        height: 20,
        width: 20,
        borderColor: theme.icon,
        borderWidth: 1,
        justifyContent: 'center',
        alignItems: 'center',
    },

    checkedContainer: {
        backgroundColor: theme.checkBox,
    },

    magicCodeInputContainer: {
        flexDirection: 'row',
        justifyContent: 'space-between',
        minHeight: variables.inputHeight,
    },

    magicCodeInput: {
        fontSize: variables.fontSizeXLarge,
        color: theme.heading,
        lineHeight: variables.inputHeight,
    },

    // Manually style transparent, in iOS Safari, an input in a container with its opacity set to
    // 0 (completely transparent) cannot handle user interaction, hence the Paste option is never shown
    inputTransparent: {
        color: 'transparent',
        // These properties are available in browser only
        ...(Browser.getBrowser()
            ? {
                  caretColor: 'transparent',
                  WebkitTextFillColor: 'transparent',
                  // After setting the input text color to transparent, it acquires the background-color.
                  // However, it is not possible to override the background-color directly as explained in this resource: https://developer.mozilla.org/en-US/docs/Web/CSS/:autofill
                  // Therefore, the transition effect needs to be delayed.
                  transitionDelay: '99999s',
                  transitionProperty: 'background-color',
              }
            : {}),
    },

    iouAmountText: {
        ...headlineFont,
        fontSize: variables.iouAmountTextSize,
        color: theme.heading,
        lineHeight: variables.inputHeight,
    },

    iouAmountTextInput: addOutlineWidth(
        {
            ...headlineFont,
            fontSize: variables.iouAmountTextSize,
            color: theme.heading,
            padding: 0,
            lineHeight: undefined,
        },
        0,
    ),

    moneyRequestConfirmationAmount: {
        ...headlineFont,
        fontSize: variables.fontSizeh1,
    },

    moneyRequestMenuItem: {
        flexDirection: 'row',
        borderRadius: 0,
        justifyContent: 'space-between',
        width: '100%',
        paddingHorizontal: 20,
        paddingVertical: 12,
    },

    requestPreviewBox: {
        marginTop: 12,
        maxWidth: variables.sideBarWidth,
    },

    moneyRequestPreviewBox: {
        backgroundColor: theme.cardBG,
        borderRadius: variables.componentBorderRadiusLarge,
        maxWidth: variables.sideBarWidth,
        width: '100%',
    },

    moneyRequestPreviewBoxText: {
        padding: 16,
    },

    amountSplitPadding: {
        paddingTop: 2,
    },

    moneyRequestPreviewBoxLoading: {
        // When a new IOU request arrives it is very briefly in a loading state, so set the minimum height of the container to 94 to match the rendered height after loading.
        // Otherwise, the IOU request pay button will not be fully visible and the user will have to scroll up to reveal the entire IOU request container.
        // See https://github.com/Expensify/App/issues/10283.
        minHeight: 94,
        width: '100%',
    },

    moneyRequestPreviewBoxAvatar: {
        marginRight: -10,
        marginBottom: 0,
    },

    moneyRequestPreviewAmount: {
        ...headlineFont,
        ...whiteSpace.preWrap,
        color: theme.heading,
    },

    defaultCheckmarkWrapper: {
        marginLeft: 8,
        alignSelf: 'center',
    },

    codeWordWrapper: {
        ...codeStyles.codeWordWrapper,
    },

    codeWordStyle: {
        borderLeftWidth: 0,
        borderRightWidth: 0,
        borderTopLeftRadius: 0,
        borderBottomLeftRadius: 0,
        borderTopRightRadius: 0,
        borderBottomRightRadius: 0,
        paddingLeft: 0,
        paddingRight: 0,
        justifyContent: 'center',
        ...codeStyles.codeWordStyle,
    },

    codeFirstWordStyle: {
        borderLeftWidth: 1,
        borderTopLeftRadius: 4,
        borderBottomLeftRadius: 4,
        paddingLeft: 5,
    },

    codeLastWordStyle: {
        borderRightWidth: 1,
        borderTopRightRadius: 4,
        borderBottomRightRadius: 4,
        paddingRight: 5,
    },

    fullScreenLoading: {
        backgroundColor: theme.componentBG,
        opacity: 0.8,
        justifyContent: 'center',
        alignItems: 'center',
        zIndex: 10,
    },

    reimbursementAccountFullScreenLoading: {
        backgroundColor: theme.componentBG,
        opacity: 0.8,
        justifyContent: 'flex-start',
        alignItems: 'center',
        zIndex: 10,
    },

    hiddenElementOutsideOfWindow: {
        position: 'absolute',
        top: -10000,
        left: 0,
        opacity: 0,
    },

    growlNotificationWrapper: {
        zIndex: 2,
    },

    growlNotificationContainer: {
        flex: 1,
        justifyContent: 'flex-start',
        position: 'absolute',
        width: '100%',
        top: 20,
        ...spacing.pl5,
        ...spacing.pr5,
    },

    growlNotificationDesktopContainer: {
        maxWidth: variables.sideBarWidth,
        right: 0,
        position: 'fixed',
    },

    growlNotificationTranslateY: (y) => ({
        transform: [{translateY: y}],
    }),

    makeSlideInTranslation: (translationType, fromValue) => ({
        from: {
            [translationType]: fromValue,
        },
        to: {
            [translationType]: 0,
        },
    }),

    growlNotificationBox: {
        backgroundColor: theme.inverse,
        borderRadius: variables.componentBorderRadiusNormal,
        alignItems: 'center',
        flexDirection: 'row',
        justifyContent: 'space-between',
        shadowColor: theme.shadow,
        ...spacing.p5,
    },

    growlNotificationText: {
        fontSize: variables.fontSizeNormal,
        fontFamily: fontFamily.EXP_NEUE,
        width: '90%',
        lineHeight: variables.fontSizeNormalHeight,
        color: theme.textReversed,
        ...spacing.ml4,
    },

    blockquote: {
        borderLeftColor: theme.border,
        borderLeftWidth: 4,
        paddingLeft: 12,
        marginVertical: 4,
    },

    noSelect: {
        boxShadow: 'none',
        outline: 'none',
    },

    cardStyleNavigator: {
        overflow: 'hidden',
        height: '100%',
    },

    smallEditIcon: {
        alignItems: 'center',
        backgroundColor: theme.buttonHoveredBG,
        borderColor: theme.textReversed,
        borderRadius: 14,
        borderWidth: 3,
        color: theme.textReversed,
        height: 28,
        width: 28,
        justifyContent: 'center',
    },

    smallAvatarEditIcon: {
        position: 'absolute',
        right: -4,
        bottom: -4,
    },

    autoGrowHeightMultilineInput: {
        maxHeight: 115,
    },

    peopleRow: {
        width: '100%',
        flexDirection: 'row',
        justifyContent: 'space-between',
        alignItems: 'center',
        ...spacing.ph5,
    },

    peopleRowBorderBottom: {
        borderColor: theme.border,
        borderBottomWidth: 1,
        ...spacing.pb2,
    },

    peopleBadge: {
        backgroundColor: theme.icon,
        ...spacing.ph3,
    },

    peopleBadgeText: {
        color: theme.textReversed,
        fontSize: variables.fontSizeSmall,
        lineHeight: variables.lineHeightNormal,
        ...whiteSpace.noWrap,
    },

    offlineFeedback: {
        deleted: {
            textDecorationLine: 'line-through',
            textDecorationStyle: 'solid',
        },
        pending: {
            opacity: 0.5,
        },
        error: {
            flexDirection: 'row',
            alignItems: 'center',
        },
        container: {
            ...spacing.pv2,
        },
        textContainer: {
            flexDirection: 'column',
            flex: 1,
        },
        text: {
            color: theme.textSupporting,
            textAlignVertical: 'center',
            fontSize: variables.fontSizeLabel,
        },
        errorDot: {
            marginRight: 12,
        },
    },

    dotIndicatorMessage: {
        display: 'flex',
        flexDirection: 'row',
        alignItems: 'center',
    },

    locationErrorLinkText: {
        textAlignVertical: 'center',
        fontSize: variables.fontSizeLabel,
    },

    sidebarPopover: {
        width: variables.sideBarWidth - 68,
    },

    cardOverlay: {
        backgroundColor: theme.overlay,
        position: 'absolute',
        top: 0,
        left: 0,
        width: '100%',
        height: '100%',
        opacity: variables.overlayOpacity,
    },

    shortTermsBorder: {
        borderWidth: 1,
        borderColor: theme.border,
    },

    shortTermsHorizontalRule: {
        borderBottomWidth: 1,
        borderColor: theme.border,
        ...spacing.mh3,
    },

    shortTermsLargeHorizontalRule: {
        borderWidth: 1,
        borderColor: theme.border,
        ...spacing.mh3,
    },

    shortTermsRow: {
        flexDirection: 'row',
        padding: 12,
    },

    termsCenterRight: {
        marginTop: 'auto',
        marginBottom: 'auto',
    },

    shortTermsBoldHeadingSection: {
        paddingRight: 12,
        paddingLeft: 12,
        marginTop: 12,
    },

    shortTermsHeadline: {
        ...headlineFont,
        ...whiteSpace.preWrap,
        color: theme.heading,
        fontSize: variables.fontSizeXXXLarge,
        lineHeight: variables.lineHeightXXXLarge,
    },

    longTermsRow: {
        flexDirection: 'row',
        marginTop: 20,
    },

    collapsibleSectionBorder: {
        borderBottomWidth: 2,
        borderBottomColor: theme.border,
    },

    communicationsLinkHeight: {
        height: variables.communicationsLinkHeight,
    },

    floatingMessageCounterWrapper: {
        position: 'absolute',
        left: '50%',
        top: 0,
        zIndex: 100,
        ...visibility.hidden,
    },

    floatingMessageCounterWrapperAndroid: {
        left: 0,
        width: '100%',
        alignItems: 'center',
        position: 'absolute',
        top: 0,
        zIndex: 100,
        ...visibility.hidden,
    },

    floatingMessageCounterSubWrapperAndroid: {
        left: '50%',
        width: 'auto',
    },

    floatingMessageCounter: {
        left: '-50%',
        ...visibility.visible,
    },

    floatingMessageCounterTransformation: (translateY) => ({
        transform: [{translateY}],
    }),

    confirmationAnimation: {
        height: 180,
        width: 180,
        marginBottom: 20,
    },

    googleSearchTextInputContainer: {
        flexDirection: 'column',
    },

    googleSearchSeparator: {
        height: 1,
        backgroundColor: theme.border,
    },

    googleSearchText: {
        color: theme.text,
        fontSize: variables.fontSizeNormal,
        lineHeight: variables.fontSizeNormalHeight,
        fontFamily: fontFamily.EXP_NEUE,
        flex: 1,
    },

    threeDotsPopoverOffset: (windowWidth) => ({
        ...getPopOverVerticalOffset(60),
        horizontal: windowWidth - 60,
    }),

    threeDotsPopoverOffsetNoCloseButton: (windowWidth) => ({
        ...getPopOverVerticalOffset(60),
        horizontal: windowWidth - 10,
    }),

    threeDotsPopoverOffsetAttachmentModal: (windowWidth) => ({
        ...getPopOverVerticalOffset(80),
        horizontal: windowWidth - 140,
    }),

    invert: {
        // It's important to invert the Y AND X axis to prevent a react native issue that can lead to ANRs on android 13
        transform: [{scaleX: -1}, {scaleY: -1}],
    },

    iPhoneXSafeArea: {
        backgroundColor: theme.inverse,
        flex: 1,
    },

    transferBalancePayment: {
        borderWidth: 1,
        borderRadius: variables.componentBorderRadiusNormal,
        borderColor: theme.border,
    },

    transferBalanceSelectedPayment: {
        borderColor: theme.iconSuccessFill,
    },

    transferBalanceBalance: {
        fontSize: 48,
    },

    imageCropContainer: {
        overflow: 'hidden',
        alignItems: 'center',
        justifyContent: 'center',
        backgroundColor: theme.imageCropBackgroundColor,
        ...cursor.cursorMove,
    },

    sliderKnobTooltipView: {
        height: variables.sliderKnobSize,
        width: variables.sliderKnobSize,
        borderRadius: variables.sliderKnobSize / 2,
    },

    sliderKnob: {
        backgroundColor: theme.success,
        position: 'absolute',
        height: variables.sliderKnobSize,
        width: variables.sliderKnobSize,
        borderRadius: variables.sliderKnobSize / 2,
        left: -(variables.sliderKnobSize / 2),
        ...cursor.cursorPointer,
    },

    sliderBar: {
        backgroundColor: theme.border,
        height: variables.sliderBarHeight,
        borderRadius: variables.sliderBarHeight / 2,
        alignSelf: 'stretch',
        justifyContent: 'center',
    },

    screenCenteredContainer: {
        flex: 1,
        justifyContent: 'center',
        marginBottom: 40,
        padding: 16,
    },

    inlineSystemMessage: {
        color: theme.textSupporting,
        fontSize: variables.fontSizeLabel,
        fontFamily: fontFamily.EXP_NEUE,
        marginLeft: 6,
    },

    fullScreen: {
        position: 'absolute',
        top: 0,
        left: 0,
        right: 0,
        bottom: 0,
    },

    invisibleOverlay: {
        backgroundColor: theme.transparent,
        zIndex: 1000,
    },

    reportDropOverlay: {
        backgroundColor: theme.dropUIBG,
        zIndex: 2,
    },

    receiptDropOverlay: {
        backgroundColor: theme.receiptDropUIBG,
        zIndex: 2,
    },

    receiptImageWrapper: (receiptImageTopPosition) => ({
        position: 'absolute',
        top: receiptImageTopPosition,
    }),

    cardSection: {
        backgroundColor: theme.cardBG,
        borderRadius: variables.componentBorderRadiusCard,
        marginBottom: 20,
        marginHorizontal: 16,
        padding: 20,
        width: 'auto',
        textAlign: 'left',
    },

    cardSectionTitle: {
        lineHeight: variables.lineHeightXXLarge,
    },

    cardMenuItem: {
        paddingLeft: 8,
        paddingRight: 0,
        borderRadius: variables.buttonBorderRadius,
        height: variables.componentSizeLarge,
        alignItems: 'center',
    },

    archivedReportFooter: {
        borderRadius: variables.componentBorderRadius,
        ...wordBreak.breakWord,
    },

    deeplinkWrapperContainer: {
        padding: 20,
        flex: 1,
        alignItems: 'center',
        justifyContent: 'center',
        backgroundColor: theme.appBG,
    },

    deeplinkWrapperMessage: {
        flex: 1,
        alignItems: 'center',
        justifyContent: 'center',
    },

    deeplinkWrapperFooter: {
        paddingTop: 80,
        paddingBottom: 45,
    },

    emojiReactionBubble: {
        borderRadius: 28,
        alignItems: 'center',
        justifyContent: 'center',
        flexDirection: 'row',
        alignSelf: 'flex-start',
    },

    emojiReactionListHeader: {
        marginTop: 8,
        paddingBottom: 20,
        borderBottomColor: theme.border,
        borderBottomWidth: 1,
        marginHorizontal: 20,
    },
    emojiReactionListHeaderBubble: {
        paddingVertical: 2,
        paddingHorizontal: 8,
        borderRadius: 28,
        backgroundColor: theme.border,
        alignItems: 'center',
        justifyContent: 'center',
        flexDirection: 'row',
        alignSelf: 'flex-start',
        marginRight: 4,
    },

    reactionListHeaderText: {
        color: theme.textSupporting,
        marginLeft: 8,
        alignSelf: 'center',
    },

    miniQuickEmojiReactionText: {
        fontSize: 15,
        lineHeight: 20,
        textAlignVertical: 'center',
    },

    emojiReactionBubbleText: {
        textAlignVertical: 'center',
    },

    reactionCounterText: {
        fontSize: 13,
        marginLeft: 4,
        fontWeight: 'bold',
    },

    fontColorReactionLabel: {
        color: theme.tooltipSupportingText,
    },

    reactionEmojiTitle: {
        fontSize: variables.iconSizeLarge,
        lineHeight: variables.iconSizeXLarge,
    },

    textReactionSenders: {
        color: theme.tooltipPrimaryText,
        ...wordBreak.breakWord,
    },

    quickReactionsContainer: {
        gap: 12,
        flexDirection: 'row',
        paddingHorizontal: 25,
        paddingVertical: 12,
        justifyContent: 'space-between',
    },

    reactionListContainer: {
        maxHeight: variables.listItemHeightNormal * 5.75,
        ...spacing.pv2,
    },

    reactionListContainerFixedWidth: {
        maxWidth: variables.popoverWidth,
    },

    validateCodeDigits: {
        color: theme.text,
        fontFamily: fontFamily.EXP_NEUE,
        fontSize: variables.fontSizeXXLarge,
        letterSpacing: 4,
    },

    footerWrapper: {
        fontSize: variables.fontSizeNormal,
        paddingTop: 64,
        maxWidth: 1100, // Match footer across all Expensify platforms
    },

    footerColumnsContainer: {
        flex: 1,
        flexWrap: 'wrap',
        marginBottom: 40,
        marginHorizontal: -16,
    },

    footerTitle: {
        fontSize: variables.fontSizeLarge,
        color: theme.success,
        marginBottom: 16,
    },

    footerRow: {
        paddingVertical: 4,
        marginBottom: 8,
        color: theme.textLight,
        fontSize: variables.fontSizeMedium,
    },

    footerBottomLogo: {
        marginTop: 40,
        width: '100%',
    },

    datePickerRoot: {
        position: 'relative',
        zIndex: 99,
    },

    datePickerPopover: {
        backgroundColor: theme.appBG,
        width: '100%',
        alignSelf: 'center',
        zIndex: 100,
        marginTop: 8,
    },

    loginHeroHeader: {
        fontFamily: fontFamily.EXP_NEW_KANSAS_MEDIUM,
        color: theme.success,
        fontWeight: '500',
        textAlign: 'center',
    },

    newKansasLarge: {
        ...headlineFont,
        fontSize: variables.fontSizeXLarge,
        lineHeight: variables.lineHeightXXLarge,
    },

<<<<<<< HEAD
    eReceiptAmount: {
        ...headlineFont,
        fontSize: variables.fontSizeXXXLarge,
        lineHeight: variables.lineHeightXXXLarge,
        color: colors.green400,
=======
    eReceiptAmountLarge: {
        ...headlineFont,
        fontSize: variables.fontSizeEReceiptLarge,
        lineHeight: variables.lineHeightXXsLarge,
        wordBreak: 'break-word',
        textAlign: 'center',
    },

    eReceiptCurrency: {
        ...headlineFont,
        fontSize: variables.fontSizeXXLarge,
        lineHeight: variables.lineHeightXXLarge,
        wordBreak: 'break-all',
>>>>>>> fcf444f6
    },

    eReceiptMerchant: {
        fontFamily: fontFamily.EXP_NEUE,
        fontSize: variables.fontSizeXLarge,
        lineHeight: variables.lineHeightXXLarge,
        color: theme.text,
    },

    eReceiptWaypointTitle: {
        fontFamily: fontFamily.EXP_NEUE,
        fontSize: variables.fontSizeSmall,
        lineHeight: variables.lineHeightSmall,
<<<<<<< HEAD
        color: colors.green400,
=======
>>>>>>> fcf444f6
    },

    eReceiptWaypointAddress: {
        fontFamily: fontFamily.MONOSPACE,
        fontSize: variables.fontSizeNormal,
        lineHeight: variables.lineHeightNormal,
        color: theme.textColorfulBackground,
    },

    eReceiptGuaranteed: {
        fontFamily: fontFamily.MONOSPACE,
        fontSize: variables.fontSizeSmall,
        lineHeight: variables.lineHeightSmall,
        color: theme.textColorfulBackground,
    },

<<<<<<< HEAD
    eReceiptBackground: {
        ...sizing.w100,
        borderRadius: 20,
        position: 'absolute',
        top: 0,
        left: 0,
        height: 540,
    },

    eReceiptPanel: {
        ...spacing.p5,
        ...spacing.pb8,
        ...spacing.m5,
        backgroundColor: colors.green800,
        borderRadius: 20,
        width: 335,
=======
    eReceiptBackgroundThumbnail: {
        ...sizing.w100,
        position: 'absolute',
        aspectRatio: 335 / 540,
        top: 0,
        minWidth: 217,
    },

    eReceiptContainer: {
        flex: 1,
        width: 335,
        minHeight: 540,
        borderRadius: 20,
        overflow: 'hidden',
>>>>>>> fcf444f6
    },

    loginHeroBody: {
        fontFamily: fontFamily.EXP_NEUE,
        fontSize: variables.fontSizeSignInHeroBody,
        color: theme.textLight,
        textAlign: 'center',
    },

    linkPreviewWrapper: {
        marginTop: 16,
        borderLeftWidth: 4,
        borderLeftColor: theme.border,
        paddingLeft: 12,
    },

    linkPreviewImage: {
        flex: 1,
        resizeMode: 'contain',
        borderRadius: 8,
        marginTop: 8,
    },

    linkPreviewLogoImage: {
        height: 16,
        width: 16,
    },

    contextMenuItemPopoverMaxWidth: {
        maxWidth: 375,
    },

    formSpaceVertical: {
        height: 20,
        width: 1,
    },

    taskCheckbox: {
        height: 16,
        width: 16,
    },

    taskTitleMenuItem: {
        ...writingDirection.ltr,
        ...headlineFont,
        ...spacing.flexWrap,
        ...spacing.flex1,
        fontSize: variables.fontSizeXLarge,
        maxWidth: '100%',
        ...wordBreak.breakWord,
    },

    taskDescriptionMenuItem: {
        maxWidth: '100%',
        ...wordBreak.breakWord,
    },

    taskTitleDescription: {
        fontFamily: fontFamily.EXP_NEUE,
        fontSize: variables.fontSizeLabel,
        color: theme.textSupporting,
        lineHeight: variables.lineHeightNormal,
        ...spacing.mb1,
    },

    taskMenuItemCheckbox: {
        height: 27,
        ...spacing.mr3,
    },

    reportHorizontalRule: {
        borderColor: theme.border,
        ...spacing.mh5,
    },

    assigneeTextStyle: {
        fontFamily: fontFamily.EXP_NEUE_BOLD,
        fontWeight: fontWeightBold,
        minHeight: variables.avatarSizeSubscript,
    },

    taskRightIconContainer: {
        width: variables.componentSizeNormal,
        marginLeft: 'auto',
        ...spacing.mt1,
        ...pointerEventsAuto,
        ...spacing.dFlex,
        ...spacing.alignItemsCenter,
    },

    shareCodePage: {
        paddingHorizontal: 38.5,
    },

    shareCodeContainer: {
        width: '100%',
        alignItems: 'center',
        paddingHorizontal: variables.qrShareHorizontalPadding,
        paddingVertical: 20,
        borderRadius: 20,
        overflow: 'hidden',
        borderColor: theme.borderFocus,
        borderWidth: 2,
        backgroundColor: theme.highlightBG,
    },

    splashScreenHider: {
        backgroundColor: theme.splashBG,
        alignItems: 'center',
        justifyContent: 'center',
    },

    headerEnvBadge: {
        marginLeft: 0,
        marginBottom: 2,
        height: 12,
        paddingLeft: 4,
        paddingRight: 4,
        alignItems: 'center',
    },

    headerEnvBadgeText: {
        fontSize: 7,
        fontWeight: fontWeightBold,
        lineHeight: undefined,
    },

    expensifyQrLogo: {
        alignSelf: 'stretch',
        height: 27,
        marginBottom: 20,
    },

    qrShareTitle: {
        marginTop: 15,
        textAlign: 'center',
    },

    loginButtonRow: {
        width: '100%',
        gap: 12,
        ...flex.flexRow,
        ...flex.justifyContentCenter,
    },

    loginButtonRowSmallScreen: {
        width: '100%',
        gap: 12,
        ...flex.flexRow,
        ...flex.justifyContentCenter,
        marginBottom: 10,
    },

    desktopSignInButtonContainer: {
        width: 40,
        height: 40,
    },

    signInIconButton: {
        paddingVertical: 2,
    },

    googleButtonContainer: {
        colorScheme: 'light',
        width: 40,
        height: 40,
        alignItems: 'center',
        overflow: 'hidden',
    },

    googlePillButtonContainer: {
        colorScheme: 'light',
        height: 40,
        width: 219,
    },

    thirdPartyLoadingContainer: {
        alignItems: 'center',
        justifyContent: 'center',
        height: 450,
    },

    tabSelectorButton: {
        height: variables.tabSelectorButtonHeight,
        padding: variables.tabSelectorButtonPadding,
        flexDirection: 'row',
        alignItems: 'center',
        justifyContent: 'center',
        borderRadius: variables.buttonBorderRadius,
    },

    tabSelector: {
        flexDirection: 'row',
        paddingHorizontal: 20,
        paddingBottom: 12,
    },

    tabText: (isSelected) => ({
        marginLeft: 8,
        fontFamily: fontFamily.EXP_NEUE_BOLD,
        fontWeight: fontWeightBold,
        color: isSelected ? theme.textLight : theme.textSupporting,
    }),

    tabBackground: (hovered, isFocused, background) => ({
        backgroundColor: hovered && !isFocused ? theme.highlightBG : background,
    }),

    tabOpacity: (hovered, isFocused, activeOpacityValue, inactiveOpacityValue) => (hovered && !isFocused ? inactiveOpacityValue : activeOpacityValue),

    /**
     * @param {String} backgroundColor
     * @param {Number} height
     * @returns {Object}
     */
    overscrollSpacer: (backgroundColor, height) => ({
        backgroundColor,
        height,
        width: '100%',
        position: 'absolute',
        top: -height,
        left: 0,
        right: 0,
    }),

    dualColorOverscrollSpacer: {
        position: 'absolute',
        top: 0,
        left: 0,
        width: '100%',
        height: '100%',
        zIndex: -1,
    },

    willChangeTransform: {
        willChange: 'transform',
    },

    dropDownButtonCartIconContainerPadding: {
        paddingRight: 0,
        paddingLeft: 0,
    },

    dropDownButtonArrowContain: {
        marginLeft: 12,
        marginRight: 14,
    },

    dropDownButtonCartIconView: {
        borderTopRightRadius: variables.buttonBorderRadius,
        borderBottomRightRadius: variables.buttonBorderRadius,
        ...flex.flexRow,
        ...flex.alignItemsCenter,
    },

    emojiPickerButtonDropdown: {
        justifyContent: 'center',
        backgroundColor: theme.activeComponentBG,
        width: 86,
        height: 52,
        borderRadius: 26,
        alignItems: 'center',
        paddingLeft: 10,
        paddingRight: 4,
        marginBottom: 32,
        alignSelf: 'flex-start',
    },

    emojiPickerButtonDropdownIcon: {
        fontSize: 30,
    },

    moneyRequestImage: {
        height: 200,
        borderRadius: 16,
        margin: 20,
    },

    reportPreviewBox: {
        backgroundColor: theme.cardBG,
        borderRadius: variables.componentBorderRadiusLarge,
        maxWidth: variables.sideBarWidth,
        width: '100%',
    },

    reportPreviewBoxHoverBorder: {
        borderColor: theme.border,
        backgroundColor: theme.border,
    },

    reportContainerBorderRadius: {
        borderRadius: variables.componentBorderRadiusLarge,
    },

    reportPreviewBoxBody: {
        padding: 16,
    },

    reportActionItemImages: {
        flexDirection: 'row',
        borderWidth: 4,
        borderColor: theme.transparent,
        borderTopLeftRadius: variables.componentBorderRadiusLarge,
        borderTopRightRadius: variables.componentBorderRadiusLarge,
        borderBottomLeftRadius: variables.componentBorderRadiusLarge,
        borderBottomRightRadius: variables.componentBorderRadiusLarge,
        overflow: 'hidden',
        height: 200,
    },

    reportActionItemImage: {
        flex: 1,
        width: '100%',
        height: '100%',
        display: 'flex',
        justifyContent: 'center',
        alignItems: 'center',
    },

    reportActionItemImageBorder: {
        borderRightWidth: 2,
        borderColor: theme.cardBG,
    },

    reportActionItemImagesMore: {
        position: 'absolute',
        borderRadius: 18,
        backgroundColor: theme.cardBG,
        width: 36,
        height: 36,
        display: 'flex',
        justifyContent: 'center',
        alignItems: 'center',
    },

    moneyRequestHeaderStatusBarBadge: {
        paddingHorizontal: 8,
        borderRadius: variables.componentBorderRadiusSmall,
        height: variables.inputHeightSmall,
        display: 'flex',
        justifyContent: 'center',
        alignItems: 'center',
        backgroundColor: theme.border,
        marginRight: 12,
    },

    staticHeaderImage: {
        minHeight: 240,
    },

    emojiPickerButtonDropdownContainer: {
        flexDirection: 'row',
        alignItems: 'center',
    },

    rotate90: {
        transform: [{rotate: '90deg'}],
    },

    emojiStatusLHN: {
        fontSize: 22,
    },
    sidebarStatusAvatarContainer: {
        height: 44,
        width: 84,
        backgroundColor: theme.componentBG,
        flexDirection: 'row',
        alignItems: 'center',
        justifyContent: 'space-between',
        borderRadius: 42,
        paddingHorizontal: 2,
        marginVertical: -2,
        marginRight: -2,
    },
    sidebarStatusAvatar: {
        flex: 1,
        alignItems: 'center',
        justifyContent: 'center',
    },

    moneyRequestViewImage: {
        ...spacing.mh5,
        ...spacing.mv3,
        overflow: 'hidden',
        borderWidth: 2,
        borderColor: theme.cardBG,
        borderRadius: variables.componentBorderRadiusLarge,
        height: 200,
        maxWidth: 400,
    },

    mapViewContainer: {
        ...flex.flex1,
        ...spacing.p4,
        ...spacing.flex1,
        minHeight: 300,
        maxHeight: 500,
    },

    mapView: {
        flex: 1,
        borderRadius: 16,
        overflow: 'hidden',
    },

    mapViewOverlay: {
        flex: 1,
        position: 'absolute',
        left: 0,
        top: 0,
        borderRadius: variables.componentBorderRadiusLarge,
        overflow: 'hidden',
        backgroundColor: theme.highlightBG,
        ...sizing.w100,
        ...sizing.h100,
    },

    confirmationListMapItem: {
        ...spacing.mv2,
        ...spacing.mh5,
        height: 200,
    },

    mapDirection: {
        lineColor: theme.success,
        lineWidth: 7,
    },

    mapDirectionLayer: {
        layout: {'line-join': 'round', 'line-cap': 'round'},
        paint: {'line-color': theme.success, 'line-width': 7},
    },

    mapPendingView: {
        backgroundColor: theme.highlightBG,
        ...flex.flex1,
        borderRadius: variables.componentBorderRadiusLarge,
    },
    userReportStatusEmoji: {
        flexShrink: 0,
        fontSize: variables.fontSizeNormal,
        marginRight: 4,
    },
    draggableTopBar: {
        height: 30,
        width: '100%',
    },
    videoContainer: {
        ...flex.flex1,
        ...flex.alignItemsCenter,
        ...flex.justifyContentCenter,
        ...objectFit.oFCover,
    },

    globalNavigation: {
        width: variables.globalNavigationWidth,
        backgroundColor: theme.highlightBG,
    },

    globalNavigationMenuContainer: {
        marginTop: 13,
    },

    globalAndSubNavigationContainer: {
        backgroundColor: theme.highlightBG,
    },

    globalNavigationSelectionIndicator: (isFocused) => ({
        width: 4,
        height: 52,
        borderTopRightRadius: variables.componentBorderRadiusRounded,
        borderBottomRightRadius: variables.componentBorderRadiusRounded,
        backgroundColor: isFocused ? theme.iconMenu : theme.transparent,
    }),

    globalNavigationMenuItem: (isFocused) => (isFocused ? {color: theme.text, fontWeight: fontWeightBold, fontFamily: fontFamily.EXP_NEUE_BOLD} : {color: theme.icon}),

    globalNavigationItemContainer: {
        width: variables.globalNavigationWidth,
        height: variables.globalNavigationWidth,
    },

    walletCard: {
        borderRadius: variables.componentBorderRadiusLarge,
        position: 'relative',
        alignSelf: 'center',
        overflow: 'hidden',
    },

    walletCardMenuItem: {
        color: theme.text,
        fontSize: variables.fontSizeNormal,
    },

    walletCardHolder: {
        position: 'absolute',
        left: 16,
        bottom: 16,
        width: variables.cardNameWidth,
        color: theme.text,
        fontSize: variables.fontSizeSmall,
        lineHeight: variables.lineHeightLarge,
    },

    aspectRatioLottie: (source) => {
        if (!source.uri && typeof source === 'object' && source.w && source.h) {
            return {aspectRatio: source.w / source.h};
        }
        return {};
    },

    receiptDropHeaderGap: {
        backgroundColor: theme.receiptDropUIBG,
    },

    checkboxWithLabelCheckboxStyle: {
        marginLeft: -2,
    },
});

// For now we need to export the styles function that takes the theme as an argument
// as something named different than "styles", because a lot of files import the "defaultStyles"
// as "styles", which causes ESLint to throw an error.
// TODO: Remove "stylesGenerator" and instead only return "styles" once the app is migrated to theme switching hooks and HOCs and "styles/theme/default.js" is not used anywhere anymore (GH issue: https://github.com/Expensify/App/issues/27337)
const stylesGenerator = styles;
const defaultStyles = styles(defaultTheme);

export default defaultStyles;
export {stylesGenerator};<|MERGE_RESOLUTION|>--- conflicted
+++ resolved
@@ -3253,13 +3253,13 @@
         lineHeight: variables.lineHeightXXLarge,
     },
 
-<<<<<<< HEAD
     eReceiptAmount: {
         ...headlineFont,
         fontSize: variables.fontSizeXXXLarge,
         lineHeight: variables.lineHeightXXXLarge,
         color: colors.green400,
-=======
+    },
+
     eReceiptAmountLarge: {
         ...headlineFont,
         fontSize: variables.fontSizeEReceiptLarge,
@@ -3273,7 +3273,6 @@
         fontSize: variables.fontSizeXXLarge,
         lineHeight: variables.lineHeightXXLarge,
         wordBreak: 'break-all',
->>>>>>> fcf444f6
     },
 
     eReceiptMerchant: {
@@ -3287,10 +3286,7 @@
         fontFamily: fontFamily.EXP_NEUE,
         fontSize: variables.fontSizeSmall,
         lineHeight: variables.lineHeightSmall,
-<<<<<<< HEAD
         color: colors.green400,
-=======
->>>>>>> fcf444f6
     },
 
     eReceiptWaypointAddress: {
@@ -3307,7 +3303,6 @@
         color: theme.textColorfulBackground,
     },
 
-<<<<<<< HEAD
     eReceiptBackground: {
         ...sizing.w100,
         borderRadius: 20,
@@ -3324,7 +3319,8 @@
         backgroundColor: colors.green800,
         borderRadius: 20,
         width: 335,
-=======
+    },
+
     eReceiptBackgroundThumbnail: {
         ...sizing.w100,
         position: 'absolute',
@@ -3339,7 +3335,6 @@
         minHeight: 540,
         borderRadius: 20,
         overflow: 'hidden',
->>>>>>> fcf444f6
     },
 
     loginHeroBody: {
