import fontFamily from './fontFamily';
import addOutlineWidth from './addOutlineWidth';
import themeColors from './themes/default';
import fontWeightBold from './fontWeight/bold';
import variables from './variables';
import colors from './colors';
import spacing from './utilities/spacing';
import sizing from './utilities/sizing';
import flex from './utilities/flex';
import display from './utilities/display';
import overflow from './utilities/overflow';
import whiteSpace from './utilities/whiteSpace';
import wordBreak from './utilities/wordBreak';
import textInputAlignSelf from './utilities/textInputAlignSelf';
import CONST from '../CONST';
import positioning from './utilities/positioning';
import codeStyles from './codeStyles';
import visibility from './utilities/visibility';

const expensiPicker = {
    backgroundColor: 'transparent',
    color: themeColors.text,
    fontFamily: fontFamily.GTA,
    fontSize: variables.fontSizeNormal,
    paddingHorizontal: 11.5,
    paddingBottom: 8,
    paddingTop: 24,
    height: 52,
    borderWidth: 1,
    borderStyle: 'solid',
    borderColor: themeColors.border,
    borderRadius: variables.componentBorderRadiusNormal,
};

const styles = {
    // Add all of our utility and helper styles
    ...spacing,
    ...sizing,
    ...flex,
    ...display,
    ...overflow,
    ...positioning,
    ...wordBreak,
    ...whiteSpace,

    link: {
        color: themeColors.link,
        textDecorationColor: themeColors.link,
        fontFamily: fontFamily.GTA,
    },

    linkHovered: {
        color: themeColors.linkHover,
    },

    linkMuted: {
        color: themeColors.textSupporting,
        textDecorationColor: themeColors.textSupporting,
        fontFamily: fontFamily.GTA,
    },

    linkMutedHovered: {
        color: themeColors.textMutedReversed,
    },

    h1: {
        color: themeColors.heading,
        fontFamily: fontFamily.GTA_BOLD,
        fontSize: variables.fontSizeh1,
        fontWeight: fontWeightBold,
    },

    h3: {
        fontFamily: fontFamily.GTA_BOLD,
        fontSize: variables.fontSizeNormal,
        fontWeight: fontWeightBold,
    },

    h4: {
        fontFamily: fontFamily.GTA_BOLD,
        fontSize: variables.fontSizeLabel,
        fontWeight: fontWeightBold,
    },

    textAlignCenter: {
        textAlign: 'center',
    },

    textAlignRight: {
        textAlign: 'right',
    },

    textUnderline: {
        textDecorationLine: 'underline',
    },

    label: {
        fontSize: variables.fontSizeLabel,
        lineHeight: 18,
    },

    textLabel: {
        color: themeColors.text,
        fontSize: variables.fontSizeLabel,
        lineHeight: 18,
    },

    mutedTextLabel: {
        color: themeColors.textSupporting,
        fontSize: variables.fontSizeLabel,
        lineHeight: 18,
    },

    textMicro: {
        fontFamily: fontFamily.GTA,
        fontSize: variables.fontSizeSmall,
        lineHeight: 14,
    },

    textMicroBold: {
        color: themeColors.text,
        fontWeight: fontWeightBold,
        fontFamily: fontFamily.GTA_BOLD,
        fontSize: variables.fontSizeSmall,
    },

    textMicroSupporting: {
        color: themeColors.textSupporting,
        fontFamily: fontFamily.GTA,
        fontSize: variables.fontSizeSmall,
        lineHeight: 14,
    },

    textExtraSmallSupporting: {
        color: themeColors.textSupporting,
        fontFamily: fontFamily.GTA,
        fontSize: variables.fontSizeExtraSmall,
    },

    textLarge: {
        fontSize: variables.fontSizeLarge,
    },

    textXLarge: {
        color: themeColors.heading,
        fontFamily: fontFamily.GTA_BOLD,
        fontSize: variables.fontSizeXLarge,
        fontWeight: fontWeightBold,
    },

    textXXXLarge: {
        color: themeColors.heading,
        fontFamily: fontFamily.GTA_BOLD,
        fontSize: variables.fontSizeXXXLarge,
        fontWeight: fontWeightBold,
    },

    textStrong: {
        fontFamily: fontFamily.GTA_BOLD,
        fontWeight: fontWeightBold,
    },

    textItalic: {
        fontFamily: fontFamily.GTA_ITALIC,
        fontStyle: 'italic',
    },

    textDecorationNoLine: {
        textDecorationLine: 'none',
    },

    textWhite: {
        color: colors.white,
    },

    textBlue: {
        color: colors.blue,
    },

    textUppercase: {
        textTransform: 'uppercase',
    },

    backgroundBlue: {
        backgroundColor: colors.blue,
    },

    colorReversed: {
        color: themeColors.textReversed,
    },

    colorMutedReversed: {
        color: themeColors.textMutedReversed,
    },

    colorMuted: {
        color: themeColors.textSupporting,
    },

    colorHeading: {
        color: themeColors.heading,
    },

    bgTransparent: {
        backgroundColor: 'transparent',
    },

    textDanger: {
        color: colors.red,
    },

    button: {
        backgroundColor: themeColors.buttonDefaultBG,
        borderRadius: variables.componentBorderRadiusNormal,
        height: variables.componentSizeLarge,
        justifyContent: 'center',
        ...spacing.ph3,
    },

    buttonText: {
        color: themeColors.heading,
        fontFamily: fontFamily.GTA_BOLD,
        fontSize: variables.fontSizeNormal,
        fontWeight: fontWeightBold,
        textAlign: 'center',

        // It is needed to unset the Lineheight. We don't need it for buttons as button always contains single line of text.
        // It allows to vertically center the text.
        lineHeight: undefined,
    },

    buttonSmall: {
        borderRadius: variables.componentBorderRadiusNormal,
        height: variables.componentSizeSmall,
        paddingTop: 6,
        paddingRight: 10,
        paddingBottom: 6,
        paddingLeft: 10,
        backgroundColor: themeColors.buttonDefaultBG,
    },

    buttonLarge: {
        borderRadius: variables.componentBorderRadius,
        height: variables.componentSizeLarge,
        paddingTop: 8,
        paddingRight: 12,
        paddingBottom: 8,
        paddingLeft: 12,
    },

    buttonSmallText: {
        fontSize: variables.fontSizeSmall,
        fontFamily: fontFamily.GTA_BOLD,
        fontWeight: fontWeightBold,
        textAlign: 'center',
    },

    buttonLargeText: {
        fontSize: variables.fontSizeNormal,
        fontFamily: fontFamily.GTA_BOLD,
        fontWeight: fontWeightBold,
        textAlign: 'center',
    },

    buttonSuccess: {
        backgroundColor: themeColors.buttonSuccessBG,
        borderWidth: 0,
    },

    buttonSuccessDisabled: {
        opacity: 0.5,
    },

    buttonSuccessHovered: {
        backgroundColor: themeColors.buttonSuccessHoveredBG,
        borderWidth: 0,
    },

    buttonDanger: {
        backgroundColor: themeColors.buttonDangerBG,
        borderWidth: 0,
    },

    buttonDangerDisabled: {
        backgroundColor: themeColors.buttonDangerDisabledBG,
    },

    buttonDangerHovered: {
        backgroundColor: themeColors.buttonDangerPressedBG,
        borderWidth: 0,
    },

    buttonDisable: {
        backgroundColor: themeColors.buttonDisabledBG,
        borderWidth: 0,
    },

    buttonDropdown: {
        borderLeftWidth: 1,
        borderColor: themeColors.textReversed,
    },

    noRightBorderRadius: {
        borderTopRightRadius: 0,
        borderBottomRightRadius: 0,
    },

    noLeftBorderRadius: {
        borderTopLeftRadius: 0,
        borderBottomLeftRadius: 0,
    },

    buttonConfirm: {
        margin: 20,
    },

    buttonConfirmText: {
        paddingLeft: 20,
        paddingRight: 20,
    },

    buttonSuccessText: {
        color: themeColors.textReversed,
    },

    buttonDangerText: {
        color: themeColors.textReversed,
    },

    hoveredComponentBG: {
        backgroundColor: themeColors.hoverComponentBG,
    },

    activeComponentBG: {
        backgroundColor: themeColors.activeComponentBG,
    },

    touchableButtonImage: {
        alignItems: 'center',
        height: variables.componentSizeNormal,
        justifyContent: 'center',
        marginRight: 8,
        width: variables.componentSizeNormal,
    },

    loadingVBAAnimation: {
        width: 160,
        height: 160,
    },

    pickerSmall: {
        inputIOS: {
            fontFamily: fontFamily.GTA,
            fontSize: variables.fontSizeSmall,
            paddingLeft: 9,
            paddingRight: 25,
            paddingTop: 6,
            paddingBottom: 6,
            borderRadius: variables.componentBorderRadius,
            borderWidth: 1,
            borderColor: themeColors.border,
            borderStyle: 'solid',
            color: themeColors.text,
            height: variables.componentSizeSmall,
            opacity: 1,
            backgroundColor: 'transparent',
        },
        inputWeb: {
            fontFamily: fontFamily.GTA,
            fontSize: variables.fontSizeSmall,
            paddingLeft: 9,
            paddingRight: 25,
            paddingTop: 6,
            paddingBottom: 6,
            borderWidth: 1,
            borderColor: themeColors.border,
            borderStyle: 'solid',
            borderRadius: variables.componentBorderRadius,
            color: themeColors.text,
            appearance: 'none',
            height: variables.componentSizeSmall,
            opacity: 1,
            cursor: 'pointer',
            backgroundColor: 'transparent',
        },
        inputAndroid: {
            fontFamily: fontFamily.GTA,
            fontSize: variables.fontSizeSmall,
            paddingLeft: 9,
            paddingRight: 25,
            paddingTop: 6,
            paddingBottom: 6,
            borderWidth: 1,
            borderColor: themeColors.border,
            borderStyle: 'solid',
            borderRadius: variables.componentBorderRadius,
            color: themeColors.text,
            height: variables.componentSizeSmall,
            opacity: 1,
        },
        iconContainer: {
            top: 7,
            right: 9,
            pointerEvents: 'none',
        },
        icon: {
            width: variables.iconSizeExtraSmall,
            height: variables.iconSizeExtraSmall,
        },
    },

    badge: {
        backgroundColor: themeColors.badgeDefaultBG,
        borderRadius: 14,
        height: variables.iconSizeNormal,
        flexDirection: 'row',
        paddingHorizontal: 7,
        alignItems: 'center',
    },

    badgeSuccess: {
        backgroundColor: themeColors.badgeSuccessBG,
    },

    badgeSuccessPressed: {
        backgroundColor: themeColors.badgeSuccessPressedBG,
    },

    badgeDanger: {
        backgroundColor: themeColors.badgeDangerBG,
    },

    badgeDangerPressed: {
        backgroundColor: themeColors.badgeDangerPressedBG,
    },

    badgeText: {
        color: themeColors.text,
        fontSize: variables.fontSizeSmall,
        lineHeight: 16,
        ...whiteSpace.noWrap,
    },

    border: {
        borderWidth: 1,
        borderRadius: variables.componentBorderRadiusNormal,
        borderColor: themeColors.border,
    },

    borderColorFocus: {
        borderColor: themeColors.borderFocus,
    },

    borderColorDanger: {
        borderColor: themeColors.badgeDangerBG,
    },

    headerText: {
        color: themeColors.heading,
        fontFamily: fontFamily.GTA_BOLD,
        fontSize: variables.fontSizeNormal,
        fontWeight: fontWeightBold,
    },

    headerGap: {
        height: 12,
    },

    pushTextRight: {
        left: 100000,
    },

    reportOptions: {
        marginLeft: 8,
    },

    chatItemComposeSecondaryRow: {
        height: 15,
        marginBottom: 5,
        marginTop: 5,
    },

    chatItemComposeSecondaryRowSubText: {
        color: themeColors.textSupporting,
        fontFamily: fontFamily.GTA,
        fontSize: variables.fontSizeSmall,
        lineHeight: 14,
    },

    chatItemComposeSecondaryRowOffset: {
        marginLeft: 48,
    },

    // Actions
    actionAvatar: {
        borderRadius: 20,
        marginRight: 8,
    },

    componentHeightLarge: {
        height: variables.componentSizeLarge,
    },
    expensiTextInputContainer: {
        flex: 1,
        borderWidth: 1,
        borderRadius: variables.componentBorderRadiusNormal,
        borderColor: themeColors.border,
<<<<<<< HEAD
=======
        paddingTop: 25,
        paddingBottom: 8,
        paddingHorizontal: 11.5,
>>>>>>> 24cc6ff5
        justifyContent: 'center',
        height: '100%',
        backgroundColor: themeColors.componentBG,
    },
    expensiTextInputLabel: {
        position: 'absolute',
        left: 11.5,
        top: 16,
        fontSize: variables.fontSizeNormal,
        color: themeColors.textSupporting,
        fontFamily: fontFamily.GTA,
        width: '100%',
        zIndex: -1,
    },
    expensiTextInputLabelDesktop: {
        transformOrigin: 'left center',
    },
    expensiTextInputLabelTransformation: (translateY, translateX, scale) => ({
        transform: [
            {translateY},
            {translateX},
            {scale},
        ],
    }),
    expensiTextInput: {
        fontFamily: fontFamily.GTA,
        fontSize: variables.fontSizeNormal,
        color: themeColors.text,
        ...spacing.pv0,
        paddingTop: 25,
        paddingBottom: 8,
        paddingHorizontal: 12,
    },
    expensiTextInputDesktop: addOutlineWidth({}, 0),
    expensiTextInputAndroid: left => ({
        padding: 0,
        left,
    }),
    textInput: {
        backgroundColor: themeColors.componentBG,
        borderRadius: variables.componentBorderRadiusNormal,
        height: variables.inputComponentSizeNormal,
        borderColor: themeColors.border,
        borderWidth: 1,
        color: themeColors.text,
        fontFamily: fontFamily.GTA,
        fontSize: variables.fontSizeNormal,
        paddingLeft: 12,
        paddingRight: 12,
        paddingTop: 10,
        paddingBottom: 10,
        textAlignVertical: 'center',
    },

    expensiPickerContainer: {
        borderWidth: 0,
        borderRadius: variables.componentBorderRadiusNormal,
        justifyContent: 'center',
        backgroundColor: themeColors.componentBG,
    },
    expensiPickerLabel: {
        position: 'absolute',
        left: 11.5,
        top: 8,
    },
    expensiPicker: (disabled = false) => ({
        iconContainer: {
            top: 16,
            right: 12,
        },
        inputWeb: {
            appearance: 'none',
            cursor: disabled ? 'not-allowed' : 'pointer',
            ...expensiPicker,
        },
        inputNative: {
            ...expensiPicker,
        },
    }),

    disabledText: {
        color: colors.gray3,
    },

    inputDisabled: {
        backgroundColor: colors.gray1,
        color: colors.gray3,
    },

    textInputReversed: addOutlineWidth({
        backgroundColor: themeColors.heading,
        borderColor: themeColors.text,
        color: themeColors.textReversed,
    }, 0),

    textInputReversedFocus: {
        borderColor: themeColors.icon,
    },

    noOutline: addOutlineWidth({}, 0),

    errorOutline: {
        borderColor: colors.red,
    },

    textLabelSupporting: {
        fontFamily: fontFamily.GTA,
        fontSize: variables.fontSizeLabel,
        color: themeColors.textSupporting,
    },

    formLabel: {
        fontFamily: fontFamily.GTA_BOLD,
        fontWeight: fontWeightBold,
        color: themeColors.heading,
        fontSize: variables.fontSizeLabel,
        lineHeight: 18,
        marginBottom: 8,
    },

    formError: {
        color: themeColors.textError,
        fontSize: variables.fontSizeLabel,
        lineHeight: 18,
        marginBottom: 4,
    },

    formSuccess: {
        color: themeColors.textSuccess,
        fontSize: variables.fontSizeLabel,
        lineHeight: 18,
        marginBottom: 4,
    },

    signInPage: {
        backgroundColor: themeColors.sidebar,
        minHeight: '100%',
        flex: 1,
    },

    signInPageLogo: {
        height: variables.componentSizeLarge,
        marginBottom: 24,
    },

    signinWelcomeScreenshot: {
        height: 354,
        width: 295,
    },

    signInWelcomeScreenshotWide: {
        aspectRatio: 1,
        width: '100%',
        height: '100%',
        maxHeight: 551,
        minHeight: 300,
    },

    genericView: {
        backgroundColor: themeColors.heading,
        height: '100%',
    },

    signInPageInner: {
        marginLeft: 'auto',
        marginRight: 'auto',
        height: '100%',
        width: '100%',
    },

    signInPageInnerNative: {
        width: '100%',
    },

    signInPageHeroHeading: {
        fontFamily: fontFamily.GTA,
        fontWeight: fontWeightBold,
        fontSize: variables.fontSizeHero,
        color: colors.white,
        lineHeight: variables.lineHeightHero,
    },

    signInPageHeroDescription: {
        fontFamily: fontFamily.GTA,
        fontSize: variables.fontSizeNormal,
        color: colors.white,
    },

    signInPageFormContainer: {
        maxWidth: 295,
        width: '100%',
    },

    signInPageNarrowContentContainer: {
        maxWidth: 335,
    },

    signInPageWideLeftContainer: {
        width: 375,
    },

    signInPageWideHeroContent: {
        maxWidth: 400,
    },

    changeExpensifyLoginLinkContainer: {
        flexDirection: 'row',
        flexWrap: 'wrap',
        ...wordBreak.breakWord,
    },

    // Sidebar Styles
    sidebar: {
        backgroundColor: themeColors.sidebar,
        height: '100%',
    },

    sidebarFooter: {
        alignItems: 'center',
        display: 'flex',
        justifyContent: 'center',
        paddingVertical: 20,
        width: '100%',
    },

    sidebarAvatar: {
        backgroundColor: themeColors.icon,
        borderRadius: 20,
        height: variables.componentSizeNormal,
        width: variables.componentSizeNormal,
    },

    statusIndicator: {
        borderColor: themeColors.sidebar,
        borderRadius: 6,
        borderWidth: 2,
        position: 'absolute',
        right: -1,
        bottom: -1,
        height: 12,
        width: 12,
        zIndex: 10,
    },

    statusIndicatorLarge: {
        borderColor: themeColors.componentBG,
        borderRadius: 8,
        borderWidth: 2,
        position: 'absolute',
        right: 4,
        bottom: 4,
        height: 16,
        width: 16,
        zIndex: 10,
    },

    statusIndicatorOnline: {
        backgroundColor: themeColors.online,
    },

    statusIndicatorOffline: {
        backgroundColor: themeColors.offline,
    },

    floatingActionButton: {
        backgroundColor: themeColors.buttonSuccessBG,
        position: 'absolute',
        height: variables.componentSizeLarge,
        width: variables.componentSizeLarge,
        right: 20,
        bottom: 34,
        borderRadius: 999,
        alignItems: 'center',
        justifyContent: 'center',
    },

    sidebarFooterUsername: {
        color: themeColors.heading,
        fontSize: variables.fontSizeLabel,
        fontWeight: '700',
        width: 200,
        textOverflow: 'ellipsis',
        overflow: 'hidden',
        ...whiteSpace.noWrap,
    },

    sidebarFooterLink: {
        color: themeColors.textSupporting,
        fontSize: variables.fontSizeSmall,
        textDecorationLine: 'none',
        fontFamily: fontFamily.GTA,
        lineHeight: 20,
    },

    sidebarListContainer: {
        scrollbarWidth: 'none',
        paddingBottom: 4,
    },

    sidebarListItem: {
        justifyContent: 'center',
        textDecorationLine: 'none',
    },

    singleEmojiText: {
        fontSize: variables.fontSizeSingleEmoji,
        lineHeight: variables.fontSizeSingleEmojiHeight,
    },

    createMenuPositionSidebar: {
        left: 18,
        bottom: 100,
    },

    createMenuPositionProfile: {
        right: 18,
        top: 180,
    },

    createMenuPositionReportActionCompose: {
        left: 18 + variables.sideBarWidth,
        bottom: 75,
    },

    createMenuPositionRightSidepane: {
        right: 18,
        bottom: 75,
    },

    createMenuContainer: {
        width: variables.sideBarWidth - 40,
        paddingVertical: 12,
    },

    createMenuHeaderText: {
        fontFamily: fontFamily.GTA,
        fontSize: variables.fontSizeLabel,
        color: themeColors.heading,
    },

    popoverMenuItem: {
        flexDirection: 'row',
        borderRadius: 0,
        paddingHorizontal: 20,
        paddingVertical: 12,
        justifyContent: 'space-between',
        width: '100%',
    },

    popoverMenuIcon: {
        width: variables.componentSizeNormal,
        height: variables.componentSizeNormal,
        justifyContent: 'center',
        alignItems: 'center',
    },

    popoverMenuIconEmphasized: {
        backgroundColor: themeColors.iconSuccessFill,
        borderRadius: variables.componentSizeLarge / 2,
    },

    popoverMenuText: {
        fontFamily: fontFamily.GTA_BOLD,
        fontSize: variables.fontSizeNormal,
        fontWeight: fontWeightBold,
        color: themeColors.heading,
        maxWidth: 240,
    },

    menuItemTextContainer: {
        minHeight: variables.componentSizeNormal,
    },

    chatLinkRowPressable: {
        minWidth: 0,
        textDecorationLine: 'none',
        flex: 1,
    },

    sidebarLink: {
        textDecorationLine: 'none',
    },

    sidebarLinkInner: {
        alignItems: 'center',
        flexDirection: 'row',
        paddingLeft: 20,
        paddingRight: 20,
    },

    sidebarInnerRow: {
        height: 64,
        paddingTop: 12,
        paddingBottom: 12,
    },

    sidebarInnerRowSmall: {
        height: 52,
        paddingTop: 12,
        paddingBottom: 12,
    },

    sidebarLinkText: {
        color: themeColors.text,
        fontSize: variables.fontSizeNormal,
        textDecorationLine: 'none',
        overflow: 'hidden',
    },

    sidebarLinkHover: {
        backgroundColor: themeColors.sidebarHover,
    },

    sidebarLinkActive: {
        backgroundColor: themeColors.border,
        textDecorationLine: 'none',
    },

    sidebarLinkTextUnread: {
        fontWeight: '700',
        color: themeColors.heading,
    },

    sidebarLinkActiveText: {
        color: themeColors.text,
        fontSize: variables.fontSizeNormal,
        textDecorationLine: 'none',
        overflow: 'hidden',
    },

    optionItemAvatarNameWrapper: {
        minWidth: 0,
        flex: 1,
    },

    optionDisplayName: {
        fontFamily: fontFamily.GTA,
        height: 20,
        lineHeight: 20,
        ...whiteSpace.noWrap,
    },

    optionDisplayNameCompact: {
        minWidth: 'auto',
        flexBasis: 'auto',
        flexGrow: 0,
        flexShrink: 0,
    },

    displayNameTooltipEllipsis: {
        position: 'absolute',
        opacity: 0,
        right: 0,
        bottom: 0,
    },

    optionAlternateText: {
        height: 16,
        lineHeight: 16,
    },

    optionAlternateTextCompact: {
        flexShrink: 1,
        flexGrow: 1,
        flexBasis: 'auto',
    },

    // App Content Wrapper styles
    appContentWrapper: {
        backgroundColor: themeColors.appBG,
        color: themeColors.text,
    },

    appContent: {
        backgroundColor: themeColors.appBG,
        overflow: 'hidden',
    },

    appContentHeader: {
        borderBottomWidth: 1,
        borderColor: themeColors.border,
        height: variables.contentHeaderHeight,
        justifyContent: 'center',
        display: 'flex',
        paddingRight: 20,
    },

    appContentHeaderTitle: {
        alignItems: 'center',
        flexDirection: 'row',
    },

    LHNToggle: {
        alignItems: 'center',
        height: variables.contentHeaderHeight,
        justifyContent: 'center',
        paddingRight: 10,
        paddingLeft: 20,
    },

    LHNToggleIcon: {
        height: 15,
        width: 18,
    },

    chatContent: {
        flex: 4,
        justifyContent: 'flex-end',
    },

    chatContentScrollView: {
        flexGrow: 1,
        justifyContent: 'flex-start',
        paddingVertical: 16,
    },

    chatContentEmpty: {
        paddingTop: 16,
        paddingBottom: 16,
        paddingLeft: 20,
        paddingRight: 20,
    },

    // Chat Item
    chatItem: {
        display: 'flex',
        flexDirection: 'row',
        paddingTop: 8,
        paddingBottom: 8,
        paddingLeft: 20,
        paddingRight: 20,
    },

    chatItemRightGrouped: {
        flexGrow: 1,
        flexShrink: 1,
        flexBasis: 0,
        position: 'relative',
        marginLeft: 48,
    },

    chatItemRight: {
        flexGrow: 1,
        flexShrink: 1,
        flexBasis: 0,
        position: 'relative',
    },

    chatItemMessageHeader: {
        alignItems: 'center',
        display: 'flex',
        flexDirection: 'row',
        flexWrap: 'nowrap',
    },

    chatItemMessageHeaderSender: {
        color: themeColors.heading,
        fontFamily: fontFamily.GTA_BOLD,
        fontSize: variables.fontSizeNormal,
        fontWeight: fontWeightBold,
        lineHeight: 20,
        paddingRight: 5,
        paddingBottom: 4,
        ...wordBreak.breakWord,
    },

    chatItemMessageHeaderTimestamp: {
        flexShrink: 0,
        color: themeColors.textSupporting,
        fontSize: variables.fontSizeSmall,
        height: 24,
        lineHeight: 20,
    },

    chatItemMessage: {
        color: themeColors.text,
        fontSize: variables.fontSizeNormal,
        fontFamily: fontFamily.GTA,
        lineHeight: 20,
        marginTop: -2,
        marginBottom: -2,
        ...whiteSpace.preWrap,
        ...wordBreak.breakWord,
    },

    chatItemUnsentMessage: {
        opacity: 0.6,
    },

    chatItemMessageLink: {
        color: colors.blue,
        fontSize: variables.fontSizeNormal,
        fontFamily: fontFamily.GTA,
        lineHeight: 20,
    },

    chatItemCompose: {
        minHeight: 65,
        marginBottom: 5,
        paddingLeft: 20,
        paddingRight: 20,
        display: 'flex',
        backgroundColor: themeColors.appBG,
    },

    chatItemComposeWithFirstRow: {
        minHeight: 90,
        marginTop: -16,
    },

    chatItemComposeBoxColor: {
        borderColor: themeColors.border,
    },

    chatItemComposeBoxFocusedColor: {
        borderColor: themeColors.borderFocus,
    },

    chatItemComposeBox: {
        backgroundColor: themeColors.componentBG,
        borderWidth: 1,
        borderRadius: variables.componentBorderRadiusNormal,
        minHeight: variables.componentSizeNormal,
    },

    textInputCompose: addOutlineWidth({
        backgroundColor: themeColors.componentBG,
        borderColor: themeColors.border,
        color: themeColors.text,
        fontFamily: fontFamily.GTA,
        fontSize: variables.fontSizeNormal,
        borderWidth: 0,
        borderRadius: 0,
        height: 'auto',
        lineHeight: 20,

        // On Android, multiline TextInput with height: 'auto' will show extra padding unless they are configured with
        // paddingVertical: 0, alignSelf: 'center', and textAlignVertical: 'center'

        paddingHorizontal: 8,
        marginVertical: 5,
        paddingVertical: 0,
        ...textInputAlignSelf.center,
        textAlignVertical: 'center',
    }, 0),

    chatItemSubmitButton: {
        alignSelf: 'flex-end',
        borderRadius: 6,
        height: 32,
        paddingTop: 6,
        paddingRight: 6,
        paddingBottom: 6,
        paddingLeft: 6,
        margin: 3,
        justifyContent: 'center',
    },

    emojiPickerContainer: {
        backgroundColor: themeColors.componentBG,
    },

    emojiPickerList: {
        height: 300,
        width: '100%',
        ...spacing.ph4,
    },
    emojiPickerListLandscape: {
        height: 240,
    },

    emojiHeaderStyle: {
        backgroundColor: themeColors.componentBG,
        width: '100%',
        ...spacing.pv3,
        fontFamily: fontFamily.GTA_BOLD,
        fontWeight: fontWeightBold,
        color: themeColors.heading,
        fontSize: variables.fontSizeSmall,
    },

    emojiSkinToneTitle: {
        backgroundColor: themeColors.componentBG,
        width: '100%',
        ...spacing.pv1,
        fontFamily: fontFamily.GTA_BOLD,
        fontWeight: fontWeightBold,
        color: themeColors.heading,
        fontSize: variables.fontSizeSmall,
    },

    // Emoji Picker Styles
    emojiText: {
        fontFamily: fontFamily.GTA_BOLD,
        textAlign: 'center',
        fontSize: variables.emojiSize,
        ...spacing.pv0,
        ...spacing.ph0,
    },

    emojiItem: {
        width: '12.5%',
        textAlign: 'center',
        borderRadius: 8,
    },

    emojiItemHighlighted: {
        transition: '0.2s ease',
        backgroundColor: themeColors.buttonDefaultBG,
    },

    chatItemEmojiButton: {
        alignSelf: 'flex-end',
        borderRadius: 6,
        height: 32,
        margin: 3,
        justifyContent: 'center',
    },

    hoveredButton: {
        backgroundColor: themeColors.buttonHoveredBG,
    },

    chatItemAttachButton: {
        alignItems: 'center',
        alignSelf: 'flex-end',
        borderRightColor: themeColors.border,
        borderRightWidth: 1,
        height: 26,
        marginBottom: 6,
        marginTop: 6,
        justifyContent: 'center',
        width: 39,
    },

    chatItemAttachmentPlaceholder: {
        backgroundColor: themeColors.sidebar,
        borderColor: themeColors.border,
        borderWidth: 1,
        borderRadius: variables.componentBorderRadiusNormal,
        height: 150,
        textAlign: 'center',
        verticalAlign: 'middle',
        width: 200,
    },

    chatSwticherPillWrapper: {
        marginTop: 5,
        marginRight: 4,
    },

    navigationModalOverlay: {
        position: 'absolute',
        width: '100%',
        height: '100%',
        transform: [{
            translateX: -variables.sideBarWidth,
        }],
    },

    sidebarVisible: {
        borderRightWidth: 1,
    },

    sidebarHidden: {
        width: 0,
        borderRightWidth: 0,
    },

    exampleCheckImage: {
        width: '100%',
        height: 80,
        borderColor: themeColors.border,
        borderWidth: 1,
        borderRadius: variables.componentBorderRadiusNormal,
    },

    singleAvatar: {
        height: 24,
        width: 24,
        backgroundColor: themeColors.icon,
        borderRadius: 24,
    },

    singleAvatarSmall: {
        height: 18,
        width: 18,
        backgroundColor: themeColors.icon,
        borderRadius: 18,
    },

    singleAvatarLarge: {
        height: 64,
        width: 64,
        backgroundColor: themeColors.icon,
        borderRadius: 64,
    },

    secondAvatar: {
        position: 'absolute',
        right: -18,
        bottom: -18,
        borderWidth: 3,
        borderRadius: 30,
        borderColor: 'transparent',
    },

    secondAvatarHovered: {
        backgroundColor: themeColors.sidebarHover,
        borderColor: themeColors.sidebarHover,
    },

    secondAvatarSmall: {
        position: 'absolute',
        right: -13,
        bottom: -13,
        borderWidth: 3,
        borderRadius: 18,
        borderColor: 'transparent',
    },

    secondAvatarInline: {
        bottom: -3,
        right: -25,
        borderWidth: 3,
        borderRadius: 18,
        borderColor: themeColors.componentBG,
    },

    avatarNormal: {
        height: variables.componentSizeNormal,
        width: variables.componentSizeNormal,
        borderRadius: variables.componentSizeNormal,
    },

    avatarSmall: {
        height: variables.avatarSizeSmall,
        width: variables.avatarSizeSmall,
        borderRadius: variables.avatarSizeSmall,
    },

    avatarInnerText: {
        color: themeColors.textReversed,
        fontSize: variables.fontSizeSmall,
        lineHeight: undefined,
        marginLeft: -3,
        textAlign: 'center',
    },

    avatarInnerTextSmall: {
        color: themeColors.textReversed,
        fontSize: variables.fontSizeExtraSmall,
        lineHeight: undefined,
        marginLeft: -2,
        textAlign: 'center',
    },

    avatarSpace: {
        top: 3,
        left: 3,
    },

    avatar: {
        backgroundColor: themeColors.sidebar,
        borderColor: themeColors.sidebar,
    },

    focusedAvatar: {
        backgroundColor: themeColors.border,
        borderColor: themeColors.border,
    },

    emptyAvatar: {
        marginRight: variables.componentSizeNormal - 24,
        height: variables.avatarSizeNormal,
        width: variables.avatarSizeNormal,
    },

    emptyAvatarSmall: {
        marginRight: variables.componentSizeNormal - 28,
        height: variables.avatarSizeSmall,
        width: variables.avatarSizeSmall,
    },

    modalViewContainer: {
        alignItems: 'center',
        flex: 1,
    },

    borderTop: {
        borderTopWidth: 1,
        borderColor: themeColors.border,
    },

    borderTopRounded: {
        borderTopWidth: 1,
        borderColor: themeColors.border,
        borderTopLeftRadius: variables.componentBorderRadiusNormal,
        borderTopRightRadius: variables.componentBorderRadiusNormal,
    },

    borderBottomRounded: {
        borderBottomWidth: 1,
        borderColor: themeColors.border,
        borderBottomLeftRadius: variables.componentBorderRadiusNormal,
        borderBottomRightRadius: variables.componentBorderRadiusNormal,
    },

    borderBottom: {
        borderBottomWidth: 1,
        borderColor: themeColors.border,
    },

    borderRight: {
        borderRightWidth: 1,
        borderColor: themeColors.border,
    },

    borderLeft: {
        borderLeftWidth: 1,
        borderColor: themeColors.border,
    },

    headerBar: {
        overflow: 'hidden',
        justifyContent: 'center',
        display: 'flex',
        paddingLeft: 20,
        height: variables.contentHeaderHeight,
        width: '100%',
    },

    imageViewContainer: {
        width: '100%',
        height: '100%',
        alignItems: 'center',
        justifyContent: 'center',
    },

    imageModalPDF: {
        flex: 1,
        backgroundColor: themeColors.modalBackground,
    },
    PDFView: {
        flex: 1,
        backgroundColor: themeColors.modalBackground,
        width: '100%',
        height: '100%',
        flexDirection: 'row',
        justifyContent: 'center',
        overflow: 'hidden',
        overflowY: 'auto',
    },

    modalCenterContentContainer: {
        flex: 1,
        flexDirection: 'column',
        justifyContent: 'center',
        alignItems: 'center',
        backgroundColor: themeColors.modalBackdrop,
    },

    imageModalImageCenterContainer: {
        alignItems: 'center',
        flex: 1,
        justifyContent: 'center',
        width: '100%',
    },

    defaultAttachmentView: {
        backgroundColor: themeColors.sidebar,
        borderRadius: variables.componentBorderRadiusNormal,
        borderWidth: 1,
        borderColor: themeColors.border,
        flexDirection: 'row',
        padding: 20,
        alignItems: 'center',
    },

    notFoundSafeArea: {
        flex: 1,
        backgroundColor: themeColors.heading,
    },

    notFoundView: {
        flex: 1,
        alignItems: 'center',
        paddingTop: 40,
        paddingBottom: 40,
        justifyContent: 'space-between',
    },

    notFoundLogo: {
        width: 202,
        height: 63,
    },

    notFoundContent: {
        alignItems: 'center',
    },

    notFoundTextHeader: {
        color: colors.blue,
        fontFamily: fontFamily.GTA_BOLD,
        fontWeight: fontWeightBold,
        fontSize: 150,
    },

    notFoundTextBody: {
        color: themeColors.componentBG,
        fontFamily: fontFamily.GTA_BOLD,
        fontWeight: fontWeightBold,
        fontSize: 15,
    },

    notFoundButtonText: {
        color: colors.blue,
        fontFamily: fontFamily.GTA_BOLD,
        fontWeight: fontWeightBold,
        fontSize: 15,
    },

    defaultModalContainer: {
        backgroundColor: themeColors.componentBG,
        borderColor: colors.transparent,
    },

    reportActionContextMenuMiniButton: {
        ...spacing.p1,
        ...spacing.mv1,
        ...spacing.mh1,
        ...{borderRadius: variables.componentBorderRadiusSmall},
    },

    reportDetailsTitleContainer: {
        ...flex.dFlex,
        ...flex.flexColumn,
        ...flex.alignItemsCenter,
        ...spacing.mt4,
        height: 150,
    },

    reportDetailsRoomInfo: {
        ...flex.flex1,
        ...flex.dFlex,
        ...flex.flexColumn,
        ...flex.alignItemsCenter,
    },

    reportTransactionWrapper: {
        paddingVertical: 8,
        display: 'flex',
        flexDirection: 'row',
    },

    settingsPageBackground: {
        flexDirection: 'column',
        width: '100%',
        flexGrow: 1,
    },

    settingsPageBody: {
        width: '100%',
        justifyContent: 'space-around',
    },

    settingsPageColumn: {
        width: '100%',
        alignItems: 'center',
        justifyContent: 'space-around',
    },

    settingsPageContainer: {
        justifyContent: 'space-between',
        alignItems: 'center',
        width: '100%',
    },

    avatarLarge: {
        width: 80,
        height: 80,
    },

    displayName: {
        fontSize: variables.fontSizeLarge,
        fontFamily: fontFamily.GTA_BOLD,
        fontWeight: fontWeightBold,
        color: themeColors.heading,
    },

    pageWrapper: {
        width: '100%',
        alignItems: 'center',
        padding: 20,
    },

    selectCircle: {
        width: variables.componentSizeSmall,
        height: variables.componentSizeSmall,
        borderColor: themeColors.border,
        borderWidth: 1,
        borderRadius: variables.componentSizeSmall / 2,
        justifyContent: 'center',
        alignItems: 'center',
        backgroundColor: themeColors.componentBG,
        marginLeft: 8,
    },

    unreadIndicatorContainer: {
        position: 'absolute',
        top: -10,
        left: 0,
        width: '100%',
        height: 20,
        paddingHorizontal: 20,
        flexDirection: 'row',
        alignItems: 'center',
        zIndex: 1,
    },

    unreadIndicatorLine: {
        height: 1,
        backgroundColor: themeColors.unreadIndicator,
        flexGrow: 1,
        marginRight: 8,
        opacity: 0.5,
    },

    unreadIndicatorText: {
        color: themeColors.unreadIndicator,
        fontFamily: fontFamily.GTA_BOLD,
        fontSize: variables.fontSizeSmall,
        fontWeight: fontWeightBold,
    },

    flipUpsideDown: {
        transform: [{rotate: '180deg'}],
    },

    navigationSceneContainer: {
        backgroundColor: themeColors.appBG,
    },

    navigationScreenCardStyle: {
        backgroundColor: themeColors.appBG,
        height: '100%',
    },

    navigationSceneFullScreenWrapper: {
        borderRadius: variables.componentBorderRadiusCard,
        overflow: 'hidden',
        height: '100%',
    },

    invisible: {
        position: 'absolute',
        opacity: 0,
    },

    containerWithSpaceBetween: {
        justifyContent: 'space-between',
        width: '100%',
        flex: 1,
    },

    detailsPageSectionContainer: {
        alignSelf: 'flex-start',
    },

    detailsPageSectionVersion: {
        alignSelf: 'center',
        color: themeColors.textSupporting,
        fontSize: variables.fontSizeSmall,
        height: 24,
        lineHeight: 20,
    },

    switchTrack: {
        width: 50,
        height: 28,
        justifyContent: 'center',
        borderRadius: 20,
        padding: 15,
        backgroundColor: colors.green,
    },

    switchInactive: {
        backgroundColor: colors.gray2,
    },

    switchThumb: {
        width: 22,
        height: 22,
        borderRadius: 11,
        position: 'absolute',
        left: 4,
        backgroundColor: colors.white,
    },

    checkboxContainer: {
        backgroundColor: themeColors.componentBG,
        borderRadius: 2,
        height: 20,
        width: 20,
        borderColor: themeColors.border,
        borderWidth: 1,
        justifyContent: 'center',
        alignItems: 'center',
    },

    checkedContainer: {
        backgroundColor: colors.blue,
    },

    iouAmountText: {
        fontFamily: fontFamily.GTA_BOLD,
        fontWeight: fontWeightBold,
        fontSize: variables.iouAmountTextSize,
        color: themeColors.heading,
    },

    iouAmountTextInput: addOutlineWidth({
        fontFamily: fontFamily.GTA_BOLD,
        fontWeight: fontWeightBold,
        fontSize: variables.iouAmountTextSize,
        color: themeColors.heading,
    }, 0),

    iouPreviewBox: {
        backgroundColor: themeColors.componentBG,
        borderColor: themeColors.border,
        borderWidth: 1,
        borderRadius: variables.componentBorderRadiusCard,
        padding: 20,
        marginTop: 16,
        maxWidth: variables.sideBarWidth,
        width: '100%',
        cursor: 'pointer',
    },

    iouPreviewBoxLoading: {
        minHeight: 47,
        width: '100%',
    },

    iouPreviewBoxAvatar: {
        marginRight: -10,
        marginBottom: -10,
    },

    iouPreviewBoxCheckmark: {
        marginLeft: 4,
        alignSelf: 'center',
    },

    iouDetailsContainer: {
        flexGrow: 1,
        paddingStart: 20,
        paddingEnd: 20,
    },

    iouConfirmComment: {
        flexBasis: 92,
    },

    noScrollbars: {
        scrollbarWidth: 'none',
    },

    codeWordWrapper: {
        ...codeStyles.codeWordWrapper,
    },

    codeWordStyle: {
        borderLeftWidth: 0,
        borderRightWidth: 0,
        borderTopLeftRadius: 0,
        borderBottomLeftRadius: 0,
        borderTopRightRadius: 0,
        borderBottomRightRadius: 0,
        paddingLeft: 0,
        paddingRight: 0,
        justifyContent: 'center',
        ...codeStyles.codeWordStyle,
    },

    codeFirstWordStyle: {
        borderLeftWidth: 1,
        borderTopLeftRadius: 4,
        borderBottomLeftRadius: 4,
        paddingLeft: 5,
    },

    codeLastWordStyle: {
        borderRightWidth: 1,
        borderTopRightRadius: 4,
        borderBottomRightRadius: 4,
        paddingRight: 5,
    },

    fullScreenLoading: {
        backgroundColor: themeColors.componentBG,
        opacity: 0.8,
        justifyContent: 'center',
        alignItems: 'center',
        zIndex: 10,
    },

    vbaFullScreenLoading: {
        backgroundColor: themeColors.componentBG,
        opacity: 0.8,
        justifyContent: 'flex-start',
        alignItems: 'center',
        zIndex: 10,
    },

    hiddenElementOutsideOfWindow: {
        position: 'absolute',
        top: 0,
        left: 0,
        opacity: 0,
    },

    growlNotificationWrapper: {
        zIndex: 2,
    },

    growlNotificationContainer: {
        flex: 1,
        justifyContent: 'flex-start',
        position: 'absolute',
        width: '100%',
        top: 20,
        ...spacing.ph5,
    },

    growlNotificationDesktopContainer: {
        maxWidth: 380,
        right: 0,
        position: 'fixed',
    },

    growlNotificationTranslateY: y => ({
        transform: [{translateY: y}],
    }),

    growlNotificationBox: {
        backgroundColor: colors.dark,
        borderRadius: variables.componentBorderRadiusNormal,
        alignItems: 'center',
        flexDirection: 'row',
        justifyContent: 'space-between',
        shadowColor: '#000',
        ...spacing.p5,
    },

    growlNotificationText: {
        fontSize: variables.fontSizeNormal,
        fontFamily: fontFamily.GTA,
        width: '90%',
        lineHeight: variables.fontSizeNormalHeight,
        color: themeColors.textReversed,
    },

    blockquote: {
        borderLeftColor: themeColors.border,
        borderLeftWidth: 4,
        paddingLeft: 12,
        marginVertical: 4,
    },

    cursorDisabled: {
        cursor: 'not-allowed',
    },

    cursorPointer: {
        cursor: 'pointer',
    },

    fullscreenCard: {
        position: 'absolute',
        left: 0,
        top: 0,
        width: '100%',
        height: '100%',
    },

    fullscreenCardWeb: {
        left: 'auto',
        right: '-24%',
        top: '-18%',
        height: '120%',
    },

    fullscreenCardMobile: {
        left: '-20%',
        top: '-30%',
        width: '150%',
    },

    fullscreenCardMediumScreen: {
        left: '-15%',
        top: '-30%',
        width: '145%',
    },

    smallEditIcon: {
        alignItems: 'center',
        backgroundColor: themeColors.icon,
        borderColor: themeColors.textReversed,
        borderRadius: 14,
        borderWidth: 3,
        color: themeColors.textReversed,
        height: 28,
        width: 28,
        justifyContent: 'center',
    },

    smallAvatarEditIcon: {
        position: 'absolute',
        right: -4,
        bottom: -4,
    },

    workspaceCard: {
        width: '100%',
        height: 400,
        borderRadius: variables.componentBorderRadiusCard,
        overflow: 'hidden',
        backgroundColor: themeColors.heroCard,
    },

    workspaceCardMobile: {
        height: 475,
    },

    workspaceCardMediumScreen: {
        height: 540,
    },

    workspaceCardMainText: {
        fontSize: variables.fontSizeXXXLarge,
        fontWeight: 'bold',
        lineHeight: variables.fontSizeXXXLarge,
    },

    workspaceCardContent: {
        zIndex: 1,
        padding: 50,
    },

    workspaceCardContentMediumScreen: {
        padding: 25,
    },

    workspaceCardCTA: {
        width: 250,
    },

    workspaceInviteWelcome: {
        height: 150,
    },

    peopleRow: {
        width: '100%',
        flexDirection: 'row',
        justifyContent: 'space-between',
        borderBottomWidth: 1,
        borderColor: themeColors.border,
        ...spacing.pv2,
    },

    peopleRowCell: {
        justifyContent: 'center',
    },

    peopleBadge: {
        backgroundColor: themeColors.icon,
        ...spacing.ph3,
    },

    peopleBadgeText: {
        color: themeColors.textReversed,
        fontSize: variables.fontSizeSmall,
        lineHeight: 16,
        ...whiteSpace.noWrap,
    },

    cardOverlay: {
        backgroundColor: themeColors.modalBackdrop,
        position: 'absolute',
        top: 0,
        left: 0,
        width: '100%',
        height: '100%',
        opacity: 0.5,
    },

    communicationsLinkIcon: {
        right: -36,
        top: 0,
        bottom: 0,
    },

    shortTermsRow: {
        flexDirection: 'row',
        padding: 12,
    },

    termsCenterRight: {
        marginTop: 'auto',
        marginBottom: 'auto',
    },

    shortTermsBoldHeadingSection: {
        paddingRight: 12,
        paddingLeft: 12,
        marginTop: 16,
    },

    longTermsRow: {
        flexDirection: 'row',
        marginTop: 20,
    },

    collapsibleSectionBorder: {
        borderBottomWidth: 2,
        borderBottomColor: themeColors.border,
    },

    communicationsLinkHeight: {
        height: 20,
    },

    reportMarkerBadgeWrapper: {
        position: 'absolute',
        left: '50%',
        top: 0,
        zIndex: 100,
        ...visibility('hidden'),
    },

    reportMarkerBadgeWrapperAndroid: {
        left: 0,
        width: '100%',
        alignItems: 'center',
        position: 'absolute',
        top: 0,
        zIndex: 100,
        ...visibility('hidden'),
    },

    reportMarkerBadgeSubWrapperAndroid: {
        left: '50%',
        width: 'auto',
    },

    reportMarkerBadge: {
        left: '-50%',
        ...visibility('visible'),
    },

    reportMarkerBadgeTransformation: translateY => ({
        transform: [
            {translateY},
        ],
    }),

    confettiIcon: {
        height: 100,
        width: 100,
        marginBottom: 20,
    },

    googleSearchTextInputContainer: {
        flexDirection: 'column',
    },

    googleSearchSeparator: {
        height: 1,
        backgroundColor: themeColors.border,
    },

    googleSearchText: {
        color: themeColors.text,
        fontSize: variables.fontSizeNormal,
        lineHeight: variables.fontSizeNormalHeight,
        fontFamily: fontFamily.GTA,
        flex: 1,
    },
};

const baseCodeTagStyles = {
    borderWidth: 1,
    borderRadius: 5,
    borderColor: themeColors.border,
    backgroundColor: themeColors.textBackground,
};

const webViewStyles = {
    // As of react-native-render-html v6, don't declare distinct styles for
    // custom renderers, the API for custom renderers has changed. Declare the
    // styles in the below "tagStyles" instead. If you need to reuse those
    // styles from the renderer, just pass the "style" prop to the underlying
    // component.
    tagStyles: {
        em: {
            fontFamily: fontFamily.GTA_ITALIC,
            fontStyle: 'italic',
        },

        del: {
            textDecorationLine: 'line-through',
            textDecorationStyle: 'solid',
        },

        strong: {
            fontFamily: fontFamily.GTA_BOLD,
            fontWeight: 'bold',
        },

        a: styles.link,

        li: {
            flexShrink: 1,
        },

        blockquote: {
            borderLeftColor: themeColors.border,
            borderLeftWidth: 4,
            paddingLeft: 12,
            marginTop: 4,
            marginBottom: 4,

            // Overwrite default HTML margin for blockquotes
            marginLeft: 0,
        },

        pre: {
            ...baseCodeTagStyles,
            paddingTop: 4,
            paddingBottom: 5,
            paddingRight: 8,
            paddingLeft: 8,
            fontFamily: fontFamily.MONOSPACE,
            marginTop: 0,
            marginBottom: 0,
        },

        code: {
            ...baseCodeTagStyles,
            ...codeStyles.codeTextStyle,
            paddingLeft: 5,
            paddingRight: 5,
            fontFamily: fontFamily.MONOSPACE,
            fontSize: 13,
        },

        img: {
            borderColor: themeColors.border,
            borderRadius: variables.componentBorderRadiusNormal,
            borderWidth: 1,
        },
    },

    baseFontStyle: {
        color: themeColors.text,
        fontSize: variables.fontSizeNormal,
        lineHeight: variables.fontSizeNormalHeight,
        fontFamily: fontFamily.GTA,
        flex: 1,
    },
};

/**
 * Takes safe area insets and returns padding to use for a View
 *
 * @param {Object} insets
 * @returns {Object}
 */
function getSafeAreaPadding(insets) {
    return {
        paddingTop: insets.top,
        paddingBottom: insets.bottom * variables.safeInsertPercentage,
    };
}

/**
 * Takes safe area insets and returns margin to use for a View
 *
 * @param {Object} insets
 * @returns {Object}
 */
function getSafeAreaMargins(insets) {
    return {marginBottom: insets.bottom * variables.safeInsertPercentage};
}

/**
 * Return navigation menu styles.
 *
 * @param {Boolean} isSmallScreenWidth
 * @returns {Object}
 */
function getNavigationDrawerStyle(isSmallScreenWidth) {
    return isSmallScreenWidth
        ? {
            width: '100%',
            height: '100%',
            borderColor: themeColors.border,
        }
        : {
            height: '100%',
            width: variables.sideBarWidth,
            borderRightColor: themeColors.border,
        };
}

function getNavigationDrawerType(isSmallScreenWidth) {
    return isSmallScreenWidth ? 'slide' : 'permanent';
}

function getNavigationModalCardStyle(isSmallScreenWidth) {
    return {
        position: 'absolute',
        top: 0,
        right: 0,
        width: isSmallScreenWidth ? '100%' : variables.sideBarWidth,
        backgroundColor: 'transparent',
        height: '100%',
    };
}

/**
 * @param {Boolean} isZoomed
 * @param {Boolean} isDragging
 * @return {Object}
 */
function getZoomCursorStyle(isZoomed, isDragging) {
    if (!isZoomed) {
        return {cursor: 'zoom-in'};
    }

    return {
        cursor: isDragging ? 'grabbing' : 'zoom-out',
    };
}

/**
 * @param {Boolean} isZoomed
 * @param {Number} imgWidth
 * @param {Number} imgHeight
 * @param {Number} zoomScale
 * @return {Object}
 */
function getZoomSizingStyle(isZoomed, imgWidth, imgHeight, zoomScale) {
    if (imgWidth === 0 || imgHeight === 0) {
        return {
            height: isZoomed ? '250%' : '100%',
            width: isZoomed ? '250%' : '100%',
        };
    }
    return {
        height: isZoomed ? `${(imgHeight * zoomScale)}px` : '100%',
        width: isZoomed ? `${(imgWidth * zoomScale)}px` : '100%',
    };
}

/**
 * Returns auto grow text input style
 *
 * @param {Number} width
 * @return {Object}
 */
function getAutoGrowTextInputStyle(width) {
    return {
        minWidth: 5,
        width,
    };
}

/**
 * Returns a style with backgroundColor and borderColor set to the same color
 *
 * @param {String} backgroundColor
 * @returns {Object}
 */
function getBackgroundAndBorderStyle(backgroundColor) {
    return {
        backgroundColor,
        borderColor: backgroundColor,
    };
}

/**
 * Returns a style with the specified backgroundColor
 *
 * @param {String} backgroundColor
 * @returns {Object}
 */
function getBackgroundColorStyle(backgroundColor) {
    return {
        backgroundColor,
    };
}

/**
 * Generate a style for the background color of the Badge
 *
 * @param {Boolean} success
 * @param {Boolean} error
 * @param {boolean} [isPressed=false]
 * @return {Object}
 */
function getBadgeColorStyle(success, error, isPressed = false) {
    if (success) {
        return isPressed ? styles.badgeSuccessPressed : styles.badgeSuccess;
    }
    if (error) {
        return isPressed ? styles.badgeDangerPressed : styles.badgeDanger;
    }
    return {};
}

/**
 * Generate a style for the background color of the button, based on its current state.
 *
 * @param {String} [buttonState] - One of {'default', 'hovered', 'pressed'}
 * @returns {Object}
 */
function getButtonBackgroundColorStyle(buttonState = CONST.BUTTON_STATES.DEFAULT) {
    switch (buttonState) {
        case CONST.BUTTON_STATES.ACTIVE:
            return {backgroundColor: themeColors.buttonHoveredBG};
        case CONST.BUTTON_STATES.PRESSED:
            return {backgroundColor: themeColors.buttonPressedBG};
        case CONST.BUTTON_STATES.DISABLED:
        case CONST.BUTTON_STATES.DEFAULT:
        default:
            return {};
    }
}

/**
 * Generate fill color of an icon based on its state.
 *
 * @param {String} [buttonState] - One of {'default', 'hovered', 'pressed'}
 * @returns {Object}
 */
function getIconFillColor(buttonState = CONST.BUTTON_STATES.DEFAULT) {
    switch (buttonState) {
        case CONST.BUTTON_STATES.ACTIVE:
            return themeColors.text;
        case CONST.BUTTON_STATES.PRESSED:
            return themeColors.heading;
        case CONST.BUTTON_STATES.COMPLETE:
            return themeColors.iconSuccessFill;
        case CONST.BUTTON_STATES.DEFAULT:
        case CONST.BUTTON_STATES.DISABLED:
        default:
            return themeColors.icon;
    }
}

/**
 * @param {Animated.Value} rotate
 * @param {Animated.Value} backgroundColor
 * @returns {Object}
 */
function getAnimatedFABStyle(rotate, backgroundColor) {
    return {
        transform: [{rotate}],
        backgroundColor,
    };
}

/**
 * @param {Number} width
 * @param {Number} height
 * @returns {Object}
 */
function getWidthAndHeightStyle(width, height) {
    return {
        width,
        height,
    };
}

/**
 * @param {Object} params
 * @returns {Object}
 */
function getModalPaddingStyles({
    shouldAddBottomSafeAreaPadding,
    shouldAddTopSafeAreaPadding,
    safeAreaPaddingTop,
    safeAreaPaddingBottom,
    modalContainerStylePaddingTop,
    modalContainerStylePaddingBottom,
}) {
    return {
        paddingTop: shouldAddTopSafeAreaPadding
            ? (modalContainerStylePaddingTop || 0) + safeAreaPaddingTop
            : modalContainerStylePaddingTop || 0,
        paddingBottom: shouldAddBottomSafeAreaPadding
            ? (modalContainerStylePaddingBottom || 0) + safeAreaPaddingBottom
            : modalContainerStylePaddingBottom || 0,
    };
}

/**
 * Takes fontStyle and fontWeight and returns the correct fontFamily
 *
 * @param {Object} params
 * @returns {String}
 */
function getFontFamilyMonospace({fontStyle, fontWeight}) {
    const italic = fontStyle === 'italic' && fontFamily.MONOSPACE_ITALIC;
    const bold = fontWeight === 'bold' && fontFamily.MONOSPACE_BOLD;
    const italicBold = italic && bold && fontFamily.MONOSPACE_BOLD_ITALIC;

    return italicBold || bold || italic || fontFamily.MONOSPACE;
}

/**
 * Gives the width for Emoji picker Widget
 *
 * @param {Boolean} isSmallScreenWidth
 * @returns {String}
 */
function getEmojiPickerStyle(isSmallScreenWidth) {
    return {
        width: isSmallScreenWidth ? '100%' : CONST.EMOJI_PICKER_SIZE,
    };
}

export default styles;
export {
    getSafeAreaPadding,
    getSafeAreaMargins,
    webViewStyles,
    getNavigationDrawerStyle,
    getNavigationDrawerType,
    getNavigationModalCardStyle,
    getZoomCursorStyle,
    getZoomSizingStyle,
    getAutoGrowTextInputStyle,
    getBackgroundAndBorderStyle,
    getBackgroundColorStyle,
    getBadgeColorStyle,
    getButtonBackgroundColorStyle,
    getIconFillColor,
    getAnimatedFABStyle,
    getWidthAndHeightStyle,
    getModalPaddingStyles,
    getFontFamilyMonospace,
    getEmojiPickerStyle,
};<|MERGE_RESOLUTION|>--- conflicted
+++ resolved
@@ -505,12 +505,6 @@
         borderWidth: 1,
         borderRadius: variables.componentBorderRadiusNormal,
         borderColor: themeColors.border,
-<<<<<<< HEAD
-=======
-        paddingTop: 25,
-        paddingBottom: 8,
-        paddingHorizontal: 11.5,
->>>>>>> 24cc6ff5
         justifyContent: 'center',
         height: '100%',
         backgroundColor: themeColors.componentBG,
@@ -542,7 +536,7 @@
         ...spacing.pv0,
         paddingTop: 25,
         paddingBottom: 8,
-        paddingHorizontal: 12,
+        paddingHorizontal: 11.5,
     },
     expensiTextInputDesktop: addOutlineWidth({}, 0),
     expensiTextInputAndroid: left => ({
