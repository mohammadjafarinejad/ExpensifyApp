--- conflicted
+++ resolved
@@ -1258,7 +1258,7 @@
     noScrollbars: {
         scrollbarWidth: 'none',
     },
-<<<<<<< HEAD
+
     codeWordStyle: {
         borderLeftWidth: 0,
         borderRightWidth: 0,
@@ -1285,7 +1285,7 @@
         borderTopRightRadius: 4,
         borderBottomRightRadius: 4,
         paddingRight: 5,
-=======
+    },
 
     fullScreenLoading: {
         backgroundColor: themeColors.modalBackdrop,
@@ -1293,7 +1293,6 @@
         justifyContent: 'center',
         alignItems: 'center',
         zIndex: 10,
->>>>>>> 3dfea009
     },
 };
 
