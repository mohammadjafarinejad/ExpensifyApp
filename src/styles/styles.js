import fontFamily from './fontFamily';
import addOutlineWidth from './addOutlineWidth';
import themeColors from './themes/default';
import fontWeightBold from './fontWeight/bold';
import variables from './variables';
import colors from './colors';
import spacing from './utilities/spacing';
import sizing from './utilities/sizing';
import flex from './utilities/flex';
import display from './utilities/display';
import overflow from './utilities/overflow';
import whiteSpace from './utilities/whiteSpace';
import wordBreak from './utilities/wordBreak';
import textInputAlignSelf from './utilities/textInputAlignSelf';
import positioning from './utilities/positioning';
import codeStyles from './codeStyles';
import visibility from './utilities/visibility';
import optionAlternateTextPlatformStyles from './optionAlternateTextPlatformStyles';
import pointerEventsNone from './pointerEventsNone';
import overflowXHidden from './overflowXHidden';

const picker = {
    backgroundColor: 'transparent',
    color: themeColors.text,
    fontFamily: fontFamily.GTA,
    fontSize: variables.fontSizeNormal,
    lineHeight: variables.fontSizeNormalHeight,
    paddingHorizontal: 11,
    paddingBottom: 8,
    paddingTop: 23,
    height: 52,
    borderWidth: 1,
    borderStyle: 'solid',
    borderColor: themeColors.border,
    borderRadius: variables.componentBorderRadiusNormal,
    textAlign: 'left',
};

const link = {
    color: themeColors.link,
    textDecorationColor: themeColors.link,
    fontFamily: fontFamily.GTA,
};

const baseCodeTagStyles = {
    borderWidth: 1,
    borderRadius: 5,
    borderColor: themeColors.border,
    backgroundColor: themeColors.textBackground,
};

const webViewStyles = {
    // As of react-native-render-html v6, don't declare distinct styles for
    // custom renderers, the API for custom renderers has changed. Declare the
    // styles in the below "tagStyles" instead. If you need to reuse those
    // styles from the renderer, just pass the "style" prop to the underlying
    // component.
    tagStyles: {
        em: {
            fontFamily: fontFamily.GTA,
            fontStyle: 'italic',
        },

        del: {
            textDecorationLine: 'line-through',
            textDecorationStyle: 'solid',
        },

        strong: {
            fontFamily: fontFamily.GTA,
            fontWeight: 'bold',
        },

        a: link,

        ul: {
            maxWidth: '100%',
            flex: 1,
        },

        ol: {
            maxWidth: '100%',
            flex: 1,
        },

        li: {
            flexShrink: 1,
        },

        blockquote: {
            borderLeftColor: themeColors.border,
            borderLeftWidth: 4,
            paddingLeft: 12,
            marginTop: 4,
            marginBottom: 4,

            // Overwrite default HTML margin for blockquotes
            marginLeft: 0,
        },

        pre: {
            ...baseCodeTagStyles,
            paddingTop: 12,
            paddingBottom: 12,
            paddingRight: 8,
            paddingLeft: 8,
            fontFamily: fontFamily.MONOSPACE,
            marginTop: 0,
            marginBottom: 0,
        },

        code: {
            ...baseCodeTagStyles,
            ...codeStyles.codeTextStyle,
            paddingLeft: 5,
            paddingRight: 5,
            fontFamily: fontFamily.MONOSPACE,
            fontSize: 13,
        },

        img: {
            borderColor: themeColors.border,
            borderRadius: variables.componentBorderRadiusNormal,
            borderWidth: 1,
        },

        p: {
            marginTop: 0,
            marginBottom: 0,
        },
    },

    baseFontStyle: {
        color: themeColors.text,
        fontSize: variables.fontSizeNormal,
        fontFamily: fontFamily.GTA,
        flex: 1,
    },
};

const styles = {
    // Add all of our utility and helper styles
    ...spacing,
    ...sizing,
    ...flex,
    ...display,
    ...overflow,
    ...positioning,
    ...wordBreak,
    ...whiteSpace,

    rateCol: {
        margin: 0,
        padding: 0,
        flexBasis: '48%',
    },

    unitCol: {
        margin: 0,
        padding: 0,
        marginLeft: '4%',
        flexBasis: '48%',
    },

    webViewStyles,

    link,

    linkHovered: {
        color: themeColors.linkHover,
    },

    linkMuted: {
        color: themeColors.textSupporting,
        textDecorationColor: themeColors.textSupporting,
        fontFamily: fontFamily.GTA,
    },

    linkMutedHovered: {
        color: themeColors.textMutedReversed,
    },

    h1: {
        color: themeColors.heading,
        fontFamily: fontFamily.GTA_BOLD,
        fontSize: variables.fontSizeh1,
        fontWeight: fontWeightBold,
    },

    h3: {
        fontFamily: fontFamily.GTA_BOLD,
        fontSize: variables.fontSizeNormal,
        fontWeight: fontWeightBold,
    },

    h4: {
        fontFamily: fontFamily.GTA_BOLD,
        fontSize: variables.fontSizeLabel,
        fontWeight: fontWeightBold,
    },

    textAlignCenter: {
        textAlign: 'center',
    },

    textAlignRight: {
        textAlign: 'right',
    },

    textUnderline: {
        textDecorationLine: 'underline',
    },

    label: {
        fontSize: variables.fontSizeLabel,
        lineHeight: 18,
    },

    textLabel: {
        color: themeColors.text,
        fontSize: variables.fontSizeLabel,
        lineHeight: 18,
    },

    mutedTextLabel: {
        color: themeColors.textSupporting,
        fontSize: variables.fontSizeLabel,
        lineHeight: 18,
    },

    textMicro: {
        fontFamily: fontFamily.GTA,
        fontSize: variables.fontSizeSmall,
        lineHeight: 14,
    },

    textMicroBold: {
        color: themeColors.text,
        fontWeight: fontWeightBold,
        fontFamily: fontFamily.GTA_BOLD,
        fontSize: variables.fontSizeSmall,
    },

    textMicroSupporting: {
        color: themeColors.textSupporting,
        fontFamily: fontFamily.GTA,
        fontSize: variables.fontSizeSmall,
        lineHeight: 14,
    },

    textExtraSmallSupporting: {
        color: themeColors.textSupporting,
        fontFamily: fontFamily.GTA,
        fontSize: variables.fontSizeExtraSmall,
    },

    textLarge: {
        fontSize: variables.fontSizeLarge,
    },

    textXXLarge: {
        fontSize: variables.fontSizeXXLarge,
    },

    textXXXLarge: {
        color: themeColors.heading,
        fontFamily: fontFamily.GTA_BOLD,
        fontSize: variables.fontSizeXXXLarge,
        fontWeight: fontWeightBold,
    },

    textStrong: {
        fontFamily: fontFamily.GTA_BOLD,
        fontWeight: fontWeightBold,
    },

    textItalic: {
        fontFamily: fontFamily.GTA_ITALIC,
        fontStyle: 'italic',
    },

    textDecorationNoLine: {
        textDecorationLine: 'none',
    },

    textWhite: {
        color: colors.white,
    },

    textBlue: {
        color: colors.blue,
    },

    textUppercase: {
        textTransform: 'uppercase',
    },

    textNoWrap: {
        ...whiteSpace.noWrap,
    },

    colorReversed: {
        color: themeColors.textReversed,
    },

    colorMutedReversed: {
        color: themeColors.textMutedReversed,
    },

    colorMuted: {
        color: themeColors.textSupporting,
    },

    colorHeading: {
        color: themeColors.heading,
    },

    bgTransparent: {
        backgroundColor: 'transparent',
    },

    opacity1: {
        opacity: 1,
    },

    textDanger: {
        color: colors.red,
    },

    borderRadiusNormal: {
        borderRadius: variables.componentBorderRadiusNormal,
    },

    button: {
        backgroundColor: themeColors.buttonDefaultBG,
        borderRadius: variables.componentBorderRadiusNormal,
        height: variables.componentSizeLarge,
        justifyContent: 'center',
        ...spacing.ph3,
    },

    buttonText: {
        color: themeColors.heading,
        fontFamily: fontFamily.GTA_BOLD,
        fontSize: variables.fontSizeNormal,
        fontWeight: fontWeightBold,
        textAlign: 'center',

        // It is needed to unset the Lineheight. We don't need it for buttons as button always contains single line of text.
        // It allows to vertically center the text.
        lineHeight: undefined,
    },

    buttonSmall: {
        borderRadius: variables.componentBorderRadiusNormal,
        height: variables.componentSizeSmall,
        paddingTop: 6,
        paddingRight: 10,
        paddingBottom: 6,
        paddingLeft: 10,
        backgroundColor: themeColors.buttonDefaultBG,
    },

    buttonMedium: {
        borderRadius: variables.componentBorderRadiusNormal,
        height: variables.componentSizeNormal,
        paddingTop: 6,
        paddingRight: 12,
        paddingBottom: 6,
        paddingLeft: 12,
        backgroundColor: themeColors.buttonDefaultBG,
    },

    buttonLarge: {
        borderRadius: variables.componentBorderRadius,
        height: variables.componentSizeLarge,
        paddingTop: 8,
        paddingRight: 12,
        paddingBottom: 8,
        paddingLeft: 12,
        backgroundColor: themeColors.buttonDefaultBG,
    },

    buttonExtraLarge: {
        borderRadius: variables.componentBorderRadius,
        height: variables.componentSizeExtraLarge,
        paddingTop: 12,
        paddingRight: 18,
        paddingBottom: 12,
        paddingLeft: 18,
        backgroundColor: themeColors.buttonDefaultBG,
    },

    buttonSmallText: {
        fontSize: variables.fontSizeSmall,
        fontFamily: fontFamily.GTA_BOLD,
        fontWeight: fontWeightBold,
        textAlign: 'center',
    },

    buttonMediumText: {
        fontSize: variables.fontSizeLabel,
        fontFamily: fontFamily.GTA_BOLD,
        fontWeight: fontWeightBold,
        textAlign: 'center',
    },

    buttonLargeText: {
        fontSize: variables.fontSizeNormal,
        fontFamily: fontFamily.GTA_BOLD,
        fontWeight: fontWeightBold,
        textAlign: 'center',
    },

    buttonExtraLargeText: {
        fontSize: variables.fontSizeMedium,
        fontFamily: fontFamily.GTA_BOLD,
        fontWeight: fontWeightBold,
        textAlign: 'center',
    },

    buttonSuccess: {
        backgroundColor: themeColors.buttonSuccessBG,
        borderWidth: 0,
    },

    buttonSuccessDisabled: {
        opacity: 0.5,
    },

    buttonSuccessHovered: {
        backgroundColor: themeColors.buttonSuccessHoveredBG,
        borderWidth: 0,
    },

    buttonDanger: {
        backgroundColor: themeColors.buttonDangerBG,
        borderWidth: 0,
    },

    buttonDangerDisabled: {
        backgroundColor: themeColors.buttonDangerDisabledBG,
    },

    buttonDangerHovered: {
        backgroundColor: themeColors.buttonDangerPressedBG,
        borderWidth: 0,
    },

    buttonDisable: {
        backgroundColor: themeColors.buttonDisabledBG,
        borderWidth: 0,
    },

    buttonDropdown: {
        borderLeftWidth: 1,
        borderColor: themeColors.textReversed,
    },

    noRightBorderRadius: {
        borderTopRightRadius: 0,
        borderBottomRightRadius: 0,
    },

    noLeftBorderRadius: {
        borderTopLeftRadius: 0,
        borderBottomLeftRadius: 0,
    },

    buttonConfirm: {
        margin: 20,
    },

    buttonConfirmText: {
        paddingLeft: 20,
        paddingRight: 20,
    },

    buttonSuccessText: {
        color: themeColors.textReversed,
    },

    buttonDangerText: {
        color: themeColors.textReversed,
    },

    hoveredComponentBG: {
        backgroundColor: themeColors.hoverComponentBG,
    },

    activeComponentBG: {
        backgroundColor: themeColors.activeComponentBG,
    },

    touchableButtonImage: {
        alignItems: 'center',
        height: variables.componentSizeNormal,
        justifyContent: 'center',
        marginRight: 8,
        width: variables.componentSizeNormal,
    },

    visuallyHidden: {
        ...visibility('hidden'),
        overflow: 'hidden',
        width: 0,
        height: 0,
    },

    visibilityHidden: {
        ...visibility('hidden'),
    },

    loadingVBAAnimation: {
        width: 160,
        height: 160,
    },

    pickerSmall: {
        inputIOS: {
            fontFamily: fontFamily.GTA,
            fontSize: variables.fontSizeSmall,
            paddingLeft: 9,
            paddingRight: 25,
            paddingTop: 6,
            paddingBottom: 6,
            borderRadius: variables.componentBorderRadius,
            borderWidth: 1,
            borderColor: themeColors.border,
            borderStyle: 'solid',
            color: themeColors.text,
            height: variables.componentSizeSmall,
            opacity: 1,
            backgroundColor: 'transparent',
        },
        inputWeb: {
            fontFamily: fontFamily.GTA,
            fontSize: variables.fontSizeSmall,
            paddingLeft: 9,
            paddingRight: 25,
            paddingTop: 6,
            paddingBottom: 6,
            borderWidth: 1,
            borderColor: themeColors.border,
            borderStyle: 'solid',
            borderRadius: variables.componentBorderRadius,
            color: themeColors.text,
            appearance: 'none',
            height: variables.componentSizeSmall,
            opacity: 1,
            cursor: 'pointer',
            backgroundColor: 'transparent',
        },
        inputAndroid: {
            fontFamily: fontFamily.GTA,
            fontSize: variables.fontSizeSmall,
            paddingLeft: 9,
            paddingRight: 25,
            paddingTop: 6,
            paddingBottom: 6,
            borderWidth: 1,
            borderColor: themeColors.border,
            borderStyle: 'solid',
            borderRadius: variables.componentBorderRadius,
            color: themeColors.text,
            height: variables.componentSizeSmall,
            opacity: 1,
        },
        iconContainer: {
            top: 8,
            right: 9,
            ...pointerEventsNone,
        },
        icon: {
            width: variables.iconSizeExtraSmall,
            height: variables.iconSizeExtraSmall,
        },
    },

    badge: {
        backgroundColor: themeColors.badgeDefaultBG,
        borderRadius: 14,
        height: variables.iconSizeNormal,
        flexDirection: 'row',
        paddingHorizontal: 7,
        alignItems: 'center',
    },

    badgeSuccess: {
        backgroundColor: themeColors.badgeSuccessBG,
    },

    badgeSuccessPressed: {
        backgroundColor: themeColors.badgeSuccessPressedBG,
    },

    badgeDanger: {
        backgroundColor: themeColors.badgeDangerBG,
    },

    badgeDangerPressed: {
        backgroundColor: themeColors.badgeDangerPressedBG,
    },

    badgeText: {
        color: themeColors.text,
        fontSize: variables.fontSizeSmall,
        lineHeight: 16,
        ...whiteSpace.noWrap,
    },

    border: {
        borderWidth: 1,
        borderRadius: variables.componentBorderRadiusNormal,
        borderColor: themeColors.border,
    },

    borderColorFocus: {
        borderColor: themeColors.borderFocus,
    },

    borderColorDanger: {
        borderColor: themeColors.badgeDangerBG,
    },

    headerText: {
        color: themeColors.heading,
        fontFamily: fontFamily.GTA_BOLD,
        fontSize: variables.fontSizeNormal,
        fontWeight: fontWeightBold,
    },

    headerGap: {
        height: 12,
    },

    pushTextRight: {
        left: 100000,
    },

    reportOptions: {
        marginLeft: 8,
    },

    chatItemComposeSecondaryRow: {
        height: 15,
        marginBottom: 5,
        marginTop: 5,
    },

    chatItemComposeSecondaryRowSubText: {
        color: themeColors.textSupporting,
        fontFamily: fontFamily.GTA,
        fontSize: variables.fontSizeSmall,
        lineHeight: 14,
    },

    chatItemComposeSecondaryRowOffset: {
        marginLeft: 48,
    },

    // Actions
    actionAvatar: {
        borderRadius: 20,
        marginRight: 8,
    },

    componentHeightLarge: {
        height: variables.componentSizeLarge,
    },

    textInputContainer: {
        flex: 1,
        borderRadius: variables.componentBorderRadiusNormal,
        justifyContent: 'center',
        height: '100%',
        backgroundColor: themeColors.componentBG,
        borderWidth: 1,
        borderColor: themeColors.border,
        overflow: 'hidden',
    },

    textInputLabel: {
        position: 'absolute',
        left: 11,
        top: 0,
        fontSize: variables.fontSizeNormal,
        color: themeColors.textSupporting,
        fontFamily: fontFamily.GTA,
        width: '100%',
        textAlign: 'left',
    },

    textInputLabelBackground: {
        position: 'absolute',
        top: 0,
        width: '100%',
        height: 25,
        backgroundColor: themeColors.componentBG,
        borderTopRightRadius: variables.componentBorderRadiusNormal,
        borderTopLeftRadius: variables.componentBorderRadiusNormal,
    },

    textInputLabelDesktop: {
        transformOrigin: 'left center',
    },

    textInputLabelTransformation: (translateY, translateX, scale) => ({
        transform: [
            {translateY},
            {translateX},
            {scale},
        ],
    }),

    baseTextInput: {
        fontFamily: fontFamily.GTA,
        fontSize: variables.fontSizeNormal,
        lineHeight: variables.fontSizeNormalHeight,
        color: themeColors.text,
        paddingTop: 23,
        paddingBottom: 8,
        paddingHorizontal: 11,
        borderWidth: 0,
        borderRadius: variables.componentBorderRadiusNormal,
    },

    textInputMultiline: {
        scrollPadding: '23px 0 0 0',
    },

    textInputAndIconContainer: {
        flex: 1,
        height: '100%',
        zIndex: -1,
        flexDirection: 'row',
    },

    textInputDesktop: addOutlineWidth({}, 0),

    secureInputShowPasswordButton: {
        borderTopRightRadius: 6,
        borderBottomRightRadius: 6,
        paddingHorizontal: 11,
        justifyContent: 'center',
        margin: 1,
    },

    secureInput: {
        borderTopRightRadius: 0,
        borderBottomRightRadius: 0,
    },

    textInput: {
        backgroundColor: themeColors.componentBG,
        borderRadius: variables.componentBorderRadiusNormal,
        height: variables.inputComponentSizeNormal,
        borderColor: themeColors.border,
        borderWidth: 1,
        color: themeColors.text,
        fontFamily: fontFamily.GTA,
        fontSize: variables.fontSizeNormal,
        paddingLeft: 12,
        paddingRight: 12,
        paddingTop: 10,
        paddingBottom: 10,
        textAlignVertical: 'center',
    },

    textInputPrefix: {
        position: 'absolute',
        left: 0,
        top: 0,
        height: '100%',
        paddingLeft: 11,
        paddingTop: 23,
        paddingBottom: 8,
        color: themeColors.text,
        fontFamily: fontFamily.GTA,
        fontSize: variables.fontSizeNormal,
        textAlignVertical: 'center',
    },

    pickerContainer: {
        borderWidth: 0,
        borderRadius: variables.componentBorderRadiusNormal,
        justifyContent: 'center',
        backgroundColor: themeColors.componentBG,
    },
    pickerLabel: {
        position: 'absolute',
        left: 12,
        top: 7,
    },
    picker: (disabled = false, error = false, focused = false) => ({
        iconContainer: {
            top: 16,
            right: 11,
            zIndex: -1,
        },
        inputWeb: {
            appearance: 'none',
            cursor: disabled ? 'not-allowed' : 'pointer',
            ...picker,
            ...(focused && {borderColor: themeColors.borderFocus}),
            ...(error && {borderColor: themeColors.badgeDangerBG}),
        },
        inputNative: {
            ...picker,
            ...(focused && {borderColor: themeColors.borderFocus}),
            ...(error && {borderColor: themeColors.badgeDangerBG}),
        },
    }),

    disabledText: {
        color: colors.gray3,
    },

    inputDisabled: {
        backgroundColor: colors.gray1,
        color: colors.gray3,
    },

    textInputReversed: addOutlineWidth({
        backgroundColor: themeColors.heading,
        borderColor: themeColors.text,
        color: themeColors.textReversed,
    }, 0),

    textInputReversedFocus: {
        borderColor: themeColors.icon,
    },

    noOutline: addOutlineWidth({}, 0),

    errorOutline: {
        borderColor: colors.red,
    },

    textLabelSupporting: {
        fontFamily: fontFamily.GTA,
        fontSize: variables.fontSizeLabel,
        color: themeColors.textSupporting,
    },

    lh16: {
        lineHeight: 16,
    },

    formLabel: {
        fontFamily: fontFamily.GTA_BOLD,
        fontWeight: fontWeightBold,
        color: themeColors.heading,
        fontSize: variables.fontSizeLabel,
        lineHeight: 18,
        marginBottom: 8,
    },

    formHelp: {
        color: themeColors.textSupporting,
        fontSize: variables.fontSizeLabel,
        lineHeight: 18,
        marginBottom: 4,
    },

    formError: {
        color: themeColors.textError,
        fontSize: variables.fontSizeLabel,
        lineHeight: 18,
        marginBottom: 4,
    },

    formSuccess: {
        color: themeColors.textSuccess,
        fontSize: variables.fontSizeLabel,
        lineHeight: 18,
        marginBottom: 4,
    },

    signInPage: {
        backgroundColor: themeColors.sidebar,
        minHeight: '100%',
        flex: 1,
    },

    signInPageLogo: {
        height: variables.componentSizeLarge,
        marginBottom: 24,
    },

    signInPageInner: {
        marginLeft: 'auto',
        marginRight: 'auto',
        height: '100%',
        width: '100%',
    },

    signInPageInnerNative: {
        width: '100%',
    },

    signInPageHeroHeading: {
        fontFamily: fontFamily.GTA,
        fontWeight: fontWeightBold,
        fontSize: variables.fontSizeHero,
        color: colors.white,
        lineHeight: variables.lineHeightHero,
    },

    signInPageHeroDescription: {
        fontFamily: fontFamily.GTA,
        fontSize: variables.fontSizeNormal,
        color: colors.white,
    },

    signInPageFormContainer: {
        maxWidth: 295,
        width: '100%',
    },

    signInPageNarrowContentContainer: {
        maxWidth: 335,
    },

    signInPageNarrowContentMargin: {
        marginTop: '40%',
    },

    signInPageWideLeftContainer: {
        width: 375,
        maxWidth: 375,
    },

    signInPageWideLeftContentMargin: {
        marginTop: '44.5%',
    },

    signInPageWideHeroContent: {
        maxWidth: 400,
    },

    changeExpensifyLoginLinkContainer: {
        flexDirection: 'row',
        flexWrap: 'wrap',
        ...wordBreak.breakWord,
    },

    // Sidebar Styles
    sidebar: {
        backgroundColor: themeColors.sidebar,
        height: '100%',
    },

    resendLinkButton: {
        minWidth: 124,
    },

    sidebarFooter: {
        alignItems: 'center',
        display: 'flex',
        justifyContent: 'center',
        paddingVertical: 20,
        width: '100%',
    },

    sidebarAvatar: {
        backgroundColor: themeColors.icon,
        borderRadius: 20,
        height: variables.componentSizeNormal,
        width: variables.componentSizeNormal,
    },

    statusIndicator: {
        borderColor: themeColors.sidebar,
        borderRadius: 6,
        borderWidth: 2,
        position: 'absolute',
        right: -1,
        bottom: -1,
        height: 12,
        width: 12,
        zIndex: 10,
    },

    statusIndicatorLarge: {
        borderColor: themeColors.componentBG,
        borderRadius: 8,
        borderWidth: 2,
        position: 'absolute',
        right: 4,
        bottom: 4,
        height: 16,
        width: 16,
        zIndex: 10,
    },

    statusIndicatorOnline: {
        backgroundColor: themeColors.online,
    },

    statusIndicatorOffline: {
        backgroundColor: themeColors.offline,
    },

    floatingActionButton: {
        backgroundColor: themeColors.buttonSuccessBG,
        position: 'absolute',
        height: variables.componentSizeLarge,
        width: variables.componentSizeLarge,
        right: 20,
        bottom: 34,
        borderRadius: 999,
        alignItems: 'center',
        justifyContent: 'center',
    },

    sidebarFooterUsername: {
        color: themeColors.heading,
        fontSize: variables.fontSizeLabel,
        fontWeight: '700',
        width: 200,
        textOverflow: 'ellipsis',
        overflow: 'hidden',
        ...whiteSpace.noWrap,
    },

    sidebarFooterLink: {
        color: themeColors.textSupporting,
        fontSize: variables.fontSizeSmall,
        textDecorationLine: 'none',
        fontFamily: fontFamily.GTA,
        lineHeight: 20,
    },

    sidebarListContainer: {
        scrollbarWidth: 'none',
        paddingBottom: 4,
    },

    sidebarListItem: {
        justifyContent: 'center',
        textDecorationLine: 'none',
    },

    singleEmojiText: {
        fontSize: variables.fontSizeSingleEmoji,
        lineHeight: variables.fontSizeSingleEmojiHeight,
    },

    createMenuPositionSidebar: {
        left: 18,
        bottom: 100,
    },

    createMenuPositionProfile: {
        right: 18,
        top: 180,
    },

    createMenuPositionReportActionCompose: {
        left: 18 + variables.sideBarWidth,
        bottom: 75,
    },

    createMenuPositionRightSidepane: {
        right: 18,
        bottom: 75,
    },

    createMenuContainer: {
        width: variables.sideBarWidth - 40,
        paddingVertical: 12,
    },

    createMenuHeaderText: {
        fontFamily: fontFamily.GTA,
        fontSize: variables.fontSizeLabel,
        color: themeColors.heading,
    },

    popoverMenuItem: {
        flexDirection: 'row',
        borderRadius: 0,
        paddingHorizontal: 20,
        paddingVertical: 12,
        justifyContent: 'space-between',
        width: '100%',
    },

    popoverMenuIcon: {
        width: variables.componentSizeNormal,
        height: variables.componentSizeNormal,
        justifyContent: 'center',
        alignItems: 'center',
    },

    popoverMenuIconEmphasized: {
        backgroundColor: themeColors.iconSuccessFill,
        borderRadius: variables.componentSizeLarge / 2,
    },

    popoverMenuText: {
        fontFamily: fontFamily.GTA_BOLD,
        fontSize: variables.fontSizeNormal,
        fontWeight: fontWeightBold,
        color: themeColors.heading,
        maxWidth: 240,
    },

    menuItemTextContainer: {
        minHeight: variables.componentSizeNormal,
    },

    chatLinkRowPressable: {
        minWidth: 0,
        textDecorationLine: 'none',
        flex: 1,
    },

    sidebarLink: {
        textDecorationLine: 'none',
    },

    sidebarLinkInner: {
        alignItems: 'center',
        flexDirection: 'row',
        paddingLeft: 20,
        paddingRight: 20,
    },

    sidebarInnerRow: {
        height: 64,
        paddingTop: 12,
        paddingBottom: 12,
    },

    sidebarInnerRowSmall: {
        height: 52,
        paddingTop: 12,
        paddingBottom: 12,
    },

    sidebarLinkText: {
        color: themeColors.text,
        fontSize: variables.fontSizeNormal,
        textDecorationLine: 'none',
        overflow: 'hidden',
    },

    sidebarLinkHover: {
        backgroundColor: themeColors.sidebarHover,
    },

    sidebarLinkActive: {
        backgroundColor: themeColors.border,
        textDecorationLine: 'none',
    },

    sidebarLinkTextUnread: {
        fontWeight: '700',
        color: themeColors.heading,
    },

    sidebarLinkActiveText: {
        color: themeColors.text,
        fontSize: variables.fontSizeNormal,
        textDecorationLine: 'none',
        overflow: 'hidden',
    },

    optionItemAvatarNameWrapper: {
        minWidth: 0,
        flex: 1,
    },

    optionDisplayName: {
        fontFamily: fontFamily.GTA,
        height: 20,
        lineHeight: 20,
        ...whiteSpace.noWrap,
    },

    optionDisplayNameCompact: {
        minWidth: 'auto',
        flexBasis: 'auto',
        flexGrow: 0,
        flexShrink: 0,
    },

    displayNameTooltipEllipsis: {
        position: 'absolute',
        opacity: 0,
        right: 0,
        bottom: 0,
    },

    optionAlternateText: {
        height: 20,
        lineHeight: 20,
    },

    optionAlternateTextCompact: {
        flexShrink: 1,
        flexGrow: 1,
        flexBasis: 'auto',
        ...optionAlternateTextPlatformStyles,
    },

    appContent: {
        backgroundColor: themeColors.appBG,
        overflow: 'hidden',
    },

    appContentHeader: {
        borderBottomWidth: 1,
        borderColor: themeColors.border,
        height: variables.contentHeaderHeight,
        justifyContent: 'center',
        display: 'flex',
        paddingRight: 20,
    },

    appContentHeaderTitle: {
        alignItems: 'center',
        flexDirection: 'row',
    },

    LHNToggle: {
        alignItems: 'center',
        height: variables.contentHeaderHeight,
        justifyContent: 'center',
        paddingRight: 10,
        paddingLeft: 20,
    },

    LHNToggleIcon: {
        height: 15,
        width: 18,
    },

    chatContent: {
        flex: 4,
        justifyContent: 'flex-end',
    },

    chatContentScrollView: {
        flexGrow: 1,
        justifyContent: 'flex-start',
        paddingVertical: 16,
    },

    // Chat Item
    chatItem: {
        display: 'flex',
        flexDirection: 'row',
        paddingTop: 8,
        paddingBottom: 8,
        paddingLeft: 20,
        paddingRight: 20,
    },

    chatItemRightGrouped: {
        flexGrow: 1,
        flexShrink: 1,
        flexBasis: 0,
        position: 'relative',
        marginLeft: 48,
    },

    chatItemRight: {
        flexGrow: 1,
        flexShrink: 1,
        flexBasis: 0,
        position: 'relative',
    },

    chatItemMessageHeader: {
        alignItems: 'center',
        display: 'flex',
        flexDirection: 'row',
        flexWrap: 'nowrap',
    },

    chatItemMessageHeaderSender: {
        color: themeColors.heading,
        fontFamily: fontFamily.GTA_BOLD,
        fontSize: variables.fontSizeNormal,
        fontWeight: fontWeightBold,
        lineHeight: 20,
        paddingRight: 5,
        paddingBottom: 4,
        ...wordBreak.breakWord,
    },

    chatItemMessageHeaderTimestamp: {
        flexShrink: 0,
        color: themeColors.textSupporting,
        fontSize: variables.fontSizeSmall,
        height: 24,
        lineHeight: 20,
    },

    chatItemMessage: {
        color: themeColors.text,
        fontSize: variables.fontSizeNormal,
        fontFamily: fontFamily.GTA,
        lineHeight: 20,
        marginTop: -2,
        marginBottom: -2,
        maxWidth: '100%',
        ...whiteSpace.preWrap,
        ...wordBreak.breakWord,
    },

    chatItemUnsentMessage: {
        opacity: 0.6,
    },

    chatItemMessageLink: {
        color: colors.blue,
        fontSize: variables.fontSizeNormal,
        fontFamily: fontFamily.GTA,
        lineHeight: 20,
    },

    chatItemComposeWithFirstRow: {
        minHeight: 90,
    },

    chatItemComposeBoxColor: {
        borderColor: themeColors.border,
    },

    chatItemComposeBoxFocusedColor: {
        borderColor: themeColors.borderFocus,
    },

    chatItemComposeBox: {
        backgroundColor: themeColors.componentBG,
        borderWidth: 1,
        borderRadius: variables.componentBorderRadiusNormal,
        minHeight: variables.componentSizeNormal,
    },

    chatFooter: {
        minHeight: 65,
        marginBottom: 5,
        paddingLeft: 20,
        paddingRight: 20,
        display: 'flex',
        backgroundColor: themeColors.appBG,
    },

    textInputCompose: addOutlineWidth({
        backgroundColor: themeColors.componentBG,
        borderColor: themeColors.border,
        color: themeColors.text,
        fontFamily: fontFamily.GTA,
        fontSize: variables.fontSizeNormal,
        borderWidth: 0,
        borderRadius: 0,
        height: 'auto',
        lineHeight: 20,
        ...overflowXHidden,

        // On Android, multiline TextInput with height: 'auto' will show extra padding unless they are configured with
        // paddingVertical: 0, alignSelf: 'center', and textAlignVertical: 'center'

        paddingHorizontal: 8,
        marginVertical: 5,
        paddingVertical: 0,
        ...textInputAlignSelf.center,
        textAlignVertical: 'center',
    }, 0),

    chatItemSubmitButton: {
        alignSelf: 'flex-end',
        borderRadius: 6,
        height: 32,
        padding: 6,
        margin: 3,
        justifyContent: 'center',
    },

    emojiPickerContainer: {
        backgroundColor: themeColors.componentBG,
    },

    emojiPickerList: {
        height: 300,
        width: '100%',
        ...spacing.ph4,
    },
    emojiPickerListLandscape: {
        height: 240,
    },

    emojiHeaderStyle: {
        backgroundColor: themeColors.componentBG,
        width: '100%',
        ...spacing.pv3,
        fontFamily: fontFamily.GTA_BOLD,
        fontWeight: fontWeightBold,
        color: themeColors.heading,
        fontSize: variables.fontSizeSmall,
    },

    emojiSkinToneTitle: {
        backgroundColor: themeColors.componentBG,
        width: '100%',
        ...spacing.pv1,
        fontFamily: fontFamily.GTA_BOLD,
        fontWeight: fontWeightBold,
        color: themeColors.heading,
        fontSize: variables.fontSizeSmall,
    },

    // Emoji Picker Styles
    emojiText: {
        fontFamily: fontFamily.GTA_BOLD,
        textAlign: 'center',
        fontSize: variables.emojiSize,
        ...spacing.pv0,
        ...spacing.ph0,
    },

    emojiItem: {
        width: '12.5%',
        textAlign: 'center',
        borderRadius: 8,
    },

    emojiItemHighlighted: {
        transition: '0.2s ease',
        backgroundColor: themeColors.buttonDefaultBG,
    },

    chatItemEmojiButton: {
        alignSelf: 'flex-end',
        borderRadius: 6,
        height: 32,
        margin: 3,
        justifyContent: 'center',
    },

    editChatItemEmojiWrapper: {
        marginRight: 3,
    },

    hoveredButton: {
        backgroundColor: themeColors.buttonHoveredBG,
    },

    chatItemAttachButton: {
        alignItems: 'center',
        alignSelf: 'flex-end',
        borderRightColor: themeColors.border,
        borderRightWidth: 1,
        height: 26,
        marginBottom: 6,
        marginTop: 6,
        justifyContent: 'center',
        width: 39,
    },

    chatItemAttachmentPlaceholder: {
        backgroundColor: themeColors.sidebar,
        borderColor: themeColors.border,
        borderWidth: 1,
        borderRadius: variables.componentBorderRadiusNormal,
        height: 150,
        textAlign: 'center',
        verticalAlign: 'middle',
        width: 200,
    },

    chatSwticherPillWrapper: {
        marginTop: 5,
        marginRight: 4,
    },

    navigationModalOverlay: {
        position: 'absolute',
        width: '100%',
        height: '100%',
        transform: [{
            translateX: -variables.sideBarWidth,
        }],
    },

    sidebarVisible: {
        borderRightWidth: 1,
    },

    sidebarHidden: {
        width: 0,
        borderRightWidth: 0,
    },

    exampleCheckImage: {
        width: '100%',
        height: 80,
        borderColor: themeColors.border,
        borderWidth: 1,
        borderRadius: variables.componentBorderRadiusNormal,
    },

    singleAvatar: {
        height: 24,
        width: 24,
        backgroundColor: themeColors.icon,
        borderRadius: 24,
    },

    singleSubscript: {
        height: variables.iconSizeNormal,
        width: variables.iconSizeNormal,
        backgroundColor: themeColors.icon,
        borderRadius: 20,
        zIndex: 1,
    },

    singleAvatarSmall: {
        height: 18,
        width: 18,
        backgroundColor: themeColors.icon,
        borderRadius: 18,
    },

    secondAvatar: {
        position: 'absolute',
        right: -18,
        bottom: -18,
        borderWidth: 3,
        borderRadius: 30,
        borderColor: 'transparent',
    },

    secondAvatarSmall: {
        position: 'absolute',
        right: -13,
        bottom: -13,
        borderWidth: 3,
        borderRadius: 18,
        borderColor: 'transparent',
    },

    secondAvatarSubscript: {
        position: 'absolute',
        right: -4,
        bottom: -2,
        borderWidth: 2,
        borderRadius: 18,
        borderColor: 'transparent',
    },

    secondAvatarSubscriptCompact: {
        position: 'absolute',
        bottom: -1,
        right: -1,
        borderWidth: 1,
        borderRadius: 18,
        borderColor: 'transparent',
    },

    leftSideLargeAvatar: {
        left: 15,
    },

    rightSideLargeAvatar: {
        right: 15,
        zIndex: 2,
        borderWidth: 4,
        borderRadius: 100,
    },

    secondAvatarInline: {
        bottom: -3,
        right: -25,
        borderWidth: 3,
        borderRadius: 18,
        borderColor: themeColors.componentBG,
    },

    avatarLarge: {
        width: variables.avatarSizeLarge,
        height: variables.avatarSizeLarge,
    },

    avatarNormal: {
        height: variables.componentSizeNormal,
        width: variables.componentSizeNormal,
        borderRadius: variables.componentSizeNormal,
    },

    avatarSmall: {
        height: variables.avatarSizeSmall,
        width: variables.avatarSizeSmall,
        borderRadius: variables.avatarSizeSmall,
    },

    avatarInnerText: {
        color: themeColors.textReversed,
        fontSize: variables.fontSizeSmall,
        lineHeight: undefined,
        marginLeft: -3,
        textAlign: 'center',
    },

    avatarInnerTextSmall: {
        color: themeColors.textReversed,
        fontSize: variables.fontSizeExtraSmall,
        lineHeight: undefined,
        marginLeft: -2,
        textAlign: 'center',
    },

    avatarSpace: {
        top: 3,
        left: 3,
    },

    avatar: {
        backgroundColor: themeColors.sidebar,
        borderColor: themeColors.sidebar,
    },

    focusedAvatar: {
        backgroundColor: themeColors.border,
        borderColor: themeColors.border,
    },

    emptyAvatar: {
        marginRight: variables.componentSizeNormal - 24,
        height: variables.avatarSizeNormal,
        width: variables.avatarSizeNormal,
    },

    emptyAvatarSmall: {
        marginRight: variables.componentSizeNormal - 28,
        height: variables.avatarSizeSmall,
        width: variables.avatarSizeSmall,
    },

    modalViewContainer: {
        alignItems: 'center',
        flex: 1,
    },

    borderTop: {
        borderTopWidth: 1,
        borderColor: themeColors.border,
    },

    borderTopRounded: {
        borderTopWidth: 1,
        borderColor: themeColors.border,
        borderTopLeftRadius: variables.componentBorderRadiusNormal,
        borderTopRightRadius: variables.componentBorderRadiusNormal,
    },

    borderBottomRounded: {
        borderBottomWidth: 1,
        borderColor: themeColors.border,
        borderBottomLeftRadius: variables.componentBorderRadiusNormal,
        borderBottomRightRadius: variables.componentBorderRadiusNormal,
    },

    borderBottom: {
        borderBottomWidth: 1,
        borderColor: themeColors.border,
    },

    borderNone: {
        borderWidth: 0,
    },

    borderRight: {
        borderRightWidth: 1,
        borderColor: themeColors.border,
    },

    borderLeft: {
        borderLeftWidth: 1,
        borderColor: themeColors.border,
    },

    pointerEventsNone,

    headerBar: {
        overflow: 'hidden',
        justifyContent: 'center',
        display: 'flex',
        paddingLeft: 20,
        height: variables.contentHeaderHeight,
        width: '100%',
    },

    imageViewContainer: {
        width: '100%',
        height: '100%',
        alignItems: 'center',
        justifyContent: 'center',
    },

    imageModalPDF: {
        flex: 1,
        backgroundColor: themeColors.modalBackground,
    },
    PDFView: {
        // `display: grid` is not supported in native platforms!
        // It's being used on Web/Desktop only to vertically center short PDFs,
        // while preventing the overflow of the top of long PDF files.
        display: 'grid',
        backgroundColor: themeColors.modalBackground,
        width: '100%',
        height: '100%',
        justifyContent: 'center',
        overflow: 'hidden',
        overflowY: 'auto',
        alignItems: 'center',
    },

    modalCenterContentContainer: {
        flex: 1,
        flexDirection: 'column',
        justifyContent: 'center',
        alignItems: 'center',
        backgroundColor: themeColors.modalBackdrop,
    },

    imageModalImageCenterContainer: {
        alignItems: 'center',
        flex: 1,
        justifyContent: 'center',
        width: '100%',
    },

    defaultAttachmentView: {
        backgroundColor: themeColors.sidebar,
        borderRadius: variables.componentBorderRadiusNormal,
        borderWidth: 1,
        borderColor: themeColors.border,
        flexDirection: 'row',
        padding: 20,
        alignItems: 'center',
    },

    notFoundSafeArea: {
        flex: 1,
        backgroundColor: themeColors.heading,
    },

    notFoundView: {
        flex: 1,
        alignItems: 'center',
        paddingTop: 40,
        paddingBottom: 40,
        justifyContent: 'space-between',
    },

    notFoundLogo: {
        width: 202,
        height: 63,
    },

    notFoundContent: {
        alignItems: 'center',
    },

    notFoundTextHeader: {
        color: colors.blue,
        fontFamily: fontFamily.GTA_BOLD,
        fontWeight: fontWeightBold,
        fontSize: 150,
    },

    notFoundTextBody: {
        color: themeColors.componentBG,
        fontFamily: fontFamily.GTA_BOLD,
        fontWeight: fontWeightBold,
        fontSize: 15,
    },

    notFoundButtonText: {
        color: colors.blue,
        fontFamily: fontFamily.GTA_BOLD,
        fontWeight: fontWeightBold,
        fontSize: 15,
    },

    defaultModalContainer: {
        backgroundColor: themeColors.componentBG,
        borderColor: colors.transparent,
    },

    reportActionContextMenuMiniButton: {
        ...spacing.p1,
        ...spacing.mv1,
        ...spacing.mh1,
        ...{borderRadius: variables.componentBorderRadiusSmall},
    },

    reportDetailsTitleContainer: {
        ...flex.dFlex,
        ...flex.flexColumn,
        ...flex.alignItemsCenter,
        ...spacing.mt4,
        height: 170,
    },

    reportDetailsRoomInfo: {
        ...flex.flex1,
        ...flex.dFlex,
        ...flex.flexColumn,
        ...flex.alignItemsCenter,
    },

    reportSettingsVisibilityText: {
        textTransform: 'capitalize',
    },

    reportTransactionWrapper: {
        paddingVertical: 8,
        display: 'flex',
        flexDirection: 'row',
    },

    settingsPageBackground: {
        flexDirection: 'column',
        width: '100%',
        flexGrow: 1,
    },

    settingsPageBody: {
        width: '100%',
        justifyContent: 'space-around',
    },

    settingsPageColumn: {
        width: '100%',
        alignItems: 'center',
        justifyContent: 'space-around',
    },

    settingsPageContainer: {
        justifyContent: 'space-between',
        alignItems: 'center',
        width: '100%',
    },

    roomHeaderAvatar: {
        height: variables.componentSizeLarge,
        width: variables.componentSizeLarge,
        borderRadius: 100,
        borderColor: themeColors.componentBG,
        borderWidth: 4,
        marginLeft: -16,
    },

    screenBlur: {
        position: 'absolute',
        top: 0,
        right: 0,
        bottom: 0,
        left: 0,
        backgroundColor: colors.dark,
        opacity: 0.5,
    },

    avatarInnerTextChat: {
        color: themeColors.textReversed,
        fontSize: variables.fontSizeNormal,
        left: 1,
        textAlign: 'center',
        fontWeight: 'normal',
        position: 'absolute',
    },

    displayName: {
        fontSize: variables.fontSizeLarge,
        fontFamily: fontFamily.GTA_BOLD,
        fontWeight: fontWeightBold,
        color: themeColors.heading,
    },

    pageWrapper: {
        width: '100%',
        alignItems: 'center',
        padding: 20,
    },

    selectCircle: {
        width: variables.componentSizeSmall,
        height: variables.componentSizeSmall,
        borderColor: themeColors.border,
        borderWidth: 1,
        borderRadius: variables.componentSizeSmall / 2,
        justifyContent: 'center',
        alignItems: 'center',
        backgroundColor: themeColors.componentBG,
        marginLeft: 8,
    },

    unreadIndicatorContainer: {
        position: 'absolute',
        top: -10,
        left: 0,
        width: '100%',
        height: 20,
        paddingHorizontal: 20,
        flexDirection: 'row',
        alignItems: 'center',
        zIndex: 1,
    },

    unreadIndicatorLine: {
        height: 1,
        backgroundColor: themeColors.unreadIndicator,
        flexGrow: 1,
        marginRight: 8,
        opacity: 0.5,
    },

    unreadIndicatorText: {
        color: themeColors.unreadIndicator,
        fontFamily: fontFamily.GTA_BOLD,
        fontSize: variables.fontSizeSmall,
        fontWeight: fontWeightBold,
        textTransform: 'capitalize',
    },

    flipUpsideDown: {
        transform: [{rotate: '180deg'}],
    },

    navigationSceneContainer: {
        backgroundColor: themeColors.appBG,
    },

    navigationScreenCardStyle: {
        backgroundColor: themeColors.appBG,
        height: '100%',
    },

    navigationSceneFullScreenWrapper: {
        borderRadius: variables.componentBorderRadiusCard,
        overflow: 'hidden',
        height: '100%',
    },

    invisible: {
        position: 'absolute',
        opacity: 0,
    },

    containerWithSpaceBetween: {
        justifyContent: 'space-between',
        width: '100%',
        flex: 1,
    },

    detailsPageSectionContainer: {
        alignSelf: 'flex-start',
    },

    detailsPageSectionVersion: {
        alignSelf: 'center',
        color: themeColors.textSupporting,
        fontSize: variables.fontSizeSmall,
        height: 24,
        lineHeight: 20,
    },

    switchTrack: {
        width: 50,
        height: 28,
        justifyContent: 'center',
        borderRadius: 20,
        padding: 15,
        backgroundColor: colors.green,
    },

    switchInactive: {
        backgroundColor: colors.gray2,
    },

    switchThumb: {
        width: 22,
        height: 22,
        borderRadius: 11,
        position: 'absolute',
        left: 4,
        backgroundColor: colors.white,
    },

    radioButtonContainer: {
        backgroundColor: themeColors.componentBG,
        borderRadius: 10,
        height: 20,
        width: 20,
        borderColor: themeColors.icon,
        borderWidth: 1,
        justifyContent: 'center',
        alignItems: 'center',
    },

    checkboxContainer: {
        backgroundColor: themeColors.componentBG,
        borderRadius: 2,
        height: 20,
        width: 20,
        borderColor: themeColors.icon,
        borderWidth: 1,
        justifyContent: 'center',
        alignItems: 'center',
    },

    checkedContainer: {
        backgroundColor: colors.blue,
    },

    iouAmountText: {
        fontFamily: fontFamily.GTA_BOLD,
        fontWeight: fontWeightBold,
        fontSize: variables.iouAmountTextSize,
        color: themeColors.heading,
    },

    iouAmountTextInput: addOutlineWidth({
        fontFamily: fontFamily.GTA_BOLD,
        fontWeight: fontWeightBold,
        fontSize: variables.iouAmountTextSize,
        color: themeColors.heading,
        padding: 0,
        lineHeight: undefined,
    }, 0),

    iouPreviewBox: {
        backgroundColor: themeColors.componentBG,
        borderColor: themeColors.border,
        borderWidth: 1,
        borderRadius: variables.componentBorderRadiusCard,
        padding: 20,
        marginTop: 16,
        maxWidth: variables.sideBarWidth,
        width: '100%',
    },

    iouPreviewBoxLoading: {
        minHeight: 47,
        width: '100%',
    },

    iouPreviewBoxAvatar: {
        marginRight: -10,
        marginBottom: -10,
    },

    iouPreviewBoxCheckmark: {
        marginLeft: 4,
        alignSelf: 'center',
    },

    iouDetailsContainer: {
        flexGrow: 1,
        paddingStart: 20,
        paddingEnd: 20,
    },

    iouConfirmComment: {
        flexBasis: 92,
    },

    noScrollbars: {
        scrollbarWidth: 'none',
    },

    codeWordWrapper: {
        ...codeStyles.codeWordWrapper,
    },

    codeWordStyle: {
        borderLeftWidth: 0,
        borderRightWidth: 0,
        borderTopLeftRadius: 0,
        borderBottomLeftRadius: 0,
        borderTopRightRadius: 0,
        borderBottomRightRadius: 0,
        paddingLeft: 0,
        paddingRight: 0,
        justifyContent: 'center',
        ...codeStyles.codeWordStyle,
    },

    codeFirstWordStyle: {
        borderLeftWidth: 1,
        borderTopLeftRadius: 4,
        borderBottomLeftRadius: 4,
        paddingLeft: 5,
    },

    codeLastWordStyle: {
        borderRightWidth: 1,
        borderTopRightRadius: 4,
        borderBottomRightRadius: 4,
        paddingRight: 5,
    },

    fullScreenLoading: {
        backgroundColor: themeColors.componentBG,
        opacity: 0.8,
        justifyContent: 'center',
        alignItems: 'center',
        zIndex: 10,
    },

    navigatorFullScreenLoading: {
        backgroundColor: colors.gray1,
        opacity: 1,
    },

    reimbursementAccountFullScreenLoading: {
        backgroundColor: themeColors.componentBG,
        opacity: 0.8,
        justifyContent: 'flex-start',
        alignItems: 'center',
        zIndex: 10,
    },

    hiddenElementOutsideOfWindow: {
        position: 'absolute',
        top: 0,
        left: 0,
        opacity: 0,
    },

    growlNotificationWrapper: {
        zIndex: 2,
    },

    growlNotificationContainer: {
        flex: 1,
        justifyContent: 'flex-start',
        position: 'absolute',
        width: '100%',
        top: 20,
        ...spacing.pl5,
        ...spacing.pr5,
    },

    growlNotificationDesktopContainer: {
        maxWidth: variables.sideBarWidth,
        right: 0,
        position: 'fixed',
    },

    growlNotificationTranslateY: y => ({
        transform: [{translateY: y}],
    }),

    growlNotificationBox: {
        backgroundColor: colors.dark,
        borderRadius: variables.componentBorderRadiusNormal,
        alignItems: 'center',
        flexDirection: 'row',
        justifyContent: 'space-between',
        shadowColor: '#000',
        ...spacing.p5,
    },

    growlNotificationText: {
        fontSize: variables.fontSizeNormal,
        fontFamily: fontFamily.GTA,
        width: '90%',
        lineHeight: variables.fontSizeNormalHeight,
        color: themeColors.textReversed,
        ...spacing.ml4,
    },

    blockquote: {
        borderLeftColor: themeColors.border,
        borderLeftWidth: 4,
        paddingLeft: 12,
        marginVertical: 4,
    },

    cursorDisabled: {
        cursor: 'not-allowed',
    },

    cursorPointer: {
        cursor: 'pointer',
    },

    fullscreenCard: {
        position: 'absolute',
        left: 0,
        top: 0,
        width: '100%',
        height: '100%',
    },

    fullscreenCardWeb: {
        left: 'auto',
        right: '-24%',
        top: '-18%',
        height: '120%',
    },

    fullscreenCardWebCentered: {
        left: '0',
        right: '0',
        top: '0',
        height: '60%',
    },

    fullscreenCardMobile: {
        left: '-20%',
        top: '-30%',
        width: '150%',
    },

    fullscreenCardMediumScreen: {
        left: '-15%',
        top: '-30%',
        width: '145%',
    },

    smallEditIcon: {
        alignItems: 'center',
        backgroundColor: themeColors.icon,
        borderColor: themeColors.textReversed,
        borderRadius: 14,
        borderWidth: 3,
        color: themeColors.textReversed,
        height: 28,
        width: 28,
        justifyContent: 'center',
    },

    smallAvatarEditIcon: {
        position: 'absolute',
        right: -4,
        bottom: -4,
    },

    workspaceCard: {
        width: '100%',
        height: 400,
        borderRadius: variables.componentBorderRadiusCard,
        overflow: 'hidden',
        backgroundColor: themeColors.heroCard,
    },

    workspaceCardMobile: {
        height: 475,
    },

    workspaceCardMediumScreen: {
        height: 540,
    },

    workspaceCardMainText: {
        fontSize: variables.fontSizeXXXLarge,
        fontWeight: 'bold',
        lineHeight: variables.fontSizeXXXLarge,
    },

    workspaceCardContent: {
        zIndex: 1,
        padding: 50,
    },

    workspaceCardContentMediumScreen: {
        padding: 25,
    },

    workspaceCardCTA: {
        width: 250,
    },

    workspaceInviteWelcome: {
        minHeight: 115,
    },

    peopleRow: {
        width: '100%',
        flexDirection: 'row',
        justifyContent: 'space-between',
        borderBottomWidth: 1,
        borderColor: themeColors.border,
        ...spacing.pv2,
    },

    peopleRowCell: {
        justifyContent: 'center',
    },

    peopleBadge: {
        backgroundColor: themeColors.icon,
        ...spacing.ph3,
    },

    peopleBadgeText: {
        color: themeColors.textReversed,
        fontSize: variables.fontSizeSmall,
        lineHeight: 16,
        ...whiteSpace.noWrap,
    },

    sidebarPopover: {
        width: variables.sideBarWidth - 68,
    },

    cardOverlay: {
        backgroundColor: themeColors.modalBackdrop,
        position: 'absolute',
        top: 0,
        left: 0,
        width: '100%',
        height: '100%',
        opacity: 0.5,
    },

    communicationsLinkIcon: {
        right: -36,
        top: 0,
        bottom: 0,
    },

    shortTermsBorder: {
        borderWidth: 1,
        borderColor: themeColors.shadow,
    },

    shortTermsHorizontalRule: {
        borderBottomWidth: 1,
        borderColor: themeColors.shadow,
        ...spacing.mh3,
    },

    shortTermsLargeHorizontalRule: {
        borderWidth: 1,
        borderColor: themeColors.shadow,
        ...spacing.mh3,
    },

    shortTermsRow: {
        flexDirection: 'row',
        padding: 12,
    },

    termsCenterRight: {
        marginTop: 'auto',
        marginBottom: 'auto',
    },

    shortTermsBoldHeadingSection: {
        paddingRight: 12,
        paddingLeft: 12,
        marginTop: 12,
    },

    longTermsRow: {
        flexDirection: 'row',
        marginTop: 20,
    },

    collapsibleSectionBorder: {
        borderBottomWidth: 2,
        borderBottomColor: themeColors.border,
    },

    communicationsLinkHeight: {
        height: 20,
    },

    floatingMessageCounterWrapper: {
        position: 'absolute',
        left: '50%',
        top: 0,
        zIndex: 100,
        ...visibility('hidden'),
    },

    floatingMessageCounterWrapperAndroid: {
        left: 0,
        width: '100%',
        alignItems: 'center',
        position: 'absolute',
        top: 0,
        zIndex: 100,
        ...visibility('hidden'),
    },

    floatingMessageCounterSubWrapperAndroid: {
        left: '50%',
        width: 'auto',
    },

    floatingMessageCounter: {
        left: '-50%',
        ...visibility('visible'),
    },

    floatingMessageCounterTransformation: translateY => ({
        transform: [
            {translateY},
        ],
    }),

    confettiIcon: {
        height: 100,
        width: 100,
        marginBottom: 20,
    },

    googleSearchTextInputContainer: {
        flexDirection: 'column',
    },

    googleSearchSeparator: {
        height: 1,
        backgroundColor: themeColors.border,
    },

    googleSearchText: {
        color: themeColors.text,
        fontSize: variables.fontSizeNormal,
        lineHeight: variables.fontSizeNormalHeight,
        fontFamily: fontFamily.GTA,
        flex: 1,
    },

    threeDotsPopoverOffset: {
        top: 50,
        right: 60,
    },

    googleListView: {
        transform: [{scale: 0}],
    },

    keyboardShortcutModalContainer: {
        maxWidth: 600,
        maxHeight: '100%',
        flex: '0 0 auto',
    },

    keyboardShortcutTableWrapper: {
        alignItems: 'center',
        flex: 1,
        height: 'auto',
        maxHeight: '100%',
    },

    keyboardShortcutTableContainer: {
        display: 'flex',
        width: '100%',
        borderColor: themeColors.border,
        height: 'auto',
        borderRadius: variables.componentBorderRadius,
        borderWidth: 1,
    },

    keyboardShortcutTableRow: {
        flex: 1,
        flexDirection: 'row',
        borderColor: themeColors.border,
        flexBasis: 'auto',
        alignSelf: 'stretch',
        borderTopWidth: 1,
    },

    keyboardShortcutTablePrefix: {
        width: '30%',
        borderRightWidth: 1,
        borderColor: themeColors.border,
    },

    keyboardShortcutTableFirstRow: {
        borderTopWidth: 0,
    },

    iPhoneXSafeArea: {
        backgroundColor: colors.black,
        flex: 1,
    },

    errorPageContainer: {
        backgroundColor: themeColors.componentBG,
    },
    transferBalancePayment: {
        borderWidth: 1,
        borderRadius: variables.componentBorderRadiusNormal,
        borderColor: themeColors.border,
    },

    transferBalanceSelectedPayment: {
        borderColor: themeColors.iconSuccessFill,
    },

    transferBalanceBalance: {
        fontSize: 48,
    },

    closeAccountMessageInput: {
        height: 153,
    },

<<<<<<< HEAD
    imageCropContainer: {
        borderRadius: variables.componentBorderRadiusCard,
        overflow: 'hidden',
        alignItems: 'center',
        justifyContent: 'center',
    },

    sliderKnob: {
        backgroundColor: colors.green,
        position: 'absolute',
        height: 26,
        width: 26,
        borderRadius: 13,
        top: -9,
        left: -13,
    },

    sliderLine: {
        backgroundColor: colors.gray2,
        height: 8,
        borderRadius: 4,
    },

    imageCropRotateButton: {
        height: 40,
        width: 40,
        borderRadius: variables.componentBorderRadiusNormal,
        backgroundColor: colors.gray2,
        justifyContent: 'center',
        alignItems: 'center',
    },

=======
    userSelectText: {
        userSelect: 'text',
    },

    screenCenteredContainer: {
        flex: 1,
        justifyContent: 'center',
        marginBottom: 40,
        padding: 16,
    },
>>>>>>> 6c313936
};

export default styles;<|MERGE_RESOLUTION|>--- conflicted
+++ resolved
@@ -2509,7 +2509,6 @@
         height: 153,
     },
 
-<<<<<<< HEAD
     imageCropContainer: {
         borderRadius: variables.componentBorderRadiusCard,
         overflow: 'hidden',
@@ -2542,7 +2541,6 @@
         alignItems: 'center',
     },
 
-=======
     userSelectText: {
         userSelect: 'text',
     },
@@ -2553,7 +2551,6 @@
         marginBottom: 40,
         padding: 16,
     },
->>>>>>> 6c313936
 };
 
 export default styles;