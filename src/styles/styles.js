--- conflicted
+++ resolved
@@ -3732,7 +3732,6 @@
         transform: [{rotate: '90deg'}],
     },
 
-<<<<<<< HEAD
     emojiStatusLHN: {
         fontSize: 22,
     },
@@ -3752,7 +3751,6 @@
         alignItems: 'center',
         justifyContent: 'center',
     },
-=======
     distanceRequestContainer: (maxHeight) => ({
         ...flex.flexShrink2,
         minHeight: variables.baseMenuItemHeight,
@@ -3778,8 +3776,6 @@
         ...flex.flex1,
         borderRadius: variables.componentBorderRadiusLarge,
     },
-
->>>>>>> a068ca53
     userReportStatusEmoji: {
         fontSize: variables.fontSizeNormal,
         marginRight: 4,
