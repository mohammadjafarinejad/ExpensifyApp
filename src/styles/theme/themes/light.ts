import colors from '@styles/theme/colors';
import type {ThemeColors} from '@styles/theme/types';
import CONST from '@src/CONST';
import SCREENS from '@src/SCREENS';

const lightTheme = {
    // Figma keys
    appBG: colors.productLight100,
    splashBG: colors.green400,
    highlightBG: colors.productLight200,
    border: colors.productLight400,
    borderLighter: colors.productLight400,
    borderFocus: colors.green400,
    icon: colors.productLight700,
    iconMenu: colors.green400,
    iconHovered: colors.productLight900,
    iconMenuHovered: colors.green400,
    iconSuccessFill: colors.green400,
    iconReversed: colors.productLight100,
    iconColorfulBackground: `${colors.ivory}cc`,
    textSupporting: colors.productLight800,
    text: colors.productLight900,
    textColorfulBackground: colors.ivory,
    link: colors.blue600,
    linkHover: colors.blue500,
    buttonDefaultBG: colors.productLight400,
    buttonHoveredBG: colors.productLight500,
    buttonPressedBG: colors.productLight600,
    danger: colors.red,
    dangerHover: colors.redHover,
    dangerPressed: colors.redHover,
    warning: colors.yellow400,
    success: colors.green400,
    successHover: colors.greenHover,
    successPressed: colors.greenPressed,
    transparent: colors.transparent,
    signInPage: colors.green800,
    darkSupportingText: colors.productDark800,

    // Additional keys
    overlay: colors.productLight400,
    inverse: colors.productLight900,
    shadow: colors.black,
    componentBG: colors.productLight100,
    hoverComponentBG: colors.productLight300,
    activeComponentBG: colors.productLight400,
    signInSidebar: colors.green800,
    sidebar: colors.productLight100,
    sidebarHover: colors.productLight300,
    heading: colors.productLight900,
    textLight: colors.white,
    textDark: colors.productLight900,
    textReversed: colors.productDark900,
    textBackground: colors.productLight200,
    textMutedReversed: colors.productLight700,
    textError: colors.red,
    offline: colors.productLight700,
    modalBackground: colors.productLight100,
    cardBG: colors.productLight200,
    cardBorder: colors.productLight200,
    spinner: colors.productLight800,
    unreadIndicator: colors.green400,
    placeholderText: colors.productLight700,
    heroCard: colors.blue400,
    uploadPreviewActivityIndicator: colors.productLight200,
    dropUIBG: 'rgba(252, 251, 249, 0.92)',
    receiptDropUIBG: 'rgba(3, 212, 124, 0.84)',
    checkBox: colors.green400,
    imageCropBackgroundColor: colors.productLight700,
    fallbackIconColor: colors.green700,
    reactionActiveBackground: colors.green100,
    reactionActiveText: colors.green600,
    badgeAdHoc: colors.pink600,
    badgeAdHocHover: colors.pink700,
    mentionText: colors.blue600,
    mentionBG: colors.blue100,
    ourMentionText: colors.green600,
    ourMentionBG: colors.green100,
    tooltipSupportingText: colors.productDark800,
    tooltipPrimaryText: colors.productDark900,
    skeletonLHNIn: colors.productLight400,
    skeletonLHNOut: colors.productLight600,
    QRLogo: colors.green400,
    starDefaultBG: 'rgb(254, 228, 94)',
    loungeAccessOverlay: colors.blue800,
    mapAttributionText: colors.black,
    white: colors.white,

    // Adding a color here will animate the status bar to the right color when the screen is opened.
    // Note that it needs to be a screen name, not a route url.
    // The route urls from ROUTES.ts are only used for deep linking and configuring URLs on web.
    // The screen name (see SCREENS.ts) is the name of the screen as far as react-navigation is concerned, and the linkingConfig maps screen names to URLs
    PAGE_THEMES: {
        [SCREENS.REPORT]: {
            backgroundColor: colors.productLight100,
            statusBarStyle: CONST.STATUS_BAR_STYLE.DARK_CONTENT,
        },
        [SCREENS.SAVE_THE_WORLD.ROOT]: {
            backgroundColor: colors.tangerine800,
            statusBarStyle: CONST.STATUS_BAR_STYLE.LIGHT_CONTENT,
        },
        [SCREENS.SETTINGS.PREFERENCES.ROOT]: {
            backgroundColor: colors.blue500,
            statusBarStyle: CONST.STATUS_BAR_STYLE.LIGHT_CONTENT,
        },
        [SCREENS.SETTINGS.WORKSPACES]: {
            backgroundColor: colors.pink800,
            statusBarStyle: CONST.STATUS_BAR_STYLE.LIGHT_CONTENT,
        },
        [SCREENS.SETTINGS.WALLET.ROOT]: {
            backgroundColor: colors.productLight100,
            statusBarStyle: CONST.STATUS_BAR_STYLE.DARK_CONTENT,
        },
        [SCREENS.SETTINGS.SECURITY]: {
            backgroundColor: colors.ice500,
            statusBarStyle: CONST.STATUS_BAR_STYLE.DARK_CONTENT,
        },
        [SCREENS.SETTINGS.PROFILE.STATUS]: {
            backgroundColor: colors.productLight100,
            statusBarStyle: CONST.STATUS_BAR_STYLE.DARK_CONTENT,
        },
        [SCREENS.SETTINGS.ROOT]: {
            backgroundColor: colors.productLight100,
<<<<<<< HEAD
            statusBarStyle: CONST.STATUS_BAR_STYLE.DARK_CONTENT,
        },
        [SCREENS.WORKSPACE_SWITCHER.ROOT]: {
            backgroundColor: colors.productLight100,
=======
>>>>>>> feac02c7
            statusBarStyle: CONST.STATUS_BAR_STYLE.DARK_CONTENT,
        },
        [SCREENS.SETTINGS.ABOUT]: {
            backgroundColor: colors.yellow600,
            statusBarStyle: CONST.STATUS_BAR_STYLE.LIGHT_CONTENT,
        },
        [SCREENS.RIGHT_MODAL.REFERRAL]: {
            backgroundColor: colors.pink800,
            statusBarStyle: CONST.STATUS_BAR_STYLE.LIGHT_CONTENT,
        },
        [SCREENS.RIGHT_MODAL.SIGN_IN]: {
            backgroundColor: colors.productDark200,
            statusBarStyle: CONST.STATUS_BAR_STYLE.LIGHT_CONTENT,
        },
    },

    statusBarStyle: CONST.STATUS_BAR_STYLE.DARK_CONTENT,
    colorScheme: CONST.COLOR_SCHEME.LIGHT,
} satisfies ThemeColors;

export default lightTheme;<|MERGE_RESOLUTION|>--- conflicted
+++ resolved
@@ -121,13 +121,10 @@
         },
         [SCREENS.SETTINGS.ROOT]: {
             backgroundColor: colors.productLight100,
-<<<<<<< HEAD
             statusBarStyle: CONST.STATUS_BAR_STYLE.DARK_CONTENT,
         },
         [SCREENS.WORKSPACE_SWITCHER.ROOT]: {
             backgroundColor: colors.productLight100,
-=======
->>>>>>> feac02c7
             statusBarStyle: CONST.STATUS_BAR_STYLE.DARK_CONTENT,
         },
         [SCREENS.SETTINGS.ABOUT]: {
