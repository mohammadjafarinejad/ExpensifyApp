--- conflicted
+++ resolved
@@ -90,17 +90,6 @@
     // Note that it needs to be a screen name, not a route url.
     // The route urls from ROUTES.ts are only used for deep linking and configuring URLs on web.
     // The screen name (see SCREENS.ts) is the name of the screen as far as react-navigation is concerned, and the linkingConfig maps screen names to URLs
-<<<<<<< HEAD
-    PAGE_BACKGROUND_COLORS: {
-        [SCREENS.HOME]: colors.darkHighlightBackground,
-        [SCREENS.SAVE_THE_WORLD.ROOT]: colors.tangerine800,
-        [SCREENS.SETTINGS.PREFERENCES]: colors.blue500,
-        [SCREENS.SETTINGS.WORKSPACES]: colors.pink800,
-        [SCREENS.SETTINGS.WALLET]: colors.darkAppBackground,
-        [SCREENS.SETTINGS.SECURITY]: colors.ice500,
-        [SCREENS.SETTINGS.STATUS]: colors.darkAppBackground,
-        [SCREENS.SETTINGS.ROOT]: colors.darkHighlightBackground,
-=======
     PAGE_THEMES: {
         [SCREENS.HOME]: {
             backgroundColor: colors.darkHighlightBackground,
@@ -138,7 +127,6 @@
             backgroundColor: colors.darkHighlightBackground,
             statusBarStyle: CONST.STATUS_BAR_STYLE.LIGHT_CONTENT,
         },
->>>>>>> 2e8de3ff
     },
 
     statusBarStyle: CONST.STATUS_BAR_STYLE.LIGHT_CONTENT,
