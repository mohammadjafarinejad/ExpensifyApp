--- conflicted
+++ resolved
@@ -93,15 +93,9 @@
                 // and can be dismissed by clicking outside of the modal.
                 modalStyle = {
                     ...modalStyle,
-<<<<<<< HEAD
-                    alignItems: 'center',
-                    height: '100%',
-=======
-                    ...{
-                        justifyContent: 'center',
-                        alignItems: 'center',
-                    },
->>>>>>> 0b45413c
+                    justifyContent: 'center',
+                    alignItems: 'center',
+                    height: '100%',
                 };
                 modalContainerStyle = {
                     boxShadow: theme.shadow,
