import type {ViewStyle} from 'react-native';
import type {ModalProps} from 'react-native-modal';
import type {ThemeStyles} from '@styles/index';
import variables from '@styles/variables';
import CONST from '@src/CONST';
import type ModalType from '@src/types/utils/ModalType';
import type StyleUtilGenerator from './types';

function getCenteredModalStyles(styles: ThemeStyles, windowWidth: number, isSmallScreenWidth: boolean, isFullScreenWhenSmall = false): ViewStyle {
    const modalStyles = styles.centeredModalStyles(isSmallScreenWidth, isFullScreenWhenSmall);

    return {
        borderWidth: modalStyles.borderWidth,
        width: isSmallScreenWidth ? '100%' : windowWidth - modalStyles.marginHorizontal * 2,
    };
}

type WindowDimensions = {
    windowWidth: number;
    windowHeight: number;
    isSmallScreenWidth: boolean;
};

type GetModalStyles = {
    modalStyle: ViewStyle;
    modalContainerStyle: ViewStyle;
    swipeDirection: ModalProps['swipeDirection'];
    animationIn: ModalProps['animationIn'];
    animationOut: ModalProps['animationOut'];
    hideBackdrop: boolean;
    shouldAddTopSafeAreaMargin: boolean;
    shouldAddBottomSafeAreaMargin: boolean;
    shouldAddBottomSafeAreaPadding: boolean;
    shouldAddTopSafeAreaPadding: boolean;
};

type GetModalStylesStyleUtil = {
    getModalStyles: (
        type: ModalType | undefined,
        windowDimensions: WindowDimensions,
        popoverAnchorPosition?: ViewStyle,
        innerContainerStyle?: ViewStyle,
        outerStyle?: ViewStyle,
        shouldUseModalPaddingStyle?: boolean,
<<<<<<< HEAD
        modalOverlapsWithTopSafeArea?: boolean,
        shouldUseReanimatedModal?: boolean,
=======
>>>>>>> b0e6e535
    ) => GetModalStyles;
};

const createModalStyleUtils: StyleUtilGenerator<GetModalStylesStyleUtil> = ({theme, styles}) => ({
<<<<<<< HEAD
    getModalStyles: (
        type,
        windowDimensions,
        popoverAnchorPosition = {},
        innerContainerStyle = {},
        outerStyle = {},
        shouldUseModalPaddingStyle = true,
        modalOverlapsWithTopSafeArea = false,
        shouldUseReanimatedModal = false,
    ): GetModalStyles => {
=======
    getModalStyles: (type, windowDimensions, popoverAnchorPosition = {}, innerContainerStyle = {}, outerStyle = {}, shouldUseModalPaddingStyle = true): GetModalStyles => {
>>>>>>> b0e6e535
        const {windowWidth, isSmallScreenWidth} = windowDimensions;

        let modalStyle: GetModalStyles['modalStyle'] = {
            margin: 0,
            ...outerStyle,
        };

        let modalContainerStyle: GetModalStyles['modalContainerStyle'];
        let swipeDirection: GetModalStyles['swipeDirection'];
        let animationIn: GetModalStyles['animationIn'];
        let animationOut: GetModalStyles['animationOut'];
        let hideBackdrop = false;
        let shouldAddBottomSafeAreaMargin = false;
        let shouldAddTopSafeAreaMargin = false;
        let shouldAddBottomSafeAreaPadding = false;
        let shouldAddTopSafeAreaPadding = false;

        switch (type) {
            case CONST.MODAL.MODAL_TYPE.FULLSCREEN:
                modalStyle = {...modalStyle, height: '100%'};
                modalContainerStyle = {};
                swipeDirection = 'down';
                animationIn = 'slideInUp';
                animationOut = 'slideOutDown';
                break;
            case CONST.MODAL.MODAL_TYPE.CONFIRM:
                // A confirm modal is one that has a visible backdrop
                // and can be dismissed by clicking outside of the modal.
                modalStyle = {
                    ...modalStyle,
                    ...{
                        alignItems: 'center',
                    },
                };
                modalContainerStyle = {
                    boxShadow: theme.shadow,
                    borderRadius: variables.componentBorderRadiusLarge,
                    overflow: 'hidden',
                    width: variables.sideBarWidth,
                };

                // setting this to undefined we effectively disable the
                // ability to swipe our modal
                swipeDirection = undefined;
                animationIn = 'fadeIn';
                animationOut = 'fadeOut';
                break;
            case CONST.MODAL.MODAL_TYPE.CENTERED:
                // A centered modal is one that has a visible backdrop
                // and can be dismissed by clicking outside of the modal.
                // This modal should take up the entire visible area when
                // viewed on a smaller device (e.g. mobile or mobile web).
                modalStyle = {
                    ...modalStyle,
                    ...{
                        alignItems: 'center',
                    },
                };
                modalContainerStyle = {
                    boxShadow: theme.shadow,
                    flex: 1,
                    marginTop: isSmallScreenWidth ? 0 : 20,
                    marginBottom: isSmallScreenWidth ? 0 : 20,
                    borderRadius: isSmallScreenWidth ? 0 : variables.componentBorderRadiusLarge,
                    overflow: 'hidden',
                    ...getCenteredModalStyles(styles, windowWidth, isSmallScreenWidth),
                };

                // Allow this modal to be dismissed with a swipe down or swipe right
                swipeDirection = ['down', 'right'];
                animationIn = isSmallScreenWidth ? 'slideInRight' : 'fadeIn';
                animationOut = isSmallScreenWidth ? 'slideOutRight' : 'fadeOut';
                shouldAddTopSafeAreaMargin = !isSmallScreenWidth;
                shouldAddBottomSafeAreaMargin = !isSmallScreenWidth;
                shouldAddTopSafeAreaPadding = isSmallScreenWidth;
                shouldAddBottomSafeAreaPadding = false;
                break;
            case CONST.MODAL.MODAL_TYPE.CENTERED_SWIPEABLE_TO_RIGHT:
                // A centered modal is one that has a visible backdrop
                // and can be dismissed by clicking outside of the modal.
                // This modal should take up the entire visible area when
                // viewed on a smaller device (e.g. mobile or mobile web).
                modalStyle = {
                    ...modalStyle,
                    ...{
                        alignItems: 'center',
                    },
                };
                modalContainerStyle = {
                    boxShadow: theme.shadow,
                    flex: 1,
                    marginTop: isSmallScreenWidth ? 0 : 20,
                    marginBottom: isSmallScreenWidth ? 0 : 20,
                    borderRadius: isSmallScreenWidth ? 0 : variables.componentBorderRadiusLarge,
                    overflow: 'hidden',
                    ...getCenteredModalStyles(styles, windowWidth, isSmallScreenWidth),
                };

                // Allow this modal to be dismissed with a swipe to the right, required when we want to have a list in centered modal
                swipeDirection = ['right'];
                animationIn = isSmallScreenWidth ? 'slideInRight' : 'fadeIn';
                animationOut = isSmallScreenWidth ? 'slideOutRight' : 'fadeOut';
                shouldAddTopSafeAreaMargin = !isSmallScreenWidth;
                shouldAddBottomSafeAreaMargin = !isSmallScreenWidth;
                shouldAddTopSafeAreaPadding = isSmallScreenWidth;
                shouldAddBottomSafeAreaPadding = false;
                break;
            case CONST.MODAL.MODAL_TYPE.CENTERED_UNSWIPEABLE:
                // A centered modal that cannot be dismissed with a swipe.
                modalStyle = {
                    ...modalStyle,
                    ...{
                        alignItems: 'center',
                        justifyContent: 'center',
                    },
                };
                modalContainerStyle = {
                    boxShadow: theme.shadow,
                    flex: 1,
                    marginTop: isSmallScreenWidth ? 0 : 20,
                    marginBottom: isSmallScreenWidth ? 0 : 20,
                    borderRadius: isSmallScreenWidth ? 0 : variables.componentBorderRadiusLarge,
                    overflow: 'hidden',
                    ...getCenteredModalStyles(styles, windowWidth, isSmallScreenWidth, true),
                };
                swipeDirection = undefined;
                animationIn = isSmallScreenWidth ? 'slideInRight' : 'fadeIn';
                animationOut = isSmallScreenWidth ? 'slideOutRight' : 'fadeOut';
                shouldAddTopSafeAreaMargin = !isSmallScreenWidth;
                shouldAddBottomSafeAreaMargin = !isSmallScreenWidth;
                shouldAddTopSafeAreaPadding = isSmallScreenWidth;
                shouldAddBottomSafeAreaPadding = false;
                break;
            case CONST.MODAL.MODAL_TYPE.CENTERED_SMALL:
                // A centered modal that takes up the minimum possible screen space on all devices
                modalStyle = {
                    ...modalStyle,
                    ...{
                        alignItems: 'center',
                    },
                };
                modalContainerStyle = {
                    boxShadow: theme.shadow,
                    borderRadius: variables.componentBorderRadiusLarge,
                    borderWidth: 0,
                };

                // Allow this modal to be dismissed with a swipe down or swipe right
                swipeDirection = ['down', 'right'];
                animationIn = 'fadeIn';
                animationOut = 'fadeOut';
                shouldAddTopSafeAreaMargin = false;
                shouldAddBottomSafeAreaMargin = false;
                shouldAddTopSafeAreaPadding = false;
                shouldAddBottomSafeAreaPadding = false;
                break;
            case CONST.MODAL.MODAL_TYPE.BOTTOM_DOCKED:
                modalStyle = {
                    ...modalStyle,
                    ...{
                        alignItems: 'center',
                        justifyContent: 'flex-end',
                    },
                };
                modalContainerStyle = {
                    width: '100%',
                    borderTopLeftRadius: variables.componentBorderRadiusLarge,
                    borderTopRightRadius: variables.componentBorderRadiusLarge,
                    justifyContent: 'center',
                    overflow: 'hidden',
                    boxShadow: theme.shadow,
                };

                if (shouldUseModalPaddingStyle) {
                    modalContainerStyle.paddingTop = variables.componentBorderRadiusLarge;
                    modalContainerStyle.paddingBottom = variables.componentBorderRadiusLarge;
                }

                shouldAddBottomSafeAreaPadding = true;
                swipeDirection = undefined;
                animationIn = 'slideInUp';
                animationOut = 'slideOutDown';
                break;
            case CONST.MODAL.MODAL_TYPE.POPOVER:
                modalStyle = {
                    ...modalStyle,
                    ...popoverAnchorPosition,
                    ...{
                        position: 'absolute',
                        alignItems: 'center',
                        justifyContent: 'flex-end',
                    },
                };
                modalContainerStyle = {
                    borderRadius: variables.componentBorderRadiusLarge,
                    borderWidth: 1,
                    borderColor: theme.border,
                    justifyContent: 'center',
                    overflow: 'hidden',
                    boxShadow: theme.shadow,
                };

                hideBackdrop = true;
                swipeDirection = undefined;
                animationIn = 'fadeIn';
                animationOut = 'fadeOut';
                break;
            case CONST.MODAL.MODAL_TYPE.RIGHT_DOCKED:
                modalStyle = {
                    ...modalStyle,
                    ...{
                        marginLeft: isSmallScreenWidth ? 0 : windowWidth - variables.sideBarWidth,
                        width: isSmallScreenWidth ? '100%' : variables.sideBarWidth,
                        flexDirection: 'row',
                        justifyContent: 'flex-end',
                    },
                };
                modalContainerStyle = {
                    width: isSmallScreenWidth ? '100%' : variables.sideBarWidth,
                    height: '100%',
                    overflow: 'hidden',
                };

                if (shouldUseReanimatedModal) {
                    animationIn = 'slideInRight';
                    animationOut = 'slideOutRight';
                } else {
                    animationIn = {
                        from: {
                            translateX: isSmallScreenWidth ? windowWidth : variables.sideBarWidth,
                        },
                        to: {
                            translateX: 0,
                        },
                    };
                    animationOut = {
                        from: {
                            translateX: 0,
                        },
                        to: {
                            translateX: isSmallScreenWidth ? windowWidth : variables.sideBarWidth,
                        },
                    };
                }

                hideBackdrop = true;
                swipeDirection = undefined;
                shouldAddBottomSafeAreaPadding = true;
                shouldAddTopSafeAreaPadding = true;
                break;
            default:
                modalStyle = {};
                modalContainerStyle = {};
                swipeDirection = 'down';
                animationIn = 'slideInUp';
                animationOut = 'slideOutDown';
        }

        modalContainerStyle = {...modalContainerStyle, ...innerContainerStyle};

        return {
            modalStyle,
            modalContainerStyle,
            swipeDirection,
            animationIn,
            animationOut,
            hideBackdrop,
            shouldAddTopSafeAreaMargin,
            shouldAddBottomSafeAreaMargin,
            shouldAddBottomSafeAreaPadding,
            shouldAddTopSafeAreaPadding,
        };
    },
});

export default createModalStyleUtils;<|MERGE_RESOLUTION|>--- conflicted
+++ resolved
@@ -42,16 +42,11 @@
         innerContainerStyle?: ViewStyle,
         outerStyle?: ViewStyle,
         shouldUseModalPaddingStyle?: boolean,
-<<<<<<< HEAD
-        modalOverlapsWithTopSafeArea?: boolean,
         shouldUseReanimatedModal?: boolean,
-=======
->>>>>>> b0e6e535
     ) => GetModalStyles;
 };
 
 const createModalStyleUtils: StyleUtilGenerator<GetModalStylesStyleUtil> = ({theme, styles}) => ({
-<<<<<<< HEAD
     getModalStyles: (
         type,
         windowDimensions,
@@ -59,12 +54,8 @@
         innerContainerStyle = {},
         outerStyle = {},
         shouldUseModalPaddingStyle = true,
-        modalOverlapsWithTopSafeArea = false,
         shouldUseReanimatedModal = false,
     ): GetModalStyles => {
-=======
-    getModalStyles: (type, windowDimensions, popoverAnchorPosition = {}, innerContainerStyle = {}, outerStyle = {}, shouldUseModalPaddingStyle = true): GetModalStyles => {
->>>>>>> b0e6e535
         const {windowWidth, isSmallScreenWidth} = windowDimensions;
 
         let modalStyle: GetModalStyles['modalStyle'] = {
