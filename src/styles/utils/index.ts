import {StyleSheet} from 'react-native';
import type {Animated, ColorValue, DimensionValue, ImageStyle, PressableStateCallbackType, StyleProp, TextStyle, ViewStyle} from 'react-native';
import type {OnyxEntry} from 'react-native-onyx';
import type {EdgeInsets} from 'react-native-safe-area-context';
import type {ValueOf} from 'type-fest';
import * as Browser from '@libs/Browser';
import * as UserUtils from '@libs/UserUtils';
// eslint-disable-next-line no-restricted-imports
import {defaultTheme} from '@styles/theme';
import colors from '@styles/theme/colors';
import type {ThemeColors} from '@styles/theme/types';
import variables from '@styles/variables';
import CONST from '@src/CONST';
import type {Transaction} from '@src/types/onyx';
import {defaultStyles} from '..';
import type {ThemeStyles} from '..';
import shouldPreventScrollOnAutoCompleteSuggestion from './autoCompleteSuggestion';
import getCardStyles from './cardStyles';
import containerComposeStyles from './containerComposeStyles';
import cursor from './cursor';
import FontUtils from './FontUtils';
import createModalStyleUtils from './generators/ModalStyleUtils';
import createReportActionContextMenuStyleUtils from './generators/ReportActionContextMenuStyleUtils';
import createTooltipStyleUtils from './generators/TooltipStyleUtils';
import getContextMenuItemStyles from './getContextMenuItemStyles';
import getNavigationModalCardStyle from './getNavigationModalCardStyles';
import getSignInBgStyles from './getSignInBgStyles';
import {compactContentContainerStyles} from './optionRowStyles';
import positioning from './positioning';
import type {
    AllStyles,
    AvatarSize,
    AvatarSizeName,
    AvatarSizeValue,
    AvatarStyle,
    ButtonSizeValue,
    ButtonStateName,
    EReceiptColorName,
    EreceiptColorStyle,
    ParsableStyle,
    TextColorStyle,
    WorkspaceColorStyle,
} from './types';

const workspaceColorOptions: WorkspaceColorStyle[] = [
    {backgroundColor: colors.blue200, fill: colors.blue700},
    {backgroundColor: colors.blue400, fill: colors.blue800},
    {backgroundColor: colors.blue700, fill: colors.blue200},
    {backgroundColor: colors.green200, fill: colors.green700},
    {backgroundColor: colors.green400, fill: colors.green800},
    {backgroundColor: colors.green700, fill: colors.green200},
    {backgroundColor: colors.yellow200, fill: colors.yellow700},
    {backgroundColor: colors.yellow400, fill: colors.yellow800},
    {backgroundColor: colors.yellow700, fill: colors.yellow200},
    {backgroundColor: colors.tangerine200, fill: colors.tangerine700},
    {backgroundColor: colors.tangerine400, fill: colors.tangerine800},
    {backgroundColor: colors.tangerine700, fill: colors.tangerine400},
    {backgroundColor: colors.pink200, fill: colors.pink700},
    {backgroundColor: colors.pink400, fill: colors.pink800},
    {backgroundColor: colors.pink700, fill: colors.pink200},
    {backgroundColor: colors.ice200, fill: colors.ice700},
    {backgroundColor: colors.ice400, fill: colors.ice800},
    {backgroundColor: colors.ice700, fill: colors.ice200},
];

const eReceiptColorStyles: Partial<Record<EReceiptColorName, EreceiptColorStyle>> = {
    [CONST.ERECEIPT_COLORS.YELLOW]: {backgroundColor: colors.yellow600, color: colors.yellow100},
    [CONST.ERECEIPT_COLORS.ICE]: {backgroundColor: colors.blue800, color: colors.ice400},
    [CONST.ERECEIPT_COLORS.BLUE]: {backgroundColor: colors.blue400, color: colors.blue100},
    [CONST.ERECEIPT_COLORS.GREEN]: {backgroundColor: colors.green800, color: colors.green400},
    [CONST.ERECEIPT_COLORS.TANGERINE]: {backgroundColor: colors.tangerine800, color: colors.tangerine400},
    [CONST.ERECEIPT_COLORS.PINK]: {backgroundColor: colors.pink800, color: colors.pink400},
};

const eReceiptColors: EReceiptColorName[] = [
    CONST.ERECEIPT_COLORS.YELLOW,
    CONST.ERECEIPT_COLORS.ICE,
    CONST.ERECEIPT_COLORS.BLUE,
    CONST.ERECEIPT_COLORS.GREEN,
    CONST.ERECEIPT_COLORS.TANGERINE,
    CONST.ERECEIPT_COLORS.PINK,
];

const avatarBorderSizes: Partial<Record<AvatarSizeName, number>> = {
    [CONST.AVATAR_SIZE.SMALL_SUBSCRIPT]: variables.componentBorderRadiusSmall,
    [CONST.AVATAR_SIZE.MID_SUBSCRIPT]: variables.componentBorderRadiusSmall,
    [CONST.AVATAR_SIZE.SUBSCRIPT]: variables.componentBorderRadiusMedium,
    [CONST.AVATAR_SIZE.SMALLER]: variables.componentBorderRadiusMedium,
    [CONST.AVATAR_SIZE.SMALL]: variables.componentBorderRadiusMedium,
    [CONST.AVATAR_SIZE.HEADER]: variables.componentBorderRadiusMedium,
    [CONST.AVATAR_SIZE.DEFAULT]: variables.componentBorderRadiusNormal,
    [CONST.AVATAR_SIZE.MEDIUM]: variables.componentBorderRadiusLarge,
    [CONST.AVATAR_SIZE.LARGE]: variables.componentBorderRadiusLarge,
    [CONST.AVATAR_SIZE.XLARGE]: variables.componentBorderRadiusLarge,
    [CONST.AVATAR_SIZE.LARGE_BORDERED]: variables.componentBorderRadiusRounded,
    [CONST.AVATAR_SIZE.SMALL_NORMAL]: variables.componentBorderRadiusMedium,
};

const avatarSizes: Record<AvatarSizeName, AvatarSizeValue> = {
    [CONST.AVATAR_SIZE.DEFAULT]: variables.avatarSizeNormal,
    [CONST.AVATAR_SIZE.SMALL_SUBSCRIPT]: variables.avatarSizeSmallSubscript,
    [CONST.AVATAR_SIZE.MID_SUBSCRIPT]: variables.avatarSizeMidSubscript,
    [CONST.AVATAR_SIZE.SUBSCRIPT]: variables.avatarSizeSubscript,
    [CONST.AVATAR_SIZE.SMALL]: variables.avatarSizeSmall,
    [CONST.AVATAR_SIZE.SMALLER]: variables.avatarSizeSmaller,
    [CONST.AVATAR_SIZE.LARGE]: variables.avatarSizeLarge,
    [CONST.AVATAR_SIZE.XLARGE]: variables.avatarSizeXLarge,
    [CONST.AVATAR_SIZE.MEDIUM]: variables.avatarSizeMedium,
    [CONST.AVATAR_SIZE.LARGE_BORDERED]: variables.avatarSizeLargeBordered,
    [CONST.AVATAR_SIZE.HEADER]: variables.avatarSizeHeader,
    [CONST.AVATAR_SIZE.MENTION_ICON]: variables.avatarSizeMentionIcon,
    [CONST.AVATAR_SIZE.SMALL_NORMAL]: variables.avatarSizeSmallNormal,
};

const avatarFontSizes: Partial<Record<AvatarSizeName, number>> = {
    [CONST.AVATAR_SIZE.DEFAULT]: variables.fontSizeNormal,
    [CONST.AVATAR_SIZE.SMALL_SUBSCRIPT]: variables.fontSizeExtraSmall,
    [CONST.AVATAR_SIZE.MID_SUBSCRIPT]: variables.fontSizeExtraSmall,
    [CONST.AVATAR_SIZE.SUBSCRIPT]: variables.fontSizeExtraSmall,
    [CONST.AVATAR_SIZE.SMALL]: variables.fontSizeSmall,
    [CONST.AVATAR_SIZE.SMALLER]: variables.fontSizeExtraSmall,
    [CONST.AVATAR_SIZE.LARGE]: variables.fontSizeXLarge,
    [CONST.AVATAR_SIZE.MEDIUM]: variables.fontSizeMedium,
    [CONST.AVATAR_SIZE.LARGE_BORDERED]: variables.fontSizeXLarge,
};

const avatarBorderWidths: Partial<Record<AvatarSizeName, number>> = {
    [CONST.AVATAR_SIZE.DEFAULT]: 3,
    [CONST.AVATAR_SIZE.SMALL_SUBSCRIPT]: 2,
    [CONST.AVATAR_SIZE.MID_SUBSCRIPT]: 2,
    [CONST.AVATAR_SIZE.SUBSCRIPT]: 2,
    [CONST.AVATAR_SIZE.SMALL]: 2,
    [CONST.AVATAR_SIZE.SMALLER]: 2,
    [CONST.AVATAR_SIZE.LARGE]: 4,
    [CONST.AVATAR_SIZE.MEDIUM]: 3,
    [CONST.AVATAR_SIZE.LARGE_BORDERED]: 4,
};

/**
 * Converts a color in hexadecimal notation into RGB notation.
 *
 * @param hexadecimal A color in hexadecimal notation.
 * @returns `undefined` if the input color is not in hexadecimal notation. Otherwise, the RGB components of the input color.
 */
function hexadecimalToRGBArray(hexadecimal: string): number[] | undefined {
    const components = /^#?([a-f\d]{2})([a-f\d]{2})([a-f\d]{2})$/i.exec(hexadecimal);

    if (components === null) {
        return undefined;
    }

    return components.slice(1).map((component) => parseInt(component, 16));
}

/**
 * Converts a color in RGBA notation to an equivalent color in RGB notation.
 *
 * @param foregroundRGB The three components of the foreground color in RGB notation.
 * @param backgroundRGB The three components of the background color in RGB notation.
 * @param opacity The desired opacity of the foreground color.
 * @returns The RGB components of the RGBA color converted to RGB.
 */
function convertRGBAToRGB(foregroundRGB: number[], backgroundRGB: number[], opacity: number): number[] {
    const [foregroundRed, foregroundGreen, foregroundBlue] = foregroundRGB;
    const [backgroundRed, backgroundGreen, backgroundBlue] = backgroundRGB;

    return [(1 - opacity) * backgroundRed + opacity * foregroundRed, (1 - opacity) * backgroundGreen + opacity * foregroundGreen, (1 - opacity) * backgroundBlue + opacity * foregroundBlue];
}

/**
 * Converts three unit values to the three components of a color in RGB notation.
 *
 * @param red A unit value representing the first component of a color in RGB notation.
 * @param green A unit value representing the second component of a color in RGB notation.
 * @param blue A unit value representing the third component of a color in RGB notation.
 * @returns An array with the three components of a color in RGB notation.
 */
function convertUnitValuesToRGB(red: number, green: number, blue: number): number[] {
    return [Math.floor(red * 255), Math.floor(green * 255), Math.floor(blue * 255)];
}

/**
 * Converts the three components of a color in RGB notation to three unit values.
 *
 * @param red The first component of a color in RGB notation.
 * @param green The second component of a color in RGB notation.
 * @param blue The third component of a color in RGB notation.
 * @returns An array with three unit values representing the components of a color in RGB notation.
 */
function convertRGBToUnitValues(red: number, green: number, blue: number): number[] {
    return [red / 255, green / 255, blue / 255];
}

/**
 * Matches an RGBA or RGB color value and extracts the color components.
 *
 * @param color - The RGBA or RGB color value to match and extract components from.
 * @returns An array containing the extracted color components [red, green, blue, alpha].
 *
 * Returns null if the input string does not match the pattern.
 */
function extractValuesFromRGB(color: string): number[] | null {
    const rgbaPattern = /rgba?\((?<r>[.\d]+)[, ]+(?<g>[.\d]+)[, ]+(?<b>[.\d]+)(?:\s?[,/]\s?(?<a>[.\d]+%?))?\)$/i;
    const matchRGBA = color.match(rgbaPattern);
    if (matchRGBA) {
        const [, red, green, blue, alpha] = matchRGBA;
        return [parseInt(red, 10), parseInt(green, 10), parseInt(blue, 10), alpha ? parseFloat(alpha) : 1];
    }

    return null;
}

/**
 * Return the style size from an avatar size constant
 */
function getAvatarSize(size: AvatarSizeName): number {
    return avatarSizes[size];
}

/**
 * Return the width style from an avatar size constant
 */
function getAvatarWidthStyle(size: AvatarSizeName): ViewStyle {
    const avatarSize = getAvatarSize(size);
    return {
        width: avatarSize,
    };
}

/**
 * Get Font size of '+1' text on avatar overlay
 */
function getAvatarExtraFontSizeStyle(size: AvatarSizeName): TextStyle {
    return {
        fontSize: avatarFontSizes[size],
    };
}

/**
 * Get Bordersize of Avatar based on avatar size
 */
function getAvatarBorderWidth(size: AvatarSizeName): ViewStyle {
    return {
        borderWidth: avatarBorderWidths[size],
    };
}

/**
 * Return the border radius for an avatar
 */
function getAvatarBorderRadius(size: AvatarSizeName, type?: string): ViewStyle {
    if (type === CONST.ICON_TYPE_WORKSPACE) {
        return {borderRadius: avatarBorderSizes[size]};
    }

    // Default to rounded border
    return {borderRadius: variables.buttonBorderRadius};
}

/**
 * Return the border style for an avatar
 */
function getAvatarBorderStyle(size: AvatarSizeName, type: string): ViewStyle {
    return {
        overflow: 'hidden',
        ...getAvatarBorderRadius(size, type),
    };
}

/**
 * Helper method to return workspace avatar color styles
 */
function getDefaultWorkspaceAvatarColor(workspaceName: string): ViewStyle {
    const colorHash = UserUtils.hashText(workspaceName.trim(), workspaceColorOptions.length);

    return workspaceColorOptions[colorHash];
}

/**
 * Helper method to return eReceipt color code
 */
function getEReceiptColorCode(transaction: OnyxEntry<Transaction>): EReceiptColorName {
    // eslint-disable-next-line @typescript-eslint/prefer-nullish-coalescing
    const transactionID = transaction?.parentTransactionID || transaction?.transactionID || '';

    const colorHash = UserUtils.hashText(transactionID.trim(), eReceiptColors.length);

    return eReceiptColors[colorHash];
}

/**
 * Helper method to return eReceipt color styles
 */
function getEReceiptColorStyles(colorCode: EReceiptColorName): EreceiptColorStyle | undefined {
    return eReceiptColorStyles[colorCode];
}

type SafeAreaPadding = {
    paddingTop: number;
    paddingBottom: number;
    paddingLeft: number;
    paddingRight: number;
};

/**
 * Takes safe area insets and returns padding to use for a View
 */
function getSafeAreaPadding(insets?: EdgeInsets, insetsPercentage: number = variables.safeInsertPercentage): SafeAreaPadding {
    return {
        paddingTop: insets?.top ?? 0,
        paddingBottom: (insets?.bottom ?? 0) * insetsPercentage,
        paddingLeft: (insets?.left ?? 0) * insetsPercentage,
        paddingRight: (insets?.right ?? 0) * insetsPercentage,
    };
}

/**
 * Takes safe area insets and returns margin to use for a View
 */
function getSafeAreaMargins(insets?: EdgeInsets): ViewStyle {
    return {marginBottom: (insets?.bottom ?? 0) * variables.safeInsertPercentage};
}

// NOTE: asserting some web style properties to a valid type, because it isn't possible to augment them.
function getZoomSizingStyle(
    isZoomed: boolean,
    imgWidth: number,
    imgHeight: number,
    zoomScale: number,
    containerHeight: number,
    containerWidth: number,
    isLoading: boolean,
): ViewStyle | undefined {
    // Hide image until finished loading to prevent showing preview with wrong dimensions
    if (isLoading || imgWidth === 0 || imgHeight === 0) {
        return undefined;
    }
    const top = `${Math.max((containerHeight - imgHeight) / 2, 0)}px` as DimensionValue;
    const left = `${Math.max((containerWidth - imgWidth) / 2, 0)}px` as DimensionValue;

    // Return different size and offset style based on zoomScale and isZoom.
    if (isZoomed) {
        // When both width and height are smaller than container(modal) size, set the height by multiplying zoomScale if it is zoomed in.
        if (zoomScale >= 1) {
            return {
                height: `${imgHeight * zoomScale}px` as DimensionValue,
                width: `${imgWidth * zoomScale}px` as DimensionValue,
            };
        }

        // If image height and width are bigger than container size, display image with original size because original size is bigger and position absolute.
        return {
            height: `${imgHeight}px` as DimensionValue,
            width: `${imgWidth}px` as DimensionValue,
            top,
            left,
        };
    }

    // If image is not zoomed in and image size is smaller than container size, display with original size based on offset and position absolute.
    if (zoomScale > 1) {
        return {
            height: `${imgHeight}px` as DimensionValue,
            width: `${imgWidth}px` as DimensionValue,
            top,
            left,
        };
    }

    // If image is bigger than container size, display full image in the screen with scaled size (fit by container size) and position absolute.
    // top, left offset should be different when displaying long or wide image.
    const scaledTop = `${Math.max((containerHeight - imgHeight * zoomScale) / 2, 0)}px` as DimensionValue;
    const scaledLeft = `${Math.max((containerWidth - imgWidth * zoomScale) / 2, 0)}px` as DimensionValue;
    return {
        height: `${imgHeight * zoomScale}px` as DimensionValue,
        width: `${imgWidth * zoomScale}px` as DimensionValue,
        top: scaledTop,
        left: scaledLeft,
    };
}

/**
 * Returns auto grow text input style
 */
function getWidthStyle(width: number): ViewStyle & ImageStyle {
    return {
        width,
    };
}

/**
 * Returns a style with backgroundColor and borderColor set to the same color
 */
function getBackgroundAndBorderStyle(backgroundColor: ColorValue | undefined): ViewStyle {
    return {
        backgroundColor,
        borderColor: backgroundColor,
    };
}

/**
 * Returns a style with the specified backgroundColor
 */
function getBackgroundColorStyle(backgroundColor: ColorValue): ViewStyle {
    return {
        backgroundColor,
    };
}

/**
 * Returns a style for text color
 */
function getTextColorStyle(color: string): TextColorStyle {
    return {
        color,
    };
}

/**
 * Returns a style with the specified borderColor
 */
function getBorderColorStyle(borderColor: string): ViewStyle {
    return {
        borderColor,
    };
}

/**
 * Returns the width style for the wordmark logo on the sign in page
 */
function getSignInWordmarkWidthStyle(isSmallScreenWidth: boolean, environment: ValueOf<typeof CONST.ENVIRONMENT>): ViewStyle {
    if (environment === CONST.ENVIRONMENT.DEV) {
        return isSmallScreenWidth ? {width: variables.signInLogoWidthPill} : {width: variables.signInLogoWidthLargeScreenPill};
    }
    if (environment === CONST.ENVIRONMENT.STAGING) {
        return isSmallScreenWidth ? {width: variables.signInLogoWidthPill} : {width: variables.signInLogoWidthLargeScreenPill};
    }
    if (environment === CONST.ENVIRONMENT.PRODUCTION) {
        return isSmallScreenWidth ? {width: variables.signInLogoWidth} : {width: variables.signInLogoWidthLargeScreen};
    }
    return isSmallScreenWidth ? {width: variables.signInLogoWidthPill} : {width: variables.signInLogoWidthLargeScreenPill};
}

/**
 * Returns a background color with opacity style
 */
function getBackgroundColorWithOpacityStyle(backgroundColor: string, opacity: number): ViewStyle {
    const result = hexadecimalToRGBArray(backgroundColor);
    if (result !== undefined) {
        return {
            backgroundColor: `rgba(${result[0]}, ${result[1]}, ${result[2]}, ${opacity})`,
        };
    }
    return {};
}

function getWidthAndHeightStyle(width: number, height?: number): ViewStyle {
    return {
        width,
        height: height ?? width,
    };
}

/**
 * Combine margin/padding with safe area inset
 *
 * @param modalContainerValue - margin or padding value
 * @param safeAreaValue - safe area inset
 * @param shouldAddSafeAreaValue - indicator whether safe area inset should be applied
 */
function getCombinedSpacing(modalContainerValue: DimensionValue | undefined, safeAreaValue: number, shouldAddSafeAreaValue: boolean): number | DimensionValue | undefined {
    // modalContainerValue can only be added to safe area inset if it's a number, otherwise it's returned as is
    if (typeof modalContainerValue === 'number' || !modalContainerValue) {
        return (modalContainerValue ?? 0) + (shouldAddSafeAreaValue ? safeAreaValue : 0);
    }

    return modalContainerValue;
}

type ModalPaddingStylesParams = {
    shouldAddBottomSafeAreaMargin: boolean;
    shouldAddTopSafeAreaMargin: boolean;
    shouldAddBottomSafeAreaPadding: boolean;
    shouldAddTopSafeAreaPadding: boolean;
    safeAreaPaddingTop: number;
    safeAreaPaddingBottom: number;
    safeAreaPaddingLeft: number;
    safeAreaPaddingRight: number;
    modalContainerStyleMarginTop: DimensionValue | undefined;
    modalContainerStyleMarginBottom: DimensionValue | undefined;
    modalContainerStylePaddingTop: DimensionValue | undefined;
    modalContainerStylePaddingBottom: DimensionValue | undefined;
    insets: EdgeInsets;
};

function getModalPaddingStyles({
    shouldAddBottomSafeAreaMargin,
    shouldAddTopSafeAreaMargin,
    shouldAddBottomSafeAreaPadding,
    shouldAddTopSafeAreaPadding,
    safeAreaPaddingTop,
    safeAreaPaddingBottom,
    safeAreaPaddingLeft,
    safeAreaPaddingRight,
    modalContainerStyleMarginTop,
    modalContainerStyleMarginBottom,
    modalContainerStylePaddingTop,
    modalContainerStylePaddingBottom,
    insets,
}: ModalPaddingStylesParams): ViewStyle {
    // use fallback value for safeAreaPaddingBottom to keep padding bottom consistent with padding top.
    // More info: issue #17376
    const safeAreaPaddingBottomWithFallback = insets.bottom === 0 && typeof modalContainerStylePaddingTop === 'number' ? modalContainerStylePaddingTop ?? 0 : safeAreaPaddingBottom;
    return {
        marginTop: getCombinedSpacing(modalContainerStyleMarginTop, safeAreaPaddingTop, shouldAddTopSafeAreaMargin),
        marginBottom: getCombinedSpacing(modalContainerStyleMarginBottom, safeAreaPaddingBottomWithFallback, shouldAddBottomSafeAreaMargin),
        paddingTop: getCombinedSpacing(modalContainerStylePaddingTop, safeAreaPaddingTop, shouldAddTopSafeAreaPadding),
        paddingBottom: getCombinedSpacing(modalContainerStylePaddingBottom, safeAreaPaddingBottomWithFallback, shouldAddBottomSafeAreaPadding),
        paddingLeft: safeAreaPaddingLeft ?? 0,
        paddingRight: safeAreaPaddingRight ?? 0,
    };
}

/**
 * Takes fontStyle and fontWeight and returns the correct fontFamily
 */
function getFontFamilyMonospace({fontStyle, fontWeight}: TextStyle): string {
    const italic = fontStyle === 'italic' && FontUtils.fontFamily.platform.MONOSPACE_ITALIC;
    const bold = fontWeight === 'bold' && FontUtils.fontFamily.platform.MONOSPACE_BOLD;
    const italicBold = italic && bold && FontUtils.fontFamily.platform.MONOSPACE_BOLD_ITALIC;

    return italicBold || bold || italic || FontUtils.fontFamily.platform.MONOSPACE;
}
/**
 * Returns the font size for the HTML code tag renderer.
 */
function getCodeFontSize(isInsideH1: boolean) {
    return isInsideH1 ? 15 : 13;
}

/**
 * Gives the width for Emoji picker Widget
 */
function getEmojiPickerStyle(isSmallScreenWidth: boolean): ViewStyle {
    if (isSmallScreenWidth) {
        return {
            width: CONST.SMALL_EMOJI_PICKER_SIZE.WIDTH,
        };
    }
    return {
        width: CONST.EMOJI_PICKER_SIZE.WIDTH,
        height: CONST.EMOJI_PICKER_SIZE.HEIGHT,
    };
}

function getPaymentMethodMenuWidth(isSmallScreenWidth: boolean): ViewStyle {
    const margin = 20;
    return {width: !isSmallScreenWidth ? variables.sideBarWidth - margin * 2 : undefined};
}

/**
 * Parse styleParam and return Styles array
 */
function parseStyleAsArray<T extends AllStyles>(styleParam: T | T[]): T[] {
    return Array.isArray(styleParam) ? styleParam : [styleParam];
}

/**
 * Parse style function and return Styles object
 */
function parseStyleFromFunction(style: ParsableStyle, state: PressableStateCallbackType): StyleProp<ViewStyle> {
    return typeof style === 'function' ? style(state) : style;
}

/**
 * Receives any number of object or array style objects and returns them all as an array
 */
function combineStyles<T extends AllStyles>(...allStyles: Array<T | T[]>): T[] {
    let finalStyles: T[] = [];
    allStyles.forEach((style) => {
        finalStyles = finalStyles.concat(parseStyleAsArray(style));
    });
    return finalStyles;
}

/**
 * Get variable padding-left as style
 */
function getPaddingLeft(paddingLeft: number): ViewStyle {
    return {
        paddingLeft,
    };
}

/**
 * Checks to see if the iOS device has safe areas or not
 */
function hasSafeAreas(windowWidth: number, windowHeight: number): boolean {
    const heightsIphonesWithNotches = [812, 896, 844, 926];
    return heightsIphonesWithNotches.includes(windowHeight) || heightsIphonesWithNotches.includes(windowWidth);
}

/**
 * Get height as style
 */
function getHeight(height: number): ViewStyle {
    return {
        height,
    };
}

/**
 * Get minimum height as style
 */
function getMinimumHeight(minHeight: number): ViewStyle {
    return {
        minHeight,
    };
}

/**
 * Get minimum width as style
 */
function getMinimumWidth(minWidth: number): ViewStyle {
    return {
        minWidth,
    };
}

/**
 * Get maximum height as style
 */
function getMaximumHeight(maxHeight: number): ViewStyle {
    return {
        maxHeight,
    };
}

/**
 * Get maximum width as style
 */
function getMaximumWidth(maxWidth: number): ViewStyle {
    return {
        maxWidth,
    };
}

/**
 * Return style for opacity animation.
 */
function fade(fadeAnimation: Animated.Value): Animated.WithAnimatedValue<ViewStyle> {
    return {
        opacity: fadeAnimation,
    };
}

type AvatarBorderStyleParams = {
    theme: ThemeColors;
    isHovered: boolean;
    isPressed: boolean;
    isInReportAction: boolean;
    shouldUseCardBackground: boolean;
};

function getHorizontalStackedAvatarBorderStyle({theme, isHovered, isPressed, isInReportAction = false, shouldUseCardBackground = false}: AvatarBorderStyleParams): ViewStyle {
    let borderColor = shouldUseCardBackground ? theme.cardBG : theme.appBG;

    if (isHovered) {
        borderColor = isInReportAction ? theme.hoverComponentBG : theme.border;
    }

    if (isPressed) {
        borderColor = isInReportAction ? theme.hoverComponentBG : theme.buttonPressedBG;
    }

    return {borderColor};
}

/**
 * Get computed avatar styles based on position and border size
 */
function getHorizontalStackedAvatarStyle(index: number, overlapSize: number): ViewStyle {
    return {
        marginLeft: index > 0 ? -overlapSize : 0,
        zIndex: index + 2,
    };
}

/**
 * Get computed avatar styles of '+1' overlay based on size
 */
function getHorizontalStackedOverlayAvatarStyle(oneAvatarSize: AvatarSize, oneAvatarBorderWidth: number): ViewStyle {
    return {
        borderWidth: oneAvatarBorderWidth,
        borderRadius: oneAvatarSize.width,
        marginLeft: -(oneAvatarSize.width + oneAvatarBorderWidth * 2),
        zIndex: 6,
        borderStyle: 'solid',
    };
}

/**
 * Gets the correct size for the empty state background image based on screen dimensions
 */
function getReportWelcomeBackgroundImageStyle(isSmallScreenWidth: boolean, isMoneyOrTaskReport = false): ImageStyle {
    const emptyStateBackground = isMoneyOrTaskReport ? CONST.EMPTY_STATE_BACKGROUND.MONEY_OR_TASK_REPORT : CONST.EMPTY_STATE_BACKGROUND;

    if (isSmallScreenWidth) {
        return {
            height: emptyStateBackground.SMALL_SCREEN.IMAGE_HEIGHT,
            width: '200%',
            position: 'absolute',
        };
    }

    return {
        height: emptyStateBackground.WIDE_SCREEN.IMAGE_HEIGHT,
        width: '100%',
        position: 'absolute',
    };
}

/**
 * Gets the correct top margin size for the chat welcome message based on screen dimensions
 */
function getReportWelcomeTopMarginStyle(isSmallScreenWidth: boolean, isMoneyOrTaskReport = false): ViewStyle {
    const emptyStateBackground = isMoneyOrTaskReport ? CONST.EMPTY_STATE_BACKGROUND.MONEY_OR_TASK_REPORT : CONST.EMPTY_STATE_BACKGROUND;
    if (isSmallScreenWidth) {
        return {
            marginTop: emptyStateBackground.SMALL_SCREEN.VIEW_HEIGHT,
        };
    }

    return {
        marginTop: emptyStateBackground.WIDE_SCREEN.VIEW_HEIGHT,
    };
}

/**
 * Returns fontSize style
 */
function getFontSizeStyle(fontSize: number): TextStyle {
    return {
        fontSize,
    };
}

/**
 * Returns lineHeight style
 */
function getLineHeightStyle(lineHeight: number): TextStyle {
    return {
        lineHeight,
    };
}

/**
 * Gets the correct size for the empty state container based on screen dimensions
 */
function getReportWelcomeContainerStyle(isSmallScreenWidth: boolean, isMoneyOrTaskReport = false): ViewStyle {
    const emptyStateBackground = isMoneyOrTaskReport ? CONST.EMPTY_STATE_BACKGROUND.MONEY_OR_TASK_REPORT : CONST.EMPTY_STATE_BACKGROUND;
    if (isSmallScreenWidth) {
        return {
            minHeight: emptyStateBackground.SMALL_SCREEN.CONTAINER_MINHEIGHT,
            display: 'flex',
            justifyContent: 'space-between',
        };
    }

    return {
        minHeight: emptyStateBackground.WIDE_SCREEN.CONTAINER_MINHEIGHT,
        display: 'flex',
        justifyContent: 'space-between',
    };
}

type GetBaseAutoCompleteSuggestionContainerStyleParams = {
    left: number;
    bottom: number;
    width: number;
};

/**
 * Gets the correct position for the base auto complete suggestion container
 */
function getBaseAutoCompleteSuggestionContainerStyle({left, bottom, width}: GetBaseAutoCompleteSuggestionContainerStyleParams): ViewStyle {
    return {
        ...positioning.pFixed,
        bottom,
        left,
        width,
    };
}

const shouldPreventScroll = shouldPreventScrollOnAutoCompleteSuggestion();

/**
 * Gets the correct position for auto complete suggestion container
 */
function getAutoCompleteSuggestionContainerStyle(itemsHeight: number, shouldBeDisplayedBelowParentContainer: boolean): ViewStyle {
    'worklet';

    const borderWidth = 2;
    const height = itemsHeight + 2 * CONST.AUTO_COMPLETE_SUGGESTER.SUGGESTER_INNER_PADDING + (shouldPreventScroll ? borderWidth : 0);

    // The suggester is positioned absolutely within the component that includes the input and RecipientLocalTime view (for non-expanded mode only). To position it correctly,
    // we need to shift it by the suggester's height plus its padding and, if applicable, the height of the RecipientLocalTime view.
    return {
        overflow: 'hidden',
<<<<<<< HEAD
        top: -(height + (shouldBeDisplayedBelowParentContainer ? -2 : 1) * (CONST.AUTO_COMPLETE_SUGGESTER.SUGGESTER_PADDING + borderWidth)),
=======
        top: -(height + CONST.AUTO_COMPLETE_SUGGESTER.SUGGESTER_PADDING + (shouldPreventScroll ? 0 : borderWidth)),
>>>>>>> 89d56899
        height,
        minHeight: CONST.AUTO_COMPLETE_SUGGESTER.SUGGESTION_ROW_HEIGHT,
    };
}

function getEmojiReactionBubbleTextStyle(isContextMenu = false): TextStyle {
    if (isContextMenu) {
        return {
            fontSize: 17,
            lineHeight: 24,
        };
    }

    return {
        fontSize: 15,
        lineHeight: 22,
    };
}

/**
 * Returns a style object with a rotation transformation applied based on the provided direction prop.
 *
 * @param direction - The direction of the rotation (CONST.DIRECTION.LEFT or CONST.DIRECTION.RIGHT).
 */
function getDirectionStyle(direction: ValueOf<typeof CONST.DIRECTION>): ViewStyle {
    if (direction === CONST.DIRECTION.LEFT) {
        return {transform: 'rotate(180deg)'};
    }

    return {};
}

/**
 * Returns a style object with display flex or none basing on the condition value.
 */
function displayIfTrue(condition: boolean): ViewStyle {
    return {display: condition ? 'flex' : 'none'};
}

/**
 * Gets the correct height for emoji picker list based on screen dimensions
 */
function getEmojiPickerListHeight(isRenderingShortcutRow: boolean, windowHeight: number): ViewStyle {
    const style = {
        height: isRenderingShortcutRow ? CONST.NON_NATIVE_EMOJI_PICKER_LIST_HEIGHT + CONST.CATEGORY_SHORTCUT_BAR_HEIGHT : CONST.NON_NATIVE_EMOJI_PICKER_LIST_HEIGHT,
    };

    if (windowHeight) {
        // dimensions of content above the emoji picker list
        const dimensions = isRenderingShortcutRow ? CONST.EMOJI_PICKER_TEXT_INPUT_SIZES + CONST.CATEGORY_SHORTCUT_BAR_HEIGHT : CONST.EMOJI_PICKER_TEXT_INPUT_SIZES;
        return {
            ...style,
            maxHeight: windowHeight - dimensions,
        };
    }
    return style;
}

/**
 * Returns padding vertical based on number of lines
 */
function getComposeTextAreaPadding(numberOfLines: number, isComposerFullSize: boolean): TextStyle {
    let paddingValue = 5;
    // Issue #26222: If isComposerFullSize paddingValue will always be 5 to prevent padding jumps when adding multiple lines.
    if (!isComposerFullSize) {
        if (numberOfLines === 1) {
            paddingValue = 9;
        }
        // In case numberOfLines = 3, there will be a Expand Icon appearing at the top left, so it has to be recalculated so that the textArea can be full height
        else if (numberOfLines === 3) {
            paddingValue = 8;
        }
    }
    return {
        paddingTop: paddingValue,
        paddingBottom: paddingValue,
    };
}

/**
 * Returns style object for the mobile on WEB
 */
function getOuterModalStyle(windowHeight: number, viewportOffsetTop: number): ViewStyle {
    return Browser.isMobile() ? {maxHeight: windowHeight, marginTop: viewportOffsetTop} : {};
}

/**
 * Returns style object for flexWrap depending on the screen size
 */
function getWrappingStyle(isExtraSmallScreenWidth: boolean): ViewStyle {
    return {
        flexWrap: isExtraSmallScreenWidth ? 'wrap' : 'nowrap',
    };
}

/**
 * Returns the text container styles for menu items depending on if the menu item container a small avatar
 */
function getMenuItemTextContainerStyle(isSmallAvatarSubscriptMenu: boolean): ViewStyle {
    return {
        minHeight: isSmallAvatarSubscriptMenu ? variables.avatarSizeSubscript : variables.componentSizeNormal,
    };
}

/**
 * Returns color style
 */
function getColorStyle(color: string): TextColorStyle {
    return {color};
}

/**
 * Returns the checkbox pressable style
 */
function getCheckboxPressableStyle(borderRadius = 6): ViewStyle {
    return {
        padding: 2,
        justifyContent: 'center',
        alignItems: 'center',
        // eslint-disable-next-line object-shorthand
        borderRadius: borderRadius,
        ...cursor.cursorPointer,
    };
}

/**
 * Returns style object for the dropbutton height
 */
function getDropDownButtonHeight(buttonSize: ButtonSizeValue): ViewStyle {
    if (buttonSize === CONST.DROPDOWN_BUTTON_SIZE.LARGE) {
        return {
            height: variables.componentSizeLarge,
        };
    }
    return {
        height: variables.componentSizeNormal,
    };
}

/**
 * Returns fitting fontSize and lineHeight values in order to prevent large amounts from being cut off on small screen widths.
 */
function getAmountFontSizeAndLineHeight(isSmallScreenWidth: boolean, windowWidth: number, displayAmountLength: number, numberOfParticipant: number): TextStyle {
    let toSubtract = 0;
    const baseFontSize = variables.fontSizeXLarge;
    const baseLineHeight = variables.lineHeightXXLarge;

    const numberOfAvatar = numberOfParticipant < 4 ? numberOfParticipant : 4;
    const differentWithMaxLength = 17 - displayAmountLength;

    // with a window width is more than 420px the maximum amount will not be cut off with the maximum avatar displays
    if (isSmallScreenWidth && windowWidth < 420) {
        // Based on width Difference we can see the max length of amount can be displayed with the number of avatars.
        // From there we can calculate subtract in accordance with the number of avatar and the length of amount text
        const widthDifference = 420 - windowWidth;
        switch (true) {
            // It is very rare for native devices to have a width smaller than 350px so add a constant subtract here
            case widthDifference > 70:
                toSubtract = 11;
                break;
            case widthDifference > 60:
                if (18 - numberOfAvatar * 2 < displayAmountLength) {
                    toSubtract = numberOfAvatar * 2 - differentWithMaxLength;
                }
                break;
            case widthDifference > 50:
                if (19 - numberOfAvatar * 2 < displayAmountLength) {
                    toSubtract = (numberOfAvatar - 1) * 2 + 1 - differentWithMaxLength;
                }
                break;
            case widthDifference > 40:
                if (20 - numberOfAvatar * 2 < displayAmountLength) {
                    toSubtract = (numberOfAvatar - 1) * 2 - differentWithMaxLength;
                }
                break;
            case widthDifference > 30:
                if (21 - numberOfAvatar * 2 < displayAmountLength) {
                    toSubtract = (numberOfAvatar - 1) * 2 - 1 - differentWithMaxLength;
                }
                break;
            case widthDifference > 20:
                if (22 - numberOfAvatar * 2 < displayAmountLength) {
                    toSubtract = (numberOfAvatar - 2) * 2 - differentWithMaxLength;
                }
                break;
            default:
                if (displayAmountLength + numberOfAvatar === 21) {
                    toSubtract = 3;
                }
                break;
        }
    }

    return {
        fontSize: baseFontSize - toSubtract,
        lineHeight: baseLineHeight - toSubtract,
    };
}

/**
 * Get transparent color by setting alpha value 0 of the passed hex(#xxxxxx) color code
 */
function getTransparentColor(color: string) {
    return `${color}00`;
}

function getOpacityStyle(opacity: number) {
    return {opacity};
}

function getMultiGestureCanvasContainerStyle(canvasWidth: number): ViewStyle {
    return {
        width: canvasWidth,
        overflow: 'hidden',
    };
}

const staticStyleUtils = {
    positioning,
    combineStyles,
    displayIfTrue,
    getAmountFontSizeAndLineHeight,
    getAutoCompleteSuggestionContainerStyle,
    getAvatarBorderRadius,
    getAvatarBorderStyle,
    getAvatarBorderWidth,
    getAvatarExtraFontSizeStyle,
    getAvatarSize,
    getAvatarWidthStyle,
    getBackgroundAndBorderStyle,
    getBackgroundColorStyle,
    getBackgroundColorWithOpacityStyle,
    getPaddingLeft,
    hasSafeAreas,
    getHeight,
    getMinimumHeight,
    getMinimumWidth,
    getMaximumHeight,
    getMaximumWidth,
    fade,
    getHorizontalStackedAvatarBorderStyle,
    getHorizontalStackedAvatarStyle,
    getHorizontalStackedOverlayAvatarStyle,
    getReportWelcomeBackgroundImageStyle,
    getReportWelcomeTopMarginStyle,
    getReportWelcomeContainerStyle,
    getBaseAutoCompleteSuggestionContainerStyle,
    getBorderColorStyle,
    getCheckboxPressableStyle,
    getComposeTextAreaPadding,
    getColorStyle,
    getDefaultWorkspaceAvatarColor,
    getDirectionStyle,
    getDropDownButtonHeight,
    getEmojiPickerListHeight,
    getEmojiPickerStyle,
    getEmojiReactionBubbleTextStyle,
    getFontFamilyMonospace,
    getCodeFontSize,
    getFontSizeStyle,
    getLineHeightStyle,
    getMenuItemTextContainerStyle,
    getModalPaddingStyles,
    getOuterModalStyle,
    getPaymentMethodMenuWidth,
    getSafeAreaMargins,
    getSafeAreaPadding,
    getSignInWordmarkWidthStyle,
    getTextColorStyle,
    getTransparentColor,
    getWidthAndHeightStyle,
    getWidthStyle,
    getWrappingStyle,
    getZoomSizingStyle,
    parseStyleAsArray,
    parseStyleFromFunction,
    getEReceiptColorStyles,
    getEReceiptColorCode,
    getNavigationModalCardStyle,
    getCardStyles,
    getOpacityStyle,
    getMultiGestureCanvasContainerStyle,
    getSignInBgStyles,
};

const createStyleUtils = (theme: ThemeColors, styles: ThemeStyles) => ({
    ...staticStyleUtils,
    ...createModalStyleUtils({theme, styles}),
    ...createTooltipStyleUtils({theme, styles}),
    ...createReportActionContextMenuStyleUtils({theme, styles}),

    getCompactContentContainerStyles: () => compactContentContainerStyles(styles),
    getContextMenuItemStyles: (windowWidth?: number) => getContextMenuItemStyles(styles, windowWidth),
    getContainerComposeStyles: () => containerComposeStyles(styles),

    /**
     * Gets styles for AutoCompleteSuggestion row
     */
    getAutoCompleteSuggestionItemStyle: (highlightedEmojiIndex: number, rowHeight: number, isHovered: boolean, currentEmojiIndex: number): ViewStyle[] => {
        let backgroundColor;

        if (currentEmojiIndex === highlightedEmojiIndex) {
            backgroundColor = theme.activeComponentBG;
        } else if (isHovered) {
            backgroundColor = theme.hoverComponentBG;
        }

        return [
            {
                height: rowHeight,
                justifyContent: 'center',
            },
            backgroundColor
                ? {
                      backgroundColor,
                  }
                : {},
        ];
    },

    /**
     * Returns auto grow height text input style
     */
    getAutoGrowHeightInputStyle: (textInputHeight: number, maxHeight: number): ViewStyle => {
        if (textInputHeight > maxHeight) {
            // TODO: Remove this "eslint-disable-next" once the theme switching migration is done and styles are fully typed (GH Issue: https://github.com/Expensify/App/issues/27337)
            // eslint-disable-next-line @typescript-eslint/no-unsafe-return
            return {
                ...styles.pr0,
                ...styles.overflowAuto,
            };
        }

        // TODO: Remove this "eslint-disable-next" once the theme switching migration is done and styles are fully typed (GH Issue: https://github.com/Expensify/App/issues/27337)
        // eslint-disable-next-line @typescript-eslint/no-unsafe-return
        return {
            ...styles.pr0,
            ...styles.overflowHidden,
            // maxHeight is not of the input only but the of the whole input container
            // which also includes the top padding and bottom border
            height: maxHeight - styles.textInputMultilineContainer.paddingTop - styles.textInputContainer.borderBottomWidth,
        };
    },

    /**
     * Return the style from an avatar size constant
     */
    getAvatarStyle: (size: AvatarSizeName): AvatarStyle => {
        const avatarSize = getAvatarSize(size);
        return {
            height: avatarSize,
            width: avatarSize,
            borderRadius: avatarSize,
            backgroundColor: theme.offline,
        };
    },

    /**
     * Generate a style for the background color of the Badge
     */
    getBadgeColorStyle: (isSuccess: boolean, isError: boolean, isPressed = false, isAdHoc = false): ViewStyle => {
        if (isSuccess) {
            if (isAdHoc) {
                // TODO: Remove this "eslint-disable-next" once the theme switching migration is done and styles are fully typed (GH Issue: https://github.com/Expensify/App/issues/27337)
                // eslint-disable-next-line @typescript-eslint/no-unsafe-return
                return isPressed ? styles.badgeAdHocSuccessPressed : styles.badgeAdHocSuccess;
            }
            // TODO: Remove this "eslint-disable-next" once the theme switching migration is done and styles are fully typed (GH Issue: https://github.com/Expensify/App/issues/27337)
            // eslint-disable-next-line @typescript-eslint/no-unsafe-return
            return isPressed ? styles.badgeSuccessPressed : styles.badgeSuccess;
        }
        if (isError) {
            // TODO: Remove this "eslint-disable-next" once the theme switching migration is done and styles are fully typed (GH Issue: https://github.com/Expensify/App/issues/27337)
            // eslint-disable-next-line @typescript-eslint/no-unsafe-return
            return isPressed ? styles.badgeDangerPressed : styles.badgeDanger;
        }
        return {};
    },

    /**
     * Generate a style for the background color of the button, based on its current state.
     *
     * @param buttonState - One of {'default', 'hovered', 'pressed'}
     * @param isMenuItem - whether this button is apart of a list
     */
    getButtonBackgroundColorStyle: (buttonState: ButtonStateName = CONST.BUTTON_STATES.DEFAULT, isMenuItem = false): ViewStyle => {
        switch (buttonState) {
            case CONST.BUTTON_STATES.PRESSED:
                return {backgroundColor: theme.buttonPressedBG};
            case CONST.BUTTON_STATES.ACTIVE:
                return isMenuItem ? {backgroundColor: theme.border} : {backgroundColor: theme.buttonHoveredBG};
            case CONST.BUTTON_STATES.DISABLED:
            case CONST.BUTTON_STATES.DEFAULT:
            default:
                return {};
        }
    },

    /**
     * Returns the checkbox container style
     */
    getCheckboxContainerStyle: (size: number, borderRadius = 4): ViewStyle => ({
        backgroundColor: theme.componentBG,
        height: size,
        width: size,
        borderColor: theme.borderLighter,
        borderWidth: 2,
        justifyContent: 'center',
        alignItems: 'center',
        // eslint-disable-next-line object-shorthand
        borderRadius: borderRadius,
    }),

    /**
     * Select the correct color for text.
     */
    getColoredBackgroundStyle: (isColored: boolean): StyleProp<TextStyle> => ({backgroundColor: isColored ? theme.mentionBG : undefined}),

    /**
     * Returns link styles based on whether the link is disabled or not
     */
    getDisabledLinkStyles: (isDisabled = false): TextStyle => {
        const disabledLinkStyles = {
            color: theme.textSupporting,
            ...styles.cursorDisabled,
        };

        // TODO: Remove this "eslint-disable-next" once the theme switching migration is done and styles are fully typed (GH Issue: https://github.com/Expensify/App/issues/27337)
        // eslint-disable-next-line @typescript-eslint/no-unsafe-return
        return {
            ...styles.link,
            ...(isDisabled ? disabledLinkStyles : {}),
        };
    },

    /**
     * Get the style for the AM and PM buttons in the TimePicker
     */
    getStatusAMandPMButtonStyle: (amPmValue: string): {styleForAM: ViewStyle; styleForPM: ViewStyle} => {
        const computedStyleForAM: ViewStyle = amPmValue !== CONST.TIME_PERIOD.AM ? {backgroundColor: theme.componentBG} : {};
        const computedStyleForPM: ViewStyle = amPmValue !== CONST.TIME_PERIOD.PM ? {backgroundColor: theme.componentBG} : {};

        return {
            styleForAM: [styles.timePickerWidth100, computedStyleForAM] as unknown as ViewStyle,
            styleForPM: [styles.timePickerWidth100, computedStyleForPM] as unknown as ViewStyle,
        };
    },

    /**
     * Get the styles of the text next to dot indicators
     */
    getDotIndicatorTextStyles: (isErrorText = true): TextStyle => (isErrorText ? {...styles.offlineFeedback.text, color: styles.formError.color} : {...styles.offlineFeedback.text}),

    getEmojiReactionBubbleStyle: (isHovered: boolean, hasUserReacted: boolean, isContextMenu = false): ViewStyle => {
        let backgroundColor = theme.border;

        if (isHovered) {
            backgroundColor = theme.buttonHoveredBG;
        }

        if (hasUserReacted) {
            backgroundColor = theme.reactionActiveBackground;
        }

        if (isContextMenu) {
            return {
                paddingVertical: 3,
                paddingHorizontal: 12,
                backgroundColor,
            };
        }

        return {
            paddingVertical: 2,
            paddingHorizontal: 8,
            backgroundColor,
        };
    },

    getEmojiReactionCounterTextStyle: (hasUserReacted: boolean): TextStyle => {
        if (hasUserReacted) {
            return {color: theme.reactionActiveText};
        }

        return {color: theme.text};
    },

    getErrorPageContainerStyle: (safeAreaPaddingBottom = 0): ViewStyle => ({
        backgroundColor: theme.componentBG,
        paddingBottom: 40 + safeAreaPaddingBottom,
    }),

    getGoogleListViewStyle: (shouldDisplayBorder: boolean): ViewStyle => {
        if (shouldDisplayBorder) {
            // TODO: Remove this "eslint-disable-next" once the theme switching migration is done and styles are fully typed (GH Issue: https://github.com/Expensify/App/issues/27337)
            // eslint-disable-next-line @typescript-eslint/no-unsafe-return
            return {
                ...styles.borderTopRounded,
                ...styles.borderBottomRounded,
                marginTop: 4,
                paddingVertical: 6,
            };
        }

        return {
            transform: 'scale(0)',
        };
    },

    /**
     * Return the height of magic code input container
     */
    getHeightOfMagicCodeInput: (): ViewStyle => ({height: styles.magicCodeInputContainer.minHeight - styles.textInputContainer.borderBottomWidth}),

    /**
     * Generate fill color of an icon based on its state.
     *
     * @param buttonState - One of {'default', 'hovered', 'pressed'}
     * @param isMenuIcon - whether this icon is apart of a list
     * @param isPane - whether this icon is in a pane, e.g. Account or Workspace Settings
     */
    getIconFillColor: (buttonState: ButtonStateName = CONST.BUTTON_STATES.DEFAULT, isMenuIcon = false, isPane = false): string => {
        switch (buttonState) {
            case CONST.BUTTON_STATES.ACTIVE:
            case CONST.BUTTON_STATES.PRESSED:
                if (isPane) {
                    return theme.iconMenu;
                }
                return theme.iconHovered;
            case CONST.BUTTON_STATES.COMPLETE:
                return theme.iconSuccessFill;
            case CONST.BUTTON_STATES.DEFAULT:
            case CONST.BUTTON_STATES.DISABLED:
            default:
                if (isMenuIcon && !isPane) {
                    return theme.iconMenu;
                }
                return theme.icon;
        }
    },

    /**
     * Returns style object for the user mention component based on whether the mention is ours or not.
     */
    getMentionStyle: (isOurMention: boolean): TextStyle => {
        const backgroundColor = isOurMention ? theme.ourMentionBG : theme.mentionBG;
        return {
            backgroundColor,
            borderRadius: variables.componentBorderRadiusSmall,
            paddingHorizontal: 2,
        };
    },

    /**
     * Returns text color for the user mention text based on whether the mention is ours or not.
     */
    getMentionTextColor: (isOurMention: boolean): string => (isOurMention ? theme.ourMentionText : theme.mentionText),

    /**
     * Generate the wrapper styles for the mini ReportActionContextMenu.
     */
    getMiniReportActionContextMenuWrapperStyle: (isReportActionItemGrouped: boolean): ViewStyle =>
        // TODO: Remove this "eslint-disable-next" once the theme switching migration is done and styles are fully typed (GH Issue: https://github.com/Expensify/App/issues/27337)
        // eslint-disable-next-line @typescript-eslint/no-unsafe-return
        ({
            ...(isReportActionItemGrouped ? positioning.tn8 : positioning.tn4),
            ...positioning.r4,
            ...styles.cursorDefault,
            ...styles.userSelectNone,
            position: 'absolute',
            zIndex: 8,
        }),

    /**
     * Generate the styles for the ReportActionItem wrapper view.
     */
    getReportActionItemStyle: (isHovered = false): ViewStyle =>
        // TODO: Remove this "eslint-disable-next" once the theme switching migration is done and styles are fully typed (GH Issue: https://github.com/Expensify/App/issues/27337)
        // eslint-disable-next-line @typescript-eslint/no-unsafe-return
        ({
            display: 'flex',
            justifyContent: 'space-between',
            backgroundColor: isHovered
                ? theme.hoverComponentBG
                : // Warning: Setting this to a non-transparent color will cause unread indicator to break on Android
                  theme.transparent,
            opacity: 1,
            ...styles.cursorInitial,
        }),

    /**
     * Determines the theme color for a modal based on the app's background color,
     * the modal's backdrop, and the backdrop's opacity.
     *
     * @param bgColor - theme background color
     * @returns The theme color as an RGB value.
     */
    getThemeBackgroundColor: (bgColor: string): string => {
        const backdropOpacity = variables.overlayOpacity;

        const [backgroundRed, backgroundGreen, backgroundBlue] = extractValuesFromRGB(bgColor) ?? hexadecimalToRGBArray(bgColor) ?? [];
        const [backdropRed, backdropGreen, backdropBlue] = hexadecimalToRGBArray(theme.overlay) ?? [];
        const normalizedBackdropRGB = convertRGBToUnitValues(backdropRed, backdropGreen, backdropBlue);
        const normalizedBackgroundRGB = convertRGBToUnitValues(backgroundRed, backgroundGreen, backgroundBlue);
        const [red, green, blue] = convertRGBAToRGB(normalizedBackdropRGB, normalizedBackgroundRGB, backdropOpacity);
        const themeRGB = convertUnitValuesToRGB(red, green, blue);

        return `rgb(${themeRGB.join(', ')})`;
    },

    getZoomCursorStyle: (isZoomed: boolean, isDragging: boolean): ViewStyle => {
        if (!isZoomed) {
            // TODO: Remove this "eslint-disable-next" once the theme switching migration is done and styles are fully typed (GH Issue: https://github.com/Expensify/App/issues/27337)
            // eslint-disable-next-line @typescript-eslint/no-unsafe-return
            return styles.cursorZoomIn;
        }

        // eslint-disable-next-line @typescript-eslint/no-unsafe-return
        return isDragging ? styles.cursorGrabbing : styles.cursorZoomOut;
    },

    /**
     * Returns container styles for showing the icons in MultipleAvatars/SubscriptAvatar
     */
    getContainerStyles: (size: string, isInReportAction = false): ViewStyle[] => {
        let containerStyles: ViewStyle[];

        switch (size) {
            case CONST.AVATAR_SIZE.SMALL:
                containerStyles = [styles.emptyAvatarSmall, styles.emptyAvatarMarginSmall];
                break;
            case CONST.AVATAR_SIZE.SMALLER:
                containerStyles = [styles.emptyAvatarSmaller, styles.emptyAvatarMarginSmaller];
                break;
            case CONST.AVATAR_SIZE.MEDIUM:
                containerStyles = [styles.emptyAvatarMedium, styles.emptyAvatarMargin];
                break;
            case CONST.AVATAR_SIZE.LARGE:
                containerStyles = [styles.emptyAvatarLarge, styles.mb2, styles.mr2];
                break;
            default:
                containerStyles = [styles.emptyAvatar, isInReportAction ? styles.emptyAvatarMarginChat : styles.emptyAvatarMargin];
        }

        return containerStyles;
    },

    getUpdateRequiredViewStyles: (isSmallScreenWidth: boolean): ViewStyle[] => [
        {
            alignItems: 'center',
            justifyContent: 'center',
            ...(isSmallScreenWidth ? {} : styles.pb40),
        },
    ],

    /**
     * Returns a style that sets the maximum height of the composer based on the number of lines and whether the composer is full size or not.
     */
    getComposerMaxHeightStyle: (maxLines: number | undefined, isComposerFullSize: boolean): TextStyle => {
        if (isComposerFullSize || maxLines == null) {
            return {};
        }

        const composerLineHeight = styles.textInputCompose.lineHeight ?? 0;

        return {
            maxHeight: maxLines * composerLineHeight,
        };
    },

    getFullscreenCenteredContentStyles: () => [StyleSheet.absoluteFill, styles.justifyContentCenter, styles.alignItemsCenter],

    getMultiselectListStyles: (isSelected: boolean, isDisabled: boolean): ViewStyle => ({
        ...styles.mr3,
        ...(isSelected && styles.checkedContainer),
        ...(isSelected && styles.borderColorFocus),
        ...(isDisabled && styles.cursorDisabled),
        ...(isDisabled && styles.buttonOpacityDisabled),
    }),

    // TODO: remove it when we'll implement the callback to handle this toggle in Expensify/Expensify#368335
    getWorkspaceWorkflowsOfflineDescriptionStyle: (descriptionTextStyle: TextStyle | TextStyle[]): StyleProp<TextStyle> => ({
        ...StyleSheet.flatten(descriptionTextStyle),
        opacity: styles.opacitySemiTransparent.opacity,
    }),
});

type StyleUtilsType = ReturnType<typeof createStyleUtils>;

const DefaultStyleUtils = createStyleUtils(defaultTheme, defaultStyles);

export default createStyleUtils;
export {DefaultStyleUtils};
export type {StyleUtilsType, AvatarSizeName};<|MERGE_RESOLUTION|>--- conflicted
+++ resolved
@@ -807,11 +807,7 @@
     // we need to shift it by the suggester's height plus its padding and, if applicable, the height of the RecipientLocalTime view.
     return {
         overflow: 'hidden',
-<<<<<<< HEAD
-        top: -(height + (shouldBeDisplayedBelowParentContainer ? -2 : 1) * (CONST.AUTO_COMPLETE_SUGGESTER.SUGGESTER_PADDING + borderWidth)),
-=======
-        top: -(height + CONST.AUTO_COMPLETE_SUGGESTER.SUGGESTER_PADDING + (shouldPreventScroll ? 0 : borderWidth)),
->>>>>>> 89d56899
+        top: -(height + (shouldBeDisplayedBelowParentContainer ? -2 : 1) * (CONST.AUTO_COMPLETE_SUGGESTER.SUGGESTER_PADDING + (shouldPreventScroll ? 0 : borderWidth))),
         height,
         minHeight: CONST.AUTO_COMPLETE_SUGGESTER.SUGGESTION_ROW_HEIGHT,
     };
