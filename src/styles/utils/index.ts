--- conflicted
+++ resolved
@@ -1478,18 +1478,17 @@
 
     getFullscreenCenteredContentStyles: () => [StyleSheet.absoluteFill, styles.justifyContentCenter, styles.alignItemsCenter],
 
-<<<<<<< HEAD
-    getWorkspaceWorkflowsOfflineDescriptionStyle: (descriptionTextStyle: TextStyle | TextStyle[]): StyleProp<TextStyle> => ({
-        ...StyleSheet.flatten(descriptionTextStyle),
-        opacity: styles.opacitySemiTransparent.opacity,
-=======
     getMultiselectListStyles: (isSelected: boolean, isDisabled: boolean): ViewStyle => ({
         ...styles.mr3,
         ...(isSelected && styles.checkedContainer),
         ...(isSelected && styles.borderColorFocus),
         ...(isDisabled && styles.cursorDisabled),
         ...(isDisabled && styles.buttonOpacityDisabled),
->>>>>>> fa55c40e
+    }),
+
+    getWorkspaceWorkflowsOfflineDescriptionStyle: (descriptionTextStyle: TextStyle | TextStyle[]): StyleProp<TextStyle> => ({
+        ...StyleSheet.flatten(descriptionTextStyle),
+        opacity: styles.opacitySemiTransparent.opacity,
     }),
 });
 
