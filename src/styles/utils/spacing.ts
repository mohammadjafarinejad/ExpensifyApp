--- conflicted
+++ resolved
@@ -755,12 +755,11 @@
         minHeight: 260,
     },
 
-<<<<<<< HEAD
     minWidth18: {
         minWidth: 72,
-=======
+    },
+
     maxHeight5: {
         maxHeight: 20,
->>>>>>> 9a7d420c
     },
 } satisfies Record<string, ViewStyle>;