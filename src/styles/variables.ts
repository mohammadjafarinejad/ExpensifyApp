--- conflicted
+++ resolved
@@ -186,16 +186,13 @@
     bankCardWidth: 40,
     bankCardHeight: 26,
     workspaceTypeIconWidth: 34,
-<<<<<<< HEAD
+    sectionMargin: 16,
     oldDotWireframeIconWidth: 253.38,
     oldDotWireframeIconHeight: 143.28,
     oldDotWireframeIconWrapperHeightFactor: 3,
-=======
-    sectionMargin: 16,
     workspaceSectionMaxWidth: 600,
     sectionIllustrationHeight: 240,
     photoUploadPopoverWidth: 335,
->>>>>>> 42deba4b
 
     // The height of the empty list is 14px (2px for borders and 12px for vertical padding)
     // This is calculated based on the values specified in the 'getGoogleListViewStyle' function of the 'StyleUtils' utility
