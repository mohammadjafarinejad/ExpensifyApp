--- conflicted
+++ resolved
@@ -1,8 +1,5 @@
-<<<<<<< HEAD
+import type {ValueOf} from 'type-fest';
 import type {Country} from '@src/CONST';
-=======
-import type {ValueOf} from 'type-fest';
->>>>>>> cfa0ae37
 import type Form from './Form';
 import ADDRESS_INPUT_IDS from './HomeAddressForm';
 
@@ -13,36 +10,22 @@
     PHONE_NUMBER: 'phoneNumber',
 } as const;
 
-<<<<<<< HEAD
-type GetPhysicalCardForm = Form<{
-    [INPUT_IDS.ADDRESS_LINE_1]?: string;
-    [INPUT_IDS.ADDRESS_LINE_2]?: string;
-    [INPUT_IDS.COUNTRY]?: Country | '';
-    [INPUT_IDS.STATE]?: string;
-    [INPUT_IDS.CITY]?: string;
-    [INPUT_IDS.ZIP_POST_CODE]?: string;
-    [INPUT_IDS.LEGAL_FIRST_NAME]?: string;
-    [INPUT_IDS.LEGAL_LAST_NAME]?: string;
-    [INPUT_IDS.PHONE_NUMBER]?: string;
-}>;
-=======
 type InputID = ValueOf<typeof INPUT_IDS>;
 
 type GetPhysicalCardForm = Form<
     InputID,
     {
-        [INPUT_IDS.ADDRESS_LINE_1]: string;
-        [INPUT_IDS.ADDRESS_LINE_2]: string;
-        [INPUT_IDS.COUNTRY]: string;
-        [INPUT_IDS.STATE]: string;
-        [INPUT_IDS.CITY]: string;
-        [INPUT_IDS.ZIP_POST_CODE]: string;
-        [INPUT_IDS.LEGAL_FIRST_NAME]: string;
-        [INPUT_IDS.LEGAL_LAST_NAME]: string;
-        [INPUT_IDS.PHONE_NUMBER]: string;
+        [INPUT_IDS.ADDRESS_LINE_1]?: string;
+        [INPUT_IDS.ADDRESS_LINE_2]?: string;
+        [INPUT_IDS.COUNTRY]?: Country | '';
+        [INPUT_IDS.STATE]?: string;
+        [INPUT_IDS.CITY]?: string;
+        [INPUT_IDS.ZIP_POST_CODE]?: string;
+        [INPUT_IDS.LEGAL_FIRST_NAME]?: string;
+        [INPUT_IDS.LEGAL_LAST_NAME]?: string;
+        [INPUT_IDS.PHONE_NUMBER]?: string;
     }
 >;
->>>>>>> cfa0ae37
 
 export type {GetPhysicalCardForm};
 export default INPUT_IDS;