import type {ValueOf} from 'type-fest';
import type Form from './Form';

const FILTER_KEYS = {
    TYPE: 'type',
<<<<<<< HEAD
    STATUS: 'status',
=======
>>>>>>> 9051e001
    DATE_AFTER: 'dateAfter',
    DATE_BEFORE: 'dateBefore',
    CURRENCY: 'currency',
    CATEGORY: 'category',
    POLICY_ID: 'policyID',
    CARD_ID: 'cardID',
    MERCHANT: 'merchant',
    DESCRIPTION: 'description',
    REPORT_ID: 'reportID',
    LESS_THAN: 'lessThan',
    GREATER_THAN: 'greaterThan',
    TAX_RATE: 'taxRate',
    EXPENSE_TYPE: 'expenseType',
    TAG: 'tag',
    KEYWORD: 'keyword',
    FROM: 'from',
    TO: 'to',
    IN: 'in',
    HAS: 'has',
} as const;

type InputID = ValueOf<typeof FILTER_KEYS>;

type SearchAdvancedFiltersForm = Form<
    InputID,
    {
        [FILTER_KEYS.TYPE]: string;
<<<<<<< HEAD
        [FILTER_KEYS.STATUS]: string;
=======
>>>>>>> 9051e001
        [FILTER_KEYS.DATE_AFTER]: string;
        [FILTER_KEYS.DATE_BEFORE]: string;
        [FILTER_KEYS.CURRENCY]: string[];
        [FILTER_KEYS.CATEGORY]: string[];
        [FILTER_KEYS.POLICY_ID]: string;
        [FILTER_KEYS.CARD_ID]: string[];
        [FILTER_KEYS.MERCHANT]: string;
        [FILTER_KEYS.DESCRIPTION]: string;
        [FILTER_KEYS.REPORT_ID]: string;
        [FILTER_KEYS.LESS_THAN]: string;
        [FILTER_KEYS.GREATER_THAN]: string;
        [FILTER_KEYS.KEYWORD]: string;
        [FILTER_KEYS.TAX_RATE]: string[];
        [FILTER_KEYS.EXPENSE_TYPE]: string[];
        [FILTER_KEYS.TAG]: string[];
        [FILTER_KEYS.FROM]: string[];
        [FILTER_KEYS.TO]: string[];
        [FILTER_KEYS.IN]: string[];
        [FILTER_KEYS.HAS]: string[];
    }
>;

export type {SearchAdvancedFiltersForm};
export default FILTER_KEYS;<|MERGE_RESOLUTION|>--- conflicted
+++ resolved
@@ -3,10 +3,7 @@
 
 const FILTER_KEYS = {
     TYPE: 'type',
-<<<<<<< HEAD
     STATUS: 'status',
-=======
->>>>>>> 9051e001
     DATE_AFTER: 'dateAfter',
     DATE_BEFORE: 'dateBefore',
     CURRENCY: 'currency',
@@ -34,10 +31,7 @@
     InputID,
     {
         [FILTER_KEYS.TYPE]: string;
-<<<<<<< HEAD
         [FILTER_KEYS.STATUS]: string;
-=======
->>>>>>> 9051e001
         [FILTER_KEYS.DATE_AFTER]: string;
         [FILTER_KEYS.DATE_BEFORE]: string;
         [FILTER_KEYS.CURRENCY]: string[];
