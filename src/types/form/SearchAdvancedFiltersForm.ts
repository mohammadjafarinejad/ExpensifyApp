import type {ValueOf} from 'type-fest';
import type {SearchDateFilterKeys} from '@components/Search/types';
import CONST from '@src/CONST';
import type Form from './Form';

const DATE_FILTER_KEYS: SearchDateFilterKeys[] = [
    CONST.SEARCH.SYNTAX_FILTER_KEYS.DATE,
    CONST.SEARCH.SYNTAX_FILTER_KEYS.SUBMITTED,
    CONST.SEARCH.SYNTAX_FILTER_KEYS.APPROVED,
    CONST.SEARCH.SYNTAX_FILTER_KEYS.PAID,
    CONST.SEARCH.SYNTAX_FILTER_KEYS.EXPORTED,
    CONST.SEARCH.SYNTAX_FILTER_KEYS.POSTED,
];

const FILTER_KEYS = {
    TYPE: 'type',
    STATUS: 'status',
    DATE_AFTER: 'dateAfter',
    DATE_BEFORE: 'dateBefore',
    SUBMITTED_AFTER: 'submittedAfter',
    SUBMITTED_BEFORE: 'submittedBefore',
    APPROVED_AFTER: 'approvedAfter',
    APPROVED_BEFORE: 'approvedBefore',
    PAID_AFTER: 'paidAfter',
    PAID_BEFORE: 'paidBefore',
    EXPORTED_AFTER: 'exportedAfter',
    EXPORTED_BEFORE: 'exportedBefore',
    POSTED_AFTER: 'postedAfter',
    POSTED_BEFORE: 'postedBefore',
    CURRENCY: 'currency',
    CATEGORY: 'category',
    POLICY_ID: 'policyID',
    CARD_ID: 'cardID',
    FEED: 'feed',
    MERCHANT: 'merchant',
    DESCRIPTION: 'description',
    REPORT_ID: 'reportID',
    LESS_THAN: 'lessThan',
    GREATER_THAN: 'greaterThan',
    TAX_RATE: 'taxRate',
    EXPENSE_TYPE: 'expenseType',
    TAG: 'tag',
    KEYWORD: 'keyword',
    FROM: 'from',
    TO: 'to',
    IN: 'in',
<<<<<<< HEAD
    TITLE: 'title',
    ASSIGNEE: 'assignee',
    CREATED_BY: 'createdBy',
=======
    REIMBURSABLE: 'reimbursable',
    BILLABLE: 'billable',
>>>>>>> c8835dcd
} as const;

type InputID = ValueOf<typeof FILTER_KEYS>;

type SearchAdvancedFiltersForm = Form<
    InputID,
    {
        [FILTER_KEYS.TYPE]: string;
        [FILTER_KEYS.STATUS]: string;
        [FILTER_KEYS.DATE_AFTER]: string;
        [FILTER_KEYS.DATE_BEFORE]: string;
        [FILTER_KEYS.SUBMITTED_AFTER]: string;
        [FILTER_KEYS.SUBMITTED_BEFORE]: string;
        [FILTER_KEYS.APPROVED_AFTER]: string;
        [FILTER_KEYS.APPROVED_BEFORE]: string;
        [FILTER_KEYS.PAID_AFTER]: string;
        [FILTER_KEYS.PAID_BEFORE]: string;
        [FILTER_KEYS.EXPORTED_AFTER]: string;
        [FILTER_KEYS.EXPORTED_BEFORE]: string;
        [FILTER_KEYS.POSTED_AFTER]: string;
        [FILTER_KEYS.POSTED_BEFORE]: string;
        [FILTER_KEYS.CURRENCY]: string[];
        [FILTER_KEYS.CATEGORY]: string[];
        [FILTER_KEYS.POLICY_ID]: string;
        [FILTER_KEYS.CARD_ID]: string[];
        [FILTER_KEYS.FEED]: string[];
        [FILTER_KEYS.MERCHANT]: string;
        [FILTER_KEYS.DESCRIPTION]: string;
        [FILTER_KEYS.REPORT_ID]: string;
        [FILTER_KEYS.LESS_THAN]: string;
        [FILTER_KEYS.GREATER_THAN]: string;
        [FILTER_KEYS.KEYWORD]: string;
        [FILTER_KEYS.TAX_RATE]: string[];
        [FILTER_KEYS.EXPENSE_TYPE]: string[];
        [FILTER_KEYS.TAG]: string[];
        [FILTER_KEYS.FROM]: string[];
        [FILTER_KEYS.TO]: string[];
        [FILTER_KEYS.IN]: string[];
<<<<<<< HEAD
        [FILTER_KEYS.TITLE]: string;
        [FILTER_KEYS.ASSIGNEE]: string[];
        [FILTER_KEYS.CREATED_BY]: string[];
=======
        [FILTER_KEYS.REIMBURSABLE]: string;
        [FILTER_KEYS.BILLABLE]: string;
>>>>>>> c8835dcd
    }
>;

export type {SearchAdvancedFiltersForm};
export default FILTER_KEYS;
export {DATE_FILTER_KEYS};<|MERGE_RESOLUTION|>--- conflicted
+++ resolved
@@ -44,14 +44,11 @@
     FROM: 'from',
     TO: 'to',
     IN: 'in',
-<<<<<<< HEAD
     TITLE: 'title',
     ASSIGNEE: 'assignee',
     CREATED_BY: 'createdBy',
-=======
     REIMBURSABLE: 'reimbursable',
     BILLABLE: 'billable',
->>>>>>> c8835dcd
 } as const;
 
 type InputID = ValueOf<typeof FILTER_KEYS>;
@@ -90,14 +87,11 @@
         [FILTER_KEYS.FROM]: string[];
         [FILTER_KEYS.TO]: string[];
         [FILTER_KEYS.IN]: string[];
-<<<<<<< HEAD
         [FILTER_KEYS.TITLE]: string;
         [FILTER_KEYS.ASSIGNEE]: string[];
         [FILTER_KEYS.CREATED_BY]: string[];
-=======
         [FILTER_KEYS.REIMBURSABLE]: string;
         [FILTER_KEYS.BILLABLE]: string;
->>>>>>> c8835dcd
     }
 >;
 
