import type {ValueOf} from 'type-fest';
import type {SearchDateFilterKeys} from '@components/Search/types';
import CONST from '@src/CONST';
import type Form from './Form';

const DATE_FILTER_KEYS: SearchDateFilterKeys[] = [
    CONST.SEARCH.SYNTAX_FILTER_KEYS.DATE,
    CONST.SEARCH.SYNTAX_FILTER_KEYS.SUBMITTED,
    CONST.SEARCH.SYNTAX_FILTER_KEYS.APPROVED,
    CONST.SEARCH.SYNTAX_FILTER_KEYS.PAID,
    CONST.SEARCH.SYNTAX_FILTER_KEYS.EXPORTED,
    CONST.SEARCH.SYNTAX_FILTER_KEYS.POSTED,
];

const FILTER_KEYS = {
    GROUP_BY: 'groupBy',
    TYPE: 'type',
    STATUS: 'status',
<<<<<<< HEAD
    DATE_ON: 'dateOn',
=======
    GROUP_BY: 'groupBy',
>>>>>>> e1921388
    DATE_AFTER: 'dateAfter',
    DATE_BEFORE: 'dateBefore',
    SUBMITTED_ON: 'submittedOn',
    SUBMITTED_AFTER: 'submittedAfter',
    SUBMITTED_BEFORE: 'submittedBefore',
    APPROVED_ON: 'approvedOn',
    APPROVED_AFTER: 'approvedAfter',
    APPROVED_BEFORE: 'approvedBefore',
    PAID_ON: 'paidOn',
    PAID_AFTER: 'paidAfter',
    PAID_BEFORE: 'paidBefore',
    EXPORTED_ON: 'exportedOn',
    EXPORTED_AFTER: 'exportedAfter',
    EXPORTED_BEFORE: 'exportedBefore',
    POSTED_ON: 'postedOn',
    POSTED_AFTER: 'postedAfter',
    POSTED_BEFORE: 'postedBefore',
    CURRENCY: 'currency',
    CATEGORY: 'category',
    POLICY_ID: 'policyID',
    CARD_ID: 'cardID',
    FEED: 'feed',
    MERCHANT: 'merchant',
    DESCRIPTION: 'description',
    REPORT_ID: 'reportID',
    LESS_THAN: 'lessThan',
    GREATER_THAN: 'greaterThan',
    TAX_RATE: 'taxRate',
    EXPENSE_TYPE: 'expenseType',
    TAG: 'tag',
    KEYWORD: 'keyword',
    FROM: 'from',
    TO: 'to',
    IN: 'in',
    TITLE: 'title',
    ASSIGNEE: 'assignee',
    CREATED_BY: 'createdBy',
    REIMBURSABLE: 'reimbursable',
    BILLABLE: 'billable',
} as const;

type InputID = ValueOf<typeof FILTER_KEYS>;

type SearchAdvancedFiltersForm = Form<
    InputID,
    {
        [FILTER_KEYS.GROUP_BY]: string;
        [FILTER_KEYS.TYPE]: string;
<<<<<<< HEAD
        [FILTER_KEYS.STATUS]: string[] | string;
=======
        [FILTER_KEYS.STATUS]: string;
        [FILTER_KEYS.GROUP_BY]: string;
>>>>>>> e1921388
        [FILTER_KEYS.DATE_AFTER]: string;
        [FILTER_KEYS.DATE_BEFORE]: string;
        [FILTER_KEYS.DATE_ON]: string;
        [FILTER_KEYS.SUBMITTED_ON]: string;
        [FILTER_KEYS.SUBMITTED_AFTER]: string;
        [FILTER_KEYS.SUBMITTED_BEFORE]: string;
        [FILTER_KEYS.APPROVED_ON]: string;
        [FILTER_KEYS.APPROVED_AFTER]: string;
        [FILTER_KEYS.APPROVED_BEFORE]: string;
        [FILTER_KEYS.PAID_ON]: string;
        [FILTER_KEYS.PAID_AFTER]: string;
        [FILTER_KEYS.PAID_BEFORE]: string;
        [FILTER_KEYS.EXPORTED_ON]: string;
        [FILTER_KEYS.EXPORTED_AFTER]: string;
        [FILTER_KEYS.EXPORTED_BEFORE]: string;
        [FILTER_KEYS.POSTED_ON]: string;
        [FILTER_KEYS.POSTED_AFTER]: string;
        [FILTER_KEYS.POSTED_BEFORE]: string;
        [FILTER_KEYS.CURRENCY]: string[];
        [FILTER_KEYS.CATEGORY]: string[];
        [FILTER_KEYS.POLICY_ID]: string;
        [FILTER_KEYS.CARD_ID]: string[];
        [FILTER_KEYS.FEED]: string[];
        [FILTER_KEYS.MERCHANT]: string;
        [FILTER_KEYS.DESCRIPTION]: string;
        [FILTER_KEYS.REPORT_ID]: string;
        [FILTER_KEYS.LESS_THAN]: string;
        [FILTER_KEYS.GREATER_THAN]: string;
        [FILTER_KEYS.KEYWORD]: string;
        [FILTER_KEYS.TAX_RATE]: string[];
        [FILTER_KEYS.EXPENSE_TYPE]: string[];
        [FILTER_KEYS.TAG]: string[];
        [FILTER_KEYS.FROM]: string[];
        [FILTER_KEYS.TO]: string[];
        [FILTER_KEYS.IN]: string[];
        [FILTER_KEYS.TITLE]: string;
        [FILTER_KEYS.ASSIGNEE]: string[];
        [FILTER_KEYS.CREATED_BY]: string[];
        [FILTER_KEYS.REIMBURSABLE]: string;
        [FILTER_KEYS.BILLABLE]: string;
    }
>;

export type {SearchAdvancedFiltersForm};
export default FILTER_KEYS;
export {DATE_FILTER_KEYS};<|MERGE_RESOLUTION|>--- conflicted
+++ resolved
@@ -16,11 +16,7 @@
     GROUP_BY: 'groupBy',
     TYPE: 'type',
     STATUS: 'status',
-<<<<<<< HEAD
     DATE_ON: 'dateOn',
-=======
-    GROUP_BY: 'groupBy',
->>>>>>> e1921388
     DATE_AFTER: 'dateAfter',
     DATE_BEFORE: 'dateBefore',
     SUBMITTED_ON: 'submittedOn',
@@ -69,12 +65,8 @@
     {
         [FILTER_KEYS.GROUP_BY]: string;
         [FILTER_KEYS.TYPE]: string;
-<<<<<<< HEAD
         [FILTER_KEYS.STATUS]: string[] | string;
-=======
-        [FILTER_KEYS.STATUS]: string;
         [FILTER_KEYS.GROUP_BY]: string;
->>>>>>> e1921388
         [FILTER_KEYS.DATE_AFTER]: string;
         [FILTER_KEYS.DATE_BEFORE]: string;
         [FILTER_KEYS.DATE_ON]: string;
