--- conflicted
+++ resolved
@@ -20,11 +20,8 @@
     KEYWORD: 'keyword',
     FROM: 'from',
     TO: 'to',
-<<<<<<< HEAD
     IN: 'in',
-=======
     HAS: 'has',
->>>>>>> e912d808
 } as const;
 
 type InputID = ValueOf<typeof FILTER_KEYS>;
@@ -50,11 +47,8 @@
         [FILTER_KEYS.TAG]: string[];
         [FILTER_KEYS.FROM]: string[];
         [FILTER_KEYS.TO]: string[];
-<<<<<<< HEAD
         [FILTER_KEYS.IN]: string[];
-=======
         [FILTER_KEYS.HAS]: string[];
->>>>>>> e912d808
     }
 >;
 
