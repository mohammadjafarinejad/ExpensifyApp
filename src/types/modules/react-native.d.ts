/* eslint-disable @typescript-eslint/consistent-type-definitions */
import type {AppStateStatus, TargetedEvent} from 'react-native';
import type {BootSplashModule} from '@libs/BootSplash/types';
import type {EnvironmentCheckerModule} from '@libs/Environment/betaChecker/types';
import type {NavBarButtonStyle, NavigationBarType} from '@libs/NavBarManager/types';
import type {ShareActionHandlerModule} from '@libs/ShareActionHandlerModule';
import type {ShortcutManagerModule} from '@libs/ShortcutManager';
import type StartupTimer from '@libs/StartupTimer/types';

type AppStateTrackerModule = {
    getApplicationState: () => Promise<{
        currentState: AppStateStatus;
        prevState: AppStateStatus;
    }>;
};

type RNTextInputResetModule = {
    resetKeyboardInput: (nodeHandle: number | null) => void;
};

type RNNavBarManagerModule = {
    setButtonStyle: (style: NavBarButtonStyle) => void;
    getType(): NavigationBarType;
};

<<<<<<< HEAD
type TestToolsBridge = {
    /**
     * "Soft" kills the app so that it can still run in the background
     */
    softKillApp: () => void;
=======
type PushNotificationBridge = {
    /** Signal to native code that we're done processing a push notification. */
    finishBackgroundProcessing: () => void;
>>>>>>> c7d7b3c3
};

declare module 'react-native' {
    interface TextInputFocusEventData extends TargetedEvent {
        text: string;
        eventCount: number;
        relatedTarget?: {
            id?: string;
        };
    }

    interface PressableStateCallbackType extends WebPressableStateCallbackType {
        readonly isScreenReaderActive: boolean;
        readonly isDisabled: boolean;
    }

    interface AppStateStatic {
        emitCurrentTestState: (status: string) => void;
    }

    interface LinkingImpl {
        setInitialURL: (url: string) => void;
    }

    interface NativeModulesStatic {
        AppStateTracker: AppStateTrackerModule;
        BootSplash: BootSplashModule;
        StartupTimer: StartupTimer;
        RNTextInputReset: RNTextInputResetModule;
        RNNavBarManager: RNNavBarManagerModule;
        EnvironmentChecker: EnvironmentCheckerModule;
        ShortcutManager: ShortcutManagerModule;
        ShareActionHandler: ShareActionHandlerModule;
<<<<<<< HEAD
        TestToolsBridge: TestToolsBridge;
=======
        PushNotificationBridge: PushNotificationBridge;
>>>>>>> c7d7b3c3
    }

    namespace Animated {
        interface AnimatedInterpolation<OutputT extends number | string> extends AnimatedWithChildren {
            interpolate(config: InterpolationConfigType): AnimatedInterpolation<OutputT>;
            // eslint-disable-next-line @typescript-eslint/naming-convention
            __getValue: () => OutputT;
        }
    }
}<|MERGE_RESOLUTION|>--- conflicted
+++ resolved
@@ -23,17 +23,16 @@
     getType(): NavigationBarType;
 };
 
-<<<<<<< HEAD
 type TestToolsBridge = {
     /**
      * "Soft" kills the app so that it can still run in the background
      */
     softKillApp: () => void;
-=======
+};
+
 type PushNotificationBridge = {
     /** Signal to native code that we're done processing a push notification. */
     finishBackgroundProcessing: () => void;
->>>>>>> c7d7b3c3
 };
 
 declare module 'react-native' {
@@ -67,11 +66,8 @@
         EnvironmentChecker: EnvironmentCheckerModule;
         ShortcutManager: ShortcutManagerModule;
         ShareActionHandler: ShareActionHandlerModule;
-<<<<<<< HEAD
         TestToolsBridge: TestToolsBridge;
-=======
         PushNotificationBridge: PushNotificationBridge;
->>>>>>> c7d7b3c3
     }
 
     namespace Animated {
