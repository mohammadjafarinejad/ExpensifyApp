import type {ValueOf} from 'type-fest';
import type CONST from '@src/CONST';
import type * as OnyxCommon from './OnyxCommon';

/** Card feed */
type CompanyCardFeed = ValueOf<typeof CONST.COMPANY_CARD.FEED_BANK_NAME>;

/** Custom card feed with a number */
type CompanyCardFeedWithNumber = CompanyCardFeed | `${CompanyCardFeed}${number}`;

/** Card feed provider */
type CardFeedProvider =
    | typeof CONST.COMPANY_CARD.FEED_BANK_NAME.MASTER_CARD
    | typeof CONST.COMPANY_CARD.FEED_BANK_NAME.VISA
    | typeof CONST.COMPANY_CARD.FEED_BANK_NAME.AMEX
    | typeof CONST.COMPANY_CARD.FEED_BANK_NAME.STRIPE;

/** Custom card feed data */
type CustomCardFeedData = OnyxCommon.OnyxValueWithOfflineFeedback<{
    /** Whether any actions are pending */
    pending?: boolean;

    /** Determines if Automated Statement Reconciliation (ASR) is enabled for the cards */
    asrEnabled?: boolean;

    /** Specifies if the expenses on this card should be force reimbursable */
    forceReimbursable?: string;

    /** Defines the type of liability for the card */
    liabilityType?: string;

    /** Preferred policy */
    preferredPolicy?: string;

    /** Specifies the format for the report title related to this card */
    reportTitleFormat?: string;

    /** Indicates the day when the statement period for this card ends */
    statementPeriodEndDay?: string;
}>;

/** Direct card feed data */
type DirectCardFeedData = OnyxCommon.OnyxValueWithOfflineFeedback<{
    /** List of accounts */
    accountList: string[];

    /** Credentials info */
    credentials: string;

    /** Expiration number */
    expiration: number;

    /** Defines the type of liability for the card */
    liabilityType?: string;

    /** Whether any actions are pending */
    pending?: boolean;
}>;

/** Card feed data */
type CardFeedData = CustomCardFeedData | DirectCardFeedData;

/** Both custom and direct company feeds */
type CompanyFeeds = Partial<Record<CompanyCardFeed, CardFeedData>>;

/** Custom feed names */
type CompanyCardNicknames = Partial<Record<CompanyCardFeed, string>>;

/** Card feeds model */
type CardFeeds = {
    /** Feed settings */
    settings: {
        /** User-friendly feed nicknames */
        companyCardNicknames?: CompanyCardNicknames;

        /** Company cards feeds */
        companyCards?: Partial<Record<CompanyCardFeed, CustomCardFeedData>>;

        /** Account details */
        oAuthAccountDetails?: Partial<Record<CompanyCardFeed, DirectCardFeedData>>;
    };

    /** Whether we are loading the data via the API */
    isLoading?: boolean;
};

/** Data required to be sent to add a new card */
type AddNewCardFeedData = {
    /** Card feed provider */
    feedType: CardFeedProvider;

    /** Name of the card */
    cardTitle: string;

    /** Selected bank */
    selectedBank: ValueOf<typeof CONST.COMPANY_CARDS.BANKS>;

    /** Selected feed type */
    selectedFeedType: ValueOf<typeof CONST.COMPANY_CARDS.FEED_TYPE>;

    /** Selected Amex bank custom feed */
    selectedAmexCustomFeed: ValueOf<typeof CONST.COMPANY_CARDS.AMEX_CUSTOM_FEED>;

    /** Name of the bank */
    bankName?: string;
};

/** Issue new card flow steps */
type AddNewCardFeedStep = ValueOf<typeof CONST.COMPANY_CARDS.STEP>;

/** Model of Issue new card flow */
type AddNewCompanyCardFeed = {
    /** The current step of the flow */
    currentStep: AddNewCardFeedStep;

    /** Data required to be sent to issue a new card */
    data: AddNewCardFeedData;

    /** Whether the user is editing step */
    isEditing: boolean;
};

/** Card feed connection */
type CompanyCardFeedConnection = ValueOf<typeof CONST.COMPANY_CARDS.BANK_CONNECTIONS>;

export default CardFeeds;
export type {
    AddNewCardFeedStep,
    AddNewCompanyCardFeed,
    AddNewCardFeedData,
    CardFeedData,
    CustomCardFeedData,
    CompanyCardFeed,
    DirectCardFeedData,
    CardFeedProvider,
    CompanyFeeds,
    CompanyCardNicknames,
<<<<<<< HEAD
    CompanyCardFeedConnection,
=======
    CompanyCardFeedWithNumber,
>>>>>>> 86a7c900
};<|MERGE_RESOLUTION|>--- conflicted
+++ resolved
@@ -135,9 +135,6 @@
     CardFeedProvider,
     CompanyFeeds,
     CompanyCardNicknames,
-<<<<<<< HEAD
     CompanyCardFeedConnection,
-=======
     CompanyCardFeedWithNumber,
->>>>>>> 86a7c900
 };