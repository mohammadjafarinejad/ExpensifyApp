--- conflicted
+++ resolved
@@ -9,14 +9,11 @@
     SCAN_TEST_TOOLTIP,
     SCAN_TEST_TOOLTIP_MANAGER,
     SCAN_TEST_CONFIRMATION,
-<<<<<<< HEAD
     OUTSANDING_FILTER,
     SETTINGS_TAB,
     WORKSPACES_SETTINGS,
-=======
     ACCOUNT_SWITCHER,
     GBR_RBR_CHAT,
->>>>>>> d34cd6b1
     EXPENSE_REPORTS_FILTER,
 } = CONST.PRODUCT_TRAINING_TOOLTIP_NAMES;
 
@@ -82,7 +79,6 @@
     [SCAN_TEST_CONFIRMATION]: DismissedProductTrainingElement;
 
     /**
-<<<<<<< HEAD
      * When user dismisses the outstanding filter product training tooltip, we store the timestamp here.
      */
     [OUTSANDING_FILTER]: DismissedProductTrainingElement;
@@ -96,7 +92,8 @@
      * When user dismisses the workspaces settings product training tooltip, we store the timestamp here.
      */
     [WORKSPACES_SETTINGS]: DismissedProductTrainingElement;
-=======
+
+    /**
      * When user dismisses the accountSwitcher product training tooltip, we store the timestamp here.
      */
     [ACCOUNT_SWITCHER]: DismissedProductTrainingElement;
@@ -105,7 +102,6 @@
      * When user dismisses the chatGBRRBR product training tooltip, we store the timestamp here.
      */
     [GBR_RBR_CHAT]: DismissedProductTrainingElement;
->>>>>>> d34cd6b1
 
     /**
      * When user dismisses the expenseReportsFilter product training tooltip, we store the timestamp here.
