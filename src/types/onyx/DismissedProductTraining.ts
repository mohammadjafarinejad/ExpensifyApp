import CONST from '@src/CONST';

const {
    CONCIERGE_LHN_GBR,
    RENAME_SAVED_SEARCH,
    BOTTOM_NAV_INBOX_TOOLTIP,
    LHN_WORKSPACE_CHAT_TOOLTIP,
    GLOBAL_CREATE_TOOLTIP,
    SCAN_TEST_TOOLTIP,
    SCAN_TEST_TOOLTIP_MANAGER,
    SCAN_TEST_CONFIRMATION,
<<<<<<< HEAD
    SCAN_TEST_DRIVE_CONFIRMATION,
=======
    EXPENSE_REPORTS_FILTER,
>>>>>>> 2e8a936b
} = CONST.PRODUCT_TRAINING_TOOLTIP_NAMES;

/**
 * This type is used to store the timestamp of when the user dismisses a product training ui elements.
 */
type DismissedProductTrainingElement = {
    /** The timestamp of when the user dismissed the product training element. */
    timestamp: string;

    /** The method of how the user dismissed the product training element, click or x. */
    dismissedMethod: 'click' | 'x';
};
/**
 * This type is used to store the timestamp of when the user dismisses a product training ui elements.
 */
type DismissedProductTraining = {
    /**
     * When user dismisses the nudgeMigration Welcome Modal, we store the timestamp here.
     */
    [CONST.MIGRATED_USER_WELCOME_MODAL]: DismissedProductTrainingElement;

    // TODO: CONCIERGE_LHN_GBR tooltip will be replaced by a tooltip in the #admins room
    // https://github.com/Expensify/App/issues/57045#issuecomment-2701455668
    /**
     * When user dismisses the conciergeLHNGBR product training tooltip, we store the timestamp here.
     */
    [CONCIERGE_LHN_GBR]: DismissedProductTrainingElement;

    /**
     * When user dismisses the renameSavedSearch product training tooltip, we store the timestamp here.
     */
    [RENAME_SAVED_SEARCH]: DismissedProductTrainingElement;

    /**
     * When user dismisses the bottomNavInboxTooltip product training tooltip, we store the timestamp here.
     */
    [BOTTOM_NAV_INBOX_TOOLTIP]: DismissedProductTrainingElement;

    /**
     * When user dismisses the lhnWorkspaceChatTooltip product training tooltip, we store the timestamp here.
     */
    [LHN_WORKSPACE_CHAT_TOOLTIP]: DismissedProductTrainingElement;

    /**
     * When user dismisses the globalCreateTooltip product training tooltip, we store the timestamp here.
     */
    [GLOBAL_CREATE_TOOLTIP]: DismissedProductTrainingElement;

    /**
     * When user dismisses the globalCreateTooltip product training tooltip, we store the timestamp here.
     */
    [SCAN_TEST_TOOLTIP]: DismissedProductTrainingElement;

    /**
     * When user dismisses the test manager tooltip product training tooltip, we store the timestamp here.
     */
    [SCAN_TEST_TOOLTIP_MANAGER]: DismissedProductTrainingElement;

    /**
     * When user dismisses the test manager on confirmantion page product training tooltip, we store the timestamp here.
     */
    [SCAN_TEST_CONFIRMATION]: DismissedProductTrainingElement;

    /**
<<<<<<< HEAD
     * When user dismisses the test drive on confirmantion page product training tooltip, we store the timestamp here.
     */
    [SCAN_TEST_DRIVE_CONFIRMATION]: DismissedProductTrainingElement;
=======
     * When user dismisses the expenseReportsFilter product training tooltip, we store the timestamp here.
     */
    [EXPENSE_REPORTS_FILTER]: DismissedProductTrainingElement;
>>>>>>> 2e8a936b

    /**
     * When user dismisses the ChangeReportPolicy feature training modal, we store the timestamp here.
     */
    [CONST.CHANGE_POLICY_TRAINING_MODAL]: DismissedProductTrainingElement;
};

export default DismissedProductTraining;<|MERGE_RESOLUTION|>--- conflicted
+++ resolved
@@ -9,11 +9,8 @@
     SCAN_TEST_TOOLTIP,
     SCAN_TEST_TOOLTIP_MANAGER,
     SCAN_TEST_CONFIRMATION,
-<<<<<<< HEAD
+    EXPENSE_REPORTS_FILTER,
     SCAN_TEST_DRIVE_CONFIRMATION,
-=======
-    EXPENSE_REPORTS_FILTER,
->>>>>>> 2e8a936b
 } = CONST.PRODUCT_TRAINING_TOOLTIP_NAMES;
 
 /**
@@ -78,15 +75,14 @@
     [SCAN_TEST_CONFIRMATION]: DismissedProductTrainingElement;
 
     /**
-<<<<<<< HEAD
+     * When user dismisses the expenseReportsFilter product training tooltip, we store the timestamp here.
+     */
+    [EXPENSE_REPORTS_FILTER]: DismissedProductTrainingElement;
+
+    /**
      * When user dismisses the test drive on confirmantion page product training tooltip, we store the timestamp here.
      */
     [SCAN_TEST_DRIVE_CONFIRMATION]: DismissedProductTrainingElement;
-=======
-     * When user dismisses the expenseReportsFilter product training tooltip, we store the timestamp here.
-     */
-    [EXPENSE_REPORTS_FILTER]: DismissedProductTrainingElement;
->>>>>>> 2e8a936b
 
     /**
      * When user dismisses the ChangeReportPolicy feature training modal, we store the timestamp here.
