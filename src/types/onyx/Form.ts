--- conflicted
+++ resolved
@@ -90,11 +90,9 @@
 
 export default Form;
 
-<<<<<<< HEAD
-export type {AddDebitCardForm, DateOfBirthForm, AddressForm};
-=======
 export type {
     AddDebitCardForm,
+    AddressForm,
     DateOfBirthForm,
     PrivateNotesForm,
     DisplayNameForm,
@@ -104,5 +102,4 @@
     IKnowATeacherForm,
     IntroSchoolPrincipalForm,
     PersonalBankAccountForm,
-};
->>>>>>> 8014b021
+};