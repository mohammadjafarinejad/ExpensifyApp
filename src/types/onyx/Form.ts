--- conflicted
+++ resolved
@@ -57,7 +57,8 @@
     privateNotes: string;
 }>;
 
-<<<<<<< HEAD
+type PersonalBankAccountForm = Form<PersonalBankAccount>;
+
 type ExitSurveyReasonForm = Form<{
     [CONST.EXIT_SURVEY.REASON_INPUT_ID]: ValueOf<typeof CONST.EXIT_SURVEY.REASONS>;
 }>;
@@ -65,9 +66,6 @@
 type ExitSurveyResponseForm = Form<{
     [CONST.EXIT_SURVEY.RESPONSE_INPUT_ID]: string;
 }>;
-=======
-type PersonalBankAccountForm = Form<PersonalBankAccount>;
->>>>>>> 9a0289b8
 
 export default Form;
 
@@ -81,10 +79,7 @@
     BaseForm,
     IKnowATeacherForm,
     IntroSchoolPrincipalForm,
-<<<<<<< HEAD
+    PersonalBankAccountForm,
     ExitSurveyReasonForm,
     ExitSurveyResponseForm,
-=======
-    PersonalBankAccountForm,
->>>>>>> 9a0289b8
 };