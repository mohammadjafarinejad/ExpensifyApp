import type {ValueOf} from 'type-fest';
import type CONST from '@src/CONST';
import type {IOUType} from '@src/CONST';
import type {Icon} from './OnyxCommon';
import type Report from './Report';

/** Model of IOU participant */
type Participant = {
    /** IOU participant account ID */
    accountID?: number;

    /** IOU participant login */
    login?: string;

    /** IOU participant display name */
    displayName?: string;

    /** Is IOU participant associated with policy expense chat */
    isPolicyExpenseChat?: boolean;

    /** Whether the IOU participant is an invoice receiver */
    isInvoiceRoom?: boolean;

    /** Is IOU participant associated with is own policy expense chat */
    isOwnPolicyExpenseChat?: boolean;

    /** Type of chat associated with IOU participant */
    chatType?: ValueOf<typeof CONST.REPORT.CHAT_TYPE>;

    /** IOU participant report ID */
    reportID?: string;

    /** IOU participant policy ID */
    policyID?: string;

    /** Is IOU participant selected in list */
    selected?: boolean;

    /** Text that IOU participant display name and login, if available, for searching purposes */
    searchText?: string;

    /** Additional text shown in lists (participant phone number or display name) */
    alternateText?: string;

    /** IOU participant first name */
    firstName?: string;

    /** Icons used in lists (participant avatar) */
    icons?: Icon[];

    /** Key to be used in lists (participant account ID) */
    keyForList?: string;

    /** IOU participant last name */
    lastName?: string;

    /** IOU participant phone number */
    phoneNumber?: string;

    /** Text to be displayed in lists (participant display name) */
    text?: string;

    /** Is IOU participant selected in list */
    isSelected?: boolean;

    /** Is IOU participant the current user */
    isSelfDM?: boolean;

    /** Whether the IOU participant is an invoice sender */
    isSender?: boolean;
<<<<<<< HEAD

    /** The type of IOU report, i.e. split, request, send, track */
    iouType?: IOUType;

    /** When the participant is associated with a policy expense chat, this is the account ID of the policy owner */
=======
    iouType?: string;
    item?: Report;
>>>>>>> 01f0b9ec
    ownerAccountID?: number;
};

/** Model of IOU split */
type Split = {
    /** IOU split participant email */
    email?: string;

    /** IOU split participant amount paid */
    amount?: number;

    /** IOU split participant account ID */
    accountID?: number;

    /** Chat report ID */
    chatReportID?: string;

    /** IOU report ID */
    iouReportID?: string;

    /** Report Action ID */
    reportActionID?: string;

    /** Transaction ID */
    transactionID?: string;

    /** Policy ID */
    policyID?: string;

    /** Created chat report action ID */
    createdChatReportActionID?: string;

    /** Created IOU report action ID */
    createdIOUReportActionID?: string;

    /** Report preview report action ID */
    reportPreviewReportActionID?: string;

    /** Transaction thread report ID */
    transactionThreadReportID?: string;

    /** Created report action ID for thread */
    createdReportActionIDForThread?: string;
    taxAmount?: number;
};

/** Model of IOU request */
type IOU = {
    /** ID of the IOU request */
    id: string;

    /** Amount requested in IOU */
    amount?: number;

    /** Selected Currency Code of the current IOU */
    currency?: string;

    /** Comment of the IOU request creator */
    comment?: string;

    /** Category assigned to the IOU request */
    category?: string;

    /** Merchant where the amount was spent */
    merchant?: string;

    /** Date timestamp when the IOU request was created */
    created?: string;

    /** Local file path of the expense receipt */
    receiptPath?: string;

    /** File name of the expense receipt */
    receiptFilename?: string;

    /** Transaction ID assigned to the IOU request */
    transactionID?: string;

    /** Users involved in the IOU request */
    participants?: Participant[];

    /** Tag assigned to the IOU request */
    tag?: string;

    /** Whether the IOU request is billable */
    billable?: boolean;

    /** Whether the IOU request is to be split with multiple users */
    isSplitRequest?: boolean;
};

export default IOU;
export type {Participant, Split};<|MERGE_RESOLUTION|>--- conflicted
+++ resolved
@@ -68,17 +68,15 @@
 
     /** Whether the IOU participant is an invoice sender */
     isSender?: boolean;
-<<<<<<< HEAD
 
     /** The type of IOU report, i.e. split, request, send, track */
     iouType?: IOUType;
 
     /** When the participant is associated with a policy expense chat, this is the account ID of the policy owner */
-=======
-    iouType?: string;
+    ownerAccountID?: number;
+
+    /** The report associated to the IOU participant */
     item?: Report;
->>>>>>> 01f0b9ec
-    ownerAccountID?: number;
 };
 
 /** Model of IOU split */
@@ -121,6 +119,8 @@
 
     /** Created report action ID for thread */
     createdReportActionIDForThread?: string;
+
+    /** IOU tax amount */
     taxAmount?: number;
 };
 
