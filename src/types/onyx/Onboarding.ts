import type {ValueOf} from 'type-fest';
import type CONST from '@src/CONST';

/** Model of onboarding */
type Onboarding = {
    /** ID of the report used to display the onboarding checklist message */
    chatReportID?: string;

    /** A Boolean that informs whether the user has completed the guided setup onboarding flow */
    hasCompletedGuidedSetupFlow: boolean;

    /** A string that informs which qualifier the user selected during sign up */
    signupQualifier: ValueOf<typeof CONST.ONBOARDING_SIGNUP_QUALIFIERS>;

    /** A Boolean that tells whether the user has seen navattic tour  */
    selfTourViewed?: boolean;

<<<<<<< HEAD
    /** A Boolean that tells whether the user should be redirected to OD after merging work email  */
    shouldRedirectToClassicAfterMerge?: boolean;

    /** A Boolean that informs whether the user needs to validate their work email */
    shouldValidate?: boolean;

    /** A Boolean that informs whether merging accounts has been blocked */
    isMergingAccountBlocked?: boolean;

    /** A Boolean that informs whether the user has completed merge account step */
    isMergeAccountStepCompleted?: boolean;
=======
    /** A Boolean that tells whether the onboarding flow is loading */
    isLoading?: boolean;
>>>>>>> 4ee6daac
};

export default Onboarding;<|MERGE_RESOLUTION|>--- conflicted
+++ resolved
@@ -15,7 +15,6 @@
     /** A Boolean that tells whether the user has seen navattic tour  */
     selfTourViewed?: boolean;
 
-<<<<<<< HEAD
     /** A Boolean that tells whether the user should be redirected to OD after merging work email  */
     shouldRedirectToClassicAfterMerge?: boolean;
 
@@ -27,10 +26,9 @@
 
     /** A Boolean that informs whether the user has completed merge account step */
     isMergeAccountStepCompleted?: boolean;
-=======
+
     /** A Boolean that tells whether the onboarding flow is loading */
     isLoading?: boolean;
->>>>>>> 4ee6daac
 };
 
 export default Onboarding;