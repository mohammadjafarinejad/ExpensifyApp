import type {TupleToUnion, ValueOf} from 'type-fest';
import CONST from '@src/CONST';
import type AssertTypesEqual from '@src/types/utils/AssertTypesEqual';
import type DeepValueOf from '@src/types/utils/DeepValueOf';
import type ReportActionName from './ReportActionName';

type PaymentMethodType = DeepValueOf<typeof CONST.IOU.PAYMENT_TYPE | typeof CONST.IOU.REPORT_ACTION_TYPE | typeof CONST.WALLET.TRANSFER_METHOD_TYPE>;

<<<<<<< HEAD
=======
type ActionName = DeepValueOf<typeof CONST.REPORT.ACTIONS.TYPE>;
type OriginalMessageActionName =
    | 'ADDCOMMENT'
    | 'APPROVED'
    | 'CHRONOSOOOLIST'
    | 'CLOSED'
    | 'CREATED'
    | 'HOLD'
    | 'UNHOLD'
    | 'IOU'
    | 'MODIFIEDEXPENSE'
    | 'REIMBURSEMENTQUEUED'
    | 'RENAMED'
    | 'REPORTPREVIEW'
    | 'SUBMITTED'
    | 'TASKCANCELLED'
    | 'TASKCOMPLETED'
    | 'TASKEDITED'
    | 'TASKREOPENED'
    | 'ACTIONABLEJOINREQUEST'
    | 'ACTIONABLEMENTIONWHISPER'
    | 'ACTIONABLEREPORTMENTIONWHISPER'
    | 'ACTIONABLETRACKEXPENSEWHISPER'
    | 'TRIPPREVIEW'
    | ValueOf<typeof CONST.REPORT.ACTIONS.TYPE.POLICY_CHANGE_LOG>;
type OriginalMessageApproved = {
    actionName: typeof CONST.REPORT.ACTIONS.TYPE.APPROVED;
    originalMessage: unknown;
};
>>>>>>> 3c04b02d
type OriginalMessageSource = 'Chronos' | 'email' | 'ios' | 'android' | 'web' | '';

type IOUDetails = {
    amount: number;
    comment?: string;
    currency: string;
};

type OriginalMessageIOU = {
    /** The ID of the iou transaction */
    IOUTransactionID?: string;
    IOUReportID?: string;
    expenseReportID?: string;
    amount: number;
    comment?: string;
    currency: string;
    lastModified?: string;
    participantAccountIDs?: number[];
    type: ValueOf<typeof CONST.IOU.REPORT_ACTION_TYPE>;
    cancellationReason?: string;
    paymentType?: PaymentMethodType;
    deleted?: string;
    /** Only exists when we are sending money */
    IOUDetails?: IOUDetails;
    whisperedTo?: number[];
};

type FlagSeverityName = ValueOf<
    Pick<
        typeof CONST.MODERATION,
        'FLAG_SEVERITY_SPAM' | 'FLAG_SEVERITY_INCONSIDERATE' | 'FLAG_SEVERITY_INTIMIDATION' | 'FLAG_SEVERITY_BULLYING' | 'FLAG_SEVERITY_HARASSMENT' | 'FLAG_SEVERITY_ASSAULT'
    >
>;
type FlagSeverity = {
    accountID: number;
    timestamp: string;
};

type DecisionName = ValueOf<
    Pick<
        typeof CONST.MODERATION,
        'MODERATOR_DECISION_PENDING' | 'MODERATOR_DECISION_PENDING_HIDE' | 'MODERATOR_DECISION_PENDING_REMOVE' | 'MODERATOR_DECISION_APPROVED' | 'MODERATOR_DECISION_HIDDEN'
    >
>;
type Decision = {
    decision: DecisionName;
    timestamp?: string;
};

type User = {
    accountID: number;
    skinTone: number;
};

type Reaction = {
    emoji: string;
    users: User[];
};

type OriginalMessageAddComment = {
    html: string;
    text: string;
    source?: OriginalMessageSource;
    lastModified?: string;
    taskReportID?: string;
    edits?: string[];
    childReportID?: string;
    isDeletedParentAction?: boolean;
    flags?: Record<FlagSeverityName, FlagSeverity[]>;
    moderationDecisions?: Decision[];
    whisperedTo: number[];
    reactions?: Reaction[];
};

type OriginalMessageActionableMentionWhisper = {
    inviteeAccountIDs: number[];
    inviteeEmails: string;
    lastModified: string;
    reportID: number;
    resolution?: ValueOf<typeof CONST.REPORT.ACTIONABLE_MENTION_WHISPER_RESOLUTION> | null;
    whisperedTo?: number[];
};

type OriginalMessageActionableReportMentionWhisper = {
    reportNames: string[];
    mentionedAccountIDs: number[];
    reportActionID: number;
    reportID: number;
    lastModified: string;
    resolution?: ValueOf<typeof CONST.REPORT.ACTIONABLE_REPORT_MENTION_WHISPER_RESOLUTION> | null;
    whisperedTo?: number[];
};

type OriginalMessageClosed = {
    policyName: string;
    reason: ValueOf<typeof CONST.REPORT.ARCHIVE_REASON>;
    lastModified?: string;
    newAccountID?: number;
    oldAccountID?: number;
};

type OriginalMessageRenamed = {
    html: string;
    lastModified: string;
    oldName: string;
    newName: string;
};

type ChronosOOOTimestamp = {
    date: string;
    timezone: string;
    // eslint-disable-next-line @typescript-eslint/naming-convention
    timezone_type: number;
};

type ChronosOOOEvent = {
    id: string;
    lengthInDays: number;
    summary: string;
    start: ChronosOOOTimestamp;
    end: ChronosOOOTimestamp;
};

type OriginalMessageChronosOOOList = {
    edits: string[];
    events: ChronosOOOEvent[];
    html: string;
    lastModified: string;
};

type OriginalMessageReportPreview = {
    linkedReportID: string;
    lastModified?: string;
    whisperedTo?: number[];
};

type OriginalMessageChangeLog = {
    targetAccountIDs?: number[];
    roomName?: string;
    reportID?: number;
};

type OriginalMessageJoinPolicyChangeLog = {
    choice: string;
    email: string;
    inviterEmail: string;
    lastModified: string;
    policyID: string;
};

type OriginalMessageModifiedExpense = {
    oldMerchant?: string;
    merchant?: string;
    oldCurrency?: string;
    currency?: string;
    oldAmount?: number;
    amount?: number;
    oldComment?: string;
    newComment?: string;
    oldCreated?: string;
    created?: string;
    oldCategory?: string;
    category?: string;
    oldTag?: string;
    tag?: string;
    oldTaxAmount?: number;
    taxAmount?: number;
    oldTaxRate?: string;
    taxRate?: string;
    oldBillable?: string;
    billable?: string;
    whisperedTo?: number[];
    movedToReportID?: string;
};

type OriginalMessageReimbursementQueued = {
    paymentType: DeepValueOf<typeof CONST.IOU.PAYMENT_TYPE>;
};

type OriginalMessageActionableTrackedExpenseWhisper = {
    transactionID: string;
    lastModified: string;
    resolution?: ValueOf<typeof CONST.REPORT.ACTIONABLE_TRACK_EXPENSE_WHISPER_RESOLUTION>;
};

type OriginalMessageReimbursementDequeued = {
    cancellationReason: string;
    expenseReportID?: string;
    amount: number;
    currency: string;
};

type OriginalMessageMoved = {
    fromPolicyID: string;
    toPolicyID: string;
    newParentReportID: string;
    movedReportID: string;
};

type OriginalMessageDismissedViolation = {
    reason: string;
    violationName: string;
};

type OriginalMessageMap = {
    [CONST.REPORT.ACTIONS.TYPE.ACTIONABLE_JOIN_REQUEST]: OriginalMessageJoinPolicyChangeLog;
    [CONST.REPORT.ACTIONS.TYPE.ACTIONABLE_MENTION_WHISPER]: OriginalMessageActionableMentionWhisper;
    [CONST.REPORT.ACTIONS.TYPE.ACTIONABLE_REPORT_MENTION_WHISPER]: OriginalMessageActionableReportMentionWhisper;
    [CONST.REPORT.ACTIONS.TYPE.ACTIONABLE_TRACK_EXPENSE_WHISPER]: OriginalMessageActionableTrackedExpenseWhisper;
    [CONST.REPORT.ACTIONS.TYPE.ADD_COMMENT]: OriginalMessageAddComment;
    [CONST.REPORT.ACTIONS.TYPE.APPROVED]: never;
    [CONST.REPORT.ACTIONS.TYPE.CHANGE_FIELD]: never;
    [CONST.REPORT.ACTIONS.TYPE.CHANGE_POLICY]: never;
    [CONST.REPORT.ACTIONS.TYPE.CHANGE_TYPE]: never;
    [CONST.REPORT.ACTIONS.TYPE.CHRONOS_OOO_LIST]: OriginalMessageChronosOOOList;
    [CONST.REPORT.ACTIONS.TYPE.CLOSED]: OriginalMessageClosed;
    [CONST.REPORT.ACTIONS.TYPE.CREATED]: never;
    [CONST.REPORT.ACTIONS.TYPE.DELEGATE_SUBMIT]: never;
    [CONST.REPORT.ACTIONS.TYPE.DELETED_ACCOUNT]: never;
    [CONST.REPORT.ACTIONS.TYPE.DISMISSED_VIOLATION]: OriginalMessageDismissedViolation;
    [CONST.REPORT.ACTIONS.TYPE.DONATION]: never;
    [CONST.REPORT.ACTIONS.TYPE.EXPORTED_TO_CSV]: never;
    [CONST.REPORT.ACTIONS.TYPE.EXPORTED_TO_INTEGRATION]: never;
    [CONST.REPORT.ACTIONS.TYPE.EXPORTED_TO_QUICK_BOOKS]: never;
    [CONST.REPORT.ACTIONS.TYPE.FORWARDED]: never;
    [CONST.REPORT.ACTIONS.TYPE.HOLD]: never;
    [CONST.REPORT.ACTIONS.TYPE.HOLD_COMMENT]: never;
    [CONST.REPORT.ACTIONS.TYPE.INTEGRATIONS_MESSAGE]: never;
    [CONST.REPORT.ACTIONS.TYPE.IOU]: OriginalMessageIOU;
    [CONST.REPORT.ACTIONS.TYPE.MANAGER_ATTACH_RECEIPT]: never;
    [CONST.REPORT.ACTIONS.TYPE.MANAGER_DETACH_RECEIPT]: never;
    [CONST.REPORT.ACTIONS.TYPE.MARK_REIMBURSED_FROM_INTEGRATION]: never;
    [CONST.REPORT.ACTIONS.TYPE.MARKED_REIMBURSED]: never;
    [CONST.REPORT.ACTIONS.TYPE.MERGED_WITH_CASH_TRANSACTION]: never;
    [CONST.REPORT.ACTIONS.TYPE.MODIFIED_EXPENSE]: OriginalMessageModifiedExpense;
    [CONST.REPORT.ACTIONS.TYPE.MOVED]: OriginalMessageMoved;
    [CONST.REPORT.ACTIONS.TYPE.OUTDATED_BANK_ACCOUNT]: never;
    [CONST.REPORT.ACTIONS.TYPE.REIMBURSEMENT_ACH_BOUNCE]: never;
    [CONST.REPORT.ACTIONS.TYPE.REIMBURSEMENT_ACH_CANCELLED]: never;
    [CONST.REPORT.ACTIONS.TYPE.REIMBURSEMENT_ACCOUNT_CHANGED]: never;
    [CONST.REPORT.ACTIONS.TYPE.REIMBURSEMENT_DEQUEUED]: OriginalMessageReimbursementDequeued;
    [CONST.REPORT.ACTIONS.TYPE.REIMBURSEMENT_DELAYED]: never;
    [CONST.REPORT.ACTIONS.TYPE.REIMBURSEMENT_QUEUED]: OriginalMessageReimbursementQueued;
    [CONST.REPORT.ACTIONS.TYPE.REIMBURSEMENT_REQUESTED]: never;
    [CONST.REPORT.ACTIONS.TYPE.REIMBURSEMENT_SETUP]: never;
    [CONST.REPORT.ACTIONS.TYPE.RENAMED]: OriginalMessageRenamed;
    [CONST.REPORT.ACTIONS.TYPE.REPORT_PREVIEW]: OriginalMessageReportPreview;
    [CONST.REPORT.ACTIONS.TYPE.SELECTED_FOR_RANDOM_AUDIT]: never;
    [CONST.REPORT.ACTIONS.TYPE.SHARE]: never;
    [CONST.REPORT.ACTIONS.TYPE.STRIPE_PAID]: never;
    [CONST.REPORT.ACTIONS.TYPE.SUBMITTED]: never;
    [CONST.REPORT.ACTIONS.TYPE.TASK_CANCELLED]: never;
    [CONST.REPORT.ACTIONS.TYPE.TASK_COMPLETED]: never;
    [CONST.REPORT.ACTIONS.TYPE.TASK_EDITED]: never;
    [CONST.REPORT.ACTIONS.TYPE.TASK_REOPENED]: never;
    [CONST.REPORT.ACTIONS.TYPE.TAKE_CONTROL]: never;
    [CONST.REPORT.ACTIONS.TYPE.UNAPPROVED]: never;
    [CONST.REPORT.ACTIONS.TYPE.UNHOLD]: never;
    [CONST.REPORT.ACTIONS.TYPE.UNSHARE]: never;
    [CONST.REPORT.ACTIONS.TYPE.UPDATE_GROUP_CHAT_MEMBER_ROLE]: never;
    [CONST.REPORT.ACTIONS.TYPE.REIMBURSEMENT_SETUP_REQUESTED]: never;
} & {
    [T in ValueOf<typeof CONST.REPORT.ACTIONS.TYPE.POLICY_CHANGE_LOG>]: OriginalMessageChangeLog;
} & {
    [T in ValueOf<typeof CONST.REPORT.ACTIONS.TYPE.ROOM_CHANGE_LOG>]: OriginalMessageChangeLog;
};

// eslint-disable-next-line @typescript-eslint/no-unused-vars
type AssertOriginalMessageDefinedForAllActions = AssertTypesEqual<
    ReportActionName,
    keyof OriginalMessageMap,
    `Error: Types don't match, OriginalMessageMap type is missing: ${Exclude<ReportActionName, keyof OriginalMessageMap>}`
>;

type OriginalMessage<T extends ReportActionName> = OriginalMessageMap[T];

<<<<<<< HEAD
// Note: type-fest's ConditionalKeys does not work correctly with objects containing `never`: https://github.com/sindresorhus/type-fest/issues/878
type ReportActionNamesWithHTMLMessage = {
    [TKey in keyof OriginalMessageMap]-?: OriginalMessageMap[TKey] extends {html: string} ? (OriginalMessageMap[TKey] extends never ? never : TKey) : never;
}[keyof OriginalMessageMap];
const REPORT_ACTIONS_WITH_HTML_MESSAGE = [CONST.REPORT.ACTIONS.TYPE.ADD_COMMENT, CONST.REPORT.ACTIONS.TYPE.CHRONOS_OOO_LIST, CONST.REPORT.ACTIONS.TYPE.RENAMED] as const;

// eslint-disable-next-line @typescript-eslint/no-unused-vars
type AssertAllActionsWithHTMLAreListed = AssertTypesEqual<
    ReportActionNamesWithHTMLMessage,
    TupleToUnion<typeof REPORT_ACTIONS_WITH_HTML_MESSAGE>,
    `Error: Types don't match, REPORT_ACTIONS_WITH_HTML_MESSAGE is missing: ${Exclude<ReportActionNamesWithHTMLMessage, typeof REPORT_ACTIONS_WITH_HTML_MESSAGE>}`
>;
=======
type OriginalMessageTripRoomPreview = {
    actionName: typeof CONST.REPORT.ACTIONS.TYPE.TRIPPREVIEW;
    originalMessage: {
        linkedReportID: string;
        lastModified?: string;
        whisperedTo?: number[];
    };
};

type OriginalMessage =
    | OriginalMessageApproved
    | OriginalMessageIOU
    | OriginalMessageAddComment
    | OriginalMessageActionableMentionWhisper
    | OriginalMessageActionableReportMentionWhisper
    | OriginalMessageSubmitted
    | OriginalMessageClosed
    | OriginalMessageCreated
    | OriginalMessageHold
    | OriginalMessageHoldComment
    | OriginalMessageUnHold
    | OriginalMessageRenamed
    | OriginalMessageChronosOOOList
    | OriginalMessageReportPreview
    | OriginalMessageRoomChangeLog
    | OriginalMessagePolicyChangeLog
    | OriginalMessagePolicyTask
    | OriginalMessageJoinPolicyChangeLog
    | OriginalMessageModifiedExpense
    | OriginalMessageReimbursementQueued
    | OriginalMessageReimbursementDequeued
    | OriginalMessageMoved
    | OriginalMessageMarkedReimbursed
    | OriginalMessageTripRoomPreview
    | OriginalMessageActionableTrackedExpenseWhisper
    | OriginalMessageMergedWithCashTransaction
    | OriginalMessageDismissedViolation;
>>>>>>> 3c04b02d

export default OriginalMessage;
export {REPORT_ACTIONS_WITH_HTML_MESSAGE};
export type {DecisionName, OriginalMessageIOU, ChronosOOOEvent, PaymentMethodType, OriginalMessageSource, ReportActionNamesWithHTMLMessage, Reaction, Decision, OriginalMessageChangeLog};<|MERGE_RESOLUTION|>--- conflicted
+++ resolved
@@ -6,38 +6,6 @@
 
 type PaymentMethodType = DeepValueOf<typeof CONST.IOU.PAYMENT_TYPE | typeof CONST.IOU.REPORT_ACTION_TYPE | typeof CONST.WALLET.TRANSFER_METHOD_TYPE>;
 
-<<<<<<< HEAD
-=======
-type ActionName = DeepValueOf<typeof CONST.REPORT.ACTIONS.TYPE>;
-type OriginalMessageActionName =
-    | 'ADDCOMMENT'
-    | 'APPROVED'
-    | 'CHRONOSOOOLIST'
-    | 'CLOSED'
-    | 'CREATED'
-    | 'HOLD'
-    | 'UNHOLD'
-    | 'IOU'
-    | 'MODIFIEDEXPENSE'
-    | 'REIMBURSEMENTQUEUED'
-    | 'RENAMED'
-    | 'REPORTPREVIEW'
-    | 'SUBMITTED'
-    | 'TASKCANCELLED'
-    | 'TASKCOMPLETED'
-    | 'TASKEDITED'
-    | 'TASKREOPENED'
-    | 'ACTIONABLEJOINREQUEST'
-    | 'ACTIONABLEMENTIONWHISPER'
-    | 'ACTIONABLEREPORTMENTIONWHISPER'
-    | 'ACTIONABLETRACKEXPENSEWHISPER'
-    | 'TRIPPREVIEW'
-    | ValueOf<typeof CONST.REPORT.ACTIONS.TYPE.POLICY_CHANGE_LOG>;
-type OriginalMessageApproved = {
-    actionName: typeof CONST.REPORT.ACTIONS.TYPE.APPROVED;
-    originalMessage: unknown;
-};
->>>>>>> 3c04b02d
 type OriginalMessageSource = 'Chronos' | 'email' | 'ios' | 'android' | 'web' | '';
 
 type IOUDetails = {
@@ -240,6 +208,12 @@
 type OriginalMessageDismissedViolation = {
     reason: string;
     violationName: string;
+};
+
+type OriginalMessageTripRoomPreview = {
+    linkedReportID: string;
+    lastModified?: string;
+    whisperedTo?: number[];
 };
 
 type OriginalMessageMap = {
@@ -299,6 +273,7 @@
     [CONST.REPORT.ACTIONS.TYPE.UNSHARE]: never;
     [CONST.REPORT.ACTIONS.TYPE.UPDATE_GROUP_CHAT_MEMBER_ROLE]: never;
     [CONST.REPORT.ACTIONS.TYPE.REIMBURSEMENT_SETUP_REQUESTED]: never;
+    [CONST.REPORT.ACTIONS.TYPE.TRIPPREVIEW]: OriginalMessageTripRoomPreview;
 } & {
     [T in ValueOf<typeof CONST.REPORT.ACTIONS.TYPE.POLICY_CHANGE_LOG>]: OriginalMessageChangeLog;
 } & {
@@ -314,7 +289,6 @@
 
 type OriginalMessage<T extends ReportActionName> = OriginalMessageMap[T];
 
-<<<<<<< HEAD
 // Note: type-fest's ConditionalKeys does not work correctly with objects containing `never`: https://github.com/sindresorhus/type-fest/issues/878
 type ReportActionNamesWithHTMLMessage = {
     [TKey in keyof OriginalMessageMap]-?: OriginalMessageMap[TKey] extends {html: string} ? (OriginalMessageMap[TKey] extends never ? never : TKey) : never;
@@ -327,45 +301,6 @@
     TupleToUnion<typeof REPORT_ACTIONS_WITH_HTML_MESSAGE>,
     `Error: Types don't match, REPORT_ACTIONS_WITH_HTML_MESSAGE is missing: ${Exclude<ReportActionNamesWithHTMLMessage, typeof REPORT_ACTIONS_WITH_HTML_MESSAGE>}`
 >;
-=======
-type OriginalMessageTripRoomPreview = {
-    actionName: typeof CONST.REPORT.ACTIONS.TYPE.TRIPPREVIEW;
-    originalMessage: {
-        linkedReportID: string;
-        lastModified?: string;
-        whisperedTo?: number[];
-    };
-};
-
-type OriginalMessage =
-    | OriginalMessageApproved
-    | OriginalMessageIOU
-    | OriginalMessageAddComment
-    | OriginalMessageActionableMentionWhisper
-    | OriginalMessageActionableReportMentionWhisper
-    | OriginalMessageSubmitted
-    | OriginalMessageClosed
-    | OriginalMessageCreated
-    | OriginalMessageHold
-    | OriginalMessageHoldComment
-    | OriginalMessageUnHold
-    | OriginalMessageRenamed
-    | OriginalMessageChronosOOOList
-    | OriginalMessageReportPreview
-    | OriginalMessageRoomChangeLog
-    | OriginalMessagePolicyChangeLog
-    | OriginalMessagePolicyTask
-    | OriginalMessageJoinPolicyChangeLog
-    | OriginalMessageModifiedExpense
-    | OriginalMessageReimbursementQueued
-    | OriginalMessageReimbursementDequeued
-    | OriginalMessageMoved
-    | OriginalMessageMarkedReimbursed
-    | OriginalMessageTripRoomPreview
-    | OriginalMessageActionableTrackedExpenseWhisper
-    | OriginalMessageMergedWithCashTransaction
-    | OriginalMessageDismissedViolation;
->>>>>>> 3c04b02d
 
 export default OriginalMessage;
 export {REPORT_ACTIONS_WITH_HTML_MESSAGE};
