import type {ValueOf} from 'type-fest';
import type CONST from '@src/CONST';
import type DeepValueOf from '@src/types/utils/DeepValueOf';
import type {Attendee} from './IOU';
import type {OldDotOriginalMessageMap} from './OldDotAction';
import type {AllConnectionName} from './Policy';
import type ReportActionName from './ReportActionName';
import type {Reservation} from './Transaction';

/** Types of join workspace resolutions */
type JoinWorkspaceResolution = ValueOf<typeof CONST.REPORT.ACTIONABLE_MENTION_JOIN_WORKSPACE_RESOLUTION>;

/** Types of payments methods */
type PaymentMethodType = DeepValueOf<typeof CONST.IOU.PAYMENT_TYPE | typeof CONST.IOU.REPORT_ACTION_TYPE | typeof CONST.WALLET.TRANSFER_METHOD_TYPE>;

/** Types of sources of original message */
type OriginalMessageSource = 'Chronos' | 'email' | 'ios' | 'android' | 'web' | '';

/** Details provided when sending money */
type IOUDetails = {
    /** How much was sent */
    amount: number;

    /** Optional comment */
    comment: string;

    /** Currency of the money sent */
    currency: string;
};

/** Model of `IOU` report action */
type OriginalMessageIOU = {
    /** The ID of the `IOU` transaction */
    IOUTransactionID?: string;

    /** ID of the `IOU` report */
    IOUReportID?: string;

    /** ID of the expense report */
    expenseReportID?: string;

    /** Was the action created automatically, not by a human */
    automaticAction?: boolean;

    /** Optional comment */
    comment?: string;

    /** When was the `IOU` last modified */
    lastModified?: string;

    /** Who participated in the transaction, by accountID */
    participantAccountIDs?: number[];

    /** Type of `IOU` report action */
    type: ValueOf<typeof CONST.IOU.REPORT_ACTION_TYPE>;

    /** If the action was cancelled, this is the reason for the cancellation */
    cancellationReason?: string;

    /** Type of payment method used in transaction */
    paymentType?: PaymentMethodType;

    /** Timestamp of when the `IOU` report action was deleted */
    deleted?: string;

    /** Collection of accountIDs of users mentioned in message */
    whisperedTo?: number[];

    /** Where the invoice is paid with business account or not */
    payAsBusiness?: boolean;

    /** The bank account id */
    bankAccountID?: number;
} & (
    | {
          /** How much was transaction */
          amount: number;

          /** Currency of the transaction money */
          currency: string;

          /** Only exists when we are sending money */
          IOUDetails?: IOUDetails;
      }
    | {
          /** How much was transaction */
          amount?: number;

          /** Currency of the transaction money */
          currency?: string;

          /** Only exists when we are sending money */
          IOUDetails: IOUDetails;
      }
);

/** Names of moderation decisions */
type DecisionName = ValueOf<
    Pick<
        typeof CONST.MODERATION,
        'MODERATOR_DECISION_PENDING' | 'MODERATOR_DECISION_PENDING_HIDE' | 'MODERATOR_DECISION_PENDING_REMOVE' | 'MODERATOR_DECISION_APPROVED' | 'MODERATOR_DECISION_HIDDEN'
    >
>;

/** Model of moderator decision */
type Decision = {
    /** Name of the decision */
    decision: DecisionName;

    /** When was the decision made */
    timestamp?: string;
};

/** Model of `add comment` report action */
type OriginalMessageAddComment = {
    /** HTML content of the comment */
    html: string;

    /** Origin of the comment */
    source?: OriginalMessageSource;

    /** When was the comment last modified */
    lastModified?: string;

    /** ID of the task report */
    taskReportID?: string;

    /** Collection of accountIDs of users mentioned in message */
    whisperedTo: number[];

    /** List accountIDs are mentioned in message */
    mentionedAccountIDs?: number[];
};

/** Model of `actionable mention whisper` report action */
type OriginalMessageActionableMentionWhisper = {
    /** Emails of users that aren't members of the room  */
    inviteeEmails: string[];

    /** Account IDs of users that aren't members of the room  */
    inviteeAccountIDs: number[];

    /** Decision on whether to invite users that were mentioned but aren't members or do nothing */
    resolution?: ValueOf<typeof CONST.REPORT.ACTIONABLE_MENTION_WHISPER_RESOLUTION> | null;

    /** Collection of accountIDs of users mentioned in message */
    whisperedTo?: number[];
};

/** Model of `actionable mention whisper` report action */
type OriginalMessageActionableMentionInviteToSubmitExpenseConfirmWhisper = {
    /** Account IDs of users that aren't members of the room  */
    inviteeAccountIDs: number[];

    /** Decision on whether to invite users that were mentioned but aren't members or do nothing */
    resolution?: ValueOf<typeof CONST.REPORT.ACTIONABLE_MENTION_INVITE_TO_SUBMIT_EXPENSE_CONFIRM_WHISPER> | null;

    /** Collection of accountIDs of users mentioned in message */
    whisperedTo?: number[];
};

/** Model of `actionable report mention whisper` report action */
type OriginalMessageActionableReportMentionWhisper = {
    /** Decision on whether to create a report that were mentioned but doesn't exist or do nothing */
    resolution?: ValueOf<typeof CONST.REPORT.ACTIONABLE_REPORT_MENTION_WHISPER_RESOLUTION> | null;

    /** Collection of accountIDs of users mentioned in message */
    whisperedTo?: number[];
};

/** Model of `welcome whisper` report action */
type OriginalMessagePolicyExpenseChatWelcomeWhisper = {
    /** HTML content of the welcome message */
    html: string;

    /** Collection of accountIDs of users mentioned in message */
    whisperedTo?: number[];

    /** When was the welcome whisper last modified */
    lastModified?: string;

    /** Type of whisper (automated) */
    type?: string;
};

/** Model of `submitted` report action */
type OriginalMessageSubmitted = {
    /** Approved expense amount */
    amount: number;

    /** Currency of the approved expense amount */
    currency: string;

    /** Report ID of the expense */
    expenseReportID: string;

    /** Was the report submitted via harvesting (delayed submit) */
    harvesting?: boolean;

    /** The memo of the submitted report */
    message?: string;

    /** The login the approver who is acting on behalf of the vacationer */
    to?: string;

    /** The login of the approver who is on a vacation */
    vacationer?: string;
};

/** Model of `closed` report action */
type OriginalMessageClosed = {
    /** Name of the policy */
    policyName: string;

    /** What was the reason to close the report */
    reason: ValueOf<typeof CONST.REPORT.ARCHIVE_REASON>;

    /** When was the message last modified */
    lastModified?: string;

    /** If the report was closed because accounts got merged, then this is the new account ID */
    newAccountID?: number;

    /** If the report was closed because accounts got merged, then this is the old account ID */
    oldAccountID?: number;

    /** Name of the invoice receiver's policy */
    receiverPolicyName?: string;

    /** If the expense report was mark as closed, then this is the report amount */
    amount?: number;

    /** If the expense report was mark as closed, then this is the report currency */
    currency?: string;

    /** The memo of the closed report */
    message?: string;
};

/** Model of `renamed` report action, created when chat rooms get renamed */
type OriginalMessageRenamed = {
    /** Renamed room comment */
    html: string;

    /** When was report action last modified */
    lastModified: string;

    /** Old room name */
    oldName: string;

    /** New room name */
    newName: string;
};

/** Model of Chronos OOO Timestamp */
type ChronosOOOTimestamp = {
    /** Date timestamp */
    date: string;
};

/** Model of Chronos OOO Event */
type ChronosOOOEvent = {
    /** ID of the OOO event */
    id: string;

    /** How many days will the user be OOO */
    lengthInDays: number;

    /** Description of the OOO state */
    summary: string;

    /** When will the OOO state start */
    start: ChronosOOOTimestamp;

    /** When will the OOO state end */
    end: ChronosOOOTimestamp;
};

/** Model of `Chronos OOO List` report action */
type OriginalMessageChronosOOOList = {
    /** Collection of OOO events to show in report action */
    events: ChronosOOOEvent[];
};

/** Model of `report preview` report action */
type OriginalMessageReportPreview = {
    /** ID of the report to be previewed */
    linkedReportID: string;

    /** Collection of accountIDs of users mentioned in report */
    whisperedTo?: number[];
};

/** Model of change log */
type OriginalMessageChangeLog = {
    /** Account IDs of users that either got invited or removed from the room */
    targetAccountIDs?: number[];

    /** Name of the chat room */
    roomName?: string;

    /** Description of the chat room */
    description?: string;

    /** ID of the report */
    reportID?: number;

    /** Old name of the workspace */
    oldName?: string;

    /** New name of the workspace */
    newName?: string;

    /** Email of user */
    email?: string;

    /** Role of user */
    role?: string;

    /** When was it last modified */
    lastModified?: string;

    /** New role of user or new value of the category/tag field
     * The user role will be of type string and category/tag value (enabled/disable)
     * will be of type boolean.
     */
    newValue?: boolean | string;

    /** Old role of user or old value (enabled/disable) of the category/tag field.
     * The user role will be of type string and category/tag value (enabled/disable)
     * will be of type boolean.
     */
    oldValue?: boolean | string;

    /** Name of connection */
    connectionName?: AllConnectionName;

    /** Name of the added category */
    categoryName?: string;
};

/** Model of change log */
type OriginalMessagePolicyChangeLog = {
    /** Account IDs of users that either got invited or removed from the room */
    targetAccountIDs?: number[];

    /** Name of the chat room */
    roomName?: string;

    /** Description of the chat room */
    description?: string;

    /** ID of the report */
    reportID?: number;

    /** Old name of the workspace/tag */
    oldName?: string;

    /** New name of the workspace/tag */
    newName?: string;

    /** Email of user */
    email?: string;

    /** Role of user */
    role?: string;

    /** When was it last modified */
    lastModified?: string;

    /** Old currency of the workspace */
    oldCurrency?: string;

    /** New currency of the workspace */
    newCurrency?: string;

    /** Old frequency of the workspace */
    oldFrequency?: ValueOf<typeof CONST.POLICY.AUTO_REPORTING_FREQUENCIES>;

    /** New frequency of the workspace */
    newFrequency?: ValueOf<typeof CONST.POLICY.AUTO_REPORTING_FREQUENCIES>;

    /** Name of connection */
    connectionName?: AllConnectionName;

    /** Name of the added category */
    categoryName?: string;

    /** Name of the updated field */
    updatedField?: string;

    /** Old value for max expense amount with no receipt */
    oldMaxExpenseAmountNoReceipt?: number;

    /** New value for max expense amount with no receipt */
    newMaxExpenseAmountNoReceipt?: number;

    /** Currency of the policy */
    currency?: string;

    /** Old value for max expense amount for violations */
    oldMaxExpenseAmount?: number;

    /** New value for max expense amount for violations */
    newMaxExpenseAmount?: number;

    /** Old default billable value */
    oldDefaultBillable?: string;

    /** New default billable value */
    newDefaultBillable?: string;

    /** Old default reimbursable value */
    oldDefaultReimbursable?: string;

    /** New default reimbursable value */
    newDefaultReimbursable?: string;

    /** value -- returned when updating "Auto-approve compliant reports" */
    value?: boolean;

    /** New description */
    newDescription?: string;

    /** Old description */
    oldDescription?: string;

    /** Report field type */
    fieldType?: string;

    /** Custom field type  */
    field?: string;

    /** Report field name */
    fieldName?: string;

    /** Custom unit name */
    customUnitName?: string;

    /** Rate name of the custom unit */
    customUnitRateName?: string;

    /** Custom unit name */
    rateName?: string;

    /** Tax percentage of the new tax rate linked to distance rate */
    newTaxPercentage?: string;

    /** Tax percentage of the old tax rate linked to distance rate */
    oldTaxPercentage?: string;

    /** Added/Updated tag name */
    tagName?: string;

    /** Updated tag list name */
    tagListName?: string;

    /** Count of elements updated */
    count?: string;

    /** Updated tag enabled/disabled value */
    enabled?: boolean;

    /** Default value of a report field */
    defaultValue?: string;

    /** field ID of a report field */
    fieldID?: string;

    /**  update type of a report field */
    updateType?: string;

    /** New role of user or new value of the category/tag field */
    newValue?: boolean | string;

    /** Old role of user or old value of the category/tag field */
    oldValue?: boolean | string;

    /** Old approval audit rate */
    oldAuditRate?: number;

    /** New approval audit rate */
    newAuditRate?: number;

    /** Old limit of manual approval threshold */
    oldLimit?: number;

    /** New limit of manual approval threshold */
    newLimit?: number;

    /** Name for the field of which approver has been updated */
    name?: string;

    /** Account ID of the approver */
    approverAccountID?: string;

    /** Email of the new approver */
    newApproverEmail?: string;

    /** Name of the new approver */
    newApproverName?: string;

    /** Email of the old approver */
    oldApproverEmail?: string;

    /** Name of the old approver */
    oldApproverName?: string;

    /** Email of the approver */
    approverEmail?: string;

    /** Name of the approver */
    approverName?: string;

    /** Option name of a list report field */
    optionName?: string;

    /** Option enabled state of a list report field */
    optionEnabled?: string;

    /** Number of report field options updated */
    toggledOptionsCount?: number;

    /** Are all allEnabled report field options enabled */
    allEnabled?: string;
};

/** Model of `join policy` report action */
type OriginalMessageJoinPolicy = {
    /** What was the invited user decision */
    choice: JoinWorkspaceResolution;

    /** ID of the affected policy */
    policyID: string;

    /** AccountID for the user requesting to join the policy */
    accountID?: number;

    /** Email of the requested user */
    email?: string;
};

/** Model of `modified expense` report action */
type OriginalMessageModifiedExpense = {
    /** Old content of the comment */
    oldComment?: string;

    /** Edited content of the comment */
    newComment?: string;

    /** Edited merchant name */
    merchant?: string;

    /** Old creation date timestamp */
    oldCreated?: string;

    /** Edited creation date timestamp */
    created?: string;

    /** Old merchant name */
    oldMerchant?: string;

    /** Old expense amount */
    oldAmount?: number;

    /** Edited expense amount */
    amount?: number;

    /** Old expense amount currency  */
    oldCurrency?: string;

    /** Edited expense amount currency */
    currency?: string;

    /** Edited expense category */
    category?: string;

    /** Old expense category */
    oldCategory?: string;

    /** Edited expense tag */
    tag?: string;

    /** Old expense tag */
    oldTag?: string;

    /** Edited billable */
    billable?: string;

    /** Old billable */
    oldBillable?: string;

    /** Old expense tag amount */
    oldTaxAmount?: number;

    /** Edited expense tax amount */
    taxAmount?: number;

    /** Edited expense tax rate */
    taxRate?: string;

    /** Old expense tax rate */
    oldTaxRate?: string;

    /** Edited expense reimbursable */
    reimbursable?: string;

    /** Old expense reimbursable */
    oldReimbursable?: string;

    /** Collection of accountIDs of users mentioned in expense report */
    whisperedTo?: number[];

    /** The ID of moved report */
    movedToReportID?: string;

    /** The ID of the report the expense moved from */
    movedFromReport?: string;

    /** The old list of attendees */
    oldAttendees?: Attendee[];

    /** The list of attendees */
    newAttendees?: Attendee[];
};

/** Model of a `travel update` report action */
type OriginalMessageTravelUpdate = Reservation & UpdateOperationType;

/** Travel update operation type */
type UpdateOperationType = {
    /** Type of operation */
    operation: ValueOf<typeof CONST.TRAVEL.UPDATE_OPERATION_TYPE>;
};

/** Model of the `deleted transaction` report action */
type OriginalMessageDeletedTransaction = {
    /** The merchant of the transaction */
    merchant?: string;

    /** The amount of the transaction */
    amount?: number;

    /** The currency of the transaction */
    currency?: string;
};

/** Model of `concierge category options` report action */
type OriginalMessageConciergeCategoryOptions = {
    /** The options we present to the user when confidence in the predicted category is low */
    options: string[];

    /** The confidence levels for each option */
    confidenceLevels?: number[];

    /** The transaction ID associated with this action */
    transactionID?: string;

    /** The category selected by the user (set when the action is resolved) */
    selectedCategory?: string;

    /** Agent Zero metadata (optional) */
    agentZero?: Record<string, unknown>;
};

/** Model of `reimbursement queued` report action */
type OriginalMessageReimbursementQueued = {
    /** How is the payment getting reimbursed */
    paymentType: DeepValueOf<typeof CONST.IOU.PAYMENT_TYPE>;
};

/** Model of `actionable tracked expense whisper` report action */
type OriginalMessageActionableTrackedExpenseWhisper = {
    /** ID of the transaction */
    transactionID: string;

    /** When was the tracked expense whisper last modified */
    lastModified: string;

    /** What was the decision of the user */
    resolution?: ValueOf<typeof CONST.REPORT.ACTIONABLE_TRACK_EXPENSE_WHISPER_RESOLUTION>;
};

/** Model of `reimbursement dequeued` report action */
type OriginalMessageReimbursementDequeued = {
    /** Why the reimbursement was cancelled */
    cancellationReason: ValueOf<typeof CONST.REPORT.CANCEL_PAYMENT_REASONS>;

    /** ID of the `expense` report */
    expenseReportID?: string;

    /** Amount that wasn't reimbursed */
    amount: number;

    /** Currency of the money that wasn't reimbursed */
    currency: string;
};

/** Model of CHANGE_POLICY report action */
type OriginalMessageChangePolicy = {
    /** ID of the old policy */
    fromPolicy: string | undefined;

    /** ID of the new policy */
    toPolicy: string;
};

/** Model of `UNREPORTED_TRANSACTION` report action */
type OriginalMessageUnreportedTransaction = {
    /** ID of the old report */
    fromReportID: string;
};

/** Model of MOVED_TRANSACTION report action */
type OriginalMessageMovedTransaction = {
    /** ID of the new report */
    toReportID: string;
};

/** Model of `moved` report action */
type OriginalMessageMoved = {
    /** ID of the old policy */
    fromPolicyID: string | undefined;

    /** ID of the new policy */
    toPolicyID: string;

    /** ID of the new parent report */
    newParentReportID: string;

    /** ID of the moved report */
    movedReportID: string;
};

/** Model of `dismissed violation` report action */
type OriginalMessageDismissedViolation = {
    /** Why the violation was dismissed */
    reason: string;

    /** Name of the violation */
    violationName: string;
};

/** Model of `trip room preview` report action */
type OriginalMessageTripRoomPreview = {
    /** ID of the report to be previewed */
    linkedReportID: string;

    /** When was report action last modified */
    lastModified?: string;

    /** Collection of accountIDs of users mentioned in report */
    whisperedTo?: number[];
};

/** Model of `approved` report action */
type OriginalMessageApproved = {
    /** Approved expense amount */
    amount: number;

    /** Was the action created automatically, not by a human */
    automaticAction?: boolean;

    /** Currency of the approved expense amount */
    currency: string;

    /** Report ID of the expense */
    expenseReportID: string;

    /** The login of approver who is on vacation */
    managerOnVacation?: string;
};

/** Model of `forwarded` report action */
type OriginalMessageForwarded = {
    /** Forwarded expense amount */
    amount: number;

    /** Was the action created automatically, not by a human */
    automaticAction?: boolean;

    /** Currency of the forwarded expense amount */
    currency: string;

    /** Report ID of the expense */
    expenseReportID: string;
};

/**
 *
 */
type OriginalMessageExportIntegration = {
    /**
     * Whether the export was done via an automation
     */
    automaticAction: false;

    /**
     * The integration that was exported to (display text)
     */
    label: string;

    /**
     *
     */
    lastModified: string;

    /**
     * Whether the report was manually marked as exported
     */
    markedManually: boolean;

    /**
     * An list of URLs to the report in the integration for company card expenses
     */
    nonReimbursableUrls?: string[];

    /**
     * An list of URLs to the report in the integration for out of pocket expenses
     */
    reimbursableUrls?: string[];
};

/** Model of `unapproved` report action */
type OriginalMessageUnapproved = {
    /** Unapproved expense amount */
    amount: number;

    /** Currency of the unapproved expense amount */
    currency: string;

    /** Report ID of the expense */
    expenseReportID: string;
};

/** Model of `Removed From Approval Chain` report action */
type OriginalMessageRemovedFromApprovalChain = {
    /** The submitter IDs whose approval chains changed such that the approver was removed from their approval chains */
    submittersAccountIDs: number[];

    /** The accountID of the approver who was removed from the submitter's approval chain */
    whisperedTo: number[];
};

/** Model of `Demoted From Workspace` report action */
type OriginalMessageDemotedFromWorkspace = {
    /** The policy name */
    policyName: string;

    /** The old role of the employee that is being demoted */
    oldRole: string;

    /** The accountID of the member who was demoted from workspace */
    whisperedTo: number[];
};

/**
 * Model of `Add payment card` report action
 */
type OriginalMessageAddPaymentCard = Record<string, never>;

/**
 * Original message for INTEGRATION_SYNC_FAILED actions
 */
type OriginalMessageIntegrationSyncFailed = {
    /** The user friendly connection name */
    label: string;

    /** The source of the connection sync */
    source: string;

    /** The error message from Integration Server */
    errorMessage: string;
};

/**
 * Model of CARD_ISSUED, CARD_MISSING_ADDRESS, and CARD_ISSUED_VIRTUAL actions
 */
type OriginalMessageCard = {
    /** The id of the user the card was assigned to */
    assigneeAccountID: number;

    /** The id of the card */
    cardID: number;
};

/**
 * Model of INTEGRATIONS_MESSAGE report action
 */
type OriginalMessageIntegrationMessage = {
    /** Object with detailed result */
    result: {
        /** Wether action was successful */
        success: boolean;
    };
};

/**
 * Model of Take Control action original message
 */
type OriginalMessageTakeControl = {
    /**  Whether the action was taken on newDot or oldDot */
    isNewDot: boolean;
    /** Time the action was created */
    lastModified: string;
    /** Tagged account IDs of new approvers */
    mentionedAccountIDs: number[];
};

/**
 * Original message for CARD_ISSUED, CARD_MISSING_ADDRESS, CARD_ASSIGNED and CARD_ISSUED_VIRTUAL actions
 */
type IssueNewCardOriginalMessage = OriginalMessage<
    | typeof CONST.REPORT.ACTIONS.TYPE.CARD_MISSING_ADDRESS
    | typeof CONST.REPORT.ACTIONS.TYPE.CARD_ISSUED
    | typeof CONST.REPORT.ACTIONS.TYPE.CARD_ISSUED_VIRTUAL
    | typeof CONST.REPORT.ACTIONS.TYPE.CARD_ASSIGNED
>;

/**
 * Model of reimbursement director information report action
 */
type OriginalMessageReimbursementDirectorInformationRequired = {
    /** Last four digits of bank account number */
    bankAccountLastFour: string;

    /** Currency of policy */
    currency: string;

    /** ID of policy */
    policyID: string;

    /** ID of bank account */
    bankAccountID: string;

    /** Whether user added signer information */
    completed: boolean;
};

/** The map type of original message */
/* eslint-disable jsdoc/require-jsdoc */
type OriginalMessageMap = {
    [CONST.REPORT.ACTIONS.TYPE.ACTIONABLE_ADD_PAYMENT_CARD]: OriginalMessageAddPaymentCard;
    [CONST.REPORT.ACTIONS.TYPE.ACTIONABLE_JOIN_REQUEST]: OriginalMessageJoinPolicy;
    [CONST.REPORT.ACTIONS.TYPE.ACTIONABLE_MENTION_WHISPER]: OriginalMessageActionableMentionWhisper;
    [CONST.REPORT.ACTIONS.TYPE.ACTIONABLE_MENTION_INVITE_TO_SUBMIT_EXPENSE_CONFIRM_WHISPER]: OriginalMessageActionableMentionInviteToSubmitExpenseConfirmWhisper;
    [CONST.REPORT.ACTIONS.TYPE.ACTIONABLE_REPORT_MENTION_WHISPER]: OriginalMessageActionableReportMentionWhisper;
    [CONST.REPORT.ACTIONS.TYPE.ACTIONABLE_TRACK_EXPENSE_WHISPER]: OriginalMessageActionableTrackedExpenseWhisper;
    [CONST.REPORT.ACTIONS.TYPE.POLICY_EXPENSE_CHAT_WELCOME_WHISPER]: OriginalMessagePolicyExpenseChatWelcomeWhisper;
    [CONST.REPORT.ACTIONS.TYPE.ADD_COMMENT]: OriginalMessageAddComment;
    [CONST.REPORT.ACTIONS.TYPE.APPROVED]: OriginalMessageApproved;
    [CONST.REPORT.ACTIONS.TYPE.CHANGE_FIELD]: never;
    [CONST.REPORT.ACTIONS.TYPE.CHANGE_POLICY]: OriginalMessageChangePolicy;
    [CONST.REPORT.ACTIONS.TYPE.CHANGE_TYPE]: never;
    [CONST.REPORT.ACTIONS.TYPE.CHRONOS_OOO_LIST]: OriginalMessageChronosOOOList;
    [CONST.REPORT.ACTIONS.TYPE.CLOSED]: OriginalMessageClosed;
    [CONST.REPORT.ACTIONS.TYPE.CREATED]: never;
    [CONST.REPORT.ACTIONS.TYPE.DISMISSED_VIOLATION]: OriginalMessageDismissedViolation;
    [CONST.REPORT.ACTIONS.TYPE.EXPENSIFY_CARD_SYSTEM_MESSAGE]: never;
    [CONST.REPORT.ACTIONS.TYPE.EXPORTED_TO_CSV]: never;
    [CONST.REPORT.ACTIONS.TYPE.EXPORTED_TO_INTEGRATION]: OriginalMessageExportIntegration;
    [CONST.REPORT.ACTIONS.TYPE.FORWARDED]: OriginalMessageForwarded;
    [CONST.REPORT.ACTIONS.TYPE.HOLD]: never;
    [CONST.REPORT.ACTIONS.TYPE.HOLD_COMMENT]: never;
    [CONST.REPORT.ACTIONS.TYPE.INTEGRATIONS_MESSAGE]: OriginalMessageIntegrationMessage;
    [CONST.REPORT.ACTIONS.TYPE.IOU]: OriginalMessageIOU;
    [CONST.REPORT.ACTIONS.TYPE.MANAGER_ATTACH_RECEIPT]: never;
    [CONST.REPORT.ACTIONS.TYPE.MANAGER_DETACH_RECEIPT]: never;
    [CONST.REPORT.ACTIONS.TYPE.MARK_REIMBURSED_FROM_INTEGRATION]: never;
    [CONST.REPORT.ACTIONS.TYPE.MARKED_REIMBURSED]: never;
    [CONST.REPORT.ACTIONS.TYPE.MERGED_WITH_CASH_TRANSACTION]: never;
    [CONST.REPORT.ACTIONS.TYPE.MODIFIED_EXPENSE]: OriginalMessageModifiedExpense;
    [CONST.REPORT.ACTIONS.TYPE.MOVED]: OriginalMessageMoved;
    [CONST.REPORT.ACTIONS.TYPE.MOVED_TRANSACTION]: OriginalMessageMovedTransaction;
    [CONST.REPORT.ACTIONS.TYPE.UNREPORTED_TRANSACTION]: OriginalMessageUnreportedTransaction;
    [CONST.REPORT.ACTIONS.TYPE.OUTDATED_BANK_ACCOUNT]: never;
    [CONST.REPORT.ACTIONS.TYPE.REIMBURSED]: never;
    [CONST.REPORT.ACTIONS.TYPE.REIMBURSEMENT_ACH_BOUNCE]: never;
    [CONST.REPORT.ACTIONS.TYPE.REIMBURSEMENT_ACH_CANCELED]: never;
    [CONST.REPORT.ACTIONS.TYPE.REIMBURSEMENT_ACCOUNT_CHANGED]: never;
    [CONST.REPORT.ACTIONS.TYPE.REIMBURSEMENT_DEQUEUED]: OriginalMessageReimbursementDequeued;
    [CONST.REPORT.ACTIONS.TYPE.REIMBURSEMENT_DELAYED]: never;
    [CONST.REPORT.ACTIONS.TYPE.REIMBURSEMENT_QUEUED]: OriginalMessageReimbursementQueued;
    [CONST.REPORT.ACTIONS.TYPE.REJECTED]: never;
    [CONST.REPORT.ACTIONS.TYPE.REMOVED_FROM_APPROVAL_CHAIN]: OriginalMessageRemovedFromApprovalChain;
    [CONST.REPORT.ACTIONS.TYPE.DEMOTED_FROM_WORKSPACE]: OriginalMessageDemotedFromWorkspace;
    [CONST.REPORT.ACTIONS.TYPE.RENAMED]: OriginalMessageRenamed;
    [CONST.REPORT.ACTIONS.TYPE.REPORT_PREVIEW]: OriginalMessageReportPreview;
    [CONST.REPORT.ACTIONS.TYPE.RESOLVED_DUPLICATES]: never;
    [CONST.REPORT.ACTIONS.TYPE.SELECTED_FOR_RANDOM_AUDIT]: never;
    [CONST.REPORT.ACTIONS.TYPE.SHARE]: never;
    [CONST.REPORT.ACTIONS.TYPE.STRIPE_PAID]: never;
    [CONST.REPORT.ACTIONS.TYPE.SUBMITTED]: OriginalMessageSubmitted;
    [CONST.REPORT.ACTIONS.TYPE.SUBMITTED_AND_CLOSED]: OriginalMessageSubmitted;
    [CONST.REPORT.ACTIONS.TYPE.TASK_CANCELLED]: never;
    [CONST.REPORT.ACTIONS.TYPE.TASK_COMPLETED]: never;
    [CONST.REPORT.ACTIONS.TYPE.TASK_EDITED]: never;
    [CONST.REPORT.ACTIONS.TYPE.TASK_REOPENED]: never;
    [CONST.REPORT.ACTIONS.TYPE.TAKE_CONTROL]: OriginalMessageTakeControl;
    [CONST.REPORT.ACTIONS.TYPE.TRAVEL_UPDATE]: OriginalMessageTravelUpdate;
    [CONST.REPORT.ACTIONS.TYPE.UNAPPROVED]: OriginalMessageUnapproved;
    [CONST.REPORT.ACTIONS.TYPE.UNHOLD]: never;
    [CONST.REPORT.ACTIONS.TYPE.UNSHARE]: never;
    [CONST.REPORT.ACTIONS.TYPE.UPDATE_GROUP_CHAT_MEMBER_ROLE]: never;
    [CONST.REPORT.ACTIONS.TYPE.TRIP_PREVIEW]: OriginalMessageTripRoomPreview;
    [CONST.REPORT.ACTIONS.TYPE.REIMBURSEMENT_REQUESTED]: never;
    [CONST.REPORT.ACTIONS.TYPE.REIMBURSEMENT_SETUP]: never;
    [CONST.REPORT.ACTIONS.TYPE.EXPORTED_TO_QUICK_BOOKS]: never;
    [CONST.REPORT.ACTIONS.TYPE.DONATION]: never;
    [CONST.REPORT.ACTIONS.TYPE.DELETED_ACCOUNT]: never;
    [CONST.REPORT.ACTIONS.TYPE.REIMBURSEMENT_REQUESTED]: never;
    [CONST.REPORT.ACTIONS.TYPE.REIMBURSEMENT_SETUP]: never;
    [CONST.REPORT.ACTIONS.TYPE.REIMBURSEMENT_SETUP_REQUESTED]: never;
    [CONST.REPORT.ACTIONS.TYPE.CARD_ISSUED]: OriginalMessageCard;
    [CONST.REPORT.ACTIONS.TYPE.CARD_MISSING_ADDRESS]: OriginalMessageCard;
    [CONST.REPORT.ACTIONS.TYPE.CARD_ISSUED_VIRTUAL]: OriginalMessageCard;
    [CONST.REPORT.ACTIONS.TYPE.CARD_ASSIGNED]: OriginalMessageCard;
    [CONST.REPORT.ACTIONS.TYPE.INTEGRATION_SYNC_FAILED]: OriginalMessageIntegrationSyncFailed;
    [CONST.REPORT.ACTIONS.TYPE.DELETED_TRANSACTION]: OriginalMessageDeletedTransaction;
    [CONST.REPORT.ACTIONS.TYPE.CONCIERGE_CATEGORY_OPTIONS]: OriginalMessageConciergeCategoryOptions;
    [CONST.REPORT.ACTIONS.TYPE.RETRACTED]: never;
    [CONST.REPORT.ACTIONS.TYPE.REOPENED]: never;
    [CONST.REPORT.ACTIONS.TYPE.RECEIPT_SCAN_FAILED]: never;
<<<<<<< HEAD
    [CONST.REPORT.ACTIONS.TYPE.ACTION_REROUTE]: never;
=======
    [CONST.REPORT.ACTIONS.TYPE.REIMBURSEMENT_DIRECTOR_INFORMATION_REQUIRED]: OriginalMessageReimbursementDirectorInformationRequired;
>>>>>>> dfb14fdd
} & OldDotOriginalMessageMap & {
        [T in ValueOf<typeof CONST.REPORT.ACTIONS.TYPE.POLICY_CHANGE_LOG>]: OriginalMessagePolicyChangeLog;
    } & {
        [T in ValueOf<typeof CONST.REPORT.ACTIONS.TYPE.ROOM_CHANGE_LOG>]: OriginalMessageChangeLog;
    };

type OriginalMessage<T extends ReportActionName> = OriginalMessageMap[T];

export default OriginalMessage;
export type {
    DecisionName,
    OriginalMessageIOU,
    ChronosOOOEvent,
    PaymentMethodType,
    OriginalMessageSource,
    Decision,
    OriginalMessageChangeLog,
    JoinWorkspaceResolution,
    OriginalMessageModifiedExpense,
    OriginalMessageExportIntegration,
    IssueNewCardOriginalMessage,
    OriginalMessageChangePolicy,
    OriginalMessageUnreportedTransaction,
    OriginalMessageMovedTransaction,
    OriginalMessageReimbursementDirectorInformationRequired,
};<|MERGE_RESOLUTION|>--- conflicted
+++ resolved
@@ -1021,11 +1021,8 @@
     [CONST.REPORT.ACTIONS.TYPE.RETRACTED]: never;
     [CONST.REPORT.ACTIONS.TYPE.REOPENED]: never;
     [CONST.REPORT.ACTIONS.TYPE.RECEIPT_SCAN_FAILED]: never;
-<<<<<<< HEAD
     [CONST.REPORT.ACTIONS.TYPE.ACTION_REROUTE]: never;
-=======
     [CONST.REPORT.ACTIONS.TYPE.REIMBURSEMENT_DIRECTOR_INFORMATION_REQUIRED]: OriginalMessageReimbursementDirectorInformationRequired;
->>>>>>> dfb14fdd
 } & OldDotOriginalMessageMap & {
         [T in ValueOf<typeof CONST.REPORT.ACTIONS.TYPE.POLICY_CHANGE_LOG>]: OriginalMessagePolicyChangeLog;
     } & {
