--- conflicted
+++ resolved
@@ -829,11 +829,8 @@
     [CONST.REPORT.ACTIONS.TYPE.INTEGRATION_SYNC_FAILED]: OriginalMessageIntegrationSyncFailed;
     [CONST.REPORT.ACTIONS.TYPE.DELETED_TRANSACTION]: OriginalMessageDeletedTransaction;
     [CONST.REPORT.ACTIONS.TYPE.CONCIERGE_CATEGORY_OPTIONS]: OriginalMessageConciergeCategoryOptions;
-<<<<<<< HEAD
     [CONST.REPORT.ACTIONS.TYPE.RETRACTED]: never;
-=======
     [CONST.REPORT.ACTIONS.TYPE.REOPENED]: never;
->>>>>>> 074a9fdd
 } & OldDotOriginalMessageMap & {
         [T in ValueOf<typeof CONST.REPORT.ACTIONS.TYPE.POLICY_CHANGE_LOG>]: OriginalMessagePolicyChangeLog;
     } & {
