--- conflicted
+++ resolved
@@ -45,12 +45,7 @@
     lastModified?: string;
     participantAccountIDs?: number[];
     type: ValueOf<typeof CONST.IOU.REPORT_ACTION_TYPE>;
-<<<<<<< HEAD
     paymentType?: PaymentMethodType;
-    cancellationReason?: string;
-=======
-    paymentType?: DeepValueOf<typeof CONST.IOU.PAYMENT_TYPE>;
->>>>>>> 4da7fdab
     /** Only exists when we are sending money */
     IOUDetails?: IOUDetails;
 };
