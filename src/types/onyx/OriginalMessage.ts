--- conflicted
+++ resolved
@@ -245,16 +245,14 @@
     /** ID of the report */
     reportID?: number;
 
-<<<<<<< HEAD
     /** Old name of the workspace */
     oldName?: string;
 
     /** New name of the workspace */
     newName?: string;
-=======
+
     /** When was it last modified */
     lastModified?: string;
->>>>>>> bc69605e
 };
 
 /** Model of `join policy changelog` report action */
