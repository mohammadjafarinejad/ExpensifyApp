import type {ValueOf} from 'type-fest';
import type CONST from '@src/CONST';
import type DeepValueOf from '@src/types/utils/DeepValueOf';
import type {Attendee} from './IOU';
import type {OldDotOriginalMessageMap} from './OldDotAction';
import type {AllConnectionName} from './Policy';
import type ReportActionName from './ReportActionName';
import type {Reservation} from './Transaction';

/** Types of join workspace resolutions */
type JoinWorkspaceResolution = ValueOf<typeof CONST.REPORT.ACTIONABLE_MENTION_JOIN_WORKSPACE_RESOLUTION>;

/** Types of payments methods */
type PaymentMethodType = DeepValueOf<typeof CONST.IOU.PAYMENT_TYPE | typeof CONST.IOU.REPORT_ACTION_TYPE | typeof CONST.WALLET.TRANSFER_METHOD_TYPE>;

/** Types of sources of original message */
type OriginalMessageSource = 'Chronos' | 'email' | 'ios' | 'android' | 'web' | '';

/** Details provided when sending money */
type IOUDetails = {
    /** How much was sent */
    amount: number;

    /** Optional comment */
    comment: string;

    /** Currency of the money sent */
    currency: string;
};

/** Model of `IOU` report action */
type OriginalMessageIOU = {
    /** The ID of the `IOU` transaction */
    IOUTransactionID?: string;

    /** ID of the `IOU` report */
    IOUReportID?: string;

    /** ID of the expense report */
    expenseReportID?: string;

    /** How much was transaction */
    amount: number;

    /** Was the action created automatically, not by a human */
    automaticAction?: boolean;

    /** Optional comment */
    comment?: string;

    /** Currency of the transaction money */
    currency: string;

    /** When was the `IOU` last modified */
    lastModified?: string;

    /** Who participated in the transaction, by accountID */
    participantAccountIDs?: number[];

    /** Type of `IOU` report action */
    type: ValueOf<typeof CONST.IOU.REPORT_ACTION_TYPE>;

    /** If the action was cancelled, this is the reason for the cancellation */
    cancellationReason?: string;

    /** Type of payment method used in transaction */
    paymentType?: PaymentMethodType;

    /** Timestamp of when the `IOU` report action was deleted */
    deleted?: string;

    /** Only exists when we are sending money */
    IOUDetails?: IOUDetails;

    /** Collection of accountIDs of users mentioned in message */
    whisperedTo?: number[];

    /** Where the invoice is paid with business account or not */
    payAsBusiness?: boolean;

    /** The bank account id */
    bankAccountID?: number;
};

/** Names of moderation decisions */
type DecisionName = ValueOf<
    Pick<
        typeof CONST.MODERATION,
        'MODERATOR_DECISION_PENDING' | 'MODERATOR_DECISION_PENDING_HIDE' | 'MODERATOR_DECISION_PENDING_REMOVE' | 'MODERATOR_DECISION_APPROVED' | 'MODERATOR_DECISION_HIDDEN'
    >
>;

/** Model of moderator decision */
type Decision = {
    /** Name of the decision */
    decision: DecisionName;

    /** When was the decision made */
    timestamp?: string;
};

/** Model of `add comment` report action */
type OriginalMessageAddComment = {
    /** HTML content of the comment */
    html: string;

    /** Origin of the comment */
    source?: OriginalMessageSource;

    /** When was the comment last modified */
    lastModified?: string;

    /** ID of the task report */
    taskReportID?: string;

    /** Collection of accountIDs of users mentioned in message */
    whisperedTo: number[];

    /** List accountIDs are mentioned in message */
    mentionedAccountIDs?: number[];
};

/** Model of `actionable mention whisper` report action */
type OriginalMessageActionableMentionWhisper = {
    /** Account IDs of users that aren't members of the room  */
    inviteeAccountIDs: number[];

    /** Decision on whether to invite users that were mentioned but aren't members or do nothing */
    resolution?: ValueOf<typeof CONST.REPORT.ACTIONABLE_MENTION_WHISPER_RESOLUTION> | null;

    /** Collection of accountIDs of users mentioned in message */
    whisperedTo?: number[];
};

/** Model of `actionable report mention whisper` report action */
type OriginalMessageActionableReportMentionWhisper = {
    /** Decision on whether to create a report that were mentioned but doesn't exist or do nothing */
    resolution?: ValueOf<typeof CONST.REPORT.ACTIONABLE_REPORT_MENTION_WHISPER_RESOLUTION> | null;

    /** Collection of accountIDs of users mentioned in message */
    whisperedTo?: number[];
};

/** Model of `welcome whisper` report action */
type OriginalMessagePolicyExpenseChatWelcomeWhisper = {
    /** HTML content of the welcome message */
    html: string;

    /** Collection of accountIDs of users mentioned in message */
    whisperedTo?: number[];

    /** When was the welcome whisper last modified */
    lastModified?: string;

    /** Type of whisper (automated) */
    type?: string;
};

/** Model of `submitted` report action */
type OriginalMessageSubmitted = {
    /** Approved expense amount */
    amount: number;

    /** Currency of the approved expense amount */
    currency: string;

    /** Report ID of the expense */
    expenseReportID: string;

    /** Was the report submitted via harvesting (delayed submit) */
    harvesting?: boolean;
};

/** Model of `closed` report action */
type OriginalMessageClosed = {
    /** Name of the policy */
    policyName: string;

    /** What was the reason to close the report */
    reason: ValueOf<typeof CONST.REPORT.ARCHIVE_REASON>;

    /** When was the message last modified */
    lastModified?: string;

    /** If the report was closed because accounts got merged, then this is the new account ID */
    newAccountID?: number;

    /** If the report was closed because accounts got merged, then this is the old account ID */
    oldAccountID?: number;

    /** Name of the invoice receiver's policy */
    receiverPolicyName?: string;

    /** If the expense report was mark as closed, then this is the report amount */
    amount?: number;

    /** If the expense report was mark as closed, then this is the report currency */
    currency?: string;
};

/** Model of `renamed` report action, created when chat rooms get renamed */
type OriginalMessageRenamed = {
    /** Renamed room comment */
    html: string;

    /** When was report action last modified */
    lastModified: string;

    /** Old room name */
    oldName: string;

    /** New room name */
    newName: string;
};

/** Model of Chronos OOO Timestamp */
type ChronosOOOTimestamp = {
    /** Date timestamp */
    date: string;
};

/** Model of Chronos OOO Event */
type ChronosOOOEvent = {
    /** ID of the OOO event */
    id: string;

    /** How many days will the user be OOO */
    lengthInDays: number;

    /** Description of the OOO state */
    summary: string;

    /** When will the OOO state start */
    start: ChronosOOOTimestamp;

    /** When will the OOO state end */
    end: ChronosOOOTimestamp;
};

/** Model of `Chronos OOO List` report action */
type OriginalMessageChronosOOOList = {
    /** Collection of OOO events to show in report action */
    events: ChronosOOOEvent[];
};

/** Model of `report preview` report action */
type OriginalMessageReportPreview = {
    /** ID of the report to be previewed */
    linkedReportID: string;

    /** Collection of accountIDs of users mentioned in report */
    whisperedTo?: number[];
};

/** Model of change log */
type OriginalMessageChangeLog = {
    /** Account IDs of users that either got invited or removed from the room */
    targetAccountIDs?: number[];

    /** Name of the chat room */
    roomName?: string;

    /** Description of the chat room */
    description?: string;

    /** ID of the report */
    reportID?: number;

    /** Old name of the workspace */
    oldName?: string;

    /** New name of the workspace */
    newName?: string;

    /** Email of user */
    email?: string;

    /** Role of user */
    role?: string;

    /** When was it last modified */
    lastModified?: string;

    /** New role of user or new value of the category/tag field
     * The user role will be of type string and category/tag value (enabled/disable)
     * will be of type boolean.
     */
    newValue?: boolean | string;

    /** Old role of user or old value (enabled/disable) of the category/tag field.
     * The user role will be of type string and category/tag value (enabled/disable)
     * will be of type boolean.
     */
    oldValue?: boolean | string;

    /** Name of connection */
    connectionName?: AllConnectionName;

    /** Name of the added category */
    categoryName?: string;
};

/** Model of change log */
type OriginalMessagePolicyChangeLog = {
    /** Account IDs of users that either got invited or removed from the room */
    targetAccountIDs?: number[];

    /** Name of the chat room */
    roomName?: string;

    /** Description of the chat room */
    description?: string;

    /** ID of the report */
    reportID?: number;

    /** Old name of the workspace/tag */
    oldName?: string;

    /** New name of the workspace/tag */
    newName?: string;

    /** Email of user */
    email?: string;

    /** Role of user */
    role?: string;

    /** When was it last modified */
    lastModified?: string;

    /** Old currency of the workspace */
    oldCurrency?: string;

    /** New currency of the workspace */
    newCurrency?: string;

    /** Old frequency of the workspace */
    oldFrequency?: ValueOf<typeof CONST.POLICY.AUTO_REPORTING_FREQUENCIES>;

    /** New frequency of the workspace */
    newFrequency?: ValueOf<typeof CONST.POLICY.AUTO_REPORTING_FREQUENCIES>;

    /** Name of connection */
    connectionName?: AllConnectionName;

    /** Name of the added category */
    categoryName?: string;

    /** Name of the updated field */
    updatedField?: string;

    /** Old value for max expense amount with no receipt */
    oldMaxExpenseAmountNoReceipt?: number;

    /** New value for max expense amount with no receipt */
    newMaxExpenseAmountNoReceipt?: number;

    /** Currency of the policy */
    currency?: string;

    /** Old value for max expense amount for violations */
    oldMaxExpenseAmount?: number;

    /** New value for max expense amount for violations */
    newMaxExpenseAmount?: number;

    /** Old default billable value */
    oldDefaultBillable?: string;

    /** New default billable value */
    newDefaultBillable?: string;

    /** value -- returned when updating "Auto-approve compliant reports" */
    value?: boolean;

    /** New description */
    newDescription?: string;

    /** Old description */
    oldDescription?: string;

    /** Report field type */
    fieldType?: string;

    /** Custom field type  */
    field?: string;

    /** Report field name */
    fieldName?: string;

    /** Custom unit name */
    customUnitName?: string;

    /** Rate name of the custom unit */
    customUnitRateName?: string;

    /** Custom unit name */
    rateName?: string;

    /** Tax percentage of the new tax rate linked to distance rate */
    newTaxPercentage?: string;

    /** Tax percentage of the old tax rate linked to distance rate */
    oldTaxPercentage?: string;

    /** Added/Updated tag name */
    tagName?: string;

    /** Updated tag list name */
    tagListName?: string;

    /** Count of elements updated */
    count?: string;

    /** Updated tag enabled/disabled value */
    enabled?: boolean;

    /** Default value of a report field */
    defaultValue?: string;

    /** field ID of a report field */
    fieldID?: string;

    /**  update type of a report field */
    updateType?: string;

    /** New role of user or new value of the category/tag field */
    newValue?: boolean | string;

    /** Old role of user or old value of the category/tag field */
    oldValue?: boolean | string;

    /** Old approval audit rate */
    oldAuditRate?: number;

    /** New approval audit rate */
    newAuditRate?: number;

    /** Old limit of manual approval threshold */
    oldLimit?: number;

    /** New limit of manual approval threshold */
    newLimit?: number;

    /** Name for the field of which approver has been updated */
    name?: string;

    /** Account ID of the approver */
    approverAccountID?: string;

    /** Email of the new approver */
    newApproverEmail?: string;

    /** Name of the new approver */
    newApproverName?: string;

    /** Email of the old approver */
    oldApproverEmail?: string;

    /** Name of the old approver */
    oldApproverName?: string;

    /** Email of the approver */
    approverEmail?: string;

    /** Name of the approver */
    approverName?: string;

    /** Option name of a list report field */
    optionName?: string;

    /** Option enabled state of a list report field */
    optionEnabled?: string;

    /** Number of report field options updated */
    toggledOptionsCount?: number;

    /** Are all allEnabled report field options enabled */
    allEnabled?: string;
};

/** Model of `join policy` report action */
type OriginalMessageJoinPolicy = {
    /** What was the invited user decision */
    choice: JoinWorkspaceResolution;

    /** ID of the affected policy */
    policyID: string;

    /** AccountID for the user requesting to join the policy */
    accountID?: number;

    /** Email of the requested user */
    email?: string;
};

/** Model of `modified expense` report action */
type OriginalMessageModifiedExpense = {
    /** Old content of the comment */
    oldComment?: string;

    /** Edited content of the comment */
    newComment?: string;

    /** Edited merchant name */
    merchant?: string;

    /** Old creation date timestamp */
    oldCreated?: string;

    /** Edited creation date timestamp */
    created?: string;

    /** Old merchant name */
    oldMerchant?: string;

    /** Old expense amount */
    oldAmount?: number;

    /** Edited expense amount */
    amount?: number;

    /** Old expense amount currency  */
    oldCurrency?: string;

    /** Edited expense amount currency */
    currency?: string;

    /** Edited expense category */
    category?: string;

    /** Old expense category */
    oldCategory?: string;

    /** Edited expense tag */
    tag?: string;

    /** Old expense tag */
    oldTag?: string;

    /** Edited billable */
    billable?: string;

    /** Old billable */
    oldBillable?: string;

    /** Old expense tag amount */
    oldTaxAmount?: number;

    /** Edited expense tax amount */
    taxAmount?: number;

    /** Edited expense tax rate */
    taxRate?: string;

    /** Old expense tax rate */
    oldTaxRate?: string;

    /** Edited expense reimbursable */
    reimbursable?: string;

    /** Old expense reimbursable */
    oldReimbursable?: string;

    /** Collection of accountIDs of users mentioned in expense report */
    whisperedTo?: number[];

    /** The ID of moved report */
    movedToReportID?: string;

    /** The ID of the report the expense moved from */
    movedFromReport?: string;

    /** The old list of attendees */
    oldAttendees?: Attendee[];

    /** The list of attendees */
    newAttendees?: Attendee[];
};

/** Model of a `travel update` report action */
type OriginalMessageTravelUpdate = Reservation & UpdateOperationType;

/** Travel update operation type */
type UpdateOperationType = {
    /** Type of operation */
    operation: ValueOf<typeof CONST.TRAVEL.UPDATE_OPERATION_TYPE>;
};

/** Model of the `deleted transaction` report action */
type OriginalMessageDeletedTransaction = {
    /** The merchant of the transaction */
    merchant?: string;

    /** The amount of the transaction */
    amount?: number;

    /** The currency of the transaction */
    currency?: string;
};

/** Model of `concierge category options` report action */
type OriginalMessageConciergeCategoryOptions = {
    /** The options we present to the user when confidence in the predicted category is low */
    options: string[];

    /** The confidence levels for each option */
    confidenceLevels?: number[];

    /** The transaction ID associated with this action */
    transactionID?: string;

    /** The category selected by the user (set when the action is resolved) */
    selectedCategory?: string;

    /** Agent Zero metadata (optional) */
    agentZero?: Record<string, unknown>;
};

/** Model of `reimbursement queued` report action */
type OriginalMessageReimbursementQueued = {
    /** How is the payment getting reimbursed */
    paymentType: DeepValueOf<typeof CONST.IOU.PAYMENT_TYPE>;
};

/** Model of `actionable tracked expense whisper` report action */
type OriginalMessageActionableTrackedExpenseWhisper = {
    /** ID of the transaction */
    transactionID: string;

    /** When was the tracked expense whisper last modified */
    lastModified: string;

    /** What was the decision of the user */
    resolution?: ValueOf<typeof CONST.REPORT.ACTIONABLE_TRACK_EXPENSE_WHISPER_RESOLUTION>;
};

/** Model of `reimbursement dequeued` report action */
type OriginalMessageReimbursementDequeued = {
    /** Why the reimbursement was cancelled */
    cancellationReason: ValueOf<typeof CONST.REPORT.CANCEL_PAYMENT_REASONS>;

    /** ID of the `expense` report */
    expenseReportID?: string;

    /** Amount that wasn't reimbursed */
    amount: number;

    /** Currency of the money that wasn't reimbursed */
    currency: string;
};

/** Model of CHANGE_POLICY report action */
type OriginalMessageChangePolicy = {
    /** ID of the old policy */
    fromPolicy: string | undefined;

    /** ID of the new policy */
    toPolicy: string;
};

/** Model of `UNREPORTED_TRANSACTION` report action */
type OriginalMessageUnreportedTransaction = {
    /** ID of the old report */
    fromReportID: string;
};

/** Model of MOVED_TRANSACTION report action */
type OriginalMessageMovedTransaction = {
    /** ID of the new report */
    toReportID: string;
};

/** Model of `moved` report action */
type OriginalMessageMoved = {
    /** ID of the old policy */
    fromPolicyID: string | undefined;

    /** ID of the new policy */
    toPolicyID: string;

    /** ID of the new parent report */
    newParentReportID: string;

    /** ID of the moved report */
    movedReportID: string;
};

/** Model of `dismissed violation` report action */
type OriginalMessageDismissedViolation = {
    /** Why the violation was dismissed */
    reason: string;

    /** Name of the violation */
    violationName: string;
};

/** Model of `trip room preview` report action */
type OriginalMessageTripRoomPreview = {
    /** ID of the report to be previewed */
    linkedReportID: string;

    /** When was report action last modified */
    lastModified?: string;

    /** Collection of accountIDs of users mentioned in report */
    whisperedTo?: number[];
};

/** Model of `approved` report action */
type OriginalMessageApproved = {
    /** Approved expense amount */
    amount: number;

    /** Was the action created automatically, not by a human */
    automaticAction?: boolean;

    /** Currency of the approved expense amount */
    currency: string;

    /** Report ID of the expense */
    expenseReportID: string;
};

/** Model of `forwarded` report action */
type OriginalMessageForwarded = {
    /** Forwarded expense amount */
    amount: number;

    /** Was the action created automatically, not by a human */
    automaticAction?: boolean;

    /** Currency of the forwarded expense amount */
    currency: string;

    /** Report ID of the expense */
    expenseReportID: string;
};

/**
 *
 */
type OriginalMessageExportIntegration = {
    /**
     * Whether the export was done via an automation
     */
    automaticAction: false;

    /**
     * The integration that was exported to (display text)
     */
    label: string;

    /**
     *
     */
    lastModified: string;

    /**
     * Whether the report was manually marked as exported
     */
    markedManually: boolean;

    /**
     * An list of URLs to the report in the integration for company card expenses
     */
    nonReimbursableUrls?: string[];

    /**
     * An list of URLs to the report in the integration for out of pocket expenses
     */
    reimbursableUrls?: string[];
};

/** Model of `unapproved` report action */
type OriginalMessageUnapproved = {
    /** Unapproved expense amount */
    amount: number;

    /** Currency of the unapproved expense amount */
    currency: string;

    /** Report ID of the expense */
    expenseReportID: string;
};

/** Model of `Removed From Approval Chain` report action */
type OriginalMessageRemovedFromApprovalChain = {
    /** The submitter IDs whose approval chains changed such that the approver was removed from their approval chains */
    submittersAccountIDs: number[];

    /** The accountID of the approver who was removed from the submitter's approval chain */
    whisperedTo: number[];
};

/** Model of `Demoted From Workspace` report action */
type OriginalMessageDemotedFromWorkspace = {
    /** The policy name */
    policyName: string;

    /** The old role of the employee that is being demoted */
    oldRole: string;

    /** The accountID of the member who was demoted from workspace */
    whisperedTo: number[];
};

/**
 * Model of `Add payment card` report action
 */
type OriginalMessageAddPaymentCard = Record<string, never>;

/**
 * Original message for INTEGRATION_SYNC_FAILED actions
 */
type OriginalMessageIntegrationSyncFailed = {
    /** The user friendly connection name */
    label: string;

    /** The source of the connection sync */
    source: string;

    /** The error message from Integration Server */
    errorMessage: string;
};

/**
 * Model of CARD_ISSUED, CARD_MISSING_ADDRESS, and CARD_ISSUED_VIRTUAL actions
 */
type OriginalMessageCard = {
    /** The id of the user the card was assigned to */
    assigneeAccountID: number;

    /** The id of the card */
    cardID: number;
};

/**
 * Model of INTEGRATIONS_MESSAGE report action
 */
type OriginalMessageIntegrationMessage = {
    /** Object with detailed result */
    result: {
        /** Wether action was successful */
        success: boolean;
    };
};

/**
 * Original message for CARD_ISSUED, CARD_MISSING_ADDRESS, CARD_ASSIGNED and CARD_ISSUED_VIRTUAL actions
 */
type IssueNewCardOriginalMessage = OriginalMessage<
    | typeof CONST.REPORT.ACTIONS.TYPE.CARD_MISSING_ADDRESS
    | typeof CONST.REPORT.ACTIONS.TYPE.CARD_ISSUED
    | typeof CONST.REPORT.ACTIONS.TYPE.CARD_ISSUED_VIRTUAL
    | typeof CONST.REPORT.ACTIONS.TYPE.CARD_ASSIGNED
>;

/**
 * Model of reimbursement director information report action
 */
type OriginalMessageReimbursementDirectorInformationRequired = {
    /** Last four digits of bank account number */
    bankAccountLastFour: string;

    /** Currency of policy */
    currency: string;

    /** ID of policy */
    policyID: string;
};

/** The map type of original message */
/* eslint-disable jsdoc/require-jsdoc */
type OriginalMessageMap = {
    [CONST.REPORT.ACTIONS.TYPE.ACTIONABLE_ADD_PAYMENT_CARD]: OriginalMessageAddPaymentCard;
    [CONST.REPORT.ACTIONS.TYPE.ACTIONABLE_JOIN_REQUEST]: OriginalMessageJoinPolicy;
    [CONST.REPORT.ACTIONS.TYPE.ACTIONABLE_MENTION_WHISPER]: OriginalMessageActionableMentionWhisper;
    [CONST.REPORT.ACTIONS.TYPE.ACTIONABLE_REPORT_MENTION_WHISPER]: OriginalMessageActionableReportMentionWhisper;
    [CONST.REPORT.ACTIONS.TYPE.ACTIONABLE_TRACK_EXPENSE_WHISPER]: OriginalMessageActionableTrackedExpenseWhisper;
    [CONST.REPORT.ACTIONS.TYPE.POLICY_EXPENSE_CHAT_WELCOME_WHISPER]: OriginalMessagePolicyExpenseChatWelcomeWhisper;
    [CONST.REPORT.ACTIONS.TYPE.ADD_COMMENT]: OriginalMessageAddComment;
    [CONST.REPORT.ACTIONS.TYPE.APPROVED]: OriginalMessageApproved;
    [CONST.REPORT.ACTIONS.TYPE.CHANGE_FIELD]: never;
    [CONST.REPORT.ACTIONS.TYPE.CHANGE_POLICY]: OriginalMessageChangePolicy;
    [CONST.REPORT.ACTIONS.TYPE.CHANGE_TYPE]: never;
    [CONST.REPORT.ACTIONS.TYPE.CHRONOS_OOO_LIST]: OriginalMessageChronosOOOList;
    [CONST.REPORT.ACTIONS.TYPE.CLOSED]: OriginalMessageClosed;
    [CONST.REPORT.ACTIONS.TYPE.CREATED]: never;
    [CONST.REPORT.ACTIONS.TYPE.DELEGATE_SUBMIT]: never;
    [CONST.REPORT.ACTIONS.TYPE.DISMISSED_VIOLATION]: OriginalMessageDismissedViolation;
    [CONST.REPORT.ACTIONS.TYPE.EXPORTED_TO_CSV]: never;
    [CONST.REPORT.ACTIONS.TYPE.EXPORTED_TO_INTEGRATION]: OriginalMessageExportIntegration;
    [CONST.REPORT.ACTIONS.TYPE.FORWARDED]: OriginalMessageForwarded;
    [CONST.REPORT.ACTIONS.TYPE.HOLD]: never;
    [CONST.REPORT.ACTIONS.TYPE.HOLD_COMMENT]: never;
    [CONST.REPORT.ACTIONS.TYPE.INTEGRATIONS_MESSAGE]: OriginalMessageIntegrationMessage;
    [CONST.REPORT.ACTIONS.TYPE.IOU]: OriginalMessageIOU;
    [CONST.REPORT.ACTIONS.TYPE.MANAGER_ATTACH_RECEIPT]: never;
    [CONST.REPORT.ACTIONS.TYPE.MANAGER_DETACH_RECEIPT]: never;
    [CONST.REPORT.ACTIONS.TYPE.MARK_REIMBURSED_FROM_INTEGRATION]: never;
    [CONST.REPORT.ACTIONS.TYPE.MARKED_REIMBURSED]: never;
    [CONST.REPORT.ACTIONS.TYPE.MERGED_WITH_CASH_TRANSACTION]: never;
    [CONST.REPORT.ACTIONS.TYPE.MODIFIED_EXPENSE]: OriginalMessageModifiedExpense;
    [CONST.REPORT.ACTIONS.TYPE.MOVED]: OriginalMessageMoved;
    [CONST.REPORT.ACTIONS.TYPE.MOVED_TRANSACTION]: OriginalMessageMovedTransaction;
    [CONST.REPORT.ACTIONS.TYPE.UNREPORTED_TRANSACTION]: OriginalMessageUnreportedTransaction;
    [CONST.REPORT.ACTIONS.TYPE.OUTDATED_BANK_ACCOUNT]: never;
    [CONST.REPORT.ACTIONS.TYPE.REIMBURSED]: never;
    [CONST.REPORT.ACTIONS.TYPE.REIMBURSEMENT_ACH_BOUNCE]: never;
    [CONST.REPORT.ACTIONS.TYPE.REIMBURSEMENT_ACH_CANCELED]: never;
    [CONST.REPORT.ACTIONS.TYPE.REIMBURSEMENT_ACCOUNT_CHANGED]: never;
    [CONST.REPORT.ACTIONS.TYPE.REIMBURSEMENT_DEQUEUED]: OriginalMessageReimbursementDequeued;
    [CONST.REPORT.ACTIONS.TYPE.REIMBURSEMENT_DELAYED]: never;
    [CONST.REPORT.ACTIONS.TYPE.REIMBURSEMENT_QUEUED]: OriginalMessageReimbursementQueued;
    [CONST.REPORT.ACTIONS.TYPE.REJECTED]: never;
    [CONST.REPORT.ACTIONS.TYPE.REMOVED_FROM_APPROVAL_CHAIN]: OriginalMessageRemovedFromApprovalChain;
    [CONST.REPORT.ACTIONS.TYPE.DEMOTED_FROM_WORKSPACE]: OriginalMessageDemotedFromWorkspace;
    [CONST.REPORT.ACTIONS.TYPE.RENAMED]: OriginalMessageRenamed;
    [CONST.REPORT.ACTIONS.TYPE.REPORT_PREVIEW]: OriginalMessageReportPreview;
    [CONST.REPORT.ACTIONS.TYPE.RESOLVED_DUPLICATES]: never;
    [CONST.REPORT.ACTIONS.TYPE.SELECTED_FOR_RANDOM_AUDIT]: never;
    [CONST.REPORT.ACTIONS.TYPE.SHARE]: never;
    [CONST.REPORT.ACTIONS.TYPE.STRIPE_PAID]: never;
    [CONST.REPORT.ACTIONS.TYPE.SUBMITTED]: OriginalMessageSubmitted;
    [CONST.REPORT.ACTIONS.TYPE.SUBMITTED_AND_CLOSED]: OriginalMessageSubmitted;
    [CONST.REPORT.ACTIONS.TYPE.TASK_CANCELLED]: never;
    [CONST.REPORT.ACTIONS.TYPE.TASK_COMPLETED]: never;
    [CONST.REPORT.ACTIONS.TYPE.TASK_EDITED]: never;
    [CONST.REPORT.ACTIONS.TYPE.TASK_REOPENED]: never;
    [CONST.REPORT.ACTIONS.TYPE.TAKE_CONTROL]: never;
    [CONST.REPORT.ACTIONS.TYPE.TRAVEL_UPDATE]: OriginalMessageTravelUpdate;
    [CONST.REPORT.ACTIONS.TYPE.UNAPPROVED]: OriginalMessageUnapproved;
    [CONST.REPORT.ACTIONS.TYPE.UNHOLD]: never;
    [CONST.REPORT.ACTIONS.TYPE.UNSHARE]: never;
    [CONST.REPORT.ACTIONS.TYPE.UPDATE_GROUP_CHAT_MEMBER_ROLE]: never;
    [CONST.REPORT.ACTIONS.TYPE.TRIP_PREVIEW]: OriginalMessageTripRoomPreview;
    [CONST.REPORT.ACTIONS.TYPE.REIMBURSEMENT_REQUESTED]: never;
    [CONST.REPORT.ACTIONS.TYPE.REIMBURSEMENT_SETUP]: never;
    [CONST.REPORT.ACTIONS.TYPE.EXPORTED_TO_QUICK_BOOKS]: never;
    [CONST.REPORT.ACTIONS.TYPE.DONATION]: never;
    [CONST.REPORT.ACTIONS.TYPE.DELETED_ACCOUNT]: never;
    [CONST.REPORT.ACTIONS.TYPE.REIMBURSEMENT_REQUESTED]: never;
    [CONST.REPORT.ACTIONS.TYPE.REIMBURSEMENT_SETUP]: never;
    [CONST.REPORT.ACTIONS.TYPE.REIMBURSEMENT_SETUP_REQUESTED]: never;
    [CONST.REPORT.ACTIONS.TYPE.CARD_ISSUED]: OriginalMessageCard;
    [CONST.REPORT.ACTIONS.TYPE.CARD_MISSING_ADDRESS]: OriginalMessageCard;
    [CONST.REPORT.ACTIONS.TYPE.CARD_ISSUED_VIRTUAL]: OriginalMessageCard;
    [CONST.REPORT.ACTIONS.TYPE.CARD_ASSIGNED]: OriginalMessageCard;
    [CONST.REPORT.ACTIONS.TYPE.INTEGRATION_SYNC_FAILED]: OriginalMessageIntegrationSyncFailed;
    [CONST.REPORT.ACTIONS.TYPE.DELETED_TRANSACTION]: OriginalMessageDeletedTransaction;
    [CONST.REPORT.ACTIONS.TYPE.CONCIERGE_CATEGORY_OPTIONS]: OriginalMessageConciergeCategoryOptions;
    [CONST.REPORT.ACTIONS.TYPE.RETRACTED]: never;
    [CONST.REPORT.ACTIONS.TYPE.REOPENED]: never;
<<<<<<< HEAD
    [CONST.REPORT.ACTIONS.TYPE.REIMBURSEMENT_DIRECTOR_INFORMATION_REQUIRED]: OriginalMessageReimbursementDirectorInformationRequired;
=======
    [CONST.REPORT.ACTIONS.TYPE.RECEIPT_SCAN_FAILED]: never;
>>>>>>> dfdaed12
} & OldDotOriginalMessageMap & {
        [T in ValueOf<typeof CONST.REPORT.ACTIONS.TYPE.POLICY_CHANGE_LOG>]: OriginalMessagePolicyChangeLog;
    } & {
        [T in ValueOf<typeof CONST.REPORT.ACTIONS.TYPE.ROOM_CHANGE_LOG>]: OriginalMessageChangeLog;
    };

type OriginalMessage<T extends ReportActionName> = OriginalMessageMap[T];

export default OriginalMessage;
export type {
    DecisionName,
    OriginalMessageIOU,
    ChronosOOOEvent,
    PaymentMethodType,
    OriginalMessageSource,
    Decision,
    OriginalMessageChangeLog,
    JoinWorkspaceResolution,
    OriginalMessageModifiedExpense,
    OriginalMessageExportIntegration,
    IssueNewCardOriginalMessage,
    OriginalMessageChangePolicy,
    OriginalMessageUnreportedTransaction,
    OriginalMessageMovedTransaction,
    OriginalMessageReimbursementDirectorInformationRequired,
};<|MERGE_RESOLUTION|>--- conflicted
+++ resolved
@@ -953,11 +953,8 @@
     [CONST.REPORT.ACTIONS.TYPE.CONCIERGE_CATEGORY_OPTIONS]: OriginalMessageConciergeCategoryOptions;
     [CONST.REPORT.ACTIONS.TYPE.RETRACTED]: never;
     [CONST.REPORT.ACTIONS.TYPE.REOPENED]: never;
-<<<<<<< HEAD
+    [CONST.REPORT.ACTIONS.TYPE.RECEIPT_SCAN_FAILED]: never;
     [CONST.REPORT.ACTIONS.TYPE.REIMBURSEMENT_DIRECTOR_INFORMATION_REQUIRED]: OriginalMessageReimbursementDirectorInformationRequired;
-=======
-    [CONST.REPORT.ACTIONS.TYPE.RECEIPT_SCAN_FAILED]: never;
->>>>>>> dfdaed12
 } & OldDotOriginalMessageMap & {
         [T in ValueOf<typeof CONST.REPORT.ACTIONS.TYPE.POLICY_CHANGE_LOG>]: OriginalMessagePolicyChangeLog;
     } & {
