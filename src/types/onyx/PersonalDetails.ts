--- conflicted
+++ resolved
@@ -73,11 +73,7 @@
     status?: string;
 };
 
-<<<<<<< HEAD
-type PersonalDetailsList = Record<string, PersonalDetails>;
-=======
 type PersonalDetailsList = Record<string, PersonalDetails | null>;
->>>>>>> 573f6b70
 
 export default PersonalDetails;
 
