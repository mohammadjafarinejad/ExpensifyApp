--- conflicted
+++ resolved
@@ -49,13 +49,6 @@
 
     /** Timezone of the current user from their personal details */
     timezone?: Timezone;
-<<<<<<< HEAD
-=======
-
-    /** Status of the current user from their personal details */
-    status?: string;
-};
->>>>>>> f9cf18ed
 
     /** Whether we are loading the data via the API */
     isLoading?: boolean;
@@ -68,6 +61,9 @@
 
     /** A fallback avatar icon to display when there is an error on loading avatar from remote URL. */
     fallbackIcon?: string;
+    /** Status of the current user from their personal details */
+
+    status?: string;
 };
 
 export default PersonalDetails;
