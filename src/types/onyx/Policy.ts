--- conflicted
+++ resolved
@@ -1078,7 +1078,6 @@
     syncReimbursedReports: boolean | string;
 };
 
-<<<<<<< HEAD
 /** Sage Intacct export configs */
 type SageIntacctExportConfig = {
     /** Export date type */
@@ -1106,34 +1105,6 @@
     reimbursableExpenseReportDefaultVendor: string;
 };
 
-/**
- * Connection config for Sage Intacct
- */
-type SageIntacctConnectiosConfig = OnyxCommon.OnyxValueWithOfflineFeedback<
-    {
-        /** Sage Intacct credentials */
-        credentials: {
-            /** Sage Intacct companyID */
-            companyID: string;
-
-            /** Sage Intacct password */
-            password: string;
-
-            /** Sage Intacct userID */
-            userID: string;
-        };
-
-        /** Sage Intacct export configs */
-        export: SageIntacctExportConfig;
-
-        /** Collection of Sage Intacct config errors */
-        errors?: OnyxCommon.Errors;
-
-        /** Collection of form field errors  */
-        errorFields?: OnyxCommon.ErrorFields;
-    },
-    keyof SageIntacctExportConfig
-=======
 /**
  * Connection config for Sage Intacct
  */
@@ -1169,34 +1140,7 @@
         };
 
         /** Sage Intacct export configs */
-        export: OnyxCommon.OnyxValueWithOfflineFeedback<{
-            /** Export date type */
-            exportDate: ValueOf<typeof CONST.SAGE_INTACCT_EXPORT_DATE>;
-
-            /** The e-mail of the exporter */
-            exporter: string;
-
-            /** Defines how non-reimbursable expenses are exported */
-            nonReimbursable: ValueOf<typeof CONST.SAGE_INTACCT_NON_REIMBURSABLE_EXPENSE_TYPE>;
-
-            /** Account that receives the non-reimbursable expenses */
-            nonReimbursableAccount: string;
-
-            /** Default vendor used for credit card transactions of non-reimbursable bill */
-            nonReimbursableCreditCardChargeDefaultVendor: string;
-
-            /** Default vendor of non-reimbursable bill */
-            nonReimbursableVendor: string;
-
-            /** Defines how reimbursable expenses are exported */
-            reimbursable: ValueOf<typeof CONST.SAGE_INTACCT_REIMBURSABLE_EXPENSE_TYPE>;
-
-            /** Default vendor of reimbursable bill */
-            reimbursableExpenseReportDefaultVendor: string;
-
-            /** Collection of mapping field errors, which will be triggered when update action fails  */
-            errorFields?: OnyxCommon.ErrorFields;
-        }>;
+        export: SageIntacctExportConfig;
 
         /** Whether employees should be imported from Sage Intacct */
         importEmployees: boolean;
@@ -1216,8 +1160,7 @@
         /** Collection of form field errors  */
         errorFields?: OnyxCommon.ErrorFields;
     },
-    SageIntacctOfflineStateKeys | keyof SageIntacctSyncConfig | keyof SageIntacctAutoSyncConfig
->>>>>>> c973e622
+    SageIntacctOfflineStateKeys | keyof SageIntacctSyncConfig | keyof SageIntacctAutoSyncConfig | keyof SageIntacctExportConfig
 >;
 
 /** State of integration connection */
@@ -1619,10 +1562,7 @@
     SageIntacctMappingName,
     SageIntacctDimension,
     SageIntacctDataElementWithValue,
-<<<<<<< HEAD
-    SageIntacctExportConfig,
-=======
     SageIntacctDataElement,
     SageIntacctConnectionsConfig,
->>>>>>> c973e622
+    SageIntacctExportConfig,
 };