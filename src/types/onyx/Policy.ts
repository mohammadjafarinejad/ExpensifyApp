import type {ValueOf} from 'type-fest';
import type CONST from '@src/CONST';
import type {Country} from '@src/CONST';
import type * as OnyxTypes from '.';
import type * as OnyxCommon from './OnyxCommon';
import type {WorkspaceTravelSettings} from './TravelSettings';

/** Distance units */
type Unit = 'mi' | 'km';

/** Tax rate attributes of the policy distance rate */
type TaxRateAttributes = {
    /** Percentage of the tax that can be reclaimable */
    taxClaimablePercentage?: number;

    /** External ID associated to this tax rate */
    taxRateExternalID?: string;
};

/** Model of policy distance rate */
type Rate = OnyxCommon.OnyxValueWithOfflineFeedback<
    {
        /** Name of the distance rate */
        name?: string;

        /** Amount to be reimbursed per distance unit travelled */
        rate?: number;

        /** Currency used to pay the distance rate */
        currency?: string;

        /** Generated ID to identify the distance rate */
        customUnitRateID?: string;

        /** Whether this distance rate is currently enabled */
        enabled?: boolean;

        /** Error messages to show in UI */
        errors?: OnyxCommon.Errors;

        /** Form fields that triggered the errors */
        errorFields?: OnyxCommon.ErrorFields;

        /** Tax rate attributes of the policy */
        attributes?: TaxRateAttributes;
    },
    keyof TaxRateAttributes
>;

/** Custom unit attributes */
type Attributes = {
    /** Distance unit name */
    unit: Unit;

    /** Whether the tax tracking is enabled or not */
    taxEnabled?: boolean;
};

/** Policy custom unit */
type CustomUnit = OnyxCommon.OnyxValueWithOfflineFeedback<{
    /** Custom unit name */
    name: string;

    /** ID that identifies this custom unit */
    customUnitID: string;

    /** Contains custom attributes like unit, for this custom unit */
    attributes: Attributes;

    /** Distance rates using this custom unit */
    rates: Record<string, Rate>;

    /** The default category in which this custom unit is used */
    defaultCategory?: string;

    /** Whether this custom unit is enabled */
    enabled?: boolean;

    /** Error messages to show in UI */
    errors?: OnyxCommon.Errors;

    /** Form fields that triggered errors */
    errorFields?: OnyxCommon.ErrorFields;
}>;

/** Policy company address data */
type CompanyAddress = {
    /** Street address */
    addressStreet: string;

    /** City */
    city: string;

    /** State */
    state: string;

    /** Zip post code */
    zipCode: string;

    /** Country code */
    country: Country | '';
};

/** Policy disabled fields */
type DisabledFields = {
    /** Whether the default billable field is disabled */
    defaultBillable?: boolean;

    /** Whether the reimbursable field is disabled */
    reimbursable?: boolean;
};

/** Policy tax rate */
type TaxRate = OnyxCommon.OnyxValueWithOfflineFeedback<{
    /** Name of the tax rate. */
    name: string;

    /** The value of the tax rate. */
    value: string;

    /** The code associated with the tax rate. If a tax is created in old dot, code field is undefined */
    code?: string;

    /** This contains the tax name and tax value as one name */
    modifiedName?: string;

    /** Indicates if the tax rate is disabled. */
    isDisabled?: boolean;

    /** Indicates if the tax rate is selected. */
    isSelected?: boolean;

    /** An error message to display to the user */
    errors?: OnyxCommon.Errors;

    /** An error object keyed by field name containing errors keyed by microtime */
    errorFields?: OnyxCommon.ErrorFields;
}>;

/** Record of policy tax rates, indexed by id_{taxRateName} where taxRateName is the name of the tax rate in UPPER_SNAKE_CASE */
type TaxRates = Record<string, TaxRate>;

/** Policy tax rates with default tax rate */
type TaxRatesWithDefault = OnyxCommon.OnyxValueWithOfflineFeedback<{
    /** Name of the tax */
    name: string;

    /** Default policy tax code */
    defaultExternalID: string;

    /** Default value of taxes */
    defaultValue: string;

    /** Default foreign policy tax code */
    foreignTaxDefault: string;

    /** List of tax names and values */
    taxes: TaxRates;

    /** An error message to display to the user */
    errors?: OnyxCommon.Errors;

    /** Error objects keyed by field name containing errors keyed by microtime */
    errorFields?: OnyxCommon.ErrorFields;
}>;

/** Connection sync source values */
type JobSourceValues = 'DIRECT' | 'EXPENSIFYWEB' | 'EXPENSIFYAPI' | 'NEWEXPENSIFY' | 'AUTOSYNC' | 'AUTOAPPROVE';

/** Connection last synchronization state */
type ConnectionLastSync = {
    /** Date when the connection's last successful sync occurred */
    successfulDate?: string;

    /** Date when the connection's last failed sync occurred */
    errorDate?: string;

    /** Whether the connection's last sync was successful */
    isSuccessful: boolean;

    /** Where did the connection's last sync job come from */
    source: JobSourceValues;
};

/** Financial account (bank account, debit card, etc) */
type Account = {
    /** GL code assigned to the financial account */
    glCode?: string;

    /** Name of the financial account */
    name: string;

    /** Currency of the financial account */
    currency: string;

    /** ID assigned to the financial account */
    id: string;
};

/**
 * Model of QuickBooks Online employee data
 *
 * TODO: QBO remaining comments will be handled here (https://github.com/Expensify/App/issues/43033)
 */
type Employee = {
    /** ID assigned to the employee */
    id: string;

    /** Employee's first name */
    firstName?: string;

    /** Employee's last name */
    lastName?: string;

    /** Employee's display name */
    name: string;

    /** Employee's e-mail */
    email: string;
};

/**
 * Model of QuickBooks Online vendor data
 *
 * TODO: QBO remaining comments will be handled here (https://github.com/Expensify/App/issues/43033)
 */
type Vendor = {
    /** ID assigned to the vendor */
    id: string;

    /** Vendor's name */
    name: string;

    /** Vendor's currency */
    currency: string;

    /** Vendor's e-mail */
    email: string;
};

/**
 * Model of QuickBooks Online tax code data
 *
 * TODO: QBO remaining comments will be handled here (https://github.com/Expensify/App/issues/43033)
 */
type TaxCode = {
    /** TODO: Will be handled in another issue */
    totalTaxRateVal: string;

    /** TODO: Will be handled in another issue */
    simpleName: string;

    /** TODO: Will be handled in another issue */
    taxCodeRef: string;

    /** TODO: Will be handled in another issue */
    taxRateRefs: Record<string, string>;

    /** TODO: Will be handled in another issue */
    /** Name of the tax code */
    name: string;
};

/**
 * Data imported from QuickBooks Online.
 *
 * TODO: QBO remaining comments will be handled here (https://github.com/Expensify/App/issues/43033)
 */
type QBOConnectionData = {
    /** Country code */
    country: ValueOf<typeof CONST.COUNTRY>;

    /** TODO: Will be handled in another issue */
    edition: string;

    /** TODO: Will be handled in another issue */
    homeCurrency: string;

    /** TODO: Will be handled in another issue */
    isMultiCurrencyEnabled: boolean;

    /** Collection of journal entry accounts  */
    journalEntryAccounts: Account[];

    /** Collection of bank accounts */
    bankAccounts: Account[];

    /** Collection of credit cards */
    creditCards: Account[];

    /** Collection of export destination accounts */
    accountsReceivable: Account[];

    /** TODO: Will be handled in another issue */
    accountPayable: Account[];

    /** TODO: Will be handled in another issue */
    otherCurrentAssetAccounts: Account[];

    /** TODO: Will be handled in another issue */
    taxCodes: TaxCode[];

    /** TODO: Will be handled in another issue */
    employees: Employee[];

    /** Collections of vendors */
    vendors: Vendor[];
};

/** Sync entity names */
type IntegrationEntityMap = ValueOf<typeof CONST.INTEGRATION_ENTITY_MAP_TYPES>;

/**
 * Non reimbursable account types exported from QuickBooks Online
 *
 * TODO: QBO remaining comments will be handled here (https://github.com/Expensify/App/issues/43033)
 */
type QBONonReimbursableExportAccountType = ValueOf<typeof CONST.QUICKBOOKS_NON_REIMBURSABLE_EXPORT_ACCOUNT_TYPE>;

/**
 * Reimbursable account types exported from QuickBooks Online
 *
 * TODO: QBO remaining comments will be handled here (https://github.com/Expensify/App/issues/43033)
 */
type QBOReimbursableExportAccountType = ValueOf<typeof CONST.QUICKBOOKS_REIMBURSABLE_ACCOUNT_TYPE>;

/**
 * User configuration for the QuickBooks Online accounting integration.
 *
 * TODO: QBO remaining comments will be handled here (https://github.com/Expensify/App/issues/43033)
 */
type QBOConnectionConfig = OnyxCommon.OnyxValueWithOfflineFeedback<{
    /** TODO: Will be handled in another issue */
    realmId: string;

    /** TODO: Will be handled in another issue */
    companyName: string;

    /** Configuration of automatic synchronization from QuickBooks Online to the app */
    autoSync: {
        /** TODO: Will be handled in another issue */
        jobID: string;

        /** Whether changes made in QuickBooks Online should be reflected into the app automatically */
        enabled: boolean;
    };

    /** Whether employees can be invited */
    syncPeople: boolean;

    /** TODO: Will be handled in another issue */
    syncItems: boolean;

    /** TODO: Will be handled in another issue */
    markChecksToBePrinted: boolean;

    /** Defines how reimbursable expenses are exported */
    reimbursableExpensesExportDestination: QBOReimbursableExportAccountType;

    /** Defines how non reimbursable expenses are exported */
    nonReimbursableExpensesExportDestination: QBONonReimbursableExportAccountType;

    /** Default vendor of non reimbursable bill */
    nonReimbursableBillDefaultVendor: string;

    /** ID of the invoice collection account */
    collectionAccountID?: string;

    /** ID of the bill payment account */
    reimbursementAccountID?: string;

    /** Account that receives the reimbursable expenses */
    reimbursableExpensesAccount?: Account;

    /** Account that receives the non reimbursable expenses */
    nonReimbursableExpensesAccount?: Account;

    /** Account that receives the exported invoices */
    receivableAccount?: Account;

    /**
     * Whether a default vendor will be created and applied to all credit card
     * transactions upon import
     */
    autoCreateVendor: boolean;

    /** TODO: Will be handled in another issue */
    hasChosenAutoSyncOption: boolean;

    /** Whether Quickbooks Online classes should be imported */
    syncClasses: IntegrationEntityMap;

    /** Whether Quickbooks Online customers should be imported */
    syncCustomers: IntegrationEntityMap;

    /** Whether Quickbooks Online locations should be imported */
    syncLocations: IntegrationEntityMap;

    /** TODO: Will be handled in another issue */
    lastConfigurationTime: number;

    /** Whether the taxes should be synchronized */
    syncTax: boolean;

    /** Whether new categories are enabled in chart of accounts */
    enableNewCategories: boolean;

    /** TODO: Will be handled in another issue */
    errors?: OnyxCommon.Errors;

    /** TODO: Will be handled in another issue */
    exportDate: ValueOf<typeof CONST.QUICKBOOKS_EXPORT_DATE>;

    /** Configuration of the export */
    export: {
        /** E-mail of the exporter */
        exporter: string;
    };

    /** Collections of form field errors */
    errorFields?: OnyxCommon.ErrorFields;
}>;

/** Xero bill status values
 *
 * TODO: Xero remaining comments will be handled here (https://github.com/Expensify/App/issues/43033)
 */
type BillStatusValues = 'DRAFT' | 'AWT_APPROVAL' | 'AWT_PAYMENT';

/** Xero expense status values
 *
 *  TODO: Xero remaining comments will be handled here (https://github.com/Expensify/App/issues/43033)
 */
type ExpenseTypesValues = 'BILL' | 'BANK_TRANSACTION' | 'SALES_INVOICE' | 'NOTHING';

/** Xero bill date values
 *
 *  TODO: Xero remaining comments will be handled here (https://github.com/Expensify/App/issues/43033)
 */
type BillDateValues = 'REPORT_SUBMITTED' | 'REPORT_EXPORTED' | 'LAST_EXPENSE';

/**
 * Model of an organization in Xero
 *
 * TODO: Xero remaining comments will be handled here (https://github.com/Expensify/App/issues/43033)
 */
type Tenant = {
    /** ID of the organization */
    id: string;

    /** Name of the organization */
    name: string;

    /** TODO: Will be handled in another issue */
    value: string;
};

/** TODO: Xero remaining comments will be handled here (https://github.com/Expensify/App/issues/43033) */
type XeroTrackingCategory = {
    /** TODO: Will be handled in another issue */
    id: string;

    /** TODO: Will be handled in another issue */
    name: string;
};

/**
 * Data imported from Xero
 *
 * TODO: Xero remaining comments will be handled here (https://github.com/Expensify/App/issues/43033)
 */
type XeroConnectionData = {
    /** Collection of bank accounts */
    bankAccounts: Account[];

    /** TODO: Will be handled in another issue */
    countryCode: string;

    /** TODO: Will be handled in another issue */
    organisationID: string;

    /** TODO: Will be handled in another issue */
    revenueAccounts: Array<{
        /** TODO: Will be handled in another issue */
        id: string;

        /** TODO: Will be handled in another issue */
        name: string;
    }>;

    /** Collection of organizations */
    tenants: Tenant[];

    /** TODO: Will be handled in another issue */
    trackingCategories: XeroTrackingCategory[];
};

/** TODO: Xero remaining comments will be handled here (https://github.com/Expensify/App/issues/43033) */
type XeroMappingType = {
    /** TODO: Will be handled in another issue */
    customer: string;
} & {
    [key in `trackingCategory_${string}`]: string;
};

/**
 * User configuration for the Xero accounting integration.
 *
 * TODO: Xero remaining comments will be handled here (https://github.com/Expensify/App/issues/43033)
 */
type XeroConnectionConfig = OnyxCommon.OnyxValueWithOfflineFeedback<{
    /** Xero auto synchronization configs */
    autoSync: {
        /** Whether data should be automatically synched between the app and Xero */
        enabled: boolean;

        /** TODO: Will be handled in another issue */
        jobID: string;
    };

    /** TODO: Will be handled in another issue */
    enableNewCategories: boolean;

    /** Xero export configs */
    export: {
        /** Current bill status */
        billDate: BillDateValues;

        /** TODO: Will be handled in another issue */
        billStatus: {
            /** Current status of the purchase bill */
            purchase: BillStatusValues;

            /** Current status of the sales bill */
            sales: BillStatusValues;
        };

        /** TODO: Will be handled in another issue */
        billable: ExpenseTypesValues;

        /** The e-mail of the exporter */
        exporter: string;

        /** TODO: Will be handled in another issue */
        nonReimbursable: ExpenseTypesValues;

        /** TODO: Will be handled in another issue */
        nonReimbursableAccount: string;

        /** TODO: Will be handled in another issue */
        reimbursable: ExpenseTypesValues;
    };

    /** Whether customers should be imported from Xero */
    importCustomers: boolean;

    /** Whether tax rates should be imported from Xero */
    importTaxRates: boolean;

    /** Whether tracking categories should be imported from Xero */
    importTrackingCategories: boolean;

    /** TODO: Will be handled in another issue */
    isConfigured: boolean;

    /** TODO: Will be handled in another issue */
    mappings: XeroMappingType;

    /** TODO: Will be handled in another issue */
    sync: {
        /** TODO: Will be handled in another issue */
        hasChosenAutoSyncOption: boolean;

        /** TODO: Will be handled in another issue */
        hasChosenSyncReimbursedReportsOption: boolean;

        /** ID of the bank account for Xero invoice collections */
        invoiceCollectionsAccountID: string;

        /** ID of the bank account for Xero bill payment account */
        reimbursementAccountID: string;

        /** Whether the reimbursed reports should be synched */
        syncReimbursedReports: boolean;
    };

    /** ID of Xero organization */
    tenantID: string;

    /** TODO: Will be handled in another issue */
    errors?: OnyxCommon.Errors;

    /** Collection of form field errors  */
    errorFields?: OnyxCommon.ErrorFields;
}>;

/** Data stored about subsidiaries from NetSuite  */
type NetSuiteSubsidiary = {
    /** ID of the subsidiary */
    internalID: string;

    /** Country where subsidiary is present */
    country: string;

    /** Whether the subsidiary is an elimination subsidiary (a special type used to handle intercompany transaction) */
    isElimination: boolean;

    /** Name of the subsidiary */
    name: string;
};

/** NetSuite bank account type values imported by Expensify */
type AccountTypeValues = '_accountsPayable' | '_otherCurrentLiability' | '_creditCard' | '_bank' | '_otherCurrentAsset' | '_longTermLiability' | '_accountsReceivable' | '_expense';

/** NetSuite Financial account (bank account, debit card, etc) */
type NetSuiteAccount = {
    /** GL code assigned to the financial account */
    // eslint-disable-next-line @typescript-eslint/naming-convention
    'GL Code'?: string;

    /** Name of the account */
    name: string;

    /** ID assigned to the financial account in NetSuite */
    id: string;

    /** Type of the financial account */
    type: AccountTypeValues;
};

/** NetSuite Tax account */
type NetSuiteTaxAccount = {
    /** Name of the tax account */
    name: string;

    /** ID assigned to the tax account in NetSuite */
    externalID: string;

    /** Country of the tax account */
    country: string;
};

/** NetSuite Vendor Model */
type NetSuiteVendor = {
    /** ID of the vendor in NetSuite */
    id: string;

    /** Name of the vendor */
    name: string;

    /** E-mail of the vendor */
    email: string;
};

/** NetSuite Invoice Item Model */
type InvoiceItem = {
    /** ID of the invoice item in NetSuite */
    id: string;

    /** Name of the invoice item */
    name: string;
};

/**
 * NetSuite Custom List data modal
 */
type NetSuiteCustomListSource = {
    /** Internal ID of the custom list in NetSuite */
    id: string;

    /** Name of the custom list */
    name: string;
};

/** Data from the NetSuite accounting integration. */
type NetSuiteConnectionData = {
    /** Collection of the custom lists in the NetSuite account */
    customLists: NetSuiteCustomListSource[];

    /** Collection of the subsidiaries present in the NetSuite account */
    subsidiaryList: NetSuiteSubsidiary[];

    /** Collection of receivable accounts */
    receivableList?: NetSuiteAccount[];

    /** Collection of vendors */
    vendors?: NetSuiteVendor[];

    /** Collection of invoice items */
    items?: InvoiceItem[];

    /** Collection of the payable accounts */
    payableList: NetSuiteAccount[];

    /** Collection of tax accounts */
    taxAccountsList?: NetSuiteTaxAccount[];
};

/** NetSuite mapping values */
type NetSuiteMappingValues = 'NETSUITE_DEFAULT' | 'REPORT_FIELD' | 'TAG';

/** NetSuite invoice item preference values */
type NetSuiteInvoiceItemPreferenceValues = 'create' | 'select';

/** NetSuite export destination values */
type NetSuiteExportDestinationValues = 'EXPENSE_REPORT' | 'VENDOR_BILL' | 'JOURNAL_ENTRY';

/** NetSuite expense report approval level values */
type NetSuiteExpenseReportApprovalLevels = 'REPORTS_APPROVED_NONE' | 'REPORTS_SUPERVISOR_APPROVED' | 'REPORTS_ACCOUNTING_APPROVED' | 'REPORTS_APPROVED_BOTH';

/** NetSuite vendor bills approval level values */
type NetSuiteVendorBillApprovalLevels = 'VENDOR_BILLS_APPROVED_NONE' | 'VENDOR_BILLS_APPROVAL_PENDING' | 'VENDOR_BILLS_APPROVED';

/** NetSuite journal approval level values */
type NetSuiteJournalApprovalLevels = 'JOURNALS_APPROVED_NONE' | 'JOURNALS_APPROVAL_PENDING' | 'JOURNALS_APPROVED';

/** NetSuite export date values */
type NetSuiteExportDateOptions = 'SUBMITTED' | 'EXPORTED' | 'LAST_EXPENSE';

/** NetSuite journal posting preference values */
type NetSuiteJournalPostingPreferences = 'JOURNALS_POSTING_TOTAL_LINE' | 'JOURNALS_POSTING_INDIVIDUAL_LINE';

/** NetSuite custom segment/records and custom lists mapping values */
type NetSuiteCustomFieldMapping = 'TAG' | 'REPORT_FIELD';

/** The custom form selection options for transactions (any one will be used at most) */
type NetSuiteCustomFormIDOptions = {
    /** If the option is expense report */
    expenseReport?: string;

    /** If the option is vendor bill */
    vendorBill?: string;

    /** If the option is journal entry */
    journalEntry?: string;
};

/** NetSuite custom list */
type NetSuiteCustomList = {
    /** The name of the custom list in NetSuite */
    listName: string;

    /** The internalID of the custom list in NetSuite */
    internalID: string;

    /** The ID of the transaction form field we'll code the list option onto during Export */
    transactionFieldID: string;

    /** Whether we import this list as a report field or tag */
    mapping: NetSuiteCustomFieldMapping;
};

/** NetSuite custom segments/records */
type NetSuiteCustomSegment = {
    /** The name of the custom segment */
    segmentName: string;

    /** The ID of the custom segment in NetSuite */
    internalID: string;

    /** The ID of the transaction form field we'll code this segment onto during Export */
    scriptID: string;

    /** Whether we import this segment as a report field or tag */
    mapping: NetSuiteCustomFieldMapping;
};

/** The custom form ID object */
type NetSuiteCustomFormID = {
    /** The custom form selections for reimbursable transactions */
    reimbursable: NetSuiteCustomFormIDOptions;

    /** The custom form selections for non-reimbursable transactions */
    nonReimbursable: NetSuiteCustomFormIDOptions;

    /** Whether we'll use the custom form selections upon export to NetSuite */
    enabled: boolean;
};

/** User configuration for the NetSuite accounting integration. */
type NetSuiteConnectionConfig = OnyxCommon.OnyxValueWithOfflineFeedback<{
    /** Invoice Item Preference */
    invoiceItemPreference?: NetSuiteInvoiceItemPreferenceValues;

    /** ID of the bank account for NetSuite invoice collections */
    receivableAccount?: string;

    /** ID of the bank account for NetSuite tax posting */
    taxPostingAccount?: string;

    /** Whether we should export to the most recent open period if the current one is closed  */
    exportToNextOpenPeriod: boolean;

    /** Whether we will include the original foreign amount of a transaction to NetSuite */
    allowForeignCurrency?: boolean;

    /** Where to export reimbursable expenses */
    reimbursableExpensesExportDestination: NetSuiteExportDestinationValues;

    /** The sub-entity within the NetSuite account for which this policy is connected */
    subsidiary: string;

    /** Configuration options pertaining to sync. This subset of configurations is a legacy object. New configurations should just go directly under the config */
    syncOptions: OnyxCommon.OnyxValueWithOfflineFeedback<{
        /** Different NetSuite records that can be mapped to either Report Fields or Tags in Expensify */
        mapping: OnyxCommon.OnyxValueWithOfflineFeedback<{
            /** A general type of classification category in NetSuite */
            classes: NetSuiteMappingValues;

            /** A type of classification category in NetSuite linked to projects */
            jobs: NetSuiteMappingValues;

            /** A type of classification category in NetSuite linked to locations */
            locations: NetSuiteMappingValues;

            /** A type of classification category in NetSuite linked to customers */
            customers: NetSuiteMappingValues;

            /** A type of classification category in NetSuite linked to departments within the company */
            departments: NetSuiteMappingValues;
        }>;

        /** Whether we want to import customers into NetSuite from across all subsidiaries */
        crossSubsidiaryCustomers: boolean;

        /** Whether we'll import employee supervisors and set them as managers in the Expensify approval workflow */
        syncApprovalWorkflow: boolean;

        /** Whether we import custom lists from NetSuite */
        syncCustomLists?: boolean;

        /** The approval level we set for an Expense Report record created in NetSuite */
        exportReportsTo: NetSuiteExpenseReportApprovalLevels;

        /** The approval level we set for a Vendor Bill record created in NetSuite */
        exportVendorBillsTo: NetSuiteVendorBillApprovalLevels;

        /** Whether or not we need to set the final approver in this policy via sync */
        setFinalApprover: boolean;

        /** Whether we sync report reimbursement status between Expensify and NetSuite */
        syncReimbursedReports: boolean;

        /** The relevant details of the custom segments we import into Expensify and code onto expenses */
        customSegments?: NetSuiteCustomSegment[];

        /** Whether to import Employees from NetSuite into Expensify */
        syncPeople: boolean;

        /** Whether to enable a new Expense Category into Expensify */
        enableNewCategories?: boolean;

        /** A now unused configuration saying whether a customer had toggled AutoSync yet. */
        hasChosenAutoSyncOption: boolean;

        /** The final approver to be set in the Expensify approval workflow */
        finalApprover: string;

        /** Whether to import tax groups from NetSuite */
        syncTax?: boolean;

        /** Whether to import custom segments from NetSuite */
        syncCustomSegments?: boolean;

        /** The relevant details of the custom lists we import into Expensify and code onto expenses */
        customLists?: NetSuiteCustomList[];

        /** Whether we'll import Expense Categories into Expensify as categories */
        syncCategories: boolean;

        /** A now unused configuration saying whether a customer had toggled syncing reimbursement yet. */
        hasChosenSyncReimbursedReportsOption: boolean;

        /** The approval level we set for a Journal Entry record created in NetSuite */
        exportJournalsTo: NetSuiteJournalApprovalLevels;
    }>;

    /** Whther to automatically create employees and vendors upon export in NetSuite if they don't exist */
    autoCreateEntities: boolean;

    /** The account to run auto export */
    exporter: string;

    /** The transaction date to set upon export */
    exportDate?: NetSuiteExportDateOptions;

    /** The type of transaction in NetSuite we export non-reimbursable transactions to */
    nonreimbursableExpensesExportDestination: NetSuiteExportDestinationValues;

    /** Credit account for reimbursable transactions */
    reimbursablePayableAccount: string;

    /** Whether we post Journals as individual separate entries or a single unified entry */
    journalPostingPreference?: NetSuiteJournalPostingPreferences;

    /** The Item record to associate with lines on an invoice created via Expensify */
    invoiceItem?: string;

    /** The internaID of the selected subsidiary in NetSuite */
    subsidiaryID?: string;

    /** The default vendor to use for Transactions in NetSuite */
    defaultVendor?: string;

    /** The provincial tax account for tax line items in NetSuite (only for Canadian Subsidiaries) */
    provincialTaxPostingAccount?: string;

    /** The account used for reimbursement in NetSuite */
    reimbursementAccountID?: string;

    /** The account used for approvals in NetSuite */
    approvalAccount: string;

    /** Credit account for Non-reimbursables (not applicable to expense report entry) */
    payableAcct: string;

    /** Configurations for customer to set custom forms for which reimbursable and non-reimbursable transactions will export to in NetSuite */
    customFormIDOptions?: NetSuiteCustomFormID;

    /** The account to use for Invoices export to NetSuite */
    collectionAccount?: string;

    /** Whether this account is using the newer version of tax in NetSuite, SuiteTax */
    suiteTaxEnabled?: boolean;

    /** Collection of errors coming from BE */
    errors?: OnyxCommon.Errors;

    /** Collection of form field errors  */
    errorFields?: OnyxCommon.ErrorFields;
}>;

/** NetSuite connection model */
type NetSuiteConnection = {
    /** Account ID of the NetSuite Integration */
    accountID: string;

    /** Encrypted tokenID for authenticating to NetSuite */
    tokenID: string;

    /** Config and Data for the NetSuite connection */
    options: {
        /** Data imported from NetSuite */
        data: NetSuiteConnectionData;

        /** Configuration of the connection */
        config: NetSuiteConnectionConfig;
    };

    /** Whether the sync connection has been successful */
    verified: boolean;

    /** Date when the connection's last successful sync occurred */
    lastSyncDate: string;

    /** Date when the connection's last failed sync occurred */
    lastErrorSyncDate: string;

    /** Where did the connection's last sync came from */
    source: JobSourceValues;

    /** Config object used solely to store autosync settings */
    config: OnyxCommon.OnyxValueWithOfflineFeedback<{
        /** NetSuite auto synchronization configs */
        autoSync: {
            /** Whether data should be automatically synched between the app and NetSuite */
            enabled: boolean;

            /** The bedrock job associated with the NetSuite Auto Sync job */
            jobID: string;
        };

        /** Collection of errors coming from BE */
        errors?: OnyxCommon.Errors;

        /** Collection of form field errors  */
        errorFields?: OnyxCommon.ErrorFields;
    }>;

    /** Encrypted token secret for authenticating to NetSuite */
    tokenSecret: string;
};

/** One of the SageIntacctConnectionData object elements */
type SageIntacctDataElement = {
    /** Element ID */
    id: string;

    /** Element name */
    name: string;
};

/** One of the SageIntacctConnectionData object elements with value */
type SageIntacctDataElementWithValue = SageIntacctDataElement & {
    /** Element value */
    value: string;
};

/**
 * Connection data for Sage Intacct
 */
<<<<<<< HEAD
// eslint-disable-next-line @typescript-eslint/ban-types
type SageIntacctConnectionData = {
    /** Collection of vendors */
    entities: SageIntacctDataElementWithValue[];
=======
type SageIntacctConnectionData = {
    /** Collection of credit cards */
    creditCards: SageIntacctDataElement[];

    /** Collection of entities */
    entities: SageIntacctDataElementWithValue[];

    /** Collection of bank accounts */
    bankAccounts: SageIntacctDataElement[];

    /** Collection of vendors */
    vendors: SageIntacctDataElementWithValue[];

    /** Collection of journals */
    journals: SageIntacctDataElementWithValue[];

    /** Collection of items */
    items: SageIntacctDataElement[];

    /** Collection of tax solutions IDs */
    taxSolutionIDs: string[];
};

/** Mapping value for Sage Intacct */
type SageIntacctMappingValue = ValueOf<typeof CONST.SAGE_INTACCT_MAPPING_VALUE>;

/** Mapping names for Sage Intacct */
type SageIntacctMappingName = ValueOf<typeof CONST.SAGE_INTACCT_CONFIG.MAPPINGS>;

/**
 * Sage Intacct dimension type
 */
type SageIntacctDimension = {
    /** Name of user defined dimention */
    dimension: string;

    /** Mapping value for user defined dimention */
    mapping: typeof CONST.SAGE_INTACCT_MAPPING_VALUE.TAG | typeof CONST.SAGE_INTACCT_MAPPING_VALUE.REPORT_FIELD;
};

/** Mapping type for Sage Intacct */
type SageIntacctMappingType = {
    /** Whether should sync items for Sage Intacct */
    syncItems: boolean;

    /** Mapping type for Sage Intacct */
    departments: SageIntacctMappingValue;

    /** Mapping type for Sage Intacct */
    classes: SageIntacctMappingValue;

    /** Mapping type for Sage Intacct */
    locations: SageIntacctMappingValue;

    /** Mapping type for Sage Intacct */
    customers: SageIntacctMappingValue;

    /** Mapping type for Sage Intacct */
    projects: SageIntacctMappingValue;

    /** User defined dimention type for Sage Intacct */
    dimensions: SageIntacctDimension[];
};

/** Configuration of automatic synchronization from Sage Intacct to the app */
type SageIntacctAutoSyncConfig = {
    /** Whether changes made in Sage Intacct should be reflected into the app automatically */
    enabled: boolean;
};

/** Sage Intacct sync */
type SageIntacctSyncConfig = {
    /** ID of the bank account for Sage Intacct bill payment account */
    reimbursementAccountID?: string;

    /** Whether the reimbursed reports should be synced */
    syncReimbursedReports: boolean | string;
>>>>>>> 8ee4c929
};

/**
 * Connection config for Sage Intacct
 */
type SageIntacctOfflineStateKeys = keyof SageIntacctMappingType | `dimension_${string}`;

/**
 * Connection config for Sage Intacct
 */
type SageIntacctConnectionsConfig = OnyxCommon.OnyxValueWithOfflineFeedback<
    {
        /** Sage Intacct credentials */
        credentials: {
            /** Sage Intacct companyID */
            companyID: string;

            /** Sage Intacct password */
            password: string;

<<<<<<< HEAD
    /**
     *
     */
    entity?: string;

    /** Collection of Sage Intacct config errors */
    errors?: OnyxCommon.Errors;
=======
            /** Sage Intacct userID */
            userID: string;
        };
>>>>>>> 8ee4c929

        /** Sage Intacct mappings */
        mappings: SageIntacctMappingType;

        /** Sage Intacct tax */
        tax: {
            /** Sage Intacct tax solution ID */
            taxSolutionID: string;

            /** Whether should sync tax with Sage Intacct */
            syncTax: boolean;
        };

        /** Sage Intacct export configs */
        export: OnyxCommon.OnyxValueWithOfflineFeedback<{
            /** Export date type */
            exportDate: ValueOf<typeof CONST.SAGE_INTACCT_EXPORT_DATE>;

            /** The e-mail of the exporter */
            exporter: string;

            /** Defines how non-reimbursable expenses are exported */
            nonReimbursable: ValueOf<typeof CONST.SAGE_INTACCT_NON_REIMBURSABLE_EXPENSE_TYPE>;

            /** Account that receives the non-reimbursable expenses */
            nonReimbursableAccount: string;

            /** Default vendor used for credit card transactions of non-reimbursable bill */
            nonReimbursableCreditCardChargeDefaultVendor: string;

            /** Default vendor of non-reimbursable bill */
            nonReimbursableVendor: string;

            /** Defines how reimbursable expenses are exported */
            reimbursable: ValueOf<typeof CONST.SAGE_INTACCT_REIMBURSABLE_EXPENSE_TYPE>;

            /** Default vendor of reimbursable bill */
            reimbursableExpenseReportDefaultVendor: string;

            /** Collection of mapping field errors, which will be triggered when update action fails  */
            errorFields?: OnyxCommon.ErrorFields;
        }>;

        /** Whether employees should be imported from Sage Intacct */
        importEmployees: boolean;

        /** Sage Intacct approval mode */
        approvalMode: ValueOf<typeof CONST.SAGE_INTACCT.APPROVAL_MODE.APPROVAL_MANUAL> | null;

        /** Configuration of automatic synchronization from Sage Intacct to the app */
        autoSync: SageIntacctAutoSyncConfig;

        /** Sage Intacct sync */
        sync: SageIntacctSyncConfig;

        /** Collection of Sage Intacct config errors */
        errors?: OnyxCommon.Errors;

        /** Collection of form field errors  */
        errorFields?: OnyxCommon.ErrorFields;
    },
    SageIntacctOfflineStateKeys | keyof SageIntacctSyncConfig | keyof SageIntacctAutoSyncConfig
>;

/** State of integration connection */
type Connection<ConnectionData, ConnectionConfig> = {
    /** State of the last synchronization */
    lastSync?: ConnectionLastSync;

    /** Data imported from integration */
    data?: ConnectionData;

    /** Configuration of the connection */
    config: ConnectionConfig;
};

/** Available integration connections */
type Connections = {
    /** QuickBooks integration connection */
    quickbooksOnline: Connection<QBOConnectionData, QBOConnectionConfig>;

    /** Xero integration connection */
    xero: Connection<XeroConnectionData, XeroConnectionConfig>;

    /** NetSuite integration connection */
    netsuite: NetSuiteConnection;

    /** Sage Intacct integration connection */
    intacct: Connection<SageIntacctConnectionData, SageIntacctConnectionsConfig>;
};

/** Names of integration connections */
type ConnectionName = keyof Connections;

/** Model of verified reimbursement bank account linked to policy */
type ACHAccount = {
    /** ID of the bank account */
    bankAccountID: number;

    /** Bank account number */
    accountNumber: string;

    /** Routing number of bank account */
    routingNumber: string;

    /** Address name of the bank account */
    addressName: string;

    /** Name of the bank */
    bankName: string;

    /** E-mail of the reimburser */
    reimburser: string;
};

/** Day of the month to schedule submission  */
type AutoReportingOffset = number | ValueOf<typeof CONST.POLICY.AUTO_REPORTING_OFFSET>;

/** Types of policy report fields */
type PolicyReportFieldType = 'text' | 'date' | 'dropdown' | 'formula';

/** Model of policy report field */
type PolicyReportField = {
    /** Name of the field */
    name: string;

    /** Default value assigned to the field */
    defaultValue: string;

    /** Unique id of the field */
    fieldID: string;

    /** Position at which the field should show up relative to the other fields */
    orderWeight: number;

    /** Type of report field */
    type: PolicyReportFieldType;

    /** Tells if the field is required or not */
    deletable: boolean;

    /** Value of the field */
    value?: string | null;

    /** Options to select from if field is of type dropdown */
    values: string[];

    /** Tax UDFs have keys holding the names of taxes (eg, VAT), values holding percentages (eg, 15%) and a value indicating the currently selected tax value (eg, 15%). */
    keys: string[];

    /** list of externalIDs, this are either imported from the integrations or auto generated by us, each externalID */
    externalIDs: string[];

    /** Collection of flags that state whether droplist field options are disabled */
    disabledOptions: boolean[];

    /** Is this a tax user defined report field */
    isTax: boolean;

    /** This is the selected externalID in an expense. */
    externalID?: string | null;

    /** Automated action or integration that added this report field */
    origin?: string | null;

    /** This is indicates which default value we should use. It was preferred using this over having defaultValue (which we have anyway for historical reasons), since the values are not unique we can't determine which key the defaultValue is referring too. It was also preferred over having defaultKey since the keys are user editable and can be changed. The externalIDs work effectively as an ID, which never changes even after changing the key, value or position of the option. */
    defaultExternalID?: string | null;
};

/** Names of policy features */
type PolicyFeatureName = ValueOf<typeof CONST.POLICY.MORE_FEATURES>;

/** Current user policy join request state */
type PendingJoinRequestPolicy = {
    /** Whether the current user requested to join the policy */
    isJoinRequestPending: boolean;

    /** Record of public policy details, indexed by policy ID */
    policyDetailsForNonMembers: Record<
        string,
        OnyxCommon.OnyxValueWithOfflineFeedback<{
            /** Name of the policy */
            name: string;

            /** Policy owner account ID */
            ownerAccountID: number;

            /** Policy owner e-mail */
            ownerEmail: string;

            /** Policy type */
            type: ValueOf<typeof CONST.POLICY.TYPE>;

            /** Policy avatar */
            avatar?: string;
        }>
    >;
};

/** Model of policy data */
type Policy = OnyxCommon.OnyxValueWithOfflineFeedback<
    {
        /** The ID of the policy */
        id: string;

        /** The name of the policy */
        name: string;

        /** The current user's role in the policy */
        role: ValueOf<typeof CONST.POLICY.ROLE>;

        /** The policy type */
        type: ValueOf<typeof CONST.POLICY.TYPE>;

        /** The email of the policy owner */
        owner: string;

        /** The accountID of the policy owner */
        ownerAccountID?: number;

        /** The output currency for the policy */
        outputCurrency: string;

        /** The address of the company */
        address?: CompanyAddress;

        /** The URL for the policy avatar */
        avatarURL?: string;

        /** Error objects keyed by field name containing errors keyed by microtime */
        errorFields?: OnyxCommon.ErrorFields;

        /** A list of errors keyed by microtime */
        errors?: OnyxCommon.Errors;

        /** Whether this policy was loaded from a policy summary, or loaded completely with all of its values */
        isFromFullPolicy?: boolean;

        /** When this policy was last modified */
        lastModified?: string;

        /** The custom units data for this policy */
        customUnits?: Record<string, CustomUnit>;

        /** Whether policy expense chats can be created and used on this policy. Enabled manually by CQ/JS snippet. Always true for free policies. */
        isPolicyExpenseChatEnabled: boolean;

        /** Whether the auto reporting is enabled */
        autoReporting?: boolean;

        /** The scheduled submit frequency set up on this policy */
        autoReportingFrequency?: ValueOf<typeof CONST.POLICY.AUTO_REPORTING_FREQUENCIES>;

        /** Scheduled submit data */
        harvesting?: {
            /** Whether the scheduled submit is enabled */
            enabled: boolean;
        };

        /** Whether the self approval or submitting is enabled */
        preventSelfApproval?: boolean;

        /** When the monthly scheduled submit should happen */
        autoReportingOffset?: AutoReportingOffset;

        /** The employee list of the policy */
        employeeList?: OnyxTypes.PolicyEmployeeList;

        /** The reimbursement choice for policy */
        reimbursementChoice?: ValueOf<typeof CONST.POLICY.REIMBURSEMENT_CHOICES>;

        /** The maximum report total allowed to trigger auto reimbursement. */
        autoReimbursementLimit?: number;

        /** Whether to leave the calling account as an admin on the policy */
        makeMeAdmin?: boolean;

        /** Original file name which is used for the policy avatar */
        originalFileName?: string;

        /** Alert message for the policy */
        alertMessage?: string;

        /** Informative messages about which policy members were added with primary logins when invited with their secondary login */
        primaryLoginsInvited?: Record<string, string>;

        /** Whether policy is updating */
        isPolicyUpdating?: boolean;

        /** The approver of the policy */
        approver?: string;

        /** The approval mode set up on this policy */
        approvalMode?: ValueOf<typeof CONST.POLICY.APPROVAL_MODE>;

        /** Whether transactions should be billable by default */
        defaultBillable?: boolean;

        /** The workspace description */
        description?: string;

        /** List of field names that are disabled */
        disabledFields?: DisabledFields;

        /** Whether new transactions need to be tagged */
        requiresTag?: boolean;

        /** Whether new transactions need to be categorized */
        requiresCategory?: boolean;

        /** Whether the workspace has multiple levels of tags enabled */
        hasMultipleTagLists?: boolean;

        /**
         * Whether or not the policy has tax tracking enabled
         *
         * @deprecated - use tax.trackingEnabled instead
         */
        isTaxTrackingEnabled?: boolean;

        /** Tax data */
        tax?: {
            /** Whether or not the policy has tax tracking enabled */
            trackingEnabled: boolean;
        };

        /** Collection of tax rates attached to a policy */
        taxRates?: TaxRatesWithDefault;

        /** ReportID of the admins room for this workspace */
        chatReportIDAdmins?: number;

        /** ReportID of the announce room for this workspace */
        chatReportIDAnnounce?: number;

        /** All the integration connections attached to the policy */
        connections?: Connections;

        /** Report fields attached to the policy */
        fieldList?: Record<string, OnyxCommon.OnyxValueWithOfflineFeedback<PolicyReportField>>;

        /** Whether the Categories feature is enabled */
        areCategoriesEnabled?: boolean;

        /** Whether the Tags feature is enabled */
        areTagsEnabled?: boolean;

        /** Whether the Accounting feature is enabled */
        areAccountingEnabled?: boolean;

        /** Whether the Distance Rates feature is enabled */
        areDistanceRatesEnabled?: boolean;

        /** Whether the Expensify Card feature is enabled */
        areExpensifyCardsEnabled?: boolean;

        /** Whether the workflows feature is enabled */
        areWorkflowsEnabled?: boolean;

        /** Whether the Report Fields feature is enabled */
        areReportFieldsEnabled?: boolean;

        /** Whether the Connections feature is enabled */
        areConnectionsEnabled?: boolean;

        /** The verified bank account linked to the policy */
        achAccount?: ACHAccount;

        /** Indicates if the Policy is in loading state */
        isLoading?: boolean;

        /** Indicates the Policy's SetWorkspaceReimbursement call loading state */
        isLoadingWorkspaceReimbursement?: boolean;

        /** Indicates if the Policy ownership change is successful */
        isChangeOwnerSuccessful?: boolean;

        /** Indicates if the Policy ownership change is failed */
        isChangeOwnerFailed?: boolean;

        /** Object containing all policy information necessary to connect with Spontana */
        travelSettings?: WorkspaceTravelSettings;

        /** Indicates if the policy is pending an upgrade */
        isPendingUpgrade?: boolean;

        /** Max expense age for a Policy violation */
        maxExpenseAge?: number;

        /** Max expense amount for a policy violation */
        maxExpenseAmount?: number;

        /** Max amount for an expense with no receipt violation */
        maxExpenseAmountNoReceipt?: number;

        /** Whether GL codes are enabled */
        glCodes?: boolean;
    } & Partial<PendingJoinRequestPolicy>,
    'generalSettings' | 'addWorkspaceRoom' | keyof ACHAccount
>;

/** Stages of policy connection sync */
type PolicyConnectionSyncStage = ValueOf<typeof CONST.POLICY.CONNECTIONS.SYNC_STAGE_NAME>;

/** Names of policy connection services */
type PolicyConnectionName = ValueOf<typeof CONST.POLICY.CONNECTIONS.NAME>;

/** Policy connection sync progress state */
type PolicyConnectionSyncProgress = {
    /** Current sync stage */
    stageInProgress: PolicyConnectionSyncStage;

    /** Name of the connected service */
    connectionName: PolicyConnectionName;

    /** Timestamp of the connection */
    timestamp: string;
};

export default Policy;

export type {
    PolicyReportField,
    PolicyReportFieldType,
    Unit,
    CustomUnit,
    Attributes,
    Rate,
    TaxRateAttributes,
    TaxRate,
    TaxRates,
    TaxRatesWithDefault,
    CompanyAddress,
    IntegrationEntityMap,
    PolicyFeatureName,
    PendingJoinRequestPolicy,
    PolicyConnectionName,
    PolicyConnectionSyncStage,
    PolicyConnectionSyncProgress,
    Connections,
    SageIntacctOfflineStateKeys,
    ConnectionName,
    Tenant,
    Account,
    QBONonReimbursableExportAccountType,
    QBOReimbursableExportAccountType,
    QBOConnectionConfig,
    SageIntacctConnectiosConfig,
    XeroTrackingCategory,
    NetSuiteConnection,
    ConnectionLastSync,
    NetSuiteSubsidiary,
    NetSuiteCustomList,
    NetSuiteCustomSegment,
    NetSuiteCustomListSource,
    NetSuiteCustomFieldMapping,
    NetSuiteAccount,
    NetSuiteCustomFormIDOptions,
    NetSuiteCustomFormID,
    SageIntacctMappingValue,
    SageIntacctMappingType,
    SageIntacctMappingName,
    SageIntacctDimension,
    SageIntacctDataElementWithValue,
    SageIntacctDataElement,
    SageIntacctConnectionsConfig,
};<|MERGE_RESOLUTION|>--- conflicted
+++ resolved
@@ -999,12 +999,6 @@
 /**
  * Connection data for Sage Intacct
  */
-<<<<<<< HEAD
-// eslint-disable-next-line @typescript-eslint/ban-types
-type SageIntacctConnectionData = {
-    /** Collection of vendors */
-    entities: SageIntacctDataElementWithValue[];
-=======
 type SageIntacctConnectionData = {
     /** Collection of credit cards */
     creditCards: SageIntacctDataElement[];
@@ -1082,7 +1076,6 @@
 
     /** Whether the reimbursed reports should be synced */
     syncReimbursedReports: boolean | string;
->>>>>>> 8ee4c929
 };
 
 /**
@@ -1103,19 +1096,9 @@
             /** Sage Intacct password */
             password: string;
 
-<<<<<<< HEAD
-    /**
-     *
-     */
-    entity?: string;
-
-    /** Collection of Sage Intacct config errors */
-    errors?: OnyxCommon.Errors;
-=======
             /** Sage Intacct userID */
             userID: string;
         };
->>>>>>> 8ee4c929
 
         /** Sage Intacct mappings */
         mappings: SageIntacctMappingType;
@@ -1170,6 +1153,9 @@
 
         /** Sage Intacct sync */
         sync: SageIntacctSyncConfig;
+
+        /** Sage Intacct entity */
+        entity?: string;
 
         /** Collection of Sage Intacct config errors */
         errors?: OnyxCommon.Errors;
@@ -1563,7 +1549,6 @@
     QBONonReimbursableExportAccountType,
     QBOReimbursableExportAccountType,
     QBOConnectionConfig,
-    SageIntacctConnectiosConfig,
     XeroTrackingCategory,
     NetSuiteConnection,
     ConnectionLastSync,
