import type {ValueOf} from 'type-fest';
import type CONST from '@src/CONST';
import type {Country} from '@src/CONST';
import type * as OnyxTypes from '.';
import type * as OnyxCommon from './OnyxCommon';
import type {WorkspaceTravelSettings} from './TravelSettings';

/** Distance units */
type Unit = 'mi' | 'km';

/** Tax rate attributes of the policy distance rate */
type TaxRateAttributes = {
    /** Percentage of the tax that can be reclaimable */
    taxClaimablePercentage?: number;

    /** External ID associated to this tax rate */
    taxRateExternalID?: string;
};

/** Model of policy distance rate */
type Rate = OnyxCommon.OnyxValueWithOfflineFeedback<
    {
        /** Name of the distance rate */
        name?: string;

        /** Amount to be reimbursed per distance unit travelled */
        rate?: number;

        /** Currency used to pay the distance rate */
        currency?: string;

        /** Generated ID to identify the distance rate */
        customUnitRateID?: string;

        /** Whether this distance rate is currently enabled */
        enabled?: boolean;

        /** Error messages to show in UI */
        errors?: OnyxCommon.Errors;

        /** Form fields that triggered the errors */
        errorFields?: OnyxCommon.ErrorFields;

        /** Tax rate attributes of the policy */
        attributes?: TaxRateAttributes;
    },
    keyof TaxRateAttributes
>;

/** Custom unit attributes */
type Attributes = {
    /** Distance unit name */
    unit: Unit;

    /** Whether the tax tracking is enabled or not */
    taxEnabled?: boolean;
};

/** Policy custom unit */
type CustomUnit = OnyxCommon.OnyxValueWithOfflineFeedback<
    {
        /** Custom unit name */
        name: string;

        /** ID that identifies this custom unit */
        customUnitID: string;

        /** Contains custom attributes like unit, for this custom unit */
        attributes: Attributes;

        /** Distance rates using this custom unit */
        rates: Record<string, Rate>;

        /** The default category in which this custom unit is used */
        defaultCategory?: string;

        /** Whether this custom unit is enabled */
        enabled?: boolean;

        /** Error messages to show in UI */
        errors?: OnyxCommon.Errors;

        /** Form fields that triggered errors */
        errorFields?: OnyxCommon.ErrorFields;
    },
    keyof Attributes
>;

/** Policy company address data */
type CompanyAddress = {
    /** Street address */
    addressStreet: string;

    /** City */
    city: string;

    /** State */
    state: string;

    /** Zip post code */
    zipCode: string;

    /** Country code */
    country: Country | '';
};

/** Policy disabled fields */
type DisabledFields = {
    /** Whether the default billable field is disabled */
    defaultBillable?: boolean;

    /** Whether the reimbursable field is disabled */
    reimbursable?: boolean;
};

/** Policy tax rate */
type TaxRate = OnyxCommon.OnyxValueWithOfflineFeedback<{
    /** Name of the tax rate. */
    name: string;

    /** The value of the tax rate. */
    value: string;

    /** The code associated with the tax rate. If a tax is created in old dot, code field is undefined */
    code?: string;

    /** This contains the tax name and tax value as one name */
    modifiedName?: string;

    /** Indicates if the tax rate is disabled. */
    isDisabled?: boolean;

    /** Indicates if the tax rate is selected. */
    isSelected?: boolean;

    /** The old tax code of the tax rate when we edit the tax code */
    previousTaxCode?: string;

    /** An error message to display to the user */
    errors?: OnyxCommon.Errors;

    /** An error object keyed by field name containing errors keyed by microtime */
    errorFields?: OnyxCommon.ErrorFields;
}>;

/** Record of policy tax rates, indexed by id_{taxRateName} where taxRateName is the name of the tax rate in UPPER_SNAKE_CASE */
type TaxRates = Record<string, TaxRate>;

/** Policy tax rates with default tax rate */
type TaxRatesWithDefault = OnyxCommon.OnyxValueWithOfflineFeedback<{
    /** Name of the tax */
    name: string;

    /** Default policy tax code */
    defaultExternalID: string;

    /** Default value of taxes */
    defaultValue: string;

    /** Default foreign policy tax code */
    foreignTaxDefault: string;

    /** List of tax names and values */
    taxes: TaxRates;

    /** An error message to display to the user */
    errors?: OnyxCommon.Errors;

    /** Error objects keyed by field name containing errors keyed by microtime */
    errorFields?: OnyxCommon.ErrorFields;
}>;

/** Connection sync source values */
type JobSourceValues = 'DIRECT' | 'EXPENSIFYWEB' | 'EXPENSIFYAPI' | 'NEWEXPENSIFY' | 'AUTOSYNC' | 'AUTOAPPROVE';

/** Connection last synchronization state */
type ConnectionLastSync = {
    /** Date when the connection's last successful sync occurred */
    successfulDate?: string;

    /** Date when the connection's last failed sync occurred */
    errorDate?: string;

    /** Error message when the connection's last sync failed */
    errorMessage?: string;

    /** If the connection's last sync failed due to authentication error */
    isAuthenticationError: boolean;

    /** Whether the connection's last sync was successful */
    isSuccessful: boolean;

    /** Where did the connection's last sync job come from */
    source: JobSourceValues;

    /**
     * Sometimes we'll have a connection that is not connected, but the connection object is still present, so we can
     * show an error message
     */
    isConnected?: boolean;
};

/** Financial account (bank account, debit card, etc) */
type Account = {
    /** GL code assigned to the financial account */
    glCode?: string;

    /** Name of the financial account */
    name: string;

    /** Currency of the financial account */
    currency: string;

    /** ID assigned to the financial account */
    id: string;
};

/**
 * Model of QuickBooks Online employee data
 *
 * TODO: QBO remaining comments will be handled here (https://github.com/Expensify/App/issues/43033)
 */
type Employee = {
    /** ID assigned to the employee */
    id: string;

    /** Employee's first name */
    firstName?: string;

    /** Employee's last name */
    lastName?: string;

    /** Employee's display name */
    name: string;

    /** Employee's e-mail */
    email: string;
};

/**
 * Model of QuickBooks Online vendor data
 *
 * TODO: QBO remaining comments will be handled here (https://github.com/Expensify/App/issues/43033)
 */
type Vendor = {
    /** ID assigned to the vendor */
    id: string;

    /** Vendor's name */
    name: string;

    /** Vendor's currency */
    currency: string;

    /** Vendor's e-mail */
    email: string;
};

/**
 * Model of QuickBooks Online tax code data
 *
 * TODO: QBO remaining comments will be handled here (https://github.com/Expensify/App/issues/43033)
 */
type TaxCode = {
    /** TODO: Will be handled in another issue */
    totalTaxRateVal: string;

    /** TODO: Will be handled in another issue */
    simpleName: string;

    /** TODO: Will be handled in another issue */
    taxCodeRef: string;

    /** TODO: Will be handled in another issue */
    taxRateRefs: Record<string, string>;

    /** TODO: Will be handled in another issue */
    /** Name of the tax code */
    name: string;
};

/**
 * Data imported from QuickBooks Online.
 *
 * TODO: QBO remaining comments will be handled here (https://github.com/Expensify/App/issues/43033)
 */
type QBOConnectionData = {
    /** Country code */
    country: ValueOf<typeof CONST.COUNTRY>;

    /** TODO: Will be handled in another issue */
    edition: string;

    /** TODO: Will be handled in another issue */
    homeCurrency: string;

    /** TODO: Will be handled in another issue */
    isMultiCurrencyEnabled: boolean;

    /** Collection of journal entry accounts  */
    journalEntryAccounts: Account[];

    /** Collection of bank accounts */
    bankAccounts: Account[];

    /** Collection of credit cards */
    creditCards: Account[];

    /** Collection of export destination accounts */
    accountsReceivable: Account[];

    /** TODO: Will be handled in another issue */
    accountPayable: Account[];

    /** TODO: Will be handled in another issue */
    otherCurrentAssetAccounts: Account[];

    /** TODO: Will be handled in another issue */
    taxCodes: TaxCode[];

    /** TODO: Will be handled in another issue */
    employees: Employee[];

    /** Collections of vendors */
    vendors: Vendor[];
};

/** Sync entity names */
type IntegrationEntityMap = ValueOf<typeof CONST.INTEGRATION_ENTITY_MAP_TYPES>;

/**
 * Non reimbursable account types exported from QuickBooks Online
 *
 * TODO: QBO remaining comments will be handled here (https://github.com/Expensify/App/issues/43033)
 */
type QBONonReimbursableExportAccountType = ValueOf<typeof CONST.QUICKBOOKS_NON_REIMBURSABLE_EXPORT_ACCOUNT_TYPE>;

/**
 * Reimbursable account types exported from QuickBooks Online
 *
 * TODO: QBO remaining comments will be handled here (https://github.com/Expensify/App/issues/43033)
 */
type QBOReimbursableExportAccountType = ValueOf<typeof CONST.QUICKBOOKS_REIMBURSABLE_ACCOUNT_TYPE>;

/**
 * User configuration for the QuickBooks Online accounting integration.
 *
 * TODO: QBO remaining comments will be handled here (https://github.com/Expensify/App/issues/43033)
 */
type QBOConnectionConfig = OnyxCommon.OnyxValueWithOfflineFeedback<{
    /** TODO: Will be handled in another issue */
    realmId: string;

    /** TODO: Will be handled in another issue */
    companyName: string;

    /** Configuration of automatic synchronization from QuickBooks Online to the app */
    autoSync: {
        /** TODO: Will be handled in another issue */
        jobID: string;

        /** Whether changes made in QuickBooks Online should be reflected into the app automatically */
        enabled: boolean;
    };

    /** Whether employees can be invited */
    syncPeople: boolean;

    /** TODO: Will be handled in another issue */
    syncItems: boolean;

    /** TODO: Will be handled in another issue */
    markChecksToBePrinted: boolean;

    /** Defines how reimbursable expenses are exported */
    reimbursableExpensesExportDestination: QBOReimbursableExportAccountType;

    /** Defines how non reimbursable expenses are exported */
    nonReimbursableExpensesExportDestination: QBONonReimbursableExportAccountType;

    /** Default vendor of non reimbursable bill */
    nonReimbursableBillDefaultVendor: string;

    /** ID of the invoice collection account */
    collectionAccountID?: string;

    /** ID of the bill payment account */
    reimbursementAccountID?: string;

    /** Account that receives the reimbursable expenses */
    reimbursableExpensesAccount?: Account;

    /** Account that receives the non reimbursable expenses */
    nonReimbursableExpensesAccount?: Account;

    /** Account that receives the exported invoices */
    receivableAccount?: Account;

    /**
     * Whether a default vendor will be created and applied to all credit card
     * transactions upon import
     */
    autoCreateVendor: boolean;

    /** TODO: Will be handled in another issue */
    hasChosenAutoSyncOption: boolean;

    /** Whether Quickbooks Online classes should be imported */
    syncClasses: IntegrationEntityMap;

    /** Whether Quickbooks Online customers should be imported */
    syncCustomers: IntegrationEntityMap;

    /** Whether Quickbooks Online locations should be imported */
    syncLocations: IntegrationEntityMap;

    /** TODO: Will be handled in another issue */
    lastConfigurationTime: number;

    /** Whether the taxes should be synchronized */
    syncTax: boolean;

    /** Whether new categories are enabled in chart of accounts */
    enableNewCategories: boolean;

    /** TODO: Will be handled in another issue */
    errors?: OnyxCommon.Errors;

    /** TODO: Will be handled in another issue */
    exportDate: ValueOf<typeof CONST.QUICKBOOKS_EXPORT_DATE>;

    /** Configuration of the export */
    export: {
        /** E-mail of the exporter */
        exporter: string;
    };

    /** Collections of form field errors */
    errorFields?: OnyxCommon.ErrorFields;
}>;

/**
 * Reimbursable account types exported from QuickBooks Online
 *
 * TODO: QBD remaining comments will be handled here (https://github.com/Expensify/App/issues/43033)
 */
type QBDReimbursableExportAccountType = ValueOf<typeof CONST.QUICKBOOKS_REIMBURSABLE_ACCOUNT_TYPE>;

/** Xero bill status values
 *
 * TODO: Xero remaining comments will be handled here (https://github.com/Expensify/App/issues/43033)
 */
type BillStatusValues = 'DRAFT' | 'AWT_APPROVAL' | 'AWT_PAYMENT';

/** Xero expense status values
 *
 *  TODO: Xero remaining comments will be handled here (https://github.com/Expensify/App/issues/43033)
 */
type ExpenseTypesValues = 'BILL' | 'BANK_TRANSACTION' | 'SALES_INVOICE' | 'NOTHING';

/** Xero bill date values
 *
 *  TODO: Xero remaining comments will be handled here (https://github.com/Expensify/App/issues/43033)
 */
type BillDateValues = 'REPORT_SUBMITTED' | 'REPORT_EXPORTED' | 'LAST_EXPENSE';

/**
 * Model of an organization in Xero
 *
 * TODO: Xero remaining comments will be handled here (https://github.com/Expensify/App/issues/43033)
 */
type Tenant = {
    /** ID of the organization */
    id: string;

    /** Name of the organization */
    name: string;

    /** TODO: Will be handled in another issue */
    value: string;
};

/** TODO: Xero remaining comments will be handled here (https://github.com/Expensify/App/issues/43033) */
type XeroTrackingCategory = {
    /** TODO: Will be handled in another issue */
    id: string;

    /** TODO: Will be handled in another issue */
    name: string;
};

/**
 * Data imported from Xero
 *
 * TODO: Xero remaining comments will be handled here (https://github.com/Expensify/App/issues/43033)
 */
type XeroConnectionData = {
    /** Collection of bank accounts */
    bankAccounts: Account[];

    /** TODO: Will be handled in another issue */
    countryCode: string;

    /** TODO: Will be handled in another issue */
    organisationID: string;

    /** TODO: Will be handled in another issue */
    revenueAccounts: Array<{
        /** TODO: Will be handled in another issue */
        id: string;

        /** TODO: Will be handled in another issue */
        name: string;
    }>;

    /** Collection of organizations */
    tenants: Tenant[];

    /** TODO: Will be handled in another issue */
    trackingCategories: XeroTrackingCategory[];
};

/** TODO: Xero remaining comments will be handled here (https://github.com/Expensify/App/issues/43033) */
type XeroMappingType = {
    /** TODO: Will be handled in another issue */
    customer: string;
} & {
    [key in `trackingCategory_${string}`]: string;
};

/** Xero auto synchronization configs */
type XeroAutoSyncConfig = {
    /** Whether data should be automatically synched between the app and Xero */
    enabled: boolean;

    /** TODO: Will be handled in another issue */
    jobID: string;
};

/** Xero export configs */
type XeroExportConfig = {
    /** Current bill status */
    billDate: BillDateValues;

    /** TODO: Will be handled in another issue */
    billStatus: {
        /** Current status of the purchase bill */
        purchase: BillStatusValues;

        /** Current status of the sales bill */
        sales: BillStatusValues;
    };

    /** TODO: Will be handled in another issue */
    billable: ExpenseTypesValues;

    /** The e-mail of the exporter */
    exporter: string;

    /** TODO: Will be handled in another issue */
    nonReimbursable: ExpenseTypesValues;

    /** TODO: Will be handled in another issue */
    nonReimbursableAccount: string;

    /** TODO: Will be handled in another issue */
    reimbursable: ExpenseTypesValues;
};

/** TODO: Will be handled in another issue */
type XeroSyncConfig = {
    /** TODO: Will be handled in another issue */
    hasChosenAutoSyncOption: boolean;

    /** TODO: Will be handled in another issue */
    hasChosenSyncReimbursedReportsOption: boolean;

    /** ID of the bank account for Xero invoice collections */
    invoiceCollectionsAccountID: string;

    /** ID of the bank account for Xero bill payment account */
    reimbursementAccountID: string;

    /** Whether the reimbursed reports should be synched */
    syncReimbursedReports: boolean;
};

/**
 * User configuration for the Xero accounting integration.
 *
 * TODO: Xero remaining comments will be handled here (https://github.com/Expensify/App/issues/43033)
 */
type XeroConnectionConfig = OnyxCommon.OnyxValueWithOfflineFeedback<
    {
        /** Xero auto synchronization configs */
        autoSync: XeroAutoSyncConfig;

        /** TODO: Will be handled in another issue */
        enableNewCategories: boolean;

        /** Xero export configs */
        export: XeroExportConfig;

        /** Whether customers should be imported from Xero */
        importCustomers: boolean;

        /** Whether tax rates should be imported from Xero */
        importTaxRates: boolean;

        /** Whether tracking categories should be imported from Xero */
        importTrackingCategories: boolean;

        /** TODO: Will be handled in another issue */
        isConfigured: boolean;

        /** TODO: Will be handled in another issue */
        mappings: XeroMappingType;

        /** TODO: Will be handled in another issue */
        sync: XeroSyncConfig;

        /** ID of Xero organization */
        tenantID: string;

        /** TODO: Will be handled in another issue */
        errors?: OnyxCommon.Errors;

        /** Collection of form field errors  */
        errorFields?: OnyxCommon.ErrorFields;
    },
    keyof XeroAutoSyncConfig | keyof XeroExportConfig | keyof XeroSyncConfig | keyof XeroMappingType
>;

/** Data stored about subsidiaries from NetSuite  */
type NetSuiteSubsidiary = {
    /** ID of the subsidiary */
    internalID: string;

    /** Country where subsidiary is present */
    country: string;

    /** Whether the subsidiary is an elimination subsidiary (a special type used to handle intercompany transaction) */
    isElimination: boolean;

    /** Name of the subsidiary */
    name: string;
};

/** NetSuite bank account type values imported by Expensify */
type AccountTypeValues = '_accountsPayable' | '_otherCurrentLiability' | '_creditCard' | '_bank' | '_otherCurrentAsset' | '_longTermLiability' | '_accountsReceivable' | '_expense';

/** NetSuite Financial account (bank account, debit card, etc) */
type NetSuiteAccount = {
    /** GL code assigned to the financial account */
    // eslint-disable-next-line @typescript-eslint/naming-convention
    'GL Code'?: string;

    /** Name of the account */
    name: string;

    /** ID assigned to the financial account in NetSuite */
    id: string;

    /** Type of the financial account */
    type: AccountTypeValues;
};

/** NetSuite Tax account */
type NetSuiteTaxAccount = {
    /** Name of the tax account */
    name: string;

    /** ID assigned to the tax account in NetSuite */
    externalID: string;

    /** Country of the tax account */
    country: string;
};

/** NetSuite Vendor Model */
type NetSuiteVendor = {
    /** ID of the vendor in NetSuite */
    id: string;

    /** Name of the vendor */
    name: string;

    /** E-mail of the vendor */
    email: string;
};

/** NetSuite Invoice Item Model */
type InvoiceItem = {
    /** ID of the invoice item in NetSuite */
    id: string;

    /** Name of the invoice item */
    name: string;
};

/**
 * NetSuite Custom List data modal
 */
type NetSuiteCustomListSource = {
    /** Internal ID of the custom list in NetSuite */
    id: string;

    /** Name of the custom list */
    name: string;
};

/** Data from the NetSuite accounting integration. */
type NetSuiteConnectionData = {
    /** Collection of the custom lists in the NetSuite account */
    customLists: NetSuiteCustomListSource[];

    /** Collection of the subsidiaries present in the NetSuite account */
    subsidiaryList: NetSuiteSubsidiary[];

    /** Collection of receivable accounts */
    receivableList?: NetSuiteAccount[];

    /** Collection of vendors */
    vendors?: NetSuiteVendor[];

    /** Collection of invoice items */
    items?: InvoiceItem[];

    /** Collection of the payable accounts */
    payableList: NetSuiteAccount[];

    /** Collection of tax accounts */
    taxAccountsList?: NetSuiteTaxAccount[];
};

/** NetSuite mapping values */
type NetSuiteMappingValues = 'NETSUITE_DEFAULT' | 'REPORT_FIELD' | 'TAG';

/** NetSuite invoice item preference values */
type NetSuiteInvoiceItemPreferenceValues = 'create' | 'select';

/** NetSuite export destination values */
type NetSuiteExportDestinationValues = 'EXPENSE_REPORT' | 'VENDOR_BILL' | 'JOURNAL_ENTRY';

/** NetSuite expense report approval level values */
type NetSuiteExpenseReportApprovalLevels = 'REPORTS_APPROVED_NONE' | 'REPORTS_SUPERVISOR_APPROVED' | 'REPORTS_ACCOUNTING_APPROVED' | 'REPORTS_APPROVED_BOTH';

/** NetSuite vendor bills approval level values */
type NetSuiteVendorBillApprovalLevels = 'VENDOR_BILLS_APPROVED_NONE' | 'VENDOR_BILLS_APPROVAL_PENDING' | 'VENDOR_BILLS_APPROVED';

/** NetSuite journal approval level values */
type NetSuiteJournalApprovalLevels = 'JOURNALS_APPROVED_NONE' | 'JOURNALS_APPROVAL_PENDING' | 'JOURNALS_APPROVED';

/** NetSuite export date values */
type NetSuiteExportDateOptions = 'SUBMITTED' | 'EXPORTED' | 'LAST_EXPENSE';

/** NetSuite journal posting preference values */
type NetSuiteJournalPostingPreferences = 'JOURNALS_POSTING_TOTAL_LINE' | 'JOURNALS_POSTING_INDIVIDUAL_LINE';

/** NetSuite custom segment/records and custom lists mapping values */
type NetSuiteCustomFieldMapping = 'TAG' | 'REPORT_FIELD';

/** The custom form selection options for transactions (any one will be used at most) */
type NetSuiteCustomFormIDOptions = {
    /** If the option is expense report */
    expenseReport?: string;

    /** If the option is vendor bill */
    vendorBill?: string;

    /** If the option is journal entry */
    journalEntry?: string;
};

/** NetSuite custom list */
type NetSuiteCustomList = {
    /** The name of the custom list in NetSuite */
    listName: string;

    /** The internalID of the custom list in NetSuite */
    internalID: string;

    /** The ID of the transaction form field we'll code the list option onto during Export */
    transactionFieldID: string;

    /** Whether we import this list as a report field or tag */
    mapping: NetSuiteCustomFieldMapping;
};

/** NetSuite custom segments/records */
type NetSuiteCustomSegment = {
    /** The name of the custom segment */
    segmentName: string;

    /** The ID of the custom segment in NetSuite */
    internalID: string;

    /** The ID of the transaction form field we'll code this segment onto during Export */
    scriptID: string;

    /** Whether we import this segment as a report field or tag */
    mapping: NetSuiteCustomFieldMapping;
};

/** The custom form ID object */
type NetSuiteCustomFormID = {
    /** The custom form selections for reimbursable transactions */
    reimbursable: NetSuiteCustomFormIDOptions;

    /** The custom form selections for non-reimbursable transactions */
    nonReimbursable: NetSuiteCustomFormIDOptions;

    /** Whether we'll use the custom form selections upon export to NetSuite */
    enabled: boolean;
};

/** Different NetSuite records that can be mapped to either Report Fields or Tags in Expensify */
type NetSuiteSyncOptionsMapping = {
    /** A general type of classification category in NetSuite */
    classes: NetSuiteMappingValues;

    /** A type of classification category in NetSuite linked to projects */
    jobs: NetSuiteMappingValues;

    /** A type of classification category in NetSuite linked to locations */
    locations: NetSuiteMappingValues;

    /** A type of classification category in NetSuite linked to customers */
    customers: NetSuiteMappingValues;

    /** A type of classification category in NetSuite linked to departments within the company */
    departments: NetSuiteMappingValues;
};

/** Configuration options pertaining to sync. This subset of configurations is a legacy object. New configurations should just go directly under the config */
type NetSuiteSyncOptions = {
    /** Different NetSuite records that can be mapped to either Report Fields or Tags in Expensify */
    mapping: NetSuiteSyncOptionsMapping;

    /** Whether we want to import customers into NetSuite from across all subsidiaries */
    crossSubsidiaryCustomers: boolean;

    /** Whether we'll import employee supervisors and set them as managers in the Expensify approval workflow */
    syncApprovalWorkflow: boolean;

    /** Whether we import custom lists from NetSuite */
    syncCustomLists?: boolean;

    /** The approval level we set for an Expense Report record created in NetSuite */
    exportReportsTo: NetSuiteExpenseReportApprovalLevels;

    /** The approval level we set for a Vendor Bill record created in NetSuite */
    exportVendorBillsTo: NetSuiteVendorBillApprovalLevels;

    /** Whether or not we need to set the final approver in this policy via sync */
    setFinalApprover: boolean;

    /** Whether we sync report reimbursement status between Expensify and NetSuite */
    syncReimbursedReports: boolean;

    /** The relevant details of the custom segments we import into Expensify and code onto expenses */
    customSegments?: NetSuiteCustomSegment[];

    /** Whether to import Employees from NetSuite into Expensify */
    syncPeople: boolean;

    /** Whether to enable a new Expense Category into Expensify */
    enableNewCategories?: boolean;

    /** A now unused configuration saying whether a customer had toggled AutoSync yet. */
    hasChosenAutoSyncOption: boolean;

    /** The final approver to be set in the Expensify approval workflow */
    finalApprover: string;

    /** Whether to import tax groups from NetSuite */
    syncTax?: boolean;

    /** Whether to import custom segments from NetSuite */
    syncCustomSegments?: boolean;

    /** The relevant details of the custom lists we import into Expensify and code onto expenses */
    customLists?: NetSuiteCustomList[];

    /** Whether we'll import Expense Categories into Expensify as categories */
    syncCategories: boolean;

    /** A now unused configuration saying whether a customer had toggled syncing reimbursement yet. */
    hasChosenSyncReimbursedReportsOption: boolean;

    /** The approval level we set for a Journal Entry record created in NetSuite */
    exportJournalsTo: NetSuiteJournalApprovalLevels;
};

/** User configuration for the NetSuite accounting integration. */
type NetSuiteConnectionConfig = OnyxCommon.OnyxValueWithOfflineFeedback<
    {
        /** Invoice Item Preference */
        invoiceItemPreference?: NetSuiteInvoiceItemPreferenceValues;

        /** ID of the bank account for NetSuite invoice collections */
        receivableAccount?: string;

        /** ID of the bank account for NetSuite tax posting */
        taxPostingAccount?: string;

        /** Whether we should export to the most recent open period if the current one is closed  */
        exportToNextOpenPeriod: boolean;

        /** Whether we will include the original foreign amount of a transaction to NetSuite */
        allowForeignCurrency?: boolean;

        /** Where to export reimbursable expenses */
        reimbursableExpensesExportDestination: NetSuiteExportDestinationValues;

        /** The sub-entity within the NetSuite account for which this policy is connected */
        subsidiary: string;

        /** Configuration options pertaining to sync. This subset of configurations is a legacy object. New configurations should just go directly under the config */
        syncOptions: NetSuiteSyncOptions;

        /** Whether to automatically create employees and vendors upon export in NetSuite if they don't exist */
        autoCreateEntities: boolean;

        /** The account to run auto export */
        exporter: string;

        /** The transaction date to set upon export */
        exportDate?: NetSuiteExportDateOptions;

        /** The type of transaction in NetSuite we export non-reimbursable transactions to */
        nonreimbursableExpensesExportDestination: NetSuiteExportDestinationValues;

        /** Credit account for reimbursable transactions */
        reimbursablePayableAccount: string;

        /** Whether we post Journals as individual separate entries or a single unified entry */
        journalPostingPreference?: NetSuiteJournalPostingPreferences;

        /** The Item record to associate with lines on an invoice created via Expensify */
        invoiceItem?: string;

        /** The internaID of the selected subsidiary in NetSuite */
        subsidiaryID?: string;

        /** The default vendor to use for Transactions in NetSuite */
        defaultVendor?: string;

        /** The provincial tax account for tax line items in NetSuite (only for Canadian Subsidiaries) */
        provincialTaxPostingAccount?: string;

        /** The account used for reimbursement in NetSuite */
        reimbursementAccountID?: string;

        /** The account used for approvals in NetSuite */
        approvalAccount: string;

        /** Credit account for Non-reimbursables (not applicable to expense report entry) */
        payableAcct: string;

        /** Configurations for customer to set custom forms for which reimbursable and non-reimbursable transactions will export to in NetSuite */
        customFormIDOptions?: NetSuiteCustomFormID;

        /** The account to use for Invoices export to NetSuite */
        collectionAccount?: string;

        /** Whether this account is using the newer version of tax in NetSuite, SuiteTax */
        suiteTaxEnabled?: boolean;

        /** Collection of errors coming from BE */
        errors?: OnyxCommon.Errors;

        /** Collection of form field errors  */
        errorFields?: OnyxCommon.ErrorFields;
    },
    keyof NetSuiteSyncOptions | keyof NetSuiteCustomFormID | keyof NetSuiteSyncOptionsMapping
>;

/** NetSuite connection model */
type NetSuiteConnection = {
    /** Account ID of the NetSuite Integration */
    accountID: string;

    /** Encrypted tokenID for authenticating to NetSuite */
    tokenID: string;

    /** Config and Data for the NetSuite connection */
    options: {
        /** Data imported from NetSuite */
        data: NetSuiteConnectionData;

        /** Configuration of the connection */
        config: NetSuiteConnectionConfig;
    };

    /** Whether the sync connection has been successful */
    verified: boolean;

    /** Date when the connection's last successful sync occurred */
    lastSyncDate: string;

    /** Date when the connection's last failed sync occurred */
    lastErrorSyncDate: string;

    /** State of the last synchronization */
    lastSync?: ConnectionLastSync;

    /** Config object used solely to store autosync settings */
    config: OnyxCommon.OnyxValueWithOfflineFeedback<{
        /** NetSuite auto synchronization configs */
        autoSync: {
            /** Whether data should be automatically synched between the app and NetSuite */
            enabled: boolean;

            /** The bedrock job associated with the NetSuite Auto Sync job */
            jobID: string;
        };

        /** Collection of errors coming from BE */
        errors?: OnyxCommon.Errors;

        /** Collection of form field errors  */
        errorFields?: OnyxCommon.ErrorFields;
    }>;

    /** Encrypted token secret for authenticating to NetSuite */
    tokenSecret: string;
};

/** One of the SageIntacctConnectionData object elements */
type SageIntacctDataElement = {
    /** Element ID */
    id: string;

    /** Element name */
    name: string;
};

/** One of the SageIntacctConnectionData object elements with value */
type SageIntacctDataElementWithValue = SageIntacctDataElement & {
    /** Element value */
    value: string;
};

/**
 * Connection data for Sage Intacct
 */
type SageIntacctConnectionData = {
    /** Collection of credit cards */
    creditCards: SageIntacctDataElement[];

    /** Collection of entities */
    entities: SageIntacctDataElementWithValue[];

    /** Collection of bank accounts */
    bankAccounts: SageIntacctDataElement[];

    /** Collection of vendors */
    vendors: SageIntacctDataElementWithValue[];

    /** Collection of journals */
    journals: SageIntacctDataElementWithValue[];

    /** Collection of items */
    items: SageIntacctDataElement[];

    /** Collection of tax solutions IDs */
    taxSolutionIDs: string[];
};

/** Mapping value for Sage Intacct */
type SageIntacctMappingValue = ValueOf<typeof CONST.SAGE_INTACCT_MAPPING_VALUE>;

/** Mapping names for Sage Intacct */
type SageIntacctMappingName = ValueOf<typeof CONST.SAGE_INTACCT_CONFIG.MAPPINGS>;

/**
 * Sage Intacct dimension type
 */
type SageIntacctDimension = {
    /** Name of user defined dimention */
    dimension: string;

    /** Mapping value for user defined dimention */
    mapping: typeof CONST.SAGE_INTACCT_MAPPING_VALUE.TAG | typeof CONST.SAGE_INTACCT_MAPPING_VALUE.REPORT_FIELD;
};

/** Mapping type for Sage Intacct */
type SageIntacctMappingType = {
    /** Whether should sync items for Sage Intacct */
    syncItems: boolean;

    /** Mapping type for Sage Intacct */
    departments: SageIntacctMappingValue;

    /** Mapping type for Sage Intacct */
    classes: SageIntacctMappingValue;

    /** Mapping type for Sage Intacct */
    locations: SageIntacctMappingValue;

    /** Mapping type for Sage Intacct */
    customers: SageIntacctMappingValue;

    /** Mapping type for Sage Intacct */
    projects: SageIntacctMappingValue;

    /** User defined dimention type for Sage Intacct */
    dimensions: SageIntacctDimension[];
};

/** Configuration of automatic synchronization from Sage Intacct to the app */
type SageIntacctAutoSyncConfig = {
    /** Whether changes made in Sage Intacct should be reflected into the app automatically */
    enabled: boolean;
};

/** Sage Intacct sync */
type SageIntacctSyncConfig = {
    /** ID of the bank account for Sage Intacct bill payment account */
    reimbursementAccountID?: string;

    /** Whether the reimbursed reports should be synced */
    syncReimbursedReports: boolean | string;
};

/** Sage Intacct export configs */
type SageIntacctExportConfig = {
    /** Export date type */
    exportDate: ValueOf<typeof CONST.SAGE_INTACCT_EXPORT_DATE>;

    /** The e-mail of the exporter */
    exporter: string;

    /** Defines how non-reimbursable expenses are exported */
    nonReimbursable: ValueOf<typeof CONST.SAGE_INTACCT_NON_REIMBURSABLE_EXPENSE_TYPE>;

    /** Account that receives the non-reimbursable expenses */
    nonReimbursableAccount: string;

    /** Default vendor used for credit card transactions of non-reimbursable bill */
    nonReimbursableCreditCardChargeDefaultVendor: string;

    /** Default vendor of non-reimbursable bill */
    nonReimbursableVendor: string;

    /** Defines how reimbursable expenses are exported */
    reimbursable: ValueOf<typeof CONST.SAGE_INTACCT_REIMBURSABLE_EXPENSE_TYPE>;

    /** Default vendor of reimbursable bill */
    reimbursableExpenseReportDefaultVendor: string;
};

/**
 * Connection config for Sage Intacct
 */
type SageIntacctOfflineStateKeys = keyof SageIntacctMappingType | `dimension_${string}`;

/**
 * Connection config for Sage Intacct
 */
type SageIntacctConnectionsConfig = OnyxCommon.OnyxValueWithOfflineFeedback<
    {
        /** Sage Intacct credentials */
        credentials: {
            /** Sage Intacct companyID */
            companyID: string;

            /** Sage Intacct password */
            password: string;

            /** Sage Intacct userID */
            userID: string;
        };

        /** Sage Intacct mappings */
        mappings: SageIntacctMappingType;

        /** Sage Intacct tax */
        tax: {
            /** Sage Intacct tax solution ID */
            taxSolutionID: string;

            /** Whether should sync tax with Sage Intacct */
            syncTax: boolean;
        };

        /** Sage Intacct export configs */
        export: SageIntacctExportConfig;

        /** Whether employees should be imported from Sage Intacct */
        importEmployees: boolean;

        /** Sage Intacct approval mode */
        approvalMode: ValueOf<typeof CONST.SAGE_INTACCT.APPROVAL_MODE.APPROVAL_MANUAL> | null;

        /** Configuration of automatic synchronization from Sage Intacct to the app */
        autoSync: SageIntacctAutoSyncConfig;

        /** Sage Intacct sync */
        sync: SageIntacctSyncConfig;

        /** Sage Intacct entity */
        entity?: string;

        /** Collection of Sage Intacct config errors */
        errors?: OnyxCommon.Errors;

        /** Collection of form field errors  */
        errorFields?: OnyxCommon.ErrorFields;
    },
    SageIntacctOfflineStateKeys | keyof SageIntacctSyncConfig | keyof SageIntacctAutoSyncConfig | keyof SageIntacctExportConfig
>;

/**
 * Data imported from QuickBooks Desktop.
 */
type QBDConnectionData = {
    /** Collection of cash accounts */
    cashAccounts: Account[];

    /** Collection of credit cards */
    creditCardAccounts: Account[];

    /** Collection of journal entry accounts  */
    journalEntryAccounts: Account[];

    /** Collection of payable accounts */
    payableAccounts: Account[];

    /** Collection of bank accounts */
    bankAccounts: Account[];

    /** Collections of vendors */
    vendors: Vendor[];
<<<<<<< HEAD

    /** Collection of export destination accounts */
    accountPayable: Account[];
=======
>>>>>>> 175af25b
};

/**
 * User configuration for the QuickBooks Desktop accounting integration.
 */
type QBDConnectionConfig = OnyxCommon.OnyxValueWithOfflineFeedback<{
    /** API provider */
    apiProvider: string;

    /** Configuration of automatic synchronization from QuickBooks Desktop to the app */
    autoSync: {
        /** TODO: Will be handled in another issue */
        jobID: string;

        /** Whether changes made in QuickBooks Online should be reflected into the app automatically */
        enabled: boolean;
    };

<<<<<<< HEAD
    /** Whether a check to be printed */
    markChecksToBePrinted: boolean;

    /** Whether Quickbooks Desktop locations should be imported */
    syncLocations: IntegrationEntityMap;

    /** Defines how reimbursable expenses are exported */
    reimbursableExpensesExportDestination: QBDReimbursableExportAccountType;

    /** Whether the taxes should be synchronized */
    syncTax: boolean;

    /** Account that receives the reimbursable expenses */
    reimbursableExpensesAccount?: Account;

    /** Configuration of the export */
    export: {
        /** E-mail of the exporter */
        exporter: string;

        /** Configuration of the exportDate  */
        exportDate: ValueOf<typeof CONST.QUICKBOOKS_EXPORT_DATE>;
=======
    /** Configuration of import settings from QuickBooks Desktop to the app */
    mappings: {
        /** How QuickBooks Desktop classes displayed as */
        classes: IntegrationEntityMap;

        /** How QuickBooks Desktop customers displayed as */
        customers: IntegrationEntityMap;
>>>>>>> 175af25b
    };

    /** Collections of form field errors */
    errorFields?: OnyxCommon.ErrorFields;
}>;

/** State of integration connection */
type Connection<ConnectionData, ConnectionConfig> = {
    /** State of the last synchronization */
    lastSync?: ConnectionLastSync;

    /** Data imported from integration */
    data?: ConnectionData;

    /** Configuration of the connection */
    config: ConnectionConfig;
};

/** Available integration connections */
type Connections = {
    /** QuickBooks Online integration connection */
    [CONST.POLICY.CONNECTIONS.NAME.QBO]: Connection<QBOConnectionData, QBOConnectionConfig>;

    /** Xero integration connection */
    [CONST.POLICY.CONNECTIONS.NAME.XERO]: Connection<XeroConnectionData, XeroConnectionConfig>;

    /** NetSuite integration connection */
    [CONST.POLICY.CONNECTIONS.NAME.NETSUITE]: NetSuiteConnection;

    /** Sage Intacct integration connection */
    [CONST.POLICY.CONNECTIONS.NAME.SAGE_INTACCT]: Connection<SageIntacctConnectionData, SageIntacctConnectionsConfig>;

    /** QuickBooks Desktop integration connection */
    [CONST.POLICY.CONNECTIONS.NAME.QBD]: Connection<QBDConnectionData, QBDConnectionConfig>;
};

/** All integration connections, including unsupported ones */
type AllConnections = Connections & {
    /** Quickbooks Desktop integration connection */
    // eslint-disable-next-line @typescript-eslint/no-explicit-any
    quickbooksDesktop: any;
};

/** Names of integration connections */
type ConnectionName = keyof Connections;

/** Names of all integration connections */
type AllConnectionName = keyof AllConnections;

/** Merchant Category Code. This is a way to identify the type of merchant (and type of spend) when a credit card is swiped.  */
type MccGroup = {
    /** Default category for provided MCC Group */
    category: string;

    /** ID of the Merchant Category Code */
    groupID: string;

    /** The type of action that's pending  */
    pendingAction?: OnyxCommon.PendingAction;
};

/** Model of verified reimbursement bank account linked to policy */
type ACHAccount = {
    /** ID of the bank account */
    bankAccountID: number;

    /** Bank account number */
    accountNumber: string;

    /** Routing number of bank account */
    routingNumber: string;

    /** Address name of the bank account */
    addressName: string;

    /** Name of the bank */
    bankName: string;

    /** E-mail of the reimburser */
    reimburser: string;
};

/** Day of the month to schedule submission  */
type AutoReportingOffset = number | ValueOf<typeof CONST.POLICY.AUTO_REPORTING_OFFSET>;

/** Types of policy report fields */
type PolicyReportFieldType = 'text' | 'date' | 'dropdown' | 'formula';

/** Model of policy report field */
type PolicyReportField = {
    /** Name of the field */
    name: string;

    /** Default value assigned to the field */
    defaultValue: string;

    /** Unique id of the field */
    fieldID: string;

    /** Position at which the field should show up relative to the other fields */
    orderWeight: number;

    /** Type of report field */
    type: PolicyReportFieldType;

    /** Tells if the field is required or not */
    deletable: boolean;

    /** Value of the field */
    value?: string | null;

    /** Value of the target */
    target?: 'expense' | 'invoice' | 'paycheck';

    /** Options to select from if field is of type dropdown */
    values: string[];

    /** Tax UDFs have keys holding the names of taxes (eg, VAT), values holding percentages (eg, 15%) and a value indicating the currently selected tax value (eg, 15%). */
    keys: string[];

    /** list of externalIDs, this are either imported from the integrations or auto generated by us, each externalID */
    externalIDs: string[];

    /** Collection of flags that state whether droplist field options are disabled */
    disabledOptions: boolean[];

    /** Is this a tax user defined report field */
    isTax: boolean;

    /** This is the selected externalID in an expense. */
    externalID?: string | null;

    /** Automated action or integration that added this report field */
    origin?: string | null;

    /** This is indicates which default value we should use. It was preferred using this over having defaultValue (which we have anyway for historical reasons), since the values are not unique we can't determine which key the defaultValue is referring too. It was also preferred over having defaultKey since the keys are user editable and can be changed. The externalIDs work effectively as an ID, which never changes even after changing the key, value or position of the option. */
    defaultExternalID?: string | null;
};

/** Policy invoicing details */
type PolicyInvoicingDetails = OnyxCommon.OnyxValueWithOfflineFeedback<{
    /** Stripe Connect company name */
    companyName?: string;

    /** Stripe Connect company website */
    companyWebsite?: string;

    /** Bank account */
    bankAccount?: {
        /** Account balance */
        stripeConnectAccountBalance?: number;

        /** bankAccountID of selected BBA for payouts */
        transferBankAccountID?: number;
    };
}>;

/** Names of policy features */
type PolicyFeatureName = ValueOf<typeof CONST.POLICY.MORE_FEATURES>;

/** Current user policy join request state */
type PendingJoinRequestPolicy = {
    /** Whether the current user requested to join the policy */
    isJoinRequestPending: boolean;

    /** Record of public policy details, indexed by policy ID */
    policyDetailsForNonMembers: Record<string, OnyxCommon.OnyxValueWithOfflineFeedback<PolicyDetailsForNonMembers>>;
};

/** Details of public policy */
type PolicyDetailsForNonMembers = {
    /** Name of the policy */
    name: string;

    /** Policy owner account ID */
    ownerAccountID: number;

    /** Policy owner e-mail */
    ownerEmail: string;

    /** Policy type */
    type: ValueOf<typeof CONST.POLICY.TYPE>;

    /** Policy avatar */
    avatar?: string;
};

/** Data informing when a given rule should be applied */
type ApplyRulesWhen = {
    /** The condition for applying the rule to the workspace */
    condition: string;

    /** The target field to which the rule is applied */
    field: string;

    /** The value of the target field */
    value: string;
};

/** Approval rule data model */
type ApprovalRule = {
    /** The approver's email */
    approver: string;

    /** Set of conditions under which the approval rule should be applied */
    applyWhen: ApplyRulesWhen[];

    /** An id of the rule */
    id?: string;
};

/** Expense rule data model */
type ExpenseRule = {
    /** Object containing information about the tax field id and its external identifier */
    tax: {
        /** Object wrapping the external tax id */
        // eslint-disable-next-line @typescript-eslint/naming-convention
        field_id_TAX: {
            /** The external id of the tax field. */
            externalID: string;
        };
    };
    /** Set of conditions under which the expense rule should be applied */
    applyWhen: ApplyRulesWhen[];

    /** An id of the rule */
    id?: string;
};

/** Model of policy data */
type Policy = OnyxCommon.OnyxValueWithOfflineFeedback<
    {
        /** The ID of the policy */
        id: string;

        /** The name of the policy */
        name: string;

        /** The current user's role in the policy */
        role: ValueOf<typeof CONST.POLICY.ROLE>;

        /** The policy type */
        type: ValueOf<typeof CONST.POLICY.TYPE>;

        /** The email of the policy owner */
        owner: string;

        /** The accountID of the policy owner */
        ownerAccountID?: number;

        /** The output currency for the policy */
        outputCurrency: string;

        /** The address of the company */
        address?: CompanyAddress;

        /** The URL for the policy avatar */
        avatarURL?: string;

        /** Error objects keyed by field name containing errors keyed by microtime */
        errorFields?: OnyxCommon.ErrorFields;

        /** A list of errors keyed by microtime */
        errors?: OnyxCommon.Errors;

        /** Whether this policy was loaded from a policy summary, or loaded completely with all of its values */
        isFromFullPolicy?: boolean;

        /** When this policy was last modified */
        lastModified?: string;

        /** The custom units data for this policy */
        customUnits?: Record<string, CustomUnit>;

        /** Whether policy expense chats can be created and used on this policy. Enabled manually by CQ/JS snippet. Always true for free policies. */
        isPolicyExpenseChatEnabled: boolean;

        /** Whether the auto reporting is enabled */
        autoReporting?: boolean;

        /**
         * The scheduled submit frequency set up on this policy.
         * Note that manual does not exist in the DB and thus should not exist in Onyx, only as a param for the API.
         * "manual" really means "immediate" (aka "daily") && harvesting.enabled === false
         */
        autoReportingFrequency?: Exclude<ValueOf<typeof CONST.POLICY.AUTO_REPORTING_FREQUENCIES>, typeof CONST.POLICY.AUTO_REPORTING_FREQUENCIES.MANUAL>;

        /** Scheduled submit data */
        harvesting?: {
            /** Whether the scheduled submit is enabled */
            enabled: boolean;
        };

        /** Whether the self approval or submitting is enabled */
        preventSelfApproval?: boolean;

        /** When the monthly scheduled submit should happen */
        autoReportingOffset?: AutoReportingOffset;

        /** The employee list of the policy */
        employeeList?: OnyxTypes.PolicyEmployeeList;

        /** The reimbursement choice for policy */
        reimbursementChoice?: ValueOf<typeof CONST.POLICY.REIMBURSEMENT_CHOICES>;

        /** Detailed settings for the autoReimbursement */
        autoReimbursement?: OnyxCommon.OnyxValueWithOfflineFeedback<
            {
                /**
                 * The maximum report total allowed to trigger auto reimbursement.
                 */
                limit?: number;
            },
            'limit'
        >;

        /** The maximum report total allowed to trigger auto reimbursement */
        autoReimbursementLimit?: number;

        /**
         * Whether the auto-approval options are enabled in the policy rules
         */
        shouldShowAutoApprovalOptions?: boolean;

        /** Detailed settings for the autoApproval */
        autoApproval?: OnyxCommon.OnyxValueWithOfflineFeedback<
            {
                /**
                 * The maximum report total allowed to trigger auto approval.
                 */
                limit?: number;
                /**
                 * Percentage of the reports that should be selected for a random audit
                 */
                auditRate?: number;
            },
            'limit' | 'auditRate'
        >;

        /**
         * Whether the custom report name options are enabled in the policy rules
         */
        shouldShowCustomReportTitleOption?: boolean;

        /** Whether to leave the calling account as an admin on the policy */
        makeMeAdmin?: boolean;

        /** Original file name which is used for the policy avatar */
        originalFileName?: string;

        /** Alert message for the policy */
        alertMessage?: string;

        /** Informative messages about which policy members were added with primary logins when invited with their secondary login */
        primaryLoginsInvited?: Record<string, string>;

        /** Whether policy is updating */
        isPolicyUpdating?: boolean;

        /** The approver of the policy */
        approver?: string;

        /** The approval mode set up on this policy */
        approvalMode?: ValueOf<typeof CONST.POLICY.APPROVAL_MODE>;

        /** Whether transactions should be billable by default */
        defaultBillable?: boolean;

        /** The workspace description */
        description?: string;

        /** List of field names that are disabled */
        disabledFields?: DisabledFields;

        /** Whether new transactions need to be tagged */
        requiresTag?: boolean;

        /** Whether new transactions need to be categorized */
        requiresCategory?: boolean;

        /** Whether the workspace has multiple levels of tags enabled */
        hasMultipleTagLists?: boolean;

        /**
         * Whether or not the policy has tax tracking enabled
         *
         * @deprecated - use tax.trackingEnabled instead
         */
        isTaxTrackingEnabled?: boolean;

        /** Policy invoicing details */
        invoice?: PolicyInvoicingDetails;

        /** Tax data */
        tax?: {
            /** Whether or not the policy has tax tracking enabled */
            trackingEnabled: boolean;
        };

        /** Collection of tax rates attached to a policy */
        taxRates?: TaxRatesWithDefault;

        /** A set of rules related to the workpsace */
        rules?: {
            /** A set of rules related to the workpsace approvals */
            approvalRules?: ApprovalRule[];

            /** A set of rules related to the workpsace expenses */
            expenseRules?: ExpenseRule[];
        };

        /** ReportID of the admins room for this workspace */
        chatReportIDAdmins?: number;

        /** ReportID of the announce room for this workspace */
        chatReportIDAnnounce?: number;

        /** All the integration connections attached to the policy */
        connections?: Connections;

        /** Report fields attached to the policy */
        fieldList?: Record<string, OnyxCommon.OnyxValueWithOfflineFeedback<PolicyReportField, 'defaultValue' | 'deletable'>>;

        /** Whether the Categories feature is enabled */
        areCategoriesEnabled?: boolean;

        /** Whether the Tags feature is enabled */
        areTagsEnabled?: boolean;

        /** Whether the Accounting feature is enabled */
        areAccountingEnabled?: boolean;

        /** Whether the Distance Rates feature is enabled */
        areDistanceRatesEnabled?: boolean;

        /** Whether the Expensify Card feature is enabled */
        areExpensifyCardsEnabled?: boolean;

        /** Whether the workflows feature is enabled */
        areWorkflowsEnabled?: boolean;

        /** Whether the rules feature is enabled */
        areRulesEnabled?: boolean;

        /** Whether the Report Fields feature is enabled */
        areReportFieldsEnabled?: boolean;

        /** Whether the Connections feature is enabled */
        areConnectionsEnabled?: boolean;

        /** Whether the Invoices feature is enabled */
        areInvoicesEnabled?: boolean;

        /** Whether the Company Cards feature is enabled */
        areCompanyCardsEnabled?: boolean;

        /** The verified bank account linked to the policy */
        achAccount?: ACHAccount;

        /** Whether the eReceipts are enabled */
        eReceipts?: boolean;

        /** Indicates if the Policy is in loading state */
        isLoading?: boolean;

        /** Indicates the Policy's SetWorkspaceReimbursement call loading state */
        isLoadingWorkspaceReimbursement?: boolean;

        /** Indicates if the Policy ownership change is successful */
        isChangeOwnerSuccessful?: boolean;

        /** Indicates if the Policy ownership change is failed */
        isChangeOwnerFailed?: boolean;

        /** Object containing all policy information necessary to connect with Spontana */
        travelSettings?: WorkspaceTravelSettings;

        /** Indicates if the policy is pending an upgrade */
        isPendingUpgrade?: boolean;

        /** Max expense age for a Policy violation */
        maxExpenseAge?: number;

        /** Max expense amount for a policy violation */
        maxExpenseAmount?: number;

        /** Max amount for an expense with no receipt violation */
        maxExpenseAmountNoReceipt?: number;

        /** Whether GL codes are enabled */
        glCodes?: boolean;

        /** Is the auto-pay option for the policy enabled  */
        shouldShowAutoReimbursementLimitOption?: boolean;

        /** Policy MCC Group settings */
        mccGroup?: Record<string, MccGroup>;

        /** Workspace account ID configured for Expensify Card */
        workspaceAccountID?: number;
    } & Partial<PendingJoinRequestPolicy>,
    'addWorkspaceRoom' | keyof ACHAccount | keyof Attributes
>;

/** Stages of policy connection sync */
type PolicyConnectionSyncStage = ValueOf<typeof CONST.POLICY.CONNECTIONS.SYNC_STAGE_NAME>;

/** Names of policy connection services */
type PolicyConnectionName = ConnectionName;

/** Policy connection sync progress state */
type PolicyConnectionSyncProgress = {
    /** Current sync stage */
    stageInProgress: PolicyConnectionSyncStage;

    /** Name of the connected service */
    connectionName: ConnectionName;

    /** Timestamp of the connection */
    timestamp: string;
};

export default Policy;

export type {
    PolicyReportField,
    PolicyReportFieldType,
    Unit,
    CustomUnit,
    Attributes,
    Rate,
    TaxRateAttributes,
    TaxRate,
    TaxRates,
    TaxRatesWithDefault,
    CompanyAddress,
    IntegrationEntityMap,
    PolicyFeatureName,
    PolicyDetailsForNonMembers,
    PendingJoinRequestPolicy,
    PolicyConnectionName,
    PolicyConnectionSyncStage,
    PolicyConnectionSyncProgress,
    Connections,
    SageIntacctOfflineStateKeys,
    ConnectionName,
    AllConnectionName,
    Tenant,
    Account,
    QBONonReimbursableExportAccountType,
    QBOReimbursableExportAccountType,
    QBOConnectionConfig,
    XeroTrackingCategory,
    NetSuiteConnection,
    ConnectionLastSync,
    NetSuiteSubsidiary,
    NetSuiteCustomList,
    NetSuiteCustomSegment,
    NetSuiteCustomListSource,
    NetSuiteCustomFieldMapping,
    NetSuiteAccount,
    NetSuiteVendor,
    InvoiceItem,
    NetSuiteTaxAccount,
    NetSuiteCustomFormIDOptions,
    NetSuiteCustomFormID,
    SageIntacctMappingValue,
    SageIntacctMappingType,
    SageIntacctMappingName,
    SageIntacctDimension,
    SageIntacctDataElementWithValue,
    NetSuiteMappingValues,
    SageIntacctDataElement,
    SageIntacctConnectionsConfig,
    SageIntacctExportConfig,
    ACHAccount,
    ApprovalRule,
    ExpenseRule,
    NetSuiteConnectionConfig,
};<|MERGE_RESOLUTION|>--- conflicted
+++ resolved
@@ -439,13 +439,6 @@
     errorFields?: OnyxCommon.ErrorFields;
 }>;
 
-/**
- * Reimbursable account types exported from QuickBooks Online
- *
- * TODO: QBD remaining comments will be handled here (https://github.com/Expensify/App/issues/43033)
- */
-type QBDReimbursableExportAccountType = ValueOf<typeof CONST.QUICKBOOKS_REIMBURSABLE_ACCOUNT_TYPE>;
-
 /** Xero bill status values
  *
  * TODO: Xero remaining comments will be handled here (https://github.com/Expensify/App/issues/43033)
@@ -1233,12 +1226,6 @@
 
     /** Collections of vendors */
     vendors: Vendor[];
-<<<<<<< HEAD
-
-    /** Collection of export destination accounts */
-    accountPayable: Account[];
-=======
->>>>>>> 175af25b
 };
 
 /**
@@ -1257,30 +1244,6 @@
         enabled: boolean;
     };
 
-<<<<<<< HEAD
-    /** Whether a check to be printed */
-    markChecksToBePrinted: boolean;
-
-    /** Whether Quickbooks Desktop locations should be imported */
-    syncLocations: IntegrationEntityMap;
-
-    /** Defines how reimbursable expenses are exported */
-    reimbursableExpensesExportDestination: QBDReimbursableExportAccountType;
-
-    /** Whether the taxes should be synchronized */
-    syncTax: boolean;
-
-    /** Account that receives the reimbursable expenses */
-    reimbursableExpensesAccount?: Account;
-
-    /** Configuration of the export */
-    export: {
-        /** E-mail of the exporter */
-        exporter: string;
-
-        /** Configuration of the exportDate  */
-        exportDate: ValueOf<typeof CONST.QUICKBOOKS_EXPORT_DATE>;
-=======
     /** Configuration of import settings from QuickBooks Desktop to the app */
     mappings: {
         /** How QuickBooks Desktop classes displayed as */
@@ -1288,7 +1251,9 @@
 
         /** How QuickBooks Desktop customers displayed as */
         customers: IntegrationEntityMap;
->>>>>>> 175af25b
+
+        /** Configuration of the exportDate  */
+        exportDate: ValueOf<typeof CONST.QUICKBOOKS_EXPORT_DATE>;
     };
 
     /** Collections of form field errors */
