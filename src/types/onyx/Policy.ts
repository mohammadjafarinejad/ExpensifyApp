import type {ValueOf} from 'type-fest';
import type CONST from '@src/CONST';
import type * as OnyxCommon from './OnyxCommon';

type Unit = 'mi' | 'km';

type Rate = OnyxCommon.OnyxValueWithOfflineFeedback<{
    name?: string;
    rate?: number;
    currency?: string;
    customUnitRateID?: string;
    errors?: OnyxCommon.Errors;
    enabled?: boolean;
}>;

type Attributes = {
    unit: Unit;
};

type CustomUnit = OnyxCommon.OnyxValueWithOfflineFeedback<{
    name: string;
    customUnitID: string;
    attributes: Attributes;
    rates: Record<string, Rate>;
    defaultCategory?: string;
    enabled?: boolean;
    errors?: OnyxCommon.Errors;
}>;

type DisabledFields = {
    defaultBillable?: boolean;
    reimbursable?: boolean;
};

// These types are for the Integration connections for a policy (eg. Quickbooks, Xero, etc).
// This data is not yet used in the codebase which is why it is given a very generic type, but the data is being put into Onyx for future use.
// Once the data is being used, these types should be defined appropriately.
type ConnectionLastSync = Record<string, unknown>;
type ConnectionData = Record<string, unknown>;
type ConnectionConfig = Record<string, unknown>;
type Connection = {
    lastSync?: ConnectionLastSync;
    data: ConnectionData;
    config: ConnectionConfig;
};

type AutoReportingOffset = number | ValueOf<typeof CONST.POLICY.AUTO_REPORTING_OFFSET>;

type Policy = OnyxCommon.OnyxValueWithOfflineFeedback<
    {
        /** The ID of the policy */
        id: string;

        /** The name of the policy */
        name: string;

        /** The current user's role in the policy */
        role: ValueOf<typeof CONST.POLICY.ROLE>;

        /** The policy type */
        type: ValueOf<typeof CONST.POLICY.TYPE>;

        /** The email of the policy owner */
        owner: string;

        /** The accountID of the policy owner */
        ownerAccountID?: number;

        /** The output currency for the policy */
        outputCurrency: string;

        /** The URL for the policy avatar */
        avatar?: string;

        /** Error objects keyed by field name containing errors keyed by microtime */
        errorFields?: OnyxCommon.ErrorFields;

        /** A list of errors keyed by microtime */
        errors?: OnyxCommon.Errors;

        /** Whether this policy was loaded from a policy summary, or loaded completely with all of its values */
        isFromFullPolicy?: boolean;

        /** When this policy was last modified */
        lastModified?: string;

        /** The custom units data for this policy */
        customUnits?: Record<string, CustomUnit>;

        /** Whether policy expense chats can be created and used on this policy. Enabled manually by CQ/JS snippet. Always true for free policies. */
        isPolicyExpenseChatEnabled: boolean;

        /** Whether the auto reporting is enabled */
        autoReporting?: boolean;

        /** The scheduled submit frequency set up on this policy */
        autoReportingFrequency?: ValueOf<typeof CONST.POLICY.AUTO_REPORTING_FREQUENCIES>;

        /** Whether the scheduled submit is enabled */
        harvesting?: {
            enabled: boolean;
        };

        /** @deprecated Whether the scheduled submit is enabled */
        isPreventSelfApprovalEnabled?: boolean;

        /** Whether the self approval or submitting is enabled */
        preventSelfApprovalEnabled?: boolean;

        /** When the monthly scheduled submit should happen */
        autoReportingOffset?: AutoReportingOffset;

        /** The accountID of manager who the employee submits their expenses to on paid policies */
        submitsTo?: number;

        /** The employee list of the policy */
        employeeList?: [];

        /** The reimbursement choice for policy */
        reimbursementChoice?: ValueOf<typeof CONST.POLICY.REIMBURSEMENT_CHOICES>;

        /** The maximum report total allowed to trigger auto reimbursement. */
        autoReimbursementLimit?: number;

<<<<<<< HEAD
        /** Whether to leave the calling account as an admin on the policy */
        makeMeAdmin?: boolean;
=======
    /** Pending fields for the policy */
    pendingFields?: Record<string, OnyxCommon.PendingAction>;
>>>>>>> 89d56899

        /** Original file name which is used for the policy avatar */
        originalFileName?: string;

        /** Alert message for the policy */
        alertMessage?: string;

        /** Informative messages about which policy members were added with primary logins when invited with their secondary login */
        primaryLoginsInvited?: Record<string, string>;

        /** Whether policy is updating */
        isPolicyUpdating?: boolean;

<<<<<<< HEAD
        /** The approval mode set up on this policy */
        approvalMode?: ValueOf<typeof CONST.POLICY.APPROVAL_MODE>;

        /** Whether transactions should be billable by default */
        defaultBillable?: boolean;
=======
    /** The approver of the policy */
    approver?: string;

    /** The approval mode set up on this policy */
    approvalMode?: ValueOf<typeof CONST.POLICY.APPROVAL_MODE>;

    /** Whether the auto approval is enabled */
    isAutoApprovalEnabled?: boolean;

    /** Whether transactions should be billable by default */
    defaultBillable?: boolean;
>>>>>>> 89d56899

        /** The workspace description */
        description?: string;

        /** List of field names that are disabled */
        disabledFields?: DisabledFields;

        /** Whether new transactions need to be tagged */
        requiresTag?: boolean;

        /** Whether new transactions need to be categorized */
        requiresCategory?: boolean;

        /** Whether the workspace has multiple levels of tags enabled */
        hasMultipleTagLists?: boolean;

        /**
         * Whether or not the policy has tax tracking enabled
         *
         * @deprecated - use tax.trackingEnabled instead
         */
        isTaxTrackingEnabled?: boolean;

        /** Whether or not the policy has tax tracking enabled */
        tax?: {
            trackingEnabled: boolean;
        };

        /** ReportID of the admins room for this workspace */
        chatReportIDAdmins?: number;

        /** ReportID of the announce room for this workspace */
        chatReportIDAnnounce?: number;

        /** All the integration connections attached to the policy */
        connections?: Record<string, Connection>;
    },
    'generalSettings' | 'addWorkspaceRoom'
>;

export default Policy;

export type {Unit, CustomUnit, Attributes, Rate};<|MERGE_RESOLUTION|>--- conflicted
+++ resolved
@@ -122,13 +122,8 @@
         /** The maximum report total allowed to trigger auto reimbursement. */
         autoReimbursementLimit?: number;
 
-<<<<<<< HEAD
         /** Whether to leave the calling account as an admin on the policy */
         makeMeAdmin?: boolean;
-=======
-    /** Pending fields for the policy */
-    pendingFields?: Record<string, OnyxCommon.PendingAction>;
->>>>>>> 89d56899
 
         /** Original file name which is used for the policy avatar */
         originalFileName?: string;
@@ -142,25 +137,17 @@
         /** Whether policy is updating */
         isPolicyUpdating?: boolean;
 
-<<<<<<< HEAD
+        /** The approver of the policy */
+        approver?: string;
+
         /** The approval mode set up on this policy */
         approvalMode?: ValueOf<typeof CONST.POLICY.APPROVAL_MODE>;
 
+        /** Whether the auto approval is enabled */
+        isAutoApprovalEnabled?: boolean;
+
         /** Whether transactions should be billable by default */
         defaultBillable?: boolean;
-=======
-    /** The approver of the policy */
-    approver?: string;
-
-    /** The approval mode set up on this policy */
-    approvalMode?: ValueOf<typeof CONST.POLICY.APPROVAL_MODE>;
-
-    /** Whether the auto approval is enabled */
-    isAutoApprovalEnabled?: boolean;
-
-    /** Whether transactions should be billable by default */
-    defaultBillable?: boolean;
->>>>>>> 89d56899
 
         /** The workspace description */
         description?: string;
