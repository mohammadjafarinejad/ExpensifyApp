import type {ValueOf} from 'type-fest';
import type CONST from '@src/CONST';
import type {Country} from '@src/CONST';
import type * as OnyxTypes from '.';
import type * as OnyxCommon from './OnyxCommon';
import type {WorkspaceTravelSettings} from './TravelSettings';

/** Distance units */
type Unit = 'mi' | 'km';

/** Tax rate attributes of the policy distance rate */
type TaxRateAttributes = {
    /** Percentage of the tax that can be reclaimable */
    taxClaimablePercentage?: number;

    /** External ID associated to this tax rate */
    taxRateExternalID?: string;
};

<<<<<<< HEAD
/** Model of policy distance rate */
type Rate = OnyxCommon.OnyxValueWithOfflineFeedback<{
    /** Name of the distance rate */
    name?: string;

    /** Amount to be reimbursed per distance unit travelled */
    rate?: number;

    /** Currency used to pay the distance rate */
    currency?: string;

    /** Generated ID to identify the distance rate */
    customUnitRateID?: string;

    /** Whether this distance rate is currently enabled */
    enabled?: boolean;

    /** Error messages to show in UI */
    errors?: OnyxCommon.Errors;

    /** Form fields that triggered the errors */
    errorFields?: OnyxCommon.ErrorFields;

    /** Tax rate attributes of the policy */
    attributes?: TaxRateAttributes;
}>;
=======
type Rate = OnyxCommon.OnyxValueWithOfflineFeedback<
    {
        name?: string;
        rate?: number;
        currency?: string;
        customUnitRateID?: string;
        enabled?: boolean;
        errors?: OnyxCommon.Errors;
        errorFields?: OnyxCommon.ErrorFields;
        attributes?: TaxRateAttributes;
    },
    keyof TaxRateAttributes
>;
>>>>>>> 9c5bf210

/** Custom unit attributes */
type Attributes = {
    /** Distance unit name */
    unit: Unit;

    /** Whether the tax tracking is enabled or not */
    taxEnabled?: boolean;
};

/** Policy custom unit */
type CustomUnit = OnyxCommon.OnyxValueWithOfflineFeedback<{
    /** Custom unit name */
    name: string;

    /** ID that identifies this custom unit */
    customUnitID: string;

    /** Contains custom attributes like unit, for this custom unit */
    attributes: Attributes;

    /** Distance rates using this custom unit */
    rates: Record<string, Rate>;

    /** The default category in which this custom unit is used */
    defaultCategory?: string;

    /** Whether this custom unit is enabled */
    enabled?: boolean;

    /** Error messages to show in UI */
    errors?: OnyxCommon.Errors;

    /** Form fields that triggered errors */
    errorFields?: OnyxCommon.ErrorFields;
}>;

/** Policy company address data */
type CompanyAddress = {
    /** Street address */
    addressStreet: string;

    /** City */
    city: string;

    /** State */
    state: string;

    /** Zip post code */
    zipCode: string;

    /** Country code */
    country: Country | '';
};

/** Policy disabled fields */
type DisabledFields = {
    /** Whether the default billable field is disabled */
    defaultBillable?: boolean;

    /** Whether the reimbursable field is disabled */
    reimbursable?: boolean;
};

/** Policy tax rate */
type TaxRate = OnyxCommon.OnyxValueWithOfflineFeedback<{
    /** Name of the tax rate. */
    name: string;

    /** The value of the tax rate. */
    value: string;

    /** The code associated with the tax rate. If a tax is created in old dot, code field is undefined */
    code?: string;

    /** This contains the tax name and tax value as one name */
    modifiedName?: string;

    /** Indicates if the tax rate is disabled. */
    isDisabled?: boolean;

    /** Indicates if the tax rate is selected. */
    isSelected?: boolean;

    /** An error message to display to the user */
    errors?: OnyxCommon.Errors;

    /** An error object keyed by field name containing errors keyed by microtime */
    errorFields?: OnyxCommon.ErrorFields;
}>;

/** Record of policy tax rates, indexed by id_{taxRateName} where taxRateName is the name of the tax rate in UPPER_SNAKE_CASE */
type TaxRates = Record<string, TaxRate>;

/** Policy tax rates with default tax rate */
type TaxRatesWithDefault = OnyxCommon.OnyxValueWithOfflineFeedback<{
    /** Name of the tax */
    name: string;

    /** Default policy tax code */
    defaultExternalID: string;

    /** Default value of taxes */
    defaultValue: string;

    /** Default foreign policy tax code */
    foreignTaxDefault: string;

    /** List of tax names and values */
    taxes: TaxRates;

    /** An error message to display to the user */
    errors?: OnyxCommon.Errors;

    /** Error objects keyed by field name containing errors keyed by microtime */
    errorFields?: OnyxCommon.ErrorFields;
}>;

/** Connection last synchronization state */
type ConnectionLastSync = {
    /** Date when the connection's last successful sync occurred */
    successfulDate?: string;

    /** Date when the connection's last failed sync occurred */
    errorDate?: string;

    /** Whether the connection's last sync was successful */
    isSuccessful: boolean;

    /** Where did the connection's last sync came from */
    source: 'DIRECT' | 'EXPENSIFYWEB' | 'EXPENSIFYAPI' | 'AUTOSYNC' | 'AUTOAPPROVE';
};

/** Financial account (bank account, debit card, etc) */
type Account = {
    /** GL code assigned to the financial account */
    glCode?: string;

    /** Name of the financial account */
    name: string;

    /** Currency of the financial account */
    currency: string;

    /** ID assigned to the financial account */
    id: string;
};

/**
 * Model of QuickBooks Online employee data
 *
 * TODO: QBO remaining comments will be handled here (https://github.com/Expensify/App/issues/43033)
 */
type Employee = {
    /** ID assigned to the employee */
    id: string;

    /** Employee's first name */
    firstName?: string;

    /** Employee's last name */
    lastName?: string;

    /** Employee's display name */
    name: string;

    /** Employee's e-mail */
    email: string;
};

/**
 * Model of QuickBooks Online vendor data
 *
 * TODO: QBO remaining comments will be handled here (https://github.com/Expensify/App/issues/43033)
 */
type Vendor = {
    /** ID assigned to the vendor */
    id: string;

    /** Vendor's name */
    name: string;

    /** Vendor's currency */
    currency: string;

    /** Vendor's e-mail */
    email: string;
};

/**
 * Model of QuickBooks Online tax code data
 *
 * TODO: QBO remaining comments will be handled here (https://github.com/Expensify/App/issues/43033)
 */
type TaxCode = {
    /** TODO: Will be handled in another issue */
    totalTaxRateVal: string;

    /** TODO: Will be handled in another issue */
    simpleName: string;

    /** TODO: Will be handled in another issue */
    taxCodeRef: string;

    /** TODO: Will be handled in another issue */
    taxRateRefs: Record<string, string>;

    /** TODO: Will be handled in another issue */
    /** Name of the tax code */
    name: string;
};

/**
 * Data imported from QuickBooks Online.
 *
 * TODO: QBO remaining comments will be handled here (https://github.com/Expensify/App/issues/43033)
 */
type QBOConnectionData = {
    /** Country code */
    country: ValueOf<typeof CONST.COUNTRY>;

    /** TODO: Will be handled in another issue */
    edition: string;

    /** TODO: Will be handled in another issue */
    homeCurrency: string;

    /** TODO: Will be handled in another issue */
    isMultiCurrencyEnabled: boolean;

    /** Collection of journal entry accounts  */
    journalEntryAccounts: Account[];

    /** Collection of bank accounts */
    bankAccounts: Account[];

    /** Collection of credit cards */
    creditCards: Account[];

    /** Collection of export destination accounts */
    accountsReceivable: Account[];

    /** TODO: Will be handled in another issue */
    accountPayable: Account[];

    /** TODO: Will be handled in another issue */
    otherCurrentAssetAccounts: Account[];

    /** TODO: Will be handled in another issue */
    taxCodes: TaxCode[];

    /** TODO: Will be handled in another issue */
    employees: Employee[];

    /** Collections of vendors */
    vendors: Vendor[];
};

/** Sync entity names */
type IntegrationEntityMap = (typeof CONST.INTEGRATION_ENTITY_MAP_TYPES)[keyof typeof CONST.INTEGRATION_ENTITY_MAP_TYPES];

/**
 * Non reimbursable account types exported from QuickBooks Online
 *
 * TODO: QBO remaining comments will be handled here (https://github.com/Expensify/App/issues/43033)
 */
type QBONonReimbursableExportAccountType = (typeof CONST.QUICKBOOKS_NON_REIMBURSABLE_EXPORT_ACCOUNT_TYPE)[keyof typeof CONST.QUICKBOOKS_NON_REIMBURSABLE_EXPORT_ACCOUNT_TYPE];

/**
 * Reimbursable account types exported from QuickBooks Online
 *
 * TODO: QBO remaining comments will be handled here (https://github.com/Expensify/App/issues/43033)
 */
type QBOReimbursableExportAccountType = (typeof CONST.QUICKBOOKS_REIMBURSABLE_ACCOUNT_TYPE)[keyof typeof CONST.QUICKBOOKS_REIMBURSABLE_ACCOUNT_TYPE];

/**
 * User configuration for the QuickBooks Online accounting integration.
 *
 * TODO: QBO remaining comments will be handled here (https://github.com/Expensify/App/issues/43033)
 */
type QBOConnectionConfig = OnyxCommon.OnyxValueWithOfflineFeedback<{
    /** TODO: Will be handled in another issue */
    realmId: string;

    /** TODO: Will be handled in another issue */
    companyName: string;

    /** Configuration of automatic synchronization from QuickBooks Online to the app */
    autoSync: {
        /** TODO: Will be handled in another issue */
        jobID: string;

        /** Whether changes made in QuickBooks Online should be reflected into the app automatically */
        enabled: boolean;
    };

    /** Whether employees can be invited */
    syncPeople: boolean;

    /** TODO: Will be handled in another issue */
    syncItems: boolean;

    /** TODO: Will be handled in another issue */
    markChecksToBePrinted: boolean;

    /** Defines how reimbursable expenses are exported */
    reimbursableExpensesExportDestination: QBOReimbursableExportAccountType;

    /** Defines how non reimbursable expenses are exported */
    nonReimbursableExpensesExportDestination: QBONonReimbursableExportAccountType;

    /** Default vendor of non reimbursable bill */
    nonReimbursableBillDefaultVendor: string;

    /** ID of the invoice collection account */
    collectionAccountID?: string;

    /** ID of the bill payment account */
    reimbursementAccountID?: string;

    /** Account that receives the reimbursable expenses */
    reimbursableExpensesAccount?: Account;

    /** Account that receives the non reimbursable expenses */
    nonReimbursableExpensesAccount?: Account;

    /** Account that receives the exported invoices */
    receivableAccount?: Account;

    /**
     * Whether a default vendor will be created and applied to all credit card
     * transactions upon import
     */
    autoCreateVendor: boolean;

    /** TODO: Will be handled in another issue */
    hasChosenAutoSyncOption: boolean;

    /** Whether Quickbooks Online classes should be imported */
    syncClasses: IntegrationEntityMap;

    /** Whether Quickbooks Online customers should be imported */
    syncCustomers: IntegrationEntityMap;

    /** Whether Quickbooks Online locations should be imported */
    syncLocations: IntegrationEntityMap;

    /** TODO: Will be handled in another issue */
    lastConfigurationTime: number;

    /** Whether the taxes should be synchronized */
    syncTax: boolean;

    /** Whether new categories are enabled in chart of accounts */
    enableNewCategories: boolean;

    /** TODO: Will be handled in another issue */
    errors?: OnyxCommon.Errors;

    /** TODO: Will be handled in another issue */
    exportDate: ValueOf<typeof CONST.QUICKBOOKS_EXPORT_DATE>;

    /** Configuration of the export */
    export: {
        /** E-mail of the exporter */
        exporter: string;
    };

    /** Collections of form field errors */
    errorFields?: OnyxCommon.ErrorFields;
}>;

/** Xero bill status values
 *
 * TODO: Xero remaining comments will be handled here (https://github.com/Expensify/App/issues/43033)
 */
type BillStatusValues = 'DRAFT' | 'AWT_APPROVAL' | 'AWT_PAYMENT';

/** Xero expense status values
 *
 *  TODO: Xero remaining comments will be handled here (https://github.com/Expensify/App/issues/43033)
 */
type ExpenseTypesValues = 'BILL' | 'BANK_TRANSACTION' | 'SALES_INVOICE' | 'NOTHING';

/** Xero bill date values
 *
 *  TODO: Xero remaining comments will be handled here (https://github.com/Expensify/App/issues/43033)
 */
type BillDateValues = 'REPORT_SUBMITTED' | 'REPORT_EXPORTED' | 'LAST_EXPENSE';

/**
 * Model of an organization in Xero
 *
 * TODO: Xero remaining comments will be handled here (https://github.com/Expensify/App/issues/43033)
 */
type Tenant = {
    /** ID of the organization */
    id: string;

    /** Name of the organization */
    name: string;

    /** TODO: Will be handled in another issue */
    value: string;
};

/** TODO: Xero remaining comments will be handled here (https://github.com/Expensify/App/issues/43033) */
type XeroTrackingCategory = {
    /** TODO: Will be handled in another issue */
    id: string;

    /** TODO: Will be handled in another issue */
    name: string;
};

/**
 * Data imported from Xero
 *
 * TODO: Xero remaining comments will be handled here (https://github.com/Expensify/App/issues/43033)
 */
type XeroConnectionData = {
    /** Collection of bank accounts */
    bankAccounts: Account[];

    /** TODO: Will be handled in another issue */
    countryCode: string;

    /** TODO: Will be handled in another issue */
    organisationID: string;

    /** TODO: Will be handled in another issue */
    revenueAccounts: Array<{
        /** TODO: Will be handled in another issue */
        id: string;

        /** TODO: Will be handled in another issue */
        name: string;
    }>;

    /** Collection of organizations */
    tenants: Tenant[];

    /** TODO: Will be handled in another issue */
    trackingCategories: XeroTrackingCategory[];
};

/** TODO: Xero remaining comments will be handled here (https://github.com/Expensify/App/issues/43033) */
type XeroMappingType = {
    /** TODO: Will be handled in another issue */
    customer: string;
} & {
    [key in `trackingCategory_${string}`]: string;
};

/**
 * User configuration for the Xero accounting integration.
 *
 * TODO: Xero remaining comments will be handled here (https://github.com/Expensify/App/issues/43033)
 */
type XeroConnectionConfig = OnyxCommon.OnyxValueWithOfflineFeedback<{
    /** Xero auto synchronization configs */
    autoSync: {
        /** Whether data should be automatically synched between the app and Xero */
        enabled: boolean;

        /** TODO: Will be handled in another issue */
        jobID: string;
    };

    /** TODO: Will be handled in another issue */
    enableNewCategories: boolean;

    /** Xero export configs */
    export: {
        /** Current bill status */
        billDate: BillDateValues;

        /** TODO: Will be handled in another issue */
        billStatus: {
            /** Current status of the purchase bill */
            purchase: BillStatusValues;

            /** Current status of the sales bill */
            sales: BillStatusValues;
        };

        /** TODO: Will be handled in another issue */
        billable: ExpenseTypesValues;

        /** The e-mail of the exporter */
        exporter: string;

        /** TODO: Will be handled in another issue */
        nonReimbursable: ExpenseTypesValues;

        /** TODO: Will be handled in another issue */
        nonReimbursableAccount: string;

        /** TODO: Will be handled in another issue */
        reimbursable: ExpenseTypesValues;
    };

    /** Whether customers should be imported from Xero */
    importCustomers: boolean;

    /** Whether tax rates should be imported from Xero */
    importTaxRates: boolean;

    /** Whether tracking categories should be imported from Xero */
    importTrackingCategories: boolean;

    /** TODO: Will be handled in another issue */
    isConfigured: boolean;

    /** TODO: Will be handled in another issue */
    mappings: XeroMappingType;

    /** TODO: Will be handled in another issue */
    sync: {
        /** TODO: Will be handled in another issue */
        hasChosenAutoSyncOption: boolean;

        /** TODO: Will be handled in another issue */
        hasChosenSyncReimbursedReportsOption: boolean;

        /** ID of the bank account for Xero invoice collections */
        invoiceCollectionsAccountID: string;

        /** ID of the bank account for Xero bill payment account */
        reimbursementAccountID: string;

        /** Whether the reimbursed reports should be synched */
        syncReimbursedReports: boolean;
    };

    /** ID of Xero organization */
    tenantID: string;

    /** TODO: Will be handled in another issue */
    errors?: OnyxCommon.Errors;

    /** Collection of form field errors  */
    errorFields?: OnyxCommon.ErrorFields;
}>;

/** State of integration connection */
type Connection<ConnectionData, ConnectionConfig> = {
    /** State of the last synchronization */
    lastSync?: ConnectionLastSync;

    /** Data imported from integration */
    data?: ConnectionData;

    /** Configuration of the connection */
    config: ConnectionConfig;
};

/** Available integration connections */
type Connections = {
    /** QuickBooks integration connection */
    quickbooksOnline: Connection<QBOConnectionData, QBOConnectionConfig>;

    /** Xero integration connection */
    xero: Connection<XeroConnectionData, XeroConnectionConfig>;
};

/** Names of integration connections */
type ConnectionName = keyof Connections;

/** Model of verified reimbursement bank account linked to policy */
type ACHAccount = {
    /** ID of the bank account */
    bankAccountID: number;

    /** Bank account number */
    accountNumber: string;

    /** Routing number of bank account */
    routingNumber: string;

    /** Address name of the bank account */
    addressName: string;

    /** Name of the bank */
    bankName: string;

    /** E-mail of the reimburser */
    reimburser: string;
};

/** Day of the month to schedule submission  */
type AutoReportingOffset = number | ValueOf<typeof CONST.POLICY.AUTO_REPORTING_OFFSET>;

/** Types of policy report fields */
type PolicyReportFieldType = 'text' | 'date' | 'dropdown' | 'formula';

/** Model of policy report field */
type PolicyReportField = {
    /** Name of the field */
    name: string;

    /** Default value assigned to the field */
    defaultValue: string;

    /** Unique id of the field */
    fieldID: string;

    /** Position at which the field should show up relative to the other fields */
    orderWeight: number;

    /** Type of report field */
    type: PolicyReportFieldType;

    /** Tells if the field is required or not */
    deletable: boolean;

    /** Value of the field */
    value: string | null;

    /** Options to select from if field is of type dropdown */
    values: string[];

    /** Tax UDFs have keys holding the names of taxes (eg, VAT), values holding percentages (eg, 15%) and a value indicating the currently selected tax value (eg, 15%). */
    keys: string[];

    /** list of externalIDs, this are either imported from the integrations or auto generated by us, each externalID */
    externalIDs: string[];

    /** Collection of flags that state whether droplist field options are disabled */
    disabledOptions: boolean[];

    /** Is this a tax user defined report field */
    isTax: boolean;

    /** This is the selected externalID in an expense. */
    externalID?: string | null;

    /** Automated action or integration that added this report field */
    origin?: string | null;

    /** This is indicates which default value we should use. It was preferred using this over having defaultValue (which we have anyway for historical reasons), since the values are not unique we can't determine which key the defaultValue is referring too. It was also preferred over having defaultKey since the keys are user editable and can be changed. The externalIDs work effectively as an ID, which never changes even after changing the key, value or position of the option. */
    defaultExternalID?: string | null;
};

/** Names of policy features */
type PolicyFeatureName = ValueOf<typeof CONST.POLICY.MORE_FEATURES>;

/** Current user policy join request state */
type PendingJoinRequestPolicy = {
    /** Whether the current user requested to join the policy */
    isJoinRequestPending: boolean;

    /** Record of public policy details, indexed by policy ID */
    policyDetailsForNonMembers: Record<
        string,
        OnyxCommon.OnyxValueWithOfflineFeedback<{
            /** Name of the policy */
            name: string;

            /** Policy owner account ID */
            ownerAccountID: number;

            /** Policy owner e-mail */
            ownerEmail: string;

            /** Policy type */
            type: ValueOf<typeof CONST.POLICY.TYPE>;

            /** Policy avatar */
            avatar?: string;
        }>
    >;
};

/** Model of policy data */
type Policy = OnyxCommon.OnyxValueWithOfflineFeedback<
    {
        /** The ID of the policy */
        id: string;

        /** The name of the policy */
        name: string;

        /** The current user's role in the policy */
        role: ValueOf<typeof CONST.POLICY.ROLE>;

        /** The policy type */
        type: ValueOf<typeof CONST.POLICY.TYPE>;

        /** The email of the policy owner */
        owner: string;

        /** The accountID of the policy owner */
        ownerAccountID?: number;

        /** The output currency for the policy */
        outputCurrency: string;

        /** The address of the company */
        address?: CompanyAddress;

        /** The URL for the policy avatar */
        avatarURL?: string;

        /** Error objects keyed by field name containing errors keyed by microtime */
        errorFields?: OnyxCommon.ErrorFields;

        /** A list of errors keyed by microtime */
        errors?: OnyxCommon.Errors;

        /** Whether this policy was loaded from a policy summary, or loaded completely with all of its values */
        isFromFullPolicy?: boolean;

        /** When this policy was last modified */
        lastModified?: string;

        /** The custom units data for this policy */
        customUnits?: Record<string, CustomUnit>;

        /** Whether policy expense chats can be created and used on this policy. Enabled manually by CQ/JS snippet. Always true for free policies. */
        isPolicyExpenseChatEnabled: boolean;

        /** Whether the auto reporting is enabled */
        autoReporting?: boolean;

        /** The scheduled submit frequency set up on this policy */
        autoReportingFrequency?: ValueOf<typeof CONST.POLICY.AUTO_REPORTING_FREQUENCIES>;

        /** Scheduled submit data */
        harvesting?: {
            /** Whether the scheduled submit is enabled */
            enabled: boolean;
        };

        /** Whether the self approval or submitting is enabled */
        preventSelfApproval?: boolean;

        /** When the monthly scheduled submit should happen */
        autoReportingOffset?: AutoReportingOffset;

        /** The accountID of manager who the employee submits their expenses to on paid policies */
        submitsTo?: number;

        /** The employee list of the policy */
        employeeList?: OnyxTypes.PolicyEmployeeList;

        /** The reimbursement choice for policy */
        reimbursementChoice?: ValueOf<typeof CONST.POLICY.REIMBURSEMENT_CHOICES>;

        /** The maximum report total allowed to trigger auto reimbursement. */
        autoReimbursementLimit?: number;

        /** Whether to leave the calling account as an admin on the policy */
        makeMeAdmin?: boolean;

        /** Original file name which is used for the policy avatar */
        originalFileName?: string;

        /** Alert message for the policy */
        alertMessage?: string;

        /** Informative messages about which policy members were added with primary logins when invited with their secondary login */
        primaryLoginsInvited?: Record<string, string>;

        /** Whether policy is updating */
        isPolicyUpdating?: boolean;

        /** The approver of the policy */
        approver?: string;

        /** The approval mode set up on this policy */
        approvalMode?: ValueOf<typeof CONST.POLICY.APPROVAL_MODE>;

        /** Whether transactions should be billable by default */
        defaultBillable?: boolean;

        /** The workspace description */
        description?: string;

        /** List of field names that are disabled */
        disabledFields?: DisabledFields;

        /** Whether new transactions need to be tagged */
        requiresTag?: boolean;

        /** Whether new transactions need to be categorized */
        requiresCategory?: boolean;

        /** Whether the workspace has multiple levels of tags enabled */
        hasMultipleTagLists?: boolean;

        /**
         * Whether or not the policy has tax tracking enabled
         *
         * @deprecated - use tax.trackingEnabled instead
         */
        isTaxTrackingEnabled?: boolean;

        /** Tax data */
        tax?: {
            /** Whether or not the policy has tax tracking enabled */
            trackingEnabled: boolean;
        };

        /** Collection of tax rates attached to a policy */
        taxRates?: TaxRatesWithDefault;

        /** ReportID of the admins room for this workspace */
        chatReportIDAdmins?: number;

        /** ReportID of the announce room for this workspace */
        chatReportIDAnnounce?: number;

        /** All the integration connections attached to the policy */
        connections?: Connections;

        /** Report fields attached to the policy */
        fieldList?: Record<string, PolicyReportField>;

        /** Whether the Categories feature is enabled */
        areCategoriesEnabled?: boolean;

        /** Whether the Tags feature is enabled */
        areTagsEnabled?: boolean;

        /** Whether the Accounting feature is enabled */
        areAccountingEnabled?: boolean;

        /** Whether the Distance Rates feature is enabled */
        areDistanceRatesEnabled?: boolean;

        /** Whether the workflows feature is enabled */
        areWorkflowsEnabled?: boolean;

        /** Whether the Report Fields feature is enabled */
        areReportFieldsEnabled?: boolean;

        /** Whether the Connections feature is enabled */
        areConnectionsEnabled?: boolean;

        /** The verified bank account linked to the policy */
        achAccount?: ACHAccount;

        /** Indicates if the Policy is in loading state */
        isLoading?: boolean;

        /** Indicates the Policy's SetWorkspaceReimbursement call loading state */
        isLoadingWorkspaceReimbursement?: boolean;

        /** Indicates if the Policy ownership change is successful */
        isChangeOwnerSuccessful?: boolean;

        /** Indicates if the Policy ownership change is failed */
        isChangeOwnerFailed?: boolean;

        /** Object containing all policy information necessary to connect with Spontana */
        travelSettings?: WorkspaceTravelSettings;
    } & Partial<PendingJoinRequestPolicy>,
    'generalSettings' | 'addWorkspaceRoom' | keyof ACHAccount
>;

/** Stages of policy connection sync */
type PolicyConnectionSyncStage = ValueOf<typeof CONST.POLICY.CONNECTIONS.SYNC_STAGE_NAME>;

/** Names of policy connection services */
type PolicyConnectionName = ValueOf<typeof CONST.POLICY.CONNECTIONS.NAME>;

/** Policy connection sync progress state */
type PolicyConnectionSyncProgress = {
    /** Current sync stage */
    stageInProgress: PolicyConnectionSyncStage;

    /** Name of the connected service */
    connectionName: PolicyConnectionName;

    /** Timestamp of the connection */
    timestamp: string;
};

export default Policy;

export type {
    PolicyReportField,
    PolicyReportFieldType,
    Unit,
    CustomUnit,
    Attributes,
    Rate,
    TaxRateAttributes,
    TaxRate,
    TaxRates,
    TaxRatesWithDefault,
    CompanyAddress,
    IntegrationEntityMap,
    PolicyFeatureName,
    PendingJoinRequestPolicy,
    PolicyConnectionName,
    PolicyConnectionSyncStage,
    PolicyConnectionSyncProgress,
    Connections,
    ConnectionName,
    Tenant,
    Account,
    QBONonReimbursableExportAccountType,
    QBOReimbursableExportAccountType,
    QBOConnectionConfig,
    XeroTrackingCategory,
};<|MERGE_RESOLUTION|>--- conflicted
+++ resolved
@@ -17,48 +17,35 @@
     taxRateExternalID?: string;
 };
 
-<<<<<<< HEAD
 /** Model of policy distance rate */
-type Rate = OnyxCommon.OnyxValueWithOfflineFeedback<{
-    /** Name of the distance rate */
-    name?: string;
-
-    /** Amount to be reimbursed per distance unit travelled */
-    rate?: number;
-
-    /** Currency used to pay the distance rate */
-    currency?: string;
-
-    /** Generated ID to identify the distance rate */
-    customUnitRateID?: string;
-
-    /** Whether this distance rate is currently enabled */
-    enabled?: boolean;
-
-    /** Error messages to show in UI */
-    errors?: OnyxCommon.Errors;
-
-    /** Form fields that triggered the errors */
-    errorFields?: OnyxCommon.ErrorFields;
-
-    /** Tax rate attributes of the policy */
-    attributes?: TaxRateAttributes;
-}>;
-=======
 type Rate = OnyxCommon.OnyxValueWithOfflineFeedback<
     {
+        /** Name of the distance rate */
         name?: string;
+
+        /** Amount to be reimbursed per distance unit travelled */
         rate?: number;
+
+        /** Currency used to pay the distance rate */
         currency?: string;
+
+        /** Generated ID to identify the distance rate */
         customUnitRateID?: string;
+
+        /** Whether this distance rate is currently enabled */
         enabled?: boolean;
+
+        /** Error messages to show in UI */
         errors?: OnyxCommon.Errors;
+
+        /** Form fields that triggered the errors */
         errorFields?: OnyxCommon.ErrorFields;
+
+        /** Tax rate attributes of the policy */
         attributes?: TaxRateAttributes;
     },
     keyof TaxRateAttributes
 >;
->>>>>>> 9c5bf210
 
 /** Custom unit attributes */
 type Attributes = {
