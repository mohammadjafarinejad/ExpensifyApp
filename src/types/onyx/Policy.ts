--- conflicted
+++ resolved
@@ -96,7 +96,6 @@
     /** The employee list of the policy */
     employeeList?: [];
 
-<<<<<<< HEAD
     /** Whether tax tracking enabled for policy */
     isTaxTrackingEnabled?: boolean;
 
@@ -108,7 +107,7 @@
 
     /** Whether or not the policy requires tags */
     requiresTag?: boolean;
-=======
+
     /** Whether to leave the calling account as an admin on the policy */
     makeMeAdmin?: boolean;
 
@@ -123,13 +122,8 @@
 
     /** Informative messages about which policy members were added with primary logins when invited with their secondary login */
     primaryLoginsInvited?: Record<string, string>;
->>>>>>> 4da7fdab
 };
 
 export default Policy;
 
-<<<<<<< HEAD
-export type {Unit, MileageRate};
-=======
-export type {Unit, CustomUnit};
->>>>>>> 4da7fdab
+export type {Unit, CustomUnit, MileageRate};