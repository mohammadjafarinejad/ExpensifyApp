import type {ValueOf} from 'type-fest';
import type CONST from '@src/CONST';
import type * as OnyxCommon from './OnyxCommon';

type Unit = 'mi' | 'km';

type Rate = OnyxCommon.OnyxValueWithOfflineFeedback<{
    name?: string;
    rate?: number;
    currency?: string;
    customUnitRateID?: string;
    errors?: OnyxCommon.Errors;
    enabled?: boolean;
}>;

type Attributes = {
    unit: Unit;
};

type CustomUnit = OnyxCommon.OnyxValueWithOfflineFeedback<{
    name: string;
    customUnitID: string;
    attributes: Attributes;
    rates: Record<string, Rate>;
    defaultCategory?: string;
    enabled?: boolean;
    errors?: OnyxCommon.Errors;
}>;

type DisabledFields = {
    defaultBillable?: boolean;
    reimbursable?: boolean;
};

// These types are for the Integration connections for a policy (eg. Quickbooks, Xero, etc).
// This data is not yet used in the codebase which is why it is given a very generic type, but the data is being put into Onyx for future use.
// Once the data is being used, these types should be defined appropriately.
type ConnectionLastSync = Record<string, unknown>;
type ConnectionData = Record<string, unknown>;
type ConnectionConfig = Record<string, unknown>;
type Connection = {
    lastSync?: ConnectionLastSync;
    data: ConnectionData;
    config: ConnectionConfig;
};

type AutoReportingOffset = number | ValueOf<typeof CONST.POLICY.AUTO_REPORTING_OFFSET>;

type Policy = OnyxCommon.OnyxValueWithOfflineFeedback<
    {
        /** The ID of the policy */
        id: string;

        /** The name of the policy */
        name: string;

        /** The current user's role in the policy */
        role: ValueOf<typeof CONST.POLICY.ROLE>;

        /** The policy type */
        type: ValueOf<typeof CONST.POLICY.TYPE>;

        /** The email of the policy owner */
        owner: string;

        /** The accountID of the policy owner */
        ownerAccountID?: number;

        /** The output currency for the policy */
        outputCurrency: string;

        /** The URL for the policy avatar */
        avatar?: string;

        /** Error objects keyed by field name containing errors keyed by microtime */
        errorFields?: OnyxCommon.ErrorFields;

        /** A list of errors keyed by microtime */
        errors?: OnyxCommon.Errors;

        /** Whether this policy was loaded from a policy summary, or loaded completely with all of its values */
        isFromFullPolicy?: boolean;

        /** When this policy was last modified */
        lastModified?: string;

        /** The custom units data for this policy */
        customUnits?: Record<string, CustomUnit>;

        /** Whether policy expense chats can be created and used on this policy. Enabled manually by CQ/JS snippet. Always true for free policies. */
        isPolicyExpenseChatEnabled: boolean;

        /** Whether the auto reporting is enabled */
        autoReporting?: boolean;

        /** The scheduled submit frequency set up on this policy */
        autoReportingFrequency?: ValueOf<typeof CONST.POLICY.AUTO_REPORTING_FREQUENCIES>;

<<<<<<< HEAD
        /** Whether the scheduled submit is enabled */
        harvesting?: {
            enabled: boolean;
        };

        /** Whether the scheduled submit is enabled */
        isPreventSelfApprovalEnabled?: boolean;
=======
    /** @deprecated Whether the self approval or submitting is enabled */
    isPreventSelfApprovalEnabled?: boolean;

    /** Whether the self approval or submitting is enabled */
    preventSelfApprovalEnabled?: boolean;

    /** When the monthly scheduled submit should happen */
    autoReportingOffset?: AutoReportingOffset;
>>>>>>> 004b1bc5

        /** When the monthly scheduled submit should happen */
        autoReportingOffset?: AutoReportingOffset;

        /** The accountID of manager who the employee submits their expenses to on paid policies */
        submitsTo?: number;

        /** The employee list of the policy */
        employeeList?: [];

        /** The reimbursement choice for policy */
        reimbursementChoice?: ValueOf<typeof CONST.POLICY.REIMBURSEMENT_CHOICES>;

        /** The maximum report total allowed to trigger auto reimbursement. */
        autoReimbursementLimit?: number;

        /** Whether to leave the calling account as an admin on the policy */
        makeMeAdmin?: boolean;

        /** Original file name which is used for the policy avatar */
        originalFileName?: string;

        /** Alert message for the policy */
        alertMessage?: string;

        /** Informative messages about which policy members were added with primary logins when invited with their secondary login */
        primaryLoginsInvited?: Record<string, string>;

        /** Whether policy is updating */
        isPolicyUpdating?: boolean;

        /** The approval mode set up on this policy */
        approvalMode?: ValueOf<typeof CONST.POLICY.APPROVAL_MODE>;

        /** Whether transactions should be billable by default */
        defaultBillable?: boolean;

        /** The workspace description */
        description?: string;

        /** List of field names that are disabled */
        disabledFields?: DisabledFields;

        /** Whether new transactions need to be tagged */
        requiresTag?: boolean;

        /** Whether new transactions need to be categorized */
        requiresCategory?: boolean;

        /** Whether the workspace has multiple levels of tags enabled */
        hasMultipleTagLists?: boolean;

        /**
         * Whether or not the policy has tax tracking enabled
         *
         * @deprecated - use tax.trackingEnabled instead
         */
        isTaxTrackingEnabled?: boolean;

        /** Whether or not the policy has tax tracking enabled */
        tax?: {
            trackingEnabled: boolean;
        };

        /** ReportID of the admins room for this workspace */
        chatReportIDAdmins?: number;

        /** ReportID of the announce room for this workspace */
        chatReportIDAnnounce?: number;

        /** All the integration connections attached to the policy */
        connections?: Record<string, Connection>;
    },
    'generalSettings' | 'addWorkspaceRoom'
>;

export default Policy;

export type {Unit, CustomUnit, Attributes, Rate};<|MERGE_RESOLUTION|>--- conflicted
+++ resolved
@@ -96,24 +96,16 @@
         /** The scheduled submit frequency set up on this policy */
         autoReportingFrequency?: ValueOf<typeof CONST.POLICY.AUTO_REPORTING_FREQUENCIES>;
 
-<<<<<<< HEAD
         /** Whether the scheduled submit is enabled */
         harvesting?: {
             enabled: boolean;
         };
 
-        /** Whether the scheduled submit is enabled */
+        /** @deprecated Whether the scheduled submit is enabled */
         isPreventSelfApprovalEnabled?: boolean;
-=======
-    /** @deprecated Whether the self approval or submitting is enabled */
-    isPreventSelfApprovalEnabled?: boolean;
 
-    /** Whether the self approval or submitting is enabled */
-    preventSelfApprovalEnabled?: boolean;
-
-    /** When the monthly scheduled submit should happen */
-    autoReportingOffset?: AutoReportingOffset;
->>>>>>> 004b1bc5
+        /** Whether the self approval or submitting is enabled */
+        preventSelfApprovalEnabled?: boolean;
 
         /** When the monthly scheduled submit should happen */
         autoReportingOffset?: AutoReportingOffset;
