import type {SubscriptionType} from '@src/CONST';
import type * as OnyxCommon from './OnyxCommon';

/** Model of private subscription */
type PrivateSubscription = OnyxCommon.OnyxValueWithOfflineFeedback<{
    /** "auto increase annual seats" setting */
    addNewUsersAutomatically: boolean;

    /** "auto renew" setting */
    autoRenew: boolean;

    /** The date "auto renew" was last edited */
    autoRenewLastChangedDate: string;

    /** "corporate karma" setting */
    donateToExpensifyOrg?: true;

    /** Subscription end date */
    endDate: string;

    /** Subscription start date */
    startDate: string;

    /** Subscription variant. "yearly2018" - annual, "monthly2018" - pay-per-use */
    type: SubscriptionType;

    /** Subscription size */
    userCount?: number;

    /** An error message */
    errors?: OnyxCommon.Errors;
<<<<<<< HEAD
=======

    /** Field-specific error messages */
    errorFields?: OnyxCommon.ErrorFields;
>>>>>>> 1e0831ea
}>;

export default PrivateSubscription;<|MERGE_RESOLUTION|>--- conflicted
+++ resolved
@@ -29,12 +29,9 @@
 
     /** An error message */
     errors?: OnyxCommon.Errors;
-<<<<<<< HEAD
-=======
 
     /** Field-specific error messages */
     errorFields?: OnyxCommon.ErrorFields;
->>>>>>> 1e0831ea
 }>;
 
 export default PrivateSubscription;