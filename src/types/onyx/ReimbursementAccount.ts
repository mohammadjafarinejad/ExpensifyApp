--- conflicted
+++ resolved
@@ -12,13 +12,7 @@
 
 /** Substeps to setup a reimbursement bank account */
 type BankAccountSubStep = ValueOf<typeof CONST.BANK_ACCOUNT.SUBSTEP>;
-
-<<<<<<< HEAD
-/** Model of Corpay data */
-type Corpay = {
-    /** Bank statement */
-    [INPUT_IDS.ADDITIONAL_DATA.CORPAY.BANK_STATEMENT]: FileObject[];
-=======
+    
 /** Modal of Corpay data */
 type Corpay = {
     /** Company name */
@@ -62,19 +56,17 @@
 
     /** Company annual volume */
     [INPUT_IDS.ADDITIONAL_DATA.CORPAY.ANNUAL_VOLUME]: string;
->>>>>>> 8a1052a9
+
+    /** Bank statement */
+    [INPUT_IDS.ADDITIONAL_DATA.CORPAY.BANK_STATEMENT]: FileObject[];
 };
 
 /** Additional data where details of the non-USD reimbursements account are stored */
 type AdditionalData = {
     /** Country of the reimbursement account */
     [INPUT_IDS.ADDITIONAL_DATA.COUNTRY]: Country | '';
-<<<<<<< HEAD
-    /** Corpay fields */
-=======
 
     /** Details required by Corpay */
->>>>>>> 8a1052a9
     corpay: Corpay;
 };
 
