import type {ValueOf} from 'type-fest';
import type CONST from '@src/CONST';
import type ONYXKEYS from '@src/ONYXKEYS';
import type CollectionDataSet from '@src/types/utils/CollectionDataSet';
import type * as OnyxCommon from './OnyxCommon';
import type {PolicyReportField} from './Policy';
import type {TripData} from './TripData';

/** Preference that defines how regular the chat notifications are sent to the user */
type NotificationPreference = ValueOf<typeof CONST.REPORT.NOTIFICATION_PREFERENCE>;

/** Defines who's able to write messages in the chat */
type WriteCapability = ValueOf<typeof CONST.REPORT.WRITE_CAPABILITIES>;

/** Defines which users have access to the chat */
type RoomVisibility = ValueOf<typeof CONST.REPORT.VISIBILITY>;

/** Model of report private note */
type Note = OnyxCommon.OnyxValueWithOfflineFeedback<{
    /** Content of the note */
    note: string;

    /** Collection of errors to show to the user */
    errors?: OnyxCommon.Errors;
}>;

/** Report participant properties */
type Participant = OnyxCommon.OnyxValueWithOfflineFeedback<{
    /** What is the role of the participant in the report */
    role?: ValueOf<typeof CONST.REPORT.ROLE>;

    /** Whether the participant is visible in the report */
    notificationPreference: NotificationPreference;

    /** Permissions granted to the participant */
    permissions?: Array<ValueOf<typeof CONST.REPORT.PERMISSIONS>>;
}>;

/** Types of invoice receivers in a report */
type InvoiceReceiver =
    | {
          /** An individual */
          type: typeof CONST.REPORT.INVOICE_RECEIVER_TYPE.INDIVIDUAL;

          /** Account ID of the user */
          accountID: number;
      }
    | {
          /** A business */
          type: typeof CONST.REPORT.INVOICE_RECEIVER_TYPE.BUSINESS;

          /** ID of the policy */
          policyID: string;
      };

/** Type of invoice receiver */
type InvoiceReceiverType = InvoiceReceiver['type'];

/** Record of report participants, indexed by their accountID */
type Participants = Record<number, Participant>;

/** Model of report data */
type Report = OnyxCommon.OnyxValueWithOfflineFeedback<
    {
        /** The URL of the Group Chat report custom avatar */
        avatarUrl?: string;

        /** The specific type of chat */
        chatType?: ValueOf<typeof CONST.REPORT.CHAT_TYPE>;

        /** Whether the report has a child that is an outstanding expense that is awaiting action from the current user */
        hasOutstandingChildRequest?: boolean;

        /** Whether the report has a child task that is awaiting action from the current user */
        hasOutstandingChildTask?: boolean;

        /** Whether the user is not an admin of policyExpenseChat chat */
        isOwnPolicyExpenseChat?: boolean;

        /** Indicates if the report is pinned to the LHN or not */
        isPinned?: boolean;

        /** The text of the last message on the report */
        lastMessageText?: string;

        /** The time of the last message on the report */
        lastVisibleActionCreated?: string;

        /** The time when user read the last message */
        lastReadTime?: string;

        /** The sequence number of the last report visit */
        lastReadSequenceNumber?: number;

        /** The time of the last mention of the report */
        lastMentionedTime?: string | null;

        /** The policy avatar to use, if any */
        policyAvatar?: string | null;

        /** The policy name to use */
        policyName?: string | null;

        /** The policy name to use for an archived report */
        oldPolicyName?: string;

        /** Whether the report has parent access */
        hasParentAccess?: boolean;

        /** Description of the report */
        description?: string;

        /** Whether the parent action was deleted */
        isDeletedParentAction?: boolean;

        /** Linked policy's ID */
        policyID?: string;

        /** Name of the report */
        reportName?: string;

        /** ID of the report */
        reportID: string;

        /** ID of the chat report */
        chatReportID?: string;

        /** The state that the report is currently in */
        stateNum?: ValueOf<typeof CONST.REPORT.STATE_NUM>;

        /** The status of the current report */
        statusNum?: ValueOf<typeof CONST.REPORT.STATUS_NUM>;

        /** Which user role is capable of posting messages on the report */
        writeCapability?: WriteCapability;

        /** The report type */
        type?: string;

        /** The report visibility */
        visibility?: RoomVisibility;

        /** Invoice room receiver data */
        invoiceReceiver?: InvoiceReceiver;

        /** ID of the parent report of the current report, if it exists */
        parentReportID?: string;

        /** ID of the parent report action of the current report, if it exists */
        parentReportActionID?: string;

        /** Account ID of the report manager */
        managerID?: number;

        /** When was the last visible action last modified */
        lastVisibleActionLastModified?: string;

        /** HTML content of the last message in the report */
        lastMessageHtml?: string;

        /** Account ID of the user that sent the last message */
        lastActorAccountID?: number;

        /** The type of the last action */
        lastActionType?: ValueOf<typeof CONST.REPORT.ACTIONS.TYPE>;

        /** Account ID of the report owner */
        ownerAccountID?: number;

        /** Collection of report participants, indexed by their accountID */
        participants?: Participants;

        /** For expense reports, this is the total amount approved */
        total?: number;

        /** For expense reports, this is the total amount requested */
        unheldTotal?: number;

        /** Total amount of unheld non-reimbursable transactions in an expense report */
        unheldNonReimbursableTotal?: number;

        /** For expense reports, this is the currency of the expense */
        currency?: string;

        /** Collection of errors that exist in report fields */
        errorFields?: OnyxCommon.ErrorFields;

        /** Errors used by Search to show RBR */
        errors?: OnyxCommon.Errors;

        /** Whether the report is waiting on a bank account */
        isWaitingOnBankAccount?: boolean;

        /** Whether the report is cancelled */
        isCancelledIOU?: boolean;

<<<<<<< HEAD
        /** Whether the report has been retracted */
        hasReportBeenRetracted?: boolean;
=======
        /** Whether the report has been reopened */
        hasReportBeenReopened?: boolean;

        /** Whether the report has been exported to integration */
        isExportedToIntegration?: boolean;

        /** Whether the report has any export errors */
        hasExportError?: boolean;
>>>>>>> d5c64495

        /** The ID of the IOU report */
        iouReportID?: string;

        /** The ID of the preexisting report (it is possible that we optimistically created a Report for which a report already exists) */
        preexistingReportID?: string;

        /** If the report contains nonreimbursable expenses, send the nonreimbursable total */
        nonReimbursableTotal?: number;

        /** Collection of participant private notes, indexed by their accountID */
        privateNotes?: Record<number, Note>;

        /** Collection of policy report fields, indexed by their fieldID */
        fieldList?: Record<string, PolicyReportField>;

        /** Collection of report permissions granted to the current user */
        permissions?: Array<ValueOf<typeof CONST.REPORT.PERMISSIONS>>;

        /** The trip data for a trip room */
        tripData?: {
            /** The start date of a trip */
            startDate?: string;

            /** The end date of a trip */
            endDate?: string;

            /** The trip ID in spotnana */
            tripID: string;

            /** The trip data */
            payload?: TripData;
        };

        /** The report's welcome message */
        welcomeMessage?: string;
    },
    'addWorkspaceRoom' | 'avatar' | 'createChat' | 'partial' | 'reimbursed' | 'preview' | 'createReport'
>;

/** Collection of reports, indexed by report_{reportID} */
type ReportCollectionDataSet = CollectionDataSet<typeof ONYXKEYS.COLLECTION.REPORT>;

export default Report;

export type {NotificationPreference, RoomVisibility, WriteCapability, Note, ReportCollectionDataSet, Participant, Participants, InvoiceReceiver, InvoiceReceiverType};<|MERGE_RESOLUTION|>--- conflicted
+++ resolved
@@ -194,10 +194,9 @@
         /** Whether the report is cancelled */
         isCancelledIOU?: boolean;
 
-<<<<<<< HEAD
         /** Whether the report has been retracted */
         hasReportBeenRetracted?: boolean;
-=======
+
         /** Whether the report has been reopened */
         hasReportBeenReopened?: boolean;
 
@@ -206,7 +205,6 @@
 
         /** Whether the report has any export errors */
         hasExportError?: boolean;
->>>>>>> d5c64495
 
         /** The ID of the IOU report */
         iouReportID?: string;
