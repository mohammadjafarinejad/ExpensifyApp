--- conflicted
+++ resolved
@@ -139,18 +139,12 @@
 
     /** If the report contains nonreimbursable expenses, send the nonreimbursable total */
     nonReimbursableTotal?: number;
-<<<<<<< HEAD
-    lastMessageTranslationKey?: string;
-    isLastMessageDeletedParentAction?: boolean;
-    iouReportID?: string;
-    privateNotes?: Record<number, {errors?: OnyxCommon.Errors}>;
-    isLoadingPrivateNotes?: boolean;
-=======
     isHidden?: boolean;
     isChatRoom?: boolean;
     participantsList?: Array<Partial<PersonalDetails>>;
     text?: string;
->>>>>>> bfb7d9ce
+    privateNotes?: Record<number, {errors?: OnyxCommon.Errors}>;
+    isLoadingPrivateNotes?: boolean;
 };
 
 export default Report;
