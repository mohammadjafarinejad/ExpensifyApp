import {ValueOf} from 'type-fest';
import CONST from '@src/CONST';
import * as OnyxCommon from './OnyxCommon';
import PersonalDetails from './PersonalDetails';

type NotificationPreference = ValueOf<typeof CONST.REPORT.NOTIFICATION_PREFERENCE>;

type WriteCapability = ValueOf<typeof CONST.REPORT.WRITE_CAPABILITIES>;

type Note = {
    note: string;
    errors?: OnyxCommon.Errors;
    pendingAction?: OnyxCommon.PendingAction;
};

type Report = {
    /** The specific type of chat */
    chatType?: ValueOf<typeof CONST.REPORT.CHAT_TYPE>;

    /** Whether the report has a child that is an outstanding money request that is awaiting action from the current user */
    hasOutstandingChildRequest?: boolean;

    /** List of icons for report participants */
    icons?: OnyxCommon.Icon[];

    /** Whether the user is not an admin of policyExpenseChat chat */
    isOwnPolicyExpenseChat?: boolean;

    /** Whether the report is policyExpenseChat */
    isPolicyExpenseChat?: boolean;

    /** Indicates if the report is pinned to the LHN or not */
    isPinned?: boolean;

    /** The text of the last message on the report */
    lastMessageText?: string;

    /** The timestamp of the last message on the report */
    lastMessageTimestamp?: number;

    /** The time of the last message on the report */
    lastVisibleActionCreated?: string;

    /** The time of the last read of the report */
    lastReadCreated?: string;

    /** The time when user read the last message */
    lastReadTime?: string;

    /** The sequence number of the last report visit */
    lastReadSequenceNumber?: number;

    /** The time of the last mention of the report */
    lastMentionedTime?: string | null;

    /** The current user's notification preference for this report */
    notificationPreference?: NotificationPreference;

    /** The policy name to use */
    policyName?: string | null;

    /** The policy name to use for an archived report */
    oldPolicyName?: string;

    /** Whether the report has parent access */
    hasParentAccess?: boolean;

    /** Description of the report */
    description?: string;

    /** Whether the parent action was deleted */
    isDeletedParentAction?: boolean;

    /** Linked policy's ID */
    policyID?: string;

    /** Name of the report */
    reportName?: string;

    /** ID of the report */
    reportID: string;

    /** ID of the chat report */
    chatReportID?: string;

    /** The state of the report */
    state?: ValueOf<typeof CONST.REPORT.STATE>;

    /** The state that the report is currently in */
    stateNum?: ValueOf<typeof CONST.REPORT.STATE_NUM>;

    /** The status of the current report */
    statusNum?: ValueOf<typeof CONST.REPORT.STATUS>;

    /** Which user role is capable of posting messages on the report */
    writeCapability?: WriteCapability;

    /** The report type */
    type?: string;

    /** If the admin room should be opened */
    openOnAdminRoom?: boolean;

    /** The report visibility */
    visibility?: ValueOf<typeof CONST.REPORT.VISIBILITY>;

    /** Report cached total */
    cachedTotal?: string;

    lastMessageTranslationKey?: string;
    parentReportID?: string;
    parentReportActionID?: string;
    isOptimisticReport?: boolean;
    hasDraft?: boolean;
    managerID?: number;
    lastVisibleActionLastModified?: string;
    displayName?: string;
    lastMessageHtml?: string;
    welcomeMessage?: string;
    lastActorAccountID?: number;
    ownerAccountID?: number;
    participantAccountIDs?: number[];
    total?: number;
    currency?: string;
    managerEmail?: string;
    parentReportActionIDs?: number[];
    errorFields?: OnyxCommon.ErrorFields;

    /** Whether the report is waiting on a bank account */
    isWaitingOnBankAccount?: boolean;

    /** Whether the report is cancelled */
    isCancelledIOU?: boolean;

    /** Whether the last message was deleted */
    isLastMessageDeletedParentAction?: boolean;

    /** The ID of the IOU report */
    iouReportID?: string;

    /** Total amount of money owed for IOU report */
    iouReportAmount?: number;

    /** Is this action pending? */
    pendingAction?: OnyxCommon.PendingAction;

    /** Pending fields for the report */
    pendingFields?: Record<string, OnyxCommon.PendingAction>;

    /** The ID of the preexisting report (it is possible that we optimistically created a Report for which a report already exists) */
    preexistingReportID?: string;

    /** If the report contains nonreimbursable expenses, send the nonreimbursable total */
    nonReimbursableTotal?: number;
    isHidden?: boolean;
    isChatRoom?: boolean;
<<<<<<< HEAD
    participantsList?: Array<Partial<PersonalDetails>>;
    text?: string;
    updateReportInLHN?: boolean;
=======
    participantsList?: PersonalDetails[];
>>>>>>> 320ff544
    privateNotes?: Record<number, Note>;
    isLoadingPrivateNotes?: boolean;

    /** If the report contains reportFields, save the field id and its value */
    reportFields?: Record<string, string>;
};

export default Report;

export type {NotificationPreference, WriteCapability};<|MERGE_RESOLUTION|>--- conflicted
+++ resolved
@@ -154,13 +154,9 @@
     nonReimbursableTotal?: number;
     isHidden?: boolean;
     isChatRoom?: boolean;
-<<<<<<< HEAD
     participantsList?: Array<Partial<PersonalDetails>>;
     text?: string;
     updateReportInLHN?: boolean;
-=======
-    participantsList?: PersonalDetails[];
->>>>>>> 320ff544
     privateNotes?: Record<number, Note>;
     isLoadingPrivateNotes?: boolean;
 
