--- conflicted
+++ resolved
@@ -265,14 +265,6 @@
         /** Whether the report is archived */
         // eslint-disable-next-line @typescript-eslint/naming-convention
         private_isArchived?: string;
-
-<<<<<<< HEAD
-        /** Visible chat member account id's */
-        visibleChatMemberAccountIDs?: number[];
-=======
-        /** Participant account id's */
-        participantAccountIDs?: number[];
->>>>>>> e3632a98
     },
     PolicyReportField['fieldID']
 >;
