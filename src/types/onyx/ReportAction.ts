import type {ValueOf} from 'type-fest';
import type {AvatarSource} from '@libs/UserUtils';
import type CONST from '@src/CONST';
import type {EmptyObject} from '@src/types/utils/EmptyObject';
import type * as OnyxCommon from './OnyxCommon';
import type {Decision, Reaction} from './OriginalMessage';
import type OriginalMessage from './OriginalMessage';
import type {NotificationPreference} from './Report';
import type {Receipt} from './Transaction';

type Message = {
    /** The type of the action item fragment. Used to render a corresponding component */
    type: string;

    /** The text content of the fragment. */
    text: string;

    /** The html content of the fragment. */
    html?: string;

    /** Used to apply additional styling. Style refers to a predetermined constant and not a class name. e.g. 'normal'
     * or 'strong'
     */
    style?: string;

    /** ID of a report */
    reportID?: string;

    /** ID of a policy */
    policyID?: string;

    /** The target of a link fragment e.g. '_blank' */
    target?: string;

    /** The destination of a link fragment e.g. 'https://www.expensify.com' */
    href?: string;

    /** An additional avatar url - not the main avatar url but used within a message. */
    iconUrl?: string;

    /** Fragment edited flag */
    isEdited?: boolean;

    isDeletedParentAction?: boolean;

    /** Whether the pending transaction was reversed and didn't post to the card */
    isReversedTransaction?: boolean;
    whisperedTo?: number[];
    reactions?: Reaction[];

    moderationDecision?: Decision;
    translationKey?: string;

    /** ID of a task report */
    taskReportID?: string;

    /** resolution for actionable mention whisper */
    resolution?: ValueOf<typeof CONST.REPORT.ACTIONABLE_MENTION_WHISPER_RESOLUTION> | null;
};

type ImageMetadata = {
    /**  The height of the image. */
    height?: number;

    /**  The width of the image. */
    width?: number;

    /**  The URL of the image. */
    url?: string;

    /**  The type of the image. */
    type?: string;
};

type LinkMetadata = {
    /**  The URL of the link. */
    url?: string;

    /**  A description of the link. */
    description?: string;

    /**  The title of the link. */
    title?: string;

    /**  The publisher of the link. */
    publisher?: string;

    /**  The image associated with the link. */
    image?: ImageMetadata;

    /**  The provider logo associated with the link. */
    logo?: ImageMetadata;
};

type Person = {
    type?: string;
    style?: string;
    text?: string;
};

type ReportActionBase = OnyxCommon.OnyxValueWithOfflineFeedback<{
    /** The ID of the reportAction. It is the string representation of the a 64-bit integer. */
    reportActionID: string;

    /** @deprecated Used in old report actions before migration. Replaced by reportActionID. */
    sequenceNumber?: number;

    /** The ID of the previous reportAction on the report. It is a string represenation of a 64-bit integer (or null for CREATED actions). */
    previousReportActionID?: string;

    actorAccountID?: number;

    /** Person who created the action */
    person?: Person[];

    /** ISO-formatted datetime */
    created: string;

    /** report action message */
    message?: Message[];

    /** report action message */
    previousMessage?: Message[];

    /** Whether we have received a response back from the server */
    isLoading?: boolean;

    /** accountIDs of the people to which the whisper was sent to (if any). Returns empty array if it is not a whisper */
    whisperedToAccountIDs?: number[];

    avatar?: AvatarSource;

    automatic?: boolean;

    shouldShow?: boolean;

    /** The ID of childReport */
    childReportID?: string;

    /** Name of child report */
    childReportName?: string;

    /** Type of child report  */
    childType?: string;

    childOldestFourEmails?: string;
    childOldestFourAccountIDs?: string;
    childCommenterCount?: number;
    childLastVisibleActionCreated?: string;
    childVisibleActionCount?: number;
    parentReportID?: string;
    childManagerAccountID?: number;

    /** The status of the child report */
    childStatusNum?: ValueOf<typeof CONST.REPORT.STATUS_NUM>;

    /** Report action child status name */
    childStateNum?: ValueOf<typeof CONST.REPORT.STATE_NUM>;
    childLastReceiptTransactionIDs?: string;
    childLastMoneyRequestComment?: string;
    childLastActorAccountID?: number;
    timestamp?: number;
    reportActionTimestamp?: number;
    childMoneyRequestCount?: number;
    isFirstItem?: boolean;

    /** Informations about attachments of report action */
    attachmentInfo?: File | EmptyObject;

    /** Receipt tied to report action */
    receipt?: Receipt;

    /** ISO-formatted datetime */
    lastModified?: string;

<<<<<<< HEAD
    delegateAccountID?: string;
=======
    /** Is this action pending? */
    pendingAction?: OnyxCommon.PendingAction;
    delegateAccountID?: number;
>>>>>>> ff6b1349

    /** Server side errors keyed by microtime */
    errors?: OnyxCommon.Errors;

    /** Whether the report action is attachment */
    isAttachment?: boolean;

    /** Recent receipt transaction IDs keyed by reportID */
    childRecentReceiptTransactionIDs?: Record<string, string>;

    /** ReportID of the report action */
    reportID?: string;

    /** Metadata of the link */
    linkMetadata?: LinkMetadata[];

    /** The current user's notification preference for this report's child */
    childReportNotificationPreference?: NotificationPreference;

    /** We manually add this field while sorting to detect the end of the list */
    isNewestReportAction?: boolean;

    /** Flag for checking if data is from optimistic data */
    isOptimisticAction?: boolean;
}>;

type ReportAction = ReportActionBase & OriginalMessage;

type ReportActions = Record<string, ReportAction>;

export default ReportAction;
export type {ReportActions, ReportActionBase, Message, LinkMetadata, OriginalMessage};<|MERGE_RESOLUTION|>--- conflicted
+++ resolved
@@ -173,13 +173,7 @@
     /** ISO-formatted datetime */
     lastModified?: string;
 
-<<<<<<< HEAD
-    delegateAccountID?: string;
-=======
-    /** Is this action pending? */
-    pendingAction?: OnyxCommon.PendingAction;
     delegateAccountID?: number;
->>>>>>> ff6b1349
 
     /** Server side errors keyed by microtime */
     errors?: OnyxCommon.Errors;
