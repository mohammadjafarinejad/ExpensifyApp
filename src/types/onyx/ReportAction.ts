import {ValueOf} from 'type-fest';
import {AvatarSource} from '@libs/UserUtils';
import CONST from '@src/CONST';
import * as OnyxCommon from './OnyxCommon';
import OriginalMessage, {Decision, Reaction} from './OriginalMessage';
import {NotificationPreference} from './Report';
import {Receipt} from './Transaction';

type Message = {
    /** The type of the action item fragment. Used to render a corresponding component */
    type: string;

    /** The text content of the fragment. */
    text: string;

    /** The html content of the fragment. */
    html?: string;

    /** Used to apply additional styling. Style refers to a predetermined constant and not a class name. e.g. 'normal'
     * or 'strong'
     */
    style?: string;

    /** ID of a report */
    reportID?: string;

    /** ID of a policy */
    policyID?: string;

    /** The target of a link fragment e.g. '_blank' */
    target?: string;

    /** The destination of a link fragment e.g. 'https://www.expensify.com' */
    href?: string;

    /** An additional avatar url - not the main avatar url but used within a message. */
    iconUrl?: string;

    /** Fragment edited flag */
    isEdited?: boolean;

    isDeletedParentAction?: boolean;

    /** Whether the pending transaction was reversed and didn't post to the card */
    isReversedTransaction?: boolean;
    whisperedTo?: number[];
    reactions?: Reaction[];

    moderationDecision?: Decision;
    translationKey?: string;

    /** ID of a task report */
    taskReportID?: string;
};

type Person = {
    type?: string;
    style?: string;
    text?: string;
};

type ReportActionBase = {
    /** The ID of the reportAction. It is the string representation of the a 64-bit integer. */
    reportActionID: string;

    /** @deprecated Used in old report actions before migration. Replaced by reportActionID. */
    sequenceNumber?: number;

    /** The ID of the previous reportAction on the report. It is a string represenation of a 64-bit integer (or null for CREATED actions). */
    previousReportActionID?: string;

    actorAccountID?: number;

    /** Person who created the action */
    person?: Person[];

    /** ISO-formatted datetime */
    created: string;

    /** report action message */
    message?: Message[];

    /** report action message */
    previousMessage?: Message[];

    /** Whether we have received a response back from the server */
    isLoading?: boolean;

    /** accountIDs of the people to which the whisper was sent to (if any). Returns empty array if it is not a whisper */
    whisperedToAccountIDs?: number[];

    avatar?: AvatarSource;

    automatic?: boolean;

    shouldShow?: boolean;

    /** The ID of childReport */
    childReportID?: string;

    /** Name of child report */
    childReportName?: string;

    /** Type of child report  */
    childType?: string;

    childOldestFourEmails?: string;
    childOldestFourAccountIDs?: string;
    childCommenterCount?: number;
    childLastVisibleActionCreated?: string;
    childVisibleActionCount?: number;
    parentReportID?: string;
    childManagerAccountID?: number;

    /** The status of the child report */
    childStatusNum?: ValueOf<typeof CONST.REPORT.STATUS>;

    /** Report action child status name */
    childStateNum?: ValueOf<typeof CONST.REPORT.STATE_NUM>;
    childLastReceiptTransactionIDs?: string;
    childLastMoneyRequestComment?: string;
    timestamp?: number;
    reportActionTimestamp?: number;
    childMoneyRequestCount?: number;
    isFirstItem?: boolean;

    /** Informations about attachments of report action */
    attachmentInfo?: File | Record<string, never>;

    /** Receipt tied to report action */
    receipt?: Receipt;

    /** ISO-formatted datetime */
    lastModified?: string;

    pendingAction?: OnyxCommon.PendingAction;
    delegateAccountID?: string;

    /** Server side errors keyed by microtime */
    errors?: OnyxCommon.Errors;

    isAttachment?: boolean;
    childRecentReceiptTransactionIDs?: Record<string, string>;
    reportID?: string;
    linkMetadata?: string[];

    /** The current user's notification preference for this report's child */
    childReportNotificationPreference?: NotificationPreference;
};

type ReportAction = ReportActionBase & OriginalMessage;

type ReportActions = Record<string, ReportAction>;

export default ReportAction;
<<<<<<< HEAD
export type {ReportActions, ReportActionBase, Message};
=======
export type {Message, ReportActions};
>>>>>>> b143262a
<|MERGE_RESOLUTION|>--- conflicted
+++ resolved
@@ -153,8 +153,4 @@
 type ReportActions = Record<string, ReportAction>;
 
 export default ReportAction;
-<<<<<<< HEAD
-export type {ReportActions, ReportActionBase, Message};
-=======
-export type {Message, ReportActions};
->>>>>>> b143262a
+export type {ReportActions, ReportActionBase, Message};