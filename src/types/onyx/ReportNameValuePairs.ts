--- conflicted
+++ resolved
@@ -1,9 +1,10 @@
+import type {ValueOf} from 'type-fest';
+import type CONST from '@src/CONST';
 import type ONYXKEYS from '@src/ONYXKEYS';
 import type CollectionDataSet from '@src/types/utils/CollectionDataSet';
 import type * as OnyxCommon from './OnyxCommon';
 
 /**
-<<<<<<< HEAD
  * Model for scheduled called on the report
  */
 type CalendlyCall = {
@@ -24,8 +25,6 @@
 };
 
 /**
-=======
->>>>>>> 31e2a2a4
  * Guide call schedule
  */
 type GuideCalendlySchedule = {
@@ -59,6 +58,9 @@
     /** Whether the report is an archived room */
     private_isArchived?: string;
 
+    /** Scheduled calls for the user on #admin rooms */
+    calendlyCalls?: CalendlyCall[];
+
     /** Guides Call schedule */
     calendlySchedule?: {
         /** Whether the API call is loading */
