import type {OnyxUpdate} from 'react-native-onyx';

/** Model of commands data */
type Data = {
    /** Name of the API call */
    phpCommandName: string;

    /** Collection of auth write requests */
    authWriteCommands: string[];
};

/** Model of server response */
type Response = {
    /** ID of the next update that needs to be fetched from the server */
    previousUpdateID?: number | string;

    /** ID of the last update that needs to be fetched from the server */
    lastUpdateID?: number | string;

    /** HTTP response status code */
    jsonCode?: number | string;

    /** Collection of onyx updates (SET/MERGE/...) */
    onyxData?: OnyxUpdate[];

    /** ID of the request that triggered this response */
    requestID?: string;

    /** Report ID of the updated report */
    reportID?: string;

    /**
     * Whether the sequential queue should not send any requests to the server.
     * Used when there's a gap between client and server updates.
     */
    shouldPauseQueue?: boolean;

    /** User session auth token */
    authToken?: string;

    /** Used to load resources like attachment videos and images */
    encryptedAuthToken?: string;

    /** User session auth token when connecting as a delegate */
    restrictedToken?: string;

    /** Used to pass error messages for error handling purposes */
    message?: string;

    /** Used to pass error title for error handling purposes */
    title?: string;

    /** Commands data */
    data?: Data;

    /** Used to pass error type for error handling purposes */
    type?: string;

    /** Short lived auth token generated by API */
    shortLivedAuthToken?: string;

    /** Short lived token generated by spotnana for authenticating travelDot */
    spotnanaToken?: string;

    /** User authorization token to authorize Pusher connections */
    auth?: string;

    /** Base64 key to decrypt messages from Pusher encrypted channels */
    // eslint-disable-next-line @typescript-eslint/naming-convention
    shared_secret?: string;

    /** Setup Url */
    setupUrl?: string;

    /** The accountID of the user */
    accountID?: number;

    /** The email of the user */
    email?: string;

    /** If there is older data to load for pagination commands */
    hasOlderActions?: boolean;

    /** If there is newer data to load for pagination commands */
    hasNewerActions?: boolean;

<<<<<<< HEAD
    /** [HybridApp] Determines which app should be opened, NewDot or OldDot */
    tryNewDot?: boolean;
=======
    /** The email of the original user (returned when in delegate mode) */
    requesterEmail?: string;

    /** The ID of the original user (returned when in delegate mode) */
    requesterID?: number;
>>>>>>> a0836a95
};

export default Response;<|MERGE_RESOLUTION|>--- conflicted
+++ resolved
@@ -84,16 +84,14 @@
     /** If there is newer data to load for pagination commands */
     hasNewerActions?: boolean;
 
-<<<<<<< HEAD
-    /** [HybridApp] Determines which app should be opened, NewDot or OldDot */
-    tryNewDot?: boolean;
-=======
     /** The email of the original user (returned when in delegate mode) */
     requesterEmail?: string;
 
     /** The ID of the original user (returned when in delegate mode) */
     requesterID?: number;
->>>>>>> a0836a95
+
+    /** [HybridApp] Determines which app should be opened, NewDot or OldDot */
+    tryNewDot?: boolean;
 };
 
 export default Response;