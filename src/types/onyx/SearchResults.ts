import type {ValueOf} from 'type-fest';
import type {SearchStatus} from '@components/Search/types';
import type ChatListItem from '@components/SelectionList/ChatListItem';
import type TransactionGroupListItem from '@components/SelectionList/Search/TransactionGroupListItem';
import type TransactionListItem from '@components/SelectionList/Search/TransactionListItem';
import type {ReportActionListItemType, TaskListItemType, TransactionGroupListItemType, TransactionListItemType} from '@components/SelectionList/types';
import type CONST from '@src/CONST';
import type ONYXKEYS from '@src/ONYXKEYS';
import type {BankName} from './Bank';
import type * as OnyxCommon from './OnyxCommon';
import type {ACHAccount, ApprovalRule, ExpenseRule} from './Policy';
import type {PolicyEmployeeList} from './PolicyEmployee';
import type {InvoiceReceiver, Participants} from './Report';
import type ReportActionName from './ReportActionName';
import type ReportNameValuePairs from './ReportNameValuePairs';
import type {TransactionViolation} from './TransactionViolation';

/** Types of search data */
type SearchDataTypes = ValueOf<typeof CONST.SEARCH.DATA_TYPES>;

/** Model of search result list item */
type ListItemType<C extends SearchDataTypes, T extends SearchStatus> = C extends typeof CONST.SEARCH.DATA_TYPES.CHAT
    ? typeof ChatListItem
    : T extends typeof CONST.SEARCH.STATUS.EXPENSE.ALL
      ? typeof TransactionListItem
      : typeof TransactionGroupListItem;

/** Model of search list item data type */
type ListItemDataType<C extends SearchDataTypes, T extends SearchStatus> = C extends typeof CONST.SEARCH.DATA_TYPES.CHAT
    ? ReportActionListItemType[]
    : C extends typeof CONST.SEARCH.DATA_TYPES.TASK
      ? TaskListItemType[]
      : T extends typeof CONST.SEARCH.STATUS.EXPENSE.ALL
        ? TransactionListItemType[]
        : TransactionGroupListItemType[];

/** Model of columns to show for search results */
type ColumnsToShow = {
    /** Whether the category column should be shown */
    shouldShowCategoryColumn: boolean;

    /** Whether the tag column should be shown */
    shouldShowTagColumn: boolean;

    /** Whether the tax column should be shown */
    shouldShowTaxColumn: boolean;

    /** Whether the from column should be shown */
    shouldShowFromColumn: boolean;

    /** Whether the to column should be shown */
    shouldShowToColumn: boolean;
};

/** Model of search result state */
type SearchResultsInfo = {
    /** Current search results offset/cursor */
    offset: number;

    /** Type of search */
    type: SearchDataTypes;

    /** The status filter for the current search */
    status: SearchStatus;

    /** Whether the user can fetch more search results */
    hasMoreResults: boolean;

    /** Whether the user has any valid data on the current search type, for instance,
     * whether they have created any invoice yet when the search type is invoice */
    hasResults: boolean;

    /** Whether the search results are currently loading */
    isLoading: boolean;

    /** The optional columns that should be shown according to policy settings */
    columnsToShow: ColumnsToShow;

    /** The number of results */
    count?: number;

    /** The total spend */
    total?: number;

    /** The currency of the total spend */
    currency?: string;
};

/** Model of personal details search result */
type SearchPersonalDetails = {
    /** ID of user account */
    accountID: number;

    /** User's avatar URL */
    avatar: string;

    /** User's display name */
    displayName?: string;

    /** User's email */
    login?: string;
};

/** The action that can be performed for the transaction */
type SearchTransactionAction = ValueOf<typeof CONST.SEARCH.ACTION_TYPES>;

/** Model of report search result */
type SearchReport = {
    /** The ID of the report */
    reportID: string;

    /** ID of the chat report */
    chatReportID?: string;

    /** The name of the report */
    reportName?: string;

    /** The report total amount */
    total?: number;

    /** The report currency */
    currency?: string;

    /** The report type */
    type?: ValueOf<typeof CONST.REPORT.TYPE>;

    /** The accountID of the report manager */
    managerID?: number;

    /** The accountID of the user who created the report  */
    accountID?: number;

    /** The policyID of the report */
    policyID?: string;

    /** The date the report was created */
    created?: string;

    /** The action that can be performed for the report */
    action?: SearchTransactionAction;

    /** The type of chat if this is a chat report */
    chatType?: ValueOf<typeof CONST.REPORT.CHAT_TYPE>;

    /** Invoice room receiver data */
    invoiceReceiver?: InvoiceReceiver;

    /** Whether the report has a single transaction */
    isOneTransactionReport?: boolean;

    /** Whether the report is policyExpenseChat */
    isPolicyExpenseChat?: boolean;

    /** Whether the report is waiting on a bank account */
    isWaitingOnBankAccount?: boolean;

    /** If the report contains nonreimbursable expenses, send the nonreimbursable total */
    nonReimbursableTotal?: number;

    /** Account ID of the report owner */
    ownerAccountID?: number;

    /** The state that the report is currently in */
    stateNum?: ValueOf<typeof CONST.REPORT.STATE_NUM>;

    /** The status of the current report */
    statusNum?: ValueOf<typeof CONST.REPORT.STATUS_NUM>;

    /** For expense reports, this is the total amount requested */
    unheldTotal?: number;

    /** Whether the report is archived */
    private_isArchived?: string;

    /** Whether the action is loading */
    isActionLoading?: boolean;

    /** Whether the report has violations or errors */
    errors?: OnyxCommon.Errors;

    /** Collection of report participants, indexed by their accountID */
    participants?: Participants;

    /** ID of the parent report of the current report, if it exists */
    parentReportID?: string;

    /** ID of the parent report action of the current report, if it exists */
    parentReportActionID?: string;

    /** Whether the report has a child that is an outstanding expense that is awaiting action from the current user */
    hasOutstandingChildRequest?: boolean;

    /** Whether the user is not an admin of policyExpenseChat chat */
    isOwnPolicyExpenseChat?: boolean;

    /** The policy name to use for an archived report */
    oldPolicyName?: string;

    /** Pending fields for the report */
    pendingFields?: {
        /** Pending action for the preview */
        preview?: OnyxCommon.PendingAction;
    };

    /** Pending action for the report */
    pendingAction?: OnyxCommon.PendingAction;
};

/** Model of report action search result */
type SearchReportAction = {
    /** The report action sender ID */
    accountID: number;

    /** The name (or type) of the action */
    actionName: ReportActionName;

    /** The report action created date */
    created: string;

    /** report action message */
    message: Array<{
        /** The type of the action item fragment. Used to render a corresponding component */
        type: string;

        /** The text content of the fragment. */
        text: string;

        /** The html content of the fragment. */
        html: string;

        /** Collection of accountIDs of users mentioned in message */
        whisperedTo?: number[];
    }>;

    /** The ID of the report action */
    reportActionID: string;

    /** The ID of the report */
    reportID: string;

    /** The name of the report */
    reportName: string;
};

/** Model of policy search result */
type SearchPolicy = {
    /** The policy type */
    type: ValueOf<typeof CONST.POLICY.TYPE>;

    /** The ID of the policy */
    id: string;

    /** The policy name */
    name?: string;

    /** Whether the auto reporting is enabled */
    autoReporting?: boolean;

    /** Whether the rules feature is enabled */
    areRulesEnabled?: boolean;

    /** Scheduled submit data */
    harvesting?: {
        /** Whether the scheduled submit is enabled */
        enabled: boolean;
    };

    /**
     * The scheduled submit frequency set up on this policy.
     * Note that manual does not exist in the DB and thus should not exist in Onyx, only as a param for the API.
     * "manual" really means "immediate" (aka "daily") && harvesting.enabled === false
     */
    autoReportingFrequency?: Exclude<ValueOf<typeof CONST.POLICY.AUTO_REPORTING_FREQUENCIES>, typeof CONST.POLICY.AUTO_REPORTING_FREQUENCIES.MANUAL>;

    /** The approval mode set up on this policy */
    approvalMode?: ValueOf<typeof CONST.POLICY.APPROVAL_MODE>;

    /** The reimbursement choice for policy */
    reimbursementChoice?: ValueOf<typeof CONST.POLICY.REIMBURSEMENT_CHOICES>;

    /** The maximum report total allowed to trigger auto reimbursement */
    autoReimbursementLimit?: number;

    /** The verified bank account linked to the policy */
    achAccount?: ACHAccount;

    /** The current user's role in the policy */
    role: ValueOf<typeof CONST.POLICY.ROLE>;

    /** The employee list of the policy */
    employeeList?: PolicyEmployeeList;

    /** Detailed settings for the autoReimbursement */
    autoReimbursement?: {
        /** The auto reimbursement limit */
        limit: number;
    };

    /** Whether the self approval or submitting is enabled */
    preventSelfApproval?: boolean;

    /** The email of the policy owner */
    owner: string;

    /** The approver of the policy */
    approver?: string;

    /** A set of rules related to the workspace */
    rules?: {
        /** A set of rules related to the workspace approvals */
        approvalRules?: ApprovalRule[];

        /** A set of rules related to the workspace expenses */
        expenseRules?: ExpenseRule[];
    };
};

/** Model of transaction search result */
type SearchTransaction = {
    /** The ID of the transaction */
    transactionID: string;

    /** The transaction created date */
    created: string;

    /** The edited transaction created date */
    modifiedCreated: string;

    /** The transaction amount */
    amount: number;

    /** If the transaction can be deleted */
    canDelete: boolean;

    /** If the transaction can be put on hold */
    canHold: boolean;

    /** If the transaction can be removed from hold */
    canUnhold: boolean;

    /** The edited transaction amount */
    modifiedAmount: number;

    /** The transaction currency */
    currency: string;

    /** The edited transaction currency */
    modifiedCurrency: string;

    /** The transaction merchant */
    merchant: string;

    /** The edited transaction merchant */
    modifiedMerchant: string;

    /** The receipt object */
    receipt?: {
        /** Source of the receipt */
        source?: string;

        /** State of the receipt */
        state?: ValueOf<typeof CONST.IOU.RECEIPT_STATE>;
    };

    /** The transaction tag */
    tag: string;

    /** The transaction description */
    comment?: {
        /** Content of the transaction description */
        comment?: string;
    };

    /** The transaction category */
    category: string;

    /** The type of request */
    transactionType: ValueOf<typeof CONST.SEARCH.TRANSACTION_TYPE>;

    /** The type of report the transaction is associated with */
    reportType: string;

    /** The ID of the policy the transaction is associated with */
    policyID: string;

    /** The ID of the parent of the transaction */
    parentTransactionID?: string;

    /** If the transaction has an Ereceipt */
    hasEReceipt?: boolean;

    /** The transaction description */
    description?: string;

    /** The transaction sender ID */
    accountID: number;

    /** The transaction recipient ID */
    managerID: number;

    /** If the transaction has violations */
    hasViolation?: boolean;

    /** The transaction tax amount */
    taxAmount?: number;

    /** The ID of the report the transaction is associated with */
    reportID: string;

    /** The report ID of the transaction thread associated with the transaction */
    transactionThreadReportID: string;

    /** The action that can be performed for the transaction */
    action: SearchTransactionAction;

    /** The MCC Group associated with the transaction */
    mccGroup?: ValueOf<typeof CONST.MCC_GROUPS>;

    /** The modified MCC Group associated with the transaction */
    modifiedMCCGroup?: ValueOf<typeof CONST.MCC_GROUPS>;

    /** The ID of the money request reportAction associated with the transaction */
    moneyRequestReportActionID?: string;

    /** Whether the transaction report has only a single transaction */
    isFromOneTransactionReport?: boolean;

    /** Whether the action is loading */
    isActionLoading?: boolean;

    /** Whether the transaction has violations or errors */
    errors?: OnyxCommon.Errors;

    /** The type of action that's pending  */
    pendingAction?: OnyxCommon.PendingAction;
};

/** Model of tasks search result */
type SearchTask = {
    /** The type of the response */
    type: ValueOf<typeof CONST.SEARCH.DATA_TYPES>;

    /** The account ID of the user who created the task */
    accountID: number;

    /** When the task was created */
    created: string;

    /** The description of the task that needs to be done */
    description: string;

    /** The person the task was assigned to */
    managerID: number;

    /** The chat report that the task was created in */
    parentReportID: string;

    /** The ID of the report that the task is associated with */
    reportID: string;

    /** The title of the task */
    reportName: string;

    /** The state of the task */
    stateNum: ValueOf<typeof CONST.REPORT.STATE_NUM>;

    /** The status of the task */
    statusNum: ValueOf<typeof CONST.REPORT.STATUS_NUM>;
};

/** Model of member grouped search result */
type SearchMemberGroup = {
    /** Account ID */
    accountID: number;

    /** Number of transactions */
    count: number;

    /** Total value of transactions */
    total: number;

    /** Currency of total value */
    currency: string;
};

/** Model of card grouped search result */
type SearchCardGroup = {
    /** Cardholder account ID */
    accountID: number;

    /** Number of transactions */
    count: number;

    /** Total value of transactions */
    total: number;

    /** Currency of total value */
    currency: string;

    /** Bank name */
    bank: string;

    /** Card name */
    cardName: string;

    /** Card ID */
    cardID: number;

    /** Last four Primary Account Number digits */
    lastFourPAN: string;
};

/** Model of withdrawal ID grouped search result */
type SearchWithdrawalIDGroup = {
    /** Withdrawal ID */
    entryID: number;

    /** Number of transactions */
    count: number;

    /** Total value of transactions */
    total: number;

    /** Currency of total value */
    currency: string;

    /** Masked account number */
    accountNumber: string;

    /** Bank name */
    addressName: string;

    /** When the withdrawal completed */
    debitPosted: string;
};

/** Model of bank withdrawal search result */
// s77rt sync with BE
type SearchBankWithdrawal = {
    /** The bank name */
    bankName: BankName;

    /** Last four Primary Account Number digits */
    lastFourPAN: string;

    /** Withdrawal date */
    withdrawalDate: string;

    /** Entry ID */
    entryID: string;
};

/** Types of searchable transactions */
type SearchTransactionType = ValueOf<typeof CONST.SEARCH.TRANSACTION_TYPE>;

/**
 * A utility type that creates a record where all keys are strings that start with a specified prefix.
 */
type PrefixedRecord<Prefix extends string, ValueType> = {
    [Key in `${Prefix}${string}`]: ValueType;
};

/** Model of search results */
type SearchResults = {
    /** Current search results state */
    search: SearchResultsInfo;

    /** Search results data */
    data: PrefixedRecord<typeof ONYXKEYS.COLLECTION.TRANSACTION, SearchTransaction> &
        Record<typeof ONYXKEYS.PERSONAL_DETAILS_LIST, Record<string, SearchPersonalDetails>> &
        PrefixedRecord<typeof ONYXKEYS.COLLECTION.REPORT_ACTIONS, Record<string, SearchReportAction>> &
        PrefixedRecord<typeof ONYXKEYS.COLLECTION.REPORT, SearchReport> &
        PrefixedRecord<typeof ONYXKEYS.COLLECTION.POLICY, SearchPolicy> &
<<<<<<< HEAD
        // s77rt sync with BE
        PrefixedRecord<typeof ONYXKEYS.COLLECTION.WORKSPACE_CARDS_LIST, SearchCard> &
        // s77rt sync with BE
        Partial<Record<typeof ONYXKEYS.BANK_ACCOUNT_LIST, Record<string, SearchBankWithdrawal>>> &
=======
>>>>>>> ed813878
        PrefixedRecord<typeof ONYXKEYS.COLLECTION.TRANSACTION_VIOLATIONS, TransactionViolation[]> &
        PrefixedRecord<typeof ONYXKEYS.COLLECTION.REPORT_NAME_VALUE_PAIRS, ReportNameValuePairs> &
        PrefixedRecord<typeof CONST.SEARCH.GROUP_PREFIX, SearchMemberGroup | SearchCardGroup | SearchWithdrawalIDGroup>;

    /** Whether search data is being fetched from server */
    isLoading?: boolean;

    /** Whether search data fetch has failed */
    errors?: OnyxCommon.Errors;
};

export default SearchResults;

export type {
    ListItemType,
    ListItemDataType,
    SearchTask,
    SearchTransaction,
    SearchTransactionType,
    SearchTransactionAction,
    SearchPersonalDetails,
    SearchDataTypes,
    SearchReport,
    SearchReportAction,
    SearchPolicy,
<<<<<<< HEAD
    SearchCard,
    SearchBankWithdrawal,
=======
    SearchResultsInfo,
    SearchMemberGroup,
    SearchCardGroup,
    SearchWithdrawalIDGroup,
>>>>>>> ed813878
};<|MERGE_RESOLUTION|>--- conflicted
+++ resolved
@@ -528,26 +528,10 @@
     accountNumber: string;
 
     /** Bank name */
-    addressName: string;
+    addressName: BankName;
 
     /** When the withdrawal completed */
     debitPosted: string;
-};
-
-/** Model of bank withdrawal search result */
-// s77rt sync with BE
-type SearchBankWithdrawal = {
-    /** The bank name */
-    bankName: BankName;
-
-    /** Last four Primary Account Number digits */
-    lastFourPAN: string;
-
-    /** Withdrawal date */
-    withdrawalDate: string;
-
-    /** Entry ID */
-    entryID: string;
 };
 
 /** Types of searchable transactions */
@@ -571,13 +555,6 @@
         PrefixedRecord<typeof ONYXKEYS.COLLECTION.REPORT_ACTIONS, Record<string, SearchReportAction>> &
         PrefixedRecord<typeof ONYXKEYS.COLLECTION.REPORT, SearchReport> &
         PrefixedRecord<typeof ONYXKEYS.COLLECTION.POLICY, SearchPolicy> &
-<<<<<<< HEAD
-        // s77rt sync with BE
-        PrefixedRecord<typeof ONYXKEYS.COLLECTION.WORKSPACE_CARDS_LIST, SearchCard> &
-        // s77rt sync with BE
-        Partial<Record<typeof ONYXKEYS.BANK_ACCOUNT_LIST, Record<string, SearchBankWithdrawal>>> &
-=======
->>>>>>> ed813878
         PrefixedRecord<typeof ONYXKEYS.COLLECTION.TRANSACTION_VIOLATIONS, TransactionViolation[]> &
         PrefixedRecord<typeof ONYXKEYS.COLLECTION.REPORT_NAME_VALUE_PAIRS, ReportNameValuePairs> &
         PrefixedRecord<typeof CONST.SEARCH.GROUP_PREFIX, SearchMemberGroup | SearchCardGroup | SearchWithdrawalIDGroup>;
@@ -603,13 +580,8 @@
     SearchReport,
     SearchReportAction,
     SearchPolicy,
-<<<<<<< HEAD
-    SearchCard,
-    SearchBankWithdrawal,
-=======
     SearchResultsInfo,
     SearchMemberGroup,
     SearchCardGroup,
     SearchWithdrawalIDGroup,
->>>>>>> ed813878
 };