--- conflicted
+++ resolved
@@ -180,10 +180,6 @@
     /** The policy name to use for an archived report */
     oldPolicyName?: string;
 
-<<<<<<< HEAD
-    /** The ID of the chat report associated with this report item, if any */
-    childReportID?: string;
-=======
     /** Pending fields for the report */
     pendingFields?: {
         /** Pending action for the preview */
@@ -192,7 +188,6 @@
 
     /** Pending action for the report */
     pendingAction?: OnyxCommon.PendingAction;
->>>>>>> b9b34622
 };
 
 /** Model of report action search result */
