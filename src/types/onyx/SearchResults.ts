import type {ValueOf} from 'type-fest';
import type {SearchStatus} from '@components/Search/types';
import type ReportListItem from '@components/SelectionList/Search/ReportListItem';
import type TransactionListItem from '@components/SelectionList/Search/TransactionListItem';
import type {ReportListItemType, TransactionListItemType} from '@components/SelectionList/types';
import type CONST from '@src/CONST';

/** Types of search data */
type SearchDataTypes = ValueOf<typeof CONST.SEARCH.DATA_TYPES>;

/** Model of search result list item */
type ListItemType<T extends SearchStatus> = T extends typeof CONST.SEARCH.STATUS.EXPENSE.ALL ? typeof TransactionListItem : typeof ReportListItem;

/** Model of search list item data type */
type ListItemDataType<T extends SearchStatus> = T extends typeof CONST.SEARCH.STATUS.EXPENSE.ALL ? TransactionListItemType[] : ReportListItemType[];

/** Model of columns to show for search results */
type ColumnsToShow = {
    /** Whether the category column should be shown */
    shouldShowCategoryColumn: boolean;

    /** Whether the tag column should be shown */
    shouldShowTagColumn: boolean;

    /** Whether the tax column should be shown */
    shouldShowTaxColumn: boolean;
};

/** Model of search result state */
type SearchResultsInfo = {
    /** Current search results offset/cursor */
    offset: number;

    /** Type of search */
    type: string;

    /** Whether the user can fetch more search results */
    hasMoreResults: boolean;

    /** Whether the search results are currently loading */
    isLoading: boolean;

    /** The optional columns that should be shown according to policy settings */
    columnsToShow: ColumnsToShow;
};

/** Model of personal details search result */
type SearchPersonalDetails = {
    /** ID of user account */
    accountID: number;

    /** User's avatar URL */
    avatar: string;

    /** User's display name */
    displayName?: string;

    /** User's email */
    login?: string;
};

/** The action that can be performed for the transaction */
type SearchTransactionAction = ValueOf<typeof CONST.SEARCH.ACTION_TYPES>;

/** Model of report search result */
type SearchReport = {
    /** The ID of the report */
    reportID?: string;

    /** The name of the report */
    reportName?: string;

    /** The report total amount */
    total?: number;

    /** The report currency */
    currency?: string;

    /** The report type */
    type?: ValueOf<typeof CONST.REPORT.TYPE>;

    /** The accountID of the report manager */
    managerID?: number;

    /** The accountID of the user who created the report  */
    accountID?: number;

    /** The policyID of the report */
    policyID?: string;

    /** The date the report was created */
    created?: string;

    /** The action that can be performed for the report */
    action?: SearchTransactionAction;
};

/** Model of transaction search result */
type SearchTransaction = {
    /** The ID of the transaction */
    transactionID: string;

    /** The transaction created date */
    created: string;

    /** The edited transaction created date */
    modifiedCreated: string;

    /** The transaction amount */
    amount: number;

    /** If the transaction can be deleted */
    canDelete: boolean;

    /** If the transaction can be put on hold */
    canHold: boolean;

    /** If the transaction can be removed from hold */
    canUnhold: boolean;

    /** The edited transaction amount */
    modifiedAmount: number;

    /** The transaction currency */
    currency: string;

    /** The edited transaction currency */
    modifiedCurrency: string;

    /** The transaction merchant */
    merchant: string;

    /** The edited transaction merchant */
    modifiedMerchant: string;

    /** The receipt object */
    receipt?: {
        /** Source of the receipt */
        source?: string;

        /** State of the receipt */
        state?: ValueOf<typeof CONST.IOU.RECEIPT_STATE>;
    };

    /** The transaction tag */
    tag: string;

    /** The transaction description */
    comment?: {
        /** Content of the transaction description */
        comment?: string;
    };

    /** The transaction category */
    category: string;

    /** The type of request */
    transactionType: ValueOf<typeof CONST.SEARCH.TRANSACTION_TYPE>;

    /** The type of report the transaction is associated with */
    reportType: string;

    /** The ID of the policy the transaction is associated with */
    policyID: string;

    /** The ID of the parent of the transaction */
    parentTransactionID?: string;

    /** If the transaction has an Ereceipt */
    hasEReceipt?: boolean;

    /** The transaction description */
    description: string;

    /** The transaction sender ID */
    accountID: number;

    /** The transaction recipient ID */
    managerID: number;

    /** If the transaction has a Ereceipt */
    hasViolation: boolean;

    /** The transaction tax amount */
    taxAmount?: number;

    /** The ID of the report the transaction is associated with */
    reportID: string;

    /** The report ID of the transaction thread associated with the transaction */
    transactionThreadReportID: string;

    /** The action that can be performed for the transaction */
    action: SearchTransactionAction;

    /** The MCC Group associated with the transaction */
    mccGroup?: ValueOf<typeof CONST.MCC_GROUPS>;

    /** The modified MCC Group associated with the transaction */
    modifiedMCCGroup?: ValueOf<typeof CONST.MCC_GROUPS>;

    /** The ID of the money request reportAction associated with the transaction */
    moneyRequestReportActionID?: string;

    /** Whether the transaction report has only a single transaction */
    isFromOneTransactionReport?: boolean;
};

/** Types of searchable transactions */
type SearchTransactionType = ValueOf<typeof CONST.SEARCH.TRANSACTION_TYPE>;

/** Model of search results */
type SearchResults = {
    /** Current search results state */
    search: SearchResultsInfo;

    /** Search results data */
    data: Record<string, SearchTransaction & Record<string, SearchPersonalDetails>> & Record<string, SearchReport>;

    /** Whether search data is being fetched from server */
    isLoading?: boolean;
};

export default SearchResults;

<<<<<<< HEAD
export type {
    ListItemType,
    ListItemDataType,
    SearchTransaction,
    SearchTransactionType,
    SearchTransactionAction,
    SearchPersonalDetails,
    SearchPolicyDetails,
    SearchAccountDetails,
    SearchDataTypes,
    SearchReport,
};
=======
export type {ListItemType, ListItemDataType, SearchTransaction, SearchTransactionType, SearchTransactionAction, SearchPersonalDetails, SearchDataTypes, SearchReport, SectionsType};
>>>>>>> 97577893
<|MERGE_RESOLUTION|>--- conflicted
+++ resolved
@@ -223,19 +223,4 @@
 
 export default SearchResults;
 
-<<<<<<< HEAD
-export type {
-    ListItemType,
-    ListItemDataType,
-    SearchTransaction,
-    SearchTransactionType,
-    SearchTransactionAction,
-    SearchPersonalDetails,
-    SearchPolicyDetails,
-    SearchAccountDetails,
-    SearchDataTypes,
-    SearchReport,
-};
-=======
-export type {ListItemType, ListItemDataType, SearchTransaction, SearchTransactionType, SearchTransactionAction, SearchPersonalDetails, SearchDataTypes, SearchReport, SectionsType};
->>>>>>> 97577893
+export type {ListItemType, ListItemDataType, SearchTransaction, SearchTransactionType, SearchTransactionAction, SearchPersonalDetails, SearchDataTypes, SearchReport};