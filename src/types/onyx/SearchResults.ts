import type {ValueOf} from 'type-fest';
import type {SearchStatus} from '@components/Search/types';
import type ChatListItem from '@components/SelectionList/ChatListItem';
import type TransactionGroupListItem from '@components/SelectionList/Search/TransactionGroupListItem';
import type TransactionListItem from '@components/SelectionList/Search/TransactionListItem';
import type {ReportActionListItemType, TaskListItemType, TransactionGroupListItemType, TransactionListItemType} from '@components/SelectionList/types';
import type CONST from '@src/CONST';
import type ONYXKEYS from '@src/ONYXKEYS';
import type {BankName} from './Bank';
import type * as OnyxCommon from './OnyxCommon';
import type {ACHAccount, ApprovalRule, ExpenseRule} from './Policy';
import type {PolicyEmployeeList} from './PolicyEmployee';
import type {InvoiceReceiver, Participants} from './Report';
import type ReportActionName from './ReportActionName';
import type ReportNameValuePairs from './ReportNameValuePairs';
import type {TransactionViolation} from './TransactionViolation';

/** Types of search data */
type SearchDataTypes = ValueOf<typeof CONST.SEARCH.DATA_TYPES>;

/** Model of search result list item */
type ListItemType<C extends SearchDataTypes, T extends SearchStatus> = C extends typeof CONST.SEARCH.DATA_TYPES.CHAT
    ? typeof ChatListItem
    : T extends typeof CONST.SEARCH.STATUS.EXPENSE.ALL
      ? typeof TransactionListItem
      : typeof TransactionGroupListItem;

/** Model of search list item data type */
type ListItemDataType<C extends SearchDataTypes, T extends SearchStatus> = C extends typeof CONST.SEARCH.DATA_TYPES.CHAT
    ? ReportActionListItemType[]
    : C extends typeof CONST.SEARCH.DATA_TYPES.TASK
      ? TaskListItemType[]
      : T extends typeof CONST.SEARCH.STATUS.EXPENSE.ALL
        ? TransactionListItemType[]
        : TransactionGroupListItemType[];

/** Model of columns to show for search results */
type ColumnsToShow = {
    /** Whether the category column should be shown */
    shouldShowCategoryColumn: boolean;

    /** Whether the tag column should be shown */
    shouldShowTagColumn: boolean;

    /** Whether the tax column should be shown */
    shouldShowTaxColumn: boolean;
};

/** Model of search result state */
type SearchResultsInfo = {
    /** Current search results offset/cursor */
    offset: number;

    /** Type of search */
    type: SearchDataTypes;

    /** The status filter for the current search */
    status: SearchStatus;

    /** Whether the user can fetch more search results */
    hasMoreResults: boolean;

    /** Whether the user has any valid data on the current search type, for instance,
     * whether they have created any invoice yet when the search type is invoice */
    hasResults: boolean;

    /** Whether the search results are currently loading */
    isLoading: boolean;

    /** The optional columns that should be shown according to policy settings */
    columnsToShow: ColumnsToShow;

    /** The number of results */
    count?: number;

    /** The total spend */
    total?: number;

    /** The currency of the total spend */
    currency?: string;
};

/** Model of personal details search result */
type SearchPersonalDetails = {
    /** ID of user account */
    accountID: number;

    /** User's avatar URL */
    avatar: string;

    /** User's display name */
    displayName?: string;

    /** User's email */
    login?: string;
};

/** The action that can be performed for the transaction */
type SearchTransactionAction = ValueOf<typeof CONST.SEARCH.ACTION_TYPES>;

/** Model of report search result */
type SearchReport = {
    /** The ID of the report */
    reportID: string;

    /** ID of the chat report */
    chatReportID?: string;

    /** The name of the report */
    reportName?: string;

    /** The report total amount */
    total?: number;

    /** The report currency */
    currency?: string;

    /** The report type */
    type?: ValueOf<typeof CONST.REPORT.TYPE>;

    /** The accountID of the report manager */
    managerID?: number;

    /** The accountID of the user who created the report  */
    accountID?: number;

    /** The policyID of the report */
    policyID?: string;

    /** The date the report was created */
    created?: string;

    /** The main action that can be performed for the report */
    action?: SearchTransactionAction;

    /** The available actions that can be performed for the report */
    allActions?: SearchTransactionAction[];

    /** The type of chat if this is a chat report */
    chatType?: ValueOf<typeof CONST.REPORT.CHAT_TYPE>;

    /** Invoice room receiver data */
    invoiceReceiver?: InvoiceReceiver;

    /** Whether the report has a single transaction */
    isOneTransactionReport?: boolean;

    /** Whether the report is policyExpenseChat */
    isPolicyExpenseChat?: boolean;

    /** Whether the report is waiting on a bank account */
    isWaitingOnBankAccount?: boolean;

    /** If the report contains nonreimbursable expenses, send the nonreimbursable total */
    nonReimbursableTotal?: number;

    /** Account ID of the report owner */
    ownerAccountID?: number;

    /** The state that the report is currently in */
    stateNum?: ValueOf<typeof CONST.REPORT.STATE_NUM>;

    /** The status of the current report */
    statusNum?: ValueOf<typeof CONST.REPORT.STATUS_NUM>;

    /** For expense reports, this is the total amount requested */
    unheldTotal?: number;

    /** Whether the report is archived */
    private_isArchived?: string;

    /** Whether the action is loading */
    isActionLoading?: boolean;

    /** Whether the report has violations or errors */
    errors?: OnyxCommon.Errors;

    /** Collection of report participants, indexed by their accountID */
    participants?: Participants;

    /** ID of the parent report of the current report, if it exists */
    parentReportID?: string;

    /** ID of the parent report action of the current report, if it exists */
    parentReportActionID?: string;

    /** Whether the report has a child that is an outstanding expense that is awaiting action from the current user */
    hasOutstandingChildRequest?: boolean;

    /** Whether the user is not an admin of policyExpenseChat chat */
    isOwnPolicyExpenseChat?: boolean;

    /** The policy name to use for an archived report */
    oldPolicyName?: string;

    /** Pending fields for the report */
    pendingFields?: {
        /** Pending action for the preview */
        preview?: OnyxCommon.PendingAction;
    };

    /** Pending action for the report */
    pendingAction?: OnyxCommon.PendingAction;
};

/** Model of report action search result */
type SearchReportAction = {
    /** The report action sender ID */
    accountID: number;

    /** The name (or type) of the action */
    actionName: ReportActionName;

    /** The report action created date */
    created: string;

    /** report action message */
    message: Array<{
        /** The type of the action item fragment. Used to render a corresponding component */
        type: string;

        /** The text content of the fragment. */
        text: string;

        /** The html content of the fragment. */
        html: string;

        /** Collection of accountIDs of users mentioned in message */
        whisperedTo?: number[];
    }>;

    /** The ID of the report action */
    reportActionID: string;

    /** The ID of the report */
    reportID: string;

    /** The name of the report */
    reportName: string;
};

/** Model of policy search result */
type SearchPolicy = {
    /** The policy type */
    type: ValueOf<typeof CONST.POLICY.TYPE>;

    /** The ID of the policy */
    id: string;

    /** The policy name */
    name?: string;

    /** Whether the auto reporting is enabled */
    autoReporting?: boolean;

    /** Whether the rules feature is enabled */
    areRulesEnabled?: boolean;

    /** Scheduled submit data */
    harvesting?: {
        /** Whether the scheduled submit is enabled */
        enabled: boolean;
    };

    /**
     * The scheduled submit frequency set up on this policy.
     * Note that manual does not exist in the DB and thus should not exist in Onyx, only as a param for the API.
     * "manual" really means "immediate" (aka "daily") && harvesting.enabled === false
     */
    autoReportingFrequency?: Exclude<ValueOf<typeof CONST.POLICY.AUTO_REPORTING_FREQUENCIES>, typeof CONST.POLICY.AUTO_REPORTING_FREQUENCIES.MANUAL>;

    /** The approval mode set up on this policy */
    approvalMode?: ValueOf<typeof CONST.POLICY.APPROVAL_MODE>;

    /** The reimbursement choice for policy */
    reimbursementChoice?: ValueOf<typeof CONST.POLICY.REIMBURSEMENT_CHOICES>;

    /** The maximum report total allowed to trigger auto reimbursement */
    autoReimbursementLimit?: number;

    /** The verified bank account linked to the policy */
    achAccount?: ACHAccount;

    /** The current user's role in the policy */
    role: ValueOf<typeof CONST.POLICY.ROLE>;

    /** The employee list of the policy */
    employeeList?: PolicyEmployeeList;

    /** Detailed settings for the autoReimbursement */
    autoReimbursement?: {
        /** The auto reimbursement limit */
        limit: number;
    };

    /** Whether the self approval or submitting is enabled */
    preventSelfApproval?: boolean;

    /** The email of the policy owner */
    owner: string;

    /** The approver of the policy */
    approver?: string;

    /** A set of rules related to the workspace */
    rules?: {
        /** A set of rules related to the workspace approvals */
        approvalRules?: ApprovalRule[];

        /** A set of rules related to the workspace expenses */
        expenseRules?: ExpenseRule[];
    };
};

/** Model of transaction search result */
type SearchTransaction = {
    /** The ID of the transaction */
    transactionID: string;

    /** The transaction created date */
    created: string;

    /** The edited transaction created date */
    modifiedCreated: string;

    /** The transaction amount */
    amount: number;

    /** If the transaction can be deleted */
    canDelete: boolean;

    /** If the transaction can be put on hold */
    canHold: boolean;

    /** If the transaction can be removed from hold */
    canUnhold: boolean;

    /** The edited transaction amount */
    modifiedAmount: number;

    /** The transaction currency */
    currency: string;

    /** The edited transaction currency */
    modifiedCurrency: string;

    /** The transaction merchant */
    merchant: string;

    /** The edited transaction merchant */
    modifiedMerchant: string;

    /** The receipt object */
    receipt?: {
        /** Source of the receipt */
        source?: string;

        /** State of the receipt */
        state?: ValueOf<typeof CONST.IOU.RECEIPT_STATE>;
    };

    /** The transaction tag */
    tag: string;

    /** The transaction description */
    comment?: {
        /** Content of the transaction description */
        comment?: string;
    };

    /** The transaction category */
    category: string;

    /** The type of request */
    transactionType: ValueOf<typeof CONST.SEARCH.TRANSACTION_TYPE>;

    /** The type of report the transaction is associated with */
    reportType: string;

    /** The ID of the policy the transaction is associated with */
    policyID: string;

    /** The ID of the parent of the transaction */
    parentTransactionID?: string;

    /** If the transaction has an Ereceipt */
    hasEReceipt?: boolean;

    /** The transaction description */
    description?: string;

    /** The transaction sender ID */
    accountID: number;

    /** The transaction recipient ID */
    managerID: number;

    /** If the transaction has violations */
    hasViolation?: boolean;

    /** The transaction tax amount */
    taxAmount?: number;

    /** The ID of the report the transaction is associated with */
    reportID: string;

<<<<<<< HEAD
    /** Whether the report the transaction is associated with has a single transaction */
    isOneTransactionReport?: boolean;
=======
    /** The name of the file used for a receipt */
    filename?: string;
>>>>>>> dca17cf0

    /** The report ID of the transaction thread associated with the transaction */
    transactionThreadReportID: string;

    /** The main action that can be performed for the transaction */
    action: SearchTransactionAction;

    /** The available actions that can be performed for the transaction */
    allActions: SearchTransactionAction[];

    /** The MCC Group associated with the transaction */
    mccGroup?: ValueOf<typeof CONST.MCC_GROUPS>;

    /** The modified MCC Group associated with the transaction */
    modifiedMCCGroup?: ValueOf<typeof CONST.MCC_GROUPS>;

    /** The ID of the money request reportAction associated with the transaction */
    moneyRequestReportActionID?: string;

    /** Whether the transaction report has only a single transaction */
    isFromOneTransactionReport?: boolean;

    /** Whether the action is loading */
    isActionLoading?: boolean;

    /** Whether the transaction has violations or errors */
    errors?: OnyxCommon.Errors;

    /** The type of action that's pending  */
    pendingAction?: OnyxCommon.PendingAction;

    /** The CC for this transaction */
    cardID?: number;

    /** The display name of the purchaser card, if any */
    cardName?: string;
};

/** Model of tasks search result */
type SearchTask = {
    /** The type of the response */
    type: ValueOf<typeof CONST.SEARCH.DATA_TYPES>;

    /** The account ID of the user who created the task */
    accountID: number;

    /** When the task was created */
    created: string;

    /** The description of the task that needs to be done */
    description: string;

    /** The person the task was assigned to */
    managerID: number;

    /** The chat report that the task was created in */
    parentReportID: string;

    /** The ID of the report that the task is associated with */
    reportID: string;

    /** The title of the task */
    reportName: string;

    /** The state of the task */
    stateNum: ValueOf<typeof CONST.REPORT.STATE_NUM>;

    /** The status of the task */
    statusNum: ValueOf<typeof CONST.REPORT.STATUS_NUM>;
};

/** Model of member grouped search result */
type SearchMemberGroup = {
    /** Account ID */
    accountID: number;

    /** Number of transactions */
    count: number;

    /** Total value of transactions */
    total: number;

    /** Currency of total value */
    currency: string;
};

/** Model of card grouped search result */
type SearchCardGroup = {
    /** Cardholder account ID */
    accountID: number;

    /** Number of transactions */
    count: number;

    /** Total value of transactions */
    total: number;

    /** Currency of total value */
    currency: string;

    /** Bank name */
    bank: string;

    /** Card name */
    cardName: string;

    /** Card ID */
    cardID: number;

    /** Last four Primary Account Number digits */
    lastFourPAN: string;
};

/** Model of withdrawal ID grouped search result */
type SearchWithdrawalIDGroup = {
    /** Withdrawal ID */
    entryID: number;

    /** Number of transactions */
    count: number;

    /** Total value of transactions */
    total: number;

    /** Currency of total value */
    currency: string;

    /** Masked account number */
    accountNumber: string;

    /** Bank name */
    bankName: BankName;

    /** When the withdrawal completed */
    debitPosted: string;
};

/** Types of searchable transactions */
type SearchTransactionType = ValueOf<typeof CONST.SEARCH.TRANSACTION_TYPE>;

/**
 * A utility type that creates a record where all keys are strings that start with a specified prefix.
 */
type PrefixedRecord<Prefix extends string, ValueType> = {
    [Key in `${Prefix}${string}`]: ValueType;
};

/** Model of search results */
type SearchResults = {
    /** Current search results state */
    search: SearchResultsInfo;

    /** Search results data */
    data: PrefixedRecord<typeof ONYXKEYS.COLLECTION.TRANSACTION, SearchTransaction> &
        Record<typeof ONYXKEYS.PERSONAL_DETAILS_LIST, Record<string, SearchPersonalDetails>> &
        PrefixedRecord<typeof ONYXKEYS.COLLECTION.REPORT_ACTIONS, Record<string, SearchReportAction>> &
        PrefixedRecord<typeof ONYXKEYS.COLLECTION.REPORT, SearchReport> &
        PrefixedRecord<typeof ONYXKEYS.COLLECTION.POLICY, SearchPolicy> &
        PrefixedRecord<typeof ONYXKEYS.COLLECTION.TRANSACTION_VIOLATIONS, TransactionViolation[]> &
        PrefixedRecord<typeof ONYXKEYS.COLLECTION.REPORT_NAME_VALUE_PAIRS, ReportNameValuePairs> &
        PrefixedRecord<typeof CONST.SEARCH.GROUP_PREFIX, SearchMemberGroup | SearchCardGroup | SearchWithdrawalIDGroup>;

    /** Whether search data is being fetched from server */
    isLoading?: boolean;

    /** Whether search data fetch has failed */
    errors?: OnyxCommon.Errors;
};

export default SearchResults;

export type {
    ListItemType,
    ListItemDataType,
    SearchTask,
    SearchTransaction,
    SearchTransactionType,
    SearchTransactionAction,
    SearchPersonalDetails,
    SearchDataTypes,
    SearchReport,
    SearchReportAction,
    SearchPolicy,
    SearchResultsInfo,
    SearchMemberGroup,
    SearchCardGroup,
    SearchWithdrawalIDGroup,
};<|MERGE_RESOLUTION|>--- conflicted
+++ resolved
@@ -404,13 +404,11 @@
     /** The ID of the report the transaction is associated with */
     reportID: string;
 
-<<<<<<< HEAD
     /** Whether the report the transaction is associated with has a single transaction */
     isOneTransactionReport?: boolean;
-=======
+
     /** The name of the file used for a receipt */
     filename?: string;
->>>>>>> dca17cf0
 
     /** The report ID of the transaction thread associated with the transaction */
     transactionThreadReportID: string;
