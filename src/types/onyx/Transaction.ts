import {ValueOf} from 'type-fest';
import * as OnyxCommon from './OnyxCommon';
import CONST from '../../CONST';
import RecentWaypoint from './RecentWaypoint';

type WaypointCollection = Record<string, RecentWaypoint | null>;
type Comment = {
    comment?: string;
    waypoints?: WaypointCollection;
};

type GeometryType = 'LineString';

type Geometry = {
    coordinates: number[][] | null;
    type?: GeometryType;
};

type Route = {
    distance: number | null;
    geometry: Geometry;
};

type Routes = Record<string, Route>;

type Transaction = {
    amount: number;
    category: string;
    comment: Comment;
    created: string;
    currency: string;
    errors: OnyxCommon.Errors;
<<<<<<< HEAD
    errorFields?: OnyxCommon.ErrorFields;
=======
    // The name of the file used for a receipt (formerly receiptFilename)
    filename?: string;
    merchant: string;
>>>>>>> e52f21a0
    modifiedAmount?: number;
    modifiedCreated?: string;
    modifiedCurrency?: string;
    pendingAction: OnyxCommon.PendingAction;
    receipt: {
        receiptID?: number;
        source?: string;
        state?: ValueOf<typeof CONST.IOU.RECEIPT_STATE>;
    };
    reportID: string;
    routes?: Routes;
    transactionID: string;
    tag: string;
};

export default Transaction;
export type {WaypointCollection};<|MERGE_RESOLUTION|>--- conflicted
+++ resolved
@@ -30,13 +30,10 @@
     created: string;
     currency: string;
     errors: OnyxCommon.Errors;
-<<<<<<< HEAD
     errorFields?: OnyxCommon.ErrorFields;
-=======
     // The name of the file used for a receipt (formerly receiptFilename)
     filename?: string;
     merchant: string;
->>>>>>> e52f21a0
     modifiedAmount?: number;
     modifiedCreated?: string;
     modifiedCurrency?: string;
