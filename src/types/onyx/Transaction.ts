import type {ValueOf} from 'type-fest';
import type CONST from '@src/CONST';
import type * as OnyxCommon from './OnyxCommon';
import type RecentWaypoint from './RecentWaypoint';

type Waypoint = {
    /** The name associated with the address of the waypoint */
    name?: string;

    /** The full address of the waypoint */
    address?: string;

    /** The lattitude of the waypoint */
    lat?: number;

    /** The longitude of the waypoint */
    lng?: number;
};

type WaypointCollection = Record<string, RecentWaypoint | Waypoint>;
type Comment = {
    comment?: string;
    waypoints?: WaypointCollection;
    isLoading?: boolean;
    type?: string;
    customUnit?: Record<string, unknown>;
    source?: string;
    originalTransactionID?: string;
};

type GeometryType = 'LineString';

type Geometry = {
    coordinates: number[][] | null;
    type?: GeometryType;
};

type Receipt = {
    receiptID?: number;
    path?: string;
    source?: string;
    state?: ValueOf<typeof CONST.IOU.RECEIPT_STATE>;
};

type Route = {
    distance: number | null;
    geometry: Geometry;
};

type Routes = Record<string, Route>;

<<<<<<< HEAD
type Transaction = OnyxCommon.OnyxValueWithOfflineFeedback<
    {
        amount: number;
        billable: boolean;
        category: string;
        comment: Comment;
        created: string;
        currency: string;
        errors?: OnyxCommon.Errors;
        errorFields?: OnyxCommon.ErrorFields<'route'>;
        // The name of the file used for a receipt (formerly receiptFilename)
        filename?: string;
        // Used during the creation flow before the transaction is saved to the server
        iouRequestType?: ValueOf<typeof CONST.IOU.REQUEST_TYPE>;
        merchant: string;
        modifiedAmount?: number;
        modifiedCreated?: string;
        modifiedCurrency?: string;
        modifiedMerchant?: string;
        modifiedWaypoints?: WaypointCollection;
        // Used during the creation flow before the transaction is saved to the server and helps dictate where the user is navigated to when pressing the back button on the confirmation step
        participantsAutoAssigned?: boolean;
        receipt?: Receipt;
        reportID: string;
        routes?: Routes;
        transactionID: string;
        tag: string;
=======
type ReceiptError = {error?: string; source: string; filename: string};

type ReceiptErrors = Record<string, ReceiptError>;

type Transaction = {
    amount: number;
    billable: boolean;
    category: string;
    comment: Comment;
    created: string;
    currency: string;
    errors?: OnyxCommon.Errors | ReceiptErrors;
    errorFields?: OnyxCommon.ErrorFields<'route'>;
    // The name of the file used for a receipt (formerly receiptFilename)
    filename?: string;
    // Used during the creation flow before the transaction is saved to the server
    iouRequestType?: ValueOf<typeof CONST.IOU.REQUEST_TYPE>;
    merchant: string;
    modifiedAmount?: number;
    modifiedCreated?: string;
    modifiedCurrency?: string;
    modifiedMerchant?: string;
    modifiedWaypoints?: WaypointCollection;
    // Used during the creation flow before the transaction is saved to the server and helps dictate where the user is navigated to when pressing the back button on the confirmation step
    participantsAutoAssigned?: boolean;
    pendingAction: OnyxCommon.PendingAction;
    receipt?: Receipt;
    reportID: string;
    routes?: Routes;
    transactionID: string;
    tag: string;
    pendingFields?: Partial<{[K in keyof Transaction | keyof Comment]: ValueOf<typeof CONST.RED_BRICK_ROAD_PENDING_ACTION>}>;
>>>>>>> 4e88eea2

        /** Card Transactions */

        parentTransactionID?: string;
        reimbursable?: boolean;
        /** The CC for this transaction */
        cardID?: number;
        /** If the transaction is pending or posted */
        status?: ValueOf<typeof CONST.TRANSACTION.STATUS>;
        /** If an EReceipt should be generated for this transaction */
        hasEReceipt?: boolean;
        /** The MCC Group for this transaction */
        mccGroup?: ValueOf<typeof CONST.MCC_GROUPS>;
        modifiedMCCGroup?: ValueOf<typeof CONST.MCC_GROUPS>;
        /** If the transaction was made in a foreign currency, we send the original amount and currency */
        originalAmount?: number;
        originalCurrency?: string;
    },
    keyof Comment
>;

export default Transaction;
export type {WaypointCollection, Comment, Receipt, Waypoint, ReceiptError};<|MERGE_RESOLUTION|>--- conflicted
+++ resolved
@@ -49,7 +49,10 @@
 
 type Routes = Record<string, Route>;
 
-<<<<<<< HEAD
+type ReceiptError = {error?: string; source: string; filename: string};
+
+type ReceiptErrors = Record<string, ReceiptError>;
+
 type Transaction = OnyxCommon.OnyxValueWithOfflineFeedback<
     {
         amount: number;
@@ -58,7 +61,7 @@
         comment: Comment;
         created: string;
         currency: string;
-        errors?: OnyxCommon.Errors;
+        errors?: OnyxCommon.Errors | ReceiptErrors;
         errorFields?: OnyxCommon.ErrorFields<'route'>;
         // The name of the file used for a receipt (formerly receiptFilename)
         filename?: string;
@@ -77,40 +80,6 @@
         routes?: Routes;
         transactionID: string;
         tag: string;
-=======
-type ReceiptError = {error?: string; source: string; filename: string};
-
-type ReceiptErrors = Record<string, ReceiptError>;
-
-type Transaction = {
-    amount: number;
-    billable: boolean;
-    category: string;
-    comment: Comment;
-    created: string;
-    currency: string;
-    errors?: OnyxCommon.Errors | ReceiptErrors;
-    errorFields?: OnyxCommon.ErrorFields<'route'>;
-    // The name of the file used for a receipt (formerly receiptFilename)
-    filename?: string;
-    // Used during the creation flow before the transaction is saved to the server
-    iouRequestType?: ValueOf<typeof CONST.IOU.REQUEST_TYPE>;
-    merchant: string;
-    modifiedAmount?: number;
-    modifiedCreated?: string;
-    modifiedCurrency?: string;
-    modifiedMerchant?: string;
-    modifiedWaypoints?: WaypointCollection;
-    // Used during the creation flow before the transaction is saved to the server and helps dictate where the user is navigated to when pressing the back button on the confirmation step
-    participantsAutoAssigned?: boolean;
-    pendingAction: OnyxCommon.PendingAction;
-    receipt?: Receipt;
-    reportID: string;
-    routes?: Routes;
-    transactionID: string;
-    tag: string;
-    pendingFields?: Partial<{[K in keyof Transaction | keyof Comment]: ValueOf<typeof CONST.RED_BRICK_ROAD_PENDING_ACTION>}>;
->>>>>>> 4e88eea2
 
         /** Card Transactions */
 
