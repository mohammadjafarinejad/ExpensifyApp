import type {ValueOf} from 'type-fest';
import type CONST from '@src/CONST';

/**
 * Names of violations.
 * Derived from `CONST.VIOLATIONS` to maintain a single source of truth.
 */
type ViolationName = ValueOf<typeof CONST.VIOLATIONS>;

/**
 * Types of violation data.
 * Derived from ONST.VIOLATION_DATA_TYPES` to maintain a single source of truth.
 */
type ViolationDataType = ValueOf<typeof CONST.VIOLATION_DATA_TYPES>;

/** Model of transaction violation data */
type TransactionViolationData = {
    /** Who rejected the transaction */
    rejectedBy?: string;

    /** Why the transaction was rejected */
    rejectReason?: string;

    /** Limit that the transaction violated */
    formattedLimit?: string;

    /** Percentage amount of conversion surcharge applied to the transaction */
    surcharge?: number;

    /** Percentage amount of invoice markup applied to the transaction */
    invoiceMarkup?: number;

    /** Amount of days which the transaction date overpasses the date limit */
    maxAge?: number;

    /** Name of the tag that triggered this violation */
    tagName?: string;

    /** Name of the category that triggered this violation */
    category?: string;

    /** Whether the transaction failed due to a broken bank connection */
    brokenBankConnection?: boolean;

    /** Whether the workspace admin needs to resolve this violation */
    isAdmin?: boolean;

    /** Workspace admin email */
    email?: string;

    /** Whether the transaction is older than 7 days */
    isTransactionOlderThan7Days?: boolean;

    /** Workspace admin name */
    member?: string;

    /** Name of the tax that triggered this violation */
    taxName?: string;

    /** Index of the tag form field that triggered this violation */
    tagListIndex?: number;

    /** Name of the tag form field that triggered this violation */
    tagListName?: string;

    /** Collection of form fields that triggered this violation */
    errorIndexes?: number[];

    /** Whether the current violation is `pending RTER` */
    pendingPattern?: boolean;

<<<<<<< HEAD
    /** Violation data type */
    type?: ViolationDataType;
=======
    /** List of duplicate transactions */
    duplicates?: string[];
>>>>>>> 01760526
};

/** Model of a transaction violation */
type TransactionViolation = {
    /** Type of transaction violation */
    type: ValueOf<typeof CONST.VIOLATION_TYPES>;

    /** Name of the transaction violation */
    name: ViolationName;

    /** Additional violation information to provide the user */
    data?: TransactionViolationData;

    /** Percent Variance for modified amount violations */
    displayPercentVariance?: number;
};

/** Collection of transaction violations */
type TransactionViolations = TransactionViolation[];

export type {TransactionViolation, ViolationName, ViolationDataType};
export default TransactionViolations;<|MERGE_RESOLUTION|>--- conflicted
+++ resolved
@@ -69,13 +69,11 @@
     /** Whether the current violation is `pending RTER` */
     pendingPattern?: boolean;
 
-<<<<<<< HEAD
     /** Violation data type */
     type?: ViolationDataType;
-=======
+
     /** List of duplicate transactions */
     duplicates?: string[];
->>>>>>> 01760526
 };
 
 /** Model of a transaction violation */
