--- conflicted
+++ resolved
@@ -10,11 +10,7 @@
 import type CancellationDetails from './CancellationDetails';
 import type Card from './Card';
 import type {CardList, IssueNewCard, WorkspaceCardsList} from './Card';
-<<<<<<< HEAD
-import type CardFeeds from './CompanyCards';
-=======
 import type CardFeeds from './CardFeeds';
->>>>>>> 6697c267
 import type {CapturedLogs, Log} from './Console';
 import type Credentials from './Credentials';
 import type Currency from './Currency';
@@ -119,10 +115,7 @@
     Credentials,
     Currency,
     CurrencyList,
-<<<<<<< HEAD
     CardFeeds,
-=======
->>>>>>> 6697c267
     CustomStatusDraft,
     DismissedReferralBanners,
     Download,
@@ -229,5 +222,4 @@
     ApprovalWorkflowOnyx,
     MobileSelectionMode,
     WorkspaceTooltip,
-    CardFeeds,
 };