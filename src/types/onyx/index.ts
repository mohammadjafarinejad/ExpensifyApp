--- conflicted
+++ resolved
@@ -117,14 +117,9 @@
     Policy,
     PolicyCategories,
     PolicyCategory,
-<<<<<<< HEAD
     PolicyEmployee,
     PolicyEmployeeList,
-=======
     PolicyConnectionSyncProgress,
-    PolicyMember,
-    PolicyMembers,
->>>>>>> b9bd07fc
     PolicyOwnershipChangeChecks,
     PolicyTag,
     PolicyTags,
