--- conflicted
+++ resolved
@@ -10,11 +10,7 @@
 import type Currency from './Currency';
 import type CustomStatusDraft from './CustomStatusDraft';
 import type Download from './Download';
-<<<<<<< HEAD
-import type {AddDebitCardForm, DateOfBirthForm, GetPhysicalCardForm} from './Form';
-=======
-import type {AddDebitCardForm, DateOfBirthForm, DisplayNameForm, IKnowATeacherForm, IntroSchoolPrincipalForm, NewRoomForm, PrivateNotesForm} from './Form';
->>>>>>> 1439ac08
+import type {AddDebitCardForm, DateOfBirthForm, DisplayNameForm, GetPhysicalCardForm, IKnowATeacherForm, IntroSchoolPrincipalForm, NewRoomForm, PrivateNotesForm} from './Form';
 import type Form from './Form';
 import type FrequentlyUsedEmoji from './FrequentlyUsedEmoji';
 import type {FundList} from './Fund';
@@ -94,11 +90,8 @@
     FrequentlyUsedEmoji,
     Fund,
     FundList,
-<<<<<<< HEAD
     GetPhysicalCardForm,
-=======
     IntroSelected,
->>>>>>> 1439ac08
     IOU,
     Locale,
     Login,
