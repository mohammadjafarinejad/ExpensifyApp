--- conflicted
+++ resolved
@@ -18,11 +18,8 @@
     NewRoomForm,
     PrivateNotesForm,
     ReportFieldEditForm,
-<<<<<<< HEAD
     WelcomeMessageForm,
-=======
     WorkspaceSettingsForm,
->>>>>>> 63a5ebc2
 } from './Form';
 import type Form from './Form';
 import type FrequentlyUsedEmoji from './FrequentlyUsedEmoji';
