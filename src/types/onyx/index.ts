--- conflicted
+++ resolved
@@ -168,10 +168,7 @@
     IntroSchoolPrincipalForm,
     PrivateNotesForm,
     ReportFieldEditForm,
-<<<<<<< HEAD
     IdologyQuestionsForm,
     AdditionalDetailStepForm,
-=======
     RoomNameForm,
->>>>>>> 26b2e166
 };