--- conflicted
+++ resolved
@@ -6,10 +6,7 @@
 import type BlockedFromConcierge from './BlockedFromConcierge';
 import type Card from './Card';
 import type {CardList} from './Card';
-<<<<<<< HEAD
-=======
 import type Log from './Console';
->>>>>>> 98a51b3e
 import type Credentials from './Credentials';
 import type Currency from './Currency';
 import type CustomStatusDraft from './CustomStatusDraft';
