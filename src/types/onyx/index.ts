--- conflicted
+++ resolved
@@ -32,11 +32,7 @@
 import WalletTransfer from './WalletTransfer';
 import ReceiptModal from './ReceiptModal';
 import MapboxAccessToken from './MapboxAccessToken';
-<<<<<<< HEAD
 import OnyxUpdatesFromServer from './OnyxUpdatesFromServer';
-
-=======
->>>>>>> fd755ee9
 import Download from './Download';
 import PolicyMember from './PolicyMember';
 import Policy from './Policy';
@@ -93,9 +89,6 @@
     Transaction,
     Form,
     AddDebitCardForm,
-<<<<<<< HEAD
     OnyxUpdatesFromServer,
-=======
     RecentWaypoints,
->>>>>>> fd755ee9
 };