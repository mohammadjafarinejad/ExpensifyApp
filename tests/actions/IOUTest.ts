import isEqual from 'lodash/isEqual';
import type {OnyxCollection, OnyxEntry} from 'react-native-onyx';
import Onyx from 'react-native-onyx';
import type {OptimisticChatReport} from '@libs/ReportUtils';
import CONST from '@src/CONST';
import * as IOU from '@src/libs/actions/IOU';
import OnyxUpdateManager from '@src/libs/actions/OnyxUpdateManager';
import * as PolicyActions from '@src/libs/actions/Policy/Policy';
import * as Report from '@src/libs/actions/Report';
import * as ReportActions from '@src/libs/actions/ReportActions';
import * as User from '@src/libs/actions/User';
import DateUtils from '@src/libs/DateUtils';
import * as Localize from '@src/libs/Localize';
import * as NumberUtils from '@src/libs/NumberUtils';
import * as PersonalDetailsUtils from '@src/libs/PersonalDetailsUtils';
import * as ReportActionsUtils from '@src/libs/ReportActionsUtils';
import * as ReportUtils from '@src/libs/ReportUtils';
import ONYXKEYS from '@src/ONYXKEYS';
import ROUTES from '@src/ROUTES';
import type * as OnyxTypes from '@src/types/onyx';
import type {Participant} from '@src/types/onyx/Report';
import {toCollectionDataSet} from '@src/types/utils/CollectionDataSet';
import {isEmptyObject} from '@src/types/utils/EmptyObject';
<<<<<<< HEAD
import createRandomPolicy, {createCategoryTaxExpenseRules} from '../utils/collections/policies';
=======
import createRandomTransaction from '../utils/collections/transaction';
>>>>>>> 13700ca2
import PusherHelper from '../utils/PusherHelper';
import type {MockFetch} from '../utils/TestHelper';
import * as TestHelper from '../utils/TestHelper';
import waitForBatchedUpdates from '../utils/waitForBatchedUpdates';
import waitForNetworkPromises from '../utils/waitForNetworkPromises';

jest.mock('@src/libs/Navigation/Navigation', () => ({
    navigate: jest.fn(),
    dismissModal: jest.fn(),
    dismissModalWithReport: jest.fn(),
    goBack: jest.fn(),
}));

jest.mock('@src/libs/Navigation/isSearchTopmostCentralPane', () => jest.fn());

const CARLOS_EMAIL = 'cmartins@expensifail.com';
const CARLOS_ACCOUNT_ID = 1;
const CARLOS_PARTICIPANT: Participant = {notificationPreference: CONST.REPORT.NOTIFICATION_PREFERENCE.ALWAYS, role: 'member'};
const JULES_EMAIL = 'jules@expensifail.com';
const JULES_ACCOUNT_ID = 2;
const JULES_PARTICIPANT: Participant = {notificationPreference: CONST.REPORT.NOTIFICATION_PREFERENCE.ALWAYS, role: 'member'};
const RORY_EMAIL = 'rory@expensifail.com';
const RORY_ACCOUNT_ID = 3;
const RORY_PARTICIPANT: Participant = {notificationPreference: CONST.REPORT.NOTIFICATION_PREFERENCE.ALWAYS, role: 'admin'};
const VIT_EMAIL = 'vit@expensifail.com';
const VIT_ACCOUNT_ID = 4;
const VIT_PARTICIPANT: Participant = {notificationPreference: CONST.REPORT.NOTIFICATION_PREFERENCE.ALWAYS, role: 'member'};

OnyxUpdateManager();
describe('actions/IOU', () => {
    beforeAll(() => {
        Onyx.init({
            keys: ONYXKEYS,
            initialKeyStates: {
                [ONYXKEYS.SESSION]: {accountID: RORY_ACCOUNT_ID, email: RORY_EMAIL},
                [ONYXKEYS.PERSONAL_DETAILS_LIST]: {[RORY_ACCOUNT_ID]: {accountID: RORY_ACCOUNT_ID, login: RORY_EMAIL}},
            },
        });
    });

    let mockFetch: MockFetch;
    beforeEach(() => {
        global.fetch = TestHelper.getGlobalFetchMock();
        mockFetch = fetch as MockFetch;
        return Onyx.clear().then(waitForBatchedUpdates);
    });

    describe('requestMoney', () => {
        it('creates new chat if needed', () => {
            const amount = 10000;
            const comment = 'Giv money plz';
            const merchant = 'KFC';
            let iouReportID: string | undefined;
            let createdAction: OnyxEntry<OnyxTypes.ReportAction>;
            let iouAction: OnyxEntry<OnyxTypes.ReportAction<typeof CONST.REPORT.ACTIONS.TYPE.IOU>>;
            let transactionID: string | undefined;
            let transactionThread: OnyxEntry<OnyxTypes.Report>;
            let transactionThreadCreatedAction: OnyxEntry<OnyxTypes.ReportAction>;
            mockFetch?.pause?.();
            IOU.requestMoney({
                report: {reportID: ''},
                participantParams: {
                    payeeEmail: RORY_EMAIL,
                    payeeAccountID: RORY_ACCOUNT_ID,
                    participant: {login: CARLOS_EMAIL, accountID: CARLOS_ACCOUNT_ID},
                },
                transactionParams: {
                    amount,
                    attendees: [],
                    currency: CONST.CURRENCY.USD,
                    created: '',
                    merchant,
                    comment,
                },
            });
            return waitForBatchedUpdates()
                .then(
                    () =>
                        new Promise<void>((resolve) => {
                            const connection = Onyx.connect({
                                key: ONYXKEYS.COLLECTION.REPORT,
                                waitForCollectionCallback: true,
                                callback: (allReports) => {
                                    Onyx.disconnect(connection);

                                    // A chat report, a transaction thread, and an iou report should be created
                                    const chatReports = Object.values(allReports ?? {}).filter((report) => report?.type === CONST.REPORT.TYPE.CHAT);
                                    const iouReports = Object.values(allReports ?? {}).filter((report) => report?.type === CONST.REPORT.TYPE.IOU);
                                    expect(Object.keys(chatReports).length).toBe(2);
                                    expect(Object.keys(iouReports).length).toBe(1);
                                    const chatReport = chatReports.at(0);
                                    const transactionThreadReport = chatReports.at(1);
                                    const iouReport = iouReports.at(0);
                                    iouReportID = iouReport?.reportID;
                                    transactionThread = transactionThreadReport;

                                    expect(iouReport?.participants).toEqual({
                                        [RORY_ACCOUNT_ID]: {notificationPreference: CONST.REPORT.NOTIFICATION_PREFERENCE.HIDDEN},
                                        [CARLOS_ACCOUNT_ID]: {notificationPreference: CONST.REPORT.NOTIFICATION_PREFERENCE.HIDDEN},
                                    });

                                    // They should be linked together
                                    expect(chatReport?.participants).toEqual({[RORY_ACCOUNT_ID]: RORY_PARTICIPANT, [CARLOS_ACCOUNT_ID]: CARLOS_PARTICIPANT});
                                    expect(chatReport?.iouReportID).toBe(iouReport?.reportID);

                                    resolve();
                                },
                            });
                        }),
                )
                .then(
                    () =>
                        new Promise<void>((resolve) => {
                            const connection = Onyx.connect({
                                key: `${ONYXKEYS.COLLECTION.REPORT_ACTIONS}${iouReportID}`,
                                waitForCollectionCallback: false,
                                callback: (reportActionsForIOUReport) => {
                                    Onyx.disconnect(connection);

                                    // The IOU report should have a CREATED action and IOU action
                                    expect(Object.values(reportActionsForIOUReport ?? {}).length).toBe(2);
                                    const createdActions = Object.values(reportActionsForIOUReport ?? {}).filter(
                                        (reportAction) => reportAction?.actionName === CONST.REPORT.ACTIONS.TYPE.CREATED,
                                    );
                                    const iouActions = Object.values(reportActionsForIOUReport ?? {}).filter(
                                        (reportAction): reportAction is OnyxTypes.ReportAction<typeof CONST.REPORT.ACTIONS.TYPE.IOU> => ReportActionsUtils.isMoneyRequestAction(reportAction),
                                    );
                                    expect(Object.values(createdActions).length).toBe(1);
                                    expect(Object.values(iouActions).length).toBe(1);
                                    createdAction = createdActions?.at(0);
                                    iouAction = iouActions?.at(0);
                                    const originalMessage = ReportActionsUtils.isMoneyRequestAction(iouAction) ? ReportActionsUtils.getOriginalMessage(iouAction) : undefined;

                                    // The CREATED action should not be created after the IOU action
                                    expect(Date.parse(createdAction?.created ?? '')).toBeLessThan(Date.parse(iouAction?.created ?? ''));

                                    // The IOUReportID should be correct
                                    expect(originalMessage?.IOUReportID).toBe(iouReportID);

                                    // The comment should be included in the IOU action
                                    expect(originalMessage?.comment).toBe(comment);

                                    // The amount in the IOU action should be correct
                                    expect(originalMessage?.amount).toBe(amount);

                                    // The IOU type should be correct
                                    expect(originalMessage?.type).toBe(CONST.IOU.REPORT_ACTION_TYPE.CREATE);

                                    // Both actions should be pending
                                    expect(createdAction?.pendingAction).toBe(CONST.RED_BRICK_ROAD_PENDING_ACTION.ADD);
                                    expect(iouAction?.pendingAction).toBe(CONST.RED_BRICK_ROAD_PENDING_ACTION.ADD);

                                    resolve();
                                },
                            });
                        }),
                )
                .then(
                    () =>
                        new Promise<void>((resolve) => {
                            const connection = Onyx.connect({
                                key: `${ONYXKEYS.COLLECTION.REPORT_ACTIONS}${transactionThread?.reportID}`,
                                waitForCollectionCallback: false,
                                callback: (reportActionsForTransactionThread) => {
                                    Onyx.disconnect(connection);

                                    // The transaction thread should have a CREATED action
                                    expect(Object.values(reportActionsForTransactionThread ?? {}).length).toBe(1);
                                    const createdActions = Object.values(reportActionsForTransactionThread ?? {}).filter(
                                        (reportAction) => reportAction?.actionName === CONST.REPORT.ACTIONS.TYPE.CREATED,
                                    );
                                    expect(Object.values(createdActions).length).toBe(1);
                                    transactionThreadCreatedAction = createdActions.at(0);

                                    expect(transactionThreadCreatedAction?.pendingAction).toBe(CONST.RED_BRICK_ROAD_PENDING_ACTION.ADD);
                                    resolve();
                                },
                            });
                        }),
                )
                .then(
                    () =>
                        new Promise<void>((resolve) => {
                            const connection = Onyx.connect({
                                key: ONYXKEYS.COLLECTION.TRANSACTION,
                                waitForCollectionCallback: true,
                                callback: (allTransactions) => {
                                    Onyx.disconnect(connection);

                                    // There should be one transaction
                                    expect(Object.values(allTransactions ?? {}).length).toBe(1);
                                    const transaction = Object.values(allTransactions ?? []).find((t) => !isEmptyObject(t));
                                    transactionID = transaction?.transactionID;

                                    // The transaction should be attached to the IOU report
                                    expect(transaction?.reportID).toBe(iouReportID);

                                    // Its amount should match the amount of the expense
                                    expect(transaction?.amount).toBe(amount);

                                    // The comment should be correct
                                    expect(transaction?.comment?.comment).toBe(comment);

                                    // It should be pending
                                    expect(transaction?.pendingAction).toBe(CONST.RED_BRICK_ROAD_PENDING_ACTION.ADD);

                                    // The transactionID on the iou action should match the one from the transactions collection
                                    expect(iouAction && ReportActionsUtils.getOriginalMessage(iouAction)?.IOUTransactionID).toBe(transactionID);

                                    expect(transaction?.merchant).toBe(merchant);

                                    resolve();
                                },
                            });
                        }),
                )
                .then(mockFetch?.resume)
                .then(
                    () =>
                        new Promise<void>((resolve) => {
                            const connection = Onyx.connect({
                                key: `${ONYXKEYS.COLLECTION.REPORT_ACTIONS}${iouReportID}`,
                                waitForCollectionCallback: false,
                                callback: (reportActionsForIOUReport) => {
                                    Onyx.disconnect(connection);
                                    expect(Object.values(reportActionsForIOUReport ?? {}).length).toBe(2);
                                    Object.values(reportActionsForIOUReport ?? {}).forEach((reportAction) => expect(reportAction?.pendingAction).toBeFalsy());
                                    resolve();
                                },
                            });
                        }),
                )
                .then(
                    () =>
                        new Promise<void>((resolve) => {
                            const connection = Onyx.connect({
                                key: `${ONYXKEYS.COLLECTION.TRANSACTION}${transactionID}`,
                                waitForCollectionCallback: false,
                                callback: (transaction) => {
                                    Onyx.disconnect(connection);
                                    expect(transaction?.pendingAction).toBeFalsy();
                                    resolve();
                                },
                            });
                        }),
                );
        });

        it('updates existing chat report if there is one', () => {
            const amount = 10000;
            const comment = 'Giv money plz';
            let chatReport: OnyxTypes.Report = {
                reportID: '1234',
                type: CONST.REPORT.TYPE.CHAT,
                participants: {[RORY_ACCOUNT_ID]: RORY_PARTICIPANT, [CARLOS_ACCOUNT_ID]: CARLOS_PARTICIPANT},
            };
            const createdAction: OnyxTypes.ReportAction = {
                reportActionID: NumberUtils.rand64(),
                actionName: CONST.REPORT.ACTIONS.TYPE.CREATED,
                created: DateUtils.getDBTime(),
            };
            let iouReportID: string | undefined;
            let iouAction: OnyxEntry<OnyxTypes.ReportAction<typeof CONST.REPORT.ACTIONS.TYPE.IOU>>;
            let iouCreatedAction: OnyxEntry<OnyxTypes.ReportAction>;
            let transactionID: string | undefined;
            mockFetch?.pause?.();
            return Onyx.set(`${ONYXKEYS.COLLECTION.REPORT}${chatReport.reportID}`, chatReport)
                .then(() =>
                    Onyx.set(`${ONYXKEYS.COLLECTION.REPORT_ACTIONS}${chatReport.reportID}`, {
                        [createdAction.reportActionID]: createdAction,
                    }),
                )
                .then(() => {
                    IOU.requestMoney({
                        report: chatReport,
                        participantParams: {
                            payeeEmail: RORY_EMAIL,
                            payeeAccountID: RORY_ACCOUNT_ID,
                            participant: {login: CARLOS_EMAIL, accountID: CARLOS_ACCOUNT_ID},
                        },
                        transactionParams: {
                            amount,
                            attendees: [],
                            currency: CONST.CURRENCY.USD,
                            created: '',
                            merchant: '',
                            comment,
                        },
                    });
                    return waitForBatchedUpdates();
                })
                .then(
                    () =>
                        new Promise<void>((resolve) => {
                            const connection = Onyx.connect({
                                key: ONYXKEYS.COLLECTION.REPORT,
                                waitForCollectionCallback: true,
                                callback: (allReports) => {
                                    Onyx.disconnect(connection);

                                    // The same chat report should be reused, a transaction thread and an IOU report should be created
                                    expect(Object.values(allReports ?? {}).length).toBe(3);
                                    expect(Object.values(allReports ?? {}).find((report) => report?.type === CONST.REPORT.TYPE.CHAT)?.reportID).toBe(chatReport.reportID);
                                    chatReport = Object.values(allReports ?? {}).find((report) => report?.type === CONST.REPORT.TYPE.CHAT) ?? chatReport;
                                    const iouReport = Object.values(allReports ?? {}).find((report) => report?.type === CONST.REPORT.TYPE.IOU);
                                    iouReportID = iouReport?.reportID;

                                    expect(iouReport?.participants).toEqual({
                                        [RORY_ACCOUNT_ID]: {notificationPreference: CONST.REPORT.NOTIFICATION_PREFERENCE.HIDDEN},
                                        [CARLOS_ACCOUNT_ID]: {notificationPreference: CONST.REPORT.NOTIFICATION_PREFERENCE.HIDDEN},
                                    });

                                    // They should be linked together
                                    expect(chatReport.iouReportID).toBe(iouReportID);

                                    resolve();
                                },
                            });
                        }),
                )
                .then(
                    () =>
                        new Promise<void>((resolve) => {
                            const connection = Onyx.connect({
                                key: `${ONYXKEYS.COLLECTION.REPORT_ACTIONS}${iouReportID}`,
                                waitForCollectionCallback: false,
                                callback: (allIOUReportActions) => {
                                    Onyx.disconnect(connection);

                                    iouCreatedAction = Object.values(allIOUReportActions ?? {}).find((reportAction) => reportAction.actionName === CONST.REPORT.ACTIONS.TYPE.CREATED);
                                    iouAction = Object.values(allIOUReportActions ?? {}).find((reportAction): reportAction is OnyxTypes.ReportAction<typeof CONST.REPORT.ACTIONS.TYPE.IOU> =>
                                        ReportActionsUtils.isMoneyRequestAction(reportAction),
                                    );
                                    const originalMessage = iouAction ? ReportActionsUtils.getOriginalMessage(iouAction) : null;

                                    // The CREATED action should not be created after the IOU action
                                    expect(Date.parse(iouCreatedAction?.created ?? '')).toBeLessThan(Date.parse(iouAction?.created ?? ''));

                                    // The IOUReportID should be correct
                                    expect(originalMessage?.IOUReportID).toBe(iouReportID);

                                    // The comment should be included in the IOU action
                                    expect(originalMessage?.comment).toBe(comment);

                                    // The amount in the IOU action should be correct
                                    expect(originalMessage?.amount).toBe(amount);

                                    // The IOU action type should be correct
                                    expect(originalMessage?.type).toBe(CONST.IOU.REPORT_ACTION_TYPE.CREATE);

                                    // The IOU action should be pending
                                    expect(iouAction?.pendingAction).toBe(CONST.RED_BRICK_ROAD_PENDING_ACTION.ADD);

                                    resolve();
                                },
                            });
                        }),
                )
                .then(
                    () =>
                        new Promise<void>((resolve) => {
                            const connection = Onyx.connect({
                                key: ONYXKEYS.COLLECTION.TRANSACTION,
                                waitForCollectionCallback: true,
                                callback: (allTransactions) => {
                                    Onyx.disconnect(connection);

                                    // There should be one transaction
                                    expect(Object.values(allTransactions ?? {}).length).toBe(1);
                                    const transaction = Object.values(allTransactions ?? {}).find((t) => !isEmptyObject(t));
                                    transactionID = transaction?.transactionID;
                                    const originalMessage = iouAction ? ReportActionsUtils.getOriginalMessage(iouAction) : null;

                                    // The transaction should be attached to the IOU report
                                    expect(transaction?.reportID).toBe(iouReportID);

                                    // Its amount should match the amount of the expense
                                    expect(transaction?.amount).toBe(amount);

                                    // The comment should be correct
                                    expect(transaction?.comment?.comment).toBe(comment);

                                    expect(transaction?.merchant).toBe(CONST.TRANSACTION.PARTIAL_TRANSACTION_MERCHANT);

                                    // It should be pending
                                    expect(transaction?.pendingAction).toBe(CONST.RED_BRICK_ROAD_PENDING_ACTION.ADD);

                                    // The transactionID on the iou action should match the one from the transactions collection
                                    expect(originalMessage?.IOUTransactionID).toBe(transactionID);

                                    resolve();
                                },
                            });
                        }),
                )
                .then(mockFetch?.resume)
                .then(waitForBatchedUpdates)
                .then(
                    () =>
                        new Promise<void>((resolve) => {
                            const connection = Onyx.connect({
                                key: `${ONYXKEYS.COLLECTION.REPORT_ACTIONS}${iouReportID}`,
                                waitForCollectionCallback: false,
                                callback: (reportActionsForIOUReport) => {
                                    Onyx.disconnect(connection);
                                    expect(Object.values(reportActionsForIOUReport ?? {}).length).toBe(2);
                                    Object.values(reportActionsForIOUReport ?? {}).forEach((reportAction) => expect(reportAction?.pendingAction).toBeFalsy());
                                    resolve();
                                },
                            });
                        }),
                )
                .then(
                    () =>
                        new Promise<void>((resolve) => {
                            const connection = Onyx.connect({
                                key: `${ONYXKEYS.COLLECTION.TRANSACTION}${transactionID}`,
                                callback: (transaction) => {
                                    Onyx.disconnect(connection);
                                    expect(transaction?.pendingAction).toBeFalsy();
                                    resolve();
                                },
                            });
                        }),
                );
        });

        it('updates existing IOU report if there is one', () => {
            const amount = 10000;
            const comment = 'Giv money plz';
            const chatReportID = '1234';
            const iouReportID = '5678';
            let chatReport: OnyxEntry<OnyxTypes.Report> = {
                reportID: chatReportID,
                type: CONST.REPORT.TYPE.CHAT,
                iouReportID,
                participants: {[RORY_ACCOUNT_ID]: RORY_PARTICIPANT, [CARLOS_ACCOUNT_ID]: CARLOS_PARTICIPANT},
            };
            const createdAction: OnyxTypes.ReportAction = {
                reportActionID: NumberUtils.rand64(),
                actionName: CONST.REPORT.ACTIONS.TYPE.CREATED,
                created: DateUtils.getDBTime(),
            };
            const existingTransaction: OnyxTypes.Transaction = {
                transactionID: NumberUtils.rand64(),
                attendees: [{email: 'text@expensify.com'}],
                amount: 1000,
                comment: {
                    comment: 'Existing transaction',
                },
                created: DateUtils.getDBTime(),
                currency: CONST.CURRENCY.USD,
                merchant: '',
                reportID: '',
            };
            let iouReport: OnyxEntry<OnyxTypes.Report> = {
                reportID: iouReportID,
                chatReportID,
                type: CONST.REPORT.TYPE.IOU,
                ownerAccountID: RORY_ACCOUNT_ID,
                managerID: CARLOS_ACCOUNT_ID,
                currency: CONST.CURRENCY.USD,
                total: existingTransaction.amount,
            };
            const iouAction: OnyxEntry<OnyxTypes.ReportAction<typeof CONST.REPORT.ACTIONS.TYPE.IOU>> = {
                reportActionID: NumberUtils.rand64(),
                actionName: CONST.REPORT.ACTIONS.TYPE.IOU,
                actorAccountID: RORY_ACCOUNT_ID,
                created: DateUtils.getDBTime(),
                originalMessage: {
                    IOUReportID: iouReportID,
                    IOUTransactionID: existingTransaction.transactionID,
                    amount: existingTransaction.amount,
                    currency: CONST.CURRENCY.USD,
                    type: CONST.IOU.REPORT_ACTION_TYPE.CREATE,
                    participantAccountIDs: [RORY_ACCOUNT_ID, CARLOS_ACCOUNT_ID],
                },
            };
            let newIOUAction: OnyxEntry<OnyxTypes.ReportAction<typeof CONST.REPORT.ACTIONS.TYPE.IOU>>;
            let newTransaction: OnyxEntry<OnyxTypes.Transaction>;
            mockFetch?.pause?.();
            return Onyx.set(`${ONYXKEYS.COLLECTION.REPORT}${chatReportID}`, chatReport)
                .then(() => Onyx.set(`${ONYXKEYS.COLLECTION.REPORT}${iouReportID}`, iouReport ?? null))
                .then(() =>
                    Onyx.set(`${ONYXKEYS.COLLECTION.REPORT_ACTIONS}${iouReportID}`, {
                        [createdAction.reportActionID]: createdAction,
                        [iouAction.reportActionID]: iouAction,
                    }),
                )
                .then(() => Onyx.set(`${ONYXKEYS.COLLECTION.TRANSACTION}${existingTransaction.transactionID}`, existingTransaction))
                .then(() => {
                    if (chatReport) {
                        IOU.requestMoney({
                            report: chatReport,
                            participantParams: {
                                payeeEmail: RORY_EMAIL,
                                payeeAccountID: RORY_ACCOUNT_ID,
                                participant: {login: CARLOS_EMAIL, accountID: CARLOS_ACCOUNT_ID},
                            },
                            transactionParams: {
                                amount,
                                attendees: [],
                                currency: CONST.CURRENCY.USD,
                                created: '',
                                merchant: '',
                                comment,
                            },
                        });
                    }
                    return waitForBatchedUpdates();
                })
                .then(
                    () =>
                        new Promise<void>((resolve) => {
                            const connection = Onyx.connect({
                                key: ONYXKEYS.COLLECTION.REPORT,
                                waitForCollectionCallback: true,
                                callback: (allReports) => {
                                    Onyx.disconnect(connection);

                                    // No new reports should be created
                                    expect(Object.values(allReports ?? {}).length).toBe(3);
                                    expect(Object.values(allReports ?? {}).find((report) => report?.reportID === chatReportID)).toBeTruthy();
                                    expect(Object.values(allReports ?? {}).find((report) => report?.reportID === iouReportID)).toBeTruthy();

                                    chatReport = Object.values(allReports ?? {}).find((report) => report?.type === CONST.REPORT.TYPE.CHAT);
                                    iouReport = Object.values(allReports ?? {}).find((report) => report?.type === CONST.REPORT.TYPE.IOU);

                                    // The total on the iou report should be updated
                                    expect(iouReport?.total).toBe(11000);

                                    resolve();
                                },
                            });
                        }),
                )
                .then(
                    () =>
                        new Promise<void>((resolve) => {
                            const connection = Onyx.connect({
                                key: `${ONYXKEYS.COLLECTION.REPORT_ACTIONS}${iouReportID}`,
                                waitForCollectionCallback: false,
                                callback: (reportActionsForIOUReport) => {
                                    Onyx.disconnect(connection);

                                    expect(Object.values(reportActionsForIOUReport ?? {}).length).toBe(3);
                                    newIOUAction = Object.values(reportActionsForIOUReport ?? {}).find(
                                        (reportAction): reportAction is OnyxTypes.ReportAction<typeof CONST.REPORT.ACTIONS.TYPE.IOU> =>
                                            reportAction?.reportActionID !== createdAction.reportActionID && reportAction?.reportActionID !== iouAction?.reportActionID,
                                    );

                                    const newOriginalMessage = newIOUAction ? ReportActionsUtils.getOriginalMessage(newIOUAction) : null;

                                    // The IOUReportID should be correct
                                    expect(ReportActionsUtils.getOriginalMessage(iouAction)?.IOUReportID).toBe(iouReportID);

                                    // The comment should be included in the IOU action
                                    expect(newOriginalMessage?.comment).toBe(comment);

                                    // The amount in the IOU action should be correct
                                    expect(newOriginalMessage?.amount).toBe(amount);

                                    // The type of the IOU action should be correct
                                    expect(newOriginalMessage?.type).toBe(CONST.IOU.REPORT_ACTION_TYPE.CREATE);

                                    // The IOU action should be pending
                                    expect(newIOUAction?.pendingAction).toBe(CONST.RED_BRICK_ROAD_PENDING_ACTION.ADD);

                                    resolve();
                                },
                            });
                        }),
                )
                .then(
                    () =>
                        new Promise<void>((resolve) => {
                            const connection = Onyx.connect({
                                key: ONYXKEYS.COLLECTION.TRANSACTION,
                                waitForCollectionCallback: true,
                                callback: (allTransactions) => {
                                    Onyx.disconnect(connection);

                                    // There should be two transactions
                                    expect(Object.values(allTransactions ?? {}).length).toBe(2);

                                    newTransaction = Object.values(allTransactions ?? {}).find((transaction) => transaction?.transactionID !== existingTransaction.transactionID);

                                    expect(newTransaction?.reportID).toBe(iouReportID);
                                    expect(newTransaction?.amount).toBe(amount);
                                    expect(newTransaction?.comment?.comment).toBe(comment);
                                    expect(newTransaction?.merchant).toBe(CONST.TRANSACTION.PARTIAL_TRANSACTION_MERCHANT);
                                    expect(newTransaction?.pendingAction).toBe(CONST.RED_BRICK_ROAD_PENDING_ACTION.ADD);

                                    // The transactionID on the iou action should match the one from the transactions collection
                                    expect(ReportActionsUtils.isMoneyRequestAction(newIOUAction) ? ReportActionsUtils.getOriginalMessage(newIOUAction)?.IOUTransactionID : undefined).toBe(
                                        newTransaction?.transactionID,
                                    );

                                    resolve();
                                },
                            });
                        }),
                )
                .then(mockFetch?.resume)
                .then(waitForNetworkPromises)
                .then(
                    () =>
                        new Promise<void>((resolve) => {
                            const connection = Onyx.connect({
                                key: `${ONYXKEYS.COLLECTION.REPORT_ACTIONS}${iouReportID}`,
                                waitForCollectionCallback: false,
                                callback: (reportActionsForIOUReport) => {
                                    Onyx.disconnect(connection);
                                    expect(Object.values(reportActionsForIOUReport ?? {}).length).toBe(3);
                                    Object.values(reportActionsForIOUReport ?? {}).forEach((reportAction) => expect(reportAction?.pendingAction).toBeFalsy());
                                    resolve();
                                },
                            });
                        }),
                )
                .then(
                    () =>
                        new Promise<void>((resolve) => {
                            const connection = Onyx.connect({
                                key: ONYXKEYS.COLLECTION.TRANSACTION,
                                waitForCollectionCallback: true,
                                callback: (allTransactions) => {
                                    Onyx.disconnect(connection);
                                    Object.values(allTransactions ?? {}).forEach((transaction) => expect(transaction?.pendingAction).toBeFalsy());
                                    resolve();
                                },
                            });
                        }),
                );
        });

        it('correctly implements RedBrickRoad error handling', () => {
            const amount = 10000;
            const comment = 'Giv money plz';
            let chatReportID: string | undefined;
            let iouReportID: string | undefined;
            let createdAction: OnyxEntry<OnyxTypes.ReportAction>;
            let iouAction: OnyxEntry<OnyxTypes.ReportAction<typeof CONST.REPORT.ACTIONS.TYPE.IOU>>;
            let transactionID: string | undefined;
            let transactionThreadReport: OnyxEntry<OnyxTypes.Report>;
            let transactionThreadAction: OnyxEntry<OnyxTypes.ReportAction>;
            mockFetch?.pause?.();
            IOU.requestMoney({
                report: {reportID: ''},
                participantParams: {
                    payeeEmail: RORY_EMAIL,
                    payeeAccountID: RORY_ACCOUNT_ID,
                    participant: {login: CARLOS_EMAIL, accountID: CARLOS_ACCOUNT_ID},
                },
                transactionParams: {
                    amount,
                    attendees: [],
                    currency: CONST.CURRENCY.USD,
                    created: '',
                    merchant: '',
                    comment,
                },
            });
            return (
                waitForBatchedUpdates()
                    .then(
                        () =>
                            new Promise<void>((resolve) => {
                                const connection = Onyx.connect({
                                    key: ONYXKEYS.COLLECTION.REPORT,
                                    waitForCollectionCallback: true,
                                    callback: (allReports) => {
                                        Onyx.disconnect(connection);

                                        // A chat report, transaction thread and an iou report should be created
                                        const chatReports = Object.values(allReports ?? {}).filter((report) => report?.type === CONST.REPORT.TYPE.CHAT);
                                        const iouReports = Object.values(allReports ?? {}).filter((report) => report?.type === CONST.REPORT.TYPE.IOU);
                                        expect(Object.values(chatReports).length).toBe(2);
                                        expect(Object.values(iouReports).length).toBe(1);
                                        const chatReport = chatReports.at(0);
                                        chatReportID = chatReport?.reportID;
                                        transactionThreadReport = chatReports.at(1);

                                        const iouReport = iouReports.at(0);
                                        iouReportID = iouReport?.reportID;

                                        expect(chatReport?.participants).toStrictEqual({[RORY_ACCOUNT_ID]: RORY_PARTICIPANT, [CARLOS_ACCOUNT_ID]: CARLOS_PARTICIPANT});

                                        // They should be linked together
                                        expect(chatReport?.participants).toStrictEqual({[RORY_ACCOUNT_ID]: RORY_PARTICIPANT, [CARLOS_ACCOUNT_ID]: CARLOS_PARTICIPANT});
                                        expect(chatReport?.iouReportID).toBe(iouReport?.reportID);

                                        resolve();
                                    },
                                });
                            }),
                    )
                    .then(
                        () =>
                            new Promise<void>((resolve) => {
                                const connection = Onyx.connect({
                                    key: `${ONYXKEYS.COLLECTION.REPORT_ACTIONS}${iouReportID}`,
                                    waitForCollectionCallback: false,
                                    callback: (reportActionsForIOUReport) => {
                                        Onyx.disconnect(connection);

                                        // The chat report should have a CREATED action and IOU action
                                        expect(Object.values(reportActionsForIOUReport ?? {}).length).toBe(2);
                                        const createdActions =
                                            Object.values(reportActionsForIOUReport ?? {}).filter((reportAction) => reportAction?.actionName === CONST.REPORT.ACTIONS.TYPE.CREATED) ?? null;
                                        const iouActions =
                                            Object.values(reportActionsForIOUReport ?? {}).filter(
                                                (reportAction): reportAction is OnyxTypes.ReportAction<typeof CONST.REPORT.ACTIONS.TYPE.IOU> =>
                                                    ReportActionsUtils.isMoneyRequestAction(reportAction),
                                            ) ?? null;
                                        expect(Object.values(createdActions).length).toBe(1);
                                        expect(Object.values(iouActions).length).toBe(1);
                                        createdAction = createdActions.at(0);
                                        iouAction = iouActions.at(0);
                                        const originalMessage = ReportActionsUtils.getOriginalMessage(iouAction);

                                        // The CREATED action should not be created after the IOU action
                                        expect(Date.parse(createdAction?.created ?? '')).toBeLessThan(Date.parse(iouAction?.created ?? ''));

                                        // The IOUReportID should be correct
                                        expect(originalMessage?.IOUReportID).toBe(iouReportID);

                                        // The comment should be included in the IOU action
                                        expect(originalMessage?.comment).toBe(comment);

                                        // The amount in the IOU action should be correct
                                        expect(originalMessage?.amount).toBe(amount);

                                        // The type should be correct
                                        expect(originalMessage?.type).toBe(CONST.IOU.REPORT_ACTION_TYPE.CREATE);

                                        // Both actions should be pending
                                        expect(createdAction?.pendingAction).toBe(CONST.RED_BRICK_ROAD_PENDING_ACTION.ADD);
                                        expect(iouAction?.pendingAction).toBe(CONST.RED_BRICK_ROAD_PENDING_ACTION.ADD);

                                        resolve();
                                    },
                                });
                            }),
                    )
                    .then(
                        () =>
                            new Promise<void>((resolve) => {
                                const connection = Onyx.connect({
                                    key: ONYXKEYS.COLLECTION.TRANSACTION,
                                    waitForCollectionCallback: true,
                                    callback: (allTransactions) => {
                                        Onyx.disconnect(connection);

                                        // There should be one transaction
                                        expect(Object.values(allTransactions ?? {}).length).toBe(1);
                                        const transaction = Object.values(allTransactions ?? {}).find((t) => !isEmptyObject(t));
                                        transactionID = transaction?.transactionID;

                                        expect(transaction?.reportID).toBe(iouReportID);
                                        expect(transaction?.amount).toBe(amount);
                                        expect(transaction?.comment?.comment).toBe(comment);
                                        expect(transaction?.merchant).toBe(CONST.TRANSACTION.PARTIAL_TRANSACTION_MERCHANT);
                                        expect(transaction?.pendingAction).toBe(CONST.RED_BRICK_ROAD_PENDING_ACTION.ADD);

                                        // The transactionID on the iou action should match the one from the transactions collection
                                        expect(iouAction && ReportActionsUtils.getOriginalMessage(iouAction)?.IOUTransactionID).toBe(transactionID);

                                        resolve();
                                    },
                                });
                            }),
                    )
                    .then((): Promise<unknown> => {
                        mockFetch?.fail?.();
                        return mockFetch?.resume?.() as Promise<unknown>;
                    })
                    .then(
                        () =>
                            new Promise<void>((resolve) => {
                                const connection = Onyx.connect({
                                    key: `${ONYXKEYS.COLLECTION.REPORT_ACTIONS}${iouReportID}`,
                                    waitForCollectionCallback: false,
                                    callback: (reportActionsForIOUReport) => {
                                        Onyx.disconnect(connection);
                                        expect(Object.values(reportActionsForIOUReport ?? {}).length).toBe(2);
                                        iouAction = Object.values(reportActionsForIOUReport ?? {}).find(
                                            (reportAction): reportAction is OnyxTypes.ReportAction<typeof CONST.REPORT.ACTIONS.TYPE.IOU> =>
                                                ReportActionsUtils.isMoneyRequestAction(reportAction),
                                        );
                                        expect(iouAction?.pendingAction).toBe(CONST.RED_BRICK_ROAD_PENDING_ACTION.ADD);
                                        resolve();
                                    },
                                });
                            }),
                    )
                    .then(
                        () =>
                            new Promise<void>((resolve) => {
                                const connection = Onyx.connect({
                                    key: ONYXKEYS.COLLECTION.REPORT_ACTIONS,
                                    waitForCollectionCallback: true,
                                    callback: (reportActionsForTransactionThread) => {
                                        Onyx.disconnect(connection);
                                        expect(Object.values(reportActionsForTransactionThread ?? {}).length).toBe(3);
                                        transactionThreadAction = Object.values(
                                            reportActionsForTransactionThread?.[`${ONYXKEYS.COLLECTION.REPORT_ACTIONS}${transactionThreadReport?.reportID}`] ?? {},
                                        ).find((reportAction) => reportAction.actionName === CONST.REPORT.ACTIONS.TYPE.CREATED);
                                        expect(transactionThreadAction?.pendingAction).toBe(CONST.RED_BRICK_ROAD_PENDING_ACTION.ADD);
                                        resolve();
                                    },
                                });
                            }),
                    )
                    .then(
                        () =>
                            new Promise<void>((resolve) => {
                                const connection = Onyx.connect({
                                    key: `${ONYXKEYS.COLLECTION.TRANSACTION}${transactionID}`,
                                    waitForCollectionCallback: false,
                                    callback: (transaction) => {
                                        Onyx.disconnect(connection);
                                        expect(transaction?.pendingAction).toBe(CONST.RED_BRICK_ROAD_PENDING_ACTION.ADD);
                                        expect(transaction?.errors).toBeTruthy();
                                        expect(Object.values(transaction?.errors ?? {}).at(0)).toEqual(Localize.translateLocal('iou.error.genericCreateFailureMessage'));
                                        resolve();
                                    },
                                });
                            }),
                    )

                    // If the user clears the errors on the IOU action
                    .then(
                        () =>
                            new Promise<void>((resolve) => {
                                if (iouReportID) {
                                    ReportActions.clearAllRelatedReportActionErrors(iouReportID, iouAction ?? null);
                                }
                                resolve();
                            }),
                    )

                    // Then the reportAction from chat report should be removed from Onyx
                    .then(
                        () =>
                            new Promise<void>((resolve) => {
                                const connection = Onyx.connect({
                                    key: `${ONYXKEYS.COLLECTION.REPORT_ACTIONS}${chatReportID}`,
                                    waitForCollectionCallback: false,
                                    callback: (reportActionsForReport) => {
                                        Onyx.disconnect(connection);
                                        iouAction = Object.values(reportActionsForReport ?? {}).find(
                                            (reportAction): reportAction is OnyxTypes.ReportAction<typeof CONST.REPORT.ACTIONS.TYPE.IOU> =>
                                                ReportActionsUtils.isMoneyRequestAction(reportAction),
                                        );
                                        expect(iouAction).toBeFalsy();
                                        resolve();
                                    },
                                });
                            }),
                    )

                    // Then the reportAction from iou report should be removed from Onyx
                    .then(
                        () =>
                            new Promise<void>((resolve) => {
                                const connection = Onyx.connect({
                                    key: `${ONYXKEYS.COLLECTION.REPORT_ACTIONS}${iouReportID}`,
                                    waitForCollectionCallback: false,
                                    callback: (reportActionsForReport) => {
                                        Onyx.disconnect(connection);
                                        iouAction = Object.values(reportActionsForReport ?? {}).find(
                                            (reportAction): reportAction is OnyxTypes.ReportAction<typeof CONST.REPORT.ACTIONS.TYPE.IOU> =>
                                                ReportActionsUtils.isMoneyRequestAction(reportAction),
                                        );
                                        expect(iouAction).toBeFalsy();
                                        resolve();
                                    },
                                });
                            }),
                    )

                    // Then the reportAction from transaction report should be removed from Onyx
                    .then(
                        () =>
                            new Promise<void>((resolve) => {
                                const connection = Onyx.connect({
                                    key: `${ONYXKEYS.COLLECTION.REPORT_ACTIONS}${transactionThreadReport?.reportID}`,
                                    waitForCollectionCallback: false,
                                    callback: (reportActionsForReport) => {
                                        Onyx.disconnect(connection);
                                        expect(reportActionsForReport).toMatchObject({});
                                        resolve();
                                    },
                                });
                            }),
                    )

                    // Along with the associated transaction
                    .then(
                        () =>
                            new Promise<void>((resolve) => {
                                const connection = Onyx.connect({
                                    key: `${ONYXKEYS.COLLECTION.TRANSACTION}${transactionID}`,
                                    waitForCollectionCallback: false,
                                    callback: (transaction) => {
                                        Onyx.disconnect(connection);
                                        expect(transaction).toBeFalsy();
                                        resolve();
                                    },
                                });
                            }),
                    )

                    // If a user clears the errors on the CREATED action (which, technically are just errors on the report)
                    .then(
                        () =>
                            new Promise<void>((resolve) => {
                                if (chatReportID) {
                                    Report.deleteReport(chatReportID);
                                }
                                if (transactionThreadReport?.reportID) {
                                    Report.deleteReport(transactionThreadReport?.reportID);
                                }
                                resolve();
                            }),
                    )

                    // Then the report should be deleted
                    .then(
                        () =>
                            new Promise<void>((resolve) => {
                                const connection = Onyx.connect({
                                    key: ONYXKEYS.COLLECTION.REPORT,
                                    waitForCollectionCallback: true,
                                    callback: (allReports) => {
                                        Onyx.disconnect(connection);
                                        Object.values(allReports ?? {}).forEach((report) => expect(report).toBeFalsy());
                                        resolve();
                                    },
                                });
                            }),
                    )

                    // All reportActions should also be deleted
                    .then(
                        () =>
                            new Promise<void>((resolve) => {
                                const connection = Onyx.connect({
                                    key: ONYXKEYS.COLLECTION.REPORT_ACTIONS,
                                    waitForCollectionCallback: false,
                                    callback: (allReportActions) => {
                                        Onyx.disconnect(connection);
                                        Object.values(allReportActions ?? {}).forEach((reportAction) => expect(reportAction).toBeFalsy());
                                        resolve();
                                    },
                                });
                            }),
                    )

                    // All transactions should also be deleted
                    .then(
                        () =>
                            new Promise<void>((resolve) => {
                                const connection = Onyx.connect({
                                    key: ONYXKEYS.COLLECTION.TRANSACTION,
                                    waitForCollectionCallback: true,
                                    callback: (allTransactions) => {
                                        Onyx.disconnect(connection);
                                        Object.values(allTransactions ?? {}).forEach((transaction) => expect(transaction).toBeFalsy());
                                        resolve();
                                    },
                                });
                            }),
                    )

                    // Cleanup
                    .then(mockFetch?.succeed)
            );
        });
    });

    describe('split expense', () => {
        it('creates and updates new chats and IOUs as needed', () => {
            jest.setTimeout(10 * 1000);
            /*
             * Given that:
             *   - Rory and Carlos have chatted before
             *   - Rory and Jules have chatted before and have an active IOU report
             *   - Rory and Vit have never chatted together before
             *   - There is no existing group chat with the four of them
             */
            const amount = 400;
            const comment = 'Yes, I am splitting a bill for $4 USD';
            const merchant = 'Yema Kitchen';
            let carlosChatReport: OnyxEntry<OnyxTypes.Report> = {
                reportID: NumberUtils.rand64(),
                type: CONST.REPORT.TYPE.CHAT,
                participants: {[RORY_ACCOUNT_ID]: RORY_PARTICIPANT, [CARLOS_ACCOUNT_ID]: CARLOS_PARTICIPANT},
            };
            const carlosCreatedAction: OnyxEntry<OnyxTypes.ReportAction> = {
                reportActionID: NumberUtils.rand64(),
                actionName: CONST.REPORT.ACTIONS.TYPE.CREATED,
                created: DateUtils.getDBTime(),
                reportID: carlosChatReport.reportID,
            };
            const julesIOUReportID = NumberUtils.rand64();
            let julesChatReport: OnyxEntry<OnyxTypes.Report> = {
                reportID: NumberUtils.rand64(),
                type: CONST.REPORT.TYPE.CHAT,
                iouReportID: julesIOUReportID,
                participants: {[RORY_ACCOUNT_ID]: RORY_PARTICIPANT, [JULES_ACCOUNT_ID]: JULES_PARTICIPANT},
            };
            const julesChatCreatedAction: OnyxEntry<OnyxTypes.ReportAction> = {
                reportActionID: NumberUtils.rand64(),
                actionName: CONST.REPORT.ACTIONS.TYPE.CREATED,
                created: DateUtils.getDBTime(),
                reportID: julesChatReport.reportID,
            };
            const julesCreatedAction: OnyxEntry<OnyxTypes.ReportAction> = {
                reportActionID: NumberUtils.rand64(),
                actionName: CONST.REPORT.ACTIONS.TYPE.CREATED,
                created: DateUtils.getDBTime(),
                reportID: julesIOUReportID,
            };
            jest.advanceTimersByTime(200);
            const julesExistingTransaction: OnyxEntry<OnyxTypes.Transaction> = {
                transactionID: NumberUtils.rand64(),
                attendees: [{email: 'text@expensify.com'}],
                amount: 1000,
                comment: {
                    comment: 'This is an existing transaction',
                },
                created: DateUtils.getDBTime(),
                currency: '',
                merchant: '',
                reportID: '',
            };
            let julesIOUReport: OnyxEntry<OnyxTypes.Report> = {
                reportID: julesIOUReportID,
                chatReportID: julesChatReport.reportID,
                type: CONST.REPORT.TYPE.IOU,
                ownerAccountID: RORY_ACCOUNT_ID,
                managerID: JULES_ACCOUNT_ID,
                currency: CONST.CURRENCY.USD,
                total: julesExistingTransaction?.amount,
            };
            const julesExistingIOUAction: OnyxEntry<OnyxTypes.ReportAction> = {
                reportActionID: NumberUtils.rand64(),
                actionName: CONST.REPORT.ACTIONS.TYPE.IOU,
                actorAccountID: RORY_ACCOUNT_ID,
                created: DateUtils.getDBTime(),
                originalMessage: {
                    IOUReportID: julesIOUReportID,
                    IOUTransactionID: julesExistingTransaction?.transactionID,
                    amount: julesExistingTransaction?.amount ?? 0,
                    currency: CONST.CURRENCY.USD,
                    type: CONST.IOU.REPORT_ACTION_TYPE.CREATE,
                    participantAccountIDs: [RORY_ACCOUNT_ID, JULES_ACCOUNT_ID],
                },
                reportID: julesIOUReportID,
            };

            let carlosIOUReport: OnyxEntry<OnyxTypes.Report>;
            let carlosIOUAction: OnyxEntry<OnyxTypes.ReportAction<typeof CONST.REPORT.ACTIONS.TYPE.IOU>>;
            let carlosIOUCreatedAction: OnyxEntry<OnyxTypes.ReportAction>;
            let carlosTransaction: OnyxEntry<OnyxTypes.Transaction>;

            let julesIOUAction: OnyxEntry<OnyxTypes.ReportAction<typeof CONST.REPORT.ACTIONS.TYPE.IOU>>;
            let julesIOUCreatedAction: OnyxEntry<OnyxTypes.ReportAction>;
            let julesTransaction: OnyxEntry<OnyxTypes.Transaction>;

            let vitChatReport: OnyxEntry<OnyxTypes.Report>;
            let vitIOUReport: OnyxEntry<OnyxTypes.Report>;
            let vitCreatedAction: OnyxEntry<OnyxTypes.ReportAction>;
            let vitIOUAction: OnyxEntry<OnyxTypes.ReportAction<typeof CONST.REPORT.ACTIONS.TYPE.IOU>>;
            let vitTransaction: OnyxEntry<OnyxTypes.Transaction>;

            let groupChat: OnyxEntry<OnyxTypes.Report>;
            let groupCreatedAction: OnyxEntry<OnyxTypes.ReportAction>;
            let groupIOUAction: OnyxEntry<OnyxTypes.ReportAction<typeof CONST.REPORT.ACTIONS.TYPE.IOU>>;
            let groupTransaction: OnyxEntry<OnyxTypes.Transaction>;

            const reportCollectionDataSet = toCollectionDataSet(ONYXKEYS.COLLECTION.REPORT, [carlosChatReport, julesChatReport, julesIOUReport], (item) => item.reportID);

            const carlosActionsCollectionDataSet = toCollectionDataSet(
                `${ONYXKEYS.COLLECTION.REPORT_ACTIONS}`,
                [
                    {
                        [carlosCreatedAction.reportActionID]: carlosCreatedAction,
                    },
                ],
                (item) => item[carlosCreatedAction.reportActionID].reportID,
            );

            const julesActionsCollectionDataSet = toCollectionDataSet(
                `${ONYXKEYS.COLLECTION.REPORT_ACTIONS}`,
                [
                    {
                        [julesCreatedAction.reportActionID]: julesCreatedAction,
                        [julesExistingIOUAction.reportActionID]: julesExistingIOUAction,
                    },
                ],
                (item) => item[julesCreatedAction.reportActionID].reportID,
            );

            const julesCreatedActionsCollectionDataSet = toCollectionDataSet(
                `${ONYXKEYS.COLLECTION.REPORT_ACTIONS}`,
                [
                    {
                        [julesChatCreatedAction.reportActionID]: julesChatCreatedAction,
                    },
                ],
                (item) => item[julesChatCreatedAction.reportActionID].reportID,
            );

            return Onyx.mergeCollection(ONYXKEYS.COLLECTION.REPORT, {
                ...reportCollectionDataSet,
            })
                .then(() =>
                    Onyx.mergeCollection(ONYXKEYS.COLLECTION.REPORT_ACTIONS, {
                        ...carlosActionsCollectionDataSet,
                        ...julesCreatedActionsCollectionDataSet,
                        ...julesActionsCollectionDataSet,
                    }),
                )
                .then(() => Onyx.set(`${ONYXKEYS.COLLECTION.TRANSACTION}${julesExistingTransaction?.transactionID}`, julesExistingTransaction))
                .then(() => {
                    // When we split a bill offline
                    mockFetch?.pause?.();
                    IOU.splitBill(
                        // TODO: Migrate after the backend accepts accountIDs
                        {
                            participants: [
                                [CARLOS_EMAIL, String(CARLOS_ACCOUNT_ID)],
                                [JULES_EMAIL, String(JULES_ACCOUNT_ID)],
                                [VIT_EMAIL, String(VIT_ACCOUNT_ID)],
                            ].map(([email, accountID]) => ({login: email, accountID: Number(accountID)})),
                            currentUserLogin: RORY_EMAIL,
                            currentUserAccountID: RORY_ACCOUNT_ID,
                            amount,
                            comment,
                            currency: CONST.CURRENCY.USD,
                            merchant,
                            created: '',
                            tag: '',
                            existingSplitChatReportID: '',
                        },
                    );
                    return waitForBatchedUpdates();
                })
                .then(
                    () =>
                        new Promise<void>((resolve) => {
                            const connection = Onyx.connect({
                                key: ONYXKEYS.COLLECTION.REPORT,
                                waitForCollectionCallback: true,
                                callback: (allReports) => {
                                    Onyx.disconnect(connection);

                                    // There should now be 10 reports
                                    expect(Object.values(allReports ?? {}).length).toBe(10);

                                    // 1. The chat report with Rory + Carlos
                                    carlosChatReport = Object.values(allReports ?? {}).find((report) => report?.reportID === carlosChatReport?.reportID);
                                    expect(isEmptyObject(carlosChatReport)).toBe(false);
                                    expect(carlosChatReport?.pendingFields).toBeFalsy();

                                    // 2. The IOU report with Rory + Carlos (new)
                                    carlosIOUReport = Object.values(allReports ?? {}).find((report) => report?.type === CONST.REPORT.TYPE.IOU && report.managerID === CARLOS_ACCOUNT_ID);
                                    expect(isEmptyObject(carlosIOUReport)).toBe(false);
                                    expect(carlosIOUReport?.total).toBe(amount / 4);

                                    // 3. The chat report with Rory + Jules
                                    julesChatReport = Object.values(allReports ?? {}).find((report) => report?.reportID === julesChatReport?.reportID);
                                    expect(isEmptyObject(julesChatReport)).toBe(false);
                                    expect(julesChatReport?.pendingFields).toBeFalsy();

                                    // 4. The IOU report with Rory + Jules
                                    julesIOUReport = Object.values(allReports ?? {}).find((report) => report?.reportID === julesIOUReport?.reportID);
                                    expect(isEmptyObject(julesIOUReport)).toBe(false);
                                    expect(julesChatReport?.pendingFields).toBeFalsy();
                                    expect(julesIOUReport?.total).toBe((julesExistingTransaction?.amount ?? 0) + amount / 4);

                                    // 5. The chat report with Rory + Vit (new)
                                    vitChatReport = Object.values(allReports ?? {}).find(
                                        (report) =>
                                            report?.type === CONST.REPORT.TYPE.CHAT && isEqual(report.participants, {[RORY_ACCOUNT_ID]: RORY_PARTICIPANT, [VIT_ACCOUNT_ID]: VIT_PARTICIPANT}),
                                    );
                                    expect(isEmptyObject(vitChatReport)).toBe(false);
                                    expect(vitChatReport?.pendingFields).toStrictEqual({createChat: CONST.RED_BRICK_ROAD_PENDING_ACTION.ADD});

                                    // 6. The IOU report with Rory + Vit (new)
                                    vitIOUReport = Object.values(allReports ?? {}).find((report) => report?.type === CONST.REPORT.TYPE.IOU && report.managerID === VIT_ACCOUNT_ID);
                                    expect(isEmptyObject(vitIOUReport)).toBe(false);
                                    expect(vitIOUReport?.total).toBe(amount / 4);

                                    // 7. The group chat with everyone
                                    groupChat = Object.values(allReports ?? {}).find(
                                        (report) =>
                                            report?.type === CONST.REPORT.TYPE.CHAT &&
                                            isEqual(report.participants, {
                                                [CARLOS_ACCOUNT_ID]: CARLOS_PARTICIPANT,
                                                [JULES_ACCOUNT_ID]: JULES_PARTICIPANT,
                                                [VIT_ACCOUNT_ID]: VIT_PARTICIPANT,
                                                [RORY_ACCOUNT_ID]: RORY_PARTICIPANT,
                                            }),
                                    );
                                    expect(isEmptyObject(groupChat)).toBe(false);
                                    expect(groupChat?.pendingFields).toStrictEqual({createChat: CONST.RED_BRICK_ROAD_PENDING_ACTION.ADD});

                                    // The 1:1 chat reports and the IOU reports should be linked together
                                    expect(carlosChatReport?.iouReportID).toBe(carlosIOUReport?.reportID);
                                    expect(carlosIOUReport?.chatReportID).toBe(carlosChatReport?.reportID);
                                    Object.values(carlosIOUReport?.participants ?? {}).forEach((participant) => {
                                        expect(participant.notificationPreference).toBe(CONST.REPORT.NOTIFICATION_PREFERENCE.HIDDEN);
                                    });

                                    expect(julesChatReport?.iouReportID).toBe(julesIOUReport?.reportID);
                                    expect(julesIOUReport?.chatReportID).toBe(julesChatReport?.reportID);

                                    expect(vitChatReport?.iouReportID).toBe(vitIOUReport?.reportID);
                                    expect(vitIOUReport?.chatReportID).toBe(vitChatReport?.reportID);

                                    resolve();
                                },
                            });
                        }),
                )
                .then(
                    () =>
                        new Promise<void>((resolve) => {
                            const connection = Onyx.connect({
                                key: ONYXKEYS.COLLECTION.REPORT_ACTIONS,
                                waitForCollectionCallback: true,
                                callback: (allReportActions) => {
                                    Onyx.disconnect(connection);

                                    // There should be reportActions on all 7 chat reports + 3 IOU reports in each 1:1 chat
                                    expect(Object.values(allReportActions ?? {}).length).toBe(10);

                                    const carlosReportActions = allReportActions?.[`${ONYXKEYS.COLLECTION.REPORT_ACTIONS}${carlosChatReport?.iouReportID}`];
                                    const julesReportActions = allReportActions?.[`${ONYXKEYS.COLLECTION.REPORT_ACTIONS}${julesChatReport?.iouReportID}`];
                                    const vitReportActions = allReportActions?.[`${ONYXKEYS.COLLECTION.REPORT_ACTIONS}${vitChatReport?.iouReportID}`];
                                    const groupReportActions = allReportActions?.[`${ONYXKEYS.COLLECTION.REPORT_ACTIONS}${groupChat?.reportID}`];

                                    // Carlos DM should have two reportActions – the existing CREATED action and a pending IOU action
                                    expect(Object.values(carlosReportActions ?? {}).length).toBe(2);
                                    carlosIOUCreatedAction = Object.values(carlosReportActions ?? {}).find(
                                        (reportAction): reportAction is OnyxTypes.ReportAction<typeof CONST.REPORT.ACTIONS.TYPE.IOU> =>
                                            reportAction.actionName === CONST.REPORT.ACTIONS.TYPE.CREATED,
                                    );
                                    carlosIOUAction = Object.values(carlosReportActions ?? {}).find(
                                        (reportAction): reportAction is OnyxTypes.ReportAction<typeof CONST.REPORT.ACTIONS.TYPE.IOU> => ReportActionsUtils.isMoneyRequestAction(reportAction),
                                    );
                                    const carlosOriginalMessage = carlosIOUAction ? ReportActionsUtils.getOriginalMessage(carlosIOUAction) : undefined;

                                    expect(carlosIOUAction?.pendingAction).toBe(CONST.RED_BRICK_ROAD_PENDING_ACTION.ADD);
                                    expect(carlosOriginalMessage?.IOUReportID).toBe(carlosIOUReport?.reportID);
                                    expect(carlosOriginalMessage?.amount).toBe(amount / 4);
                                    expect(carlosOriginalMessage?.comment).toBe(comment);
                                    expect(carlosOriginalMessage?.type).toBe(CONST.IOU.REPORT_ACTION_TYPE.CREATE);
                                    expect(Date.parse(carlosIOUCreatedAction?.created ?? '')).toBeLessThan(Date.parse(carlosIOUAction?.created ?? ''));

                                    // Jules DM should have three reportActions, the existing CREATED action, the existing IOU action, and a new pending IOU action
                                    expect(Object.values(julesReportActions ?? {}).length).toBe(3);
                                    expect(julesReportActions?.[julesCreatedAction.reportActionID]).toStrictEqual(julesCreatedAction);
                                    julesIOUCreatedAction = Object.values(julesReportActions ?? {}).find(
                                        (reportAction): reportAction is OnyxTypes.ReportAction<typeof CONST.REPORT.ACTIONS.TYPE.IOU> =>
                                            reportAction.actionName === CONST.REPORT.ACTIONS.TYPE.CREATED,
                                    );
                                    julesIOUAction = Object.values(julesReportActions ?? {}).find(
                                        (reportAction): reportAction is OnyxTypes.ReportAction<typeof CONST.REPORT.ACTIONS.TYPE.IOU> =>
                                            reportAction.reportActionID !== julesCreatedAction.reportActionID && reportAction.reportActionID !== julesExistingIOUAction.reportActionID,
                                    );
                                    const julesOriginalMessage = julesIOUAction ? ReportActionsUtils.getOriginalMessage(julesIOUAction) : undefined;

                                    expect(julesIOUAction?.pendingAction).toBe(CONST.RED_BRICK_ROAD_PENDING_ACTION.ADD);
                                    expect(julesOriginalMessage?.IOUReportID).toBe(julesIOUReport?.reportID);
                                    expect(julesOriginalMessage?.amount).toBe(amount / 4);
                                    expect(julesOriginalMessage?.comment).toBe(comment);
                                    expect(julesOriginalMessage?.type).toBe(CONST.IOU.REPORT_ACTION_TYPE.CREATE);
                                    expect(Date.parse(julesIOUCreatedAction?.created ?? '')).toBeLessThan(Date.parse(julesIOUAction?.created ?? ''));

                                    // Vit DM should have two reportActions – a pending CREATED action and a pending IOU action
                                    expect(Object.values(vitReportActions ?? {}).length).toBe(2);
                                    vitCreatedAction = Object.values(vitReportActions ?? {}).find(
                                        (reportAction): reportAction is OnyxTypes.ReportAction<typeof CONST.REPORT.ACTIONS.TYPE.IOU> =>
                                            reportAction.actionName === CONST.REPORT.ACTIONS.TYPE.CREATED,
                                    );
                                    vitIOUAction = Object.values(vitReportActions ?? {}).find((reportAction): reportAction is OnyxTypes.ReportAction<typeof CONST.REPORT.ACTIONS.TYPE.IOU> =>
                                        ReportActionsUtils.isMoneyRequestAction(reportAction),
                                    );
                                    const vitOriginalMessage = vitIOUAction ? ReportActionsUtils.getOriginalMessage(vitIOUAction) : undefined;

                                    expect(vitCreatedAction?.pendingAction).toBe(CONST.RED_BRICK_ROAD_PENDING_ACTION.ADD);
                                    expect(vitIOUAction?.pendingAction).toBe(CONST.RED_BRICK_ROAD_PENDING_ACTION.ADD);
                                    expect(vitOriginalMessage?.IOUReportID).toBe(vitIOUReport?.reportID);
                                    expect(vitOriginalMessage?.amount).toBe(amount / 4);
                                    expect(vitOriginalMessage?.comment).toBe(comment);
                                    expect(vitOriginalMessage?.type).toBe(CONST.IOU.REPORT_ACTION_TYPE.CREATE);
                                    expect(Date.parse(vitCreatedAction?.created ?? '')).toBeLessThan(Date.parse(vitIOUAction?.created ?? ''));

                                    // Group chat should have two reportActions – a pending CREATED action and a pending IOU action w/ type SPLIT
                                    expect(Object.values(groupReportActions ?? {}).length).toBe(2);
                                    groupCreatedAction = Object.values(groupReportActions ?? {}).find((reportAction) => reportAction.actionName === CONST.REPORT.ACTIONS.TYPE.CREATED);
                                    groupIOUAction = Object.values(groupReportActions ?? {}).find(
                                        (reportAction): reportAction is OnyxTypes.ReportAction<typeof CONST.REPORT.ACTIONS.TYPE.IOU> => ReportActionsUtils.isMoneyRequestAction(reportAction),
                                    );
                                    const groupOriginalMessage = groupIOUAction ? ReportActionsUtils.getOriginalMessage(groupIOUAction) : undefined;

                                    expect(groupCreatedAction?.pendingAction).toBe(CONST.RED_BRICK_ROAD_PENDING_ACTION.ADD);
                                    expect(groupIOUAction?.pendingAction).toBe(CONST.RED_BRICK_ROAD_PENDING_ACTION.ADD);
                                    expect(groupOriginalMessage).not.toHaveProperty('IOUReportID');
                                    expect(groupOriginalMessage?.type).toBe(CONST.IOU.REPORT_ACTION_TYPE.SPLIT);
                                    expect(Date.parse(groupCreatedAction?.created ?? '')).toBeLessThanOrEqual(Date.parse(groupIOUAction?.created ?? ''));

                                    resolve();
                                },
                            });
                        }),
                )
                .then(
                    () =>
                        new Promise<void>((resolve) => {
                            const connection = Onyx.connect({
                                key: ONYXKEYS.COLLECTION.TRANSACTION,
                                waitForCollectionCallback: true,
                                callback: (allTransactions) => {
                                    Onyx.disconnect(connection);

                                    /* There should be 5 transactions
                                     *   – one existing one with Jules
                                     *   - one for each of the three IOU reports
                                     *   - one on the group chat w/ deleted report
                                     */
                                    expect(Object.values(allTransactions ?? {}).length).toBe(5);
                                    expect(allTransactions?.[`${ONYXKEYS.COLLECTION.TRANSACTION}${julesExistingTransaction?.transactionID}`]).toBeTruthy();

                                    carlosTransaction = Object.values(allTransactions ?? {}).find(
                                        (transaction) => carlosIOUAction && transaction?.transactionID === ReportActionsUtils.getOriginalMessage(carlosIOUAction)?.IOUTransactionID,
                                    );
                                    julesTransaction = Object.values(allTransactions ?? {}).find(
                                        (transaction) => julesIOUAction && transaction?.transactionID === ReportActionsUtils.getOriginalMessage(julesIOUAction)?.IOUTransactionID,
                                    );
                                    vitTransaction = Object.values(allTransactions ?? {}).find(
                                        (transaction) => vitIOUAction && transaction?.transactionID === ReportActionsUtils.getOriginalMessage(vitIOUAction)?.IOUTransactionID,
                                    );
                                    groupTransaction = Object.values(allTransactions ?? {}).find((transaction) => transaction?.reportID === CONST.REPORT.SPLIT_REPORTID);

                                    expect(carlosTransaction?.reportID).toBe(carlosIOUReport?.reportID);
                                    expect(julesTransaction?.reportID).toBe(julesIOUReport?.reportID);
                                    expect(vitTransaction?.reportID).toBe(vitIOUReport?.reportID);
                                    expect(groupTransaction).toBeTruthy();

                                    expect(carlosTransaction?.amount).toBe(amount / 4);
                                    expect(julesTransaction?.amount).toBe(amount / 4);
                                    expect(vitTransaction?.amount).toBe(amount / 4);
                                    expect(groupTransaction?.amount).toBe(amount);

                                    expect(carlosTransaction?.comment?.comment).toBe(comment);
                                    expect(julesTransaction?.comment?.comment).toBe(comment);
                                    expect(vitTransaction?.comment?.comment).toBe(comment);
                                    expect(groupTransaction?.comment?.comment).toBe(comment);

                                    expect(carlosTransaction?.merchant).toBe(merchant);
                                    expect(julesTransaction?.merchant).toBe(merchant);
                                    expect(vitTransaction?.merchant).toBe(merchant);
                                    expect(groupTransaction?.merchant).toBe(merchant);

                                    expect(carlosTransaction?.comment?.source).toBe(CONST.IOU.TYPE.SPLIT);
                                    expect(julesTransaction?.comment?.source).toBe(CONST.IOU.TYPE.SPLIT);
                                    expect(vitTransaction?.comment?.source).toBe(CONST.IOU.TYPE.SPLIT);

                                    expect(carlosTransaction?.comment?.originalTransactionID).toBe(groupTransaction?.transactionID);
                                    expect(julesTransaction?.comment?.originalTransactionID).toBe(groupTransaction?.transactionID);
                                    expect(vitTransaction?.comment?.originalTransactionID).toBe(groupTransaction?.transactionID);

                                    expect(carlosTransaction?.pendingAction).toBe(CONST.RED_BRICK_ROAD_PENDING_ACTION.ADD);
                                    expect(julesTransaction?.pendingAction).toBe(CONST.RED_BRICK_ROAD_PENDING_ACTION.ADD);
                                    expect(vitTransaction?.pendingAction).toBe(CONST.RED_BRICK_ROAD_PENDING_ACTION.ADD);
                                    expect(groupTransaction?.pendingAction).toBe(CONST.RED_BRICK_ROAD_PENDING_ACTION.ADD);

                                    resolve();
                                },
                            });
                        }),
                )
                .then(
                    () =>
                        new Promise<void>((resolve) => {
                            const connection = Onyx.connect({
                                key: ONYXKEYS.PERSONAL_DETAILS_LIST,
                                waitForCollectionCallback: false,
                                callback: (allPersonalDetails) => {
                                    Onyx.disconnect(connection);
                                    expect(allPersonalDetails).toMatchObject({
                                        [VIT_ACCOUNT_ID]: {
                                            accountID: VIT_ACCOUNT_ID,
                                            displayName: VIT_EMAIL,
                                            login: VIT_EMAIL,
                                        },
                                    });
                                    resolve();
                                },
                            });
                        }),
                )
                .then(mockFetch?.resume)
                .then(waitForNetworkPromises)
                .then(
                    () =>
                        new Promise<void>((resolve) => {
                            const connection = Onyx.connect({
                                key: ONYXKEYS.COLLECTION.REPORT,
                                waitForCollectionCallback: true,
                                callback: (allReports) => {
                                    Onyx.disconnect(connection);
                                    Object.values(allReports ?? {}).forEach((report) => {
                                        if (!report?.pendingFields) {
                                            return;
                                        }
                                        Object.values(report?.pendingFields).forEach((pendingField) => expect(pendingField).toBeFalsy());
                                    });
                                    resolve();
                                },
                            });
                        }),
                )
                .then(
                    () =>
                        new Promise<void>((resolve) => {
                            const connection = Onyx.connect({
                                key: ONYXKEYS.COLLECTION.REPORT_ACTIONS,
                                waitForCollectionCallback: true,
                                callback: (allReportActions) => {
                                    Onyx.disconnect(connection);
                                    Object.values(allReportActions ?? {}).forEach((reportAction) => expect(reportAction?.pendingAction).toBeFalsy());
                                    resolve();
                                },
                            });
                        }),
                )
                .then(
                    () =>
                        new Promise<void>((resolve) => {
                            const connection = Onyx.connect({
                                key: ONYXKEYS.COLLECTION.TRANSACTION,
                                waitForCollectionCallback: true,
                                callback: (allTransactions) => {
                                    Onyx.disconnect(connection);
                                    Object.values(allTransactions ?? {}).forEach((transaction) => expect(transaction?.pendingAction).toBeFalsy());
                                    resolve();
                                },
                            });
                        }),
                );
        });
    });

    describe('payMoneyRequestElsewhere', () => {
        it('clears outstanding IOUReport', () => {
            const amount = 10000;
            const comment = 'Giv money plz';
            let chatReport: OnyxEntry<OnyxTypes.Report>;
            let iouReport: OnyxEntry<OnyxTypes.Report>;
            let createIOUAction: OnyxEntry<OnyxTypes.ReportAction<typeof CONST.REPORT.ACTIONS.TYPE.IOU>>;
            let payIOUAction: OnyxEntry<OnyxTypes.ReportAction>;
            let transaction: OnyxEntry<OnyxTypes.Transaction>;
            IOU.requestMoney({
                report: {reportID: ''},
                participantParams: {
                    payeeEmail: RORY_EMAIL,
                    payeeAccountID: RORY_ACCOUNT_ID,
                    participant: {login: CARLOS_EMAIL, accountID: CARLOS_ACCOUNT_ID},
                },
                transactionParams: {
                    amount,
                    attendees: [],
                    currency: CONST.CURRENCY.USD,
                    created: '',
                    merchant: '',
                    comment,
                },
            });
            return waitForBatchedUpdates()
                .then(
                    () =>
                        new Promise<void>((resolve) => {
                            const connection = Onyx.connect({
                                key: ONYXKEYS.COLLECTION.REPORT,
                                waitForCollectionCallback: true,
                                callback: (allReports) => {
                                    Onyx.disconnect(connection);

                                    expect(Object.values(allReports ?? {}).length).toBe(3);

                                    const chatReports = Object.values(allReports ?? {}).filter((report) => report?.type === CONST.REPORT.TYPE.CHAT);
                                    chatReport = chatReports.at(0);
                                    expect(chatReport).toBeTruthy();
                                    expect(chatReport).toHaveProperty('reportID');
                                    expect(chatReport).toHaveProperty('iouReportID');

                                    iouReport = Object.values(allReports ?? {}).find((report) => report?.type === CONST.REPORT.TYPE.IOU);
                                    expect(iouReport).toBeTruthy();
                                    expect(iouReport).toHaveProperty('reportID');
                                    expect(iouReport).toHaveProperty('chatReportID');

                                    expect(chatReport?.iouReportID).toBe(iouReport?.reportID);
                                    expect(iouReport?.chatReportID).toBe(chatReport?.reportID);

                                    expect(chatReport?.pendingFields).toBeFalsy();
                                    expect(iouReport?.pendingFields).toBeFalsy();

                                    resolve();
                                },
                            });
                        }),
                )
                .then(
                    () =>
                        new Promise<void>((resolve) => {
                            const connection = Onyx.connect({
                                key: ONYXKEYS.COLLECTION.REPORT_ACTIONS,
                                waitForCollectionCallback: true,
                                callback: (allReportActions) => {
                                    Onyx.disconnect(connection);

                                    const reportActionsForIOUReport = allReportActions?.[`${ONYXKEYS.COLLECTION.REPORT_ACTIONS}${chatReport?.iouReportID}`];

                                    createIOUAction = Object.values(reportActionsForIOUReport ?? {}).find(
                                        (reportAction): reportAction is OnyxTypes.ReportAction<typeof CONST.REPORT.ACTIONS.TYPE.IOU> => ReportActionsUtils.isMoneyRequestAction(reportAction),
                                    );
                                    expect(createIOUAction).toBeTruthy();
                                    expect(createIOUAction && ReportActionsUtils.getOriginalMessage(createIOUAction)?.IOUReportID).toBe(iouReport?.reportID);

                                    resolve();
                                },
                            });
                        }),
                )
                .then(
                    () =>
                        new Promise<void>((resolve) => {
                            const connection = Onyx.connect({
                                key: ONYXKEYS.COLLECTION.TRANSACTION,
                                waitForCollectionCallback: true,
                                callback: (allTransactions) => {
                                    Onyx.disconnect(connection);
                                    expect(Object.values(allTransactions ?? {}).length).toBe(1);
                                    transaction = Object.values(allTransactions ?? {}).find((t) => t);
                                    expect(transaction).toBeTruthy();
                                    expect(transaction?.amount).toBe(amount);
                                    expect(transaction?.reportID).toBe(iouReport?.reportID);
                                    expect(createIOUAction && ReportActionsUtils.getOriginalMessage(createIOUAction)?.IOUTransactionID).toBe(transaction?.transactionID);
                                    resolve();
                                },
                            });
                        }),
                )
                .then(() => {
                    mockFetch?.pause?.();
                    if (chatReport && iouReport) {
                        IOU.payMoneyRequest(CONST.IOU.PAYMENT_TYPE.ELSEWHERE, chatReport, iouReport);
                    }
                    return waitForBatchedUpdates();
                })
                .then(
                    () =>
                        new Promise<void>((resolve) => {
                            const connection = Onyx.connect({
                                key: ONYXKEYS.COLLECTION.REPORT,
                                waitForCollectionCallback: true,
                                callback: (allReports) => {
                                    Onyx.disconnect(connection);

                                    expect(Object.values(allReports ?? {}).length).toBe(3);

                                    chatReport = Object.values(allReports ?? {}).find((r) => r?.type === CONST.REPORT.TYPE.CHAT);
                                    iouReport = Object.values(allReports ?? {}).find((r) => r?.type === CONST.REPORT.TYPE.IOU);

                                    expect(chatReport?.iouReportID).toBeFalsy();

                                    // expect(iouReport.status).toBe(CONST.REPORT.STATUS_NUM.REIMBURSED);
                                    // expect(iouReport.stateNum).toBe(CONST.REPORT.STATE_NUM.APPROVED);

                                    resolve();
                                },
                            });
                        }),
                )
                .then(
                    () =>
                        new Promise<void>((resolve) => {
                            const connection = Onyx.connect({
                                key: ONYXKEYS.COLLECTION.REPORT_ACTIONS,
                                waitForCollectionCallback: true,
                                callback: (allReportActions) => {
                                    Onyx.disconnect(connection);

                                    const reportActionsForIOUReport = allReportActions?.[`${ONYXKEYS.COLLECTION.REPORT_ACTIONS}${iouReport?.reportID}`];
                                    expect(Object.values(reportActionsForIOUReport ?? {}).length).toBe(3);

                                    payIOUAction = Object.values(reportActionsForIOUReport ?? {}).find(
                                        (reportAction) =>
                                            ReportActionsUtils.isMoneyRequestAction(reportAction) &&
                                            ReportActionsUtils.getOriginalMessage(reportAction)?.type === CONST.IOU.REPORT_ACTION_TYPE.PAY,
                                    );
                                    expect(payIOUAction).toBeTruthy();
                                    expect(payIOUAction?.pendingAction).toBe(CONST.RED_BRICK_ROAD_PENDING_ACTION.ADD);

                                    resolve();
                                },
                            });
                        }),
                )
                .then(mockFetch?.resume)
                .then(
                    () =>
                        new Promise<void>((resolve) => {
                            const connection = Onyx.connect({
                                key: ONYXKEYS.COLLECTION.REPORT,
                                waitForCollectionCallback: true,
                                callback: (allReports) => {
                                    Onyx.disconnect(connection);

                                    expect(Object.values(allReports ?? {}).length).toBe(3);

                                    chatReport = Object.values(allReports ?? {}).find((r) => r?.type === CONST.REPORT.TYPE.CHAT);
                                    iouReport = Object.values(allReports ?? {}).find((r) => r?.type === CONST.REPORT.TYPE.IOU);

                                    expect(chatReport?.iouReportID).toBeFalsy();

                                    // expect(iouReport.status).toBe(CONST.REPORT.STATUS_NUM.REIMBURSED);
                                    // expect(iouReport.stateNum).toBe(CONST.REPORT.STATE_NUM.APPROVED);

                                    resolve();
                                },
                            });
                        }),
                )
                .then(
                    () =>
                        new Promise<void>((resolve) => {
                            const connection = Onyx.connect({
                                key: ONYXKEYS.COLLECTION.REPORT_ACTIONS,
                                waitForCollectionCallback: true,
                                callback: (allReportActions) => {
                                    Onyx.disconnect(connection);

                                    const reportActionsForIOUReport = allReportActions?.[`${ONYXKEYS.COLLECTION.REPORT_ACTIONS}${iouReport?.reportID}`];
                                    expect(Object.values(reportActionsForIOUReport ?? {}).length).toBe(3);

                                    payIOUAction = Object.values(reportActionsForIOUReport ?? {}).find(
                                        (reportAction) =>
                                            ReportActionsUtils.isMoneyRequestAction(reportAction) &&
                                            ReportActionsUtils.getOriginalMessage(reportAction)?.type === CONST.IOU.REPORT_ACTION_TYPE.PAY,
                                    );
                                    expect(payIOUAction).toBeTruthy();

                                    resolve();
                                },
                            });
                        }),
                );
        });
    });

    describe('pay expense report via ACH', () => {
        const amount = 10000;
        const comment = '💸💸💸💸';
        const merchant = 'NASDAQ';

        afterEach(() => {
            mockFetch?.resume?.();
        });

        it('updates the expense request and expense report when paid while offline', () => {
            let expenseReport: OnyxEntry<OnyxTypes.Report>;
            let chatReport: OnyxEntry<OnyxTypes.Report>;

            mockFetch?.pause?.();
            Onyx.set(ONYXKEYS.SESSION, {email: CARLOS_EMAIL, accountID: CARLOS_ACCOUNT_ID});
            return waitForBatchedUpdates()
                .then(() => {
                    PolicyActions.createWorkspace(CARLOS_EMAIL, true, "Carlos's Workspace");
                    return waitForBatchedUpdates();
                })
                .then(
                    () =>
                        new Promise<void>((resolve) => {
                            const connection = Onyx.connect({
                                key: ONYXKEYS.COLLECTION.REPORT,
                                waitForCollectionCallback: true,
                                callback: (allReports) => {
                                    Onyx.disconnect(connection);
                                    chatReport = Object.values(allReports ?? {}).find((report) => report?.chatType === CONST.REPORT.CHAT_TYPE.POLICY_EXPENSE_CHAT);

                                    resolve();
                                },
                            });
                        }),
                )
                .then(() => {
                    if (chatReport) {
                        IOU.requestMoney({
                            report: chatReport,
                            participantParams: {
                                payeeEmail: RORY_EMAIL,
                                payeeAccountID: RORY_ACCOUNT_ID,
                                participant: {login: CARLOS_EMAIL, accountID: CARLOS_ACCOUNT_ID},
                            },
                            transactionParams: {
                                amount,
                                attendees: [],
                                currency: CONST.CURRENCY.USD,
                                created: '',
                                merchant,
                                comment,
                            },
                        });
                    }
                    return waitForBatchedUpdates();
                })
                .then(
                    () =>
                        new Promise<void>((resolve) => {
                            const connection = Onyx.connect({
                                key: ONYXKEYS.COLLECTION.REPORT,
                                waitForCollectionCallback: true,
                                callback: (allReports) => {
                                    Onyx.disconnect(connection);
                                    expenseReport = Object.values(allReports ?? {}).find((report) => report?.type === CONST.REPORT.TYPE.IOU);

                                    resolve();
                                },
                            });
                        }),
                )
                .then(() => {
                    if (chatReport && expenseReport) {
                        IOU.payMoneyRequest(CONST.IOU.PAYMENT_TYPE.VBBA, chatReport, expenseReport);
                    }
                    return waitForBatchedUpdates();
                })
                .then(
                    () =>
                        new Promise<void>((resolve) => {
                            const connection = Onyx.connect({
                                key: `${ONYXKEYS.COLLECTION.REPORT_ACTIONS}${expenseReport?.reportID}`,
                                waitForCollectionCallback: false,
                                callback: (allActions) => {
                                    Onyx.disconnect(connection);
                                    expect(Object.values(allActions ?? {})).toEqual(
                                        expect.arrayContaining([
                                            expect.objectContaining({
                                                message: expect.arrayContaining([
                                                    expect.objectContaining({
                                                        html: `paid $${amount / 100}.00 with Expensify`,
                                                        text: `paid $${amount / 100}.00 with Expensify`,
                                                    }),
                                                ]),
                                                originalMessage: expect.objectContaining({
                                                    amount,
                                                    paymentType: CONST.IOU.PAYMENT_TYPE.VBBA,
                                                    type: 'pay',
                                                }),
                                            }),
                                        ]),
                                    );
                                    resolve();
                                },
                            });
                        }),
                )
                .then(
                    () =>
                        new Promise<void>((resolve) => {
                            const connection = Onyx.connect({
                                key: ONYXKEYS.COLLECTION.REPORT,
                                waitForCollectionCallback: true,
                                callback: (allReports) => {
                                    Onyx.disconnect(connection);
                                    const updatedIOUReport = Object.values(allReports ?? {}).find((report) => report?.type === CONST.REPORT.TYPE.IOU);
                                    const updatedChatReport = Object.values(allReports ?? {}).find((report) => report?.reportID === expenseReport?.chatReportID);
                                    expect(updatedIOUReport).toEqual(
                                        expect.objectContaining({
                                            lastMessageHtml: `paid $${amount / 100}.00 with Expensify`,
                                            lastMessageText: `paid $${amount / 100}.00 with Expensify`,
                                            statusNum: CONST.REPORT.STATUS_NUM.REIMBURSED,
                                            stateNum: CONST.REPORT.STATE_NUM.SUBMITTED,
                                        }),
                                    );
                                    expect(updatedChatReport).toEqual(
                                        expect.objectContaining({
                                            lastMessageHtml: `paid $${amount / 100}.00 with Expensify`,
                                            lastMessageText: `paid $${amount / 100}.00 with Expensify`,
                                        }),
                                    );
                                    resolve();
                                },
                            });
                        }),
                );
        });

        it('shows an error when paying results in an error', () => {
            let expenseReport: OnyxEntry<OnyxTypes.Report>;
            let chatReport: OnyxEntry<OnyxTypes.Report>;

            Onyx.set(ONYXKEYS.SESSION, {email: CARLOS_EMAIL, accountID: CARLOS_ACCOUNT_ID});
            return waitForBatchedUpdates()
                .then(() => {
                    PolicyActions.createWorkspace(CARLOS_EMAIL, true, "Carlos's Workspace");
                    return waitForBatchedUpdates();
                })
                .then(
                    () =>
                        new Promise<void>((resolve) => {
                            const connection = Onyx.connect({
                                key: ONYXKEYS.COLLECTION.REPORT,
                                waitForCollectionCallback: true,
                                callback: (allReports) => {
                                    Onyx.disconnect(connection);
                                    chatReport = Object.values(allReports ?? {}).find((report) => report?.chatType === CONST.REPORT.CHAT_TYPE.POLICY_EXPENSE_CHAT);

                                    resolve();
                                },
                            });
                        }),
                )
                .then(() => {
                    if (chatReport) {
                        IOU.requestMoney({
                            report: chatReport,
                            participantParams: {
                                payeeEmail: RORY_EMAIL,
                                payeeAccountID: RORY_ACCOUNT_ID,
                                participant: {login: CARLOS_EMAIL, accountID: CARLOS_ACCOUNT_ID},
                            },
                            transactionParams: {
                                amount,
                                attendees: [],
                                currency: CONST.CURRENCY.USD,
                                created: '',
                                merchant,
                                comment,
                            },
                        });
                    }
                    return waitForBatchedUpdates();
                })
                .then(
                    () =>
                        new Promise<void>((resolve) => {
                            const connection = Onyx.connect({
                                key: ONYXKEYS.COLLECTION.REPORT,
                                waitForCollectionCallback: true,
                                callback: (allReports) => {
                                    Onyx.disconnect(connection);
                                    expenseReport = Object.values(allReports ?? {}).find((report) => report?.type === CONST.REPORT.TYPE.IOU);

                                    resolve();
                                },
                            });
                        }),
                )
                .then(() => {
                    mockFetch?.fail?.();
                    if (chatReport && expenseReport) {
                        IOU.payMoneyRequest('ACH', chatReport, expenseReport);
                    }
                    return waitForBatchedUpdates();
                })
                .then(
                    () =>
                        new Promise<void>((resolve) => {
                            const connection = Onyx.connect({
                                key: `${ONYXKEYS.COLLECTION.REPORT_ACTIONS}${expenseReport?.reportID}`,
                                waitForCollectionCallback: false,
                                callback: (allActions) => {
                                    Onyx.disconnect(connection);
                                    const erroredAction = Object.values(allActions ?? {}).find((action) => !isEmptyObject(action?.errors));
                                    expect(Object.values(erroredAction?.errors ?? {}).at(0)).toEqual(Localize.translateLocal('iou.error.other'));
                                    resolve();
                                },
                            });
                        }),
                );
        });
    });

    describe('a workspace chat with a cancelled payment', () => {
        const amount = 10000;
        const comment = '💸💸💸💸';
        const merchant = 'NASDAQ';

        afterEach(() => {
            mockFetch?.resume?.();
        });

        it("has an iouReportID of the cancelled payment's expense report", () => {
            let expenseReport: OnyxEntry<OnyxTypes.Report>;
            let chatReport: OnyxEntry<OnyxTypes.Report>;

            // Given a signed in account, which owns a workspace, and has a policy expense chat
            Onyx.set(ONYXKEYS.SESSION, {email: CARLOS_EMAIL, accountID: CARLOS_ACCOUNT_ID});
            return waitForBatchedUpdates()
                .then(() => {
                    // Which owns a workspace
                    PolicyActions.createWorkspace(CARLOS_EMAIL, true, "Carlos's Workspace");
                    return waitForBatchedUpdates();
                })
                .then(() =>
                    TestHelper.getOnyxData({
                        key: ONYXKEYS.COLLECTION.REPORT,
                        waitForCollectionCallback: true,
                        callback: (allReports) => {
                            chatReport = Object.values(allReports ?? {}).find((report) => report?.chatType === CONST.REPORT.CHAT_TYPE.POLICY_EXPENSE_CHAT);
                        },
                    }),
                )
                .then(() => {
                    if (chatReport) {
                        // When an IOU expense is submitted to that policy expense chat
                        IOU.requestMoney({
                            report: chatReport,
                            participantParams: {
                                payeeEmail: RORY_EMAIL,
                                payeeAccountID: RORY_ACCOUNT_ID,
                                participant: {login: CARLOS_EMAIL, accountID: CARLOS_ACCOUNT_ID},
                            },
                            transactionParams: {
                                amount,
                                attendees: [],
                                currency: CONST.CURRENCY.USD,
                                created: '',
                                merchant,
                                comment,
                            },
                        });
                    }
                    return waitForBatchedUpdates();
                })
                .then(() =>
                    // And given an expense report has now been created which holds the IOU
                    TestHelper.getOnyxData({
                        key: ONYXKEYS.COLLECTION.REPORT,
                        waitForCollectionCallback: true,
                        callback: (allReports) => {
                            expenseReport = Object.values(allReports ?? {}).find((report) => report?.type === CONST.REPORT.TYPE.IOU);
                        },
                    }),
                )
                .then(() => {
                    // When the expense report is paid elsewhere (but really, any payment option would work)
                    if (chatReport && expenseReport) {
                        IOU.payMoneyRequest(CONST.IOU.PAYMENT_TYPE.ELSEWHERE, chatReport, expenseReport);
                    }
                    return waitForBatchedUpdates();
                })
                .then(() => {
                    if (chatReport && expenseReport) {
                        // And when the payment is cancelled
                        IOU.cancelPayment(expenseReport, chatReport);
                    }
                    return waitForBatchedUpdates();
                })
                .then(() =>
                    TestHelper.getOnyxData({
                        key: ONYXKEYS.COLLECTION.REPORT,
                        waitForCollectionCallback: true,
                        callback: (allReports) => {
                            const chatReportData = allReports?.[`${ONYXKEYS.COLLECTION.REPORT}${chatReport?.reportID}`];
                            // Then the policy expense chat report has the iouReportID of the IOU expense report
                            expect(chatReportData?.iouReportID).toBe(expenseReport?.reportID);
                        },
                    }),
                );
        });
    });

    describe('deleteMoneyRequest', () => {
        const amount = 10000;
        const comment = 'Send me money please';
        let chatReport: OnyxEntry<OnyxTypes.Report>;
        let iouReport: OnyxEntry<OnyxTypes.Report>;
        let createIOUAction: OnyxEntry<OnyxTypes.ReportAction<typeof CONST.REPORT.ACTIONS.TYPE.IOU>>;
        let transaction: OnyxEntry<OnyxTypes.Transaction>;
        let thread: OptimisticChatReport;
        const TEST_USER_ACCOUNT_ID = 1;
        const TEST_USER_LOGIN = 'test@test.com';
        let IOU_REPORT_ID: string | undefined;
        let reportActionID;
        const REPORT_ACTION: OnyxEntry<OnyxTypes.ReportAction> = {
            actionName: CONST.REPORT.ACTIONS.TYPE.ADD_COMMENT,
            actorAccountID: TEST_USER_ACCOUNT_ID,
            automatic: false,
            avatar: 'https://d2k5nsl2zxldvw.cloudfront.net/images/avatars/avatar_3.png',
            message: [{type: 'COMMENT', html: 'Testing a comment', text: 'Testing a comment', translationKey: ''}],
            person: [{type: 'TEXT', style: 'strong', text: 'Test User'}],
            shouldShow: true,
            created: DateUtils.getDBTime(),
            reportActionID: '1',
            originalMessage: {
                html: '',
                whisperedTo: [],
            },
        };

        let reportActions: OnyxCollection<OnyxTypes.ReportAction>;

        beforeEach(async () => {
            // Given mocks are cleared and helpers are set up
            jest.clearAllMocks();
            PusherHelper.setup();

            // Given a test user is signed in with Onyx setup and some initial data
            await TestHelper.signInWithTestUser(TEST_USER_ACCOUNT_ID, TEST_USER_LOGIN);
            User.subscribeToUserEvents();
            await waitForBatchedUpdates();
            await TestHelper.setPersonalDetails(TEST_USER_LOGIN, TEST_USER_ACCOUNT_ID);

            // When a submit IOU expense is made
            IOU.requestMoney({
                report: chatReport,
                participantParams: {
                    payeeEmail: TEST_USER_LOGIN,
                    payeeAccountID: TEST_USER_ACCOUNT_ID,
                    participant: {login: RORY_EMAIL, accountID: RORY_ACCOUNT_ID},
                },
                transactionParams: {
                    amount,
                    attendees: [],
                    currency: CONST.CURRENCY.USD,
                    created: '',
                    merchant: '',
                    comment,
                },
            });
            await waitForBatchedUpdates();

            // When fetching all reports from Onyx
            const allReports = await new Promise<OnyxCollection<OnyxTypes.Report>>((resolve) => {
                const connection = Onyx.connect({
                    key: ONYXKEYS.COLLECTION.REPORT,
                    waitForCollectionCallback: true,
                    callback: (reports) => {
                        Onyx.disconnect(connection);
                        resolve(reports);
                    },
                });
            });

            // Then we should have exactly 3 reports
            expect(Object.values(allReports ?? {}).length).toBe(3);

            // Then one of them should be a chat report with relevant properties
            chatReport = Object.values(allReports ?? {}).find((report) => report?.type === CONST.REPORT.TYPE.CHAT);
            expect(chatReport).toBeTruthy();
            expect(chatReport).toHaveProperty('reportID');
            expect(chatReport).toHaveProperty('iouReportID');

            // Then one of them should be an IOU report with relevant properties
            iouReport = Object.values(allReports ?? {}).find((report) => report?.type === CONST.REPORT.TYPE.IOU);
            expect(iouReport).toBeTruthy();
            expect(iouReport).toHaveProperty('reportID');
            expect(iouReport).toHaveProperty('chatReportID');

            // Then their IDs should reference each other
            expect(chatReport?.iouReportID).toBe(iouReport?.reportID);
            expect(iouReport?.chatReportID).toBe(chatReport?.reportID);

            // Storing IOU Report ID for further reference
            IOU_REPORT_ID = chatReport?.iouReportID;

            await waitForBatchedUpdates();

            // When fetching all report actions from Onyx
            const allReportActions = await new Promise<OnyxCollection<OnyxTypes.ReportActions>>((resolve) => {
                const connection = Onyx.connect({
                    key: ONYXKEYS.COLLECTION.REPORT_ACTIONS,
                    waitForCollectionCallback: true,
                    callback: (actions) => {
                        Onyx.disconnect(connection);
                        resolve(actions);
                    },
                });
            });

            // Then we should find an IOU action with specific properties
            const reportActionsForIOUReport = allReportActions?.[`${ONYXKEYS.COLLECTION.REPORT_ACTIONS}${chatReport?.iouReportID}`];
            createIOUAction = Object.values(reportActionsForIOUReport ?? {}).find((reportAction): reportAction is OnyxTypes.ReportAction<typeof CONST.REPORT.ACTIONS.TYPE.IOU> =>
                ReportActionsUtils.isMoneyRequestAction(reportAction),
            );
            expect(createIOUAction).toBeTruthy();
            expect(createIOUAction && ReportActionsUtils.getOriginalMessage(createIOUAction)?.IOUReportID).toBe(iouReport?.reportID);

            // When fetching all transactions from Onyx
            const allTransactions = await new Promise<OnyxCollection<OnyxTypes.Transaction>>((resolve) => {
                const connection = Onyx.connect({
                    key: ONYXKEYS.COLLECTION.TRANSACTION,
                    waitForCollectionCallback: true,
                    callback: (transactions) => {
                        Onyx.disconnect(connection);
                        resolve(transactions);
                    },
                });
            });

            // Then we should find a specific transaction with relevant properties
            transaction = Object.values(allTransactions ?? {}).find((t) => t);
            expect(transaction).toBeTruthy();
            expect(transaction?.amount).toBe(amount);
            expect(transaction?.reportID).toBe(iouReport?.reportID);
            expect(createIOUAction && ReportActionsUtils.getOriginalMessage(createIOUAction)?.IOUTransactionID).toBe(transaction?.transactionID);
        });

        afterEach(PusherHelper.teardown);

        it('delete an expense (IOU Action and transaction) successfully', async () => {
            // Given the fetch operations are paused and an expense is initiated
            mockFetch?.pause?.();

            if (transaction && createIOUAction) {
                // When the expense is deleted
                IOU.deleteMoneyRequest(transaction?.transactionID, createIOUAction, true);
            }
            await waitForBatchedUpdates();

            // Then we check if the IOU report action is removed from the report actions collection
            let reportActionsForReport = await new Promise<OnyxCollection<OnyxTypes.ReportAction>>((resolve) => {
                const connection = Onyx.connect({
                    key: `${ONYXKEYS.COLLECTION.REPORT_ACTIONS}${iouReport?.reportID}`,
                    waitForCollectionCallback: false,
                    callback: (actionsForReport) => {
                        Onyx.disconnect(connection);
                        resolve(actionsForReport);
                    },
                });
            });

            createIOUAction = Object.values(reportActionsForReport ?? {}).find((reportAction): reportAction is OnyxTypes.ReportAction<typeof CONST.REPORT.ACTIONS.TYPE.IOU> =>
                ReportActionsUtils.isMoneyRequestAction(reportAction),
            );
            // Then the IOU Action should be truthy for offline support.
            expect(createIOUAction).toBeTruthy();

            // Then we check if the transaction is removed from the transactions collection
            const t = await new Promise<OnyxEntry<OnyxTypes.Transaction>>((resolve) => {
                const connection = Onyx.connect({
                    key: `${ONYXKEYS.COLLECTION.TRANSACTION}${transaction?.transactionID}`,
                    waitForCollectionCallback: false,
                    callback: (transactionResult) => {
                        Onyx.disconnect(connection);
                        resolve(transactionResult);
                    },
                });
            });

            expect(t).toBeFalsy();

            // Given fetch operations are resumed
            mockFetch?.resume?.();
            await waitForBatchedUpdates();

            // Then we recheck the IOU report action from the report actions collection
            reportActionsForReport = await new Promise<OnyxCollection<OnyxTypes.ReportAction>>((resolve) => {
                const connection = Onyx.connect({
                    key: `${ONYXKEYS.COLLECTION.REPORT_ACTIONS}${iouReport?.reportID}`,
                    waitForCollectionCallback: false,
                    callback: (actionsForReport) => {
                        Onyx.disconnect(connection);
                        resolve(actionsForReport);
                    },
                });
            });

            createIOUAction = Object.values(reportActionsForReport ?? {}).find((reportAction): reportAction is OnyxTypes.ReportAction<typeof CONST.REPORT.ACTIONS.TYPE.IOU> =>
                ReportActionsUtils.isMoneyRequestAction(reportAction),
            );
            expect(createIOUAction).toBeFalsy();

            // Then we recheck the transaction from the transactions collection
            const tr = await new Promise<OnyxEntry<OnyxTypes.Transaction>>((resolve) => {
                const connection = Onyx.connect({
                    key: `${ONYXKEYS.COLLECTION.TRANSACTION}${transaction?.transactionID}`,
                    waitForCollectionCallback: false,
                    callback: (transactionResult) => {
                        Onyx.disconnect(connection);
                        resolve(transactionResult);
                    },
                });
            });

            expect(tr).toBeFalsy();
        });

        it('delete the IOU report when there are no visible comments left in the IOU report', async () => {
            // Given an IOU report and a paused fetch state
            mockFetch?.pause?.();

            if (transaction && createIOUAction) {
                // When the IOU expense is deleted
                IOU.deleteMoneyRequest(transaction?.transactionID, createIOUAction, true);
            }
            await waitForBatchedUpdates();

            let report = await new Promise<OnyxEntry<OnyxTypes.Report>>((resolve) => {
                const connection = Onyx.connect({
                    key: `${ONYXKEYS.COLLECTION.REPORT}${iouReport?.reportID}`,
                    waitForCollectionCallback: false,
                    callback: (res) => {
                        Onyx.disconnect(connection);
                        resolve(res);
                    },
                });
            });

            // Then the report should be truthy for offline support
            expect(report).toBeTruthy();

            // Given the resumed fetch state
            mockFetch?.resume?.();
            await waitForBatchedUpdates();

            report = await new Promise<OnyxEntry<OnyxTypes.Report>>((resolve) => {
                const connection = Onyx.connect({
                    key: `${ONYXKEYS.COLLECTION.REPORT}${iouReport?.reportID}`,
                    waitForCollectionCallback: false,
                    callback: (res) => {
                        Onyx.disconnect(connection);
                        resolve(res);
                    },
                });
            });

            // Then the report should be falsy so that there is no trace of the expense.
            expect(report).toBeFalsy();
        });

        it('does not delete the IOU report when there are visible comments left in the IOU report', async () => {
            // Given the initial setup is completed
            await waitForBatchedUpdates();

            Onyx.connect({
                key: `${ONYXKEYS.COLLECTION.REPORT_ACTIONS}${IOU_REPORT_ID}`,
                callback: (val) => (reportActions = val),
            });
            await waitForBatchedUpdates();

            jest.advanceTimersByTime(10);

            // When a comment is added to the IOU report
            if (IOU_REPORT_ID) {
                Report.addComment(IOU_REPORT_ID, 'Testing a comment');
            }
            await waitForBatchedUpdates();

            // Then verify that the comment is correctly added
            const resultAction = Object.values(reportActions ?? {}).find((reportAction) => reportAction?.actionName === CONST.REPORT.ACTIONS.TYPE.ADD_COMMENT);
            reportActionID = resultAction?.reportActionID;

            expect(resultAction?.message).toEqual(REPORT_ACTION.message);
            expect(resultAction?.person).toEqual(REPORT_ACTION.person);
            expect(resultAction?.pendingAction).toBeUndefined();

            await waitForBatchedUpdates();

            // Verify there are three actions (created + iou + addcomment) and our optimistic comment has been removed
            expect(Object.values(reportActions ?? {}).length).toBe(3);

            // Then check the loading state of our action
            const resultActionAfterUpdate = reportActionID ? reportActions?.[reportActionID] : undefined;
            expect(resultActionAfterUpdate?.pendingAction).toBeUndefined();

            // When we attempt to delete an expense from the IOU report
            mockFetch?.pause?.();
            if (transaction && createIOUAction) {
                IOU.deleteMoneyRequest(transaction?.transactionID, createIOUAction, false);
            }
            await waitForBatchedUpdates();

            // Then expect that the IOU report still exists
            let allReports = await new Promise<OnyxCollection<OnyxTypes.Report>>((resolve) => {
                const connection = Onyx.connect({
                    key: ONYXKEYS.COLLECTION.REPORT,
                    waitForCollectionCallback: true,
                    callback: (reports) => {
                        Onyx.disconnect(connection);
                        resolve(reports);
                    },
                });
            });

            await waitForBatchedUpdates();

            iouReport = Object.values(allReports ?? {}).find((report) => ReportUtils.isIOUReport(report));
            expect(iouReport).toBeTruthy();
            expect(iouReport).toHaveProperty('reportID');
            expect(iouReport).toHaveProperty('chatReportID');

            // Given the resumed fetch state
            mockFetch?.resume?.();

            allReports = await new Promise<OnyxCollection<OnyxTypes.Report>>((resolve) => {
                const connection = Onyx.connect({
                    key: ONYXKEYS.COLLECTION.REPORT,
                    waitForCollectionCallback: true,
                    callback: (reports) => {
                        Onyx.disconnect(connection);
                        resolve(reports);
                    },
                });
            });
            // Then expect that the IOU report still exists
            iouReport = Object.values(allReports ?? {}).find((report) => ReportUtils.isIOUReport(report));
            expect(iouReport).toBeTruthy();
            expect(iouReport).toHaveProperty('reportID');
            expect(iouReport).toHaveProperty('chatReportID');
        });

        it('delete the transaction thread if there are no visible comments in the thread', async () => {
            // Given all promises are resolved
            await waitForBatchedUpdates();
            jest.advanceTimersByTime(10);

            // Given a transaction thread
            thread = ReportUtils.buildTransactionThread(createIOUAction, iouReport);

            expect(thread.participants).toStrictEqual({[CARLOS_ACCOUNT_ID]: {notificationPreference: CONST.REPORT.NOTIFICATION_PREFERENCE.HIDDEN, role: CONST.REPORT.ROLE.ADMIN}});

            Onyx.connect({
                key: `${ONYXKEYS.COLLECTION.REPORT_ACTIONS}${thread.reportID}`,
                callback: (val) => (reportActions = val),
            });

            await waitForBatchedUpdates();

            jest.advanceTimersByTime(10);

            // Given User logins from the participant accounts
            const participantAccountIDs = Object.keys(thread.participants ?? {}).map(Number);
            const userLogins = PersonalDetailsUtils.getLoginsByAccountIDs(participantAccountIDs);

            // When Opening a thread report with the given details
            Report.openReport(thread.reportID, '', userLogins, thread, createIOUAction?.reportActionID);
            await waitForBatchedUpdates();

            // Then The iou action has the transaction report id as a child report ID
            const allReportActions = await new Promise<OnyxCollection<OnyxTypes.ReportActions>>((resolve) => {
                const connection = Onyx.connect({
                    key: ONYXKEYS.COLLECTION.REPORT_ACTIONS,
                    waitForCollectionCallback: true,
                    callback: (actions) => {
                        Onyx.disconnect(connection);
                        resolve(actions);
                    },
                });
            });
            const reportActionsForIOUReport = allReportActions?.[`${ONYXKEYS.COLLECTION.REPORT_ACTIONS}${chatReport?.iouReportID}`];
            createIOUAction = Object.values(reportActionsForIOUReport ?? {}).find((reportAction): reportAction is OnyxTypes.ReportAction<typeof CONST.REPORT.ACTIONS.TYPE.IOU> =>
                ReportActionsUtils.isMoneyRequestAction(reportAction),
            );
            expect(createIOUAction?.childReportID).toBe(thread.reportID);

            await waitForBatchedUpdates();

            // Given Fetch is paused and timers have advanced
            mockFetch?.pause?.();
            jest.advanceTimersByTime(10);

            if (transaction && createIOUAction) {
                // When Deleting an expense
                IOU.deleteMoneyRequest(transaction?.transactionID, createIOUAction, false);
            }
            await waitForBatchedUpdates();

            // Then The report for the given thread ID does not exist
            let report = await new Promise<OnyxEntry<OnyxTypes.Report>>((resolve) => {
                const connection = Onyx.connect({
                    key: `${ONYXKEYS.COLLECTION.REPORT}${thread.reportID}`,
                    waitForCollectionCallback: false,
                    callback: (reportData) => {
                        Onyx.disconnect(connection);
                        resolve(reportData);
                    },
                });
            });

            expect(report?.reportID).toBeFalsy();
            mockFetch?.resume?.();

            // Then After resuming fetch, the report for the given thread ID still does not exist
            report = await new Promise<OnyxEntry<OnyxTypes.Report>>((resolve) => {
                const connection = Onyx.connect({
                    key: `${ONYXKEYS.COLLECTION.REPORT}${thread.reportID}`,
                    waitForCollectionCallback: false,
                    callback: (reportData) => {
                        Onyx.disconnect(connection);
                        resolve(reportData);
                    },
                });
            });

            expect(report?.reportID).toBeFalsy();
        });

        it('delete the transaction thread if there are only changelogs (i.e. MODIFIED_EXPENSE actions) in the thread', async () => {
            // Given all promises are resolved
            await waitForBatchedUpdates();
            jest.advanceTimersByTime(10);

            // Given a transaction thread
            thread = ReportUtils.buildTransactionThread(createIOUAction, iouReport);

            Onyx.connect({
                key: `${ONYXKEYS.COLLECTION.REPORT_ACTIONS}${thread.reportID}`,
                callback: (val) => (reportActions = val),
            });

            await waitForBatchedUpdates();

            jest.advanceTimersByTime(10);

            // Given User logins from the participant accounts
            const participantAccountIDs = Object.keys(thread.participants ?? {}).map(Number);
            const userLogins = PersonalDetailsUtils.getLoginsByAccountIDs(participantAccountIDs);

            // When Opening a thread report with the given details
            Report.openReport(thread.reportID, '', userLogins, thread, createIOUAction?.reportActionID);
            await waitForBatchedUpdates();

            // Then The iou action has the transaction report id as a child report ID
            const allReportActions = await new Promise<OnyxCollection<OnyxTypes.ReportActions>>((resolve) => {
                const connection = Onyx.connect({
                    key: ONYXKEYS.COLLECTION.REPORT_ACTIONS,
                    waitForCollectionCallback: true,
                    callback: (actions) => {
                        Onyx.disconnect(connection);
                        resolve(actions);
                    },
                });
            });
            const reportActionsForIOUReport = allReportActions?.[`${ONYXKEYS.COLLECTION.REPORT_ACTIONS}${chatReport?.iouReportID}`];
            createIOUAction = Object.values(reportActionsForIOUReport ?? {}).find((reportAction): reportAction is OnyxTypes.ReportAction<typeof CONST.REPORT.ACTIONS.TYPE.IOU> =>
                ReportActionsUtils.isMoneyRequestAction(reportAction),
            );
            expect(createIOUAction?.childReportID).toBe(thread.reportID);

            await waitForBatchedUpdates();

            jest.advanceTimersByTime(10);
            if (transaction && createIOUAction) {
                IOU.updateMoneyRequestAmountAndCurrency({
                    transactionID: transaction.transactionID,
                    transactionThreadReportID: thread.reportID,
                    amount: 20000,
                    currency: CONST.CURRENCY.USD,
                    taxAmount: 0,
                    taxCode: '',
                    policy: {
                        id: '123',
                        role: 'user',
                        type: CONST.POLICY.TYPE.TEAM,
                        name: '',
                        owner: '',
                        outputCurrency: '',
                        isPolicyExpenseChatEnabled: false,
                    },
                    policyTagList: {},
                    policyCategories: {},
                });
            }
            await waitForBatchedUpdates();

            // Verify there are two actions (created + changelog)
            expect(Object.values(reportActions ?? {}).length).toBe(2);

            // Fetch the updated IOU Action from Onyx
            await new Promise<void>((resolve) => {
                const connection = Onyx.connect({
                    key: `${ONYXKEYS.COLLECTION.REPORT_ACTIONS}${iouReport?.reportID}`,
                    waitForCollectionCallback: false,
                    callback: (reportActionsForReport) => {
                        Onyx.disconnect(connection);
                        createIOUAction = Object.values(reportActionsForReport ?? {}).find((reportAction): reportAction is OnyxTypes.ReportAction<typeof CONST.REPORT.ACTIONS.TYPE.IOU> =>
                            ReportActionsUtils.isMoneyRequestAction(reportAction),
                        );
                        resolve();
                    },
                });
            });

            if (transaction && createIOUAction) {
                // When Deleting an expense
                IOU.deleteMoneyRequest(transaction?.transactionID, createIOUAction, false);
            }
            await waitForBatchedUpdates();

            // Then, the report for the given thread ID does not exist
            const report = await new Promise<OnyxEntry<OnyxTypes.Report>>((resolve) => {
                const connection = Onyx.connect({
                    key: `${ONYXKEYS.COLLECTION.REPORT}${thread.reportID}`,
                    waitForCollectionCallback: false,
                    callback: (reportData) => {
                        Onyx.disconnect(connection);
                        resolve(reportData);
                    },
                });
            });

            expect(report?.reportID).toBeFalsy();
        });

        it('does not delete the transaction thread if there are visible comments in the thread', async () => {
            // Given initial environment is set up
            await waitForBatchedUpdates();

            // Given a transaction thread
            thread = ReportUtils.buildTransactionThread(createIOUAction, iouReport);

            expect(thread.participants).toEqual({[CARLOS_ACCOUNT_ID]: {notificationPreference: CONST.REPORT.NOTIFICATION_PREFERENCE.HIDDEN, role: CONST.REPORT.ROLE.ADMIN}});

            const participantAccountIDs = Object.keys(thread.participants ?? {}).map(Number);
            const userLogins = PersonalDetailsUtils.getLoginsByAccountIDs(participantAccountIDs);
            jest.advanceTimersByTime(10);
            Report.openReport(thread.reportID, '', userLogins, thread, createIOUAction?.reportActionID);
            await waitForBatchedUpdates();

            Onyx.connect({
                key: `${ONYXKEYS.COLLECTION.REPORT_ACTIONS}${thread.reportID}`,
                callback: (val) => (reportActions = val),
            });
            await waitForBatchedUpdates();

            await new Promise<void>((resolve) => {
                const connection = Onyx.connect({
                    key: `${ONYXKEYS.COLLECTION.REPORT}${thread.reportID}`,
                    callback: (report) => {
                        Onyx.disconnect(connection);
                        expect(report).toBeTruthy();
                        resolve();
                    },
                });
            });

            jest.advanceTimersByTime(10);

            // When a comment is added
            Report.addComment(thread.reportID, 'Testing a comment');
            await waitForBatchedUpdates();

            // Then comment details should match the expected report action
            const resultAction = Object.values(reportActions ?? {}).find((reportAction) => reportAction?.actionName === CONST.REPORT.ACTIONS.TYPE.ADD_COMMENT);
            reportActionID = resultAction?.reportActionID;
            expect(resultAction?.message).toEqual(REPORT_ACTION.message);
            expect(resultAction?.person).toEqual(REPORT_ACTION.person);

            await waitForBatchedUpdates();

            // Then the report should have 2 actions
            expect(Object.values(reportActions ?? {}).length).toBe(2);
            const resultActionAfter = reportActionID ? reportActions?.[reportActionID] : undefined;
            expect(resultActionAfter?.pendingAction).toBeUndefined();

            mockFetch?.pause?.();

            if (transaction && createIOUAction) {
                // When deleting expense
                IOU.deleteMoneyRequest(transaction?.transactionID, createIOUAction, false);
            }
            await waitForBatchedUpdates();

            // Then the transaction thread report should still exist
            await new Promise<void>((resolve) => {
                const connection = Onyx.connect({
                    key: `${ONYXKEYS.COLLECTION.REPORT}${thread.reportID}`,
                    waitForCollectionCallback: false,
                    callback: (report) => {
                        Onyx.disconnect(connection);
                        expect(report).toBeTruthy();
                        resolve();
                    },
                });
            });

            // When fetch resumes
            // Then the transaction thread report should still exist
            mockFetch?.resume?.();
            await new Promise<void>((resolve) => {
                const connection = Onyx.connect({
                    key: `${ONYXKEYS.COLLECTION.REPORT}${thread.reportID}`,
                    callback: (report) => {
                        Onyx.disconnect(connection);
                        expect(report).toBeTruthy();
                        resolve();
                    },
                });
            });
        });

        it('update the moneyRequestPreview to show [Deleted expense] when appropriate', async () => {
            await waitForBatchedUpdates();

            // Given a thread report

            jest.advanceTimersByTime(10);
            thread = ReportUtils.buildTransactionThread(createIOUAction, iouReport);

            expect(thread.participants).toStrictEqual({[CARLOS_ACCOUNT_ID]: {notificationPreference: CONST.REPORT.NOTIFICATION_PREFERENCE.HIDDEN, role: CONST.REPORT.ROLE.ADMIN}});

            Onyx.connect({
                key: `${ONYXKEYS.COLLECTION.REPORT_ACTIONS}${thread.reportID}`,
                callback: (val) => (reportActions = val),
            });
            await waitForBatchedUpdates();

            jest.advanceTimersByTime(10);
            const participantAccountIDs = Object.keys(thread.participants ?? {}).map(Number);
            const userLogins = PersonalDetailsUtils.getLoginsByAccountIDs(participantAccountIDs);
            Report.openReport(thread.reportID, '', userLogins, thread, createIOUAction?.reportActionID);

            await waitForBatchedUpdates();

            const allReportActions = await new Promise<OnyxCollection<OnyxTypes.ReportActions>>((resolve) => {
                const connection = Onyx.connect({
                    key: ONYXKEYS.COLLECTION.REPORT_ACTIONS,
                    waitForCollectionCallback: true,
                    callback: (actions) => {
                        Onyx.disconnect(connection);
                        resolve(actions);
                    },
                });
            });

            const reportActionsForIOUReport = allReportActions?.[`${ONYXKEYS.COLLECTION.REPORT_ACTIONS}${chatReport?.iouReportID}`];
            createIOUAction = Object.values(reportActionsForIOUReport ?? {}).find((reportAction): reportAction is OnyxTypes.ReportAction<typeof CONST.REPORT.ACTIONS.TYPE.IOU> =>
                ReportActionsUtils.isMoneyRequestAction(reportAction),
            );
            expect(createIOUAction?.childReportID).toBe(thread.reportID);

            await waitForBatchedUpdates();

            // Given an added comment to the thread report

            jest.advanceTimersByTime(10);

            Report.addComment(thread.reportID, 'Testing a comment');
            await waitForBatchedUpdates();

            // Fetch the updated IOU Action from Onyx due to addition of comment to transaction thread.
            // This needs to be fetched as `deleteMoneyRequest` depends on `childVisibleActionCount` in `createIOUAction`.
            await new Promise<void>((resolve) => {
                const connection = Onyx.connect({
                    key: `${ONYXKEYS.COLLECTION.REPORT_ACTIONS}${iouReport?.reportID}`,
                    waitForCollectionCallback: false,
                    callback: (reportActionsForReport) => {
                        Onyx.disconnect(connection);
                        createIOUAction = Object.values(reportActionsForReport ?? {}).find((reportAction): reportAction is OnyxTypes.ReportAction<typeof CONST.REPORT.ACTIONS.TYPE.IOU> =>
                            ReportActionsUtils.isMoneyRequestAction(reportAction),
                        );
                        resolve();
                    },
                });
            });

            let resultAction = Object.values(reportActions ?? {}).find((reportAction) => reportAction?.actionName === CONST.REPORT.ACTIONS.TYPE.ADD_COMMENT);
            reportActionID = resultAction?.reportActionID;

            expect(resultAction?.message).toEqual(REPORT_ACTION.message);
            expect(resultAction?.person).toEqual(REPORT_ACTION.person);
            expect(resultAction?.pendingAction).toBeUndefined();

            await waitForBatchedUpdates();

            // Verify there are three actions (created + addcomment) and our optimistic comment has been removed
            expect(Object.values(reportActions ?? {}).length).toBe(2);

            let resultActionAfterUpdate = reportActionID ? reportActions?.[reportActionID] : undefined;

            // Verify that our action is no longer in the loading state
            expect(resultActionAfterUpdate?.pendingAction).toBeUndefined();

            await waitForBatchedUpdates();

            // Given an added comment to the IOU report

            Onyx.connect({
                key: `${ONYXKEYS.COLLECTION.REPORT_ACTIONS}${IOU_REPORT_ID}`,
                callback: (val) => (reportActions = val),
            });
            await waitForBatchedUpdates();

            jest.advanceTimersByTime(10);

            if (IOU_REPORT_ID) {
                Report.addComment(IOU_REPORT_ID, 'Testing a comment');
            }
            await waitForBatchedUpdates();

            resultAction = Object.values(reportActions ?? {}).find((reportAction) => reportAction?.actionName === CONST.REPORT.ACTIONS.TYPE.ADD_COMMENT);
            reportActionID = resultAction?.reportActionID;

            expect(resultAction?.message).toEqual(REPORT_ACTION.message);
            expect(resultAction?.person).toEqual(REPORT_ACTION.person);
            expect(resultAction?.pendingAction).toBeUndefined();

            await waitForBatchedUpdates();

            // Verify there are three actions (created + iou + addcomment) and our optimistic comment has been removed
            expect(Object.values(reportActions ?? {}).length).toBe(3);

            resultActionAfterUpdate = reportActionID ? reportActions?.[reportActionID] : undefined;

            // Verify that our action is no longer in the loading state
            expect(resultActionAfterUpdate?.pendingAction).toBeUndefined();

            mockFetch?.pause?.();
            if (transaction && createIOUAction) {
                // When we delete the expense
                IOU.deleteMoneyRequest(transaction.transactionID, createIOUAction, false);
            }
            await waitForBatchedUpdates();

            // Then we expect the moneyRequestPreview to show [Deleted expense]

            await new Promise<void>((resolve) => {
                const connection = Onyx.connect({
                    key: `${ONYXKEYS.COLLECTION.REPORT_ACTIONS}${iouReport?.reportID}`,
                    waitForCollectionCallback: false,
                    callback: (reportActionsForReport) => {
                        Onyx.disconnect(connection);
                        createIOUAction = Object.values(reportActionsForReport ?? {}).find((reportAction): reportAction is OnyxTypes.ReportAction<typeof CONST.REPORT.ACTIONS.TYPE.IOU> =>
                            ReportActionsUtils.isMoneyRequestAction(reportAction),
                        );
                        expect(ReportActionsUtils.getReportActionMessage(createIOUAction)?.isDeletedParentAction).toBeTruthy();
                        resolve();
                    },
                });
            });

            // When we resume fetch
            mockFetch?.resume?.();

            // Then we expect the moneyRequestPreview to show [Deleted expense]

            await new Promise<void>((resolve) => {
                const connection = Onyx.connect({
                    key: `${ONYXKEYS.COLLECTION.REPORT_ACTIONS}${iouReport?.reportID}`,
                    waitForCollectionCallback: false,
                    callback: (reportActionsForReport) => {
                        Onyx.disconnect(connection);
                        createIOUAction = Object.values(reportActionsForReport ?? {}).find((reportAction): reportAction is OnyxTypes.ReportAction<typeof CONST.REPORT.ACTIONS.TYPE.IOU> =>
                            ReportActionsUtils.isMoneyRequestAction(reportAction),
                        );
                        expect(ReportActionsUtils.getReportActionMessage(createIOUAction)?.isDeletedParentAction).toBeTruthy();
                        resolve();
                    },
                });
            });
        });

        it('update IOU report and reportPreview with new totals and messages if the IOU report is not deleted', async () => {
            await waitForBatchedUpdates();
            Onyx.connect({
                key: `${ONYXKEYS.COLLECTION.REPORT}${iouReport?.reportID}`,
                callback: (val) => (iouReport = val),
            });
            await waitForBatchedUpdates();

            // Given a second expense in addition to the first one

            jest.advanceTimersByTime(10);
            const amount2 = 20000;
            const comment2 = 'Send me money please 2';
            if (chatReport) {
                IOU.requestMoney({
                    report: chatReport,
                    participantParams: {
                        payeeEmail: TEST_USER_LOGIN,
                        payeeAccountID: TEST_USER_ACCOUNT_ID,
                        participant: {login: RORY_EMAIL, accountID: RORY_ACCOUNT_ID},
                    },
                    transactionParams: {
                        amount: amount2,
                        attendees: [],
                        currency: CONST.CURRENCY.USD,
                        created: '',
                        merchant: '',
                        comment: comment2,
                    },
                });
            }

            await waitForBatchedUpdates();

            // Then we expect the IOU report and reportPreview to update with new totals

            expect(iouReport).toBeTruthy();
            expect(iouReport).toHaveProperty('reportID');
            expect(iouReport).toHaveProperty('chatReportID');
            expect(iouReport?.total).toBe(30000);

            const ioupreview = chatReport?.reportID && iouReport?.reportID ? ReportActionsUtils.getReportPreviewAction(chatReport.reportID, iouReport.reportID) : undefined;
            expect(ioupreview).toBeTruthy();
            expect(ReportActionsUtils.getReportActionText(ioupreview)).toBe('rory@expensifail.com owes $300.00');

            // When we delete the first expense
            mockFetch?.pause?.();
            jest.advanceTimersByTime(10);
            if (transaction && createIOUAction) {
                IOU.deleteMoneyRequest(transaction.transactionID, createIOUAction, false);
            }
            await waitForBatchedUpdates();

            // Then we expect the IOU report and reportPreview to update with new totals

            expect(iouReport).toBeTruthy();
            expect(iouReport).toHaveProperty('reportID');
            expect(iouReport).toHaveProperty('chatReportID');
            expect(iouReport?.total).toBe(20000);

            // When we resume
            mockFetch?.resume?.();

            // Then we expect the IOU report and reportPreview to update with new totals
            expect(iouReport).toBeTruthy();
            expect(iouReport).toHaveProperty('reportID');
            expect(iouReport).toHaveProperty('chatReportID');
            expect(iouReport?.total).toBe(20000);
        });

        it('navigate the user correctly to the iou Report when appropriate', async () => {
            await waitForBatchedUpdates();

            Onyx.connect({
                key: `${ONYXKEYS.COLLECTION.REPORT_ACTIONS}${IOU_REPORT_ID}`,
                callback: (val) => (reportActions = val),
            });
            await waitForBatchedUpdates();

            // Given an added comment to the iou report

            jest.advanceTimersByTime(10);

            if (IOU_REPORT_ID) {
                Report.addComment(IOU_REPORT_ID, 'Testing a comment');
            }
            await waitForBatchedUpdates();

            const resultAction = Object.values(reportActions ?? {}).find((reportAction) => reportAction?.actionName === CONST.REPORT.ACTIONS.TYPE.ADD_COMMENT);
            reportActionID = resultAction?.reportActionID;

            expect(resultAction?.message).toEqual(REPORT_ACTION.message);
            expect(resultAction?.person).toEqual(REPORT_ACTION.person);

            await waitForBatchedUpdates();

            // Verify there are three actions (created + iou + addcomment) and our optimistic comment has been removed
            expect(Object.values(reportActions ?? {}).length).toBe(3);

            await waitForBatchedUpdates();

            // Given a thread report

            jest.advanceTimersByTime(10);
            thread = ReportUtils.buildTransactionThread(createIOUAction, iouReport);

            expect(thread.participants).toStrictEqual({[CARLOS_ACCOUNT_ID]: {notificationPreference: CONST.REPORT.NOTIFICATION_PREFERENCE.HIDDEN, role: CONST.REPORT.ROLE.ADMIN}});

            Onyx.connect({
                key: `${ONYXKEYS.COLLECTION.REPORT_ACTIONS}${thread.reportID}`,
                callback: (val) => (reportActions = val),
            });
            await waitForBatchedUpdates();

            jest.advanceTimersByTime(10);
            const participantAccountIDs = Object.keys(thread.participants ?? {}).map(Number);
            const userLogins = PersonalDetailsUtils.getLoginsByAccountIDs(participantAccountIDs);
            Report.openReport(thread.reportID, '', userLogins, thread, createIOUAction?.reportActionID);
            await waitForBatchedUpdates();

            const allReportActions = await new Promise<OnyxCollection<OnyxTypes.ReportActions>>((resolve) => {
                const connection = Onyx.connect({
                    key: ONYXKEYS.COLLECTION.REPORT_ACTIONS,
                    waitForCollectionCallback: true,
                    callback: (actions) => {
                        Onyx.disconnect(connection);
                        resolve(actions);
                    },
                });
            });

            const reportActionsForIOUReport = allReportActions?.[`${ONYXKEYS.COLLECTION.REPORT_ACTIONS}${chatReport?.iouReportID}`];
            createIOUAction = Object.values(reportActionsForIOUReport ?? {}).find((reportAction): reportAction is OnyxTypes.ReportAction<typeof CONST.REPORT.ACTIONS.TYPE.IOU> =>
                ReportActionsUtils.isMoneyRequestAction(reportAction),
            );
            expect(createIOUAction?.childReportID).toBe(thread.reportID);

            await waitForBatchedUpdates();

            // When we delete the expense in SingleTransactionView and we should not delete the IOU report

            mockFetch?.pause?.();

            let navigateToAfterDelete;
            if (transaction && createIOUAction) {
                navigateToAfterDelete = IOU.deleteMoneyRequest(transaction.transactionID, createIOUAction, true);
            }
            await waitForBatchedUpdates();

            let allReports = await new Promise<OnyxCollection<OnyxTypes.Report>>((resolve) => {
                const connection = Onyx.connect({
                    key: ONYXKEYS.COLLECTION.REPORT,
                    waitForCollectionCallback: true,
                    callback: (reports) => {
                        Onyx.disconnect(connection);
                        resolve(reports);
                    },
                });
            });

            await waitForBatchedUpdates();

            iouReport = Object.values(allReports ?? {}).find((report) => ReportUtils.isIOUReport(report));
            expect(iouReport).toBeTruthy();
            expect(iouReport).toHaveProperty('reportID');
            expect(iouReport).toHaveProperty('chatReportID');

            mockFetch?.resume?.();

            allReports = await new Promise<OnyxCollection<OnyxTypes.Report>>((resolve) => {
                const connection = Onyx.connect({
                    key: ONYXKEYS.COLLECTION.REPORT,
                    waitForCollectionCallback: true,
                    callback: (reports) => {
                        Onyx.disconnect(connection);
                        resolve(reports);
                    },
                });
            });

            iouReport = Object.values(allReports ?? {}).find((report) => ReportUtils.isIOUReport(report));
            expect(iouReport).toBeTruthy();
            expect(iouReport).toHaveProperty('reportID');
            expect(iouReport).toHaveProperty('chatReportID');

            // Then we expect to navigate to the iou report
<<<<<<< HEAD

=======
>>>>>>> 13700ca2
            expect(IOU_REPORT_ID).not.toBeUndefined();
            if (IOU_REPORT_ID) {
                expect(navigateToAfterDelete).toEqual(ROUTES.REPORT_WITH_ID.getRoute(IOU_REPORT_ID));
            }
        });

        it('navigate the user correctly to the chat Report when appropriate', () => {
            let navigateToAfterDelete;
            if (transaction && createIOUAction) {
                // When we delete the expense and we should delete the IOU report
                navigateToAfterDelete = IOU.deleteMoneyRequest(transaction.transactionID, createIOUAction, false);
            }
            // Then we expect to navigate to the chat report
            expect(chatReport?.reportID).not.toBeUndefined();

            if (chatReport?.reportID) {
                expect(navigateToAfterDelete).toEqual(ROUTES.REPORT_WITH_ID.getRoute(chatReport?.reportID));
            }
        });
    });

    describe('submitReport', () => {
        it('correctly submits a report', () => {
            const amount = 10000;
            const comment = '💸💸💸💸';
            const merchant = 'NASDAQ';
            let expenseReport: OnyxEntry<OnyxTypes.Report>;
            let chatReport: OnyxEntry<OnyxTypes.Report>;
            return waitForBatchedUpdates()
                .then(() => {
                    const policyID = PolicyActions.generatePolicyID();
                    PolicyActions.createWorkspace(CARLOS_EMAIL, true, "Carlos's Workspace", policyID);

                    // Change the approval mode for the policy since default is Submit and Close
                    PolicyActions.setWorkspaceApprovalMode(policyID, CARLOS_EMAIL, CONST.POLICY.APPROVAL_MODE.BASIC);
                    return waitForBatchedUpdates();
                })
                .then(
                    () =>
                        new Promise<void>((resolve) => {
                            const connection = Onyx.connect({
                                key: ONYXKEYS.COLLECTION.REPORT,
                                waitForCollectionCallback: true,
                                callback: (allReports) => {
                                    Onyx.disconnect(connection);
                                    chatReport = Object.values(allReports ?? {}).find((report) => report?.chatType === CONST.REPORT.CHAT_TYPE.POLICY_EXPENSE_CHAT);

                                    resolve();
                                },
                            });
                        }),
                )
                .then(() => {
                    if (chatReport) {
                        IOU.requestMoney({
                            report: chatReport,
                            participantParams: {
                                payeeEmail: RORY_EMAIL,
                                payeeAccountID: RORY_ACCOUNT_ID,
                                participant: {login: CARLOS_EMAIL, accountID: CARLOS_ACCOUNT_ID, isPolicyExpenseChat: true, reportID: chatReport.reportID},
                            },
                            transactionParams: {
                                amount,
                                attendees: [],
                                currency: CONST.CURRENCY.USD,
                                created: '',
                                merchant,
                                comment,
                            },
                        });
                    }
                    return waitForBatchedUpdates();
                })
                .then(
                    () =>
                        new Promise<void>((resolve) => {
                            const connection = Onyx.connect({
                                key: ONYXKEYS.COLLECTION.REPORT,
                                waitForCollectionCallback: true,
                                callback: (allReports) => {
                                    Onyx.disconnect(connection);
                                    expenseReport = Object.values(allReports ?? {}).find((report) => report?.type === CONST.REPORT.TYPE.EXPENSE);
                                    Onyx.merge(`report_${expenseReport?.reportID}`, {
                                        statusNum: 0,
                                        stateNum: 0,
                                    });
                                    resolve();
                                },
                            });
                        }),
                )
                .then(
                    () =>
                        new Promise<void>((resolve) => {
                            const connection = Onyx.connect({
                                key: ONYXKEYS.COLLECTION.REPORT,
                                waitForCollectionCallback: true,
                                callback: (allReports) => {
                                    Onyx.disconnect(connection);
                                    expenseReport = Object.values(allReports ?? {}).find((report) => report?.type === CONST.REPORT.TYPE.EXPENSE);

                                    // Verify report is a draft
                                    expect(expenseReport?.stateNum).toBe(0);
                                    expect(expenseReport?.statusNum).toBe(0);
                                    resolve();
                                },
                            });
                        }),
                )
                .then(() => {
                    if (expenseReport) {
                        IOU.submitReport(expenseReport);
                    }
                    return waitForBatchedUpdates();
                })
                .then(
                    () =>
                        new Promise<void>((resolve) => {
                            const connection = Onyx.connect({
                                key: ONYXKEYS.COLLECTION.REPORT,
                                waitForCollectionCallback: true,
                                callback: (allReports) => {
                                    Onyx.disconnect(connection);
                                    expenseReport = Object.values(allReports ?? {}).find((report) => report?.type === CONST.REPORT.TYPE.EXPENSE);
                                    // Report was submitted correctly
                                    expect(expenseReport?.stateNum).toBe(1);
                                    expect(expenseReport?.statusNum).toBe(1);
                                    resolve();
                                },
                            });
                        }),
                );
        });
        it('correctly submits a report with Submit and Close approval mode', () => {
            const amount = 10000;
            const comment = '💸💸💸💸';
            const merchant = 'NASDAQ';
            let expenseReport: OnyxEntry<OnyxTypes.Report>;
            let chatReport: OnyxEntry<OnyxTypes.Report>;
            return waitForBatchedUpdates()
                .then(() => {
                    PolicyActions.createWorkspace(CARLOS_EMAIL, true, "Carlos's Workspace");
                    return waitForBatchedUpdates();
                })
                .then(
                    () =>
                        new Promise<void>((resolve) => {
                            const connection = Onyx.connect({
                                key: ONYXKEYS.COLLECTION.REPORT,
                                waitForCollectionCallback: true,
                                callback: (allReports) => {
                                    Onyx.disconnect(connection);
                                    chatReport = Object.values(allReports ?? {}).find((report) => report?.chatType === CONST.REPORT.CHAT_TYPE.POLICY_EXPENSE_CHAT);

                                    resolve();
                                },
                            });
                        }),
                )
                .then(() => {
                    if (chatReport) {
                        IOU.requestMoney({
                            report: chatReport,
                            participantParams: {
                                payeeEmail: RORY_EMAIL,
                                payeeAccountID: RORY_ACCOUNT_ID,
                                participant: {login: CARLOS_EMAIL, accountID: CARLOS_ACCOUNT_ID, isPolicyExpenseChat: true, reportID: chatReport.reportID},
                            },
                            transactionParams: {
                                amount,
                                attendees: [],
                                currency: CONST.CURRENCY.USD,
                                created: '',
                                merchant,
                                comment,
                            },
                        });
                    }
                    return waitForBatchedUpdates();
                })
                .then(
                    () =>
                        new Promise<void>((resolve) => {
                            const connection = Onyx.connect({
                                key: ONYXKEYS.COLLECTION.REPORT,
                                waitForCollectionCallback: true,
                                callback: (allReports) => {
                                    Onyx.disconnect(connection);
                                    expenseReport = Object.values(allReports ?? {}).find((report) => report?.type === CONST.REPORT.TYPE.EXPENSE);
                                    Onyx.merge(`report_${expenseReport?.reportID}`, {
                                        statusNum: 0,
                                        stateNum: 0,
                                    });
                                    resolve();
                                },
                            });
                        }),
                )
                .then(
                    () =>
                        new Promise<void>((resolve) => {
                            const connection = Onyx.connect({
                                key: ONYXKEYS.COLLECTION.REPORT,
                                waitForCollectionCallback: true,
                                callback: (allReports) => {
                                    Onyx.disconnect(connection);
                                    expenseReport = Object.values(allReports ?? {}).find((report) => report?.type === CONST.REPORT.TYPE.EXPENSE);

                                    // Verify report is a draft
                                    expect(expenseReport?.stateNum).toBe(0);
                                    expect(expenseReport?.statusNum).toBe(0);
                                    resolve();
                                },
                            });
                        }),
                )
                .then(() => {
                    if (expenseReport) {
                        IOU.submitReport(expenseReport);
                    }
                    return waitForBatchedUpdates();
                })
                .then(
                    () =>
                        new Promise<void>((resolve) => {
                            const connection = Onyx.connect({
                                key: ONYXKEYS.COLLECTION.REPORT,
                                waitForCollectionCallback: true,
                                callback: (allReports) => {
                                    Onyx.disconnect(connection);
                                    expenseReport = Object.values(allReports ?? {}).find((report) => report?.type === CONST.REPORT.TYPE.EXPENSE);

                                    // Report is closed since the default policy settings is Submit and Close
                                    expect(expenseReport?.stateNum).toBe(2);
                                    expect(expenseReport?.statusNum).toBe(2);
                                    resolve();
                                },
                            });
                        }),
                );
        });
        it('correctly implements error handling', () => {
            const amount = 10000;
            const comment = '💸💸💸💸';
            const merchant = 'NASDAQ';
            let expenseReport: OnyxEntry<OnyxTypes.Report>;
            let chatReport: OnyxEntry<OnyxTypes.Report>;
            return waitForBatchedUpdates()
                .then(() => {
                    PolicyActions.createWorkspace(CARLOS_EMAIL, true, "Carlos's Workspace");
                    return waitForBatchedUpdates();
                })
                .then(
                    () =>
                        new Promise<void>((resolve) => {
                            const connection = Onyx.connect({
                                key: ONYXKEYS.COLLECTION.REPORT,
                                waitForCollectionCallback: true,
                                callback: (allReports) => {
                                    Onyx.disconnect(connection);
                                    chatReport = Object.values(allReports ?? {}).find((report) => report?.chatType === CONST.REPORT.CHAT_TYPE.POLICY_EXPENSE_CHAT);

                                    resolve();
                                },
                            });
                        }),
                )
                .then(() => {
                    if (chatReport) {
                        IOU.requestMoney({
                            report: chatReport,
                            participantParams: {
                                payeeEmail: RORY_EMAIL,
                                payeeAccountID: RORY_ACCOUNT_ID,
                                participant: {login: CARLOS_EMAIL, accountID: CARLOS_ACCOUNT_ID, isPolicyExpenseChat: true, reportID: chatReport.reportID},
                            },
                            transactionParams: {
                                amount,
                                attendees: [],
                                currency: CONST.CURRENCY.USD,
                                created: '',
                                merchant,
                                comment,
                            },
                        });
                    }
                    return waitForBatchedUpdates();
                })
                .then(
                    () =>
                        new Promise<void>((resolve) => {
                            const connection = Onyx.connect({
                                key: ONYXKEYS.COLLECTION.REPORT,
                                waitForCollectionCallback: true,
                                callback: (allReports) => {
                                    Onyx.disconnect(connection);
                                    expenseReport = Object.values(allReports ?? {}).find((report) => report?.type === CONST.REPORT.TYPE.EXPENSE);
                                    Onyx.merge(`report_${expenseReport?.reportID}`, {
                                        statusNum: 0,
                                        stateNum: 0,
                                    });
                                    resolve();
                                },
                            });
                        }),
                )
                .then(
                    () =>
                        new Promise<void>((resolve) => {
                            const connection = Onyx.connect({
                                key: ONYXKEYS.COLLECTION.REPORT,
                                waitForCollectionCallback: true,
                                callback: (allReports) => {
                                    Onyx.disconnect(connection);
                                    expenseReport = Object.values(allReports ?? {}).find((report) => report?.type === CONST.REPORT.TYPE.EXPENSE);

                                    // Verify report is a draft
                                    expect(expenseReport?.stateNum).toBe(0);
                                    expect(expenseReport?.statusNum).toBe(0);
                                    resolve();
                                },
                            });
                        }),
                )
                .then(() => {
                    mockFetch?.fail?.();
                    if (expenseReport) {
                        IOU.submitReport(expenseReport);
                    }
                    return waitForBatchedUpdates();
                })
                .then(
                    () =>
                        new Promise<void>((resolve) => {
                            const connection = Onyx.connect({
                                key: ONYXKEYS.COLLECTION.REPORT,
                                waitForCollectionCallback: true,
                                callback: (allReports) => {
                                    Onyx.disconnect(connection);
                                    expenseReport = Object.values(allReports ?? {}).find((report) => report?.type === CONST.REPORT.TYPE.EXPENSE);

                                    // Report was submitted with some fail
                                    expect(expenseReport?.stateNum).toBe(0);
                                    expect(expenseReport?.statusNum).toBe(0);
                                    resolve();
                                },
                            });
                        }),
                );
        });
    });

<<<<<<< HEAD
    describe('setMoneyRequestCategory', () => {
        it('should set the associated tax for the category based on the tax expense rules', async () => {
            // Given a policy with tax expense rules associated with category
            const transactionID = '1';
            const category = 'Advertising';
            const policyID = '2';
            const taxCode = 'id_TAX_EXEMPT';
            const ruleTaxCode = 'id_TAX_RATE_1';
            const fakePolicy: OnyxTypes.Policy = {
                ...createRandomPolicy(Number(policyID)),
                taxRates: CONST.DEFAULT_TAX,
                rules: {expenseRules: createCategoryTaxExpenseRules(category, ruleTaxCode)},
            };
            await Onyx.merge(`${ONYXKEYS.COLLECTION.TRANSACTION_DRAFT}${transactionID}`, {
                taxCode,
                taxAmount: 0,
                amount: 100,
            });
            await Onyx.merge(`${ONYXKEYS.COLLECTION.POLICY}${policyID}`, fakePolicy);

            // When setting the money request category
            IOU.setMoneyRequestCategory(transactionID, category, policyID);

            await waitForBatchedUpdates();

            // Then the transaction tax rate and amount should be updated based on the expense rules
            await new Promise<void>((resolve) => {
                const connection = Onyx.connect({
                    key: `${ONYXKEYS.COLLECTION.TRANSACTION_DRAFT}${transactionID}`,
                    callback: (transaction) => {
                        Onyx.disconnect(connection);
                        expect(transaction?.taxCode).toBe(ruleTaxCode);
                        expect(transaction?.taxAmount).toBe(5);
                        resolve();
                    },
                });
            });
        });

        it('should not change the tax if there are no tax expense rules', async () => {
            // Given a policy without tax expense rules
            const transactionID = '1';
            const category = 'Advertising';
            const policyID = '2';
            const taxCode = 'id_TAX_EXEMPT';
            const taxAmount = 0;
            const fakePolicy: OnyxTypes.Policy = {
                ...createRandomPolicy(Number(policyID)),
                taxRates: CONST.DEFAULT_TAX,
                rules: {},
            };
            await Onyx.merge(`${ONYXKEYS.COLLECTION.TRANSACTION_DRAFT}${transactionID}`, {
                taxCode,
                taxAmount,
                amount: 100,
            });
            await Onyx.merge(`${ONYXKEYS.COLLECTION.POLICY}${policyID}`, fakePolicy);

            // When setting the money request category
            IOU.setMoneyRequestCategory(transactionID, category, policyID);

            await waitForBatchedUpdates();

            // Then the transaction tax rate and amount shouldn't be updated
            await new Promise<void>((resolve) => {
                const connection = Onyx.connect({
                    key: `${ONYXKEYS.COLLECTION.TRANSACTION_DRAFT}${transactionID}`,
                    callback: (transaction) => {
                        Onyx.disconnect(connection);
                        expect(transaction?.taxCode).toBe(taxCode);
                        expect(transaction?.taxAmount).toBe(taxAmount);
                        resolve();
                    },
                });
            });
        });

        it('should clear the tax when the policyID is empty', async () => {
            // Given a transaction with a tax
            const transactionID = '1';
            const taxCode = 'id_TAX_EXEMPT';
            const taxAmount = 0;
            await Onyx.merge(`${ONYXKEYS.COLLECTION.TRANSACTION_DRAFT}${transactionID}`, {
                taxCode,
                taxAmount,
                amount: 100,
            });

            // When setting the money request category without a policyID
            IOU.setMoneyRequestCategory(transactionID, '');
            await waitForBatchedUpdates();

            // Then the transaction tax should be cleared
            await new Promise<void>((resolve) => {
                const connection = Onyx.connect({
                    key: `${ONYXKEYS.COLLECTION.TRANSACTION_DRAFT}${transactionID}`,
                    callback: (transaction) => {
                        Onyx.disconnect(connection);
                        expect(transaction?.taxCode).toBe('');
                        expect(transaction?.taxAmount).toBeUndefined();
=======
    describe('sendInvoice', () => {
        it('should not clear transaction pending action when send invoice fails', async () => {
            // Given a send invoice request
            mockFetch?.pause?.();
            IOU.sendInvoice(1, createRandomTransaction(1));

            // When the request fails
            mockFetch?.fail?.();
            mockFetch?.resume?.();
            await waitForBatchedUpdates();

            // Then the pending action of the optimistic transaction shouldn't be cleared
            await new Promise<void>((resolve) => {
                const connection = Onyx.connect({
                    key: ONYXKEYS.COLLECTION.TRANSACTION,
                    waitForCollectionCallback: true,
                    callback: (transactions) => {
                        Onyx.disconnect(connection);
                        const transaction = Object.values(transactions).at(0);
                        expect(transaction?.errors).not.toBeUndefined();
                        expect(transaction?.pendingAction).toBe(CONST.RED_BRICK_ROAD_PENDING_ACTION.ADD);
>>>>>>> 13700ca2
                        resolve();
                    },
                });
            });
        });
    });
<<<<<<< HEAD

    describe('updateMoneyRequestCategory', () => {
        it('should update the tax when there are tax expense rules', async () => {
            // Given a policy with tax expense rules associated with category
            const transactionID = '1';
            const policyID = '2';
            const category = 'Advertising';
            const taxCode = 'id_TAX_EXEMPT';
            const ruleTaxCode = 'id_TAX_RATE_1';
            const fakePolicy: OnyxTypes.Policy = {
                ...createRandomPolicy(Number(policyID)),
                taxRates: CONST.DEFAULT_TAX,
                rules: {expenseRules: createCategoryTaxExpenseRules(category, ruleTaxCode)},
            };
            await Onyx.merge(`${ONYXKEYS.COLLECTION.TRANSACTION}${transactionID}`, {
                taxCode,
                taxAmount: 0,
                amount: 100,
            });
            await Onyx.merge(`${ONYXKEYS.COLLECTION.POLICY}${policyID}`, fakePolicy);

            // When updating a money request category
            IOU.updateMoneyRequestCategory(transactionID, '3', category, fakePolicy, undefined, undefined);

            await waitForBatchedUpdates();

            // Then the transaction tax rate and amount should be updated based on the expense rules
            await new Promise<void>((resolve) => {
                const connection = Onyx.connect({
                    key: `${ONYXKEYS.COLLECTION.TRANSACTION}${transactionID}`,
                    callback: (transaction) => {
                        Onyx.disconnect(connection);
                        expect(transaction?.taxCode).toBe(ruleTaxCode);
                        expect(transaction?.taxAmount).toBe(5);
                        resolve();
                    },
                });
            });
        });

        it('should not update the tax when there are no tax expense rules', async () => {
            // Given a policy without tax expense rules
            const transactionID = '1';
            const policyID = '2';
            const category = 'Advertising';
            const fakePolicy: OnyxTypes.Policy = {
                ...createRandomPolicy(Number(policyID)),
                taxRates: CONST.DEFAULT_TAX,
                rules: {},
            };
            await Onyx.merge(`${ONYXKEYS.COLLECTION.TRANSACTION}${transactionID}`, {amount: 100});
            await Onyx.merge(`${ONYXKEYS.COLLECTION.POLICY}${policyID}`, fakePolicy);

            // When updating the money request category
            IOU.updateMoneyRequestCategory(transactionID, '3', category, fakePolicy, undefined, undefined);

            await waitForBatchedUpdates();

            // Then the transaction tax rate and amount shouldn't be updated
            await new Promise<void>((resolve) => {
                const connection = Onyx.connect({
                    key: `${ONYXKEYS.COLLECTION.TRANSACTION}${transactionID}`,
                    callback: (transaction) => {
                        Onyx.disconnect(connection);
                        expect(transaction?.taxCode).toBeUndefined();
                        expect(transaction?.taxAmount).toBeUndefined();
                        resolve();
                    },
                });
            });
        });
    });

    describe('setDraftSplitTransaction', () => {
        it('should set the associated tax for the category based on the tax expense rules', async () => {
            // Given a policy with tax expense rules associated with category
            const transactionID = '1';
            const category = 'Advertising';
            const policyID = '2';
            const taxCode = 'id_TAX_EXEMPT';
            const ruleTaxCode = 'id_TAX_RATE_1';
            const fakePolicy: OnyxTypes.Policy = {
                ...createRandomPolicy(Number(policyID)),
                taxRates: CONST.DEFAULT_TAX,
                rules: {expenseRules: createCategoryTaxExpenseRules(category, ruleTaxCode)},
            };
            await Onyx.merge(`${ONYXKEYS.COLLECTION.SPLIT_TRANSACTION_DRAFT}${transactionID}`, {
                taxCode,
                taxAmount: 0,
                amount: 100,
            });
            await Onyx.merge(`${ONYXKEYS.COLLECTION.POLICY}${policyID}`, fakePolicy);

            // When setting a category of a draft split transaction
            IOU.setDraftSplitTransaction(transactionID, {category}, fakePolicy);

            await waitForBatchedUpdates();

            // Then the transaction tax rate and amount should be updated based on the expense rules
            await new Promise<void>((resolve) => {
                const connection = Onyx.connect({
                    key: `${ONYXKEYS.COLLECTION.SPLIT_TRANSACTION_DRAFT}${transactionID}`,
                    callback: (transaction) => {
                        Onyx.disconnect(connection);
                        expect(transaction?.taxCode).toBe(ruleTaxCode);
                        expect(transaction?.taxAmount).toBe(5);
                        resolve();
                    },
                });
            });
        });

        describe('should not change the tax', () => {
            it('if there is no tax expense rules', async () => {
                // Given a policy without tax expense rules
                const transactionID = '1';
                const category = 'Advertising';
                const policyID = '2';
                const taxCode = 'id_TAX_EXEMPT';
                const taxAmount = 0;
                const fakePolicy: OnyxTypes.Policy = {
                    ...createRandomPolicy(Number(policyID)),
                    taxRates: CONST.DEFAULT_TAX,
                    rules: {},
                };
                await Onyx.merge(`${ONYXKEYS.COLLECTION.SPLIT_TRANSACTION_DRAFT}${transactionID}`, {
                    taxCode,
                    taxAmount,
                    amount: 100,
                });
                await Onyx.merge(`${ONYXKEYS.COLLECTION.POLICY}${policyID}`, fakePolicy);

                // When setting a category of a draft split transaction
                IOU.setDraftSplitTransaction(transactionID, {category}, fakePolicy);

                await waitForBatchedUpdates();

                // Then the transaction tax rate and amount shouldn't be updated
                await new Promise<void>((resolve) => {
                    const connection = Onyx.connect({
                        key: `${ONYXKEYS.COLLECTION.SPLIT_TRANSACTION_DRAFT}${transactionID}`,
                        callback: (transaction) => {
                            Onyx.disconnect(connection);
                            expect(transaction?.taxCode).toBe(taxCode);
                            expect(transaction?.taxAmount).toBe(taxAmount);
                            resolve();
                        },
                    });
                });
            });

            it('if we are not updating category', async () => {
                // Given a policy with tax expense rules associated with category
                const transactionID = '1';
                const category = 'Advertising';
                const policyID = '2';
                const ruleTaxCode = 'id_TAX_RATE_1';
                const fakePolicy: OnyxTypes.Policy = {
                    ...createRandomPolicy(Number(policyID)),
                    taxRates: CONST.DEFAULT_TAX,
                    rules: {expenseRules: createCategoryTaxExpenseRules(category, ruleTaxCode)},
                };
                await Onyx.merge(`${ONYXKEYS.COLLECTION.SPLIT_TRANSACTION_DRAFT}${transactionID}`, {amount: 100});
                await Onyx.merge(`${ONYXKEYS.COLLECTION.POLICY}${policyID}`, fakePolicy);

                // When setting a draft split transaction without category update
                IOU.setDraftSplitTransaction(transactionID, {}, fakePolicy);

                await waitForBatchedUpdates();

                // Then the transaction tax rate and amount shouldn't be updated
                await new Promise<void>((resolve) => {
                    const connection = Onyx.connect({
                        key: `${ONYXKEYS.COLLECTION.SPLIT_TRANSACTION_DRAFT}${transactionID}`,
                        callback: (transaction) => {
                            Onyx.disconnect(connection);
                            expect(transaction?.taxCode).toBeUndefined();
                            expect(transaction?.taxAmount).toBeUndefined();
                            resolve();
                        },
                    });
                });
            });
        });
    });
=======
>>>>>>> 13700ca2
});<|MERGE_RESOLUTION|>--- conflicted
+++ resolved
@@ -21,11 +21,8 @@
 import type {Participant} from '@src/types/onyx/Report';
 import {toCollectionDataSet} from '@src/types/utils/CollectionDataSet';
 import {isEmptyObject} from '@src/types/utils/EmptyObject';
-<<<<<<< HEAD
 import createRandomPolicy, {createCategoryTaxExpenseRules} from '../utils/collections/policies';
-=======
 import createRandomTransaction from '../utils/collections/transaction';
->>>>>>> 13700ca2
 import PusherHelper from '../utils/PusherHelper';
 import type {MockFetch} from '../utils/TestHelper';
 import * as TestHelper from '../utils/TestHelper';
@@ -2975,10 +2972,7 @@
             expect(iouReport).toHaveProperty('chatReportID');
 
             // Then we expect to navigate to the iou report
-<<<<<<< HEAD
-
-=======
->>>>>>> 13700ca2
+
             expect(IOU_REPORT_ID).not.toBeUndefined();
             if (IOU_REPORT_ID) {
                 expect(navigateToAfterDelete).toEqual(ROUTES.REPORT_WITH_ID.getRoute(IOU_REPORT_ID));
@@ -3331,7 +3325,34 @@
         });
     });
 
-<<<<<<< HEAD
+    describe('sendInvoice', () => {
+        it('should not clear transaction pending action when send invoice fails', async () => {
+            // Given a send invoice request
+            mockFetch?.pause?.();
+            IOU.sendInvoice(1, createRandomTransaction(1));
+
+            // When the request fails
+            mockFetch?.fail?.();
+            mockFetch?.resume?.();
+            await waitForBatchedUpdates();
+
+            // Then the pending action of the optimistic transaction shouldn't be cleared
+            await new Promise<void>((resolve) => {
+                const connection = Onyx.connect({
+                    key: ONYXKEYS.COLLECTION.TRANSACTION,
+                    waitForCollectionCallback: true,
+                    callback: (transactions) => {
+                        Onyx.disconnect(connection);
+                        const transaction = Object.values(transactions).at(0);
+                        expect(transaction?.errors).not.toBeUndefined();
+                        expect(transaction?.pendingAction).toBe(CONST.RED_BRICK_ROAD_PENDING_ACTION.ADD);
+                        resolve();
+                    },
+                });
+            });
+        });
+    });
+
     describe('setMoneyRequestCategory', () => {
         it('should set the associated tax for the category based on the tax expense rules', async () => {
             // Given a policy with tax expense rules associated with category
@@ -3432,36 +3453,12 @@
                         Onyx.disconnect(connection);
                         expect(transaction?.taxCode).toBe('');
                         expect(transaction?.taxAmount).toBeUndefined();
-=======
-    describe('sendInvoice', () => {
-        it('should not clear transaction pending action when send invoice fails', async () => {
-            // Given a send invoice request
-            mockFetch?.pause?.();
-            IOU.sendInvoice(1, createRandomTransaction(1));
-
-            // When the request fails
-            mockFetch?.fail?.();
-            mockFetch?.resume?.();
-            await waitForBatchedUpdates();
-
-            // Then the pending action of the optimistic transaction shouldn't be cleared
-            await new Promise<void>((resolve) => {
-                const connection = Onyx.connect({
-                    key: ONYXKEYS.COLLECTION.TRANSACTION,
-                    waitForCollectionCallback: true,
-                    callback: (transactions) => {
-                        Onyx.disconnect(connection);
-                        const transaction = Object.values(transactions).at(0);
-                        expect(transaction?.errors).not.toBeUndefined();
-                        expect(transaction?.pendingAction).toBe(CONST.RED_BRICK_ROAD_PENDING_ACTION.ADD);
->>>>>>> 13700ca2
                         resolve();
-                    },
+                    }
                 });
             });
         });
     });
-<<<<<<< HEAD
 
     describe('updateMoneyRequestCategory', () => {
         it('should update the tax when there are tax expense rules', async () => {
@@ -3647,6 +3644,4 @@
             });
         });
     });
-=======
->>>>>>> 13700ca2
 });