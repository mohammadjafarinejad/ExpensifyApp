--- conflicted
+++ resolved
@@ -2708,11 +2708,7 @@
                     originalTransactionID: transaction.transactionID,
                 },
             };
-<<<<<<< HEAD
-            saveSplitTransactions(transaction.transactionID, draftTransaction, 1, undefined, undefined, {} as OnyxEntry<Report>, {} as OnyxEntry<Report>, iouAction);
-=======
-            saveSplitTransactions(draftTransaction, 1, undefined, undefined, []);
->>>>>>> 89c45c98
+            saveSplitTransactions(transaction.transactionID, draftTransaction, 1, undefined, undefined, [], {} as OnyxEntry<Report>, {} as OnyxEntry<Report>, iouAction);
 
             await waitForBatchedUpdates();
 
@@ -2771,11 +2767,7 @@
 
             // When splitting the expense
             const hash = 1;
-<<<<<<< HEAD
-            saveSplitTransactions(transaction.transactionID, draftTransaction, hash, undefined, undefined, {} as OnyxEntry<Report>, {} as OnyxEntry<Report>, undefined);
-=======
-            saveSplitTransactions(draftTransaction, hash, undefined, undefined, []);
->>>>>>> 89c45c98
+            saveSplitTransactions(transaction.transactionID, draftTransaction, hash, undefined, undefined, [], {} as OnyxEntry<Report>, {} as OnyxEntry<Report>, undefined);
 
             await waitForBatchedUpdates();
 
@@ -2849,11 +2841,7 @@
 
             // When splitting the expense
             const hash = 1;
-<<<<<<< HEAD
-            saveSplitTransactions(transaction.transactionID, draftTransaction, hash, undefined, undefined, {} as OnyxEntry<Report>, {} as OnyxEntry<Report>, undefined);
-=======
-            saveSplitTransactions(draftTransaction, hash, undefined, undefined, []);
->>>>>>> 89c45c98
+            saveSplitTransactions(transaction.transactionID, draftTransaction, hash, undefined, undefined, [], {} as OnyxEntry<Report>, {} as OnyxEntry<Report>, undefined);
 
             await waitForBatchedUpdates();
 
@@ -7217,11 +7205,7 @@
                     },
                 };
 
-<<<<<<< HEAD
-                saveSplitTransactions(originalTransactionID ?? CONST.IOU.OPTIMISTIC_TRANSACTION_ID, draftTransaction, -2, undefined, undefined, expenseReport, chatReport, undefined);
-=======
-                saveSplitTransactions(draftTransaction, -2, undefined, undefined, []);
->>>>>>> 89c45c98
+                saveSplitTransactions(originalTransactionID ?? CONST.IOU.OPTIMISTIC_TRANSACTION_ID, draftTransaction, -2, undefined, undefined, [], expenseReport, chatReport, undefined);
                 await waitForBatchedUpdates();
 
                 const split1 = await getOnyxValue(`${ONYXKEYS.COLLECTION.TRANSACTION}235`);
@@ -7321,11 +7305,7 @@
                     },
                 };
 
-<<<<<<< HEAD
-                saveSplitTransactions(originalTransactionID ?? CONST.IOU.OPTIMISTIC_TRANSACTION_ID, draftTransaction, -2, undefined, undefined, expenseReport, chatReport, undefined);
-=======
-                saveSplitTransactions(draftTransaction, -2, undefined, undefined, []);
->>>>>>> 89c45c98
+                saveSplitTransactions(originalTransactionID ?? CONST.IOU.OPTIMISTIC_TRANSACTION_ID, draftTransaction, -2, undefined, undefined, [], expenseReport, chatReport, undefined);
                 await waitForBatchedUpdates();
 
                 const split1 = await getOnyxValue(`${ONYXKEYS.COLLECTION.TRANSACTION}235`);
