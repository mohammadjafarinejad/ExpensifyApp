--- conflicted
+++ resolved
@@ -3326,7 +3326,6 @@
         });
     });
 
-<<<<<<< HEAD
     describe('resolveDuplicate', () => {
         test('Resolving duplicates of two transaction by keeping one of them should properly set the other one on hold even if the transaction thread reports do not exist in onyx', () => {
             // Given two duplicate transactions
@@ -3374,7 +3373,9 @@
                         });
                     });
                 });
-=======
+        });
+    });
+
     describe('sendInvoice', () => {
         it('should not clear transaction pending action when send invoice fails', async () => {
             // Given a send invoice request
@@ -3400,7 +3401,6 @@
                     },
                 });
             });
->>>>>>> 582c6f14
         });
     });
 });