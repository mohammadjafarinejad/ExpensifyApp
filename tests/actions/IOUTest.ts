import {renderHook} from '@testing-library/react-native';
import {format} from 'date-fns';
import {deepEqual} from 'fast-equals';
import type {OnyxCollection, OnyxEntry, OnyxInputValue} from 'react-native-onyx';
import Onyx from 'react-native-onyx';
import useReportWithTransactionsAndViolations from '@hooks/useReportWithTransactionsAndViolations';
import {
    addSplitExpenseField,
    calculateDiffAmount,
    canApproveIOU,
    canCancelPayment,
    cancelPayment,
    canIOUBePaid,
    canUnapproveIOU,
    createDistanceRequest,
    deleteMoneyRequest,
    initMoneyRequest,
    initSplitExpense,
    payMoneyRequest,
    putOnHold,
    replaceReceipt,
    requestMoney,
    resolveDuplicates,
    sendInvoice,
    setDraftSplitTransaction,
    setMoneyRequestCategory,
    splitBill,
    submitReport,
    trackExpense,
    unholdRequest,
    updateMoneyRequestAmountAndCurrency,
    updateMoneyRequestCategory,
    updateSplitExpenseAmountField,
} from '@libs/actions/IOU';
import {createWorkspace, deleteWorkspace, generatePolicyID, setWorkspaceApprovalMode} from '@libs/actions/Policy/Policy';
import {addComment, createNewReport, deleteReport, notifyNewAction, openReport} from '@libs/actions/Report';
import {clearAllRelatedReportActionErrors} from '@libs/actions/ReportActions';
import {subscribeToUserEvents} from '@libs/actions/User';
import {WRITE_COMMANDS} from '@libs/API/types';
import type {ApiCommand} from '@libs/API/types';
import {translateLocal} from '@libs/Localize';
import {rand64} from '@libs/NumberUtils';
import {getLoginsByAccountIDs} from '@libs/PersonalDetailsUtils';
import {
    getOriginalMessage,
    getReportActionHtml,
    getReportActionMessage,
    getReportActionText,
    getReportPreviewAction,
    getSortedReportActions,
    isActionableTrackExpense,
    isActionOfType,
    isMoneyRequestAction,
} from '@libs/ReportActionsUtils';
import {buildOptimisticIOUReport, buildOptimisticIOUReportAction, buildTransactionThread, createDraftTransactionAndNavigateToParticipantSelector, isIOUReport} from '@libs/ReportUtils';
import type {OptimisticChatReport} from '@libs/ReportUtils';
import {buildOptimisticTransaction, getValidWaypoints, isDistanceRequest as isDistanceRequestUtil} from '@libs/TransactionUtils';
import CONST from '@src/CONST';
import type {IOUAction} from '@src/CONST';
import TranslationStore from '@src/languages/TranslationStore';
import OnyxUpdateManager from '@src/libs/actions/OnyxUpdateManager';
import * as API from '@src/libs/API';
import DateUtils from '@src/libs/DateUtils';
import ONYXKEYS from '@src/ONYXKEYS';
import ROUTES from '@src/ROUTES';
import type {PersonalDetailsList, Policy, Report, ReportNameValuePairs, SearchResults} from '@src/types/onyx';
import type {Accountant} from '@src/types/onyx/IOU';
import type {Participant, ReportCollectionDataSet} from '@src/types/onyx/Report';
import type {ReportActions, ReportActionsCollectionDataSet} from '@src/types/onyx/ReportAction';
import type ReportAction from '@src/types/onyx/ReportAction';
import type {TransactionCollectionDataSet} from '@src/types/onyx/Transaction';
import type Transaction from '@src/types/onyx/Transaction';
import {toCollectionDataSet} from '@src/types/utils/CollectionDataSet';
import {isEmptyObject} from '@src/types/utils/EmptyObject';
import {changeTransactionsReport} from '../../src/libs/actions/Transaction';
import * as InvoiceData from '../data/Invoice';
import type {InvoiceTestData} from '../data/Invoice';
import createRandomPolicy, {createCategoryTaxExpenseRules} from '../utils/collections/policies';
import createRandomPolicyCategories from '../utils/collections/policyCategory';
import createRandomReport from '../utils/collections/reports';
import createRandomTransaction from '../utils/collections/transaction';
import getOnyxValue from '../utils/getOnyxValue';
import PusherHelper from '../utils/PusherHelper';
import {getGlobalFetchMock, getOnyxData, setPersonalDetails, signInWithTestUser} from '../utils/TestHelper';
import type {MockFetch} from '../utils/TestHelper';
import waitForBatchedUpdates from '../utils/waitForBatchedUpdates';
import waitForNetworkPromises from '../utils/waitForNetworkPromises';

const topMostReportID = '23423423';
jest.mock('@src/libs/Navigation/Navigation', () => ({
    navigate: jest.fn(),
    dismissModal: jest.fn(),
    dismissModalWithReport: jest.fn(),
    goBack: jest.fn(),
    getTopmostReportId: jest.fn(() => topMostReportID),
    setNavigationActionToMicrotaskQueue: jest.fn(),
    removeScreenByKey: jest.fn(),
    isNavigationReady: jest.fn(() => Promise.resolve()),
    getReportRouteByID: jest.fn(),
    getActiveRouteWithoutParams: jest.fn(),
    getActiveRoute: jest.fn(),
}));

jest.mock('@src/libs/Navigation/navigationRef', () => ({
    getRootState: () => ({
        routes: [],
    }),
}));

jest.mock('@react-navigation/native');

jest.mock('@src/libs/actions/Report', () => {
    // eslint-disable-next-line @typescript-eslint/no-unsafe-assignment
    const originalModule = jest.requireActual('@src/libs/actions/Report');
    // eslint-disable-next-line @typescript-eslint/no-unsafe-return
    return {
        ...originalModule,
        notifyNewAction: jest.fn(),
    };
});
jest.mock('@libs/Navigation/helpers/isSearchTopmostFullScreenRoute', () => jest.fn());

jest.mock('@src/libs/SearchQueryUtils', () => ({
    getCurrentSearchQueryJSON: jest.fn().mockImplementation(() => ({
        hash: 12345,
        query: 'test',
        type: 'invoice',
        status: 'all',
        flatFilters: [],
    })),
}));

const CARLOS_EMAIL = 'cmartins@expensifail.com';
const CARLOS_ACCOUNT_ID = 1;
const CARLOS_PARTICIPANT: Participant = {notificationPreference: CONST.REPORT.NOTIFICATION_PREFERENCE.ALWAYS, role: 'member'};
const JULES_EMAIL = 'jules@expensifail.com';
const JULES_ACCOUNT_ID = 2;
const JULES_PARTICIPANT: Participant = {notificationPreference: CONST.REPORT.NOTIFICATION_PREFERENCE.ALWAYS, role: 'member'};
const RORY_EMAIL = 'rory@expensifail.com';
const RORY_ACCOUNT_ID = 3;
const RORY_PARTICIPANT: Participant = {notificationPreference: CONST.REPORT.NOTIFICATION_PREFERENCE.ALWAYS, role: 'admin'};
const VIT_EMAIL = 'vit@expensifail.com';
const VIT_ACCOUNT_ID = 4;
const VIT_PARTICIPANT: Participant = {notificationPreference: CONST.REPORT.NOTIFICATION_PREFERENCE.ALWAYS, role: 'member'};

OnyxUpdateManager();
describe('actions/IOU', () => {
    beforeAll(() => {
        Onyx.init({
            keys: ONYXKEYS,
            initialKeyStates: {
                [ONYXKEYS.SESSION]: {accountID: RORY_ACCOUNT_ID, email: RORY_EMAIL},
                [ONYXKEYS.PERSONAL_DETAILS_LIST]: {[RORY_ACCOUNT_ID]: {accountID: RORY_ACCOUNT_ID, login: RORY_EMAIL}},
            },
        });
        TranslationStore.load(CONST.LOCALES.EN);
    });

    let mockFetch: MockFetch;
    beforeEach(() => {
        jest.clearAllTimers();
        global.fetch = getGlobalFetchMock();
        mockFetch = fetch as MockFetch;
        return Onyx.clear().then(waitForBatchedUpdates);
    });

    afterEach(() => {
        jest.clearAllMocks();
    });

    describe('trackExpense', () => {
        it('category a distance expense of selfDM report', async () => {
            /*
             * This step simulates the following steps:
             *   - Go to self DM
             *   - Track a distance expense
             *   - Go to Troubleshoot > Clear cache and restart > Reset and refresh
             *   - Go to self DM
             *   - Click Categorize it (click Upgrade if there is no workspace)
             *   - Select category and submit the expense to the workspace
             */

            // Given a participant of the report
            const participant = {login: CARLOS_EMAIL, accountID: CARLOS_ACCOUNT_ID};

            // Given valid waypoints of the transaction
            const fakeWayPoints = {
                waypoint0: {
                    keyForList: '88 Kearny Street_1735023533854',
                    lat: 37.7886378,
                    lng: -122.4033442,
                    address: '88 Kearny Street, San Francisco, CA, USA',
                    name: '88 Kearny Street',
                },
                waypoint1: {
                    keyForList: 'Golden Gate Bridge Vista Point_1735023537514',
                    lat: 37.8077876,
                    lng: -122.4752007,
                    address: 'Golden Gate Bridge Vista Point, San Francisco, CA, USA',
                    name: 'Golden Gate Bridge Vista Point',
                },
            };

            // Given a selfDM report
            const selfDMReport = {
                ...createRandomReport(1),
                chatType: CONST.REPORT.CHAT_TYPE.SELF_DM,
            };

            // Given a policyExpenseChat report
            const policyExpenseChat = {
                ...createRandomReport(1),
                chatType: CONST.REPORT.CHAT_TYPE.POLICY_EXPENSE_CHAT,
            };

            // Given policy categories and a policy
            const fakeCategories = createRandomPolicyCategories(3);
            const fakePolicy = createRandomPolicy(1);

            // Given a transaction with a distance request type and valid waypoints
            const fakeTransaction = {
                ...createRandomTransaction(1),
                iouRequestType: CONST.IOU.REQUEST_TYPE.DISTANCE,
                comment: {
                    ...createRandomTransaction(1).comment,
                    type: CONST.TRANSACTION.TYPE.CUSTOM_UNIT,
                    customUnit: {
                        name: CONST.CUSTOM_UNITS.NAME_DISTANCE,
                    },
                    waypoints: fakeWayPoints,
                },
            };

            // When the transaction is saved to draft before being submitted
            await Onyx.set(`${ONYXKEYS.COLLECTION.TRANSACTION_DRAFT}${fakeTransaction.transactionID}`, fakeTransaction);
            mockFetch?.pause?.();

            // When the user submits the transaction to the selfDM report
            trackExpense({
                report: selfDMReport,
                isDraftPolicy: true,
                action: CONST.IOU.ACTION.CREATE,
                participantParams: {
                    payeeEmail: participant.login,
                    payeeAccountID: participant.accountID,
                    participant,
                },
                transactionParams: {
                    amount: fakeTransaction.amount,
                    currency: fakeTransaction.currency,
                    created: format(new Date(), CONST.DATE.FNS_FORMAT_STRING),
                    merchant: fakeTransaction.merchant,
                    billable: false,
                    validWaypoints: fakeWayPoints,
                    actionableWhisperReportActionID: fakeTransaction?.actionableWhisperReportActionID,
                    linkedTrackedExpenseReportAction: fakeTransaction?.linkedTrackedExpenseReportAction,
                    linkedTrackedExpenseReportID: fakeTransaction?.linkedTrackedExpenseReportID,
                    customUnitRateID: CONST.CUSTOM_UNITS.FAKE_P2P_ID,
                },
            });
            await waitForBatchedUpdates();
            await mockFetch?.resume?.();

            // Given transaction after tracked expense
            const transaction = await new Promise<OnyxEntry<Transaction>>((resolve) => {
                const connection = Onyx.connect({
                    key: ONYXKEYS.COLLECTION.TRANSACTION,
                    waitForCollectionCallback: true,
                    callback: (transactions) => {
                        Onyx.disconnect(connection);
                        const trackedExpenseTransaction = Object.values(transactions ?? {}).at(0);

                        // Then the transaction must remain a distance request
                        const isDistanceRequest = isDistanceRequestUtil(trackedExpenseTransaction);
                        expect(isDistanceRequest).toBe(true);
                        resolve(trackedExpenseTransaction);
                    },
                });
            });

            // Given all report actions of the selfDM report
            const allReportActions = await new Promise<OnyxCollection<ReportActions>>((resolve) => {
                const connection = Onyx.connect({
                    key: ONYXKEYS.COLLECTION.REPORT_ACTIONS,
                    waitForCollectionCallback: true,
                    callback: (reportActions) => {
                        Onyx.disconnect(connection);
                        resolve(reportActions);
                    },
                });
            });

            // Then the selfDM report should have an actionable track expense whisper action and an IOU action
            const selfDMReportActions = allReportActions?.[`${ONYXKEYS.COLLECTION.REPORT_ACTIONS}${selfDMReport.reportID}`];
            expect(Object.values(selfDMReportActions ?? {}).length).toBe(2);

            // When the cache is cleared before categorizing the tracked expense
            await Onyx.merge(`${ONYXKEYS.COLLECTION.TRANSACTION}${transaction?.transactionID}`, {
                iouRequestType: null,
            });

            // When the transaction is saved to draft by selecting a category in the selfDM report
            const reportActionableTrackExpense = Object.values(selfDMReportActions ?? {}).find((reportAction) => isActionableTrackExpense(reportAction));
            createDraftTransactionAndNavigateToParticipantSelector(
                transaction?.transactionID,
                selfDMReport.reportID,
                CONST.IOU.ACTION.CATEGORIZE,
                reportActionableTrackExpense?.reportActionID,
            );
            await waitForBatchedUpdates();

            // Then the transaction draft should be saved successfully
            const allTransactionsDraft = await new Promise<OnyxCollection<Transaction>>((resolve) => {
                const connection = Onyx.connect({
                    key: ONYXKEYS.COLLECTION.TRANSACTION_DRAFT,
                    waitForCollectionCallback: true,
                    callback: (transactionDrafts) => {
                        Onyx.disconnect(connection);
                        resolve(transactionDrafts);
                    },
                });
            });
            const transactionDraft = allTransactionsDraft?.[`${ONYXKEYS.COLLECTION.TRANSACTION_DRAFT}${transaction?.transactionID}`];

            // When the user confirms the category for the tracked expense
            trackExpense({
                report: policyExpenseChat,
                isDraftPolicy: false,
                action: CONST.IOU.ACTION.CATEGORIZE,
                participantParams: {
                    payeeEmail: participant.login,
                    payeeAccountID: participant.accountID,
                    participant: {...participant, isPolicyExpenseChat: true},
                },
                policyParams: {
                    policy: fakePolicy,
                    policyCategories: fakeCategories,
                },
                transactionParams: {
                    amount: transactionDraft?.amount ?? fakeTransaction.amount,
                    currency: transactionDraft?.currency ?? fakeTransaction.currency,
                    created: format(new Date(), CONST.DATE.FNS_FORMAT_STRING),
                    merchant: transactionDraft?.merchant ?? fakeTransaction.merchant,
                    category: Object.keys(fakeCategories).at(0) ?? '',
                    validWaypoints: Object.keys(transactionDraft?.comment?.waypoints ?? {}).length ? getValidWaypoints(transactionDraft?.comment?.waypoints, true) : undefined,
                    actionableWhisperReportActionID: transactionDraft?.actionableWhisperReportActionID,
                    linkedTrackedExpenseReportAction: transactionDraft?.linkedTrackedExpenseReportAction,
                    linkedTrackedExpenseReportID: transactionDraft?.linkedTrackedExpenseReportID,
                    customUnitRateID: CONST.CUSTOM_UNITS.FAKE_P2P_ID,
                },
            });
            await waitForBatchedUpdates();
            await mockFetch?.resume?.();

            // Then the expense should be categorized successfully
            await new Promise<void>((resolve) => {
                const connection = Onyx.connect({
                    key: ONYXKEYS.COLLECTION.TRANSACTION,
                    waitForCollectionCallback: true,
                    callback: (transactions) => {
                        Onyx.disconnect(connection);
                        const categorizedTransaction = transactions?.[`${ONYXKEYS.COLLECTION.TRANSACTION}${transaction?.transactionID}`];

                        // Then the transaction must remain a distance request, ensuring that the optimistic data is correctly built and the transaction type remains accurate.
                        const isDistanceRequest = isDistanceRequestUtil(categorizedTransaction);
                        expect(isDistanceRequest).toBe(true);

                        // Then the transaction category must match the original category
                        expect(categorizedTransaction?.category).toBe(Object.keys(fakeCategories).at(0) ?? '');
                        resolve();
                    },
                });
            });

            await new Promise<void>((resolve) => {
                const connection = Onyx.connect({
                    key: ONYXKEYS.NVP_QUICK_ACTION_GLOBAL_CREATE,
                    callback: (quickAction) => {
                        Onyx.disconnect(connection);
                        resolve();

                        // Then the quickAction.action should be set to REQUEST_DISTANCE
                        expect(quickAction?.action).toBe(CONST.QUICK_ACTIONS.REQUEST_DISTANCE);
                        // Then the quickAction.chatReportID should be set to the given policyExpenseChat reportID
                        expect(quickAction?.chatReportID).toBe(policyExpenseChat.reportID);
                    },
                });
            });
        });

        it('share with accountant', async () => {
            const accountant: Required<Accountant> = {login: VIT_EMAIL, accountID: VIT_ACCOUNT_ID};
            const policy: Policy = {...createRandomPolicy(1), id: 'ABC'};
            const selfDMReport: Report = {
                ...createRandomReport(1),
                reportID: '10',
                chatType: CONST.REPORT.CHAT_TYPE.SELF_DM,
            };
            const policyExpenseChat: Report = {
                ...createRandomReport(1),
                reportID: '123',
                policyID: policy.id,
                type: CONST.REPORT.TYPE.CHAT,
                chatType: CONST.REPORT.CHAT_TYPE.POLICY_EXPENSE_CHAT,
                isOwnPolicyExpenseChat: true,
            };
            const transaction: Transaction = {...createRandomTransaction(1), transactionID: '555'};

            await Onyx.set(`${ONYXKEYS.COLLECTION.POLICY}${policy.id}`, policy);
            await Onyx.set(`${ONYXKEYS.COLLECTION.REPORT}${policyExpenseChat.reportID}`, policyExpenseChat);
            await Onyx.set(`${ONYXKEYS.COLLECTION.TRANSACTION_DRAFT}${transaction.transactionID}`, transaction);

            // Create a tracked expense
            trackExpense({
                report: selfDMReport,
                isDraftPolicy: true,
                action: CONST.IOU.ACTION.CREATE,
                participantParams: {
                    payeeEmail: RORY_EMAIL,
                    payeeAccountID: RORY_ACCOUNT_ID,
                    participant: {accountID: RORY_ACCOUNT_ID},
                },
                transactionParams: {
                    amount: transaction.amount,
                    currency: transaction.currency,
                    created: format(new Date(), CONST.DATE.FNS_FORMAT_STRING),
                    merchant: transaction.merchant,
                    billable: false,
                },
            });
            await waitForBatchedUpdates();

            const selfDMReportActionsOnyx = await new Promise<OnyxEntry<ReportActions>>((resolve) => {
                const connection = Onyx.connect({
                    key: `${ONYXKEYS.COLLECTION.REPORT_ACTIONS}${selfDMReport.reportID}`,
                    waitForCollectionCallback: false,
                    callback: (value) => {
                        Onyx.disconnect(connection);
                        resolve(value);
                    },
                });
            });
            expect(Object.values(selfDMReportActionsOnyx ?? {}).length).toBe(2);

            const linkedTrackedExpenseReportAction = Object.values(selfDMReportActionsOnyx ?? {}).find((reportAction) => isMoneyRequestAction(reportAction));
            const reportActionableTrackExpense = Object.values(selfDMReportActionsOnyx ?? {}).find((reportAction) => isActionableTrackExpense(reportAction));

            mockFetch?.pause?.();

            // Share the tracked expense with an accountant
            trackExpense({
                report: policyExpenseChat,
                isDraftPolicy: false,
                action: CONST.IOU.ACTION.SHARE,
                participantParams: {
                    payeeEmail: RORY_EMAIL,
                    payeeAccountID: RORY_ACCOUNT_ID,
                    participant: {reportID: policyExpenseChat.reportID, isPolicyExpenseChat: true},
                },
                policyParams: {
                    policy,
                },
                transactionParams: {
                    amount: transaction.amount,
                    currency: transaction.currency,
                    created: format(new Date(), CONST.DATE.FNS_FORMAT_STRING),
                    merchant: transaction.merchant,
                    billable: false,
                    actionableWhisperReportActionID: reportActionableTrackExpense?.reportActionID,
                    linkedTrackedExpenseReportAction,
                    linkedTrackedExpenseReportID: selfDMReport.reportID,
                },
                accountantParams: {
                    accountant,
                },
            });
            await waitForBatchedUpdates();

            const policyExpenseChatOnyx = await new Promise<OnyxEntry<Report>>((resolve) => {
                const connection = Onyx.connect({
                    key: `${ONYXKEYS.COLLECTION.REPORT}${policyExpenseChat.reportID}`,
                    waitForCollectionCallback: false,
                    callback: (value) => {
                        Onyx.disconnect(connection);
                        resolve(value);
                    },
                });
            });
            const policyOnyx = await new Promise<OnyxEntry<Policy>>((resolve) => {
                const connection = Onyx.connect({
                    key: `${ONYXKEYS.COLLECTION.POLICY}${policy.id}`,
                    waitForCollectionCallback: false,
                    callback: (value) => {
                        Onyx.disconnect(connection);
                        resolve(value);
                    },
                });
            });

            await mockFetch?.resume?.();

            // Accountant should be invited to the expense report
            expect(policyExpenseChatOnyx?.participants?.[accountant.accountID]).toBeTruthy();

            // Accountant should be added to the workspace as an admin
            expect(policyOnyx?.employeeList?.[accountant.login].role).toBe(CONST.POLICY.ROLE.ADMIN);
        });

        it('share with accountant who is already a member', async () => {
            const accountant: Required<Accountant> = {login: VIT_EMAIL, accountID: VIT_ACCOUNT_ID};
            const policy: Policy = {...createRandomPolicy(1), id: 'ABC', employeeList: {[accountant.login]: {email: accountant.login, role: CONST.POLICY.ROLE.USER}}};
            const selfDMReport: Report = {
                ...createRandomReport(1),
                reportID: '10',
                chatType: CONST.REPORT.CHAT_TYPE.SELF_DM,
            };
            const policyExpenseChat: Report = {
                ...createRandomReport(1),
                reportID: '123',
                policyID: policy.id,
                type: CONST.REPORT.TYPE.CHAT,
                chatType: CONST.REPORT.CHAT_TYPE.POLICY_EXPENSE_CHAT,
                isOwnPolicyExpenseChat: true,
                participants: {[accountant.accountID]: {notificationPreference: CONST.REPORT.NOTIFICATION_PREFERENCE.ALWAYS}},
            };
            const transaction: Transaction = {...createRandomTransaction(1), transactionID: '555'};

            await Onyx.set(`${ONYXKEYS.COLLECTION.POLICY}${policy.id}`, policy);
            await Onyx.set(`${ONYXKEYS.COLLECTION.REPORT}${policyExpenseChat.reportID}`, policyExpenseChat);
            await Onyx.set(`${ONYXKEYS.COLLECTION.TRANSACTION_DRAFT}${transaction.transactionID}`, transaction);
            await Onyx.merge(ONYXKEYS.PERSONAL_DETAILS_LIST, {[accountant.accountID]: accountant});

            // Create a tracked expense
            trackExpense({
                report: selfDMReport,
                isDraftPolicy: true,
                action: CONST.IOU.ACTION.CREATE,
                participantParams: {
                    payeeEmail: RORY_EMAIL,
                    payeeAccountID: RORY_ACCOUNT_ID,
                    participant: {accountID: RORY_ACCOUNT_ID},
                },
                transactionParams: {
                    amount: transaction.amount,
                    currency: transaction.currency,
                    created: format(new Date(), CONST.DATE.FNS_FORMAT_STRING),
                    merchant: transaction.merchant,
                    billable: false,
                },
            });
            await waitForBatchedUpdates();

            const selfDMReportActionsOnyx = await new Promise<OnyxEntry<ReportActions>>((resolve) => {
                const connection = Onyx.connect({
                    key: `${ONYXKEYS.COLLECTION.REPORT_ACTIONS}${selfDMReport.reportID}`,
                    waitForCollectionCallback: false,
                    callback: (value) => {
                        Onyx.disconnect(connection);
                        resolve(value);
                    },
                });
            });
            expect(Object.values(selfDMReportActionsOnyx ?? {}).length).toBe(2);

            const linkedTrackedExpenseReportAction = Object.values(selfDMReportActionsOnyx ?? {}).find((reportAction) => isMoneyRequestAction(reportAction));
            const reportActionableTrackExpense = Object.values(selfDMReportActionsOnyx ?? {}).find((reportAction) => isActionableTrackExpense(reportAction));

            mockFetch?.pause?.();

            // Share the tracked expense with an accountant
            trackExpense({
                report: policyExpenseChat,
                isDraftPolicy: false,
                action: CONST.IOU.ACTION.SHARE,
                participantParams: {
                    payeeEmail: RORY_EMAIL,
                    payeeAccountID: RORY_ACCOUNT_ID,
                    participant: {reportID: policyExpenseChat.reportID, isPolicyExpenseChat: true},
                },
                policyParams: {
                    policy,
                },
                transactionParams: {
                    amount: transaction.amount,
                    currency: transaction.currency,
                    created: format(new Date(), CONST.DATE.FNS_FORMAT_STRING),
                    merchant: transaction.merchant,
                    billable: false,
                    actionableWhisperReportActionID: reportActionableTrackExpense?.reportActionID,
                    linkedTrackedExpenseReportAction,
                    linkedTrackedExpenseReportID: selfDMReport.reportID,
                },
                accountantParams: {
                    accountant,
                },
            });
            await waitForBatchedUpdates();

            const policyExpenseChatOnyx = await new Promise<OnyxEntry<Report>>((resolve) => {
                const connection = Onyx.connect({
                    key: `${ONYXKEYS.COLLECTION.REPORT}${policyExpenseChat.reportID}`,
                    waitForCollectionCallback: false,
                    callback: (value) => {
                        Onyx.disconnect(connection);
                        resolve(value);
                    },
                });
            });
            const policyOnyx = await new Promise<OnyxEntry<Policy>>((resolve) => {
                const connection = Onyx.connect({
                    key: `${ONYXKEYS.COLLECTION.POLICY}${policy.id}`,
                    waitForCollectionCallback: false,
                    callback: (value) => {
                        Onyx.disconnect(connection);
                        resolve(value);
                    },
                });
            });

            await mockFetch?.resume?.();

            // Accountant should be still a participant in the expense report
            expect(policyExpenseChatOnyx?.participants?.[accountant.accountID]).toBeTruthy();

            // Accountant role should change to admin
            expect(policyOnyx?.employeeList?.[accountant.login].role).toBe(CONST.POLICY.ROLE.ADMIN);
        });
    });

    describe('requestMoney', () => {
        it('creates new chat if needed', () => {
            const amount = 10000;
            const comment = 'Giv money plz';
            const merchant = 'KFC';
            let iouReportID: string | undefined;
            let createdAction: OnyxEntry<ReportAction>;
            let iouAction: OnyxEntry<ReportAction<typeof CONST.REPORT.ACTIONS.TYPE.IOU>>;
            let transactionID: string | undefined;
            let transactionThread: OnyxEntry<Report>;
            let transactionThreadCreatedAction: OnyxEntry<ReportAction>;
            mockFetch?.pause?.();
            requestMoney({
                report: {reportID: ''},
                participantParams: {
                    payeeEmail: RORY_EMAIL,
                    payeeAccountID: RORY_ACCOUNT_ID,
                    participant: {login: CARLOS_EMAIL, accountID: CARLOS_ACCOUNT_ID},
                },
                transactionParams: {
                    amount,
                    attendees: [],
                    currency: CONST.CURRENCY.USD,
                    created: '',
                    merchant,
                    comment,
                },
            });
            return waitForBatchedUpdates()
                .then(
                    () =>
                        new Promise<void>((resolve) => {
                            const connection = Onyx.connect({
                                key: ONYXKEYS.COLLECTION.REPORT,
                                waitForCollectionCallback: true,
                                callback: (allReports) => {
                                    Onyx.disconnect(connection);

                                    // A chat report, a transaction thread, and an iou report should be created
                                    const chatReports = Object.values(allReports ?? {}).filter((report) => report?.type === CONST.REPORT.TYPE.CHAT);
                                    const iouReports = Object.values(allReports ?? {}).filter((report) => report?.type === CONST.REPORT.TYPE.IOU);
                                    expect(Object.keys(chatReports).length).toBe(2);
                                    expect(Object.keys(iouReports).length).toBe(1);
                                    const chatReport = chatReports.at(0);
                                    const transactionThreadReport = chatReports.at(1);
                                    const iouReport = iouReports.at(0);
                                    iouReportID = iouReport?.reportID;
                                    transactionThread = transactionThreadReport;

                                    expect(iouReport?.participants).toEqual({
                                        [RORY_ACCOUNT_ID]: {notificationPreference: CONST.REPORT.NOTIFICATION_PREFERENCE.HIDDEN},
                                        [CARLOS_ACCOUNT_ID]: {notificationPreference: CONST.REPORT.NOTIFICATION_PREFERENCE.HIDDEN},
                                    });

                                    // They should be linked together
                                    expect(chatReport?.participants).toEqual({[RORY_ACCOUNT_ID]: RORY_PARTICIPANT, [CARLOS_ACCOUNT_ID]: CARLOS_PARTICIPANT});
                                    expect(chatReport?.iouReportID).toBe(iouReport?.reportID);

                                    resolve();
                                },
                            });
                        }),
                )
                .then(
                    () =>
                        new Promise<void>((resolve) => {
                            const connection = Onyx.connect({
                                key: `${ONYXKEYS.COLLECTION.REPORT_ACTIONS}${iouReportID}`,
                                waitForCollectionCallback: false,
                                callback: (reportActionsForIOUReport) => {
                                    Onyx.disconnect(connection);

                                    // The IOU report should have a CREATED action and IOU action
                                    expect(Object.values(reportActionsForIOUReport ?? {}).length).toBe(2);
                                    const createdActions = Object.values(reportActionsForIOUReport ?? {}).filter(
                                        (reportAction) => reportAction?.actionName === CONST.REPORT.ACTIONS.TYPE.CREATED,
                                    );
                                    const iouActions = Object.values(reportActionsForIOUReport ?? {}).filter(
                                        (reportAction): reportAction is ReportAction<typeof CONST.REPORT.ACTIONS.TYPE.IOU> => isMoneyRequestAction(reportAction),
                                    );
                                    expect(Object.values(createdActions).length).toBe(1);
                                    expect(Object.values(iouActions).length).toBe(1);
                                    createdAction = createdActions?.at(0);
                                    iouAction = iouActions?.at(0);
                                    const originalMessage = isMoneyRequestAction(iouAction) ? getOriginalMessage(iouAction) : undefined;

                                    // The CREATED action should not be created after the IOU action
                                    expect(Date.parse(createdAction?.created ?? '')).toBeLessThan(Date.parse(iouAction?.created ?? ''));

                                    // The IOUReportID should be correct
                                    expect(originalMessage?.IOUReportID).toBe(iouReportID);

                                    // The comment should be included in the IOU action
                                    expect(originalMessage?.comment).toBe(comment);

                                    // The amount in the IOU action should be correct
                                    expect(originalMessage?.amount).toBe(amount);

                                    // The IOU type should be correct
                                    expect(originalMessage?.type).toBe(CONST.IOU.REPORT_ACTION_TYPE.CREATE);

                                    // Both actions should be pending
                                    expect(createdAction?.pendingAction).toBe(CONST.RED_BRICK_ROAD_PENDING_ACTION.ADD);
                                    expect(iouAction?.pendingAction).toBe(CONST.RED_BRICK_ROAD_PENDING_ACTION.ADD);

                                    resolve();
                                },
                            });
                        }),
                )
                .then(
                    () =>
                        new Promise<void>((resolve) => {
                            const connection = Onyx.connect({
                                key: `${ONYXKEYS.COLLECTION.REPORT_ACTIONS}${transactionThread?.reportID}`,
                                waitForCollectionCallback: false,
                                callback: (reportActionsForTransactionThread) => {
                                    Onyx.disconnect(connection);

                                    // The transaction thread should have a CREATED action
                                    expect(Object.values(reportActionsForTransactionThread ?? {}).length).toBe(1);
                                    const createdActions = Object.values(reportActionsForTransactionThread ?? {}).filter(
                                        (reportAction) => reportAction?.actionName === CONST.REPORT.ACTIONS.TYPE.CREATED,
                                    );
                                    expect(Object.values(createdActions).length).toBe(1);
                                    transactionThreadCreatedAction = createdActions.at(0);

                                    expect(transactionThreadCreatedAction?.pendingAction).toBe(CONST.RED_BRICK_ROAD_PENDING_ACTION.ADD);
                                    resolve();
                                },
                            });
                        }),
                )
                .then(
                    () =>
                        new Promise<void>((resolve) => {
                            const connection = Onyx.connect({
                                key: ONYXKEYS.COLLECTION.TRANSACTION,
                                waitForCollectionCallback: true,
                                callback: (allTransactions) => {
                                    Onyx.disconnect(connection);

                                    // There should be one transaction
                                    expect(Object.values(allTransactions ?? {}).length).toBe(1);
                                    const transaction = Object.values(allTransactions ?? []).find((t) => !isEmptyObject(t));
                                    transactionID = transaction?.transactionID;

                                    // The transaction should be attached to the IOU report
                                    expect(transaction?.reportID).toBe(iouReportID);

                                    // Its amount should match the amount of the expense
                                    expect(transaction?.amount).toBe(amount);

                                    // The comment should be correct
                                    expect(transaction?.comment?.comment).toBe(comment);

                                    // It should be pending
                                    expect(transaction?.pendingAction).toBe(CONST.RED_BRICK_ROAD_PENDING_ACTION.ADD);

                                    // The transactionID on the iou action should match the one from the transactions collection
                                    expect(iouAction && getOriginalMessage(iouAction)?.IOUTransactionID).toBe(transactionID);

                                    expect(transaction?.merchant).toBe(merchant);

                                    resolve();
                                },
                            });
                        }),
                )
                .then(
                    () =>
                        new Promise<void>((resolve) => {
                            const connection = Onyx.connect({
                                key: ONYXKEYS.COLLECTION.SNAPSHOT,
                                waitForCollectionCallback: true,
                                callback: (snapshotData) => {
                                    Onyx.disconnect(connection);

                                    // Snapshot data shouldn't be updated optimistically for requestMoney when the current search query type is invoice.
                                    expect(snapshotData).toBeUndefined();
                                    resolve();
                                },
                            });
                        }),
                )
                .then(mockFetch?.resume)
                .then(
                    () =>
                        new Promise<void>((resolve) => {
                            const connection = Onyx.connect({
                                key: `${ONYXKEYS.COLLECTION.REPORT_ACTIONS}${iouReportID}`,
                                waitForCollectionCallback: false,
                                callback: (reportActionsForIOUReport) => {
                                    Onyx.disconnect(connection);
                                    expect(Object.values(reportActionsForIOUReport ?? {}).length).toBe(2);
                                    Object.values(reportActionsForIOUReport ?? {}).forEach((reportAction) => expect(reportAction?.pendingAction).toBeFalsy());
                                    resolve();
                                },
                            });
                        }),
                )
                .then(
                    () =>
                        new Promise<void>((resolve) => {
                            const connection = Onyx.connect({
                                key: `${ONYXKEYS.COLLECTION.TRANSACTION}${transactionID}`,
                                waitForCollectionCallback: false,
                                callback: (transaction) => {
                                    Onyx.disconnect(connection);
                                    expect(transaction?.pendingAction).toBeFalsy();
                                    resolve();
                                },
                            });
                        }),
                );
        });

        it('updates existing chat report if there is one', () => {
            const amount = 10000;
            const comment = 'Giv money plz';
            let chatReport: Report = {
                reportID: '1234',
                type: CONST.REPORT.TYPE.CHAT,
                participants: {[RORY_ACCOUNT_ID]: RORY_PARTICIPANT, [CARLOS_ACCOUNT_ID]: CARLOS_PARTICIPANT},
            };
            const createdAction: ReportAction = {
                reportActionID: rand64(),
                actionName: CONST.REPORT.ACTIONS.TYPE.CREATED,
                created: DateUtils.getDBTime(),
            };
            let iouReportID: string | undefined;
            let iouAction: OnyxEntry<ReportAction<typeof CONST.REPORT.ACTIONS.TYPE.IOU>>;
            let iouCreatedAction: OnyxEntry<ReportAction>;
            let transactionID: string | undefined;
            mockFetch?.pause?.();
            return Onyx.set(`${ONYXKEYS.COLLECTION.REPORT}${chatReport.reportID}`, chatReport)
                .then(() =>
                    Onyx.set(`${ONYXKEYS.COLLECTION.REPORT_ACTIONS}${chatReport.reportID}`, {
                        [createdAction.reportActionID]: createdAction,
                    }),
                )
                .then(() => {
                    requestMoney({
                        report: chatReport,
                        participantParams: {
                            payeeEmail: RORY_EMAIL,
                            payeeAccountID: RORY_ACCOUNT_ID,
                            participant: {login: CARLOS_EMAIL, accountID: CARLOS_ACCOUNT_ID},
                        },
                        transactionParams: {
                            amount,
                            attendees: [],
                            currency: CONST.CURRENCY.USD,
                            created: '',
                            merchant: '',
                            comment,
                        },
                    });
                    return waitForBatchedUpdates();
                })
                .then(
                    () =>
                        new Promise<void>((resolve) => {
                            const connection = Onyx.connect({
                                key: ONYXKEYS.COLLECTION.REPORT,
                                waitForCollectionCallback: true,
                                callback: (allReports) => {
                                    Onyx.disconnect(connection);

                                    // The same chat report should be reused, a transaction thread and an IOU report should be created
                                    expect(Object.values(allReports ?? {}).length).toBe(3);
                                    expect(Object.values(allReports ?? {}).find((report) => report?.type === CONST.REPORT.TYPE.CHAT)?.reportID).toBe(chatReport.reportID);
                                    chatReport = Object.values(allReports ?? {}).find((report) => report?.type === CONST.REPORT.TYPE.CHAT) ?? chatReport;
                                    const iouReport = Object.values(allReports ?? {}).find((report) => report?.type === CONST.REPORT.TYPE.IOU);
                                    iouReportID = iouReport?.reportID;

                                    expect(iouReport?.participants).toEqual({
                                        [RORY_ACCOUNT_ID]: {notificationPreference: CONST.REPORT.NOTIFICATION_PREFERENCE.HIDDEN},
                                        [CARLOS_ACCOUNT_ID]: {notificationPreference: CONST.REPORT.NOTIFICATION_PREFERENCE.HIDDEN},
                                    });

                                    // They should be linked together
                                    expect(chatReport.iouReportID).toBe(iouReportID);

                                    resolve();
                                },
                            });
                        }),
                )
                .then(
                    () =>
                        new Promise<void>((resolve) => {
                            const connection = Onyx.connect({
                                key: `${ONYXKEYS.COLLECTION.REPORT_ACTIONS}${iouReportID}`,
                                waitForCollectionCallback: false,
                                callback: (allIOUReportActions) => {
                                    Onyx.disconnect(connection);

                                    iouCreatedAction = Object.values(allIOUReportActions ?? {}).find((reportAction) => reportAction.actionName === CONST.REPORT.ACTIONS.TYPE.CREATED);
                                    iouAction = Object.values(allIOUReportActions ?? {}).find((reportAction): reportAction is ReportAction<typeof CONST.REPORT.ACTIONS.TYPE.IOU> =>
                                        isMoneyRequestAction(reportAction),
                                    );
                                    const originalMessage = iouAction ? getOriginalMessage(iouAction) : null;

                                    // The CREATED action should not be created after the IOU action
                                    expect(Date.parse(iouCreatedAction?.created ?? '')).toBeLessThan(Date.parse(iouAction?.created ?? ''));

                                    // The IOUReportID should be correct
                                    expect(originalMessage?.IOUReportID).toBe(iouReportID);

                                    // The comment should be included in the IOU action
                                    expect(originalMessage?.comment).toBe(comment);

                                    // The amount in the IOU action should be correct
                                    expect(originalMessage?.amount).toBe(amount);

                                    // The IOU action type should be correct
                                    expect(originalMessage?.type).toBe(CONST.IOU.REPORT_ACTION_TYPE.CREATE);

                                    // The IOU action should be pending
                                    expect(iouAction?.pendingAction).toBe(CONST.RED_BRICK_ROAD_PENDING_ACTION.ADD);

                                    resolve();
                                },
                            });
                        }),
                )
                .then(
                    () =>
                        new Promise<void>((resolve) => {
                            const connection = Onyx.connect({
                                key: ONYXKEYS.COLLECTION.TRANSACTION,
                                waitForCollectionCallback: true,
                                callback: (allTransactions) => {
                                    Onyx.disconnect(connection);

                                    // There should be one transaction
                                    expect(Object.values(allTransactions ?? {}).length).toBe(1);
                                    const transaction = Object.values(allTransactions ?? {}).find((t) => !isEmptyObject(t));
                                    transactionID = transaction?.transactionID;
                                    const originalMessage = iouAction ? getOriginalMessage(iouAction) : null;

                                    // The transaction should be attached to the IOU report
                                    expect(transaction?.reportID).toBe(iouReportID);

                                    // Its amount should match the amount of the expense
                                    expect(transaction?.amount).toBe(amount);

                                    // The comment should be correct
                                    expect(transaction?.comment?.comment).toBe(comment);

                                    expect(transaction?.merchant).toBe(CONST.TRANSACTION.PARTIAL_TRANSACTION_MERCHANT);

                                    // It should be pending
                                    expect(transaction?.pendingAction).toBe(CONST.RED_BRICK_ROAD_PENDING_ACTION.ADD);

                                    // The transactionID on the iou action should match the one from the transactions collection
                                    expect(originalMessage?.IOUTransactionID).toBe(transactionID);

                                    resolve();
                                },
                            });
                        }),
                )
                .then(mockFetch?.resume)
                .then(waitForBatchedUpdates)
                .then(
                    () =>
                        new Promise<void>((resolve) => {
                            const connection = Onyx.connect({
                                key: `${ONYXKEYS.COLLECTION.REPORT_ACTIONS}${iouReportID}`,
                                waitForCollectionCallback: false,
                                callback: (reportActionsForIOUReport) => {
                                    Onyx.disconnect(connection);
                                    expect(Object.values(reportActionsForIOUReport ?? {}).length).toBe(2);
                                    Object.values(reportActionsForIOUReport ?? {}).forEach((reportAction) => expect(reportAction?.pendingAction).toBeFalsy());
                                    resolve();
                                },
                            });
                        }),
                )
                .then(
                    () =>
                        new Promise<void>((resolve) => {
                            const connection = Onyx.connect({
                                key: `${ONYXKEYS.COLLECTION.TRANSACTION}${transactionID}`,
                                callback: (transaction) => {
                                    Onyx.disconnect(connection);
                                    expect(transaction?.pendingAction).toBeFalsy();
                                    resolve();
                                },
                            });
                        }),
                );
        });

        it('updates existing IOU report if there is one', () => {
            const amount = 10000;
            const comment = 'Giv money plz';
            const chatReportID = '1234';
            const iouReportID = '5678';
            let chatReport: OnyxEntry<Report> = {
                reportID: chatReportID,
                type: CONST.REPORT.TYPE.CHAT,
                iouReportID,
                participants: {[RORY_ACCOUNT_ID]: RORY_PARTICIPANT, [CARLOS_ACCOUNT_ID]: CARLOS_PARTICIPANT},
            };
            const createdAction: ReportAction = {
                reportActionID: rand64(),
                actionName: CONST.REPORT.ACTIONS.TYPE.CREATED,
                created: DateUtils.getDBTime(),
            };
            const existingTransaction: Transaction = {
                transactionID: rand64(),
                amount: 1000,
                comment: {
                    comment: 'Existing transaction',
                    attendees: [{email: 'text@expensify.com', displayName: 'Test User', avatarUrl: ''}],
                },
                created: DateUtils.getDBTime(),
                currency: CONST.CURRENCY.USD,
                merchant: '',
                reportID: '',
            };
            let iouReport: OnyxEntry<Report> = {
                reportID: iouReportID,
                chatReportID,
                type: CONST.REPORT.TYPE.IOU,
                ownerAccountID: RORY_ACCOUNT_ID,
                managerID: CARLOS_ACCOUNT_ID,
                currency: CONST.CURRENCY.USD,
                total: existingTransaction.amount,
            };
            const iouAction: OnyxEntry<ReportAction<typeof CONST.REPORT.ACTIONS.TYPE.IOU>> = {
                reportActionID: rand64(),
                actionName: CONST.REPORT.ACTIONS.TYPE.IOU,
                actorAccountID: RORY_ACCOUNT_ID,
                created: DateUtils.getDBTime(),
                originalMessage: {
                    IOUReportID: iouReportID,
                    IOUTransactionID: existingTransaction.transactionID,
                    amount: existingTransaction.amount,
                    currency: CONST.CURRENCY.USD,
                    type: CONST.IOU.REPORT_ACTION_TYPE.CREATE,
                    participantAccountIDs: [RORY_ACCOUNT_ID, CARLOS_ACCOUNT_ID],
                },
            };
            let newIOUAction: OnyxEntry<ReportAction<typeof CONST.REPORT.ACTIONS.TYPE.IOU>>;
            let newTransaction: OnyxEntry<Transaction>;
            mockFetch?.pause?.();
            return Onyx.set(`${ONYXKEYS.COLLECTION.REPORT}${chatReportID}`, chatReport)
                .then(() => Onyx.set(`${ONYXKEYS.COLLECTION.REPORT}${iouReportID}`, iouReport ?? null))
                .then(() =>
                    Onyx.set(`${ONYXKEYS.COLLECTION.REPORT_ACTIONS}${iouReportID}`, {
                        [createdAction.reportActionID]: createdAction,
                        [iouAction.reportActionID]: iouAction,
                    }),
                )
                .then(() => Onyx.set(`${ONYXKEYS.COLLECTION.TRANSACTION}${existingTransaction.transactionID}`, existingTransaction))
                .then(() => {
                    if (chatReport) {
                        requestMoney({
                            report: chatReport,
                            participantParams: {
                                payeeEmail: RORY_EMAIL,
                                payeeAccountID: RORY_ACCOUNT_ID,
                                participant: {login: CARLOS_EMAIL, accountID: CARLOS_ACCOUNT_ID},
                            },
                            transactionParams: {
                                amount,
                                attendees: [],
                                currency: CONST.CURRENCY.USD,
                                created: '',
                                merchant: '',
                                comment,
                            },
                        });
                    }
                    return waitForBatchedUpdates();
                })
                .then(
                    () =>
                        new Promise<void>((resolve) => {
                            const connection = Onyx.connect({
                                key: ONYXKEYS.COLLECTION.REPORT,
                                waitForCollectionCallback: true,
                                callback: (allReports) => {
                                    Onyx.disconnect(connection);

                                    // No new reports should be created
                                    expect(Object.values(allReports ?? {}).length).toBe(3);
                                    expect(Object.values(allReports ?? {}).find((report) => report?.reportID === chatReportID)).toBeTruthy();
                                    expect(Object.values(allReports ?? {}).find((report) => report?.reportID === iouReportID)).toBeTruthy();

                                    chatReport = Object.values(allReports ?? {}).find((report) => report?.type === CONST.REPORT.TYPE.CHAT);
                                    iouReport = Object.values(allReports ?? {}).find((report) => report?.type === CONST.REPORT.TYPE.IOU);

                                    // The total on the iou report should be updated
                                    expect(iouReport?.total).toBe(11000);

                                    resolve();
                                },
                            });
                        }),
                )
                .then(
                    () =>
                        new Promise<void>((resolve) => {
                            const connection = Onyx.connect({
                                key: `${ONYXKEYS.COLLECTION.REPORT_ACTIONS}${iouReportID}`,
                                waitForCollectionCallback: false,
                                callback: (reportActionsForIOUReport) => {
                                    Onyx.disconnect(connection);

                                    expect(Object.values(reportActionsForIOUReport ?? {}).length).toBe(3);
                                    newIOUAction = Object.values(reportActionsForIOUReport ?? {}).find(
                                        (reportAction): reportAction is ReportAction<typeof CONST.REPORT.ACTIONS.TYPE.IOU> =>
                                            reportAction?.reportActionID !== createdAction.reportActionID && reportAction?.reportActionID !== iouAction?.reportActionID,
                                    );

                                    const newOriginalMessage = newIOUAction ? getOriginalMessage(newIOUAction) : null;

                                    // The IOUReportID should be correct
                                    expect(getOriginalMessage(iouAction)?.IOUReportID).toBe(iouReportID);

                                    // The comment should be included in the IOU action
                                    expect(newOriginalMessage?.comment).toBe(comment);

                                    // The amount in the IOU action should be correct
                                    expect(newOriginalMessage?.amount).toBe(amount);

                                    // The type of the IOU action should be correct
                                    expect(newOriginalMessage?.type).toBe(CONST.IOU.REPORT_ACTION_TYPE.CREATE);

                                    // The IOU action should be pending
                                    expect(newIOUAction?.pendingAction).toBe(CONST.RED_BRICK_ROAD_PENDING_ACTION.ADD);

                                    resolve();
                                },
                            });
                        }),
                )
                .then(
                    () =>
                        new Promise<void>((resolve) => {
                            const connection = Onyx.connect({
                                key: ONYXKEYS.COLLECTION.TRANSACTION,
                                waitForCollectionCallback: true,
                                callback: (allTransactions) => {
                                    Onyx.disconnect(connection);

                                    // There should be two transactions
                                    expect(Object.values(allTransactions ?? {}).length).toBe(2);

                                    newTransaction = Object.values(allTransactions ?? {}).find((transaction) => transaction?.transactionID !== existingTransaction.transactionID);

                                    expect(newTransaction?.reportID).toBe(iouReportID);
                                    expect(newTransaction?.amount).toBe(amount);
                                    expect(newTransaction?.comment?.comment).toBe(comment);
                                    expect(newTransaction?.merchant).toBe(CONST.TRANSACTION.PARTIAL_TRANSACTION_MERCHANT);
                                    expect(newTransaction?.pendingAction).toBe(CONST.RED_BRICK_ROAD_PENDING_ACTION.ADD);

                                    // The transactionID on the iou action should match the one from the transactions collection
                                    expect(isMoneyRequestAction(newIOUAction) ? getOriginalMessage(newIOUAction)?.IOUTransactionID : undefined).toBe(newTransaction?.transactionID);

                                    resolve();
                                },
                            });
                        }),
                )
                .then(mockFetch?.resume)
                .then(waitForNetworkPromises)
                .then(
                    () =>
                        new Promise<void>((resolve) => {
                            const connection = Onyx.connect({
                                key: `${ONYXKEYS.COLLECTION.REPORT_ACTIONS}${iouReportID}`,
                                waitForCollectionCallback: false,
                                callback: (reportActionsForIOUReport) => {
                                    Onyx.disconnect(connection);
                                    expect(Object.values(reportActionsForIOUReport ?? {}).length).toBe(3);
                                    Object.values(reportActionsForIOUReport ?? {}).forEach((reportAction) => expect(reportAction?.pendingAction).toBeFalsy());
                                    resolve();
                                },
                            });
                        }),
                )
                .then(
                    () =>
                        new Promise<void>((resolve) => {
                            const connection = Onyx.connect({
                                key: ONYXKEYS.COLLECTION.TRANSACTION,
                                waitForCollectionCallback: true,
                                callback: (allTransactions) => {
                                    Onyx.disconnect(connection);
                                    Object.values(allTransactions ?? {}).forEach((transaction) => expect(transaction?.pendingAction).toBeFalsy());
                                    resolve();
                                },
                            });
                        }),
                );
        });

        it('correctly implements RedBrickRoad error handling', () => {
            const amount = 10000;
            const comment = 'Giv money plz';
            let chatReportID: string | undefined;
            let iouReportID: string | undefined;
            let createdAction: OnyxEntry<ReportAction>;
            let iouAction: OnyxEntry<ReportAction<typeof CONST.REPORT.ACTIONS.TYPE.IOU>>;
            let transactionID: string | undefined;
            let transactionThreadReport: OnyxEntry<Report>;
            let transactionThreadAction: OnyxEntry<ReportAction>;
            mockFetch?.pause?.();
            requestMoney({
                report: {reportID: ''},
                participantParams: {
                    payeeEmail: RORY_EMAIL,
                    payeeAccountID: RORY_ACCOUNT_ID,
                    participant: {login: CARLOS_EMAIL, accountID: CARLOS_ACCOUNT_ID},
                },
                transactionParams: {
                    amount,
                    attendees: [],
                    currency: CONST.CURRENCY.USD,
                    created: '',
                    merchant: '',
                    comment,
                },
            });
            return (
                waitForBatchedUpdates()
                    .then(
                        () =>
                            new Promise<void>((resolve) => {
                                const connection = Onyx.connect({
                                    key: ONYXKEYS.COLLECTION.REPORT,
                                    waitForCollectionCallback: true,
                                    callback: (allReports) => {
                                        Onyx.disconnect(connection);

                                        // A chat report, transaction thread and an iou report should be created
                                        const chatReports = Object.values(allReports ?? {}).filter((report) => report?.type === CONST.REPORT.TYPE.CHAT);
                                        const iouReports = Object.values(allReports ?? {}).filter((report) => report?.type === CONST.REPORT.TYPE.IOU);
                                        expect(Object.values(chatReports).length).toBe(2);
                                        expect(Object.values(iouReports).length).toBe(1);
                                        const chatReport = chatReports.at(0);
                                        chatReportID = chatReport?.reportID;
                                        transactionThreadReport = chatReports.at(1);

                                        const iouReport = iouReports.at(0);
                                        iouReportID = iouReport?.reportID;

                                        expect(chatReport?.participants).toStrictEqual({[RORY_ACCOUNT_ID]: RORY_PARTICIPANT, [CARLOS_ACCOUNT_ID]: CARLOS_PARTICIPANT});

                                        // They should be linked together
                                        expect(chatReport?.participants).toStrictEqual({[RORY_ACCOUNT_ID]: RORY_PARTICIPANT, [CARLOS_ACCOUNT_ID]: CARLOS_PARTICIPANT});
                                        expect(chatReport?.iouReportID).toBe(iouReport?.reportID);

                                        resolve();
                                    },
                                });
                            }),
                    )
                    .then(
                        () =>
                            new Promise<void>((resolve) => {
                                const connection = Onyx.connect({
                                    key: `${ONYXKEYS.COLLECTION.REPORT_ACTIONS}${iouReportID}`,
                                    waitForCollectionCallback: false,
                                    callback: (reportActionsForIOUReport) => {
                                        Onyx.disconnect(connection);

                                        // The chat report should have a CREATED action and IOU action
                                        expect(Object.values(reportActionsForIOUReport ?? {}).length).toBe(2);
                                        const createdActions =
                                            Object.values(reportActionsForIOUReport ?? {}).filter((reportAction) => reportAction?.actionName === CONST.REPORT.ACTIONS.TYPE.CREATED) ?? null;
                                        const iouActions =
                                            Object.values(reportActionsForIOUReport ?? {}).filter((reportAction): reportAction is ReportAction<typeof CONST.REPORT.ACTIONS.TYPE.IOU> =>
                                                isMoneyRequestAction(reportAction),
                                            ) ?? null;
                                        expect(Object.values(createdActions).length).toBe(1);
                                        expect(Object.values(iouActions).length).toBe(1);
                                        createdAction = createdActions.at(0);
                                        iouAction = iouActions.at(0);
                                        const originalMessage = getOriginalMessage(iouAction);

                                        // The CREATED action should not be created after the IOU action
                                        expect(Date.parse(createdAction?.created ?? '')).toBeLessThan(Date.parse(iouAction?.created ?? ''));

                                        // The IOUReportID should be correct
                                        expect(originalMessage?.IOUReportID).toBe(iouReportID);

                                        // The comment should be included in the IOU action
                                        expect(originalMessage?.comment).toBe(comment);

                                        // The amount in the IOU action should be correct
                                        expect(originalMessage?.amount).toBe(amount);

                                        // The type should be correct
                                        expect(originalMessage?.type).toBe(CONST.IOU.REPORT_ACTION_TYPE.CREATE);

                                        // Both actions should be pending
                                        expect(createdAction?.pendingAction).toBe(CONST.RED_BRICK_ROAD_PENDING_ACTION.ADD);
                                        expect(iouAction?.pendingAction).toBe(CONST.RED_BRICK_ROAD_PENDING_ACTION.ADD);

                                        resolve();
                                    },
                                });
                            }),
                    )
                    .then(
                        () =>
                            new Promise<void>((resolve) => {
                                const connection = Onyx.connect({
                                    key: ONYXKEYS.COLLECTION.TRANSACTION,
                                    waitForCollectionCallback: true,
                                    callback: (allTransactions) => {
                                        Onyx.disconnect(connection);

                                        // There should be one transaction
                                        expect(Object.values(allTransactions ?? {}).length).toBe(1);
                                        const transaction = Object.values(allTransactions ?? {}).find((t) => !isEmptyObject(t));
                                        transactionID = transaction?.transactionID;

                                        expect(transaction?.reportID).toBe(iouReportID);
                                        expect(transaction?.amount).toBe(amount);
                                        expect(transaction?.comment?.comment).toBe(comment);
                                        expect(transaction?.merchant).toBe(CONST.TRANSACTION.PARTIAL_TRANSACTION_MERCHANT);
                                        expect(transaction?.pendingAction).toBe(CONST.RED_BRICK_ROAD_PENDING_ACTION.ADD);

                                        // The transactionID on the iou action should match the one from the transactions collection
                                        expect(iouAction && getOriginalMessage(iouAction)?.IOUTransactionID).toBe(transactionID);

                                        resolve();
                                    },
                                });
                            }),
                    )
                    .then((): Promise<unknown> => {
                        mockFetch?.fail?.();
                        return mockFetch?.resume?.() as Promise<unknown>;
                    })
                    .then(
                        () =>
                            new Promise<void>((resolve) => {
                                const connection = Onyx.connect({
                                    key: `${ONYXKEYS.COLLECTION.REPORT_ACTIONS}${iouReportID}`,
                                    waitForCollectionCallback: false,
                                    callback: (reportActionsForIOUReport) => {
                                        Onyx.disconnect(connection);
                                        expect(Object.values(reportActionsForIOUReport ?? {}).length).toBe(2);
                                        iouAction = Object.values(reportActionsForIOUReport ?? {}).find((reportAction): reportAction is ReportAction<typeof CONST.REPORT.ACTIONS.TYPE.IOU> =>
                                            isMoneyRequestAction(reportAction),
                                        );
                                        expect(iouAction?.pendingAction).toBe(CONST.RED_BRICK_ROAD_PENDING_ACTION.ADD);
                                        resolve();
                                    },
                                });
                            }),
                    )
                    .then(
                        () =>
                            new Promise<void>((resolve) => {
                                const connection = Onyx.connect({
                                    key: ONYXKEYS.COLLECTION.REPORT_ACTIONS,
                                    waitForCollectionCallback: true,
                                    callback: (reportActionsForTransactionThread) => {
                                        Onyx.disconnect(connection);
                                        expect(Object.values(reportActionsForTransactionThread ?? {}).length).toBe(3);
                                        transactionThreadAction = Object.values(
                                            reportActionsForTransactionThread?.[`${ONYXKEYS.COLLECTION.REPORT_ACTIONS}${transactionThreadReport?.reportID}`] ?? {},
                                        ).find((reportAction) => reportAction.actionName === CONST.REPORT.ACTIONS.TYPE.CREATED);
                                        expect(transactionThreadAction?.pendingAction).toBe(CONST.RED_BRICK_ROAD_PENDING_ACTION.ADD);
                                        resolve();
                                    },
                                });
                            }),
                    )
                    .then(
                        () =>
                            new Promise<void>((resolve) => {
                                const connection = Onyx.connect({
                                    key: `${ONYXKEYS.COLLECTION.TRANSACTION}${transactionID}`,
                                    waitForCollectionCallback: false,
                                    callback: (transaction) => {
                                        Onyx.disconnect(connection);
                                        expect(transaction?.pendingAction).toBe(CONST.RED_BRICK_ROAD_PENDING_ACTION.ADD);
                                        expect(transaction?.errors).toBeTruthy();
                                        expect(Object.values(transaction?.errors ?? {}).at(0)).toEqual(translateLocal('iou.error.genericCreateFailureMessage'));
                                        resolve();
                                    },
                                });
                            }),
                    )

                    // If the user clears the errors on the IOU action
                    .then(
                        () =>
                            new Promise<void>((resolve) => {
                                if (iouReportID) {
                                    clearAllRelatedReportActionErrors(iouReportID, iouAction ?? null);
                                }
                                resolve();
                            }),
                    )

                    // Then the reportAction from chat report should be removed from Onyx
                    .then(
                        () =>
                            new Promise<void>((resolve) => {
                                const connection = Onyx.connect({
                                    key: `${ONYXKEYS.COLLECTION.REPORT_ACTIONS}${chatReportID}`,
                                    waitForCollectionCallback: false,
                                    callback: (reportActionsForReport) => {
                                        Onyx.disconnect(connection);
                                        iouAction = Object.values(reportActionsForReport ?? {}).find((reportAction): reportAction is ReportAction<typeof CONST.REPORT.ACTIONS.TYPE.IOU> =>
                                            isMoneyRequestAction(reportAction),
                                        );
                                        expect(iouAction).toBeFalsy();
                                        resolve();
                                    },
                                });
                            }),
                    )

                    // Then the reportAction from iou report should be removed from Onyx
                    .then(
                        () =>
                            new Promise<void>((resolve) => {
                                const connection = Onyx.connect({
                                    key: `${ONYXKEYS.COLLECTION.REPORT_ACTIONS}${iouReportID}`,
                                    waitForCollectionCallback: false,
                                    callback: (reportActionsForReport) => {
                                        Onyx.disconnect(connection);
                                        iouAction = Object.values(reportActionsForReport ?? {}).find((reportAction): reportAction is ReportAction<typeof CONST.REPORT.ACTIONS.TYPE.IOU> =>
                                            isMoneyRequestAction(reportAction),
                                        );
                                        expect(iouAction).toBeFalsy();
                                        resolve();
                                    },
                                });
                            }),
                    )

                    // Then the reportAction from transaction report should be removed from Onyx
                    .then(
                        () =>
                            new Promise<void>((resolve) => {
                                const connection = Onyx.connect({
                                    key: `${ONYXKEYS.COLLECTION.REPORT_ACTIONS}${transactionThreadReport?.reportID}`,
                                    waitForCollectionCallback: false,
                                    callback: (reportActionsForReport) => {
                                        Onyx.disconnect(connection);
                                        expect(reportActionsForReport).toMatchObject({});
                                        resolve();
                                    },
                                });
                            }),
                    )

                    // Along with the associated transaction
                    .then(
                        () =>
                            new Promise<void>((resolve) => {
                                const connection = Onyx.connect({
                                    key: `${ONYXKEYS.COLLECTION.TRANSACTION}${transactionID}`,
                                    waitForCollectionCallback: false,
                                    callback: (transaction) => {
                                        Onyx.disconnect(connection);
                                        expect(transaction).toBeFalsy();
                                        resolve();
                                    },
                                });
                            }),
                    )

                    // If a user clears the errors on the CREATED action (which, technically are just errors on the report)
                    .then(
                        () =>
                            new Promise<void>((resolve) => {
                                if (chatReportID) {
                                    deleteReport(chatReportID);
                                }
                                if (transactionThreadReport?.reportID) {
                                    deleteReport(transactionThreadReport?.reportID);
                                }
                                resolve();
                            }),
                    )

                    // Then the report should be deleted
                    .then(
                        () =>
                            new Promise<void>((resolve) => {
                                const connection = Onyx.connect({
                                    key: ONYXKEYS.COLLECTION.REPORT,
                                    waitForCollectionCallback: true,
                                    callback: (allReports) => {
                                        Onyx.disconnect(connection);
                                        Object.values(allReports ?? {}).forEach((report) => expect(report).toBeFalsy());
                                        resolve();
                                    },
                                });
                            }),
                    )

                    // All reportActions should also be deleted
                    .then(
                        () =>
                            new Promise<void>((resolve) => {
                                const connection = Onyx.connect({
                                    key: ONYXKEYS.COLLECTION.REPORT_ACTIONS,
                                    waitForCollectionCallback: false,
                                    callback: (allReportActions) => {
                                        Onyx.disconnect(connection);
                                        Object.values(allReportActions ?? {}).forEach((reportAction) => expect(reportAction).toBeFalsy());
                                        resolve();
                                    },
                                });
                            }),
                    )

                    // All transactions should also be deleted
                    .then(
                        () =>
                            new Promise<void>((resolve) => {
                                const connection = Onyx.connect({
                                    key: ONYXKEYS.COLLECTION.TRANSACTION,
                                    waitForCollectionCallback: true,
                                    callback: (allTransactions) => {
                                        Onyx.disconnect(connection);
                                        Object.values(allTransactions ?? {}).forEach((transaction) => expect(transaction).toBeFalsy());
                                        resolve();
                                    },
                                });
                            }),
                    )

                    // Cleanup
                    .then(mockFetch?.succeed)
            );
        });
<<<<<<< HEAD
        it('does not trigger notifyNewAction when doing the money request in a money request report and has a canUseTableReportView permission', async () => {
            // eslint-disable-next-line deprecation/deprecation
            await Onyx.merge(ONYXKEYS.BETAS, [CONST.BETAS.TABLE_REPORT_VIEW]);
=======
        it('does not trigger notifyNewAction when doing the money request in a money request report', () => {
>>>>>>> de3f8aff
            requestMoney({
                report: {reportID: '123', type: CONST.REPORT.TYPE.EXPENSE},
                participantParams: {
                    payeeEmail: RORY_EMAIL,
                    payeeAccountID: RORY_ACCOUNT_ID,
                    participant: {login: CARLOS_EMAIL, accountID: CARLOS_ACCOUNT_ID},
                },
                transactionParams: {
                    amount: 1,
                    attendees: [],
                    currency: CONST.CURRENCY.USD,
                    created: '',
                    merchant: '',
                    comment: '',
                },
            });
            expect(notifyNewAction).toHaveBeenCalledTimes(0);
        });

<<<<<<< HEAD
        it('trigger notifyNewAction when doing the money request in a chat report', async () => {
            // eslint-disable-next-line deprecation/deprecation
            await Onyx.merge(ONYXKEYS.BETAS, [CONST.BETAS.TABLE_REPORT_VIEW]);
=======
        it('trigger notifyNewAction when doing the money request in a chat report', () => {
>>>>>>> de3f8aff
            requestMoney({
                report: {reportID: '123'},
                participantParams: {
                    payeeEmail: RORY_EMAIL,
                    payeeAccountID: RORY_ACCOUNT_ID,
                    participant: {login: CARLOS_EMAIL, accountID: CARLOS_ACCOUNT_ID},
                },
                transactionParams: {
                    amount: 1,
                    attendees: [],
                    currency: CONST.CURRENCY.USD,
                    created: '',
                    merchant: '',
                    comment: '',
                },
            });
            expect(notifyNewAction).toHaveBeenCalledTimes(1);
        });
    });

    describe('createDistanceRequest', () => {
<<<<<<< HEAD
        it('does not trigger notifyNewAction when doing the money request in a money request report and has a canUseTableReportView permission', async () => {
            // eslint-disable-next-line deprecation/deprecation
            await Onyx.merge(ONYXKEYS.BETAS, [CONST.BETAS.TABLE_REPORT_VIEW]);
=======
        it('does not trigger notifyNewAction when doing the money request in a money request report', () => {
>>>>>>> de3f8aff
            createDistanceRequest({
                report: {reportID: '123', type: CONST.REPORT.TYPE.EXPENSE},
                participants: [],
                transactionParams: {
                    amount: 1,
                    attendees: [],
                    currency: CONST.CURRENCY.USD,
                    created: '',
                    merchant: '',
                    comment: '',
                    validWaypoints: {},
                },
            });
            expect(notifyNewAction).toHaveBeenCalledTimes(0);
        });

<<<<<<< HEAD
        it('trigger notifyNewAction when doing the money request in a chat report', async () => {
            // eslint-disable-next-line deprecation/deprecation
            await Onyx.merge(ONYXKEYS.BETAS, [CONST.BETAS.TABLE_REPORT_VIEW]);
=======
        it('trigger notifyNewAction when doing the money request in a chat report', () => {
>>>>>>> de3f8aff
            createDistanceRequest({
                report: {reportID: '123'},
                participants: [],
                transactionParams: {
                    amount: 1,
                    attendees: [],
                    currency: CONST.CURRENCY.USD,
                    created: '',
                    merchant: '',
                    comment: '',
                    validWaypoints: {},
                },
            });
            expect(notifyNewAction).toHaveBeenCalledTimes(1);
        });
    });

    describe('split expense', () => {
        it('creates and updates new chats and IOUs as needed', () => {
            jest.setTimeout(10 * 1000);
            /*
             * Given that:
             *   - Rory and Carlos have chatted before
             *   - Rory and Jules have chatted before and have an active IOU report
             *   - Rory and Vit have never chatted together before
             *   - There is no existing group chat with the four of them
             */
            const amount = 400;
            const comment = 'Yes, I am splitting a bill for $4 USD';
            const merchant = 'Yema Kitchen';
            let carlosChatReport: OnyxEntry<Report> = {
                reportID: rand64(),
                type: CONST.REPORT.TYPE.CHAT,
                participants: {[RORY_ACCOUNT_ID]: RORY_PARTICIPANT, [CARLOS_ACCOUNT_ID]: CARLOS_PARTICIPANT},
            };
            const carlosCreatedAction: OnyxEntry<ReportAction> = {
                reportActionID: rand64(),
                actionName: CONST.REPORT.ACTIONS.TYPE.CREATED,
                created: DateUtils.getDBTime(),
                reportID: carlosChatReport.reportID,
            };
            const julesIOUReportID = rand64();
            let julesChatReport: OnyxEntry<Report> = {
                reportID: rand64(),
                type: CONST.REPORT.TYPE.CHAT,
                iouReportID: julesIOUReportID,
                participants: {[RORY_ACCOUNT_ID]: RORY_PARTICIPANT, [JULES_ACCOUNT_ID]: JULES_PARTICIPANT},
            };
            const julesChatCreatedAction: OnyxEntry<ReportAction> = {
                reportActionID: rand64(),
                actionName: CONST.REPORT.ACTIONS.TYPE.CREATED,
                created: DateUtils.getDBTime(),
                reportID: julesChatReport.reportID,
            };
            const julesCreatedAction: OnyxEntry<ReportAction> = {
                reportActionID: rand64(),
                actionName: CONST.REPORT.ACTIONS.TYPE.CREATED,
                created: DateUtils.getDBTime(),
                reportID: julesIOUReportID,
            };
            jest.advanceTimersByTime(200);
            const julesExistingTransaction: OnyxEntry<Transaction> = {
                transactionID: rand64(),
                amount: 1000,
                comment: {
                    comment: 'This is an existing transaction',
                    attendees: [{email: 'text@expensify.com', displayName: 'Test User', avatarUrl: ''}],
                },
                created: DateUtils.getDBTime(),
                currency: '',
                merchant: '',
                reportID: '',
            };
            let julesIOUReport: OnyxEntry<Report> = {
                reportID: julesIOUReportID,
                chatReportID: julesChatReport.reportID,
                type: CONST.REPORT.TYPE.IOU,
                ownerAccountID: RORY_ACCOUNT_ID,
                managerID: JULES_ACCOUNT_ID,
                currency: CONST.CURRENCY.USD,
                total: julesExistingTransaction?.amount,
            };
            const julesExistingIOUAction: OnyxEntry<ReportAction> = {
                reportActionID: rand64(),
                actionName: CONST.REPORT.ACTIONS.TYPE.IOU,
                actorAccountID: RORY_ACCOUNT_ID,
                created: DateUtils.getDBTime(),
                originalMessage: {
                    IOUReportID: julesIOUReportID,
                    IOUTransactionID: julesExistingTransaction?.transactionID,
                    amount: julesExistingTransaction?.amount ?? 0,
                    currency: CONST.CURRENCY.USD,
                    type: CONST.IOU.REPORT_ACTION_TYPE.CREATE,
                    participantAccountIDs: [RORY_ACCOUNT_ID, JULES_ACCOUNT_ID],
                },
                reportID: julesIOUReportID,
            };

            let carlosIOUReport: OnyxEntry<Report>;
            let carlosIOUAction: OnyxEntry<ReportAction<typeof CONST.REPORT.ACTIONS.TYPE.IOU>>;
            let carlosIOUCreatedAction: OnyxEntry<ReportAction>;
            let carlosTransaction: OnyxEntry<Transaction>;

            let julesIOUAction: OnyxEntry<ReportAction<typeof CONST.REPORT.ACTIONS.TYPE.IOU>>;
            let julesIOUCreatedAction: OnyxEntry<ReportAction>;
            let julesTransaction: OnyxEntry<Transaction>;

            let vitChatReport: OnyxEntry<Report>;
            let vitIOUReport: OnyxEntry<Report>;
            let vitCreatedAction: OnyxEntry<ReportAction>;
            let vitIOUAction: OnyxEntry<ReportAction<typeof CONST.REPORT.ACTIONS.TYPE.IOU>>;
            let vitTransaction: OnyxEntry<Transaction>;

            let groupChat: OnyxEntry<Report>;
            let groupCreatedAction: OnyxEntry<ReportAction>;
            let groupIOUAction: OnyxEntry<ReportAction<typeof CONST.REPORT.ACTIONS.TYPE.IOU>>;
            let groupTransaction: OnyxEntry<Transaction>;

            const reportCollectionDataSet = toCollectionDataSet(ONYXKEYS.COLLECTION.REPORT, [carlosChatReport, julesChatReport, julesIOUReport], (item) => item.reportID);

            const carlosActionsCollectionDataSet = toCollectionDataSet(
                `${ONYXKEYS.COLLECTION.REPORT_ACTIONS}`,
                [
                    {
                        [carlosCreatedAction.reportActionID]: carlosCreatedAction,
                    },
                ],
                (item) => item[carlosCreatedAction.reportActionID].reportID,
            );

            const julesActionsCollectionDataSet = toCollectionDataSet(
                `${ONYXKEYS.COLLECTION.REPORT_ACTIONS}`,
                [
                    {
                        [julesCreatedAction.reportActionID]: julesCreatedAction,
                        [julesExistingIOUAction.reportActionID]: julesExistingIOUAction,
                    },
                ],
                (item) => item[julesCreatedAction.reportActionID].reportID,
            );

            const julesCreatedActionsCollectionDataSet = toCollectionDataSet(
                `${ONYXKEYS.COLLECTION.REPORT_ACTIONS}`,
                [
                    {
                        [julesChatCreatedAction.reportActionID]: julesChatCreatedAction,
                    },
                ],
                (item) => item[julesChatCreatedAction.reportActionID].reportID,
            );

            return Onyx.mergeCollection(ONYXKEYS.COLLECTION.REPORT, {
                ...reportCollectionDataSet,
            })
                .then(() =>
                    Onyx.mergeCollection(ONYXKEYS.COLLECTION.REPORT_ACTIONS, {
                        ...carlosActionsCollectionDataSet,
                        ...julesCreatedActionsCollectionDataSet,
                        ...julesActionsCollectionDataSet,
                    }),
                )
                .then(() => Onyx.set(`${ONYXKEYS.COLLECTION.TRANSACTION}${julesExistingTransaction?.transactionID}`, julesExistingTransaction))
                .then(() => {
                    // When we split a bill offline
                    mockFetch?.pause?.();
                    splitBill(
                        // TODO: Migrate after the backend accepts accountIDs
                        {
                            participants: [
                                [CARLOS_EMAIL, String(CARLOS_ACCOUNT_ID)],
                                [JULES_EMAIL, String(JULES_ACCOUNT_ID)],
                                [VIT_EMAIL, String(VIT_ACCOUNT_ID)],
                            ].map(([email, accountID]) => ({login: email, accountID: Number(accountID)})),
                            currentUserLogin: RORY_EMAIL,
                            currentUserAccountID: RORY_ACCOUNT_ID,
                            amount,
                            comment,
                            currency: CONST.CURRENCY.USD,
                            merchant,
                            created: '',
                            tag: '',
                            existingSplitChatReportID: '',
                        },
                    );
                    return waitForBatchedUpdates();
                })
                .then(
                    () =>
                        new Promise<void>((resolve) => {
                            const connection = Onyx.connect({
                                key: ONYXKEYS.COLLECTION.REPORT,
                                waitForCollectionCallback: true,
                                callback: (allReports) => {
                                    Onyx.disconnect(connection);

                                    // There should now be 10 reports
                                    expect(Object.values(allReports ?? {}).length).toBe(10);

                                    // 1. The chat report with Rory + Carlos
                                    carlosChatReport = Object.values(allReports ?? {}).find((report) => report?.reportID === carlosChatReport?.reportID);
                                    expect(isEmptyObject(carlosChatReport)).toBe(false);
                                    expect(carlosChatReport?.pendingFields).toBeFalsy();

                                    // 2. The IOU report with Rory + Carlos (new)
                                    carlosIOUReport = Object.values(allReports ?? {}).find((report) => report?.type === CONST.REPORT.TYPE.IOU && report.managerID === CARLOS_ACCOUNT_ID);
                                    expect(isEmptyObject(carlosIOUReport)).toBe(false);
                                    expect(carlosIOUReport?.total).toBe(amount / 4);

                                    // 3. The chat report with Rory + Jules
                                    julesChatReport = Object.values(allReports ?? {}).find((report) => report?.reportID === julesChatReport?.reportID);
                                    expect(isEmptyObject(julesChatReport)).toBe(false);
                                    expect(julesChatReport?.pendingFields).toBeFalsy();

                                    // 4. The IOU report with Rory + Jules
                                    julesIOUReport = Object.values(allReports ?? {}).find((report) => report?.reportID === julesIOUReport?.reportID);
                                    expect(isEmptyObject(julesIOUReport)).toBe(false);
                                    expect(julesChatReport?.pendingFields).toBeFalsy();
                                    expect(julesIOUReport?.total).toBe((julesExistingTransaction?.amount ?? 0) + amount / 4);

                                    // 5. The chat report with Rory + Vit (new)
                                    vitChatReport = Object.values(allReports ?? {}).find(
                                        (report) =>
                                            report?.type === CONST.REPORT.TYPE.CHAT &&
                                            deepEqual(report.participants, {[RORY_ACCOUNT_ID]: RORY_PARTICIPANT, [VIT_ACCOUNT_ID]: VIT_PARTICIPANT}),
                                    );
                                    expect(isEmptyObject(vitChatReport)).toBe(false);
                                    expect(vitChatReport?.pendingFields).toStrictEqual({createChat: CONST.RED_BRICK_ROAD_PENDING_ACTION.ADD});

                                    // 6. The IOU report with Rory + Vit (new)
                                    vitIOUReport = Object.values(allReports ?? {}).find((report) => report?.type === CONST.REPORT.TYPE.IOU && report.managerID === VIT_ACCOUNT_ID);
                                    expect(isEmptyObject(vitIOUReport)).toBe(false);
                                    expect(vitIOUReport?.total).toBe(amount / 4);

                                    // 7. The group chat with everyone
                                    groupChat = Object.values(allReports ?? {}).find(
                                        (report) =>
                                            report?.type === CONST.REPORT.TYPE.CHAT &&
                                            deepEqual(report.participants, {
                                                [CARLOS_ACCOUNT_ID]: CARLOS_PARTICIPANT,
                                                [JULES_ACCOUNT_ID]: JULES_PARTICIPANT,
                                                [VIT_ACCOUNT_ID]: VIT_PARTICIPANT,
                                                [RORY_ACCOUNT_ID]: RORY_PARTICIPANT,
                                            }),
                                    );
                                    expect(isEmptyObject(groupChat)).toBe(false);
                                    expect(groupChat?.pendingFields).toStrictEqual({createChat: CONST.RED_BRICK_ROAD_PENDING_ACTION.ADD});

                                    // The 1:1 chat reports and the IOU reports should be linked together
                                    expect(carlosChatReport?.iouReportID).toBe(carlosIOUReport?.reportID);
                                    expect(carlosIOUReport?.chatReportID).toBe(carlosChatReport?.reportID);
                                    Object.values(carlosIOUReport?.participants ?? {}).forEach((participant) => {
                                        expect(participant.notificationPreference).toBe(CONST.REPORT.NOTIFICATION_PREFERENCE.HIDDEN);
                                    });

                                    expect(julesChatReport?.iouReportID).toBe(julesIOUReport?.reportID);
                                    expect(julesIOUReport?.chatReportID).toBe(julesChatReport?.reportID);

                                    expect(vitChatReport?.iouReportID).toBe(vitIOUReport?.reportID);
                                    expect(vitIOUReport?.chatReportID).toBe(vitChatReport?.reportID);

                                    resolve();
                                },
                            });
                        }),
                )
                .then(
                    () =>
                        new Promise<void>((resolve) => {
                            const connection = Onyx.connect({
                                key: ONYXKEYS.COLLECTION.REPORT_ACTIONS,
                                waitForCollectionCallback: true,
                                callback: (allReportActions) => {
                                    Onyx.disconnect(connection);

                                    // There should be reportActions on all 7 chat reports + 3 IOU reports in each 1:1 chat
                                    expect(Object.values(allReportActions ?? {}).length).toBe(10);

                                    const carlosReportActions = allReportActions?.[`${ONYXKEYS.COLLECTION.REPORT_ACTIONS}${carlosChatReport?.iouReportID}`];
                                    const julesReportActions = allReportActions?.[`${ONYXKEYS.COLLECTION.REPORT_ACTIONS}${julesChatReport?.iouReportID}`];
                                    const vitReportActions = allReportActions?.[`${ONYXKEYS.COLLECTION.REPORT_ACTIONS}${vitChatReport?.iouReportID}`];
                                    const groupReportActions = allReportActions?.[`${ONYXKEYS.COLLECTION.REPORT_ACTIONS}${groupChat?.reportID}`];

                                    // Carlos DM should have two reportActions – the existing CREATED action and a pending IOU action
                                    expect(Object.values(carlosReportActions ?? {}).length).toBe(2);
                                    carlosIOUCreatedAction = Object.values(carlosReportActions ?? {}).find(
                                        (reportAction): reportAction is ReportAction<typeof CONST.REPORT.ACTIONS.TYPE.IOU> => reportAction.actionName === CONST.REPORT.ACTIONS.TYPE.CREATED,
                                    );
                                    carlosIOUAction = Object.values(carlosReportActions ?? {}).find((reportAction): reportAction is ReportAction<typeof CONST.REPORT.ACTIONS.TYPE.IOU> =>
                                        isMoneyRequestAction(reportAction),
                                    );
                                    const carlosOriginalMessage = carlosIOUAction ? getOriginalMessage(carlosIOUAction) : undefined;

                                    expect(carlosIOUAction?.pendingAction).toBe(CONST.RED_BRICK_ROAD_PENDING_ACTION.ADD);
                                    expect(carlosOriginalMessage?.IOUReportID).toBe(carlosIOUReport?.reportID);
                                    expect(carlosOriginalMessage?.amount).toBe(amount / 4);
                                    expect(carlosOriginalMessage?.comment).toBe(comment);
                                    expect(carlosOriginalMessage?.type).toBe(CONST.IOU.REPORT_ACTION_TYPE.CREATE);
                                    expect(Date.parse(carlosIOUCreatedAction?.created ?? '')).toBeLessThan(Date.parse(carlosIOUAction?.created ?? ''));

                                    // Jules DM should have three reportActions, the existing CREATED action, the existing IOU action, and a new pending IOU action
                                    expect(Object.values(julesReportActions ?? {}).length).toBe(3);
                                    expect(julesReportActions?.[julesCreatedAction.reportActionID]).toStrictEqual(julesCreatedAction);
                                    julesIOUCreatedAction = Object.values(julesReportActions ?? {}).find(
                                        (reportAction): reportAction is ReportAction<typeof CONST.REPORT.ACTIONS.TYPE.IOU> => reportAction.actionName === CONST.REPORT.ACTIONS.TYPE.CREATED,
                                    );
                                    julesIOUAction = Object.values(julesReportActions ?? {}).find(
                                        (reportAction): reportAction is ReportAction<typeof CONST.REPORT.ACTIONS.TYPE.IOU> =>
                                            reportAction.reportActionID !== julesCreatedAction.reportActionID && reportAction.reportActionID !== julesExistingIOUAction.reportActionID,
                                    );
                                    const julesOriginalMessage = julesIOUAction ? getOriginalMessage(julesIOUAction) : undefined;

                                    expect(julesIOUAction?.pendingAction).toBe(CONST.RED_BRICK_ROAD_PENDING_ACTION.ADD);
                                    expect(julesOriginalMessage?.IOUReportID).toBe(julesIOUReport?.reportID);
                                    expect(julesOriginalMessage?.amount).toBe(amount / 4);
                                    expect(julesOriginalMessage?.comment).toBe(comment);
                                    expect(julesOriginalMessage?.type).toBe(CONST.IOU.REPORT_ACTION_TYPE.CREATE);
                                    expect(Date.parse(julesIOUCreatedAction?.created ?? '')).toBeLessThan(Date.parse(julesIOUAction?.created ?? ''));

                                    // Vit DM should have two reportActions – a pending CREATED action and a pending IOU action
                                    expect(Object.values(vitReportActions ?? {}).length).toBe(2);
                                    vitCreatedAction = Object.values(vitReportActions ?? {}).find(
                                        (reportAction): reportAction is ReportAction<typeof CONST.REPORT.ACTIONS.TYPE.IOU> => reportAction.actionName === CONST.REPORT.ACTIONS.TYPE.CREATED,
                                    );
                                    vitIOUAction = Object.values(vitReportActions ?? {}).find((reportAction): reportAction is ReportAction<typeof CONST.REPORT.ACTIONS.TYPE.IOU> =>
                                        isMoneyRequestAction(reportAction),
                                    );
                                    const vitOriginalMessage = vitIOUAction ? getOriginalMessage(vitIOUAction) : undefined;

                                    expect(vitCreatedAction?.pendingAction).toBe(CONST.RED_BRICK_ROAD_PENDING_ACTION.ADD);
                                    expect(vitIOUAction?.pendingAction).toBe(CONST.RED_BRICK_ROAD_PENDING_ACTION.ADD);
                                    expect(vitOriginalMessage?.IOUReportID).toBe(vitIOUReport?.reportID);
                                    expect(vitOriginalMessage?.amount).toBe(amount / 4);
                                    expect(vitOriginalMessage?.comment).toBe(comment);
                                    expect(vitOriginalMessage?.type).toBe(CONST.IOU.REPORT_ACTION_TYPE.CREATE);
                                    expect(Date.parse(vitCreatedAction?.created ?? '')).toBeLessThan(Date.parse(vitIOUAction?.created ?? ''));

                                    // Group chat should have two reportActions – a pending CREATED action and a pending IOU action w/ type SPLIT
                                    expect(Object.values(groupReportActions ?? {}).length).toBe(2);
                                    groupCreatedAction = Object.values(groupReportActions ?? {}).find((reportAction) => reportAction.actionName === CONST.REPORT.ACTIONS.TYPE.CREATED);
                                    groupIOUAction = Object.values(groupReportActions ?? {}).find((reportAction): reportAction is ReportAction<typeof CONST.REPORT.ACTIONS.TYPE.IOU> =>
                                        isMoneyRequestAction(reportAction),
                                    );
                                    const groupOriginalMessage = groupIOUAction ? getOriginalMessage(groupIOUAction) : undefined;

                                    expect(groupCreatedAction?.pendingAction).toBe(CONST.RED_BRICK_ROAD_PENDING_ACTION.ADD);
                                    expect(groupIOUAction?.pendingAction).toBe(CONST.RED_BRICK_ROAD_PENDING_ACTION.ADD);
                                    expect(groupOriginalMessage).not.toHaveProperty('IOUReportID');
                                    expect(groupOriginalMessage?.type).toBe(CONST.IOU.REPORT_ACTION_TYPE.SPLIT);
                                    expect(Date.parse(groupCreatedAction?.created ?? '')).toBeLessThanOrEqual(Date.parse(groupIOUAction?.created ?? ''));

                                    resolve();
                                },
                            });
                        }),
                )
                .then(
                    () =>
                        new Promise<void>((resolve) => {
                            const connection = Onyx.connect({
                                key: ONYXKEYS.COLLECTION.TRANSACTION,
                                waitForCollectionCallback: true,
                                callback: (allTransactions) => {
                                    Onyx.disconnect(connection);

                                    /* There should be 5 transactions
                                     *   – one existing one with Jules
                                     *   - one for each of the three IOU reports
                                     *   - one on the group chat w/ deleted report
                                     */
                                    expect(Object.values(allTransactions ?? {}).length).toBe(5);
                                    expect(allTransactions?.[`${ONYXKEYS.COLLECTION.TRANSACTION}${julesExistingTransaction?.transactionID}`]).toBeTruthy();

                                    carlosTransaction = Object.values(allTransactions ?? {}).find(
                                        (transaction) => carlosIOUAction && transaction?.transactionID === getOriginalMessage(carlosIOUAction)?.IOUTransactionID,
                                    );
                                    julesTransaction = Object.values(allTransactions ?? {}).find(
                                        (transaction) => julesIOUAction && transaction?.transactionID === getOriginalMessage(julesIOUAction)?.IOUTransactionID,
                                    );
                                    vitTransaction = Object.values(allTransactions ?? {}).find(
                                        (transaction) => vitIOUAction && transaction?.transactionID === getOriginalMessage(vitIOUAction)?.IOUTransactionID,
                                    );
                                    groupTransaction = Object.values(allTransactions ?? {}).find((transaction) => transaction?.reportID === CONST.REPORT.SPLIT_REPORT_ID);

                                    expect(carlosTransaction?.reportID).toBe(carlosIOUReport?.reportID);
                                    expect(julesTransaction?.reportID).toBe(julesIOUReport?.reportID);
                                    expect(vitTransaction?.reportID).toBe(vitIOUReport?.reportID);
                                    expect(groupTransaction).toBeTruthy();

                                    expect(carlosTransaction?.amount).toBe(amount / 4);
                                    expect(julesTransaction?.amount).toBe(amount / 4);
                                    expect(vitTransaction?.amount).toBe(amount / 4);
                                    expect(groupTransaction?.amount).toBe(amount);

                                    expect(carlosTransaction?.comment?.comment).toBe(comment);
                                    expect(julesTransaction?.comment?.comment).toBe(comment);
                                    expect(vitTransaction?.comment?.comment).toBe(comment);
                                    expect(groupTransaction?.comment?.comment).toBe(comment);

                                    expect(carlosTransaction?.merchant).toBe(merchant);
                                    expect(julesTransaction?.merchant).toBe(merchant);
                                    expect(vitTransaction?.merchant).toBe(merchant);
                                    expect(groupTransaction?.merchant).toBe(merchant);

                                    expect(carlosTransaction?.comment?.source).toBe(CONST.IOU.TYPE.SPLIT);
                                    expect(julesTransaction?.comment?.source).toBe(CONST.IOU.TYPE.SPLIT);
                                    expect(vitTransaction?.comment?.source).toBe(CONST.IOU.TYPE.SPLIT);

                                    expect(carlosTransaction?.comment?.originalTransactionID).toBe(groupTransaction?.transactionID);
                                    expect(julesTransaction?.comment?.originalTransactionID).toBe(groupTransaction?.transactionID);
                                    expect(vitTransaction?.comment?.originalTransactionID).toBe(groupTransaction?.transactionID);

                                    expect(carlosTransaction?.pendingAction).toBe(CONST.RED_BRICK_ROAD_PENDING_ACTION.ADD);
                                    expect(julesTransaction?.pendingAction).toBe(CONST.RED_BRICK_ROAD_PENDING_ACTION.ADD);
                                    expect(vitTransaction?.pendingAction).toBe(CONST.RED_BRICK_ROAD_PENDING_ACTION.ADD);
                                    expect(groupTransaction?.pendingAction).toBe(CONST.RED_BRICK_ROAD_PENDING_ACTION.ADD);

                                    resolve();
                                },
                            });
                        }),
                )
                .then(
                    () =>
                        new Promise<void>((resolve) => {
                            const connection = Onyx.connect({
                                key: ONYXKEYS.PERSONAL_DETAILS_LIST,
                                waitForCollectionCallback: false,
                                callback: (allPersonalDetails) => {
                                    Onyx.disconnect(connection);
                                    expect(allPersonalDetails).toMatchObject({
                                        [VIT_ACCOUNT_ID]: {
                                            accountID: VIT_ACCOUNT_ID,
                                            displayName: VIT_EMAIL,
                                            login: VIT_EMAIL,
                                        },
                                    });
                                    resolve();
                                },
                            });
                        }),
                )
                .then(mockFetch?.resume)
                .then(waitForNetworkPromises)
                .then(
                    () =>
                        new Promise<void>((resolve) => {
                            const connection = Onyx.connect({
                                key: ONYXKEYS.COLLECTION.REPORT,
                                waitForCollectionCallback: true,
                                callback: (allReports) => {
                                    Onyx.disconnect(connection);
                                    Object.values(allReports ?? {}).forEach((report) => {
                                        if (!report?.pendingFields) {
                                            return;
                                        }
                                        Object.values(report?.pendingFields).forEach((pendingField) => expect(pendingField).toBeFalsy());
                                    });
                                    resolve();
                                },
                            });
                        }),
                )
                .then(
                    () =>
                        new Promise<void>((resolve) => {
                            const connection = Onyx.connect({
                                key: ONYXKEYS.COLLECTION.REPORT_ACTIONS,
                                waitForCollectionCallback: true,
                                callback: (allReportActions) => {
                                    Onyx.disconnect(connection);
                                    Object.values(allReportActions ?? {}).forEach((reportAction) => expect(reportAction?.pendingAction).toBeFalsy());
                                    resolve();
                                },
                            });
                        }),
                )
                .then(
                    () =>
                        new Promise<void>((resolve) => {
                            const connection = Onyx.connect({
                                key: ONYXKEYS.COLLECTION.TRANSACTION,
                                waitForCollectionCallback: true,
                                callback: (allTransactions) => {
                                    Onyx.disconnect(connection);
                                    Object.values(allTransactions ?? {}).forEach((transaction) => expect(transaction?.pendingAction).toBeFalsy());
                                    resolve();
                                },
                            });
                        }),
                );
        });

        it('should update split chat report lastVisibleActionCreated to the report preview action', async () => {
            // Given a expense chat with no expenses
            const workspaceReportID = '1';
            await Onyx.merge(`${ONYXKEYS.COLLECTION.REPORT}${workspaceReportID}`, {reportID: workspaceReportID, isOwnPolicyExpenseChat: true});

            // When the user split bill on the workspace
            splitBill({
                participants: [{reportID: workspaceReportID}],
                currentUserLogin: RORY_EMAIL,
                currentUserAccountID: RORY_ACCOUNT_ID,
                comment: '',
                amount: 100,
                currency: CONST.CURRENCY.USD,
                merchant: 'test',
                created: '',
                existingSplitChatReportID: workspaceReportID,
            });

            await waitForBatchedUpdates();

            // Then the expense chat lastVisibleActionCreated should be updated to the report preview action created
            const reportPreviewAction = await new Promise<OnyxEntry<ReportAction>>((resolve) => {
                const connection = Onyx.connect({
                    key: `${ONYXKEYS.COLLECTION.REPORT_ACTIONS}${workspaceReportID}`,
                    callback: (reportActions) => {
                        Onyx.disconnect(connection);
                        resolve(Object.values(reportActions ?? {}).find((action) => action.actionName === CONST.REPORT.ACTIONS.TYPE.REPORT_PREVIEW));
                    },
                });
            });

            await new Promise<OnyxEntry<Report>>((resolve) => {
                const connection = Onyx.connect({
                    key: `${ONYXKEYS.COLLECTION.REPORT}${workspaceReportID}`,
                    callback: (report) => {
                        Onyx.disconnect(connection);
                        expect(report?.lastVisibleActionCreated).toBe(reportPreviewAction?.created);
                        resolve(report);
                    },
                });
            });
        });

        it('should update split chat report lastVisibleActionCreated to the latest IOU action when split bill in a DM', async () => {
            // Given a DM chat with no expenses
            const reportID = '1';
            await Onyx.merge(`${ONYXKEYS.COLLECTION.REPORT}${reportID}`, {
                reportID,
                type: CONST.REPORT.TYPE.CHAT,
                participants: {[RORY_ACCOUNT_ID]: RORY_PARTICIPANT, [CARLOS_ACCOUNT_ID]: CARLOS_PARTICIPANT},
            });

            // When the user split bill twice on the DM
            splitBill({
                participants: [{accountID: CARLOS_ACCOUNT_ID, login: CARLOS_EMAIL}],
                currentUserLogin: RORY_EMAIL,
                currentUserAccountID: RORY_ACCOUNT_ID,
                comment: '',
                amount: 100,
                currency: CONST.CURRENCY.USD,
                merchant: 'test',
                created: '',
                existingSplitChatReportID: reportID,
            });

            await waitForBatchedUpdates();

            splitBill({
                participants: [{accountID: CARLOS_ACCOUNT_ID, login: CARLOS_EMAIL}],
                currentUserLogin: RORY_EMAIL,
                currentUserAccountID: RORY_ACCOUNT_ID,
                comment: '',
                amount: 200,
                currency: CONST.CURRENCY.USD,
                merchant: 'test',
                created: '',
                existingSplitChatReportID: reportID,
            });

            await waitForBatchedUpdates();

            // Then the DM lastVisibleActionCreated should be updated to the second IOU action created
            const iouAction = await new Promise<OnyxEntry<ReportAction>>((resolve) => {
                const connection = Onyx.connect({
                    key: `${ONYXKEYS.COLLECTION.REPORT_ACTIONS}${reportID}`,
                    callback: (reportActions) => {
                        Onyx.disconnect(connection);
                        resolve(Object.values(reportActions ?? {}).find((action) => isActionOfType(action, CONST.REPORT.ACTIONS.TYPE.IOU) && getOriginalMessage(action)?.amount === 200));
                    },
                });
            });

            const report = await new Promise<OnyxEntry<Report>>((resolve) => {
                const connection = Onyx.connect({
                    key: `${ONYXKEYS.COLLECTION.REPORT}${reportID}`,
                    callback: (reportVal) => {
                        Onyx.disconnect(connection);
                        resolve(reportVal);
                    },
                });
            });
            expect(report?.lastVisibleActionCreated).toBe(iouAction?.created);
        });

        it('optimistic transaction should be merged with the draft transaction if it is a distance request', async () => {
            // Given a workspace expense chat and a draft split transaction
            const workspaceReportID = '1';
            const transactionAmount = 100;
            const draftTransaction = {
                amount: transactionAmount,
                currency: CONST.CURRENCY.USD,
                merchant: 'test',
                created: '',
                iouRequestType: CONST.IOU.REQUEST_TYPE.DISTANCE,
            };

            await Onyx.merge(`${ONYXKEYS.COLLECTION.REPORT}${workspaceReportID}`, {reportID: workspaceReportID, isOwnPolicyExpenseChat: true});
            await Onyx.merge(`${ONYXKEYS.COLLECTION.TRANSACTION_DRAFT}${CONST.IOU.OPTIMISTIC_TRANSACTION_ID}`, draftTransaction);

            // When doing a distance split expense
            splitBill({
                participants: [{reportID: workspaceReportID}],
                currentUserLogin: RORY_EMAIL,
                currentUserAccountID: RORY_ACCOUNT_ID,
                existingSplitChatReportID: workspaceReportID,
                ...draftTransaction,
                comment: '',
            });

            await waitForBatchedUpdates();

            const optimisticTransaction = await new Promise<OnyxEntry<Transaction>>((resolve) => {
                const connection = Onyx.connect({
                    key: ONYXKEYS.COLLECTION.TRANSACTION,
                    waitForCollectionCallback: true,
                    callback: (transactions) => {
                        Onyx.disconnect(connection);
                        resolve(Object.values(transactions ?? {}).find((transaction) => transaction?.amount === -(transactionAmount / 2)));
                    },
                });
            });

            // Then the data from the transaction draft should be merged into the optimistic transaction
            expect(optimisticTransaction?.iouRequestType).toBe(CONST.IOU.REQUEST_TYPE.DISTANCE);
        });

        it("should update the notification preference of the report to ALWAYS if it's previously hidden", async () => {
            // Given a group chat with hidden notification preference
            const reportID = '1';
            await Onyx.merge(`${ONYXKEYS.COLLECTION.REPORT}${reportID}`, {
                reportID,
                type: CONST.REPORT.TYPE.CHAT,
                chatType: CONST.REPORT.CHAT_TYPE.GROUP,
                participants: {
                    [RORY_ACCOUNT_ID]: {notificationPreference: CONST.REPORT.NOTIFICATION_PREFERENCE.HIDDEN},
                    [CARLOS_ACCOUNT_ID]: {notificationPreference: CONST.REPORT.NOTIFICATION_PREFERENCE.HIDDEN},
                },
            });

            // When the user split bill on the group chat
            splitBill({
                participants: [{accountID: CARLOS_ACCOUNT_ID, login: CARLOS_EMAIL}],
                currentUserLogin: RORY_EMAIL,
                currentUserAccountID: RORY_ACCOUNT_ID,
                comment: '',
                amount: 100,
                currency: CONST.CURRENCY.USD,
                merchant: 'test',
                created: '',
                existingSplitChatReportID: reportID,
            });

            await waitForBatchedUpdates();

            // Then the DM notification preference should be updated to ALWAYS
            const report = await new Promise<OnyxEntry<Report>>((resolve) => {
                const connection = Onyx.connect({
                    key: `${ONYXKEYS.COLLECTION.REPORT}${reportID}`,
                    callback: (reportVal) => {
                        Onyx.disconnect(connection);
                        resolve(reportVal);
                    },
                });
            });
            expect(report?.participants?.[RORY_ACCOUNT_ID].notificationPreference).toBe(CONST.REPORT.NOTIFICATION_PREFERENCE.ALWAYS);
        });
    });

    describe('payMoneyRequestElsewhere', () => {
        it('clears outstanding IOUReport', () => {
            const amount = 10000;
            const comment = 'Giv money plz';
            let chatReport: OnyxEntry<Report>;
            let iouReport: OnyxEntry<Report>;
            let createIOUAction: OnyxEntry<ReportAction<typeof CONST.REPORT.ACTIONS.TYPE.IOU>>;
            let payIOUAction: OnyxEntry<ReportAction>;
            let transaction: OnyxEntry<Transaction>;
            requestMoney({
                report: {reportID: ''},
                participantParams: {
                    payeeEmail: RORY_EMAIL,
                    payeeAccountID: RORY_ACCOUNT_ID,
                    participant: {login: CARLOS_EMAIL, accountID: CARLOS_ACCOUNT_ID},
                },
                transactionParams: {
                    amount,
                    attendees: [],
                    currency: CONST.CURRENCY.USD,
                    created: '',
                    merchant: '',
                    comment,
                },
            });
            return waitForBatchedUpdates()
                .then(
                    () =>
                        new Promise<void>((resolve) => {
                            const connection = Onyx.connect({
                                key: ONYXKEYS.COLLECTION.REPORT,
                                waitForCollectionCallback: true,
                                callback: (allReports) => {
                                    Onyx.disconnect(connection);

                                    expect(Object.values(allReports ?? {}).length).toBe(3);

                                    const chatReports = Object.values(allReports ?? {}).filter((report) => report?.type === CONST.REPORT.TYPE.CHAT);
                                    chatReport = chatReports.at(0);
                                    expect(chatReport).toBeTruthy();
                                    expect(chatReport).toHaveProperty('reportID');
                                    expect(chatReport).toHaveProperty('iouReportID');

                                    iouReport = Object.values(allReports ?? {}).find((report) => report?.type === CONST.REPORT.TYPE.IOU);
                                    expect(iouReport).toBeTruthy();
                                    expect(iouReport).toHaveProperty('reportID');
                                    expect(iouReport).toHaveProperty('chatReportID');

                                    expect(chatReport?.iouReportID).toBe(iouReport?.reportID);
                                    expect(iouReport?.chatReportID).toBe(chatReport?.reportID);

                                    expect(chatReport?.pendingFields).toBeFalsy();
                                    expect(iouReport?.pendingFields).toBeFalsy();

                                    resolve();
                                },
                            });
                        }),
                )
                .then(
                    () =>
                        new Promise<void>((resolve) => {
                            const connection = Onyx.connect({
                                key: ONYXKEYS.COLLECTION.REPORT_ACTIONS,
                                waitForCollectionCallback: true,
                                callback: (allReportActions) => {
                                    Onyx.disconnect(connection);

                                    const reportActionsForIOUReport = allReportActions?.[`${ONYXKEYS.COLLECTION.REPORT_ACTIONS}${chatReport?.iouReportID}`];

                                    createIOUAction = Object.values(reportActionsForIOUReport ?? {}).find(
                                        (reportAction): reportAction is ReportAction<typeof CONST.REPORT.ACTIONS.TYPE.IOU> => isMoneyRequestAction(reportAction),
                                    );
                                    expect(createIOUAction).toBeTruthy();
                                    expect(createIOUAction && getOriginalMessage(createIOUAction)?.IOUReportID).toBe(iouReport?.reportID);

                                    resolve();
                                },
                            });
                        }),
                )
                .then(
                    () =>
                        new Promise<void>((resolve) => {
                            const connection = Onyx.connect({
                                key: ONYXKEYS.COLLECTION.TRANSACTION,
                                waitForCollectionCallback: true,
                                callback: (allTransactions) => {
                                    Onyx.disconnect(connection);
                                    expect(Object.values(allTransactions ?? {}).length).toBe(1);
                                    transaction = Object.values(allTransactions ?? {}).find((t) => t);
                                    expect(transaction).toBeTruthy();
                                    expect(transaction?.amount).toBe(amount);
                                    expect(transaction?.reportID).toBe(iouReport?.reportID);
                                    expect(createIOUAction && getOriginalMessage(createIOUAction)?.IOUTransactionID).toBe(transaction?.transactionID);
                                    resolve();
                                },
                            });
                        }),
                )
                .then(() => {
                    mockFetch?.pause?.();
                    if (chatReport && iouReport) {
                        payMoneyRequest(CONST.IOU.PAYMENT_TYPE.ELSEWHERE, chatReport, iouReport, undefined);
                    }
                    return waitForBatchedUpdates();
                })
                .then(
                    () =>
                        new Promise<void>((resolve) => {
                            const connection = Onyx.connect({
                                key: ONYXKEYS.COLLECTION.REPORT,
                                waitForCollectionCallback: true,
                                callback: (allReports) => {
                                    Onyx.disconnect(connection);

                                    expect(Object.values(allReports ?? {}).length).toBe(3);

                                    chatReport = Object.values(allReports ?? {}).find((r) => r?.type === CONST.REPORT.TYPE.CHAT);
                                    iouReport = Object.values(allReports ?? {}).find((r) => r?.type === CONST.REPORT.TYPE.IOU);

                                    expect(chatReport?.iouReportID).toBeFalsy();

                                    // expect(iouReport.status).toBe(CONST.REPORT.STATUS_NUM.REIMBURSED);
                                    // expect(iouReport.stateNum).toBe(CONST.REPORT.STATE_NUM.APPROVED);

                                    resolve();
                                },
                            });
                        }),
                )
                .then(
                    () =>
                        new Promise<void>((resolve) => {
                            const connection = Onyx.connect({
                                key: ONYXKEYS.COLLECTION.REPORT_ACTIONS,
                                waitForCollectionCallback: true,
                                callback: (allReportActions) => {
                                    Onyx.disconnect(connection);

                                    const reportActionsForIOUReport = allReportActions?.[`${ONYXKEYS.COLLECTION.REPORT_ACTIONS}${iouReport?.reportID}`];
                                    expect(Object.values(reportActionsForIOUReport ?? {}).length).toBe(3);

                                    payIOUAction = Object.values(reportActionsForIOUReport ?? {}).find(
                                        (reportAction) => isMoneyRequestAction(reportAction) && getOriginalMessage(reportAction)?.type === CONST.IOU.REPORT_ACTION_TYPE.PAY,
                                    );
                                    expect(payIOUAction).toBeTruthy();
                                    expect(payIOUAction?.pendingAction).toBe(CONST.RED_BRICK_ROAD_PENDING_ACTION.ADD);

                                    resolve();
                                },
                            });
                        }),
                )
                .then(mockFetch?.resume)
                .then(
                    () =>
                        new Promise<void>((resolve) => {
                            const connection = Onyx.connect({
                                key: ONYXKEYS.COLLECTION.REPORT,
                                waitForCollectionCallback: true,
                                callback: (allReports) => {
                                    Onyx.disconnect(connection);

                                    expect(Object.values(allReports ?? {}).length).toBe(3);

                                    chatReport = Object.values(allReports ?? {}).find((r) => r?.type === CONST.REPORT.TYPE.CHAT);
                                    iouReport = Object.values(allReports ?? {}).find((r) => r?.type === CONST.REPORT.TYPE.IOU);

                                    expect(chatReport?.iouReportID).toBeFalsy();

                                    // expect(iouReport.status).toBe(CONST.REPORT.STATUS_NUM.REIMBURSED);
                                    // expect(iouReport.stateNum).toBe(CONST.REPORT.STATE_NUM.APPROVED);

                                    resolve();
                                },
                            });
                        }),
                )
                .then(
                    () =>
                        new Promise<void>((resolve) => {
                            const connection = Onyx.connect({
                                key: ONYXKEYS.COLLECTION.REPORT_ACTIONS,
                                waitForCollectionCallback: true,
                                callback: (allReportActions) => {
                                    Onyx.disconnect(connection);

                                    const reportActionsForIOUReport = allReportActions?.[`${ONYXKEYS.COLLECTION.REPORT_ACTIONS}${iouReport?.reportID}`];
                                    expect(Object.values(reportActionsForIOUReport ?? {}).length).toBe(3);

                                    payIOUAction = Object.values(reportActionsForIOUReport ?? {}).find(
                                        (reportAction) => isMoneyRequestAction(reportAction) && getOriginalMessage(reportAction)?.type === CONST.IOU.REPORT_ACTION_TYPE.PAY,
                                    );
                                    resolve();

                                    expect(payIOUAction).toBeTruthy();
                                    expect(payIOUAction?.pendingAction).toBeFalsy();
                                },
                            });
                        }),
                );
        });
    });

    describe('pay expense report via ACH', () => {
        const amount = 10000;
        const comment = '💸💸💸💸';
        const merchant = 'NASDAQ';

        afterEach(() => {
            mockFetch?.resume?.();
        });

        it('updates the expense request and expense report when paid while offline', () => {
            let expenseReport: OnyxEntry<Report>;
            let chatReport: OnyxEntry<Report>;

            mockFetch?.pause?.();
            Onyx.set(ONYXKEYS.SESSION, {email: CARLOS_EMAIL, accountID: CARLOS_ACCOUNT_ID});
            return waitForBatchedUpdates()
                .then(() => {
                    createWorkspace(CARLOS_EMAIL, true, "Carlos's Workspace");
                    return waitForBatchedUpdates();
                })
                .then(
                    () =>
                        new Promise<void>((resolve) => {
                            const connection = Onyx.connect({
                                key: ONYXKEYS.COLLECTION.REPORT,
                                waitForCollectionCallback: true,
                                callback: (allReports) => {
                                    Onyx.disconnect(connection);
                                    chatReport = Object.values(allReports ?? {}).find((report) => report?.chatType === CONST.REPORT.CHAT_TYPE.POLICY_EXPENSE_CHAT);

                                    resolve();
                                },
                            });
                        }),
                )
                .then(() => {
                    if (chatReport) {
                        requestMoney({
                            report: chatReport,
                            participantParams: {
                                payeeEmail: RORY_EMAIL,
                                payeeAccountID: RORY_ACCOUNT_ID,
                                participant: {login: CARLOS_EMAIL, accountID: CARLOS_ACCOUNT_ID},
                            },
                            transactionParams: {
                                amount,
                                attendees: [],
                                currency: CONST.CURRENCY.USD,
                                created: '',
                                merchant,
                                comment,
                            },
                        });
                    }
                    return waitForBatchedUpdates();
                })
                .then(
                    () =>
                        new Promise<void>((resolve) => {
                            const connection = Onyx.connect({
                                key: ONYXKEYS.COLLECTION.REPORT,
                                waitForCollectionCallback: true,
                                callback: (allReports) => {
                                    Onyx.disconnect(connection);
                                    expenseReport = Object.values(allReports ?? {}).find((report) => report?.type === CONST.REPORT.TYPE.IOU);

                                    resolve();
                                },
                            });
                        }),
                )
                .then(() => {
                    if (chatReport && expenseReport) {
                        payMoneyRequest(CONST.IOU.PAYMENT_TYPE.VBBA, chatReport, expenseReport, undefined);
                    }
                    return waitForBatchedUpdates();
                })
                .then(
                    () =>
                        new Promise<void>((resolve) => {
                            const connection = Onyx.connect({
                                key: `${ONYXKEYS.COLLECTION.REPORT_ACTIONS}${expenseReport?.reportID}`,
                                waitForCollectionCallback: false,
                                callback: (allActions) => {
                                    Onyx.disconnect(connection);
                                    expect(Object.values(allActions ?? {})).toEqual(
                                        expect.arrayContaining([
                                            expect.objectContaining({
                                                message: expect.arrayContaining([
                                                    expect.objectContaining({
                                                        html: `paid $${amount / 100}.00 with Expensify`,
                                                        text: `paid $${amount / 100}.00 with Expensify`,
                                                    }),
                                                ]),
                                                originalMessage: expect.objectContaining({
                                                    amount,
                                                    paymentType: CONST.IOU.PAYMENT_TYPE.VBBA,
                                                    type: 'pay',
                                                }),
                                            }),
                                        ]),
                                    );
                                    resolve();
                                },
                            });
                        }),
                )
                .then(
                    () =>
                        new Promise<void>((resolve) => {
                            const connection = Onyx.connect({
                                key: ONYXKEYS.COLLECTION.REPORT,
                                waitForCollectionCallback: true,
                                callback: (allReports) => {
                                    Onyx.disconnect(connection);
                                    const updatedIOUReport = Object.values(allReports ?? {}).find((report) => report?.type === CONST.REPORT.TYPE.IOU);
                                    const updatedChatReport = Object.values(allReports ?? {}).find((report) => report?.reportID === expenseReport?.chatReportID);
                                    expect(updatedIOUReport).toEqual(
                                        expect.objectContaining({
                                            lastMessageHtml: `paid $${amount / 100}.00 with Expensify`,
                                            lastMessageText: `paid $${amount / 100}.00 with Expensify`,
                                            statusNum: CONST.REPORT.STATUS_NUM.REIMBURSED,
                                            stateNum: CONST.REPORT.STATE_NUM.SUBMITTED,
                                        }),
                                    );
                                    expect(updatedChatReport).toEqual(
                                        expect.objectContaining({
                                            lastMessageHtml: `paid $${amount / 100}.00 with Expensify`,
                                            lastMessageText: `paid $${amount / 100}.00 with Expensify`,
                                        }),
                                    );
                                    resolve();
                                },
                            });
                        }),
                );
        });

        it('shows an error when paying results in an error', () => {
            let expenseReport: OnyxEntry<Report>;
            let chatReport: OnyxEntry<Report>;

            Onyx.set(ONYXKEYS.SESSION, {email: CARLOS_EMAIL, accountID: CARLOS_ACCOUNT_ID});
            return waitForBatchedUpdates()
                .then(() => {
                    createWorkspace(CARLOS_EMAIL, true, "Carlos's Workspace");
                    return waitForBatchedUpdates();
                })
                .then(
                    () =>
                        new Promise<void>((resolve) => {
                            const connection = Onyx.connect({
                                key: ONYXKEYS.COLLECTION.REPORT,
                                waitForCollectionCallback: true,
                                callback: (allReports) => {
                                    Onyx.disconnect(connection);
                                    chatReport = Object.values(allReports ?? {}).find((report) => report?.chatType === CONST.REPORT.CHAT_TYPE.POLICY_EXPENSE_CHAT);

                                    resolve();
                                },
                            });
                        }),
                )
                .then(() => {
                    if (chatReport) {
                        requestMoney({
                            report: chatReport,
                            participantParams: {
                                payeeEmail: RORY_EMAIL,
                                payeeAccountID: RORY_ACCOUNT_ID,
                                participant: {login: CARLOS_EMAIL, accountID: CARLOS_ACCOUNT_ID},
                            },
                            transactionParams: {
                                amount,
                                attendees: [],
                                currency: CONST.CURRENCY.USD,
                                created: '',
                                merchant,
                                comment,
                            },
                        });
                    }
                    return waitForBatchedUpdates();
                })
                .then(
                    () =>
                        new Promise<void>((resolve) => {
                            const connection = Onyx.connect({
                                key: ONYXKEYS.COLLECTION.REPORT,
                                waitForCollectionCallback: true,
                                callback: (allReports) => {
                                    Onyx.disconnect(connection);
                                    expenseReport = Object.values(allReports ?? {}).find((report) => report?.type === CONST.REPORT.TYPE.IOU);

                                    resolve();
                                },
                            });
                        }),
                )
                .then(() => {
                    mockFetch?.fail?.();
                    if (chatReport && expenseReport) {
                        payMoneyRequest('ACH', chatReport, expenseReport, undefined);
                    }
                    return waitForBatchedUpdates();
                })
                .then(
                    () =>
                        new Promise<void>((resolve) => {
                            const connection = Onyx.connect({
                                key: `${ONYXKEYS.COLLECTION.REPORT_ACTIONS}${expenseReport?.reportID}`,
                                waitForCollectionCallback: false,
                                callback: (allActions) => {
                                    Onyx.disconnect(connection);
                                    const erroredAction = Object.values(allActions ?? {}).find((action) => !isEmptyObject(action?.errors));
                                    expect(Object.values(erroredAction?.errors ?? {}).at(0)).toEqual(translateLocal('iou.error.other'));
                                    resolve();
                                },
                            });
                        }),
                );
        });
    });

    describe('payMoneyRequest', () => {
        it('should apply optimistic data correctly', async () => {
            // Given an outstanding IOU report
            const chatReport = {
                ...createRandomReport(0),
                lastReadTime: DateUtils.getDBTime(),
                lastVisibleActionCreated: DateUtils.getDBTime(),
            };
            const iouReport = {
                ...createRandomReport(1),
                chatType: undefined,
                type: CONST.REPORT.TYPE.IOU,
                total: 10,
            };
            mockFetch?.pause?.();

            jest.advanceTimersByTime(10);

            // When paying the IOU report
            payMoneyRequest(CONST.IOU.PAYMENT_TYPE.ELSEWHERE, chatReport, iouReport, undefined);

            await waitForBatchedUpdates();

            // Then the optimistic data should be applied correctly
            const payReportAction = await new Promise<ReportAction | undefined>((resolve) => {
                const connection = Onyx.connect({
                    key: `${ONYXKEYS.COLLECTION.REPORT_ACTIONS}${iouReport.reportID}`,
                    callback: (reportActions) => {
                        Onyx.disconnect(connection);
                        resolve(Object.values(reportActions ?? {}).pop());
                    },
                });
            });

            await new Promise<void>((resolve) => {
                const connection = Onyx.connect({
                    key: `${ONYXKEYS.COLLECTION.REPORT}${chatReport.reportID}`,
                    callback: (report) => {
                        Onyx.disconnect(connection);
                        expect(report?.lastVisibleActionCreated).toBe(chatReport.lastVisibleActionCreated);
                        expect(report?.hasOutstandingChildRequest).toBe(false);
                        expect(report?.iouReportID).toBeUndefined();
                        expect(new Date(report?.lastReadTime ?? '').getTime()).toBeGreaterThan(new Date(chatReport?.lastReadTime ?? '').getTime());
                        expect(report?.lastMessageText).toBe(getReportActionText(payReportAction));
                        expect(report?.lastMessageHtml).toBe(getReportActionHtml(payReportAction));
                        resolve();
                    },
                });
            });

            await new Promise<void>((resolve) => {
                const connection = Onyx.connect({
                    key: `${ONYXKEYS.COLLECTION.REPORT}${iouReport.reportID}`,
                    callback: (report) => {
                        Onyx.disconnect(connection);
                        expect(report?.hasOutstandingChildRequest).toBe(false);
                        expect(report?.statusNum).toBe(CONST.REPORT.STATUS_NUM.REIMBURSED);
                        expect(report?.lastVisibleActionCreated).toBe(payReportAction?.created);
                        expect(report?.lastMessageText).toBe(getReportActionText(payReportAction));
                        expect(report?.lastMessageHtml).toBe(getReportActionHtml(payReportAction));
                        expect(report?.pendingFields).toEqual({
                            preview: CONST.RED_BRICK_ROAD_PENDING_ACTION.UPDATE,
                            reimbursed: CONST.RED_BRICK_ROAD_PENDING_ACTION.UPDATE,
                        });
                        resolve();
                    },
                });
            });

            mockFetch?.resume?.();
        });

        it('calls notifyNewAction for the top most report', () => {
            // Given two expenses in an iou report where one of them held
            const iouReport = buildOptimisticIOUReport(1, 2, 100, '1', 'USD');
            const transaction1 = buildOptimisticTransaction({
                transactionParams: {
                    amount: 100,
                    currency: 'USD',
                    reportID: iouReport.reportID,
                },
            });
            const transaction2 = buildOptimisticTransaction({
                transactionParams: {
                    amount: 100,
                    currency: 'USD',
                    reportID: iouReport.reportID,
                },
            });
            const transactionCollectionDataSet: TransactionCollectionDataSet = {
                [`${ONYXKEYS.COLLECTION.TRANSACTION}${transaction1.transactionID}`]: transaction1,
                [`${ONYXKEYS.COLLECTION.TRANSACTION}${transaction2.transactionID}`]: transaction2,
            };
            const iouActions: ReportAction[] = [];
            [transaction1, transaction2].forEach((transaction) =>
                iouActions.push(
                    buildOptimisticIOUReportAction({
                        type: CONST.IOU.REPORT_ACTION_TYPE.CREATE,
                        amount: transaction.amount,
                        currency: transaction.currency,
                        comment: '',
                        participants: [],
                        transactionID: transaction.transactionID,
                    }),
                ),
            );
            const actions: OnyxInputValue<ReportActions> = {};
            iouActions.forEach((iouAction) => (actions[`${ONYXKEYS.COLLECTION.REPORT_ACTIONS}${iouAction.reportActionID}`] = iouAction));
            const actionCollectionDataSet: ReportActionsCollectionDataSet = {[`${ONYXKEYS.COLLECTION.REPORT_ACTIONS}${iouReport.reportID}`]: actions};

            return waitForBatchedUpdates()
                .then(() => Onyx.multiSet({...transactionCollectionDataSet, ...actionCollectionDataSet}))
                .then(() => {
                    putOnHold(transaction1.transactionID, 'comment', iouReport.reportID);
                    return waitForBatchedUpdates();
                })
                .then(() => {
                    // When partially paying  an iou report from the chat report via the report preview
                    payMoneyRequest(CONST.IOU.PAYMENT_TYPE.ELSEWHERE, {reportID: topMostReportID}, iouReport, undefined, false);
                    return waitForBatchedUpdates();
                })
                .then(() => {
                    // Then notifyNewAction should be called on the top most report.
                    expect(notifyNewAction).toHaveBeenCalledWith(topMostReportID, expect.anything());
                });
        });
    });

    describe('a expense chat with a cancelled payment', () => {
        const amount = 10000;
        const comment = '💸💸💸💸';
        const merchant = 'NASDAQ';

        afterEach(() => {
            mockFetch?.resume?.();
        });

        it("has an iouReportID of the cancelled payment's expense report", () => {
            let expenseReport: OnyxEntry<Report>;
            let chatReport: OnyxEntry<Report>;

            // Given a signed in account, which owns a workspace, and has a policy expense chat
            Onyx.set(ONYXKEYS.SESSION, {email: CARLOS_EMAIL, accountID: CARLOS_ACCOUNT_ID});
            return waitForBatchedUpdates()
                .then(() => {
                    // Which owns a workspace
                    createWorkspace(CARLOS_EMAIL, true, "Carlos's Workspace");
                    return waitForBatchedUpdates();
                })
                .then(() =>
                    getOnyxData({
                        key: ONYXKEYS.COLLECTION.REPORT,
                        waitForCollectionCallback: true,
                        callback: (allReports) => {
                            chatReport = Object.values(allReports ?? {}).find((report) => report?.chatType === CONST.REPORT.CHAT_TYPE.POLICY_EXPENSE_CHAT);
                        },
                    }),
                )
                .then(() => {
                    if (chatReport) {
                        // When an IOU expense is submitted to that policy expense chat
                        requestMoney({
                            report: chatReport,
                            participantParams: {
                                payeeEmail: RORY_EMAIL,
                                payeeAccountID: RORY_ACCOUNT_ID,
                                participant: {login: CARLOS_EMAIL, accountID: CARLOS_ACCOUNT_ID},
                            },
                            transactionParams: {
                                amount,
                                attendees: [],
                                currency: CONST.CURRENCY.USD,
                                created: '',
                                merchant,
                                comment,
                            },
                        });
                    }
                    return waitForBatchedUpdates();
                })
                .then(() =>
                    // And given an expense report has now been created which holds the IOU
                    getOnyxData({
                        key: ONYXKEYS.COLLECTION.REPORT,
                        waitForCollectionCallback: true,
                        callback: (allReports) => {
                            expenseReport = Object.values(allReports ?? {}).find((report) => report?.type === CONST.REPORT.TYPE.IOU);
                        },
                    }),
                )
                .then(() => {
                    // When the expense report is paid elsewhere (but really, any payment option would work)
                    if (chatReport && expenseReport) {
                        payMoneyRequest(CONST.IOU.PAYMENT_TYPE.ELSEWHERE, chatReport, expenseReport, undefined);
                    }
                    return waitForBatchedUpdates();
                })
                .then(() => {
                    if (chatReport && expenseReport) {
                        // And when the payment is cancelled
                        cancelPayment(expenseReport, chatReport);
                    }
                    return waitForBatchedUpdates();
                })
                .then(() =>
                    getOnyxData({
                        key: ONYXKEYS.COLLECTION.REPORT,
                        waitForCollectionCallback: true,
                        callback: (allReports) => {
                            const chatReportData = allReports?.[`${ONYXKEYS.COLLECTION.REPORT}${chatReport?.reportID}`];
                            // Then the policy expense chat report has the iouReportID of the IOU expense report
                            expect(chatReportData?.iouReportID).toBe(expenseReport?.reportID);
                        },
                    }),
                );
        });
    });

    describe('deleteMoneyRequest', () => {
        const amount = 10000;
        const comment = 'Send me money please';
        let chatReport: OnyxEntry<Report>;
        let iouReport: OnyxEntry<Report>;
        let createIOUAction: OnyxEntry<ReportAction<typeof CONST.REPORT.ACTIONS.TYPE.IOU>>;
        let transaction: OnyxEntry<Transaction>;
        let thread: OptimisticChatReport;
        const TEST_USER_ACCOUNT_ID = 1;
        const TEST_USER_LOGIN = 'test@test.com';
        let IOU_REPORT_ID: string | undefined;
        let reportActionID;
        const REPORT_ACTION: OnyxEntry<ReportAction> = {
            actionName: CONST.REPORT.ACTIONS.TYPE.ADD_COMMENT,
            actorAccountID: TEST_USER_ACCOUNT_ID,
            automatic: false,
            avatar: 'https://d2k5nsl2zxldvw.cloudfront.net/images/avatars/avatar_3.png',
            message: [{type: 'COMMENT', html: 'Testing a comment', text: 'Testing a comment', translationKey: ''}],
            person: [{type: 'TEXT', style: 'strong', text: 'Test User'}],
            shouldShow: true,
            created: DateUtils.getDBTime(),
            reportActionID: '1',
            originalMessage: {
                html: '',
                whisperedTo: [],
            },
        };

        let reportActions: OnyxCollection<ReportAction>;

        beforeEach(async () => {
            // Given mocks are cleared and helpers are set up
            jest.clearAllMocks();
            PusherHelper.setup();

            // Given a test user is signed in with Onyx setup and some initial data
            await signInWithTestUser(TEST_USER_ACCOUNT_ID, TEST_USER_LOGIN);
            subscribeToUserEvents();
            await waitForBatchedUpdates();
            await setPersonalDetails(TEST_USER_LOGIN, TEST_USER_ACCOUNT_ID);

            // When a submit IOU expense is made
            requestMoney({
                report: chatReport,
                participantParams: {
                    payeeEmail: TEST_USER_LOGIN,
                    payeeAccountID: TEST_USER_ACCOUNT_ID,
                    participant: {login: RORY_EMAIL, accountID: RORY_ACCOUNT_ID},
                },
                transactionParams: {
                    amount,
                    attendees: [],
                    currency: CONST.CURRENCY.USD,
                    created: '',
                    merchant: '',
                    comment,
                },
            });
            await waitForBatchedUpdates();

            // When fetching all reports from Onyx
            const allReports = await new Promise<OnyxCollection<Report>>((resolve) => {
                const connection = Onyx.connect({
                    key: ONYXKEYS.COLLECTION.REPORT,
                    waitForCollectionCallback: true,
                    callback: (reports) => {
                        Onyx.disconnect(connection);
                        resolve(reports);
                    },
                });
            });

            // Then we should have exactly 3 reports
            expect(Object.values(allReports ?? {}).length).toBe(3);

            // Then one of them should be a chat report with relevant properties
            chatReport = Object.values(allReports ?? {}).find((report) => report?.type === CONST.REPORT.TYPE.CHAT);
            expect(chatReport).toBeTruthy();
            expect(chatReport).toHaveProperty('reportID');
            expect(chatReport).toHaveProperty('iouReportID');

            // Then one of them should be an IOU report with relevant properties
            iouReport = Object.values(allReports ?? {}).find((report) => report?.type === CONST.REPORT.TYPE.IOU);
            expect(iouReport).toBeTruthy();
            expect(iouReport).toHaveProperty('reportID');
            expect(iouReport).toHaveProperty('chatReportID');

            // Then their IDs should reference each other
            expect(chatReport?.iouReportID).toBe(iouReport?.reportID);
            expect(iouReport?.chatReportID).toBe(chatReport?.reportID);

            // Storing IOU Report ID for further reference
            IOU_REPORT_ID = chatReport?.iouReportID;

            await waitForBatchedUpdates();

            // When fetching all report actions from Onyx
            const allReportActions = await new Promise<OnyxCollection<ReportActions>>((resolve) => {
                const connection = Onyx.connect({
                    key: ONYXKEYS.COLLECTION.REPORT_ACTIONS,
                    waitForCollectionCallback: true,
                    callback: (actions) => {
                        Onyx.disconnect(connection);
                        resolve(actions);
                    },
                });
            });

            // Then we should find an IOU action with specific properties
            const reportActionsForIOUReport = allReportActions?.[`${ONYXKEYS.COLLECTION.REPORT_ACTIONS}${chatReport?.iouReportID}`];
            createIOUAction = Object.values(reportActionsForIOUReport ?? {}).find((reportAction): reportAction is ReportAction<typeof CONST.REPORT.ACTIONS.TYPE.IOU> =>
                isMoneyRequestAction(reportAction),
            );
            expect(createIOUAction).toBeTruthy();
            expect(createIOUAction && getOriginalMessage(createIOUAction)?.IOUReportID).toBe(iouReport?.reportID);

            // When fetching all transactions from Onyx
            const allTransactions = await new Promise<OnyxCollection<Transaction>>((resolve) => {
                const connection = Onyx.connect({
                    key: ONYXKEYS.COLLECTION.TRANSACTION,
                    waitForCollectionCallback: true,
                    callback: (transactions) => {
                        Onyx.disconnect(connection);
                        resolve(transactions);
                    },
                });
            });

            // Then we should find a specific transaction with relevant properties
            transaction = Object.values(allTransactions ?? {}).find((t) => t);
            expect(transaction).toBeTruthy();
            expect(transaction?.amount).toBe(amount);
            expect(transaction?.reportID).toBe(iouReport?.reportID);
            expect(createIOUAction && getOriginalMessage(createIOUAction)?.IOUTransactionID).toBe(transaction?.transactionID);
        });

        afterEach(PusherHelper.teardown);

        it('delete an expense (IOU Action and transaction) successfully', async () => {
            // Given the fetch operations are paused and an expense is initiated
            mockFetch?.pause?.();

            if (transaction && createIOUAction) {
                // When the expense is deleted
                deleteMoneyRequest(transaction?.transactionID, createIOUAction, true);
            }
            await waitForBatchedUpdates();

            // Then we check if the IOU report action is removed from the report actions collection
            let reportActionsForReport = await new Promise<OnyxCollection<ReportAction>>((resolve) => {
                const connection = Onyx.connect({
                    key: `${ONYXKEYS.COLLECTION.REPORT_ACTIONS}${iouReport?.reportID}`,
                    waitForCollectionCallback: false,
                    callback: (actionsForReport) => {
                        Onyx.disconnect(connection);
                        resolve(actionsForReport);
                    },
                });
            });

            createIOUAction = Object.values(reportActionsForReport ?? {}).find((reportAction): reportAction is ReportAction<typeof CONST.REPORT.ACTIONS.TYPE.IOU> =>
                isMoneyRequestAction(reportAction),
            );
            // Then the IOU Action should be truthy for offline support.
            expect(createIOUAction).toBeTruthy();

            // Then we check if the transaction is removed from the transactions collection
            const t = await new Promise<OnyxEntry<Transaction>>((resolve) => {
                const connection = Onyx.connect({
                    key: `${ONYXKEYS.COLLECTION.TRANSACTION}${transaction?.transactionID}`,
                    waitForCollectionCallback: false,
                    callback: (transactionResult) => {
                        Onyx.disconnect(connection);
                        resolve(transactionResult);
                    },
                });
            });

            expect(t).toBeTruthy();
            expect(t?.pendingAction).toBe(CONST.RED_BRICK_ROAD_PENDING_ACTION.DELETE);

            // Given fetch operations are resumed
            mockFetch?.resume?.();
            await waitForBatchedUpdates();

            // Then we recheck the IOU report action from the report actions collection
            reportActionsForReport = await new Promise<OnyxCollection<ReportAction>>((resolve) => {
                const connection = Onyx.connect({
                    key: `${ONYXKEYS.COLLECTION.REPORT_ACTIONS}${iouReport?.reportID}`,
                    waitForCollectionCallback: false,
                    callback: (actionsForReport) => {
                        Onyx.disconnect(connection);
                        resolve(actionsForReport);
                    },
                });
            });

            createIOUAction = Object.values(reportActionsForReport ?? {}).find((reportAction): reportAction is ReportAction<typeof CONST.REPORT.ACTIONS.TYPE.IOU> =>
                isMoneyRequestAction(reportAction),
            );
            expect(createIOUAction).toBeFalsy();

            // Then we recheck the transaction from the transactions collection
            const tr = await new Promise<OnyxEntry<Transaction>>((resolve) => {
                const connection = Onyx.connect({
                    key: `${ONYXKEYS.COLLECTION.TRANSACTION}${transaction?.transactionID}`,
                    waitForCollectionCallback: false,
                    callback: (transactionResult) => {
                        Onyx.disconnect(connection);
                        resolve(transactionResult);
                    },
                });
            });

            expect(tr).toBeFalsy();
        });

        it('delete the IOU report when there are no expenses left in the IOU report', async () => {
            // Given an IOU report and a paused fetch state
            mockFetch?.pause?.();

            if (transaction && createIOUAction) {
                // When the IOU expense is deleted
                deleteMoneyRequest(transaction?.transactionID, createIOUAction, true);
            }
            await waitForBatchedUpdates();

            let report = await new Promise<OnyxEntry<Report>>((resolve) => {
                const connection = Onyx.connect({
                    key: `${ONYXKEYS.COLLECTION.REPORT}${iouReport?.reportID}`,
                    waitForCollectionCallback: false,
                    callback: (res) => {
                        Onyx.disconnect(connection);
                        resolve(res);
                    },
                });
            });

            // Then the report should be truthy for offline support
            expect(report).toBeTruthy();

            // Given the resumed fetch state
            mockFetch?.resume?.();
            await waitForBatchedUpdates();

            report = await new Promise<OnyxEntry<Report>>((resolve) => {
                const connection = Onyx.connect({
                    key: `${ONYXKEYS.COLLECTION.REPORT}${iouReport?.reportID}`,
                    waitForCollectionCallback: false,
                    callback: (res) => {
                        Onyx.disconnect(connection);
                        resolve(res);
                    },
                });
            });

            // Then the report should be falsy so that there is no trace of the expense.
            expect(report).toBeFalsy();
        });

        it('does not delete the IOU report when there are expenses left in the IOU report', async () => {
            // Given multiple expenses on an IOU report
            requestMoney({
                report: chatReport,
                participantParams: {
                    payeeEmail: TEST_USER_LOGIN,
                    payeeAccountID: TEST_USER_ACCOUNT_ID,
                    participant: {login: RORY_EMAIL, accountID: RORY_ACCOUNT_ID},
                },
                transactionParams: {
                    amount,
                    attendees: [],
                    currency: CONST.CURRENCY.USD,
                    created: '',
                    merchant: '',
                    comment,
                },
            });

            await waitForBatchedUpdates();

            // When we attempt to delete an expense from the IOU report
            mockFetch?.pause?.();
            if (transaction && createIOUAction) {
                deleteMoneyRequest(transaction?.transactionID, createIOUAction, false);
            }
            await waitForBatchedUpdates();

            // Then expect that the IOU report still exists
            let allReports = await new Promise<OnyxCollection<Report>>((resolve) => {
                const connection = Onyx.connect({
                    key: ONYXKEYS.COLLECTION.REPORT,
                    waitForCollectionCallback: true,
                    callback: (reports) => {
                        Onyx.disconnect(connection);
                        resolve(reports);
                    },
                });
            });

            await waitForBatchedUpdates();

            iouReport = Object.values(allReports ?? {}).find((report) => isIOUReport(report));
            expect(iouReport).toBeTruthy();
            expect(iouReport).toHaveProperty('reportID');
            expect(iouReport).toHaveProperty('chatReportID');

            // Given the resumed fetch state
            await mockFetch?.resume?.();

            allReports = await new Promise<OnyxCollection<Report>>((resolve) => {
                const connection = Onyx.connect({
                    key: ONYXKEYS.COLLECTION.REPORT,
                    waitForCollectionCallback: true,
                    callback: (reports) => {
                        Onyx.disconnect(connection);
                        resolve(reports);
                    },
                });
            });
            // Then expect that the IOU report still exists
            iouReport = Object.values(allReports ?? {}).find((report) => isIOUReport(report));
            expect(iouReport).toBeTruthy();
            expect(iouReport).toHaveProperty('reportID');
            expect(iouReport).toHaveProperty('chatReportID');
        });

        it('delete the transaction thread if there are no visible comments in the thread', async () => {
            // Given all promises are resolved
            await waitForBatchedUpdates();
            jest.advanceTimersByTime(10);

            // Given a transaction thread
            thread = buildTransactionThread(createIOUAction, iouReport);

            expect(thread.participants).toStrictEqual({[CARLOS_ACCOUNT_ID]: {notificationPreference: CONST.REPORT.NOTIFICATION_PREFERENCE.HIDDEN, role: CONST.REPORT.ROLE.ADMIN}});

            Onyx.connect({
                key: `${ONYXKEYS.COLLECTION.REPORT_ACTIONS}${thread.reportID}`,
                callback: (val) => (reportActions = val),
            });

            await waitForBatchedUpdates();

            jest.advanceTimersByTime(10);

            // Given User logins from the participant accounts
            const participantAccountIDs = Object.keys(thread.participants ?? {}).map(Number);
            const userLogins = getLoginsByAccountIDs(participantAccountIDs);

            // When Opening a thread report with the given details
            openReport(thread.reportID, '', userLogins, thread, createIOUAction?.reportActionID);
            await waitForBatchedUpdates();

            // Then The iou action has the transaction report id as a child report ID
            const allReportActions = await new Promise<OnyxCollection<ReportActions>>((resolve) => {
                const connection = Onyx.connect({
                    key: ONYXKEYS.COLLECTION.REPORT_ACTIONS,
                    waitForCollectionCallback: true,
                    callback: (actions) => {
                        Onyx.disconnect(connection);
                        resolve(actions);
                    },
                });
            });
            const reportActionsForIOUReport = allReportActions?.[`${ONYXKEYS.COLLECTION.REPORT_ACTIONS}${chatReport?.iouReportID}`];
            createIOUAction = Object.values(reportActionsForIOUReport ?? {}).find((reportAction): reportAction is ReportAction<typeof CONST.REPORT.ACTIONS.TYPE.IOU> =>
                isMoneyRequestAction(reportAction),
            );
            expect(createIOUAction?.childReportID).toBe(thread.reportID);

            await waitForBatchedUpdates();

            // Given Fetch is paused and timers have advanced
            mockFetch?.pause?.();
            jest.advanceTimersByTime(10);

            if (transaction && createIOUAction) {
                // When Deleting an expense
                deleteMoneyRequest(transaction?.transactionID, createIOUAction, false);
            }
            await waitForBatchedUpdates();

            // Then The report for the given thread ID does not exist
            let report = await new Promise<OnyxEntry<Report>>((resolve) => {
                const connection = Onyx.connect({
                    key: `${ONYXKEYS.COLLECTION.REPORT}${thread.reportID}`,
                    waitForCollectionCallback: false,
                    callback: (reportData) => {
                        Onyx.disconnect(connection);
                        resolve(reportData);
                    },
                });
            });

            expect(report?.reportID).toBeFalsy();
            mockFetch?.resume?.();

            // Then After resuming fetch, the report for the given thread ID still does not exist
            report = await new Promise<OnyxEntry<Report>>((resolve) => {
                const connection = Onyx.connect({
                    key: `${ONYXKEYS.COLLECTION.REPORT}${thread.reportID}`,
                    waitForCollectionCallback: false,
                    callback: (reportData) => {
                        Onyx.disconnect(connection);
                        resolve(reportData);
                    },
                });
            });

            expect(report?.reportID).toBeFalsy();
        });

        it('delete the transaction thread if there are only changelogs (i.e. MODIFIED_EXPENSE actions) in the thread', async () => {
            // Given all promises are resolved
            await waitForBatchedUpdates();
            jest.advanceTimersByTime(10);

            // Given a transaction thread
            thread = buildTransactionThread(createIOUAction, iouReport);

            Onyx.connect({
                key: `${ONYXKEYS.COLLECTION.REPORT_ACTIONS}${thread.reportID}`,
                callback: (val) => (reportActions = val),
            });

            await waitForBatchedUpdates();

            jest.advanceTimersByTime(10);

            // Given User logins from the participant accounts
            const participantAccountIDs = Object.keys(thread.participants ?? {}).map(Number);
            const userLogins = getLoginsByAccountIDs(participantAccountIDs);

            // When Opening a thread report with the given details
            openReport(thread.reportID, '', userLogins, thread, createIOUAction?.reportActionID);
            await waitForBatchedUpdates();

            // Then The iou action has the transaction report id as a child report ID
            const allReportActions = await new Promise<OnyxCollection<ReportActions>>((resolve) => {
                const connection = Onyx.connect({
                    key: ONYXKEYS.COLLECTION.REPORT_ACTIONS,
                    waitForCollectionCallback: true,
                    callback: (actions) => {
                        Onyx.disconnect(connection);
                        resolve(actions);
                    },
                });
            });
            const reportActionsForIOUReport = allReportActions?.[`${ONYXKEYS.COLLECTION.REPORT_ACTIONS}${chatReport?.iouReportID}`];
            createIOUAction = Object.values(reportActionsForIOUReport ?? {}).find((reportAction): reportAction is ReportAction<typeof CONST.REPORT.ACTIONS.TYPE.IOU> =>
                isMoneyRequestAction(reportAction),
            );
            expect(createIOUAction?.childReportID).toBe(thread.reportID);

            await waitForBatchedUpdates();

            jest.advanceTimersByTime(10);
            if (transaction && createIOUAction) {
                updateMoneyRequestAmountAndCurrency({
                    transactionID: transaction.transactionID,
                    transactionThreadReportID: thread.reportID,
                    amount: 20000,
                    currency: CONST.CURRENCY.USD,
                    taxAmount: 0,
                    taxCode: '',
                    policy: {
                        id: '123',
                        role: 'user',
                        type: CONST.POLICY.TYPE.TEAM,
                        name: '',
                        owner: '',
                        outputCurrency: '',
                        isPolicyExpenseChatEnabled: false,
                    },
                    policyTagList: {},
                    policyCategories: {},
                });
            }
            await waitForBatchedUpdates();

            // Verify there are two actions (created + changelog)
            expect(Object.values(reportActions ?? {}).length).toBe(2);

            // Fetch the updated IOU Action from Onyx
            await new Promise<void>((resolve) => {
                const connection = Onyx.connect({
                    key: `${ONYXKEYS.COLLECTION.REPORT_ACTIONS}${iouReport?.reportID}`,
                    waitForCollectionCallback: false,
                    callback: (reportActionsForReport) => {
                        Onyx.disconnect(connection);
                        createIOUAction = Object.values(reportActionsForReport ?? {}).find((reportAction): reportAction is ReportAction<typeof CONST.REPORT.ACTIONS.TYPE.IOU> =>
                            isMoneyRequestAction(reportAction),
                        );
                        resolve();
                    },
                });
            });

            if (transaction && createIOUAction) {
                // When Deleting an expense
                deleteMoneyRequest(transaction?.transactionID, createIOUAction, false);
            }
            await waitForBatchedUpdates();

            // Then, the report for the given thread ID does not exist
            const report = await new Promise<OnyxEntry<Report>>((resolve) => {
                const connection = Onyx.connect({
                    key: `${ONYXKEYS.COLLECTION.REPORT}${thread.reportID}`,
                    waitForCollectionCallback: false,
                    callback: (reportData) => {
                        Onyx.disconnect(connection);
                        resolve(reportData);
                    },
                });
            });

            expect(report?.reportID).toBeFalsy();
        });

        it('does not delete the transaction thread if there are visible comments in the thread', async () => {
            // Given initial environment is set up
            await waitForBatchedUpdates();

            // Given a transaction thread
            thread = buildTransactionThread(createIOUAction, iouReport);

            expect(thread.participants).toEqual({[CARLOS_ACCOUNT_ID]: {notificationPreference: CONST.REPORT.NOTIFICATION_PREFERENCE.HIDDEN, role: CONST.REPORT.ROLE.ADMIN}});

            const participantAccountIDs = Object.keys(thread.participants ?? {}).map(Number);
            const userLogins = getLoginsByAccountIDs(participantAccountIDs);
            jest.advanceTimersByTime(10);
            openReport(thread.reportID, '', userLogins, thread, createIOUAction?.reportActionID);
            await waitForBatchedUpdates();

            Onyx.connect({
                key: `${ONYXKEYS.COLLECTION.REPORT_ACTIONS}${thread.reportID}`,
                callback: (val) => (reportActions = val),
            });
            await waitForBatchedUpdates();

            await new Promise<void>((resolve) => {
                const connection = Onyx.connect({
                    key: `${ONYXKEYS.COLLECTION.REPORT}${thread.reportID}`,
                    callback: (report) => {
                        Onyx.disconnect(connection);
                        expect(report).toBeTruthy();
                        resolve();
                    },
                });
            });

            jest.advanceTimersByTime(10);

            // When a comment is added
            addComment(thread.reportID, 'Testing a comment');
            await waitForBatchedUpdates();

            // Then comment details should match the expected report action
            const resultAction = Object.values(reportActions ?? {}).find((reportAction) => reportAction?.actionName === CONST.REPORT.ACTIONS.TYPE.ADD_COMMENT);
            reportActionID = resultAction?.reportActionID;
            expect(resultAction?.message).toEqual(REPORT_ACTION.message);
            expect(resultAction?.person).toEqual(REPORT_ACTION.person);

            await waitForBatchedUpdates();

            // Then the report should have 2 actions
            expect(Object.values(reportActions ?? {}).length).toBe(2);
            const resultActionAfter = reportActionID ? reportActions?.[reportActionID] : undefined;
            expect(resultActionAfter?.pendingAction).toBeUndefined();

            mockFetch?.pause?.();

            if (transaction && createIOUAction) {
                // When deleting expense
                deleteMoneyRequest(transaction?.transactionID, createIOUAction, false);
            }
            await waitForBatchedUpdates();

            // Then the transaction thread report should still exist
            await new Promise<void>((resolve) => {
                const connection = Onyx.connect({
                    key: `${ONYXKEYS.COLLECTION.REPORT}${thread.reportID}`,
                    waitForCollectionCallback: false,
                    callback: (report) => {
                        Onyx.disconnect(connection);
                        expect(report).toBeTruthy();
                        resolve();
                    },
                });
            });

            // When fetch resumes
            // Then the transaction thread report should still exist
            mockFetch?.resume?.();
            await new Promise<void>((resolve) => {
                const connection = Onyx.connect({
                    key: `${ONYXKEYS.COLLECTION.REPORT}${thread.reportID}`,
                    callback: (report) => {
                        Onyx.disconnect(connection);
                        expect(report).toBeTruthy();
                        resolve();
                    },
                });
            });
        });

        it('update the moneyRequestPreview to show [Deleted expense] when appropriate', async () => {
            await waitForBatchedUpdates();

            // Given a thread report

            jest.advanceTimersByTime(10);
            thread = buildTransactionThread(createIOUAction, iouReport);

            expect(thread.participants).toStrictEqual({[CARLOS_ACCOUNT_ID]: {notificationPreference: CONST.REPORT.NOTIFICATION_PREFERENCE.HIDDEN, role: CONST.REPORT.ROLE.ADMIN}});

            Onyx.connect({
                key: `${ONYXKEYS.COLLECTION.REPORT_ACTIONS}${thread.reportID}`,
                callback: (val) => (reportActions = val),
            });
            await waitForBatchedUpdates();

            jest.advanceTimersByTime(10);
            const participantAccountIDs = Object.keys(thread.participants ?? {}).map(Number);
            const userLogins = getLoginsByAccountIDs(participantAccountIDs);
            openReport(thread.reportID, '', userLogins, thread, createIOUAction?.reportActionID);

            await waitForBatchedUpdates();

            const allReportActions = await new Promise<OnyxCollection<ReportActions>>((resolve) => {
                const connection = Onyx.connect({
                    key: ONYXKEYS.COLLECTION.REPORT_ACTIONS,
                    waitForCollectionCallback: true,
                    callback: (actions) => {
                        Onyx.disconnect(connection);
                        resolve(actions);
                    },
                });
            });

            const reportActionsForIOUReport = allReportActions?.[`${ONYXKEYS.COLLECTION.REPORT_ACTIONS}${chatReport?.iouReportID}`];
            createIOUAction = Object.values(reportActionsForIOUReport ?? {}).find((reportAction): reportAction is ReportAction<typeof CONST.REPORT.ACTIONS.TYPE.IOU> =>
                isMoneyRequestAction(reportAction),
            );
            expect(createIOUAction?.childReportID).toBe(thread.reportID);

            await waitForBatchedUpdates();

            // Given an added comment to the thread report

            jest.advanceTimersByTime(10);

            addComment(thread.reportID, 'Testing a comment');
            await waitForBatchedUpdates();

            // Fetch the updated IOU Action from Onyx due to addition of comment to transaction thread.
            // This needs to be fetched as `deleteMoneyRequest` depends on `childVisibleActionCount` in `createIOUAction`.
            await new Promise<void>((resolve) => {
                const connection = Onyx.connect({
                    key: `${ONYXKEYS.COLLECTION.REPORT_ACTIONS}${iouReport?.reportID}`,
                    waitForCollectionCallback: false,
                    callback: (reportActionsForReport) => {
                        Onyx.disconnect(connection);
                        createIOUAction = Object.values(reportActionsForReport ?? {}).find((reportAction): reportAction is ReportAction<typeof CONST.REPORT.ACTIONS.TYPE.IOU> =>
                            isMoneyRequestAction(reportAction),
                        );
                        resolve();
                    },
                });
            });

            let resultAction = Object.values(reportActions ?? {}).find((reportAction) => reportAction?.actionName === CONST.REPORT.ACTIONS.TYPE.ADD_COMMENT);
            reportActionID = resultAction?.reportActionID;

            expect(resultAction?.message).toEqual(REPORT_ACTION.message);
            expect(resultAction?.person).toEqual(REPORT_ACTION.person);
            expect(resultAction?.pendingAction).toBeUndefined();

            await waitForBatchedUpdates();

            // Verify there are three actions (created + addcomment) and our optimistic comment has been removed
            expect(Object.values(reportActions ?? {}).length).toBe(2);

            let resultActionAfterUpdate = reportActionID ? reportActions?.[reportActionID] : undefined;

            // Verify that our action is no longer in the loading state
            expect(resultActionAfterUpdate?.pendingAction).toBeUndefined();

            await waitForBatchedUpdates();

            // Given an added comment to the IOU report

            Onyx.connect({
                key: `${ONYXKEYS.COLLECTION.REPORT_ACTIONS}${IOU_REPORT_ID}`,
                callback: (val) => (reportActions = val),
            });
            await waitForBatchedUpdates();

            jest.advanceTimersByTime(10);

            if (IOU_REPORT_ID) {
                addComment(IOU_REPORT_ID, 'Testing a comment');
            }
            await waitForBatchedUpdates();

            resultAction = Object.values(reportActions ?? {}).find((reportAction) => reportAction?.actionName === CONST.REPORT.ACTIONS.TYPE.ADD_COMMENT);
            reportActionID = resultAction?.reportActionID;

            expect(resultAction?.message).toEqual(REPORT_ACTION.message);
            expect(resultAction?.person).toEqual(REPORT_ACTION.person);
            expect(resultAction?.pendingAction).toBeUndefined();

            await waitForBatchedUpdates();

            // Verify there are three actions (created + iou + addcomment) and our optimistic comment has been removed
            expect(Object.values(reportActions ?? {}).length).toBe(3);

            resultActionAfterUpdate = reportActionID ? reportActions?.[reportActionID] : undefined;

            // Verify that our action is no longer in the loading state
            expect(resultActionAfterUpdate?.pendingAction).toBeUndefined();

            mockFetch?.pause?.();
            if (transaction && createIOUAction) {
                // When we delete the expense
                deleteMoneyRequest(transaction.transactionID, createIOUAction, false);
            }
            await waitForBatchedUpdates();

            // Then we expect the moneyRequestPreview to show [Deleted expense]

            await new Promise<void>((resolve) => {
                const connection = Onyx.connect({
                    key: `${ONYXKEYS.COLLECTION.REPORT_ACTIONS}${iouReport?.reportID}`,
                    waitForCollectionCallback: false,
                    callback: (reportActionsForReport) => {
                        Onyx.disconnect(connection);
                        createIOUAction = Object.values(reportActionsForReport ?? {}).find((reportAction): reportAction is ReportAction<typeof CONST.REPORT.ACTIONS.TYPE.IOU> =>
                            isMoneyRequestAction(reportAction),
                        );
                        expect(getReportActionMessage(createIOUAction)?.isDeletedParentAction).toBeTruthy();
                        resolve();
                    },
                });
            });

            // When we resume fetch
            mockFetch?.resume?.();

            // Then we expect the moneyRequestPreview to show [Deleted expense]

            await new Promise<void>((resolve) => {
                const connection = Onyx.connect({
                    key: `${ONYXKEYS.COLLECTION.REPORT_ACTIONS}${iouReport?.reportID}`,
                    waitForCollectionCallback: false,
                    callback: (reportActionsForReport) => {
                        Onyx.disconnect(connection);
                        createIOUAction = Object.values(reportActionsForReport ?? {}).find((reportAction): reportAction is ReportAction<typeof CONST.REPORT.ACTIONS.TYPE.IOU> =>
                            isMoneyRequestAction(reportAction),
                        );
                        expect(getReportActionMessage(createIOUAction)?.isDeletedParentAction).toBeTruthy();
                        resolve();
                    },
                });
            });
        });

        it('update IOU report and reportPreview with new totals and messages if the IOU report is not deleted', async () => {
            await waitForBatchedUpdates();
            Onyx.connect({
                key: `${ONYXKEYS.COLLECTION.REPORT}${iouReport?.reportID}`,
                callback: (val) => (iouReport = val),
            });
            await waitForBatchedUpdates();

            // Given a second expense in addition to the first one

            jest.advanceTimersByTime(10);
            const amount2 = 20000;
            const comment2 = 'Send me money please 2';
            if (chatReport) {
                requestMoney({
                    report: chatReport,
                    participantParams: {
                        payeeEmail: TEST_USER_LOGIN,
                        payeeAccountID: TEST_USER_ACCOUNT_ID,
                        participant: {login: RORY_EMAIL, accountID: RORY_ACCOUNT_ID},
                    },
                    transactionParams: {
                        amount: amount2,
                        attendees: [],
                        currency: CONST.CURRENCY.USD,
                        created: '',
                        merchant: '',
                        comment: comment2,
                    },
                });
            }

            await waitForBatchedUpdates();

            // Then we expect the IOU report and reportPreview to update with new totals

            expect(iouReport).toBeTruthy();
            expect(iouReport).toHaveProperty('reportID');
            expect(iouReport).toHaveProperty('chatReportID');
            expect(iouReport?.total).toBe(30000);

            const iouPreview = chatReport?.reportID && iouReport?.reportID ? getReportPreviewAction(chatReport.reportID, iouReport.reportID) : undefined;
            expect(iouPreview).toBeTruthy();
            expect(getReportActionText(iouPreview)).toBe('rory@expensifail.com owes $300.00');

            // When we delete the first expense
            mockFetch?.pause?.();
            jest.advanceTimersByTime(10);
            if (transaction && createIOUAction) {
                deleteMoneyRequest(transaction.transactionID, createIOUAction, false);
            }
            await waitForBatchedUpdates();

            // Then we expect the IOU report and reportPreview to update with new totals

            expect(iouReport).toBeTruthy();
            expect(iouReport).toHaveProperty('reportID');
            expect(iouReport).toHaveProperty('chatReportID');
            expect(iouReport?.total).toBe(20000);

            // When we resume
            mockFetch?.resume?.();

            // Then we expect the IOU report and reportPreview to update with new totals
            expect(iouReport).toBeTruthy();
            expect(iouReport).toHaveProperty('reportID');
            expect(iouReport).toHaveProperty('chatReportID');
            expect(iouReport?.total).toBe(20000);
        });

        it('navigate the user correctly to the iou Report when appropriate', async () => {
            // Given multiple expenses on an IOU report
            requestMoney({
                report: chatReport,
                participantParams: {
                    payeeEmail: TEST_USER_LOGIN,
                    payeeAccountID: TEST_USER_ACCOUNT_ID,
                    participant: {login: RORY_EMAIL, accountID: RORY_ACCOUNT_ID},
                },
                transactionParams: {
                    amount,
                    attendees: [],
                    currency: CONST.CURRENCY.USD,
                    created: '',
                    merchant: '',
                    comment,
                },
            });
            await waitForBatchedUpdates();

            // Given a thread report
            jest.advanceTimersByTime(10);
            thread = buildTransactionThread(createIOUAction, iouReport);

            expect(thread.participants).toStrictEqual({[CARLOS_ACCOUNT_ID]: {notificationPreference: CONST.REPORT.NOTIFICATION_PREFERENCE.HIDDEN, role: CONST.REPORT.ROLE.ADMIN}});

            jest.advanceTimersByTime(10);
            const participantAccountIDs = Object.keys(thread.participants ?? {}).map(Number);
            const userLogins = getLoginsByAccountIDs(participantAccountIDs);
            openReport(thread.reportID, '', userLogins, thread, createIOUAction?.reportActionID);
            await waitForBatchedUpdates();

            const allReportActions = await new Promise<OnyxCollection<ReportActions>>((resolve) => {
                const connection = Onyx.connect({
                    key: ONYXKEYS.COLLECTION.REPORT_ACTIONS,
                    waitForCollectionCallback: true,
                    callback: (actions) => {
                        Onyx.disconnect(connection);
                        resolve(actions);
                    },
                });
            });

            const reportActionsForIOUReport = allReportActions?.[`${ONYXKEYS.COLLECTION.REPORT_ACTIONS}${chatReport?.iouReportID}`];
            createIOUAction = Object.values(reportActionsForIOUReport ?? {}).find((reportAction): reportAction is ReportAction<typeof CONST.REPORT.ACTIONS.TYPE.IOU> =>
                isMoneyRequestAction(reportAction),
            );
            expect(createIOUAction?.childReportID).toBe(thread.reportID);

            // When we delete the expense, we should not delete the IOU report
            mockFetch?.pause?.();

            let navigateToAfterDelete;
            if (transaction && createIOUAction) {
                navigateToAfterDelete = deleteMoneyRequest(transaction.transactionID, createIOUAction, true);
            }

            let allReports = await new Promise<OnyxCollection<Report>>((resolve) => {
                const connection = Onyx.connect({
                    key: ONYXKEYS.COLLECTION.REPORT,
                    waitForCollectionCallback: true,
                    callback: (reports) => {
                        Onyx.disconnect(connection);
                        resolve(reports);
                    },
                });
            });

            iouReport = Object.values(allReports ?? {}).find((report) => isIOUReport(report));
            expect(iouReport).toBeTruthy();
            expect(iouReport).toHaveProperty('reportID');
            expect(iouReport).toHaveProperty('chatReportID');

            await mockFetch?.resume?.();

            allReports = await new Promise<OnyxCollection<Report>>((resolve) => {
                const connection = Onyx.connect({
                    key: ONYXKEYS.COLLECTION.REPORT,
                    waitForCollectionCallback: true,
                    callback: (reports) => {
                        Onyx.disconnect(connection);
                        resolve(reports);
                    },
                });
            });

            iouReport = Object.values(allReports ?? {}).find((report) => isIOUReport(report));
            expect(iouReport).toBeTruthy();
            expect(iouReport).toHaveProperty('reportID');
            expect(iouReport).toHaveProperty('chatReportID');

            // Then we expect to navigate to the iou report
            expect(IOU_REPORT_ID).not.toBeUndefined();
            if (IOU_REPORT_ID) {
                expect(navigateToAfterDelete).toEqual(ROUTES.REPORT_WITH_ID.getRoute(IOU_REPORT_ID));
            }
        });

        it('navigate the user correctly to the chat Report when appropriate', () => {
            let navigateToAfterDelete;
            if (transaction && createIOUAction) {
                // When we delete the expense and we should delete the IOU report
                navigateToAfterDelete = deleteMoneyRequest(transaction.transactionID, createIOUAction, false);
            }
            // Then we expect to navigate to the chat report
            expect(chatReport?.reportID).not.toBeUndefined();

            if (chatReport?.reportID) {
                expect(navigateToAfterDelete).toEqual(ROUTES.REPORT_WITH_ID.getRoute(chatReport?.reportID));
            }
        });
    });

    describe('submitReport', () => {
        it('correctly submits a report', () => {
            const amount = 10000;
            const comment = '💸💸💸💸';
            const merchant = 'NASDAQ';
            let expenseReport: OnyxEntry<Report>;
            let chatReport: OnyxEntry<Report>;
            return waitForBatchedUpdates()
                .then(() => {
                    const policyID = generatePolicyID();
                    createWorkspace(CARLOS_EMAIL, true, "Carlos's Workspace", policyID);

                    // Change the approval mode for the policy since default is Submit and Close
                    setWorkspaceApprovalMode(policyID, CARLOS_EMAIL, CONST.POLICY.APPROVAL_MODE.BASIC);
                    return waitForBatchedUpdates();
                })
                .then(
                    () =>
                        new Promise<void>((resolve) => {
                            const connection = Onyx.connect({
                                key: ONYXKEYS.COLLECTION.REPORT,
                                waitForCollectionCallback: true,
                                callback: (allReports) => {
                                    Onyx.disconnect(connection);
                                    chatReport = Object.values(allReports ?? {}).find((report) => report?.chatType === CONST.REPORT.CHAT_TYPE.POLICY_EXPENSE_CHAT);

                                    resolve();
                                },
                            });
                        }),
                )
                .then(() => {
                    if (chatReport) {
                        requestMoney({
                            report: chatReport,
                            participantParams: {
                                payeeEmail: RORY_EMAIL,
                                payeeAccountID: RORY_ACCOUNT_ID,
                                participant: {login: CARLOS_EMAIL, accountID: CARLOS_ACCOUNT_ID, isPolicyExpenseChat: true, reportID: chatReport.reportID},
                            },
                            transactionParams: {
                                amount,
                                attendees: [],
                                currency: CONST.CURRENCY.USD,
                                created: '',
                                merchant,
                                comment,
                            },
                        });
                    }
                    return waitForBatchedUpdates();
                })
                .then(
                    () =>
                        new Promise<void>((resolve) => {
                            const connection = Onyx.connect({
                                key: ONYXKEYS.COLLECTION.REPORT,
                                waitForCollectionCallback: true,
                                callback: (allReports) => {
                                    Onyx.disconnect(connection);
                                    expenseReport = Object.values(allReports ?? {}).find((report) => report?.type === CONST.REPORT.TYPE.EXPENSE);
                                    Onyx.merge(`report_${expenseReport?.reportID}`, {
                                        statusNum: 0,
                                        stateNum: 0,
                                    });
                                    resolve();
                                },
                            });
                        }),
                )
                .then(
                    () =>
                        new Promise<void>((resolve) => {
                            const connection = Onyx.connect({
                                key: ONYXKEYS.COLLECTION.REPORT,
                                waitForCollectionCallback: true,
                                callback: (allReports) => {
                                    Onyx.disconnect(connection);
                                    expenseReport = Object.values(allReports ?? {}).find((report) => report?.type === CONST.REPORT.TYPE.EXPENSE);

                                    // Verify report is a draft
                                    expect(expenseReport?.stateNum).toBe(0);
                                    expect(expenseReport?.statusNum).toBe(0);
                                    resolve();
                                },
                            });
                        }),
                )
                .then(() => {
                    if (expenseReport) {
                        submitReport(expenseReport);
                    }
                    return waitForBatchedUpdates();
                })
                .then(
                    () =>
                        new Promise<void>((resolve) => {
                            const connection = Onyx.connect({
                                key: ONYXKEYS.COLLECTION.REPORT,
                                waitForCollectionCallback: true,
                                callback: (allReports) => {
                                    Onyx.disconnect(connection);
                                    expenseReport = Object.values(allReports ?? {}).find((report) => report?.type === CONST.REPORT.TYPE.EXPENSE);
                                    // Report was submitted correctly
                                    expect(expenseReport?.stateNum).toBe(1);
                                    expect(expenseReport?.statusNum).toBe(1);
                                    resolve();
                                },
                            });
                        }),
                );
        });
        it('correctly submits a report with Submit and Close approval mode', () => {
            const amount = 10000;
            const comment = '💸💸💸💸';
            const merchant = 'NASDAQ';
            let expenseReport: OnyxEntry<Report>;
            let chatReport: OnyxEntry<Report>;
            let policy: OnyxEntry<Policy>;

            return waitForBatchedUpdates()
                .then(() => {
                    createWorkspace(CARLOS_EMAIL, true, "Carlos's Workspace", undefined, CONST.ONBOARDING_CHOICES.CHAT_SPLIT);
                    return waitForBatchedUpdates();
                })
                .then(
                    () =>
                        new Promise<void>((resolve) => {
                            const connection = Onyx.connect({
                                key: ONYXKEYS.COLLECTION.REPORT,
                                waitForCollectionCallback: true,
                                callback: (allReports) => {
                                    Onyx.disconnect(connection);
                                    chatReport = Object.values(allReports ?? {}).find((report) => report?.chatType === CONST.REPORT.CHAT_TYPE.POLICY_EXPENSE_CHAT);
                                    resolve();
                                },
                            });
                        }),
                )
                .then(() => {
                    if (chatReport) {
                        requestMoney({
                            report: chatReport,
                            participantParams: {
                                payeeEmail: RORY_EMAIL,
                                payeeAccountID: RORY_ACCOUNT_ID,
                                participant: {login: CARLOS_EMAIL, accountID: CARLOS_ACCOUNT_ID, isPolicyExpenseChat: true, reportID: chatReport.reportID},
                            },
                            transactionParams: {
                                amount,
                                attendees: [],
                                currency: CONST.CURRENCY.USD,
                                created: '',
                                merchant,
                                comment,
                            },
                        });
                    }
                    return waitForBatchedUpdates();
                })
                .then(
                    () =>
                        new Promise<void>((resolve) => {
                            const connection = Onyx.connect({
                                key: ONYXKEYS.COLLECTION.POLICY,
                                waitForCollectionCallback: true,
                                callback: (allPolicies) => {
                                    Onyx.disconnect(connection);
                                    policy = Object.values(allPolicies ?? {}).find((p): p is OnyxEntry<Policy> => p?.name === "Carlos's Workspace");
                                    expect(policy).toBeTruthy();
                                    resolve();
                                },
                            });
                        }),
                )
                .then(
                    () =>
                        new Promise<void>((resolve) => {
                            const connection = Onyx.connect({
                                key: ONYXKEYS.COLLECTION.REPORT,
                                waitForCollectionCallback: true,
                                callback: (allReports) => {
                                    Onyx.disconnect(connection);
                                    expenseReport = Object.values(allReports ?? {}).find((report) => report?.type === CONST.REPORT.TYPE.EXPENSE);

                                    Onyx.merge(`report_${expenseReport?.reportID}`, {
                                        statusNum: 0,
                                        stateNum: 0,
                                    });
                                    resolve();

                                    expect(canIOUBePaid(expenseReport, chatReport, policy, [], true, undefined, undefined, true)).toBe(true);
                                    expect(canIOUBePaid(expenseReport, chatReport, policy, [], true, undefined, undefined, false)).toBe(true);
                                    expect(canIOUBePaid(expenseReport, chatReport, policy, [], false, undefined, undefined, true)).toBe(false);
                                    expect(canIOUBePaid(expenseReport, chatReport, policy, [], false, undefined, undefined, false)).toBe(false);
                                },
                            });
                        }),
                )
                .then(
                    () =>
                        new Promise<void>((resolve) => {
                            const connection = Onyx.connect({
                                key: ONYXKEYS.COLLECTION.REPORT,
                                waitForCollectionCallback: true,
                                callback: (allReports) => {
                                    Onyx.disconnect(connection);
                                    expenseReport = Object.values(allReports ?? {}).find((report) => report?.type === CONST.REPORT.TYPE.EXPENSE);

                                    resolve();
                                    // Verify report is a draft
                                    expect(expenseReport?.stateNum).toBe(0);
                                    expect(expenseReport?.statusNum).toBe(0);

                                    expect(canIOUBePaid(expenseReport, chatReport, policy, [], true, undefined, undefined, true)).toBe(false);
                                    expect(canIOUBePaid(expenseReport, chatReport, policy, [], true, undefined, undefined, false)).toBe(false);
                                    expect(canIOUBePaid(expenseReport, chatReport, policy, [], false, undefined, undefined, true)).toBe(false);
                                    expect(canIOUBePaid(expenseReport, chatReport, policy, [], false, undefined, undefined, false)).toBe(false);
                                },
                            });
                        }),
                )
                .then(() => {
                    if (expenseReport) {
                        submitReport(expenseReport);
                    }
                    return waitForBatchedUpdates();
                })
                .then(
                    () =>
                        new Promise<void>((resolve) => {
                            const connection = Onyx.connect({
                                key: ONYXKEYS.COLLECTION.REPORT,
                                waitForCollectionCallback: true,
                                callback: (allReports) => {
                                    Onyx.disconnect(connection);
                                    expenseReport = Object.values(allReports ?? {}).find((report) => report?.type === CONST.REPORT.TYPE.EXPENSE);

                                    resolve();
                                    // Report is closed since the default policy settings is Submit and Close
                                    expect(expenseReport?.stateNum).toBe(2);
                                    expect(expenseReport?.statusNum).toBe(2);

                                    expect(canIOUBePaid(expenseReport, chatReport, policy, [], true, undefined, undefined, true)).toBe(true);
                                    expect(canIOUBePaid(expenseReport, chatReport, policy, [], true, undefined, undefined, false)).toBe(true);
                                    expect(canIOUBePaid(expenseReport, chatReport, policy, [], false, undefined, undefined, true)).toBe(false);
                                    expect(canIOUBePaid(expenseReport, chatReport, policy, [], false, undefined, undefined, false)).toBe(false);
                                },
                            });
                        }),
                )
                .then(() => {
                    if (policy) {
                        deleteWorkspace(policy.id, policy.name);
                    }
                    return waitForBatchedUpdates();
                })
                .then(
                    () =>
                        new Promise<void>((resolve) => {
                            const connection = Onyx.connect({
                                key: ONYXKEYS.COLLECTION.REPORT,
                                waitForCollectionCallback: true,
                                callback: (allReports) => {
                                    Onyx.disconnect(connection);
                                    chatReport = Object.values(allReports ?? {}).find((report) => report?.chatType === CONST.REPORT.CHAT_TYPE.POLICY_EXPENSE_CHAT);

                                    expect(canIOUBePaid(expenseReport, chatReport, policy, [], true, undefined, undefined, true)).toBe(false);
                                    expect(canIOUBePaid(expenseReport, chatReport, policy, [], false, undefined, undefined, true)).toBe(false);
                                    expect(canIOUBePaid(expenseReport, chatReport, policy, [], true, undefined, undefined, false)).toBe(false);
                                    expect(canIOUBePaid(expenseReport, chatReport, policy, [], false, undefined, undefined, false)).toBe(false);
                                    resolve();
                                },
                            });
                        }),
                );
        });
        it('correctly implements error handling', () => {
            const amount = 10000;
            const comment = '💸💸💸💸';
            const merchant = 'NASDAQ';
            let expenseReport: OnyxEntry<Report>;
            let chatReport: OnyxEntry<Report>;
            let policy: OnyxEntry<Policy>;

            return waitForBatchedUpdates()
                .then(() => {
                    createWorkspace(CARLOS_EMAIL, true, "Carlos's Workspace", undefined, CONST.ONBOARDING_CHOICES.CHAT_SPLIT);
                    return waitForBatchedUpdates();
                })
                .then(
                    () =>
                        new Promise<void>((resolve) => {
                            const connection = Onyx.connect({
                                key: ONYXKEYS.COLLECTION.REPORT,
                                waitForCollectionCallback: true,
                                callback: (allReports) => {
                                    Onyx.disconnect(connection);
                                    chatReport = Object.values(allReports ?? {}).find((report) => report?.chatType === CONST.REPORT.CHAT_TYPE.POLICY_EXPENSE_CHAT);
                                    resolve();
                                },
                            });
                        }),
                )
                .then(() => {
                    if (chatReport) {
                        requestMoney({
                            report: chatReport,
                            participantParams: {
                                payeeEmail: RORY_EMAIL,
                                payeeAccountID: RORY_ACCOUNT_ID,
                                participant: {login: CARLOS_EMAIL, accountID: CARLOS_ACCOUNT_ID, isPolicyExpenseChat: true, reportID: chatReport.reportID},
                            },
                            transactionParams: {
                                amount,
                                attendees: [],
                                currency: CONST.CURRENCY.USD,
                                created: '',
                                merchant,
                                comment,
                            },
                        });
                    }
                    return waitForBatchedUpdates();
                })
                .then(
                    () =>
                        new Promise<void>((resolve) => {
                            const connection = Onyx.connect({
                                key: ONYXKEYS.COLLECTION.POLICY,
                                waitForCollectionCallback: true,
                                callback: (allPolicies) => {
                                    Onyx.disconnect(connection);
                                    policy = Object.values(allPolicies ?? {}).find((p): p is OnyxEntry<Policy> => p?.name === "Carlos's Workspace");
                                    expect(policy).toBeTruthy();
                                    resolve();
                                },
                            });
                        }),
                )
                .then(
                    () =>
                        new Promise<void>((resolve) => {
                            const connection = Onyx.connect({
                                key: ONYXKEYS.COLLECTION.REPORT,
                                waitForCollectionCallback: true,
                                callback: (allReports) => {
                                    Onyx.disconnect(connection);
                                    expenseReport = Object.values(allReports ?? {}).find((report) => report?.type === CONST.REPORT.TYPE.EXPENSE);

                                    Onyx.merge(`report_${expenseReport?.reportID}`, {
                                        statusNum: 0,
                                        stateNum: 0,
                                    });

                                    expect(canIOUBePaid(expenseReport, chatReport, policy, [], true, undefined, undefined, true)).toBe(true);
                                    expect(canIOUBePaid(expenseReport, chatReport, policy, [], true, undefined, undefined, false)).toBe(true);
                                    expect(canIOUBePaid(expenseReport, chatReport, policy, [], false, undefined, undefined, true)).toBe(false);
                                    expect(canIOUBePaid(expenseReport, chatReport, policy, [], false, undefined, undefined, false)).toBe(false);
                                    resolve();
                                },
                            });
                        }),
                )
                .then(
                    () =>
                        new Promise<void>((resolve) => {
                            const connection = Onyx.connect({
                                key: ONYXKEYS.COLLECTION.REPORT,
                                waitForCollectionCallback: true,
                                callback: (allReports) => {
                                    Onyx.disconnect(connection);
                                    expenseReport = Object.values(allReports ?? {}).find((report) => report?.type === CONST.REPORT.TYPE.EXPENSE);

                                    // Verify report is a draft
                                    expect(expenseReport?.stateNum).toBe(0);
                                    expect(expenseReport?.statusNum).toBe(0);
                                    resolve();
                                },
                            });
                        }),
                )
                .then(() => {
                    mockFetch?.fail?.();
                    if (expenseReport) {
                        submitReport(expenseReport);
                    }
                    return waitForBatchedUpdates();
                })
                .then(
                    () =>
                        new Promise<void>((resolve) => {
                            const connection = Onyx.connect({
                                key: ONYXKEYS.COLLECTION.REPORT,
                                waitForCollectionCallback: true,
                                callback: (allReports) => {
                                    Onyx.disconnect(connection);
                                    expenseReport = Object.values(allReports ?? {}).find((report) => report?.type === CONST.REPORT.TYPE.EXPENSE);

                                    // Report was submitted with some fail
                                    expect(expenseReport?.stateNum).toBe(0);
                                    expect(expenseReport?.statusNum).toBe(0);
                                    expect(canIOUBePaid(expenseReport, chatReport, policy, [], true, undefined, undefined, true)).toBe(false);
                                    expect(canIOUBePaid(expenseReport, chatReport, policy, [], true, undefined, undefined, false)).toBe(false);
                                    expect(canIOUBePaid(expenseReport, chatReport, policy, [], false, undefined, undefined, true)).toBe(false);
                                    expect(canIOUBePaid(expenseReport, chatReport, policy, [], false, undefined, undefined, false)).toBe(false);
                                    resolve();
                                },
                            });
                        }),
                );
        });
    });

    describe('resolveDuplicate', () => {
        test('Resolving duplicates of two transaction by keeping one of them should properly set the other one on hold even if the transaction thread reports do not exist in onyx', () => {
            // Given two duplicate transactions
            const iouReport = buildOptimisticIOUReport(1, 2, 100, '1', 'USD');
            const transaction1 = buildOptimisticTransaction({
                transactionParams: {
                    amount: 100,
                    currency: 'USD',
                    reportID: iouReport.reportID,
                },
            });
            const transaction2 = buildOptimisticTransaction({
                transactionParams: {
                    amount: 100,
                    currency: 'USD',
                    reportID: iouReport.reportID,
                },
            });
            const transactionCollectionDataSet: TransactionCollectionDataSet = {
                [`${ONYXKEYS.COLLECTION.TRANSACTION}${transaction1.transactionID}`]: transaction1,
                [`${ONYXKEYS.COLLECTION.TRANSACTION}${transaction2.transactionID}`]: transaction2,
            };
            const iouActions: ReportAction[] = [];
            [transaction1, transaction2].forEach((transaction) =>
                iouActions.push(
                    buildOptimisticIOUReportAction({
                        type: CONST.IOU.REPORT_ACTION_TYPE.CREATE,
                        amount: transaction.amount,
                        currency: transaction.currency,
                        comment: '',
                        participants: [],
                        transactionID: transaction.transactionID,
                    }),
                ),
            );
            const actions: OnyxInputValue<ReportActions> = {};
            iouActions.forEach((iouAction) => (actions[`${ONYXKEYS.COLLECTION.REPORT_ACTIONS}${iouAction.reportActionID}`] = iouAction));
            const actionCollectionDataSet: ReportActionsCollectionDataSet = {[`${ONYXKEYS.COLLECTION.REPORT_ACTIONS}${iouReport.reportID}`]: actions};

            return waitForBatchedUpdates()
                .then(() => Onyx.multiSet({...transactionCollectionDataSet, ...actionCollectionDataSet}))
                .then(() => {
                    // When resolving duplicates with transaction thread reports no existing in onyx
                    resolveDuplicates({
                        ...transaction1,
                        receiptID: 1,
                        category: '',
                        comment: '',
                        billable: false,
                        reimbursable: true,
                        tag: '',
                        transactionIDList: [transaction2.transactionID],
                    });
                    return waitForBatchedUpdates();
                })
                .then(() => {
                    return new Promise<void>((resolve) => {
                        const connection = Onyx.connect({
                            key: `${ONYXKEYS.COLLECTION.TRANSACTION}${transaction2.transactionID}`,
                            callback: (transaction) => {
                                Onyx.disconnect(connection);
                                // Then the duplicate transaction should correctly be set on hold.
                                expect(transaction?.comment?.hold).toBeDefined();
                                resolve();
                            },
                        });
                    });
                });
        });
    });

    describe('putOnHold', () => {
        test("should update the transaction thread report's lastVisibleActionCreated to the optimistically added hold comment report action created timestamp", () => {
            const iouReport = buildOptimisticIOUReport(1, 2, 100, '1', 'USD');
            const transaction = buildOptimisticTransaction({
                transactionParams: {
                    amount: 100,
                    currency: 'USD',
                    reportID: iouReport.reportID,
                },
            });

            const transactionCollectionDataSet: TransactionCollectionDataSet = {
                [`${ONYXKEYS.COLLECTION.TRANSACTION}${transaction.transactionID}`]: transaction,
            };
            const iouAction: ReportAction = buildOptimisticIOUReportAction({
                type: CONST.IOU.REPORT_ACTION_TYPE.CREATE,
                amount: transaction.amount,
                currency: transaction.currency,
                comment: '',
                participants: [],
                transactionID: transaction.transactionID,
            });
            const transactionThread = buildTransactionThread(iouAction, iouReport);

            const actions: OnyxInputValue<ReportActions> = {[`${ONYXKEYS.COLLECTION.REPORT_ACTIONS}${iouAction.reportActionID}`]: iouAction};
            const reportCollectionDataSet: ReportCollectionDataSet = {
                [`${ONYXKEYS.COLLECTION.REPORT}${transactionThread.reportID}`]: transactionThread,
                [`${ONYXKEYS.COLLECTION.REPORT}${iouReport.reportID}`]: iouReport,
            };
            const actionCollectionDataSet: ReportActionsCollectionDataSet = {[`${ONYXKEYS.COLLECTION.REPORT_ACTIONS}${iouReport.reportID}`]: actions};
            const comment = 'hold reason';

            return waitForBatchedUpdates()
                .then(() => Onyx.multiSet({...reportCollectionDataSet, ...transactionCollectionDataSet, ...actionCollectionDataSet}))
                .then(() => {
                    // When an expense is put on hold
                    putOnHold(transaction.transactionID, comment, transactionThread.reportID);
                    return waitForBatchedUpdates();
                })
                .then(() => {
                    return new Promise<void>((resolve) => {
                        const connection = Onyx.connect({
                            key: `${ONYXKEYS.COLLECTION.REPORT}${transactionThread.reportID}`,
                            callback: (report) => {
                                Onyx.disconnect(connection);
                                const lastVisibleActionCreated = report?.lastVisibleActionCreated;
                                const connection2 = Onyx.connect({
                                    key: `${ONYXKEYS.COLLECTION.REPORT_ACTIONS}${transactionThread.reportID}`,
                                    callback: (reportActions) => {
                                        Onyx.disconnect(connection2);
                                        resolve();
                                        const lastAction = getSortedReportActions(Object.values(reportActions ?? {}), true).at(0);
                                        const message = getReportActionMessage(lastAction);
                                        // Then the transaction thread report lastVisibleActionCreated should equal the hold comment action created timestamp.
                                        expect(message?.text).toBe(comment);
                                        expect(lastVisibleActionCreated).toBe(lastAction?.created);
                                    },
                                });
                            },
                        });
                    });
                });
        });
    });

    describe('unHoldRequest', () => {
        test("should update the transaction thread report's lastVisibleActionCreated to the optimistically added unhold report action created timestamp", () => {
            const iouReport = buildOptimisticIOUReport(1, 2, 100, '1', 'USD');
            const transaction = buildOptimisticTransaction({
                transactionParams: {
                    amount: 100,
                    currency: 'USD',
                    reportID: iouReport.reportID,
                },
            });

            const transactionCollectionDataSet: TransactionCollectionDataSet = {
                [`${ONYXKEYS.COLLECTION.TRANSACTION}${transaction.transactionID}`]: transaction,
            };
            const iouAction: ReportAction = buildOptimisticIOUReportAction({
                type: CONST.IOU.REPORT_ACTION_TYPE.CREATE,
                amount: transaction.amount,
                currency: transaction.currency,
                comment: '',
                participants: [],
                transactionID: transaction.transactionID,
            });
            const transactionThread = buildTransactionThread(iouAction, iouReport);

            const actions: OnyxInputValue<ReportActions> = {[`${ONYXKEYS.COLLECTION.REPORT_ACTIONS}${iouAction.reportActionID}`]: iouAction};
            const reportCollectionDataSet: ReportCollectionDataSet = {
                [`${ONYXKEYS.COLLECTION.REPORT}${transactionThread.reportID}`]: transactionThread,
                [`${ONYXKEYS.COLLECTION.REPORT}${iouReport.reportID}`]: iouReport,
            };
            const actionCollectionDataSet: ReportActionsCollectionDataSet = {[`${ONYXKEYS.COLLECTION.REPORT_ACTIONS}${iouReport.reportID}`]: actions};
            const comment = 'hold reason';

            return waitForBatchedUpdates()
                .then(() => Onyx.multiSet({...reportCollectionDataSet, ...transactionCollectionDataSet, ...actionCollectionDataSet}))
                .then(() => {
                    putOnHold(transaction.transactionID, comment, transactionThread.reportID);
                    return waitForBatchedUpdates();
                })
                .then(() => {
                    // When an expense is unhold
                    unholdRequest(transaction.transactionID, transactionThread.reportID);
                    return waitForBatchedUpdates();
                })
                .then(() => {
                    return new Promise<void>((resolve) => {
                        const connection = Onyx.connect({
                            key: `${ONYXKEYS.COLLECTION.REPORT}${transactionThread.reportID}`,
                            callback: (report) => {
                                Onyx.disconnect(connection);
                                const lastVisibleActionCreated = report?.lastVisibleActionCreated;
                                const connection2 = Onyx.connect({
                                    key: `${ONYXKEYS.COLLECTION.REPORT_ACTIONS}${transactionThread.reportID}`,
                                    callback: (reportActions) => {
                                        Onyx.disconnect(connection2);
                                        resolve();
                                        const lastAction = getSortedReportActions(Object.values(reportActions ?? {}), true).at(0);
                                        // Then the transaction thread report lastVisibleActionCreated should equal the unhold action created timestamp.
                                        expect(lastAction?.actionName).toBe(CONST.REPORT.ACTIONS.TYPE.UNHOLD);
                                        expect(lastVisibleActionCreated).toBe(lastAction?.created);
                                    },
                                });
                            },
                        });
                    });
                });
        });
    });

    describe('sendInvoice', () => {
        it('creates a new invoice chat when one has been converted from individual to business', async () => {
            // Mock API.write for this test
            const writeSpy = jest.spyOn(API, 'write').mockImplementation(jest.fn());

            // Given a convertedInvoiceReport is stored in Onyx
            const {policy, transaction, convertedInvoiceChat}: InvoiceTestData = InvoiceData;

            await Onyx.merge(`${ONYXKEYS.COLLECTION.REPORT}${convertedInvoiceChat?.reportID}`, convertedInvoiceChat ?? {});

            // And data for when a new invoice is sent to a user
            const currentUserAccountID = 32;
            const companyName = 'b1-53019';
            const companyWebsite = 'https://www.53019.com';

            // When the user sends a new invoice to an individual
            sendInvoice(currentUserAccountID, transaction, undefined, undefined, policy, undefined, undefined, companyName, companyWebsite);

            // Then a new invoice chat is created instead of incorrectly using the invoice chat which has been converted from individual to business
            expect(writeSpy).toHaveBeenCalledWith(
                expect.anything(),
                expect.objectContaining({
                    invoiceRoomReportID: expect.not.stringMatching(convertedInvoiceChat.reportID) as string,
                }),
                expect.anything(),
            );
            writeSpy.mockRestore();
        });

        it('should not clear transaction pending action when send invoice fails', async () => {
            // Given a send invoice request
            mockFetch?.pause?.();
            sendInvoice(1, createRandomTransaction(1));

            // When the request fails
            mockFetch?.fail?.();
            mockFetch?.resume?.();
            await waitForBatchedUpdates();

            // Then the pending action of the optimistic transaction shouldn't be cleared
            await new Promise<void>((resolve) => {
                const connection = Onyx.connect({
                    key: ONYXKEYS.COLLECTION.TRANSACTION,
                    waitForCollectionCallback: true,
                    callback: (allTransactions) => {
                        Onyx.disconnect(connection);
                        const transaction = Object.values(allTransactions).at(0);
                        expect(transaction?.errors).not.toBeUndefined();
                        expect(transaction?.pendingAction).toBe(CONST.RED_BRICK_ROAD_PENDING_ACTION.ADD);
                        resolve();
                    },
                });
            });
        });
    });

    describe('canIOUBePaid', () => {
        it('For invoices from archived workspaces', async () => {
            const {policy, convertedInvoiceChat: chatReport}: InvoiceTestData = InvoiceData;

            const chatReportRNVP: ReportNameValuePairs = {private_isArchived: DateUtils.getDBTime()};

            const invoiceReceiver = chatReport?.invoiceReceiver as unknown as {type: string; policyID: string; accountID: number};

            const iouReport = {...createRandomReport(1), type: CONST.REPORT.TYPE.INVOICE, statusNum: CONST.REPORT.STATUS_NUM.SUBMITTED};

            await Onyx.merge(`${ONYXKEYS.COLLECTION.POLICY}${invoiceReceiver.policyID}`, {id: invoiceReceiver.policyID, role: CONST.POLICY.ROLE.ADMIN});

            expect(canIOUBePaid(iouReport, chatReport, policy, [], true)).toBe(true);
            expect(canIOUBePaid(iouReport, chatReport, policy, [], false)).toBe(true);

            // When the invoice is archived
            expect(canIOUBePaid(iouReport, chatReport, policy, [], true, chatReportRNVP)).toBe(false);
            expect(canIOUBePaid(iouReport, chatReport, policy, [], false, chatReportRNVP)).toBe(false);
        });
    });

    describe('setMoneyRequestCategory', () => {
        it('should set the associated tax for the category based on the tax expense rules', async () => {
            // Given a policy with tax expense rules associated with category
            const transactionID = '1';
            const category = 'Advertising';
            const policyID = '2';
            const taxCode = 'id_TAX_EXEMPT';
            const ruleTaxCode = 'id_TAX_RATE_1';
            const fakePolicy: Policy = {
                ...createRandomPolicy(Number(policyID)),
                taxRates: CONST.DEFAULT_TAX,
                rules: {expenseRules: createCategoryTaxExpenseRules(category, ruleTaxCode)},
            };
            await Onyx.merge(`${ONYXKEYS.COLLECTION.TRANSACTION_DRAFT}${transactionID}`, {
                taxCode,
                taxAmount: 0,
                amount: 100,
            });
            await Onyx.merge(`${ONYXKEYS.COLLECTION.POLICY}${policyID}`, fakePolicy);

            // When setting the money request category
            setMoneyRequestCategory(transactionID, category, policyID);

            await waitForBatchedUpdates();

            // Then the transaction tax rate and amount should be updated based on the expense rules
            await new Promise<void>((resolve) => {
                const connection = Onyx.connect({
                    key: `${ONYXKEYS.COLLECTION.TRANSACTION_DRAFT}${transactionID}`,
                    callback: (transaction) => {
                        Onyx.disconnect(connection);
                        expect(transaction?.taxCode).toBe(ruleTaxCode);
                        expect(transaction?.taxAmount).toBe(5);
                        resolve();
                    },
                });
            });
        });

        describe('should not change the tax', () => {
            it('if the transaction type is distance', async () => {
                // Given a policy with tax expense rules associated with category and a distance transaction
                const transactionID = '1';
                const category = 'Advertising';
                const policyID = '2';
                const taxCode = 'id_TAX_EXEMPT';
                const ruleTaxCode = 'id_TAX_RATE_1';
                const taxAmount = 0;
                const fakePolicy: Policy = {
                    ...createRandomPolicy(Number(policyID)),
                    taxRates: CONST.DEFAULT_TAX,
                    rules: {expenseRules: createCategoryTaxExpenseRules(category, ruleTaxCode)},
                };
                await Onyx.merge(`${ONYXKEYS.COLLECTION.TRANSACTION_DRAFT}${transactionID}`, {
                    taxCode,
                    taxAmount,
                    amount: 100,
                    iouRequestType: CONST.IOU.REQUEST_TYPE.DISTANCE,
                });
                await Onyx.merge(`${ONYXKEYS.COLLECTION.POLICY}${policyID}`, fakePolicy);

                // When setting the money request category
                setMoneyRequestCategory(transactionID, category, policyID);

                await waitForBatchedUpdates();

                // Then the transaction tax rate and amount shouldn't be updated
                await new Promise<void>((resolve) => {
                    const connection = Onyx.connect({
                        key: `${ONYXKEYS.COLLECTION.TRANSACTION_DRAFT}${transactionID}`,
                        callback: (transaction) => {
                            Onyx.disconnect(connection);
                            expect(transaction?.taxCode).toBe(taxCode);
                            expect(transaction?.taxAmount).toBe(taxAmount);
                            resolve();
                        },
                    });
                });
            });

            it('if there are no tax expense rules', async () => {
                // Given a policy without tax expense rules
                const transactionID = '1';
                const category = 'Advertising';
                const policyID = '2';
                const taxCode = 'id_TAX_EXEMPT';
                const taxAmount = 0;
                const fakePolicy: Policy = {
                    ...createRandomPolicy(Number(policyID)),
                    taxRates: CONST.DEFAULT_TAX,
                    rules: {},
                };
                await Onyx.merge(`${ONYXKEYS.COLLECTION.TRANSACTION_DRAFT}${transactionID}`, {
                    taxCode,
                    taxAmount,
                    amount: 100,
                });
                await Onyx.merge(`${ONYXKEYS.COLLECTION.POLICY}${policyID}`, fakePolicy);

                // When setting the money request category
                setMoneyRequestCategory(transactionID, category, policyID);

                await waitForBatchedUpdates();

                // Then the transaction tax rate and amount shouldn't be updated
                await new Promise<void>((resolve) => {
                    const connection = Onyx.connect({
                        key: `${ONYXKEYS.COLLECTION.TRANSACTION_DRAFT}${transactionID}`,
                        callback: (transaction) => {
                            Onyx.disconnect(connection);
                            expect(transaction?.taxCode).toBe(taxCode);
                            expect(transaction?.taxAmount).toBe(taxAmount);
                            resolve();
                        },
                    });
                });
            });
        });

        it('should clear the tax when the policyID is empty', async () => {
            // Given a transaction with a tax
            const transactionID = '1';
            const taxCode = 'id_TAX_EXEMPT';
            const taxAmount = 0;
            await Onyx.merge(`${ONYXKEYS.COLLECTION.TRANSACTION_DRAFT}${transactionID}`, {
                taxCode,
                taxAmount,
                amount: 100,
            });

            // When setting the money request category without a policyID
            setMoneyRequestCategory(transactionID, '');
            await waitForBatchedUpdates();

            // Then the transaction tax should be cleared
            await new Promise<void>((resolve) => {
                const connection = Onyx.connect({
                    key: `${ONYXKEYS.COLLECTION.TRANSACTION_DRAFT}${transactionID}`,
                    callback: (transaction) => {
                        Onyx.disconnect(connection);
                        expect(transaction?.taxCode).toBe('');
                        expect(transaction?.taxAmount).toBeUndefined();
                        resolve();
                    },
                });
            });
        });
    });

    describe('updateMoneyRequestCategory', () => {
        it('should update the tax when there are tax expense rules', async () => {
            // Given a policy with tax expense rules associated with category
            const transactionID = '1';
            const policyID = '2';
            const transactionThreadReportID = '3';
            const category = 'Advertising';
            const taxCode = 'id_TAX_EXEMPT';
            const ruleTaxCode = 'id_TAX_RATE_1';
            const fakePolicy: Policy = {
                ...createRandomPolicy(Number(policyID)),
                taxRates: CONST.DEFAULT_TAX,
                rules: {expenseRules: createCategoryTaxExpenseRules(category, ruleTaxCode)},
            };
            await Onyx.merge(`${ONYXKEYS.COLLECTION.TRANSACTION}${transactionID}`, {
                taxCode,
                taxAmount: 0,
                amount: 100,
            });
            await Onyx.merge(`${ONYXKEYS.COLLECTION.POLICY}${policyID}`, fakePolicy);
            await Onyx.merge(`${ONYXKEYS.COLLECTION.REPORT}${transactionThreadReportID}`, {reportID: transactionThreadReportID});

            // When updating a money request category
            updateMoneyRequestCategory(transactionID, transactionThreadReportID, category, fakePolicy, undefined, undefined);

            await waitForBatchedUpdates();

            // Then the transaction tax rate and amount should be updated based on the expense rules
            await new Promise<void>((resolve) => {
                const connection = Onyx.connect({
                    key: `${ONYXKEYS.COLLECTION.TRANSACTION}${transactionID}`,
                    callback: (transaction) => {
                        Onyx.disconnect(connection);
                        expect(transaction?.taxCode).toBe(ruleTaxCode);
                        expect(transaction?.taxAmount).toBe(5);
                        resolve();
                    },
                });
            });

            // But the original message should only contains the old and new category data
            await new Promise<void>((resolve) => {
                const connection = Onyx.connect({
                    key: `${ONYXKEYS.COLLECTION.REPORT_ACTIONS}${transactionThreadReportID}`,
                    callback: (reportActions) => {
                        Onyx.disconnect(connection);
                        const reportAction = Object.values(reportActions ?? {}).at(0);
                        if (isActionOfType(reportAction, CONST.REPORT.ACTIONS.TYPE.MODIFIED_EXPENSE)) {
                            const originalMessage = getOriginalMessage(reportAction);
                            expect(originalMessage?.oldCategory).toBe('');
                            expect(originalMessage?.category).toBe(category);
                            expect(originalMessage?.oldTaxRate).toBeUndefined();
                            expect(originalMessage?.oldTaxAmount).toBeUndefined();
                            resolve();
                        }
                    },
                });
            });
        });

        describe('should not update the tax', () => {
            it('if the transaction type is distance', async () => {
                // Given a policy with tax expense rules associated with category and a distance transaction
                const transactionID = '1';
                const policyID = '2';
                const category = 'Advertising';
                const taxCode = 'id_TAX_EXEMPT';
                const taxAmount = 0;
                const ruleTaxCode = 'id_TAX_RATE_1';
                const fakePolicy: Policy = {
                    ...createRandomPolicy(Number(policyID)),
                    taxRates: CONST.DEFAULT_TAX,
                    rules: {expenseRules: createCategoryTaxExpenseRules(category, ruleTaxCode)},
                };
                await Onyx.merge(`${ONYXKEYS.COLLECTION.TRANSACTION}${transactionID}`, {
                    taxCode,
                    taxAmount,
                    amount: 100,
                    comment: {
                        type: CONST.TRANSACTION.TYPE.CUSTOM_UNIT,
                        customUnit: {
                            name: CONST.CUSTOM_UNITS.NAME_DISTANCE,
                        },
                    },
                });
                await Onyx.merge(`${ONYXKEYS.COLLECTION.POLICY}${policyID}`, fakePolicy);

                // When updating a money request category
                updateMoneyRequestCategory(transactionID, '3', category, fakePolicy, undefined, undefined);

                await waitForBatchedUpdates();

                // Then the transaction tax rate and amount shouldn't be updated
                await new Promise<void>((resolve) => {
                    const connection = Onyx.connect({
                        key: `${ONYXKEYS.COLLECTION.TRANSACTION}${transactionID}`,
                        callback: (transaction) => {
                            Onyx.disconnect(connection);
                            expect(transaction?.taxCode).toBe(taxCode);
                            expect(transaction?.taxAmount).toBe(taxAmount);
                            resolve();
                        },
                    });
                });
            });

            it('if there are no tax expense rules', async () => {
                // Given a policy without tax expense rules
                const transactionID = '1';
                const policyID = '2';
                const category = 'Advertising';
                const fakePolicy: Policy = {
                    ...createRandomPolicy(Number(policyID)),
                    taxRates: CONST.DEFAULT_TAX,
                    rules: {},
                };
                await Onyx.merge(`${ONYXKEYS.COLLECTION.TRANSACTION}${transactionID}`, {amount: 100});
                await Onyx.merge(`${ONYXKEYS.COLLECTION.POLICY}${policyID}`, fakePolicy);

                // When updating the money request category
                updateMoneyRequestCategory(transactionID, '3', category, fakePolicy, undefined, undefined);

                await waitForBatchedUpdates();

                // Then the transaction tax rate and amount shouldn't be updated
                await new Promise<void>((resolve) => {
                    const connection = Onyx.connect({
                        key: `${ONYXKEYS.COLLECTION.TRANSACTION}${transactionID}`,
                        callback: (transaction) => {
                            Onyx.disconnect(connection);
                            expect(transaction?.taxCode).toBeUndefined();
                            expect(transaction?.taxAmount).toBeUndefined();
                            resolve();
                        },
                    });
                });
            });
        });
    });

    describe('setDraftSplitTransaction', () => {
        it('should set the associated tax for the category based on the tax expense rules', async () => {
            // Given a policy with tax expense rules associated with category
            const transactionID = '1';
            const category = 'Advertising';
            const policyID = '2';
            const taxCode = 'id_TAX_EXEMPT';
            const ruleTaxCode = 'id_TAX_RATE_1';
            const fakePolicy: Policy = {
                ...createRandomPolicy(Number(policyID)),
                taxRates: CONST.DEFAULT_TAX,
                rules: {expenseRules: createCategoryTaxExpenseRules(category, ruleTaxCode)},
            };
            await Onyx.merge(`${ONYXKEYS.COLLECTION.SPLIT_TRANSACTION_DRAFT}${transactionID}`, {
                taxCode,
                taxAmount: 0,
                amount: 100,
            });
            await Onyx.merge(`${ONYXKEYS.COLLECTION.POLICY}${policyID}`, fakePolicy);

            // When setting a category of a draft split transaction
            setDraftSplitTransaction(transactionID, {category}, fakePolicy);

            await waitForBatchedUpdates();

            // Then the transaction tax rate and amount should be updated based on the expense rules
            await new Promise<void>((resolve) => {
                const connection = Onyx.connect({
                    key: `${ONYXKEYS.COLLECTION.SPLIT_TRANSACTION_DRAFT}${transactionID}`,
                    callback: (transaction) => {
                        Onyx.disconnect(connection);
                        expect(transaction?.taxCode).toBe(ruleTaxCode);
                        expect(transaction?.taxAmount).toBe(5);
                        resolve();
                    },
                });
            });
        });

        describe('should not change the tax', () => {
            it('if there are no tax expense rules', async () => {
                // Given a policy without tax expense rules
                const transactionID = '1';
                const category = 'Advertising';
                const policyID = '2';
                const taxCode = 'id_TAX_EXEMPT';
                const taxAmount = 0;
                const fakePolicy: Policy = {
                    ...createRandomPolicy(Number(policyID)),
                    taxRates: CONST.DEFAULT_TAX,
                    rules: {},
                };
                await Onyx.merge(`${ONYXKEYS.COLLECTION.SPLIT_TRANSACTION_DRAFT}${transactionID}`, {
                    taxCode,
                    taxAmount,
                    amount: 100,
                });
                await Onyx.merge(`${ONYXKEYS.COLLECTION.POLICY}${policyID}`, fakePolicy);

                // When setting a category of a draft split transaction
                setDraftSplitTransaction(transactionID, {category}, fakePolicy);

                await waitForBatchedUpdates();

                // Then the transaction tax rate and amount shouldn't be updated
                await new Promise<void>((resolve) => {
                    const connection = Onyx.connect({
                        key: `${ONYXKEYS.COLLECTION.SPLIT_TRANSACTION_DRAFT}${transactionID}`,
                        callback: (transaction) => {
                            Onyx.disconnect(connection);
                            expect(transaction?.taxCode).toBe(taxCode);
                            expect(transaction?.taxAmount).toBe(taxAmount);
                            resolve();
                        },
                    });
                });
            });

            it('if we are not updating category', async () => {
                // Given a policy with tax expense rules associated with category
                const transactionID = '1';
                const category = 'Advertising';
                const policyID = '2';
                const ruleTaxCode = 'id_TAX_RATE_1';
                const fakePolicy: Policy = {
                    ...createRandomPolicy(Number(policyID)),
                    taxRates: CONST.DEFAULT_TAX,
                    rules: {expenseRules: createCategoryTaxExpenseRules(category, ruleTaxCode)},
                };
                await Onyx.merge(`${ONYXKEYS.COLLECTION.SPLIT_TRANSACTION_DRAFT}${transactionID}`, {amount: 100});
                await Onyx.merge(`${ONYXKEYS.COLLECTION.POLICY}${policyID}`, fakePolicy);

                // When setting a draft split transaction without category update
                setDraftSplitTransaction(transactionID, {}, fakePolicy);

                await waitForBatchedUpdates();

                // Then the transaction tax rate and amount shouldn't be updated
                await new Promise<void>((resolve) => {
                    const connection = Onyx.connect({
                        key: `${ONYXKEYS.COLLECTION.SPLIT_TRANSACTION_DRAFT}${transactionID}`,
                        callback: (transaction) => {
                            Onyx.disconnect(connection);
                            expect(transaction?.taxCode).toBeUndefined();
                            expect(transaction?.taxAmount).toBeUndefined();
                            resolve();
                        },
                    });
                });
            });
        });
    });

    describe('should have valid parameters', () => {
        let writeSpy: jest.SpyInstance;
        const isValid = (value: unknown) => !value || typeof value !== 'object' || value instanceof Blob;

        beforeEach(() => {
            // eslint-disable-next-line rulesdir/no-multiple-api-calls
            writeSpy = jest.spyOn(API, 'write').mockImplementation(jest.fn());
        });

        afterEach(() => {
            writeSpy.mockRestore();
        });

        test.each([
            [WRITE_COMMANDS.REQUEST_MONEY, CONST.IOU.ACTION.CREATE],
            [WRITE_COMMANDS.CONVERT_TRACKED_EXPENSE_TO_REQUEST, CONST.IOU.ACTION.SUBMIT],
        ])('%s', async (expectedCommand: ApiCommand, action: IOUAction) => {
            // When an expense is created
            requestMoney({
                action,
                report: {reportID: ''},
                participantParams: {
                    payeeEmail: RORY_EMAIL,
                    payeeAccountID: RORY_ACCOUNT_ID,
                    participant: {login: CARLOS_EMAIL, accountID: CARLOS_ACCOUNT_ID},
                },
                transactionParams: {
                    amount: 10000,
                    attendees: [],
                    currency: CONST.CURRENCY.USD,
                    created: '',
                    merchant: 'KFC',
                    comment: '',
                    linkedTrackedExpenseReportAction: {
                        reportActionID: '',
                        actionName: CONST.REPORT.ACTIONS.TYPE.IOU,
                        created: '2024-10-30',
                    },
                    actionableWhisperReportActionID: '1',
                    linkedTrackedExpenseReportID: '1',
                },
            });

            await waitForBatchedUpdates();

            // Then the correct API request should be made
            expect(writeSpy).toHaveBeenCalledTimes(1);
            // eslint-disable-next-line @typescript-eslint/no-unsafe-assignment
            const [command, params] = writeSpy.mock.calls.at(0);
            expect(command).toBe(expectedCommand);

            // And the parameters should be supported by XMLHttpRequest
            Object.values(params as Record<string, unknown>).forEach((value) => {
                expect(Array.isArray(value) ? value.every(isValid) : isValid(value)).toBe(true);
            });
        });

        test.each([
            [WRITE_COMMANDS.TRACK_EXPENSE, CONST.IOU.ACTION.CREATE],
            [WRITE_COMMANDS.CATEGORIZE_TRACKED_EXPENSE, CONST.IOU.ACTION.CATEGORIZE],
            [WRITE_COMMANDS.SHARE_TRACKED_EXPENSE, CONST.IOU.ACTION.SHARE],
        ])('%s', async (expectedCommand: ApiCommand, action: IOUAction) => {
            // When a track expense is created
            trackExpense({
                report: {reportID: '123', policyID: 'A'},
                isDraftPolicy: false,
                action,
                participantParams: {
                    payeeEmail: RORY_EMAIL,
                    payeeAccountID: RORY_ACCOUNT_ID,
                    participant: {login: CARLOS_EMAIL, accountID: CARLOS_ACCOUNT_ID},
                },
                transactionParams: {
                    amount: 10000,
                    currency: CONST.CURRENCY.USD,
                    created: '2024-10-30',
                    merchant: 'KFC',
                    receipt: {},
                    actionableWhisperReportActionID: '1',
                    linkedTrackedExpenseReportAction: {
                        reportActionID: '',
                        actionName: CONST.REPORT.ACTIONS.TYPE.IOU,
                        created: '2024-10-30',
                    },
                    linkedTrackedExpenseReportID: '1',
                },
                accountantParams: action === CONST.IOU.ACTION.SHARE ? {accountant: {accountID: VIT_ACCOUNT_ID, login: VIT_EMAIL}} : undefined,
            });

            await waitForBatchedUpdates();

            // Then the correct API request should be made
            expect(writeSpy).toHaveBeenCalledTimes(1);
            // eslint-disable-next-line @typescript-eslint/no-unsafe-assignment
            const [command, params] = writeSpy.mock.calls.at(0);
            expect(command).toBe(expectedCommand);

            if (expectedCommand === WRITE_COMMANDS.SHARE_TRACKED_EXPENSE) {
                expect(params).toHaveProperty('policyName');
            }

            // And the parameters should be supported by XMLHttpRequest
            Object.values(params as Record<string, unknown>).forEach((value) => {
                expect(Array.isArray(value) ? value.every(isValid) : isValid(value)).toBe(true);
            });
        });
    });

    describe('canApproveIOU', () => {
        it('should return false if we have only pending card transactions', async () => {
            const policyID = '2';
            const reportID = '1';
            const fakePolicy: Policy = {
                ...createRandomPolicy(Number(policyID)),
                type: CONST.POLICY.TYPE.TEAM,
                approvalMode: CONST.POLICY.APPROVAL_MODE.BASIC,
            };
            const fakeReport: Report = {
                ...createRandomReport(Number(reportID)),
                type: CONST.REPORT.TYPE.EXPENSE,
                policyID,
            };
            const fakeTransaction1: Transaction = {
                ...createRandomTransaction(0),
                reportID,
                bank: CONST.EXPENSIFY_CARD.BANK,
                status: CONST.TRANSACTION.STATUS.PENDING,
            };
            const fakeTransaction2: Transaction = {
                ...createRandomTransaction(1),
                reportID,
                bank: CONST.EXPENSIFY_CARD.BANK,
                status: CONST.TRANSACTION.STATUS.PENDING,
            };

            await Onyx.set(`${ONYXKEYS.COLLECTION.REPORT}${fakeReport.reportID}`, fakeReport);
            await Onyx.set(`${ONYXKEYS.COLLECTION.TRANSACTION}${fakeTransaction1.transactionID}`, fakeTransaction1);
            await Onyx.set(`${ONYXKEYS.COLLECTION.TRANSACTION}${fakeTransaction2.transactionID}`, fakeTransaction2);

            await waitForBatchedUpdates();

            expect(canApproveIOU(fakeReport, fakePolicy)).toBeFalsy();
            // Then should return false when passing transactions directly as the third parameter instead of relying on Onyx data
            const {result} = renderHook(() => useReportWithTransactionsAndViolations(reportID));
            expect(canApproveIOU(result.current.at(0) as Report, fakePolicy, result.current.at(1) as Transaction[])).toBeFalsy();
        });
        it('should return false if we have only scan failure transactions', async () => {
            const policyID = '2';
            const reportID = '1';
            const fakePolicy: Policy = {
                ...createRandomPolicy(Number(policyID)),
                type: CONST.POLICY.TYPE.TEAM,
                approvalMode: CONST.POLICY.APPROVAL_MODE.BASIC,
            };
            const fakeReport: Report = {
                ...createRandomReport(Number(reportID)),
                type: CONST.REPORT.TYPE.EXPENSE,
                policyID,
                stateNum: CONST.REPORT.STATE_NUM.SUBMITTED,
                statusNum: CONST.REPORT.STATUS_NUM.SUBMITTED,
                managerID: RORY_ACCOUNT_ID,
            };
            const fakeTransaction1: Transaction = {
                ...createRandomTransaction(0),
                reportID,
                amount: 0,
                modifiedAmount: 0,
                receipt: {
                    source: 'test',
                    state: CONST.IOU.RECEIPT_STATE.SCAN_FAILED,
                },
                merchant: CONST.TRANSACTION.PARTIAL_TRANSACTION_MERCHANT,
                modifiedMerchant: undefined,
            };
            const fakeTransaction2: Transaction = {
                ...createRandomTransaction(1),
                reportID,
                amount: 0,
                modifiedAmount: 0,
                receipt: {
                    source: 'test',
                    state: CONST.IOU.RECEIPT_STATE.SCAN_FAILED,
                },
                merchant: 'test merchant',
                modifiedMerchant: undefined,
            };

            await Onyx.set(ONYXKEYS.COLLECTION.REPORT, {
                [`${ONYXKEYS.COLLECTION.REPORT}${fakeReport.reportID}`]: fakeReport,
            });
            await Onyx.set(`${ONYXKEYS.COLLECTION.REPORT}${fakeReport.reportID}`, fakeReport);
            await Onyx.set(`${ONYXKEYS.COLLECTION.TRANSACTION}${fakeTransaction1.transactionID}`, fakeTransaction1);
            await Onyx.set(`${ONYXKEYS.COLLECTION.TRANSACTION}${fakeTransaction2.transactionID}`, fakeTransaction2);

            await waitForBatchedUpdates();

            expect(canApproveIOU(fakeReport, fakePolicy)).toBeFalsy();
            // Then should return false when passing transactions directly as the third parameter instead of relying on Onyx data
            const {result} = renderHook(() => useReportWithTransactionsAndViolations(reportID));
            expect(canApproveIOU(result.current.at(0) as Report, fakePolicy, result.current.at(1) as Transaction[])).toBeFalsy();
        });
        it('should return false if all transactions are pending card or scan failure transaction', async () => {
            const policyID = '2';
            const reportID = '1';
            const fakePolicy: Policy = {
                ...createRandomPolicy(Number(policyID)),
                type: CONST.POLICY.TYPE.TEAM,
                approvalMode: CONST.POLICY.APPROVAL_MODE.BASIC,
            };
            const fakeReport: Report = {
                ...createRandomReport(Number(reportID)),
                type: CONST.REPORT.TYPE.EXPENSE,
                policyID,
                stateNum: CONST.REPORT.STATE_NUM.SUBMITTED,
                statusNum: CONST.REPORT.STATUS_NUM.SUBMITTED,
                managerID: RORY_ACCOUNT_ID,
            };
            const fakeTransaction1: Transaction = {
                ...createRandomTransaction(0),
                reportID,
                bank: CONST.EXPENSIFY_CARD.BANK,
                status: CONST.TRANSACTION.STATUS.PENDING,
            };
            const fakeTransaction2: Transaction = {
                ...createRandomTransaction(1),
                reportID,
                amount: 0,
                modifiedAmount: 0,
                receipt: {
                    source: 'test',
                    state: CONST.IOU.RECEIPT_STATE.SCAN_FAILED,
                },
                merchant: 'test merchant',
                modifiedMerchant: undefined,
            };

            await Onyx.set(`${ONYXKEYS.COLLECTION.REPORT}${fakeReport.reportID}`, fakeReport);
            await Onyx.set(`${ONYXKEYS.COLLECTION.TRANSACTION}${fakeTransaction1.transactionID}`, fakeTransaction1);
            await Onyx.set(`${ONYXKEYS.COLLECTION.TRANSACTION}${fakeTransaction2.transactionID}`, fakeTransaction2);

            await waitForBatchedUpdates();

            expect(canApproveIOU(fakeReport, fakePolicy)).toBeFalsy();
            // Then should return false when passing transactions directly as the third parameter instead of relying on Onyx data
            const {result} = renderHook(() => useReportWithTransactionsAndViolations(reportID));
            expect(canApproveIOU(result.current.at(0) as Report, fakePolicy, result.current.at(1) as Transaction[])).toBeFalsy();
        });
        it('should return true if at least one transactions is not pending card or scan failure transaction', async () => {
            const policyID = '2';
            const reportID = '1';
            const fakePolicy: Policy = {
                ...createRandomPolicy(Number(policyID)),
                type: CONST.POLICY.TYPE.TEAM,
                approvalMode: CONST.POLICY.APPROVAL_MODE.BASIC,
            };
            const fakeReport: Report = {
                ...createRandomReport(Number(reportID)),
                type: CONST.REPORT.TYPE.EXPENSE,
                policyID,
                stateNum: CONST.REPORT.STATE_NUM.SUBMITTED,
                statusNum: CONST.REPORT.STATUS_NUM.SUBMITTED,
                managerID: RORY_ACCOUNT_ID,
            };
            const fakeTransaction1: Transaction = {
                ...createRandomTransaction(0),
                reportID,
                bank: CONST.EXPENSIFY_CARD.BANK,
                status: CONST.TRANSACTION.STATUS.PENDING,
            };
            const fakeTransaction2: Transaction = {
                ...createRandomTransaction(1),
                reportID,
                amount: 0,
                receipt: {
                    source: 'test',
                    state: CONST.IOU.RECEIPT_STATE.SCAN_FAILED,
                },
                merchant: CONST.TRANSACTION.PARTIAL_TRANSACTION_MERCHANT,
                modifiedMerchant: undefined,
            };
            const fakeTransaction3: Transaction = {
                ...createRandomTransaction(2),
                reportID,
                amount: 100,
            };

            await Onyx.set(`${ONYXKEYS.COLLECTION.REPORT}${fakeReport.reportID}`, fakeReport);
            await Onyx.set(`${ONYXKEYS.COLLECTION.TRANSACTION}${fakeTransaction1.transactionID}`, fakeTransaction1);
            await Onyx.set(`${ONYXKEYS.COLLECTION.TRANSACTION}${fakeTransaction2.transactionID}`, fakeTransaction2);
            await Onyx.set(`${ONYXKEYS.COLLECTION.TRANSACTION}${fakeTransaction3.transactionID}`, fakeTransaction3);

            await waitForBatchedUpdates();

            expect(canApproveIOU(fakeReport, fakePolicy)).toBeTruthy();
            // Then should return true when passing transactions directly as the third parameter instead of relying on Onyx data
            const {result} = renderHook(() => useReportWithTransactionsAndViolations(reportID));
            expect(canApproveIOU(result.current.at(0) as Report, fakePolicy, result.current.at(1) as Transaction[])).toBeTruthy();
        });

        it('should return false if the report is closed', async () => {
            // Given a closed report, a policy, and a transaction
            const policyID = '2';
            const reportID = '1';
            const fakePolicy: Policy = {
                ...createRandomPolicy(Number(policyID)),
                type: CONST.POLICY.TYPE.TEAM,
                approvalMode: CONST.POLICY.APPROVAL_MODE.BASIC,
            };
            const fakeReport: Report = {
                ...createRandomReport(Number(reportID)),
                type: CONST.REPORT.TYPE.EXPENSE,
                policyID,
                stateNum: CONST.REPORT.STATE_NUM.APPROVED,
                statusNum: CONST.REPORT.STATUS_NUM.CLOSED,
                managerID: RORY_ACCOUNT_ID,
            };
            const fakeTransaction: Transaction = {
                ...createRandomTransaction(1),
            };
            Onyx.multiSet({
                [ONYXKEYS.COLLECTION.REPORT]: fakeReport,
                [ONYXKEYS.COLLECTION.TRANSACTION]: fakeTransaction,
            });
            await waitForBatchedUpdates();
            // Then, canApproveIOU should return false since the report is closed
            expect(canApproveIOU(fakeReport, fakePolicy)).toBeFalsy();
            // Then should return false when passing transactions directly as the third parameter instead of relying on Onyx data
            expect(canApproveIOU(fakeReport, fakePolicy, [fakeTransaction])).toBeFalsy();
        });
    });

    describe('canUnapproveIOU', () => {
        it('should return false if the report is waiting for a bank account', () => {
            const fakeReport: Report = {
                ...createRandomReport(1),
                type: CONST.REPORT.TYPE.EXPENSE,
                policyID: 'A',
                stateNum: CONST.REPORT.STATE_NUM.APPROVED,
                statusNum: CONST.REPORT.STATUS_NUM.APPROVED,
                isWaitingOnBankAccount: true,
                managerID: RORY_ACCOUNT_ID,
            };
            expect(canUnapproveIOU(fakeReport, undefined)).toBeFalsy();
        });
    });

    describe('canCancelPayment', () => {
        it('should return true if the report is waiting for a bank account', () => {
            const fakeReport: Report = {
                ...createRandomReport(1),
                type: CONST.REPORT.TYPE.EXPENSE,
                policyID: 'A',
                stateNum: CONST.REPORT.STATE_NUM.APPROVED,
                statusNum: CONST.REPORT.STATUS_NUM.APPROVED,
                isWaitingOnBankAccount: true,
                managerID: RORY_ACCOUNT_ID,
            };
            expect(canCancelPayment(fakeReport, {accountID: RORY_ACCOUNT_ID})).toBeTruthy();
        });
    });

    describe('canIOUBePaid', () => {
        it('should return false if the report has negative total', () => {
            const policyChat = createRandomReport(1);
            const fakePolicy: Policy = {
                ...createRandomPolicy(Number('AA')),
                type: CONST.POLICY.TYPE.TEAM,
                approvalMode: CONST.POLICY.APPROVAL_MODE.BASIC,
            };

            const fakeReport: Report = {
                ...createRandomReport(1),
                type: CONST.REPORT.TYPE.EXPENSE,
                policyID: 'AA',
                stateNum: CONST.REPORT.STATE_NUM.APPROVED,
                statusNum: CONST.REPORT.STATUS_NUM.APPROVED,
                managerID: RORY_ACCOUNT_ID,
                total: 100, // positive amount in the DB means negative amount in the UI
            };
            expect(canIOUBePaid(fakeReport, policyChat, fakePolicy)).toBeFalsy();
        });
    });

    describe('calculateDiffAmount', () => {
        it('should return 0 if iouReport is undefined', () => {
            const fakeTransaction: Transaction = {
                ...createRandomTransaction(1),
                reportID: '1',
                amount: 100,
                currency: 'USD',
            };

            expect(calculateDiffAmount(undefined, fakeTransaction, fakeTransaction)).toBe(0);
        });

        it('should return 0 when the currency and amount of the transactions are the same', () => {
            const fakeReport: Report = {
                ...createRandomReport(1),
                type: CONST.REPORT.TYPE.EXPENSE,
                policyID: '1',
                stateNum: CONST.REPORT.STATE_NUM.APPROVED,
                statusNum: CONST.REPORT.STATUS_NUM.APPROVED,
                managerID: RORY_ACCOUNT_ID,
            };
            const fakeTransaction: Transaction = {
                ...createRandomTransaction(1),
                reportID: fakeReport.reportID,
                amount: 100,
                currency: 'USD',
            };

            expect(calculateDiffAmount(fakeReport, fakeTransaction, fakeTransaction)).toBe(0);
        });

        it('should return the difference between the updated amount and the current amount when the currency of the updated and current transactions have the same currency', () => {
            const fakeReport: Report = {
                ...createRandomReport(1),
                type: CONST.REPORT.TYPE.EXPENSE,
                policyID: '1',
                stateNum: CONST.REPORT.STATE_NUM.APPROVED,
                statusNum: CONST.REPORT.STATUS_NUM.APPROVED,
                managerID: RORY_ACCOUNT_ID,
                currency: 'USD',
            };
            const fakeTransaction: Transaction = {
                ...createRandomTransaction(1),
                amount: 100,
                currency: 'USD',
            };
            const updatedTransaction = {
                ...fakeTransaction,
                amount: 200,
                currency: 'USD',
            };

            expect(calculateDiffAmount(fakeReport, updatedTransaction, fakeTransaction)).toBe(-100);
        });

        it('should return null when the currency of the updated and current transactions have different values', () => {
            const fakeReport: Report = {
                ...createRandomReport(1),
                type: CONST.REPORT.TYPE.EXPENSE,
                policyID: '1',
                stateNum: CONST.REPORT.STATE_NUM.APPROVED,
                statusNum: CONST.REPORT.STATUS_NUM.APPROVED,
                managerID: RORY_ACCOUNT_ID,
            };
            const fakeTransaction: Transaction = {
                ...createRandomTransaction(1),
                amount: 100,
                currency: 'USD',
            };
            const updatedTransaction = {
                ...fakeTransaction,
                amount: 200,
                currency: 'EUR',
            };

            expect(calculateDiffAmount(fakeReport, updatedTransaction, fakeTransaction)).toBeNull();
        });
    });

    describe('initMoneyRequest', () => {
        const fakeReport: Report = {
            ...createRandomReport(0),
            type: CONST.REPORT.TYPE.EXPENSE,
            policyID: '1',
            managerID: CARLOS_ACCOUNT_ID,
        };
        const fakePolicy: Policy = {
            ...createRandomPolicy(1),
            type: CONST.POLICY.TYPE.TEAM,
            outputCurrency: 'USD',
        };
        const fakePersonalPolicy: Policy = {
            ...createRandomPolicy(2),
            type: CONST.POLICY.TYPE.PERSONAL,
            outputCurrency: 'NZD',
        };
        const transactionResult: Transaction = {
            amount: 0,
            comment: {
                attendees: [
                    {
                        email: 'rory@expensifail.com',
                        login: 'rory@expensifail.com',
                        accountID: 3,
                        text: 'rory@expensifail.com',
                        selected: true,
                        reportID: '0',
                        avatarUrl: '',
                        displayName: '',
                    },
                ],
            },
            created: '2025-04-01',
            currency: 'USD',
            iouRequestType: 'manual',
            reportID: fakeReport.reportID,
            transactionID: CONST.IOU.OPTIMISTIC_TRANSACTION_ID,
            isFromGlobalCreate: true,
            merchant: '(none)',
            splitPayerAccountIDs: [3],
        };
        beforeEach(async () => {
            await Onyx.set(`${ONYXKEYS.COLLECTION.TRANSACTION_DRAFT}${CONST.IOU.OPTIMISTIC_TRANSACTION_ID}`, null);
            await Onyx.merge(`${ONYXKEYS.CURRENT_DATE}`, '2025-04-01');
            await Onyx.merge(`${ONYXKEYS.COLLECTION.REPORT}${fakeReport.reportID}`, fakeReport);
            await Onyx.merge(`${ONYXKEYS.COLLECTION.POLICY}${fakePolicy.id}`, fakePolicy);
            await Onyx.merge(`${ONYXKEYS.COLLECTION.POLICY}${fakePersonalPolicy.id}`, fakePersonalPolicy);
            return waitForBatchedUpdates();
        });

        it('should merge transaction draft onyx value', async () => {
            await waitForBatchedUpdates()
                .then(() => {
                    initMoneyRequest({
                        reportID: fakeReport.reportID,
                        policy: fakePolicy,
                        isFromGlobalCreate: true,
                        newIouRequestType: CONST.IOU.REQUEST_TYPE.MANUAL,
                    });
                })
                .then(async () => {
                    expect(await getOnyxValue(`${ONYXKEYS.COLLECTION.TRANSACTION_DRAFT}${CONST.IOU.OPTIMISTIC_TRANSACTION_ID}`)).toStrictEqual(transactionResult);
                });
        });

        it('should modify transaction draft when currentIouRequestType is different', async () => {
            await waitForBatchedUpdates()
                .then(() => {
                    return initMoneyRequest({
                        reportID: fakeReport.reportID,
                        policy: fakePolicy,
                        isFromGlobalCreate: true,
                        currentIouRequestType: CONST.IOU.REQUEST_TYPE.MANUAL,
                        newIouRequestType: CONST.IOU.REQUEST_TYPE.SCAN,
                    });
                })
                .then(async () => {
                    expect(await getOnyxValue(`${ONYXKEYS.COLLECTION.TRANSACTION_DRAFT}${CONST.IOU.OPTIMISTIC_TRANSACTION_ID}`)).toStrictEqual({
                        ...transactionResult,
                        iouRequestType: CONST.IOU.REQUEST_TYPE.SCAN,
                    });
                });
        });
        it('should return personal currency when policy is missing', async () => {
            await waitForBatchedUpdates()
                .then(() => {
                    return initMoneyRequest({
                        reportID: fakeReport.reportID,
                        isFromGlobalCreate: true,
                        newIouRequestType: CONST.IOU.REQUEST_TYPE.MANUAL,
                    });
                })
                .then(async () => {
                    expect(await getOnyxValue(`${ONYXKEYS.COLLECTION.TRANSACTION_DRAFT}${CONST.IOU.OPTIMISTIC_TRANSACTION_ID}`)).toStrictEqual({
                        ...transactionResult,
                        currency: fakePersonalPolicy.outputCurrency,
                    });
                });
        });
    });

    describe('updateMoneyRequestAmountAndCurrency', () => {
        it('update the amount of the money request successfully', async () => {
            const fakeReport: Report = {
                ...createRandomReport(1),
                type: CONST.REPORT.TYPE.EXPENSE,
                policyID: '1',
                stateNum: CONST.REPORT.STATE_NUM.APPROVED,
                statusNum: CONST.REPORT.STATUS_NUM.APPROVED,
                managerID: RORY_ACCOUNT_ID,
            };
            const fakeTransaction: Transaction = {
                ...createRandomTransaction(1),
                reportID: fakeReport.reportID,
                amount: 100,
                currency: 'USD',
            };

            await Onyx.set(`${ONYXKEYS.COLLECTION.TRANSACTION}${fakeTransaction.transactionID}`, fakeTransaction);

            mockFetch?.pause?.();

            updateMoneyRequestAmountAndCurrency({
                transactionID: fakeTransaction.transactionID,
                transactionThreadReportID: fakeReport.reportID,
                amount: 20000,
                currency: CONST.CURRENCY.USD,
                taxAmount: 0,
                taxCode: '',
                policy: {
                    id: '123',
                    role: 'user',
                    type: CONST.POLICY.TYPE.TEAM,
                    name: '',
                    owner: '',
                    outputCurrency: '',
                    isPolicyExpenseChatEnabled: false,
                },
                policyTagList: {},
                policyCategories: {},
            });

            await waitForBatchedUpdates();
            mockFetch?.succeed?.();
            await mockFetch?.resume?.();

            const updatedTransaction = await new Promise<OnyxEntry<Transaction>>((resolve) => {
                const connection = Onyx.connect({
                    key: ONYXKEYS.COLLECTION.TRANSACTION,
                    waitForCollectionCallback: true,
                    callback: (transactions) => {
                        Onyx.disconnect(connection);
                        const newTransaction = transactions[`${ONYXKEYS.COLLECTION.TRANSACTION}${fakeTransaction.transactionID}`];
                        resolve(newTransaction);
                    },
                });
            });
            expect(updatedTransaction?.modifiedAmount).toBe(20000);
        });

        it('update the amount of the money request failed', async () => {
            const fakeReport: Report = {
                ...createRandomReport(1),
                type: CONST.REPORT.TYPE.EXPENSE,
                policyID: '1',
                stateNum: CONST.REPORT.STATE_NUM.APPROVED,
                statusNum: CONST.REPORT.STATUS_NUM.APPROVED,
                managerID: RORY_ACCOUNT_ID,
            };
            const fakeTransaction: Transaction = {
                ...createRandomTransaction(1),
                reportID: fakeReport.reportID,
                amount: 100,
                currency: 'USD',
            };

            await Onyx.set(`${ONYXKEYS.COLLECTION.TRANSACTION}${fakeTransaction.transactionID}`, fakeTransaction);

            mockFetch?.pause?.();

            updateMoneyRequestAmountAndCurrency({
                transactionID: fakeTransaction.transactionID,
                transactionThreadReportID: fakeReport.reportID,
                amount: 20000,
                currency: CONST.CURRENCY.USD,
                taxAmount: 0,
                taxCode: '',
                policy: {
                    id: '123',
                    role: 'user',
                    type: CONST.POLICY.TYPE.TEAM,
                    name: '',
                    owner: '',
                    outputCurrency: '',
                    isPolicyExpenseChatEnabled: false,
                },
                policyTagList: {},
                policyCategories: {},
            });

            await waitForBatchedUpdates();
            mockFetch?.fail?.();
            await mockFetch?.resume?.();

            const updatedTransaction = await new Promise<OnyxEntry<Transaction>>((resolve) => {
                const connection = Onyx.connect({
                    key: ONYXKEYS.COLLECTION.TRANSACTION,
                    waitForCollectionCallback: true,
                    callback: (transactions) => {
                        Onyx.disconnect(connection);
                        const newTransaction = transactions[`${ONYXKEYS.COLLECTION.TRANSACTION}${fakeTransaction.transactionID}`];
                        resolve(newTransaction);
                    },
                });
            });
            expect(updatedTransaction?.modifiedAmount).toBe(0);
        });
    });

    describe('cancelPayment', () => {
        const amount = 10000;
        const comment = '💸💸💸💸';
        const merchant = 'NASDAQ';

        afterEach(() => {
            mockFetch?.resume?.();
        });

        it('pendingAction is not null after canceling the payment failed', async () => {
            let expenseReport: OnyxEntry<Report>;
            let chatReport: OnyxEntry<Report>;

            // Given a signed in account, which owns a workspace, and has a policy expense chat
            Onyx.set(ONYXKEYS.SESSION, {email: CARLOS_EMAIL, accountID: CARLOS_ACCOUNT_ID});
            // Which owns a workspace
            await waitForBatchedUpdates();
            createWorkspace(CARLOS_EMAIL, true, "Carlos's Workspace");
            await waitForBatchedUpdates();

            // Get the policy expense chat report
            await getOnyxData({
                key: ONYXKEYS.COLLECTION.REPORT,
                waitForCollectionCallback: true,
                callback: (allReports) => {
                    chatReport = Object.values(allReports ?? {}).find((report) => report?.chatType === CONST.REPORT.CHAT_TYPE.POLICY_EXPENSE_CHAT);
                },
            });

            if (chatReport) {
                // When an IOU expense is submitted to that policy expense chat
                requestMoney({
                    report: chatReport,
                    participantParams: {
                        payeeEmail: RORY_EMAIL,
                        payeeAccountID: RORY_ACCOUNT_ID,
                        participant: {login: CARLOS_EMAIL, accountID: CARLOS_ACCOUNT_ID},
                    },
                    transactionParams: {
                        amount,
                        attendees: [],
                        currency: CONST.CURRENCY.USD,
                        created: '',
                        merchant,
                        comment,
                    },
                });
            }
            await waitForBatchedUpdates();

            // And given an expense report has now been created which holds the IOU
            await getOnyxData({
                key: ONYXKEYS.COLLECTION.REPORT,
                waitForCollectionCallback: true,
                callback: (allReports) => {
                    expenseReport = Object.values(allReports ?? {}).find((report) => report?.type === CONST.REPORT.TYPE.IOU);
                },
            });

            if (chatReport && expenseReport) {
                mockFetch?.pause?.();
                // And when the payment is cancelled
                cancelPayment(expenseReport, chatReport);
            }
            await waitForBatchedUpdates();

            mockFetch?.fail?.();

            await mockFetch?.resume?.();

            await getOnyxData({
                key: `${ONYXKEYS.COLLECTION.REPORT_ACTIONS}${expenseReport?.reportID}`,
                callback: (allReportActions) => {
                    const action = Object.values(allReportActions ?? {}).find((a) => a?.actionName === CONST.REPORT.ACTIONS.TYPE.REIMBURSEMENT_DEQUEUED);
                    expect(action?.pendingAction).toBe(CONST.RED_BRICK_ROAD_PENDING_ACTION.ADD);
                },
            });
        });
    });

    describe('payMoneyRequest', () => {
        const amount = 10000;
        const comment = '💸💸💸💸';
        const merchant = 'NASDAQ';

        afterEach(() => {
            mockFetch?.resume?.();
        });

        it('pendingAction is not null after paying the money request', async () => {
            let expenseReport: OnyxEntry<Report>;
            let chatReport: OnyxEntry<Report>;

            // Given a signed in account, which owns a workspace, and has a policy expense chat
            Onyx.set(ONYXKEYS.SESSION, {email: CARLOS_EMAIL, accountID: CARLOS_ACCOUNT_ID});
            // Which owns a workspace
            await waitForBatchedUpdates();
            createWorkspace(CARLOS_EMAIL, true, "Carlos's Workspace");
            await waitForBatchedUpdates();

            // Get the policy expense chat report
            await getOnyxData({
                key: ONYXKEYS.COLLECTION.REPORT,
                waitForCollectionCallback: true,
                callback: (allReports) => {
                    chatReport = Object.values(allReports ?? {}).find((report) => report?.chatType === CONST.REPORT.CHAT_TYPE.POLICY_EXPENSE_CHAT);
                },
            });

            if (chatReport) {
                // When an IOU expense is submitted to that policy expense chat
                requestMoney({
                    report: chatReport,
                    participantParams: {
                        payeeEmail: RORY_EMAIL,
                        payeeAccountID: RORY_ACCOUNT_ID,
                        participant: {login: CARLOS_EMAIL, accountID: CARLOS_ACCOUNT_ID},
                    },
                    transactionParams: {
                        amount,
                        attendees: [],
                        currency: CONST.CURRENCY.USD,
                        created: '',
                        merchant,
                        comment,
                    },
                });
            }
            await waitForBatchedUpdates();

            // And given an expense report has now been created which holds the IOU
            await getOnyxData({
                key: ONYXKEYS.COLLECTION.REPORT,
                waitForCollectionCallback: true,
                callback: (allReports) => {
                    expenseReport = Object.values(allReports ?? {}).find((report) => report?.type === CONST.REPORT.TYPE.IOU);
                },
            });

            // When the expense report is paid elsewhere (but really, any payment option would work)
            if (chatReport && expenseReport) {
                mockFetch?.pause?.();
                payMoneyRequest(CONST.IOU.PAYMENT_TYPE.ELSEWHERE, chatReport, expenseReport);
            }
            await waitForBatchedUpdates();

            mockFetch?.fail?.();

            await mockFetch?.resume?.();

            await getOnyxData({
                key: `${ONYXKEYS.COLLECTION.REPORT_ACTIONS}${expenseReport?.reportID}`,
                callback: (allReportActions) => {
                    const action = Object.values(allReportActions ?? {}).find((a) => {
                        const originalMessage = isMoneyRequestAction(a) ? getOriginalMessage(a) : undefined;
                        return originalMessage?.type === 'pay';
                    });
                    expect(action?.pendingAction).toBe(CONST.RED_BRICK_ROAD_PENDING_ACTION.ADD);
                },
            });
        });
    });

    describe('initSplitExpense', () => {
        it('should initialize split expense with correct transaction details', async () => {
            const transaction: Transaction = {
                transactionID: '123',
                amount: 100,
                currency: 'USD',
                merchant: 'Test Merchant',
                comment: {
                    comment: 'Test comment',
                    splitExpenses: [],
                    attendees: [],
                    type: CONST.TRANSACTION.TYPE.CUSTOM_UNIT,
                },
                category: 'Food',
                tag: 'lunch',
                created: DateUtils.getDBTime(),
                reportID: '456',
            };

            const reportID = '456';

            initSplitExpense(transaction, reportID);
            await waitForBatchedUpdates();

            const draftTransaction = await getOnyxValue(`${ONYXKEYS.COLLECTION.SPLIT_TRANSACTION_DRAFT}${transaction.transactionID}`);

            expect(draftTransaction).toBeTruthy();

            const splitExpenses = draftTransaction?.comment?.splitExpenses;
            expect(splitExpenses).toHaveLength(2);
            expect(draftTransaction?.amount).toBe(100);
            expect(draftTransaction?.currency).toBe('USD');
            expect(draftTransaction?.merchant).toBe('Test Merchant');
            expect(draftTransaction?.reportID).toBe(reportID);

            expect(splitExpenses?.[0].amount).toBe(50);
            expect(splitExpenses?.[0].description).toBe('Test comment');
            expect(splitExpenses?.[0].category).toBe('Food');
            expect(splitExpenses?.[0].tags).toEqual(['lunch']);

            expect(splitExpenses?.[1].amount).toBe(50);
            expect(splitExpenses?.[1].description).toBe('Test comment');
            expect(splitExpenses?.[1].category).toBe('Food');
            expect(splitExpenses?.[1].tags).toEqual(['lunch']);
        });
        it('should not initialize split expense for null transaction', async () => {
            const transaction: Transaction | undefined = undefined;
            const reportID = '456';

            initSplitExpense(transaction, reportID);
            await waitForBatchedUpdates();

            expect(transaction).toBeFalsy();
        });
    });

    describe('addSplitExpenseField', () => {
        it('should add new split expense field to draft transaction', async () => {
            const transaction: Transaction = {
                transactionID: '123',
                amount: 100,
                currency: 'USD',
                merchant: 'Test Merchant',
                comment: {
                    comment: 'Test comment',
                    splitExpenses: [],
                    attendees: [],
                    type: CONST.TRANSACTION.TYPE.CUSTOM_UNIT,
                },
                category: 'Food',
                tag: 'lunch',
                created: DateUtils.getDBTime(),
                reportID: '456',
            };

            const draftTransaction: Transaction = {
                transactionID: '123',
                amount: 100,
                currency: 'USD',
                merchant: 'Test Merchant',
                comment: {
                    comment: 'Test comment',
                    splitExpenses: [
                        {
                            transactionID: '789',
                            amount: 50,
                            description: 'Test comment',
                            category: 'Food',
                            tags: ['lunch'],
                            created: DateUtils.getDBTime(),
                        },
                    ],
                    attendees: [],
                    type: CONST.TRANSACTION.TYPE.CUSTOM_UNIT,
                },
                category: 'Food',
                tag: 'lunch',
                created: DateUtils.getDBTime(),
                reportID: '456',
            };

            addSplitExpenseField(transaction, draftTransaction);
            await waitForBatchedUpdates();

            const updatedDraftTransaction = await getOnyxValue(`${ONYXKEYS.COLLECTION.SPLIT_TRANSACTION_DRAFT}${transaction.transactionID}`);
            expect(updatedDraftTransaction).toBeTruthy();

            const splitExpenses = updatedDraftTransaction?.comment?.splitExpenses;
            expect(splitExpenses).toHaveLength(2);
            expect(splitExpenses?.[1].amount).toBe(0);
            expect(splitExpenses?.[1].description).toBe('Test comment');
            expect(splitExpenses?.[1].category).toBe('Food');
            expect(splitExpenses?.[1].tags).toEqual(['lunch']);
        });
    });

    describe('updateSplitExpenseAmountField', () => {
        it('should update amount expense field to draft transaction', async () => {
            const originalTransactionID = '123';
            const currentTransactionID = '789';
            const draftTransaction: Transaction = {
                transactionID: '234',
                amount: 100,
                currency: 'USD',
                merchant: 'Test Merchant',
                comment: {
                    comment: 'Test comment',
                    originalTransactionID,
                    splitExpenses: [
                        {
                            transactionID: currentTransactionID,
                            amount: 50,
                            description: 'Test comment',
                            category: 'Food',
                            tags: ['lunch'],
                            created: DateUtils.getDBTime(),
                        },
                    ],
                    attendees: [],
                    type: CONST.TRANSACTION.TYPE.CUSTOM_UNIT,
                },
                category: 'Food',
                tag: 'lunch',
                created: DateUtils.getDBTime(),
                reportID: '456',
            };

            updateSplitExpenseAmountField(draftTransaction, currentTransactionID, 20);
            await waitForBatchedUpdates();

            const updatedDraftTransaction = await getOnyxValue(`${ONYXKEYS.COLLECTION.SPLIT_TRANSACTION_DRAFT}${originalTransactionID}`);
            expect(updatedDraftTransaction).toBeTruthy();

            const splitExpenses = updatedDraftTransaction?.comment?.splitExpenses;
            expect(splitExpenses?.[0].amount).toBe(20);
        });
    });

    describe('replaceReceipt', () => {
        it('should replace the receipt of the transaction', async () => {
            const transactionID = '123';
            const file = new File([new Blob(['test'])], 'test.jpg', {type: 'image/jpeg'});
            file.source = 'test';
            const source = 'test';

            const transaction = {
                transactionID,
                receipt: {
                    source: 'test1',
                },
            };

            // Given a transaction with a receipt
            await Onyx.set(`${ONYXKEYS.COLLECTION.TRANSACTION}${transactionID}`, transaction);
            await waitForBatchedUpdates();
            const searchQueryJSON = {
                hash: 12345,
                query: 'test',
            };

            // Given a snapshot of the transaction
            await Onyx.set(`${ONYXKEYS.COLLECTION.SNAPSHOT}${searchQueryJSON.hash}`, {
                // @ts-expect-error: Allow partial record in snapshot update
                data: {
                    [`${ONYXKEYS.COLLECTION.TRANSACTION}${transactionID}`]: transaction,
                },
            });
            await waitForBatchedUpdates();

            // When the receipt is replaced
            replaceReceipt({transactionID, file, source});
            await waitForBatchedUpdates();

            // Then the transaction should have the new receipt source
            const updatedTransaction = await new Promise<OnyxEntry<Transaction>>((resolve) => {
                const connection = Onyx.connect({
                    key: ONYXKEYS.COLLECTION.TRANSACTION,
                    waitForCollectionCallback: true,
                    callback: (transactions) => {
                        Onyx.disconnect(connection);
                        const newTransaction = transactions[`${ONYXKEYS.COLLECTION.TRANSACTION}${transactionID}`];
                        resolve(newTransaction);
                    },
                });
            });
            expect(updatedTransaction?.receipt?.source).toBe(source);

            // Then the snapshot should have the new receipt source
            const updatedSnapshot = await new Promise<OnyxEntry<SearchResults>>((resolve) => {
                const connection = Onyx.connect({
                    key: ONYXKEYS.COLLECTION.SNAPSHOT,
                    waitForCollectionCallback: true,
                    callback: (snapshots) => {
                        Onyx.disconnect(connection);
                        const newSnapshot = snapshots[`${ONYXKEYS.COLLECTION.SNAPSHOT}${searchQueryJSON.hash}`];
                        resolve(newSnapshot);
                    },
                });
            });

            expect(updatedSnapshot?.data?.[`${ONYXKEYS.COLLECTION.TRANSACTION}${transactionID}`]?.receipt?.source).toBe(source);
        });

        it('should add receipt if it does not exist', async () => {
            const transactionID = '123';
            const file = new File([new Blob(['test'])], 'test.jpg', {type: 'image/jpeg'});
            file.source = 'test';
            const source = 'test';

            const transaction = {
                transactionID,
            };

            // Given a transaction without a receipt
            await Onyx.set(`${ONYXKEYS.COLLECTION.TRANSACTION}${transactionID}`, transaction);
            await waitForBatchedUpdates();

            const searchQueryJSON = {
                hash: 12345,
                query: 'test',
            };

            // Given a snapshot of the transaction
            await Onyx.set(`${ONYXKEYS.COLLECTION.SNAPSHOT}${searchQueryJSON.hash}`, {
                // @ts-expect-error: Allow partial record in snapshot update
                data: {
                    [`${ONYXKEYS.COLLECTION.TRANSACTION}${transactionID}`]: transaction,
                },
            });
            await waitForBatchedUpdates();

            // When the receipt is replaced
            replaceReceipt({transactionID, file, source});
            await waitForBatchedUpdates();

            // Then the transaction should have the new receipt source
            const updatedTransaction = await new Promise<OnyxEntry<Transaction>>((resolve) => {
                const connection = Onyx.connect({
                    key: ONYXKEYS.COLLECTION.TRANSACTION,
                    waitForCollectionCallback: true,
                    callback: (transactions) => {
                        Onyx.disconnect(connection);
                        const newTransaction = transactions[`${ONYXKEYS.COLLECTION.TRANSACTION}${transactionID}`];
                        resolve(newTransaction);
                    },
                });
            });
            expect(updatedTransaction?.receipt?.source).toBe(source);

            // Then the snapshot should have the new receipt source
            const updatedSnapshot = await new Promise<OnyxEntry<SearchResults>>((resolve) => {
                const connection = Onyx.connect({
                    key: ONYXKEYS.COLLECTION.SNAPSHOT,
                    waitForCollectionCallback: true,
                    callback: (snapshots) => {
                        Onyx.disconnect(connection);
                        const newSnapshot = snapshots[`${ONYXKEYS.COLLECTION.SNAPSHOT}${searchQueryJSON.hash}`];
                        resolve(newSnapshot);
                    },
                });
            });

            expect(updatedSnapshot?.data?.[`${ONYXKEYS.COLLECTION.TRANSACTION}${transactionID}`]?.receipt?.source).toBe(source);
        });
    });

    describe('changeTransactionsReport', () => {
        it('should set the correct optimistic onyx data for reporting a tracked expense', async () => {
            let personalDetailsList: OnyxEntry<PersonalDetailsList>;
            let expenseReport: OnyxEntry<Report>;
            let transaction: OnyxEntry<Transaction>;

            // Given a signed in account, which owns a workspace, and has a policy expense chat
            Onyx.set(ONYXKEYS.SESSION, {email: CARLOS_EMAIL, accountID: CARLOS_ACCOUNT_ID});
            const creatorPersonalDetails = personalDetailsList?.[CARLOS_ACCOUNT_ID] ?? {accountID: CARLOS_ACCOUNT_ID};

            const policyID = generatePolicyID();
            createWorkspace(CARLOS_EMAIL, true, "Carlos's Workspace", policyID);
            createNewReport(creatorPersonalDetails, policyID);
            // Create a tracked expense
            const selfDMReport: Report = {
                ...createRandomReport(1),
                reportID: '10',
                chatType: CONST.REPORT.CHAT_TYPE.SELF_DM,
            };

            const amount = 100;

            trackExpense({
                report: selfDMReport,
                isDraftPolicy: true,
                action: CONST.IOU.ACTION.CREATE,
                participantParams: {
                    payeeEmail: RORY_EMAIL,
                    payeeAccountID: RORY_ACCOUNT_ID,
                    participant: {accountID: RORY_ACCOUNT_ID},
                },
                transactionParams: {
                    amount,
                    currency: CONST.CURRENCY.USD,
                    created: format(new Date(), CONST.DATE.FNS_FORMAT_STRING),
                    merchant: 'merchant',
                    billable: false,
                },
            });
            await getOnyxData({
                key: ONYXKEYS.COLLECTION.TRANSACTION,
                waitForCollectionCallback: true,
                callback: (allTransactions) => {
                    transaction = Object.values(allTransactions ?? {}).find((t) => !!t);
                },
            });

            await getOnyxData({
                key: ONYXKEYS.COLLECTION.REPORT,
                waitForCollectionCallback: true,
                callback: (allReports) => {
                    expenseReport = Object.values(allReports ?? {}).find((r) => r?.type === CONST.REPORT.TYPE.EXPENSE);
                },
            });

            let iouReportActionOnSelfDMReport: OnyxEntry<ReportAction>;
            let trackExpenseActionableWhisper: OnyxEntry<ReportAction>;

            await getOnyxData({
                key: ONYXKEYS.COLLECTION.REPORT_ACTIONS,
                waitForCollectionCallback: true,
                callback: (allReportActions) => {
                    iouReportActionOnSelfDMReport = Object.values(allReportActions?.[`${ONYXKEYS.COLLECTION.REPORT_ACTIONS}${selfDMReport.reportID}`] ?? {}).find(
                        (r) => r?.actionName === CONST.REPORT.ACTIONS.TYPE.IOU,
                    );
                    trackExpenseActionableWhisper = Object.values(allReportActions?.[`${ONYXKEYS.COLLECTION.REPORT_ACTIONS}${selfDMReport?.reportID}`] ?? {}).find(
                        (r) => r?.actionName === CONST.REPORT.ACTIONS.TYPE.ACTIONABLE_TRACK_EXPENSE_WHISPER,
                    );
                },
            });

            expect(isMoneyRequestAction(iouReportActionOnSelfDMReport) ? getOriginalMessage(iouReportActionOnSelfDMReport)?.IOUTransactionID : undefined).toBe(transaction?.transactionID);
            expect(trackExpenseActionableWhisper).toBeDefined();

            if (!transaction || !expenseReport) {
                return;
            }

            changeTransactionsReport([transaction?.transactionID], expenseReport?.reportID);

            let updatedTransaction: OnyxEntry<Transaction>;
            let updatedIOUReportActionOnSelfDMReport: OnyxEntry<ReportAction>;
            let updatedTrackExpenseActionableWhisper: OnyxEntry<ReportAction>;

            await getOnyxData({
                key: ONYXKEYS.COLLECTION.TRANSACTION,
                waitForCollectionCallback: true,
                callback: (allTransactions) => {
                    updatedTransaction = Object.values(allTransactions ?? {}).find((t) => t?.transactionID === transaction?.transactionID);
                },
            });

            await getOnyxData({
                key: ONYXKEYS.COLLECTION.REPORT_ACTIONS,
                waitForCollectionCallback: true,
                callback: (allReportActions) => {
                    updatedIOUReportActionOnSelfDMReport = Object.values(allReportActions?.[`${ONYXKEYS.COLLECTION.REPORT_ACTIONS}${selfDMReport.reportID}`] ?? {}).find(
                        (r) => r?.actionName === CONST.REPORT.ACTIONS.TYPE.IOU,
                    );
                    updatedTrackExpenseActionableWhisper = Object.values(allReportActions?.[`${ONYXKEYS.COLLECTION.REPORT_ACTIONS}${selfDMReport?.reportID}`] ?? {}).find(
                        (r) => r?.actionName === CONST.REPORT.ACTIONS.TYPE.ACTIONABLE_TRACK_EXPENSE_WHISPER,
                    );
                },
            });

            expect(updatedTransaction?.reportID).toBe(expenseReport?.reportID);
            expect(isMoneyRequestAction(updatedIOUReportActionOnSelfDMReport) ? getOriginalMessage(updatedIOUReportActionOnSelfDMReport)?.IOUTransactionID : undefined).toBe(undefined);
            expect(updatedTrackExpenseActionableWhisper).toBe(undefined);
        });
    });
});<|MERGE_RESOLUTION|>--- conflicted
+++ resolved
@@ -1570,13 +1570,7 @@
                     .then(mockFetch?.succeed)
             );
         });
-<<<<<<< HEAD
-        it('does not trigger notifyNewAction when doing the money request in a money request report and has a canUseTableReportView permission', async () => {
-            // eslint-disable-next-line deprecation/deprecation
-            await Onyx.merge(ONYXKEYS.BETAS, [CONST.BETAS.TABLE_REPORT_VIEW]);
-=======
         it('does not trigger notifyNewAction when doing the money request in a money request report', () => {
->>>>>>> de3f8aff
             requestMoney({
                 report: {reportID: '123', type: CONST.REPORT.TYPE.EXPENSE},
                 participantParams: {
@@ -1596,13 +1590,7 @@
             expect(notifyNewAction).toHaveBeenCalledTimes(0);
         });
 
-<<<<<<< HEAD
-        it('trigger notifyNewAction when doing the money request in a chat report', async () => {
-            // eslint-disable-next-line deprecation/deprecation
-            await Onyx.merge(ONYXKEYS.BETAS, [CONST.BETAS.TABLE_REPORT_VIEW]);
-=======
         it('trigger notifyNewAction when doing the money request in a chat report', () => {
->>>>>>> de3f8aff
             requestMoney({
                 report: {reportID: '123'},
                 participantParams: {
@@ -1624,13 +1612,7 @@
     });
 
     describe('createDistanceRequest', () => {
-<<<<<<< HEAD
-        it('does not trigger notifyNewAction when doing the money request in a money request report and has a canUseTableReportView permission', async () => {
-            // eslint-disable-next-line deprecation/deprecation
-            await Onyx.merge(ONYXKEYS.BETAS, [CONST.BETAS.TABLE_REPORT_VIEW]);
-=======
         it('does not trigger notifyNewAction when doing the money request in a money request report', () => {
->>>>>>> de3f8aff
             createDistanceRequest({
                 report: {reportID: '123', type: CONST.REPORT.TYPE.EXPENSE},
                 participants: [],
@@ -1647,13 +1629,7 @@
             expect(notifyNewAction).toHaveBeenCalledTimes(0);
         });
 
-<<<<<<< HEAD
-        it('trigger notifyNewAction when doing the money request in a chat report', async () => {
-            // eslint-disable-next-line deprecation/deprecation
-            await Onyx.merge(ONYXKEYS.BETAS, [CONST.BETAS.TABLE_REPORT_VIEW]);
-=======
         it('trigger notifyNewAction when doing the money request in a chat report', () => {
->>>>>>> de3f8aff
             createDistanceRequest({
                 report: {reportID: '123'},
                 participants: [],
